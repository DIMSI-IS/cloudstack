// Licensed to the Apache Software Foundation (ASF) under one
// or more contributor license agreements.  See the NOTICE file
// distributed with this work for additional information
// regarding copyright ownership.  The ASF licenses this file
// to you under the Apache License, Version 2.0 (the
// "License"); you may not use this file except in compliance
// with the License.  You may obtain a copy of the License at
//
//   http://www.apache.org/licenses/LICENSE-2.0
//
// Unless required by applicable law or agreed to in writing,
// software distributed under the License is distributed on an
// "AS IS" BASIS, WITHOUT WARRANTIES OR CONDITIONS OF ANY
// KIND, either express or implied.  See the License for the
// specific language governing permissions and limitations
// under the License.
package com.cloud.user;

import java.util.Date;
import java.util.UUID;

import javax.persistence.Column;
import javax.persistence.Entity;
import javax.persistence.EnumType;
import javax.persistence.Enumerated;
import javax.persistence.GeneratedValue;
import javax.persistence.GenerationType;
import javax.persistence.Id;
import javax.persistence.Table;

import com.cloud.api.Identity;
import com.cloud.user.Account.State;
import com.cloud.utils.db.Encrypt;
import com.cloud.utils.db.GenericDao;

/**
 * A bean representing a user
 * 
 */
@Entity
@Table(name = "user")
public class UserVO implements User, Identity {
    @Id
    @GeneratedValue(strategy = GenerationType.IDENTITY)
    @Column(name = "id")
    private long id;

    @Column(name = "username")
    private String username = null;

    @Column(name = "password")
    private String password = null;

    @Column(name = "firstname")
    private String firstname = null;

    @Column(name = "lastname")
    private String lastname = null;

    @Column(name = "account_id")
    private long accountId;

    @Column(name = "email")
    private String email = null;

    @Column(name = "state")
    @Enumerated(value=EnumType.STRING)
    private State state;

    @Column(name = "api_key")
    private String apiKey = null;

    @Encrypt
    @Column(name = "secret_key")
    private String secretKey = null;

    @Column(name = GenericDao.CREATED_COLUMN)
    private Date created;

    @Column(name = GenericDao.REMOVED_COLUMN)
    private Date removed;

    @Column(name = "timezone")
    private String timezone;

    @Column(name="registration_token")
    private String registrationToken = null;

    @Column(name="is_registered")
    boolean registered;

    @Column(name="uuid")
    private String uuid;

    @Column(name="region_id")
    private long regionId;
    
    public UserVO() {
        this.uuid = UUID.randomUUID().toString();
    }

    public UserVO(long id) {
        this.id = id;
        this.uuid = UUID.randomUUID().toString();
    }
<<<<<<< HEAD
    
    public UserVO(long accountId, String username, String password, String firstName, String lastName, String email, String timezone, String uuid, long regionId) {
=======

    public UserVO(long accountId, String username, String password, String firstName, String lastName, String email, String timezone) {
>>>>>>> 18a09c96
        this.accountId = accountId;
        this.username = username;
        this.password = password;
        this.firstname = firstName;
        this.lastname = lastName;
        this.email = email;
        this.timezone = timezone;
        this.state = State.enabled;
<<<<<<< HEAD
    	this.uuid = uuid;
    	this.regionId = regionId;
=======
        this.uuid = UUID.randomUUID().toString();
>>>>>>> 18a09c96
    }
    
    @Override
    public long getId() {
        return id;
    }

    @Override
    public Date getCreated() {
        return created;
    }

    @Override
    public Date getRemoved() {
        return removed;
    }

    @Override
    public String getUsername() {
        return username;
    }

    @Override
    public void setUsername(String username) {
        this.username = username;
    }

    @Override
    public String getPassword() {
        return password;
    }

    @Override
    public void setPassword(String password) {
        this.password = password;
    }

    @Override
    public String getFirstname() {
        return firstname;
    }

    @Override
    public void setFirstname(String firstname) {
        this.firstname = firstname;
    }

    @Override
    public String getLastname() {
        return lastname;
    }

    @Override
    public void setLastname(String lastname) {
        this.lastname = lastname;
    }

    @Override
    public long getAccountId() {
        return accountId;
    }

    @Override
    public void setAccountId(long accountId) {
        this.accountId = accountId;
    }

    @Override
    public String getEmail() {
        return email;
    }

    @Override
    public void setEmail(String email) {
        this.email = email;
    }

    @Override
    public State getState() {
        return state;
    }

    @Override
    public void setState(State state) {
        this.state = state;
    }

    @Override
    public String getApiKey() {
        return apiKey;
    }

    @Override
    public void setApiKey(String apiKey) {
        this.apiKey = apiKey;
    }

    @Override
    public String getSecretKey() {
        return secretKey;
    }

    @Override
    public void setSecretKey(String secretKey) {
        this.secretKey = secretKey;
    }

    @Override
    public String getTimezone() {
        return timezone;
    }

    @Override
    public void setTimezone(String timezone) {
        this.timezone = timezone;
    }

    @Override
    public String getRegistrationToken(){
        return registrationToken;
    }

    public void setRegistrationToken(String registrationToken)
    {
        this.registrationToken = registrationToken; 
    }

    @Override 
    public boolean isRegistered() {
        return registered;
    }

    public void setRegistered(boolean registered) {
        this.registered = registered;
    }

    @Override
    public String toString() {
        return new StringBuilder("User[").append(id).append("-").append(username).append("]").toString();
    }

    @Override
    public String getUuid() {
        return this.uuid;
    }

    public void setUuid(String uuid) {
        this.uuid = uuid;
    }
    
	public long getRegionId() {
		return regionId;
	}

	public void setRegionId(long regionId) {
		this.regionId = regionId;
	}
}<|MERGE_RESOLUTION|>--- conflicted
+++ resolved
@@ -103,13 +103,8 @@
         this.id = id;
         this.uuid = UUID.randomUUID().toString();
     }
-<<<<<<< HEAD
     
     public UserVO(long accountId, String username, String password, String firstName, String lastName, String email, String timezone, String uuid, long regionId) {
-=======
-
-    public UserVO(long accountId, String username, String password, String firstName, String lastName, String email, String timezone) {
->>>>>>> 18a09c96
         this.accountId = accountId;
         this.username = username;
         this.password = password;
@@ -118,12 +113,8 @@
         this.email = email;
         this.timezone = timezone;
         this.state = State.enabled;
-<<<<<<< HEAD
     	this.uuid = uuid;
     	this.regionId = regionId;
-=======
-        this.uuid = UUID.randomUUID().toString();
->>>>>>> 18a09c96
     }
     
     @Override
