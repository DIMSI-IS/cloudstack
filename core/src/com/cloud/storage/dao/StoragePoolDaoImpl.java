/**
 *  Copyright (C) 2010 Cloud.com, Inc.  All rights reserved.
 * 
 * This software is licensed under the GNU General Public License v3 or later.
 * 
 * It is free software: you can redistribute it and/or modify
 * it under the terms of the GNU General Public License as published by
 * the Free Software Foundation, either version 3 of the License, or any later version.
 * This program is distributed in the hope that it will be useful,
 * but WITHOUT ANY WARRANTY; without even the implied warranty of
 * MERCHANTABILITY or FITNESS FOR A PARTICULAR PURPOSE.  See the
 * GNU General Public License for more details.
 * 
 * You should have received a copy of the GNU General Public License
 * along with this program.  If not, see <http://www.gnu.org/licenses/>.
 * 
 */
package com.cloud.storage.dao;

import java.sql.PreparedStatement;
import java.sql.ResultSet;
import java.sql.SQLException;
import java.util.ArrayList;
import java.util.HashMap;
import java.util.List;
import java.util.Map;
import java.util.Set;

import javax.ejb.Local;
import javax.naming.ConfigurationException;

import com.cloud.host.Status;
import com.cloud.storage.Storage.StoragePoolType;
import com.cloud.storage.StoragePoolDetailVO;
import com.cloud.storage.StoragePoolVO;
import com.cloud.utils.component.ComponentLocator;
import com.cloud.utils.db.DB;
import com.cloud.utils.db.GenericDaoBase;
import com.cloud.utils.db.GenericSearchBuilder;
import com.cloud.utils.db.SearchBuilder;
import com.cloud.utils.db.SearchCriteria;
import com.cloud.utils.db.SearchCriteria.Func;
import com.cloud.utils.db.SearchCriteria.Op;
import com.cloud.utils.db.Transaction;
import com.cloud.utils.exception.CloudRuntimeException;

@Local(value={StoragePoolDao.class}) @DB(txn=false)
public class StoragePoolDaoImpl extends GenericDaoBase<StoragePoolVO, Long>  implements StoragePoolDao {
    protected final SearchBuilder<StoragePoolVO> NameSearch;
	protected final SearchBuilder<StoragePoolVO> UUIDSearch;
	protected final SearchBuilder<StoragePoolVO> DatacenterSearch;
	protected final SearchBuilder<StoragePoolVO> DcPodSearch;
    protected final SearchBuilder<StoragePoolVO> HostSearch;
    protected final SearchBuilder<StoragePoolVO> HostPathDcPodSearch;
    protected final SearchBuilder<StoragePoolVO> HostPathDcSearch;
    protected final SearchBuilder<StoragePoolVO> DcPodAnyClusterSearch;
    protected final SearchBuilder<StoragePoolVO> DeleteLvmSearch;
    protected final SearchBuilder<StoragePoolVO> StatusSearch;
    protected final GenericSearchBuilder<StoragePoolVO, Long> MaintenanceCountSearch;
    
    
    protected final StoragePoolDetailsDao _detailsDao;
	
    private final String DetailsSqlPrefix = "SELECT storage_pool.* from storage_pool LEFT JOIN storage_pool_details ON storage_pool.id = storage_pool_details.pool_id WHERE storage_pool.data_center_id = ? and (storage_pool.pod_id = ? or storage_pool.pod_id is null) and (";
	private final String DetailsSqlSuffix = ") GROUP BY storage_pool_details.pool_id HAVING COUNT(storage_pool_details.name) >= ?";
	private final String FindPoolTagDetails = "SELECT storage_pool_details.name FROM storage_pool_details WHERE pool_id = ? and value = ?";
	
    protected StoragePoolDaoImpl() {
    	NameSearch = createSearchBuilder();
        NameSearch.and("name", NameSearch.entity().getName(), SearchCriteria.Op.EQ);
        NameSearch.done();
        
    	UUIDSearch = createSearchBuilder();
        UUIDSearch.and("uuid", UUIDSearch.entity().getUuid(), SearchCriteria.Op.EQ);
        UUIDSearch.done();
        
    	DatacenterSearch = createSearchBuilder();
        DatacenterSearch.and("datacenterId", DatacenterSearch.entity().getDataCenterId(), SearchCriteria.Op.EQ);
        DatacenterSearch.done();
        
    	DcPodSearch = createSearchBuilder();
    	DcPodSearch.and("datacenterId", DcPodSearch.entity().getDataCenterId(), SearchCriteria.Op.EQ);
    	DcPodSearch.and().op("nullpod", DcPodSearch.entity().getPodId(), SearchCriteria.Op.NULL);
    	DcPodSearch.or("podId", DcPodSearch.entity().getPodId(), SearchCriteria.Op.EQ);
    	DcPodSearch.cp();
    	DcPodSearch.and().op("nullcluster", DcPodSearch.entity().getClusterId(), SearchCriteria.Op.NULL);
    	DcPodSearch.or("cluster", DcPodSearch.entity().getClusterId(), SearchCriteria.Op.EQ);
    	DcPodSearch.cp();
    	DcPodSearch.done();
    	
    	DcPodAnyClusterSearch = createSearchBuilder();
        DcPodAnyClusterSearch.and("datacenterId", DcPodAnyClusterSearch.entity().getDataCenterId(), SearchCriteria.Op.EQ);
        DcPodAnyClusterSearch.and().op("nullpod", DcPodAnyClusterSearch.entity().getPodId(), SearchCriteria.Op.NULL);
        DcPodAnyClusterSearch.or("podId", DcPodAnyClusterSearch.entity().getPodId(), SearchCriteria.Op.EQ);
        DcPodAnyClusterSearch.cp();
        DcPodAnyClusterSearch.done();
        
        DeleteLvmSearch = createSearchBuilder();
        DeleteLvmSearch.and("ids", DeleteLvmSearch.entity().getId(), SearchCriteria.Op.IN);
        DeleteLvmSearch.and().op("LVM", DeleteLvmSearch.entity().getPoolType(), SearchCriteria.Op.EQ);
        DeleteLvmSearch.or("Filesystem", DeleteLvmSearch.entity().getPoolType(), SearchCriteria.Op.EQ);
        DeleteLvmSearch.cp();
        DeleteLvmSearch.done();
        
        HostSearch = createSearchBuilder();
        HostSearch.and("host", HostSearch.entity().getHostAddress(), SearchCriteria.Op.EQ);
        HostSearch.done();
        
        StatusSearch = createSearchBuilder();
        StatusSearch.and("status",StatusSearch.entity().getStatus(),SearchCriteria.Op.EQ);
        StatusSearch.done();
        
        HostPathDcPodSearch = createSearchBuilder();
        HostPathDcPodSearch.and("hostAddress", HostPathDcPodSearch.entity().getHostAddress(), SearchCriteria.Op.EQ);
        HostPathDcPodSearch.and("path", HostPathDcPodSearch.entity().getPath(), SearchCriteria.Op.EQ);
        HostPathDcPodSearch.and("datacenterId", HostPathDcPodSearch.entity().getDataCenterId(), Op.EQ);
        HostPathDcPodSearch.and("podId", HostPathDcPodSearch.entity().getPodId(), Op.EQ);
        HostPathDcPodSearch.done();
        
        HostPathDcSearch = createSearchBuilder();
        HostPathDcSearch.and("hostAddress", HostPathDcSearch.entity().getHostAddress(), SearchCriteria.Op.EQ);
        HostPathDcSearch.and("path", HostPathDcSearch.entity().getPath(), SearchCriteria.Op.EQ);
        HostPathDcSearch.done();

        MaintenanceCountSearch = createSearchBuilder(Long.class);
        MaintenanceCountSearch.and("pool", MaintenanceCountSearch.entity().getId(), SearchCriteria.Op.EQ);
        MaintenanceCountSearch.select(null, Func.COUNT, null);
        MaintenanceCountSearch.and("status", MaintenanceCountSearch.entity().getStatus(), SearchCriteria.Op.IN);
        MaintenanceCountSearch.done();

        _detailsDao = ComponentLocator.inject(StoragePoolDetailsDaoImpl.class);
    }
    
	@Override
	public List<StoragePoolVO> findPoolByName(String name) {
		SearchCriteria<StoragePoolVO> sc = NameSearch.create();
        sc.setParameters("name", name);
        return listIncludingRemovedBy(sc);
	}


	@Override
	public StoragePoolVO findPoolByUUID(String uuid) {
		SearchCriteria<StoragePoolVO> sc = UUIDSearch.create();
        sc.setParameters("uuid", uuid);
        return findOneIncludingRemovedBy(sc);
	}

	@Override
	public List<StoragePoolVO> findIfDuplicatePoolsExistByUUID(String uuid) {
		SearchCriteria<StoragePoolVO> sc = UUIDSearch.create();
        sc.setParameters("uuid", uuid);
        return listBy(sc);
	}


	@Override
	public List<StoragePoolVO> listByDataCenterId(long datacenterId) {
		SearchCriteria<StoragePoolVO> sc = DatacenterSearch.create();
        sc.setParameters("datacenterId", datacenterId);
        return listIncludingRemovedBy(sc);
	}


	@Override
	public void updateAvailable(long id, long available) {
		StoragePoolVO pool = createForUpdate(id);
		pool.setAvailableBytes(available);
		update(id, pool);
	}


	@Override
	public void updateCapacity(long id, long capacity) {
		StoragePoolVO pool = createForUpdate(id);
		pool.setCapacityBytes(capacity);
		update(id, pool);

	}
	
    @Override
    public List<StoragePoolVO> listByStorageHost(String hostFqdnOrIp) {
        SearchCriteria<StoragePoolVO> sc = HostSearch.create();
        sc.setParameters("host", hostFqdnOrIp);
        return listIncludingRemovedBy(sc);
    }
    
    @Override
    public List<StoragePoolVO> listPoolsByStatus(Status status){
    	SearchCriteria<StoragePoolVO> sc = StatusSearch.create();
    	sc.setParameters("status", status);
    	return listBy(sc);
    }

    @Override
    public StoragePoolVO findPoolByHostPath(long datacenterId, Long podId, String host, String path) {
        SearchCriteria<StoragePoolVO> sc = HostPathDcPodSearch.create();
        sc.setParameters("hostAddress", host);
        sc.setParameters("path", path);
        sc.setParameters("datacenterId", datacenterId);
        sc.setParameters("podId", podId);
        
        return findOneIncludingRemovedBy(sc);
    }

	@Override
	public List<StoragePoolVO> listBy(long datacenterId, long podId, Long clusterId) {
	    if (clusterId != null) {
    		SearchCriteria<StoragePoolVO> sc = DcPodSearch.create();
            sc.setParameters("datacenterId", datacenterId);
            sc.setParameters("podId", podId);
           
            sc.setParameters("cluster", clusterId);
            return listBy(sc);
	    } else {
	        SearchCriteria<StoragePoolVO> sc = DcPodAnyClusterSearch.create();
	        sc.setParameters("datacenterId", datacenterId);
	        sc.setParameters("podId", podId);
	        return listBy(sc);
	    }
	}

	@Override
	public List<StoragePoolVO> listPoolByHostPath(String host, String path) {
        SearchCriteria<StoragePoolVO> sc = HostPathDcSearch.create();
        sc.setParameters("hostAddress", host);
        sc.setParameters("path", path);
        
<<<<<<< HEAD
        return listActiveBy(sc);
=======
        return listIncludingRemovedBy(sc);
>>>>>>> 9228088c
	}
	
	public StoragePoolVO listById(Integer id)
	{
        SearchCriteria<StoragePoolVO> sc = HostSearch.create();
        sc.setParameters("id", id);
        
        return findOneIncludingRemovedBy(sc);
	}
	
	@Override @DB
	public StoragePoolVO persist(StoragePoolVO pool, Map<String, String> details) {
	    Transaction txn = Transaction.currentTxn();
	    txn.start();
	    pool = super.persist(pool);
	    if (details != null) {
    	    for (Map.Entry<String, String> detail : details.entrySet()) {
    	        StoragePoolDetailVO vo = new StoragePoolDetailVO(pool.getId(), detail.getKey(), detail.getValue());
    	        _detailsDao.persist(vo);
    	    }
        }
	    txn.commit();
	    return pool;
	}
	
	@DB
	@Override
	public void deleteStoragePoolRecords(ArrayList<Long> ids)
	{
			SearchCriteria<StoragePoolVO> sc = DeleteLvmSearch.create();
			sc.setParameters("ids", ids.toArray());
			sc.setParameters("LVM", StoragePoolType.LVM);
			sc.setParameters("Filesystem", StoragePoolType.Filesystem);
			remove(sc);
	}
	
	@DB
	@Override
	public List<StoragePoolVO> findPoolsByDetails(long dcId, long podId, Long clusterId, Map<String, String> details) {
	    StringBuilder sql = new StringBuilder(DetailsSqlPrefix);
	    if (clusterId != null) {
	        sql.append("storage_pool.cluster_id = ? OR storage_pool.cluster_id IS NULL) AND (");
	    }
	    Set<Map.Entry<String, String>> entries = details.entrySet();
	    for (Map.Entry<String, String> detail : details.entrySet()) {
	        sql.append("((storage_pool_details.name='").append(detail.getKey()).append("') AND (storage_pool_details.value='").append(detail.getValue()).append("')) OR ");
	    }
	    sql.delete(sql.length() - 4, sql.length());
	    sql.append(DetailsSqlSuffix);
	    Transaction txn = Transaction.currentTxn();
	    PreparedStatement pstmt = s_initStmt;
	    try {
	        pstmt = txn.prepareAutoCloseStatement(sql.toString());
	        int i = 1;
	        pstmt.setLong(i++, dcId);
	        pstmt.setLong(i++, podId);
	        if (clusterId != null) {
	            pstmt.setLong(i++, clusterId);
	        }
	        pstmt.setInt(i++, details.size());
	        ResultSet rs = pstmt.executeQuery();
	        List<StoragePoolVO> pools = new ArrayList<StoragePoolVO>();
	        while (rs.next()) {
	            pools.add(toEntityBean(rs, false));
	        }
	        return pools;
	    } catch (SQLException e) {
	        throw new CloudRuntimeException("Unable to execute " + pstmt.toString(), e);
	    }
	}
	
	protected Map<String, String> tagsToDetails(String[] tags) {
	    Map<String, String> details = new HashMap<String, String>(tags.length);
	    for (String tag: tags) {
	        details.put(tag, "true");
	    }
	    return details;
	}
	
	@Override
	public List<StoragePoolVO> findPoolsByTags(long dcId, long podId, Long clusterId, String[] tags, Boolean shared) {
		List<StoragePoolVO> storagePools = null;
	    if (tags == null || tags.length == 0) {
	        storagePools = listBy(dcId, podId, clusterId);
	    } else {
	        Map<String, String> details = tagsToDetails(tags);
	        storagePools =  findPoolsByDetails(dcId, podId, clusterId, details);
	    }
	    
	    if (shared == null) {
	    	return storagePools;
	    } else {
	    	List<StoragePoolVO> filteredStoragePools = new ArrayList<StoragePoolVO>(storagePools);
	    	for (StoragePoolVO pool : storagePools) {
	    		if (shared != pool.isShared()) {
	    			filteredStoragePools.remove(pool);
	    		}
	    	}
	    	
	    	return filteredStoragePools;
	    }
	}
	
	@Override
	@DB
	public List<String> searchForStoragePoolDetails(long poolId, String value){
		
	    StringBuilder sql = new StringBuilder(FindPoolTagDetails);

	    Transaction txn = Transaction.currentTxn();
		PreparedStatement pstmt = null;
	    try {
	        pstmt = txn.prepareAutoCloseStatement(sql.toString());
	        pstmt.setLong(1, poolId);
	        pstmt.setString(2, value);

	        ResultSet rs = pstmt.executeQuery();
	        List<String> tags = new ArrayList<String>();

	        while (rs.next()) {
	            tags.add(rs.getString("name"));
	        }
	        
	        return tags;
	    } catch (SQLException e) {
	        throw new CloudRuntimeException("Unable to execute " + pstmt.toString(), e);
	    }

	}
	
	@Override
	public void updateDetails(long poolId, Map<String, String> details) {
	    if (details != null) {
	        _detailsDao.update(poolId, details);
	    }
    }
	
	@Override
	public Map<String, String> getDetails(long poolId) {
		return _detailsDao.getDetails(poolId);
	}
    
	@Override
    public boolean configure(String name, Map<String, Object> params) throws ConfigurationException {
	    super.configure(name, params);
	    _detailsDao.configure("DetailsDao", params);
	    return true;
	}
	
    @Override
    public long countBy(long primaryStorageId, Status... statuses) {
        SearchCriteria<Long> sc = MaintenanceCountSearch.create();
        
        sc.setParameters("status", (Object[])statuses);
        sc.setParameters("pool", primaryStorageId);
        
        List<Long> rs = searchIncludingRemoved(sc, null);
        if (rs.size() == 0) {
            return 0;
        }
        
        return rs.get(0);
    }
}<|MERGE_RESOLUTION|>--- conflicted
+++ resolved
@@ -24,7 +24,6 @@
 import java.util.HashMap;
 import java.util.List;
 import java.util.Map;
-import java.util.Set;
 
 import javax.ejb.Local;
 import javax.naming.ConfigurationException;
@@ -226,11 +225,7 @@
         sc.setParameters("hostAddress", host);
         sc.setParameters("path", path);
         
-<<<<<<< HEAD
-        return listActiveBy(sc);
-=======
         return listIncludingRemovedBy(sc);
->>>>>>> 9228088c
 	}
 	
 	public StoragePoolVO listById(Integer id)
@@ -274,7 +269,6 @@
 	    if (clusterId != null) {
 	        sql.append("storage_pool.cluster_id = ? OR storage_pool.cluster_id IS NULL) AND (");
 	    }
-	    Set<Map.Entry<String, String>> entries = details.entrySet();
 	    for (Map.Entry<String, String> detail : details.entrySet()) {
 	        sql.append("((storage_pool_details.name='").append(detail.getKey()).append("') AND (storage_pool_details.value='").append(detail.getValue()).append("')) OR ");
 	    }
