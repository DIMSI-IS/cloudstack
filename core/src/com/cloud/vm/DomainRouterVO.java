--- conflicted
+++ resolved
@@ -61,16 +61,6 @@
     @Enumerated(EnumType.STRING)
     private RedundantState redundantState;
     
-    @Column(name="is_redundant_router")
-    boolean isRedundantRouter;
-    
-    @Column(name="priority")
-    int priority;
-    
-    @Column(name="redundant_state")
-    @Enumerated(EnumType.STRING)
-    private RedundantState redundantState;
-    
     @Column(name="role")
     @Enumerated(EnumType.STRING)
     private Role role = Role.DHCP_FIREWALL_LB_PASSWD_USERDATA;
@@ -93,8 +83,6 @@
         this.isRedundantRouter = isRedundantRouter;
         this.priority = priority;
         this.redundantState = redundantState;
-<<<<<<< HEAD
-=======
     }
     
     public DomainRouterVO(long id,
@@ -116,7 +104,6 @@
         this.isRedundantRouter = isRedundantRouter;
         this.priority = priority;
         this.redundantState = redundantState;
->>>>>>> b93c7bc6
     }
 
     public void setPublicIpAddress(String publicIpAddress) {
@@ -183,18 +170,6 @@
 	}
 
 	@Override
-<<<<<<< HEAD
-=======
-	public boolean getIsRedundantRouter() {
-	    return this.isRedundantRouter;
- 	}
-
-	public void setIsRedundantRouter(boolean isRedundantRouter) {
-	    this.isRedundantRouter = isRedundantRouter;
-	}
-
-	@Override
->>>>>>> b93c7bc6
 	public long getServiceOfferingId() {
 	    return serviceOfferingId;
 	}
