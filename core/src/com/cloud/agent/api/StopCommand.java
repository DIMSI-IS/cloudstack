//
// Licensed to the Apache Software Foundation (ASF) under one
// or more contributor license agreements.  See the NOTICE file
// distributed with this work for additional information
// regarding copyright ownership.  The ASF licenses this file
// to you under the Apache License, Version 2.0 (the
// "License"); you may not use this file except in compliance
// with the License.  You may obtain a copy of the License at
//
//   http://www.apache.org/licenses/LICENSE-2.0
//
// Unless required by applicable law or agreed to in writing,
// software distributed under the License is distributed on an
// "AS IS" BASIS, WITHOUT WARRANTIES OR CONDITIONS OF ANY
// KIND, either express or implied.  See the License for the
// specific language governing permissions and limitations
// under the License.
//

package com.cloud.agent.api;

import com.cloud.agent.api.to.GPUDeviceTO;
import com.cloud.vm.VirtualMachine;

public class StopCommand extends RebootCommand {
    private boolean isProxy = false;
    private String urlPort = null;
    private String publicConsoleProxyIpAddress = null;
    private GPUDeviceTO gpuDevice;
    boolean checkBeforeCleanup = false;
<<<<<<< HEAD
    String controlIp = null;
=======
    boolean forceStop = false;
>>>>>>> 52232b92

    protected StopCommand() {
    }

    public StopCommand(VirtualMachine vm, boolean isProxy, String urlPort, String publicConsoleProxyIpAddress, boolean executeInSequence, boolean checkBeforeCleanup) {
        super(vm.getInstanceName(), executeInSequence);
        this.isProxy = isProxy;
        this.urlPort = urlPort;
        this.publicConsoleProxyIpAddress = publicConsoleProxyIpAddress;
        this.checkBeforeCleanup = checkBeforeCleanup;
    }

    public StopCommand(VirtualMachine vm, boolean executeInSequence, boolean checkBeforeCleanup) {
        super(vm.getInstanceName(), executeInSequence);
        this.checkBeforeCleanup = checkBeforeCleanup;
    }

    public StopCommand(VirtualMachine vm, boolean executeInSequence, boolean checkBeforeCleanup, boolean forceStop) {
        super(vm.getInstanceName(), executeInSequence);
        this.checkBeforeCleanup = checkBeforeCleanup;
        this.forceStop = forceStop;
    }

    public StopCommand(String vmName, boolean executeInSequence, boolean checkBeforeCleanup) {
        super(vmName, executeInSequence);
        this.checkBeforeCleanup = checkBeforeCleanup;
    }

    @Override
    public boolean executeInSequence() {
        // VR stop doesn't go through queue
        if (this.vmName != null && this.vmName.startsWith("r-")) {
            return false;
        }
        return this.executeInSequence;
    }

    public boolean isProxy() {
        return this.isProxy;
    }

    public String getURLPort() {
        return this.urlPort;
    }

    public String getPublicConsoleProxyIpAddress() {
        return this.publicConsoleProxyIpAddress;
    }

    public GPUDeviceTO getGpuDevice() {
        return this.gpuDevice;
    }

    public void setGpuDevice(GPUDeviceTO gpuDevice) {
        this.gpuDevice = gpuDevice;
    }

    public boolean checkBeforeCleanup() {
        return this.checkBeforeCleanup;
    }

<<<<<<< HEAD
    public String getControlIp(){
        return controlIp;
    }

    public void setControlIp(String controlIp){
        this.controlIp =controlIp;
=======
    public boolean isForceStop() {
        return forceStop;
>>>>>>> 52232b92
    }
}<|MERGE_RESOLUTION|>--- conflicted
+++ resolved
@@ -28,11 +28,8 @@
     private String publicConsoleProxyIpAddress = null;
     private GPUDeviceTO gpuDevice;
     boolean checkBeforeCleanup = false;
-<<<<<<< HEAD
     String controlIp = null;
-=======
     boolean forceStop = false;
->>>>>>> 52232b92
 
     protected StopCommand() {
     }
@@ -94,16 +91,15 @@
         return this.checkBeforeCleanup;
     }
 
-<<<<<<< HEAD
     public String getControlIp(){
         return controlIp;
     }
 
     public void setControlIp(String controlIp){
-        this.controlIp =controlIp;
-=======
+        this.controlIp = controlIp;
+    }
+
     public boolean isForceStop() {
         return forceStop;
->>>>>>> 52232b92
     }
 }