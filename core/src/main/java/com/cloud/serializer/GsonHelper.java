//
// Licensed to the Apache Software Foundation (ASF) under one
// or more contributor license agreements.  See the NOTICE file
// distributed with this work for additional information
// regarding copyright ownership.  The ASF licenses this file
// to you under the Apache License, Version 2.0 (the
// "License"); you may not use this file except in compliance
// with the License.  You may obtain a copy of the License at
//
//   http://www.apache.org/licenses/LICENSE-2.0
//
// Unless required by applicable law or agreed to in writing,
// software distributed under the License is distributed on an
// "AS IS" BASIS, WITHOUT WARRANTIES OR CONDITIONS OF ANY
// KIND, either express or implied.  See the License for the
// specific language governing permissions and limitations
// under the License.
//

package com.cloud.serializer;

import java.util.List;

import org.apache.logging.log4j.Logger;
import org.apache.logging.log4j.LogManager;

import com.google.gson.Gson;
import com.google.gson.GsonBuilder;
import com.google.gson.reflect.TypeToken;

import com.cloud.agent.api.Answer;
import com.cloud.agent.api.Command;
import com.cloud.agent.api.SecStorageFirewallCfgCommand.PortConfig;
import com.cloud.agent.api.to.DataStoreTO;
import com.cloud.agent.api.to.DataTO;
import com.cloud.agent.transport.ArrayTypeAdaptor;
import com.cloud.agent.transport.InterfaceTypeAdaptor;
import com.cloud.agent.transport.LoggingExclusionStrategy;
import com.cloud.agent.transport.Request.NwGroupsCommandTypeAdaptor;
import com.cloud.agent.transport.Request.PortConfigListTypeAdaptor;
import com.cloud.agent.transport.StoragePoolTypeAdaptor;
import com.cloud.storage.Storage;
import com.cloud.utils.Pair;

public class GsonHelper {
    protected static Logger LOGGER = LogManager.getLogger(GsonHelper.class);

    protected static final Gson s_gson;
    protected static final Gson s_gogger;

    static {
        GsonBuilder gsonBuilder = new GsonBuilder();
        s_gson = setDefaultGsonConfig(gsonBuilder);
<<<<<<< HEAD
        GsonBuilder LOGGERBuilder = new GsonBuilder();
        LOGGERBuilder.disableHtmlEscaping();
        LOGGERBuilder.setExclusionStrategies(new LoggingExclusionStrategy(LOGGER));
        s_gogger = setDefaultGsonConfig(LOGGERBuilder);
        LOGGER.info("Default Builder inited.");
=======
        GsonBuilder loggerBuilder = new GsonBuilder();
        loggerBuilder.disableHtmlEscaping();
        loggerBuilder.setExclusionStrategies(new LoggingExclusionStrategy(s_logger));
        loggerBuilder.serializeSpecialFloatingPointValues();
        // maybe add loggerBuilder.serializeNulls(); as well?
        s_gogger = setDefaultGsonConfig(loggerBuilder);
        s_logger.info("Default Builder inited.");
>>>>>>> a0e592e9
    }

    static Gson setDefaultGsonConfig(GsonBuilder builder) {
        builder.setVersion(1.5);
        InterfaceTypeAdaptor<DataStoreTO> dsAdaptor = new InterfaceTypeAdaptor<DataStoreTO>();
        builder.registerTypeAdapter(DataStoreTO.class, dsAdaptor);
        InterfaceTypeAdaptor<DataTO> dtAdaptor = new InterfaceTypeAdaptor<DataTO>();
        builder.registerTypeAdapter(DataTO.class, dtAdaptor);
        ArrayTypeAdaptor<Command> cmdAdaptor = new ArrayTypeAdaptor<Command>();
        builder.registerTypeAdapter(Command[].class, cmdAdaptor);
        ArrayTypeAdaptor<Answer> ansAdaptor = new ArrayTypeAdaptor<Answer>();
        builder.registerTypeAdapter(Answer[].class, ansAdaptor);
        builder.registerTypeAdapter(new TypeToken<List<PortConfig>>() {
        }.getType(), new PortConfigListTypeAdaptor());
        builder.registerTypeAdapter(new TypeToken<Pair<Long, Long>>() {
        }.getType(), new NwGroupsCommandTypeAdaptor());
        builder.registerTypeAdapter(Storage.StoragePoolType.class, new StoragePoolTypeAdaptor());
        Gson gson = builder.create();
        dsAdaptor.initGson(gson);
        dtAdaptor.initGson(gson);
        cmdAdaptor.initGson(gson);
        ansAdaptor.initGson(gson);
        return gson;
    }

    public final static Gson getGson() {
        return s_gson;
    }

    public final static Gson getGsonLogger() {
        return s_gogger;
    }

    public final static Logger getLogger() {
        return LOGGER;
    }
}<|MERGE_RESOLUTION|>--- conflicted
+++ resolved
@@ -51,21 +51,13 @@
     static {
         GsonBuilder gsonBuilder = new GsonBuilder();
         s_gson = setDefaultGsonConfig(gsonBuilder);
-<<<<<<< HEAD
         GsonBuilder LOGGERBuilder = new GsonBuilder();
         LOGGERBuilder.disableHtmlEscaping();
         LOGGERBuilder.setExclusionStrategies(new LoggingExclusionStrategy(LOGGER));
+        LOGGERBuilder.serializeSpecialFloatingPointValues();
+        // maybe add LOGGERBuilder.serializeNulls(); as well?
         s_gogger = setDefaultGsonConfig(LOGGERBuilder);
         LOGGER.info("Default Builder inited.");
-=======
-        GsonBuilder loggerBuilder = new GsonBuilder();
-        loggerBuilder.disableHtmlEscaping();
-        loggerBuilder.setExclusionStrategies(new LoggingExclusionStrategy(s_logger));
-        loggerBuilder.serializeSpecialFloatingPointValues();
-        // maybe add loggerBuilder.serializeNulls(); as well?
-        s_gogger = setDefaultGsonConfig(loggerBuilder);
-        s_logger.info("Default Builder inited.");
->>>>>>> a0e592e9
     }
 
     static Gson setDefaultGsonConfig(GsonBuilder builder) {
