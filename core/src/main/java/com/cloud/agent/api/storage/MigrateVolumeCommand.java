--- conflicted
+++ resolved
@@ -34,11 +34,7 @@
     StorageFilerTO sourcePool;
     String attachedVmName;
     Volume.Type volumeType;
-<<<<<<< HEAD
     String hostGuidInTargetCluster;
-=======
-    private String hostGuidInTargetCluster;
->>>>>>> a64ad9d9
 
     private DataTO srcData;
     private DataTO destData;
@@ -72,11 +68,6 @@
         this.destDetails = destDetails;
 
         setWait(timeout);
-    }
-
-    public MigrateVolumeCommand(long volumeId, String volumePath, StoragePool sourcePool, StoragePool targetPool, String targetClusterHost) {
-        this(volumeId, volumePath, sourcePool, targetPool);
-        this.hostGuidInTargetCluster = targetClusterHost;
     }
 
     @Override
@@ -140,10 +131,6 @@
         return destDetails;
     }
 
-    public String getHostGuidInTargetCluster() {
-        return hostGuidInTargetCluster;
-    }
-
     public int getWaitInMillSeconds() {
         return getWait() * 1000;
     }
