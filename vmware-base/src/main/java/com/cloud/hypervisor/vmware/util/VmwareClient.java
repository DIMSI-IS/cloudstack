// Licensed to the Apache Software Foundation (ASF) under one
// or more contributor license agreements.  See the NOTICE file
// distributed with this work for additional information
// regarding copyright ownership.  The ASF licenses this file
// to you under the Apache License, Version 2.0 (the
// "License"); you may not use this file except in compliance
// with the License.  You may obtain a copy of the License at
//
//   http://www.apache.org/licenses/LICENSE-2.0
//
// Unless required by applicable law or agreed to in writing,
// software distributed under the License is distributed on an
// "AS IS" BASIS, WITHOUT WARRANTIES OR CONDITIONS OF ANY
// KIND, either express or implied.  See the License for the
// specific language governing permissions and limitations
// under the License.
package com.cloud.hypervisor.vmware.util;

import java.lang.reflect.InvocationTargetException;
import java.lang.reflect.Method;
import java.net.URI;
import java.net.URISyntaxException;
import java.util.ArrayList;
import java.util.Arrays;
import java.util.Collections;
import java.util.HashMap;
import java.util.List;
import java.util.Map;
import java.util.StringTokenizer;

import javax.net.ssl.HostnameVerifier;
import javax.net.ssl.HttpsURLConnection;
import javax.net.ssl.SSLSession;
import javax.xml.ws.BindingProvider;
import javax.xml.ws.WebServiceException;
import javax.xml.ws.handler.MessageContext;
import javax.xml.ws.handler.Handler;
import javax.xml.ws.handler.HandlerResolver;
import javax.xml.ws.handler.PortInfo;

import org.apache.cloudstack.utils.security.SSLUtils;
import org.apache.cloudstack.utils.security.SecureSSLSocketFactory;

<<<<<<< HEAD
import org.apache.commons.lang3.StringUtils;
import org.apache.logging.log4j.Logger;
import org.apache.logging.log4j.LogManager;
=======
import com.cloud.utils.StringUtils;

import org.apache.log4j.Logger;

>>>>>>> ae1d7cc8
import org.w3c.dom.Element;

import com.vmware.pbm.PbmPortType;
import com.vmware.pbm.PbmService;
import com.vmware.pbm.PbmServiceInstanceContent;

import com.vmware.vim25.DynamicProperty;
import com.vmware.vim25.InvalidCollectorVersionFaultMsg;
import com.vmware.vim25.InvalidLocaleFaultMsg;
import com.vmware.vim25.InvalidLoginFaultMsg;
import com.vmware.vim25.InvalidPropertyFaultMsg;
import com.vmware.vim25.LocalizedMethodFault;
import com.vmware.vim25.ManagedObjectReference;
import com.vmware.vim25.MethodFault;
import com.vmware.vim25.ObjectContent;
import com.vmware.vim25.ObjectSpec;
import com.vmware.vim25.ObjectUpdate;
import com.vmware.vim25.ObjectUpdateKind;
import com.vmware.vim25.PropertyChange;
import com.vmware.vim25.PropertyChangeOp;
import com.vmware.vim25.PropertyFilterSpec;
import com.vmware.vim25.PropertyFilterUpdate;
import com.vmware.vim25.PropertySpec;
import com.vmware.vim25.RequestCanceled;
import com.vmware.vim25.RuntimeFaultFaultMsg;
import com.vmware.vim25.SelectionSpec;
import com.vmware.vim25.ServiceContent;
import com.vmware.vim25.TaskInfo;
import com.vmware.vim25.TaskInfoState;
import com.vmware.vim25.TraversalSpec;
import com.vmware.vim25.UpdateSet;
import com.vmware.vim25.VimPortType;
import com.vmware.vim25.VimService;
import com.vmware.vim25.WaitOptions;

/**
 * A wrapper class to handle Vmware vsphere connection and disconnection.
 *
 * DISCLAIMER: This code is partly copied from sample codes that come along with Vmware web service 5.1 SDK.
 *
 */
public class VmwareClient {
    protected static Logger LOGGER = LogManager.getLogger(VmwareClient.class);

    private static class TrustAllTrustManager implements javax.net.ssl.TrustManager, javax.net.ssl.X509TrustManager {

        @Override
        public java.security.cert.X509Certificate[] getAcceptedIssuers() {
            return null;
        }

        @Override
        public void checkServerTrusted(java.security.cert.X509Certificate[] certs, String authType) throws java.security.cert.CertificateException {
            return;
        }

        @Override
        public void checkClientTrusted(java.security.cert.X509Certificate[] certs, String authType) throws java.security.cert.CertificateException {
            return;
        }
    }

    static {
        try {
            trustAllHttpsCertificates();
            HostnameVerifier hv = new HostnameVerifier() {
                @Override
                public boolean verify(String urlHostName, SSLSession session) {
                    return true;
                }
            };
            HttpsURLConnection.setDefaultHostnameVerifier(hv);

            vimService = new VimService();
            pbmService = new PbmService();
        } catch (Exception e) {
            LOGGER.info("[ignored]"
                    + "failed to trust all certificates blindly: ", e);
        }
    }

    private static void trustAllHttpsCertificates() throws Exception {
        // Create a trust manager that does not validate certificate chains:
        javax.net.ssl.TrustManager[] trustAllCerts = new javax.net.ssl.TrustManager[1];
        javax.net.ssl.TrustManager tm = new TrustAllTrustManager();
        trustAllCerts[0] = tm;
        javax.net.ssl.SSLContext sc = SSLUtils.getSSLContext();
        javax.net.ssl.SSLSessionContext sslsc = sc.getServerSessionContext();
        sslsc.setSessionTimeout(0);
        sc.init(null, trustAllCerts, null);
        javax.net.ssl.HttpsURLConnection.setDefaultSSLSocketFactory(new SecureSSLSocketFactory(sc));
    }

    private final ManagedObjectReference svcInstRef = new ManagedObjectReference();
    private final ManagedObjectReference pbmSvcInstRef = new ManagedObjectReference();

    private static VimService vimService;
    private static PbmService pbmService;
    private PbmServiceInstanceContent pbmServiceContent;
    private VimPortType vimPort;
    private PbmPortType pbmPort;
    private static final String PBM_SERVICE_INSTANCE_TYPE = "PbmServiceInstance";
    private static final String PBM_SERVICE_INSTANCE_VALUE = "ServiceInstance";

    private String serviceCookie;
    private final static String SVC_INST_NAME = "ServiceInstance";
    private int vCenterSessionTimeout = 1200000; // Timeout in milliseconds

    private boolean isConnected = false;

    public VmwareClient(String name) {
    }

    /**
     * Establishes session with the virtual center server.
     *
     * @throws Exception
     *             the exception
     */
    public void connect(String url, String userName, String password) throws RuntimeFaultFaultMsg, URISyntaxException, VmwareClientException, InvalidLocaleFaultMsg, InvalidLoginFaultMsg {
        svcInstRef.setType(SVC_INST_NAME);
        svcInstRef.setValue(SVC_INST_NAME);

        vimPort = vimService.getVimPort();
        Map<String, Object> ctxt = ((BindingProvider)vimPort).getRequestContext();

        ctxt.put(BindingProvider.ENDPOINT_ADDRESS_PROPERTY, url);
        ctxt.put(BindingProvider.SESSION_MAINTAIN_PROPERTY, true);

        ctxt.put("com.sun.xml.internal.ws.request.timeout", vCenterSessionTimeout);
        ctxt.put("com.sun.xml.internal.ws.connect.timeout", vCenterSessionTimeout);

        ServiceContent serviceContent = vimPort.retrieveServiceContent(svcInstRef);

        // Extract a cookie. See vmware sample program com.vmware.httpfileaccess.GetVMFiles
        @SuppressWarnings("unchecked")
        Map<String, List<String>> headers = (Map<String, List<String>>)((BindingProvider)vimPort).getResponseContext().get(MessageContext.HTTP_RESPONSE_HEADERS);
        List<String> cookies = headers.get("Set-cookie");

        vimPort.login(serviceContent.getSessionManager(), userName, password, null);

        if (cookies == null) {
            // Get the cookie from the response header. See vmware sample program com.vmware.httpfileaccess.GetVMFiles
            @SuppressWarnings("unchecked")
            Map<String, List<String>> responseHeaders = (Map<String, List<String>>)((BindingProvider)vimPort).getResponseContext().get(MessageContext.HTTP_RESPONSE_HEADERS);
            cookies = responseHeaders.get("Set-cookie");
            if (cookies == null) {
                String msg = "Login successful, but failed to get server cookies from url :[" + url + "]";
<<<<<<< HEAD
                LOGGER.error(msg);
                throw new Exception(msg);
=======
                s_logger.error(msg);
                throw new  VmwareClientException(msg);
>>>>>>> ae1d7cc8
            }
        }

        String cookieValue = cookies.get(0);
        StringTokenizer tokenizer = new StringTokenizer(cookieValue, ";");
        cookieValue = tokenizer.nextToken();
        String pathData = "$" + tokenizer.nextToken();
        serviceCookie = "$Version=\"1\"; " + cookieValue + "; " + pathData;
        Map<String, List<String>> map = new HashMap<String, List<String>>();
        map.put("Cookie", Collections.singletonList(serviceCookie));
        ((BindingProvider)vimPort).getRequestContext().put(MessageContext.HTTP_REQUEST_HEADERS, map);
        pbmConnect(url, cookieValue);
        isConnected = true;
    }

    private void pbmConnect(String url, String cookieValue) throws URISyntaxException {
        URI uri = new URI(url);
        String pbmurl = "https://" + uri.getHost() + "/pbm";
        String[] tokens = cookieValue.split("=");
        String extractedCookie = tokens[1];

        HandlerResolver soapHandlerResolver = new HandlerResolver() {
            @Override
            public List<Handler> getHandlerChain(PortInfo portInfo) {
                VcenterSessionHandler VcSessionHandler = new VcenterSessionHandler(extractedCookie);
                List<Handler> handlerChain = new ArrayList<Handler>();
                handlerChain.add((Handler)VcSessionHandler);
                return handlerChain;
            }
        };
        pbmService.setHandlerResolver(soapHandlerResolver);

        pbmSvcInstRef.setType(PBM_SERVICE_INSTANCE_TYPE);
        pbmSvcInstRef.setValue(PBM_SERVICE_INSTANCE_VALUE);
        pbmPort = pbmService.getPbmPort();
        Map<String, Object> pbmCtxt = ((BindingProvider)pbmPort).getRequestContext();
        pbmCtxt.put(BindingProvider.SESSION_MAINTAIN_PROPERTY, true);
        pbmCtxt.put(BindingProvider.ENDPOINT_ADDRESS_PROPERTY, pbmurl);
    }

    /**
     * Disconnects the user session.
     *
     * @throws Exception
     */
    public void disconnect() throws Exception {
        if (isConnected) {
            vimPort.logout(getServiceContent().getSessionManager());
        }
        isConnected = false;
    }

    /**
     * @return Service instance
     */
    public VimPortType getService() {
        return vimPort;
    }

    /**
     * @return Service instance content
     */
    public ServiceContent getServiceContent() {

        try {
            return vimPort.retrieveServiceContent(svcInstRef);
        } catch (RuntimeFaultFaultMsg e) {
        }
        return null;
    }

    /**
     * @return PBM service instance
     */
    public PbmPortType getPbmService() {
        return pbmPort;
    }

    /**
     * @return Service instance content
     */
    public PbmServiceInstanceContent getPbmServiceContent() {
        try {
            return pbmPort.pbmRetrieveServiceContent(pbmSvcInstRef);
        } catch (com.vmware.pbm.RuntimeFaultFaultMsg e) {
        }
        return null;
    }

    /**
     * @return cookie used in service connection
     */
    public String getServiceCookie() {
        return serviceCookie;
    }

    /**
     * @return Service property collector
     */
    public ManagedObjectReference getPropCol() {
        return getServiceContent().getPropertyCollector();
    }

    /**
     * @return Root folder
     */
    public ManagedObjectReference getRootFolder() {
        return getServiceContent().getRootFolder();
    }

    public boolean validate() {
        //
        // There is no official API to validate an open vCenter API session. This is hacking way to tell if
        // an open vCenter API session is still valid for making calls.
        //
        // It will give false result if there really does not exist data-center in the inventory, however, I consider
        // this really is not possible in production deployment
        //

        // Create PropertySpecs
        PropertySpec pSpec = new PropertySpec();
        pSpec.setType("Datacenter");
        pSpec.setAll(false);
        pSpec.getPathSet().add("name");

        ObjectSpec oSpec = new ObjectSpec();
        oSpec.setObj(getRootFolder());
        oSpec.setSkip(false);
        oSpec.getSelectSet().addAll(constructCompleteTraversalSpec());

        PropertyFilterSpec spec = new PropertyFilterSpec();
        spec.getPropSet().add(pSpec);
        spec.getObjectSet().add(oSpec);
        List<PropertyFilterSpec> specArr = new ArrayList<PropertyFilterSpec>();
        specArr.add(spec);

        try {
            List<ObjectContent> ocary = vimPort.retrieveProperties(getPropCol(), specArr);
            if (ocary != null && ocary.size() > 0)
                return true;
        } catch (Exception e) {
            return false;
        }

        return false;
    }

    /**
     * Get the property value of a managed object.
     *
     * @param mor
     *            managed object reference
     * @param propertyName
     *            property name.
     * @return property value.
     * @throws Exception
     *             in case of error.
     */
    @SuppressWarnings("unchecked")
    public <T> T getDynamicProperty(ManagedObjectReference mor, String propertyName) throws InvalidPropertyFaultMsg, RuntimeFaultFaultMsg, NoSuchMethodException, InvocationTargetException, IllegalAccessException {
        List<String> props = new ArrayList<>();
        props.add(propertyName);
        List<ObjectContent> objContent = retrieveMoRefProperties(mor, props);

        Object propertyValue = null;
        if (objContent != null && objContent.size() > 0) {
            List<DynamicProperty> dynamicProperty = objContent.get(0).getPropSet();
            if (dynamicProperty != null && dynamicProperty.size() > 0) {
                DynamicProperty dp = dynamicProperty.get(0);
                propertyValue = dp.getVal();
                /*
                 * If object is ArrayOfXXX object, then get the XXX[] by
                 * invoking getXXX() on the object.
                 * For Ex:
                 * ArrayOfManagedObjectReference.getManagedObjectReference()
                 * returns ManagedObjectReference[] array.
                 */
                Class dpCls = propertyValue.getClass();
                String dynamicPropertyName = dpCls.getName();
                if (dynamicPropertyName.indexOf("ArrayOf") != -1) {
                    String methodName = "get" + dynamicPropertyName.substring(dynamicPropertyName.indexOf("ArrayOf") + "ArrayOf".length(), dynamicPropertyName.length());

                    Method getMorMethod = dpCls.getDeclaredMethod(methodName, null);
                    propertyValue = getMorMethod.invoke(propertyValue, (Object[])null);
                }
            }
        }
        return (T)propertyValue;
    }

    private List<ObjectContent> retrieveMoRefProperties(ManagedObjectReference mObj, List<String> props) throws InvalidPropertyFaultMsg, RuntimeFaultFaultMsg {
        PropertySpec pSpec = new PropertySpec();
        pSpec.setAll(false);
        pSpec.setType(mObj.getType());
        pSpec.getPathSet().addAll(props);

        ObjectSpec oSpec = new ObjectSpec();
        oSpec.setObj(mObj);
        oSpec.setSkip(false);
        PropertyFilterSpec spec = new PropertyFilterSpec();
        spec.getPropSet().add(pSpec);
        spec.getObjectSet().add(oSpec);
        List<PropertyFilterSpec> specArr = new ArrayList<PropertyFilterSpec>();
        specArr.add(spec);

        return vimPort.retrieveProperties(getPropCol(), specArr);
    }

    /**
     * This method returns a boolean value specifying whether the Task is
     * succeeded or failed.
     *
     * @param task
     *            ManagedObjectReference representing the Task.
     *
     * @return boolean value representing the Task result.
     * @throws InvalidCollectorVersionFaultMsg
     * @throws RuntimeFaultFaultMsg
     * @throws InvalidPropertyFaultMsg
     */
    public boolean waitForTask(ManagedObjectReference task) throws InvalidPropertyFaultMsg, RuntimeFaultFaultMsg, InvalidCollectorVersionFaultMsg, Exception {

        boolean retVal = false;

        try {
            // info has a property - state for state of the task
            Object[] result = waitForValues(task, new String[] { "info.state", "info.error" }, new String[] { "state" }, new Object[][] { new Object[] {
                    TaskInfoState.SUCCESS, TaskInfoState.ERROR } });

            if (result != null && result.length == 2) { //result for 2 properties: info.state, info.error
                if (result[0].equals(TaskInfoState.SUCCESS)) {
                    retVal = true;
                }
                if (result[1] instanceof LocalizedMethodFault) {
                    throw new RuntimeException(((LocalizedMethodFault)result[1]).getLocalizedMessage());
                }
            }
        } catch (WebServiceException we) {
            LOGGER.warn("Session to vCenter failed with: " + we.getLocalizedMessage());

            TaskInfo taskInfo = (TaskInfo)getDynamicProperty(task, "info");
            if (!taskInfo.isCancelable()) {
                LOGGER.warn("vCenter task: " + taskInfo.getName() + "(" + taskInfo.getKey() + ")" + " will continue to run on vCenter because the task cannot be cancelled");
                throw new RuntimeException(we.getLocalizedMessage());
            }

            LOGGER.debug("Cancelling vCenter task: " + taskInfo.getName() + "(" + taskInfo.getKey() + ")");
            getService().cancelTask(task);

            // Since task cancellation is asynchronous, wait for the task to be cancelled
            Object[] result = waitForValues(task, new String[] {"info.state", "info.error"}, new String[] {"state"},
                    new Object[][] {new Object[] {TaskInfoState.SUCCESS, TaskInfoState.ERROR}});

            if (result != null && result.length == 2) { //result for 2 properties: info.state, info.error
                if (result[0].equals(TaskInfoState.SUCCESS)) {
                    LOGGER.warn("Failed to cancel vCenter task: " + taskInfo.getName() + "(" + taskInfo.getKey() + ")" + " and the task successfully completed");
                    retVal = true;
                }

                if (result[1] instanceof LocalizedMethodFault) {
                    MethodFault fault = ((LocalizedMethodFault)result[1]).getFault();
                    if (fault instanceof RequestCanceled) {
                        LOGGER.debug("vCenter task " + taskInfo.getName() + "(" + taskInfo.getKey() + ")" + " was successfully cancelled");
                        throw new RuntimeException(we.getLocalizedMessage());
                    }
                } else {
                    throw new RuntimeException(((LocalizedMethodFault)result[1]).getLocalizedMessage());
                }
            }
        }
        return retVal;
    }

    /**
     * Handle Updates for a single object. waits till expected values of
     * properties to check are reached Destroys the ObjectFilter when done.
     *
     * @param objmor
     *            MOR of the Object to wait for
     * @param filterProps
     *            Properties list to filter
     * @param endWaitProps
     *            Properties list to check for expected values these be
     *            properties of a property in the filter properties list
     * @param expectedVals
     *            values for properties to end the wait
     * @return true indicating expected values were met, and false otherwise
     * @throws RuntimeFaultFaultMsg
     * @throws InvalidPropertyFaultMsg
     * @throws InvalidCollectorVersionFaultMsg
     */
    private synchronized Object[] waitForValues(ManagedObjectReference objmor, String[] filterProps, String[] endWaitProps, Object[][] expectedVals) throws InvalidPropertyFaultMsg,
    RuntimeFaultFaultMsg, InvalidCollectorVersionFaultMsg {
        // version string is initially null
        String version = "";
        Object[] endVals = new Object[endWaitProps.length];
        Object[] filterVals = new Object[filterProps.length];
        String stateVal = null;

        PropertyFilterSpec spec = new PropertyFilterSpec();
        ObjectSpec oSpec = new ObjectSpec();
        oSpec.setObj(objmor);
        oSpec.setSkip(Boolean.FALSE);
        spec.getObjectSet().add(oSpec);

        PropertySpec pSpec = new PropertySpec();
        pSpec.getPathSet().addAll(Arrays.asList(filterProps));
        pSpec.setType(objmor.getType());
        spec.getPropSet().add(pSpec);

        ManagedObjectReference propertyCollector = getPropCol();
        ManagedObjectReference filterSpecRef = vimPort.createFilter(propertyCollector, spec, true);

        boolean reached = false;

        UpdateSet updateset = null;
        List<PropertyFilterUpdate> filtupary = null;
        List<ObjectUpdate> objupary = null;
        List<PropertyChange> propchgary = null;
        while (!reached) {
            updateset = vimPort.waitForUpdatesEx(propertyCollector, version, new WaitOptions());
            if (updateset == null || updateset.getFilterSet() == null) {
                continue;
            }
            version = updateset.getVersion();

            // Make this code more general purpose when PropCol changes later.
            filtupary = updateset.getFilterSet();

            for (PropertyFilterUpdate filtup : filtupary) {
                objupary = filtup.getObjectSet();
                for (ObjectUpdate objup : objupary) {
                    if (objup.getKind() == ObjectUpdateKind.MODIFY || objup.getKind() == ObjectUpdateKind.ENTER || objup.getKind() == ObjectUpdateKind.LEAVE) {
                        propchgary = objup.getChangeSet();
                        for (PropertyChange propchg : propchgary) {
                            updateValues(endWaitProps, endVals, propchg);
                            updateValues(filterProps, filterVals, propchg);
                        }
                    }
                }
            }

            Object expctdval = null;
            // Check if the expected values have been reached and exit the loop if done.
            // Also exit the WaitForUpdates loop if this is the case.
            for (int chgi = 0; chgi < endVals.length && !reached; chgi++) {
                for (int vali = 0; vali < expectedVals[chgi].length && !reached; vali++) {
                    expctdval = expectedVals[chgi][vali];

                    if (endVals[chgi] == null) {
                        // Do nothing
                    } else if (endVals[chgi].toString().contains("val: null")) {
                        // Handle JAX-WS De-serialization issue, by parsing nodes
                        Element stateElement = (Element) endVals[chgi];
                        if (stateElement != null && stateElement.getFirstChild() != null) {
                            stateVal = stateElement.getFirstChild().getTextContent();
                            reached = expctdval.toString().equalsIgnoreCase(stateVal) || reached;
                        }
                    } else {
                        reached = expctdval.equals(endVals[chgi]) || reached;
                        stateVal = "filtervals";
                    }
                }
            }
        }

        // Destroy the filter when we are done.
        vimPort.destroyPropertyFilter(filterSpecRef);

        Object[] retVal = filterVals;
        if (stateVal != null && stateVal.equalsIgnoreCase("success")) {
            retVal = new Object[] { TaskInfoState.SUCCESS, null };
        }

        return retVal;
    }

    private void updateValues(String[] props, Object[] vals, PropertyChange propchg) {
        for (int findi = 0; findi < props.length; findi++) {
            if (propchg.getName().lastIndexOf(props[findi]) >= 0) {
                if (propchg.getOp() == PropertyChangeOp.REMOVE) {
                    vals[findi] = "";
                } else {
                    vals[findi] = propchg.getVal();
                }
            }
        }
    }

    private SelectionSpec getSelectionSpec(String name) {
        SelectionSpec genericSpec = new SelectionSpec();
        genericSpec.setName(name);
        return genericSpec;
    }

    /*
     * @return An array of SelectionSpec covering VM, Host, Resource pool,
     * Cluster Compute Resource and Datastore.
     */
    private List<SelectionSpec> constructCompleteTraversalSpec() {
        // ResourcePools to VM: RP -> VM
        TraversalSpec rpToVm = new TraversalSpec();
        rpToVm.setName("rpToVm");
        rpToVm.setType("ResourcePool");
        rpToVm.setPath("vm");
        rpToVm.setSkip(Boolean.FALSE);

        // VirtualApp to VM: vApp -> VM
        TraversalSpec vAppToVM = new TraversalSpec();
        vAppToVM.setName("vAppToVM");
        vAppToVM.setType("VirtualApp");
        vAppToVM.setPath("vm");

        // Host to VM: HostSystem -> VM
        TraversalSpec hToVm = new TraversalSpec();
        hToVm.setType("HostSystem");
        hToVm.setPath("vm");
        hToVm.setName("hToVm");
        hToVm.getSelectSet().add(getSelectionSpec("VisitFolders"));
        hToVm.setSkip(Boolean.FALSE);

        // DataCenter to DataStore: DC -> DS
        TraversalSpec dcToDs = new TraversalSpec();
        dcToDs.setType("Datacenter");
        dcToDs.setPath("datastore");
        dcToDs.setName("dcToDs");
        dcToDs.setSkip(Boolean.FALSE);

        // Recurse through all ResourcePools
        TraversalSpec rpToRp = new TraversalSpec();
        rpToRp.setType("ResourcePool");
        rpToRp.setPath("resourcePool");
        rpToRp.setSkip(Boolean.FALSE);
        rpToRp.setName("rpToRp");
        rpToRp.getSelectSet().add(getSelectionSpec("rpToRp"));

        TraversalSpec crToRp = new TraversalSpec();
        crToRp.setType("ComputeResource");
        crToRp.setPath("resourcePool");
        crToRp.setSkip(Boolean.FALSE);
        crToRp.setName("crToRp");
        crToRp.getSelectSet().add(getSelectionSpec("rpToRp"));

        TraversalSpec crToH = new TraversalSpec();
        crToH.setSkip(Boolean.FALSE);
        crToH.setType("ComputeResource");
        crToH.setPath("host");
        crToH.setName("crToH");

        TraversalSpec dcToHf = new TraversalSpec();
        dcToHf.setSkip(Boolean.FALSE);
        dcToHf.setType("Datacenter");
        dcToHf.setPath("hostFolder");
        dcToHf.setName("dcToHf");
        dcToHf.getSelectSet().add(getSelectionSpec("VisitFolders"));

        TraversalSpec vAppToRp = new TraversalSpec();
        vAppToRp.setName("vAppToRp");
        vAppToRp.setType("VirtualApp");
        vAppToRp.setPath("resourcePool");
        vAppToRp.getSelectSet().add(getSelectionSpec("rpToRp"));

        TraversalSpec dcToVmf = new TraversalSpec();
        dcToVmf.setType("Datacenter");
        dcToVmf.setSkip(Boolean.FALSE);
        dcToVmf.setPath("vmFolder");
        dcToVmf.setName("dcToVmf");
        dcToVmf.getSelectSet().add(getSelectionSpec("VisitFolders"));

        // For Folder -> Folder recursion
        TraversalSpec visitFolders = new TraversalSpec();
        visitFolders.setType("Folder");
        visitFolders.setPath("childEntity");
        visitFolders.setSkip(Boolean.FALSE);
        visitFolders.setName("VisitFolders");
        List<SelectionSpec> sspecarrvf = new ArrayList<SelectionSpec>();
        sspecarrvf.add(getSelectionSpec("crToRp"));
        sspecarrvf.add(getSelectionSpec("crToH"));
        sspecarrvf.add(getSelectionSpec("dcToVmf"));
        sspecarrvf.add(getSelectionSpec("dcToHf"));
        sspecarrvf.add(getSelectionSpec("vAppToRp"));
        sspecarrvf.add(getSelectionSpec("vAppToVM"));
        sspecarrvf.add(getSelectionSpec("dcToDs"));
        sspecarrvf.add(getSelectionSpec("hToVm"));
        sspecarrvf.add(getSelectionSpec("rpToVm"));
        sspecarrvf.add(getSelectionSpec("VisitFolders"));

        visitFolders.getSelectSet().addAll(sspecarrvf);

        List<SelectionSpec> resultspec = new ArrayList<SelectionSpec>();
        resultspec.add(visitFolders);
        resultspec.add(crToRp);
        resultspec.add(crToH);
        resultspec.add(dcToVmf);
        resultspec.add(dcToHf);
        resultspec.add(vAppToRp);
        resultspec.add(vAppToVM);
        resultspec.add(dcToDs);
        resultspec.add(hToVm);
        resultspec.add(rpToVm);
        resultspec.add(rpToRp);

        return resultspec;
    }

    /**
     * Get the ManagedObjectReference for an item under the
     * specified root folder that has the type and name specified.
     *
     * @param root a root folder if available, or null for default
     * @param type type of the managed object
     * @param name name to match
     *
     * @return First ManagedObjectReference of the type / name pair found
     */
    public ManagedObjectReference getDecendentMoRef(ManagedObjectReference root, String type, String name) throws InvalidPropertyFaultMsg, RuntimeFaultFaultMsg {
        if (name == null || name.length() == 0) {
            return null;
        }

        try {
            // Create PropertySpecs
            PropertySpec pSpec = new PropertySpec();
            pSpec.setType(type);
            pSpec.setAll(false);
            pSpec.getPathSet().add("name");

            ObjectSpec oSpec = new ObjectSpec();
            oSpec.setObj(root);
            oSpec.setSkip(false);
            oSpec.getSelectSet().addAll(constructCompleteTraversalSpec());

            PropertyFilterSpec spec = new PropertyFilterSpec();
            spec.getPropSet().add(pSpec);
            spec.getObjectSet().add(oSpec);
            List<PropertyFilterSpec> specArr = new ArrayList<PropertyFilterSpec>();
            specArr.add(spec);

            ManagedObjectReference propCollector = getPropCol();
            List<ObjectContent> ocary = vimPort.retrieveProperties(propCollector, specArr);

            if (ocary == null || ocary.size() == 0) {
                return null;
            }

            // filter through retrieved objects to get the first match.
            for (ObjectContent oc : ocary) {
                ManagedObjectReference mor = oc.getObj();
                List<DynamicProperty> propary = oc.getPropSet();
                if (type == null || type.equals(mor.getType())) {
                    if (propary.size() > 0) {
                        String propval = (String)propary.get(0).getVal();
                        if (propval != null && name.equalsIgnoreCase(propval))
                            return mor;
                    }
                }
            }
        } catch (InvalidPropertyFaultMsg invalidPropertyException) {
            LOGGER.debug("Failed to get Vmware ManagedObjectReference for name: " + name + " and type: " + type + " due to " + invalidPropertyException.getMessage());
            throw invalidPropertyException;
        } catch (RuntimeFaultFaultMsg runtimeFaultException) {
            LOGGER.debug("Failed to get Vmware ManagedObjectReference for name: " + name + " and type: " + type + " due to " + runtimeFaultException.getMessage());
            throw runtimeFaultException;
        }

        return null;
    }

    /**
     * Get a MORef from the property returned.
     *
     * @param objMor Object to get a reference property from
     * @param propName name of the property that is the MORef
     * @return the ManagedObjectReference for that property.
     */
    public ManagedObjectReference getMoRefProp(ManagedObjectReference objMor, String propName) throws Exception {
        Object props = getDynamicProperty(objMor, propName);
        ManagedObjectReference propmor = null;
        if (!props.getClass().isArray()) {
            propmor = (ManagedObjectReference)props;
        }
        return propmor;
    }

    public void setVcenterSessionTimeout(int vCenterSessionTimeout) {
        this.vCenterSessionTimeout = vCenterSessionTimeout;
    }

    public int getVcenterSessionTimeout() {
        return vCenterSessionTimeout;
    }

    public void cancelTask(ManagedObjectReference task) throws Exception {
        TaskInfo info = (TaskInfo)(getDynamicProperty(task, "info"));
        if (info == null) {
            LOGGER.warn("Unable to get the task info, so couldn't cancel the task");
            return;
        }

        String taskName = StringUtils.isNotBlank(info.getName()) ? info.getName() : "Unknown";
        taskName += "(" + info.getKey() + ")";

        String entityName = StringUtils.isNotBlank(info.getEntityName()) ? info.getEntityName() : "";

        if (info.getState().equals(TaskInfoState.SUCCESS)) {
            LOGGER.debug(taskName + " task successfully completed for the entity " + entityName + ", can't cancel it");
            return;
        }

        if (info.getState().equals(TaskInfoState.ERROR)) {
            LOGGER.debug(taskName + " task execution failed for the entity " + entityName + ", can't cancel it");
            return;
        }

        LOGGER.debug(taskName + " task pending for the entity " + entityName + ", trying to cancel");
        if (!info.isCancelable()) {
            LOGGER.warn(taskName + " task will continue to run on vCenter because it can't be cancelled");
            return;
        }

        LOGGER.debug("Cancelling task " + taskName + " of the entity " + entityName);
        getService().cancelTask(task);

        // Since task cancellation is asynchronous, wait for the task to be cancelled
        Object[] result = waitForValues(task, new String[] {"info.state", "info.error"}, new String[] {"state"},
                new Object[][] {new Object[] {TaskInfoState.SUCCESS, TaskInfoState.ERROR}});

        if (result != null && result.length == 2) { //result for 2 properties: info.state, info.error
            if (result[0].equals(TaskInfoState.SUCCESS)) {
                LOGGER.warn("Failed to cancel" + taskName + " task of the entity " + entityName + ", the task successfully completed");
            }

            if (result[1] instanceof LocalizedMethodFault) {
                MethodFault fault = ((LocalizedMethodFault)result[1]).getFault();
                if (fault instanceof RequestCanceled) {
                    LOGGER.debug(taskName + " task of the entity " + entityName + " was successfully cancelled");
                }
            } else {
                LOGGER.warn("Couldn't cancel " + taskName + " task of the entity " + entityName + " due to " + ((LocalizedMethodFault)result[1]).getLocalizedMessage());
            }
        }
    }
}<|MERGE_RESOLUTION|>--- conflicted
+++ resolved
@@ -41,27 +41,23 @@
 import org.apache.cloudstack.utils.security.SSLUtils;
 import org.apache.cloudstack.utils.security.SecureSSLSocketFactory;
 
-<<<<<<< HEAD
-import org.apache.commons.lang3.StringUtils;
-import org.apache.logging.log4j.Logger;
-import org.apache.logging.log4j.LogManager;
-=======
 import com.cloud.utils.StringUtils;
 
-import org.apache.log4j.Logger;
-
->>>>>>> ae1d7cc8
 import org.w3c.dom.Element;
 
 import com.vmware.pbm.PbmPortType;
 import com.vmware.pbm.PbmService;
 import com.vmware.pbm.PbmServiceInstanceContent;
+
+import org.apache.logging.log4j.Logger;
+import org.apache.logging.log4j.LogManager;
 
 import com.vmware.vim25.DynamicProperty;
 import com.vmware.vim25.InvalidCollectorVersionFaultMsg;
 import com.vmware.vim25.InvalidLocaleFaultMsg;
 import com.vmware.vim25.InvalidLoginFaultMsg;
 import com.vmware.vim25.InvalidPropertyFaultMsg;
+import com.vmware.vim25.InvalidStateFaultMsg;
 import com.vmware.vim25.LocalizedMethodFault;
 import com.vmware.vim25.ManagedObjectReference;
 import com.vmware.vim25.MethodFault;
@@ -104,12 +100,10 @@
 
         @Override
         public void checkServerTrusted(java.security.cert.X509Certificate[] certs, String authType) throws java.security.cert.CertificateException {
-            return;
         }
 
         @Override
         public void checkClientTrusted(java.security.cert.X509Certificate[] certs, String authType) throws java.security.cert.CertificateException {
-            return;
         }
     }
 
@@ -199,13 +193,8 @@
             cookies = responseHeaders.get("Set-cookie");
             if (cookies == null) {
                 String msg = "Login successful, but failed to get server cookies from url :[" + url + "]";
-<<<<<<< HEAD
                 LOGGER.error(msg);
-                throw new Exception(msg);
-=======
-                s_logger.error(msg);
                 throw new  VmwareClientException(msg);
->>>>>>> ae1d7cc8
             }
         }
 
@@ -214,7 +203,7 @@
         cookieValue = tokenizer.nextToken();
         String pathData = "$" + tokenizer.nextToken();
         serviceCookie = "$Version=\"1\"; " + cookieValue + "; " + pathData;
-        Map<String, List<String>> map = new HashMap<String, List<String>>();
+        Map<String, List<String>> map = new HashMap<>();
         map.put("Cookie", Collections.singletonList(serviceCookie));
         ((BindingProvider)vimPort).getRequestContext().put(MessageContext.HTTP_REQUEST_HEADERS, map);
         pbmConnect(url, cookieValue);
@@ -231,8 +220,8 @@
             @Override
             public List<Handler> getHandlerChain(PortInfo portInfo) {
                 VcenterSessionHandler VcSessionHandler = new VcenterSessionHandler(extractedCookie);
-                List<Handler> handlerChain = new ArrayList<Handler>();
-                handlerChain.add((Handler)VcSessionHandler);
+                List<Handler> handlerChain = new ArrayList<>();
+                handlerChain.add(VcSessionHandler);
                 return handlerChain;
             }
         };
@@ -273,6 +262,7 @@
         try {
             return vimPort.retrieveServiceContent(svcInstRef);
         } catch (RuntimeFaultFaultMsg e) {
+            // ignored
         }
         return null;
     }
@@ -291,6 +281,7 @@
         try {
             return pbmPort.pbmRetrieveServiceContent(pbmSvcInstRef);
         } catch (com.vmware.pbm.RuntimeFaultFaultMsg e) {
+            // ignored
         }
         return null;
     }
@@ -339,12 +330,12 @@
         PropertyFilterSpec spec = new PropertyFilterSpec();
         spec.getPropSet().add(pSpec);
         spec.getObjectSet().add(oSpec);
-        List<PropertyFilterSpec> specArr = new ArrayList<PropertyFilterSpec>();
+        List<PropertyFilterSpec> specArr = new ArrayList<>();
         specArr.add(spec);
 
         try {
             List<ObjectContent> ocary = vimPort.retrieveProperties(getPropCol(), specArr);
-            if (ocary != null && ocary.size() > 0)
+            if (ocary != null && !ocary.isEmpty())
                 return true;
         } catch (Exception e) {
             return false;
@@ -361,8 +352,6 @@
      * @param propertyName
      *            property name.
      * @return property value.
-     * @throws Exception
-     *             in case of error.
      */
     @SuppressWarnings("unchecked")
     public <T> T getDynamicProperty(ManagedObjectReference mor, String propertyName) throws InvalidPropertyFaultMsg, RuntimeFaultFaultMsg, NoSuchMethodException, InvocationTargetException, IllegalAccessException {
@@ -371,9 +360,9 @@
         List<ObjectContent> objContent = retrieveMoRefProperties(mor, props);
 
         Object propertyValue = null;
-        if (objContent != null && objContent.size() > 0) {
+        if (objContent != null && !objContent.isEmpty()) {
             List<DynamicProperty> dynamicProperty = objContent.get(0).getPropSet();
-            if (dynamicProperty != null && dynamicProperty.size() > 0) {
+            if (dynamicProperty != null && !dynamicProperty.isEmpty()) {
                 DynamicProperty dp = dynamicProperty.get(0);
                 propertyValue = dp.getVal();
                 /*
@@ -385,7 +374,7 @@
                  */
                 Class dpCls = propertyValue.getClass();
                 String dynamicPropertyName = dpCls.getName();
-                if (dynamicPropertyName.indexOf("ArrayOf") != -1) {
+                if (dynamicPropertyName.contains("ArrayOf")) {
                     String methodName = "get" + dynamicPropertyName.substring(dynamicPropertyName.indexOf("ArrayOf") + "ArrayOf".length(), dynamicPropertyName.length());
 
                     Method getMorMethod = dpCls.getDeclaredMethod(methodName, null);
@@ -408,7 +397,7 @@
         PropertyFilterSpec spec = new PropertyFilterSpec();
         spec.getPropSet().add(pSpec);
         spec.getObjectSet().add(oSpec);
-        List<PropertyFilterSpec> specArr = new ArrayList<PropertyFilterSpec>();
+        List<PropertyFilterSpec> specArr = new ArrayList<>();
         specArr.add(spec);
 
         return vimPort.retrieveProperties(getPropCol(), specArr);
@@ -426,7 +415,7 @@
      * @throws RuntimeFaultFaultMsg
      * @throws InvalidPropertyFaultMsg
      */
-    public boolean waitForTask(ManagedObjectReference task) throws InvalidPropertyFaultMsg, RuntimeFaultFaultMsg, InvalidCollectorVersionFaultMsg, Exception {
+    public boolean waitForTask(ManagedObjectReference task) throws InvalidPropertyFaultMsg, RuntimeFaultFaultMsg, InvalidCollectorVersionFaultMsg, InvocationTargetException, NoSuchMethodException, IllegalAccessException, InvalidStateFaultMsg {
 
         boolean retVal = false;
 
@@ -681,7 +670,7 @@
         visitFolders.setPath("childEntity");
         visitFolders.setSkip(Boolean.FALSE);
         visitFolders.setName("VisitFolders");
-        List<SelectionSpec> sspecarrvf = new ArrayList<SelectionSpec>();
+        List<SelectionSpec> sspecarrvf = new ArrayList<>();
         sspecarrvf.add(getSelectionSpec("crToRp"));
         sspecarrvf.add(getSelectionSpec("crToH"));
         sspecarrvf.add(getSelectionSpec("dcToVmf"));
@@ -695,7 +684,7 @@
 
         visitFolders.getSelectSet().addAll(sspecarrvf);
 
-        List<SelectionSpec> resultspec = new ArrayList<SelectionSpec>();
+        List<SelectionSpec> resultspec = new ArrayList<>();
         resultspec.add(visitFolders);
         resultspec.add(crToRp);
         resultspec.add(crToH);
@@ -722,7 +711,7 @@
      * @return First ManagedObjectReference of the type / name pair found
      */
     public ManagedObjectReference getDecendentMoRef(ManagedObjectReference root, String type, String name) throws InvalidPropertyFaultMsg, RuntimeFaultFaultMsg {
-        if (name == null || name.length() == 0) {
+        if (name == null || name.isEmpty()) {
             return null;
         }
 
@@ -741,13 +730,13 @@
             PropertyFilterSpec spec = new PropertyFilterSpec();
             spec.getPropSet().add(pSpec);
             spec.getObjectSet().add(oSpec);
-            List<PropertyFilterSpec> specArr = new ArrayList<PropertyFilterSpec>();
+            List<PropertyFilterSpec> specArr = new ArrayList<>();
             specArr.add(spec);
 
             ManagedObjectReference propCollector = getPropCol();
             List<ObjectContent> ocary = vimPort.retrieveProperties(propCollector, specArr);
 
-            if (ocary == null || ocary.size() == 0) {
+            if (ocary == null || ocary.isEmpty()) {
                 return null;
             }
 
@@ -756,19 +745,16 @@
                 ManagedObjectReference mor = oc.getObj();
                 List<DynamicProperty> propary = oc.getPropSet();
                 if (type == null || type.equals(mor.getType())) {
-                    if (propary.size() > 0) {
+                    if (!propary.isEmpty()) {
                         String propval = (String)propary.get(0).getVal();
-                        if (propval != null && name.equalsIgnoreCase(propval))
+                        if (name.equalsIgnoreCase(propval))
                             return mor;
                     }
                 }
             }
-        } catch (InvalidPropertyFaultMsg invalidPropertyException) {
+        } catch (InvalidPropertyFaultMsg | RuntimeFaultFaultMsg invalidPropertyException) {
             LOGGER.debug("Failed to get Vmware ManagedObjectReference for name: " + name + " and type: " + type + " due to " + invalidPropertyException.getMessage());
             throw invalidPropertyException;
-        } catch (RuntimeFaultFaultMsg runtimeFaultException) {
-            LOGGER.debug("Failed to get Vmware ManagedObjectReference for name: " + name + " and type: " + type + " due to " + runtimeFaultException.getMessage());
-            throw runtimeFaultException;
         }
 
         return null;
