--- conflicted
+++ resolved
@@ -39,31 +39,21 @@
 
 import org.apache.cloudstack.utils.security.SSLUtils;
 import org.apache.cloudstack.utils.security.SecureSSLSocketFactory;
-<<<<<<< HEAD
 
 import com.cloud.utils.StringUtils;
 
 import org.w3c.dom.Element;
 
-=======
->>>>>>> 9d9737ae
 import com.vmware.pbm.PbmPortType;
 import com.vmware.pbm.PbmService;
 import com.vmware.pbm.PbmServiceInstanceContent;
 
-<<<<<<< HEAD
 import org.apache.logging.log4j.Logger;
 import org.apache.logging.log4j.LogManager;
-=======
-import org.apache.commons.lang3.StringUtils;
-import org.apache.log4j.Logger;
-import org.w3c.dom.Element;
->>>>>>> 9d9737ae
 
 import com.vmware.vim25.DynamicProperty;
 import com.vmware.vim25.InvalidCollectorVersionFaultMsg;
 import com.vmware.vim25.InvalidPropertyFaultMsg;
-import com.vmware.vim25.InvalidStateFaultMsg;
 import com.vmware.vim25.LocalizedMethodFault;
 import com.vmware.vim25.ManagedObjectReference;
 import com.vmware.vim25.MethodFault;
@@ -199,13 +189,8 @@
             cookies = responseHeaders.get("Set-cookie");
             if (cookies == null) {
                 String msg = "Login successful, but failed to get server cookies from url :[" + url + "]";
-<<<<<<< HEAD
                 LOGGER.error(msg);
-                throw new  VmwareClientException(msg);
-=======
-                s_logger.error(msg);
                 throw new Exception(msg);
->>>>>>> 9d9737ae
             }
         }
 
@@ -426,7 +411,7 @@
      * @throws RuntimeFaultFaultMsg
      * @throws InvalidPropertyFaultMsg
      */
-    public boolean waitForTask(ManagedObjectReference task) throws InvalidPropertyFaultMsg, RuntimeFaultFaultMsg, InvalidCollectorVersionFaultMsg, InvocationTargetException, NoSuchMethodException, IllegalAccessException, InvalidStateFaultMsg {
+    public boolean waitForTask(ManagedObjectReference task) throws InvalidPropertyFaultMsg, RuntimeFaultFaultMsg, InvalidCollectorVersionFaultMsg, Exception {
 
         boolean retVal = false;
 
@@ -721,13 +706,8 @@
      *
      * @return First ManagedObjectReference of the type / name pair found
      */
-<<<<<<< HEAD
-    public ManagedObjectReference getDecendentMoRef(ManagedObjectReference root, String type, String name) throws InvalidPropertyFaultMsg, RuntimeFaultFaultMsg {
+    public ManagedObjectReference getDecendentMoRef(ManagedObjectReference root, String type, String name) throws Exception {
         if (name == null || name.isEmpty()) {
-=======
-    public ManagedObjectReference getDecendentMoRef(ManagedObjectReference root, String type, String name) throws Exception {
-        if (name == null || name.length() == 0) {
->>>>>>> 9d9737ae
             return null;
         }
 
