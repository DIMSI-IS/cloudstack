--- conflicted
+++ resolved
@@ -35,11 +35,6 @@
 import com.cloud.utils.StringUtils;
 
 import org.apache.commons.collections.CollectionUtils;
-<<<<<<< HEAD
-import org.apache.commons.lang3.StringUtils;
-=======
-import org.apache.log4j.Logger;
->>>>>>> ae1d7cc8
 
 import com.google.gson.Gson;
 
@@ -88,7 +83,7 @@
 import com.vmware.vim25.VirtualNicManagerNetConfig;
 
 public class HostMO extends BaseMO implements VmwareHypervisorHost {
-    Map<String, VirtualMachineMO> _vmCache = new HashMap<String, VirtualMachineMO>();
+    Map<String, VirtualMachineMO> _vmCache = new HashMap<>();
 
     //Map<String, String> _vmInternalNameMapCache = new HashMap<String, String>();
 
@@ -102,12 +97,11 @@
 
     public HostHardwareSummary getHostHardwareSummary() throws Exception {
         HostConnectInfo hostInfo = _context.getService().queryHostConnectionInfo(_mor);
-        HostHardwareSummary hardwareSummary = hostInfo.getHost().getHardware();
-        return hardwareSummary;
+        return hostInfo.getHost().getHardware();
     }
 
     public HostConfigManager getHostConfigManager() throws Exception {
-        return (HostConfigManager)_context.getVimClient().getDynamicProperty(_mor, "configManager");
+        return _context.getVimClient().getDynamicProperty(_mor, "configManager");
     }
 
     public List<VirtualNicManagerNetConfig> getHostVirtualNicManagerNetConfig() throws Exception {
@@ -119,15 +113,15 @@
     }
 
     public HostListSummaryQuickStats getHostQuickStats() throws Exception {
-        return (HostListSummaryQuickStats)_context.getVimClient().getDynamicProperty(_mor, "summary.quickStats");
+        return _context.getVimClient().getDynamicProperty(_mor, "summary.quickStats");
     }
 
     public HostHyperThreadScheduleInfo getHostHyperThreadInfo() throws Exception {
-        return (HostHyperThreadScheduleInfo)_context.getVimClient().getDynamicProperty(_mor, "config.hyperThread");
+        return _context.getVimClient().getDynamicProperty(_mor, "config.hyperThread");
     }
 
     public HostNetworkInfo getHostNetworkInfo() throws Exception {
-        return (HostNetworkInfo)_context.getVimClient().getDynamicProperty(_mor, "config.network");
+        return _context.getVimClient().getDynamicProperty(_mor, "config.network");
     }
 
     public HostPortGroupSpec getHostPortGroupSpec(String portGroupName) throws Exception {
@@ -157,7 +151,7 @@
             return null;
         }
 
-        List<HostPortGroupSpec> portGroupSpecs = new ArrayList<HostPortGroupSpec>();
+        List<HostPortGroupSpec> portGroupSpecs = new ArrayList<>();
         for (HostPortGroup portGroup : portGroups) {
             if (!isVMKernelPort(portGroup)) {
                 portGroupSpecs.add(portGroup.getSpec());
@@ -231,20 +225,20 @@
     }
 
     public HostStorageSystemMO getHostStorageSystemMO() throws Exception {
-        return new HostStorageSystemMO(_context, (ManagedObjectReference)_context.getVimClient().getDynamicProperty(_mor, "configManager.storageSystem"));
+        return new HostStorageSystemMO(_context, _context.getVimClient().getDynamicProperty(_mor, "configManager.storageSystem"));
     }
 
     public HostDatastoreSystemMO getHostDatastoreSystemMO() throws Exception {
-        return new HostDatastoreSystemMO(_context, (ManagedObjectReference)_context.getVimClient().getDynamicProperty(_mor, "configManager.datastoreSystem"));
+        return new HostDatastoreSystemMO(_context, _context.getVimClient().getDynamicProperty(_mor, "configManager.datastoreSystem"));
     }
 
     public HostDatastoreBrowserMO getHostDatastoreBrowserMO() throws Exception {
-        return new HostDatastoreBrowserMO(_context, (ManagedObjectReference)_context.getVimClient().getDynamicProperty(_mor, "datastoreBrowser"));
+        return new HostDatastoreBrowserMO(_context, _context.getVimClient().getDynamicProperty(_mor, "datastoreBrowser"));
     }
 
     private DatastoreMO getHostDatastoreMO(String datastoreName) throws Exception {
         ObjectContent[] ocs = getDatastorePropertiesOnHyperHost(new String[] {"name"});
-        if (ocs != null && ocs.length > 0) {
+        if (ocs != null) {
             for (ObjectContent oc : ocs) {
                 List<DynamicProperty> objProps = oc.getPropSet();
                 if (objProps != null) {
@@ -282,13 +276,13 @@
 
     @Override
     public ManagedObjectReference getHyperHostOwnerResourcePool() throws Exception {
-        ManagedObjectReference morComputerResource = (ManagedObjectReference)_context.getVimClient().getDynamicProperty(_mor, "parent");
-        return (ManagedObjectReference)_context.getVimClient().getDynamicProperty(morComputerResource, "resourcePool");
+        ManagedObjectReference morComputerResource = _context.getVimClient().getDynamicProperty(_mor, "parent");
+        return _context.getVimClient().getDynamicProperty(morComputerResource, "resourcePool");
     }
 
     @Override
     public ManagedObjectReference getHyperHostCluster() throws Exception {
-        ManagedObjectReference morParent = (ManagedObjectReference)_context.getVimClient().getDynamicProperty(_mor, "parent");
+        ManagedObjectReference morParent = _context.getVimClient().getDynamicProperty(_mor, "parent");
 
         if (morParent.getType().equalsIgnoreCase("ClusterComputeResource")) {
             return morParent;
@@ -300,10 +294,10 @@
 
     public ManagedObjectReference[] getHostLocalDatastore() throws Exception {
         List<ManagedObjectReference> datastores = _context.getVimClient().getDynamicProperty(_mor, "datastore");
-        List<ManagedObjectReference> l = new ArrayList<ManagedObjectReference>();
+        List<ManagedObjectReference> l = new ArrayList<>();
         if (datastores != null) {
             for (ManagedObjectReference mor : datastores) {
-                DatastoreSummary summary = (DatastoreSummary)_context.getVimClient().getDynamicProperty(mor, "summary");
+                DatastoreSummary summary = _context.getVimClient().getDynamicProperty(mor, "summary");
                 if (summary.getType().equalsIgnoreCase("VMFS") && !summary.isMultipleHostAccess())
                     l.add(mor);
             }
@@ -328,7 +322,7 @@
     }
 
     public AboutInfo getHostAboutInfo() throws Exception {
-        return (AboutInfo)_context.getVimClient().getDynamicProperty(_mor, "config.product");
+        return _context.getVimClient().getDynamicProperty(_mor, "config.product");
     }
 
     public VmwareHostType getHostType() throws Exception {
@@ -522,7 +516,7 @@
         PropertyFilterSpec pfSpec = new PropertyFilterSpec();
         pfSpec.getPropSet().add(pSpec);
         pfSpec.getObjectSet().add(oSpec);
-        List<PropertyFilterSpec> pfSpecArr = new ArrayList<PropertyFilterSpec>();
+        List<PropertyFilterSpec> pfSpecArr = new ArrayList<>();
         pfSpecArr.add(pfSpec);
 
         List<ObjectContent> ocs = _context.getService().retrieveProperties(_context.getPropertyCollector(), pfSpecArr);
@@ -549,7 +543,7 @@
     }
 
     public String getHostName() throws InvalidPropertyFaultMsg, RuntimeFaultFaultMsg, InvocationTargetException, NoSuchMethodException, IllegalAccessException {
-        return (String)_context.getVimClient().getDynamicProperty(_mor, "name");
+        return _context.getVimClient().getDynamicProperty(_mor, "name");
     }
 
     @Override
@@ -599,15 +593,8 @@
         }
     }
 
-<<<<<<< HEAD
-    private void loadVmCache() throws Exception {
-        if (logger.isDebugEnabled())
-            logger.debug("load VM cache on host");
-=======
     private void loadVmCache() throws InvalidPropertyFaultMsg, RuntimeFaultFaultMsg, InvocationTargetException, NoSuchMethodException, IllegalAccessException {
-        if (s_logger.isDebugEnabled())
-            s_logger.debug("load VM cache on host");
->>>>>>> ae1d7cc8
+        logger.debug("load VM cache on host");
 
         _vmCache.clear();
 
@@ -619,7 +606,7 @@
         // name is the name of the VM as it appears in vCenter. The CLOUD_VM_INTERNAL_NAME custom
         // field value contains the name of the VM as it is maintained internally by cloudstack (i-x-y).
         ObjectContent[] ocs = getVmPropertiesOnHyperHost(new String[] {"name", "value[" + key + "]"});
-        if (ocs != null && ocs.length > 0) {
+        if (ocs != null) {
             for (ObjectContent oc : ocs) {
                 List<DynamicProperty> props = oc.getPropSet();
                 if (props != null) {
@@ -633,7 +620,7 @@
                                 vmInternalCSName = ((CustomFieldStringValue)prop.getVal()).getValue();
                         }
                     }
-                    String vmName = null;
+                    String vmName;
                     if (vmInternalCSName != null && isUserVMInternalCSName(vmInternalCSName)) {
                         vmName = vmInternalCSName;
                     } else {
@@ -693,8 +680,8 @@
 
         ObjectContent[] ocs = getVmPropertiesOnHyperHost(new String[] {"name", "config.extraConfig[\"RemoteDisplay.vnc.port\"]", "value[" + key + "]"});
 
-        HashMap<String, Integer> portInfo = new HashMap<String, Integer>();
-        if (ocs != null && ocs.length > 0) {
+        HashMap<String, Integer> portInfo = new HashMap<>();
+        if (ocs != null) {
             for (ObjectContent oc : ocs) {
                 List<DynamicProperty> objProps = oc.getPropSet();
                 if (objProps != null) {
@@ -727,20 +714,14 @@
     }
 
     @Override
-<<<<<<< HEAD
-    public ObjectContent[] getVmPropertiesOnHyperHost(String[] propertyPaths) throws Exception {
-        if (logger.isTraceEnabled())
+    public ObjectContent[] getVmPropertiesOnHyperHost(String[] propertyPaths) throws InvalidPropertyFaultMsg, RuntimeFaultFaultMsg {
+        List<ObjectContent> properties = getVmProperties(propertyPaths, null).second();
+        return properties.toArray(new ObjectContent[properties.size()]);
+    }
+
+    public Pair<String, List<ObjectContent>> getVmProperties(String[] propertyPaths, Integer maxObjects) throws InvalidPropertyFaultMsg, RuntimeFaultFaultMsg {
+        if (logger.isTraceEnabled()) {
             logger.trace("vCenter API trace - retrieveProperties() for VM properties. target MOR: " + _mor.getValue() + ", properties: " +
-=======
-    public ObjectContent[] getVmPropertiesOnHyperHost(String[] propertyPaths) throws InvalidPropertyFaultMsg, RuntimeFaultFaultMsg {
-        List<ObjectContent> properties = getVmProperties(propertyPaths, null, null).second();
-        return properties.toArray(new ObjectContent[properties.size()]);
-    }
-
-    public Pair<String, List<ObjectContent>> getVmProperties(String[] propertyPaths, Integer maxObjects) throws InvalidPropertyFaultMsg, RuntimeFaultFaultMsg {
-        if (s_logger.isTraceEnabled()) {
-            s_logger.trace("vCenter API trace - retrieveProperties() for VM properties. target MOR: " + _mor.getValue() + ", properties: " +
->>>>>>> ae1d7cc8
                     new Gson().toJson(propertyPaths));
         }
         PropertySpec pSpec = new PropertySpec();
@@ -770,15 +751,8 @@
 
         RetrieveResult result = _context.getService().retrievePropertiesEx(_context.getPropertyCollector(), pfSpecArr, ro);
 
-<<<<<<< HEAD
-        if (logger.isTraceEnabled())
-            logger.trace("vCenter API trace - retrieveProperties() done");
-        return properties.toArray(new ObjectContent[properties.size()]);
-=======
-        if (s_logger.isTraceEnabled())
-            s_logger.trace("vCenter API trace - retrieveProperties() done");
+        logger.trace("vCenter API trace - retrieveProperties() done");
         return createReturnObjectPair(result);
->>>>>>> ae1d7cc8
     }
 
     @Override
@@ -815,12 +789,12 @@
     }
 
     public List<Pair<ManagedObjectReference, String>> getDatastoreMountsOnHost() throws Exception {
-        List<Pair<ManagedObjectReference, String>> mounts = new ArrayList<Pair<ManagedObjectReference, String>>();
+        List<Pair<ManagedObjectReference, String>> mounts = new ArrayList<>();
 
         ObjectContent[] ocs = getDatastorePropertiesOnHyperHost(new String[] {String.format("host[\"%s\"].mountInfo.path", _mor.getValue())});
         if (ocs != null) {
             for (ObjectContent oc : ocs) {
-                Pair<ManagedObjectReference, String> mount = new Pair<ManagedObjectReference, String>(oc.getObj(), oc.getPropSet().get(0).getVal().toString());
+                Pair<ManagedObjectReference, String> mount = new Pair<>(oc.getObj(), oc.getPropSet().get(0).getVal().toString());
                 mounts.add(mount);
             }
         }
@@ -828,7 +802,7 @@
     }
 
     public List<Pair<ManagedObjectReference, String>> getLocalDatastoreOnHost() throws Exception {
-        List<Pair<ManagedObjectReference, String>> dsList = new ArrayList<Pair<ManagedObjectReference, String>>();
+        List<Pair<ManagedObjectReference, String>> dsList = new ArrayList<>();
 
         ObjectContent[] ocs = getDatastorePropertiesOnHyperHost(new String[] {"name", "summary"});
         if (ocs != null) {
@@ -839,7 +813,7 @@
                     String name = (String)VmwareHelper.getPropValue(oc, "name");
 
                     if (!name.startsWith("-iqn.") && !name.startsWith("_iqn.")) {
-                        dsList.add(new Pair<ManagedObjectReference, String>(morDs, name));
+                        dsList.add(new Pair<>(morDs, name));
                     }
                 }
             }
@@ -901,7 +875,7 @@
             return null;
         }
         // Next, get all the NAS datastores from this array of datastores.
-        if (morArray.size() > 0) {
+        if (!morArray.isEmpty()) {
             int i;
             for (i = 0; i < morArray.size(); i++) {
                 NasDatastoreInfo nasDS;
@@ -1025,7 +999,7 @@
     }
 
     @Override
-    public ManagedObjectReference findMigrationTarget(VirtualMachineMO vmMo) throws Exception {
+    public ManagedObjectReference findMigrationTarget(VirtualMachineMO vmMo) {
         return _mor;
     }
 
@@ -1149,7 +1123,7 @@
 
     @Override
     public boolean isHyperHostConnected() throws Exception {
-        HostRuntimeInfo runtimeInfo = (HostRuntimeInfo)_context.getVimClient().getDynamicProperty(_mor, "runtime");
+        HostRuntimeInfo runtimeInfo = _context.getVimClient().getDynamicProperty(_mor, "runtime");
         return runtimeInfo != null && runtimeInfo.getConnectionState() == HostSystemConnectionState.CONNECTED;
     }
 
@@ -1363,15 +1337,8 @@
         return false;
     }
 
-<<<<<<< HEAD
-    private synchronized VirtualMachineMO findVmOnHyperHostWithHypervisorName(String vmName) throws Exception {
-        if (logger.isDebugEnabled())
-            logger.debug("find VM hypervisor name: " + vmName + " on host");
-=======
     private synchronized VirtualMachineMO findVmOnHyperHostWithHypervisorName(String vmName) throws InvalidPropertyFaultMsg, RuntimeFaultFaultMsg, InvocationTargetException, NoSuchMethodException, IllegalAccessException {
-        if (s_logger.isDebugEnabled())
-            s_logger.debug("find VM hypervisor name: " + vmName + " on host");
->>>>>>> ae1d7cc8
+            logger.debug("find VM hypervisor name: {} on host", vmName );
 
         VirtualMachineMO vmMo = getVmWithHypervisorName(_vmCache.values(), vmName);
         if (vmMo != null) {
@@ -1404,25 +1371,20 @@
     public Pair<String, List<UnmanagedInstanceTO>> getVms(Integer maxObjects, String token) throws InvalidPropertyFaultMsg, RuntimeFaultFaultMsg, InvocationTargetException, NoSuchMethodException, IllegalAccessException {
         List<UnmanagedInstanceTO> vms = new ArrayList<>();
         Pair<String, List<ObjectContent>> objectContents = getVmProperties(new String[] {"name"}, maxObjects, token);
-        if (s_logger.isDebugEnabled()) {
-            s_logger.debug(String.format("returning token %s for future retrievals, currently %d objects retrieved.", objectContents.first(), objectContents.second().size()));
-        }
+        logger.debug("returning token {} for future retrievals, currently {} objects retrieved.", objectContents.first(), objectContents.second().size());
         Pair<String, List<UnmanagedInstanceTO>> retval = new Pair<>(objectContents.first(), vms);
 
         objectContentToUnmanagedInstanceTO(objectContents, vms);
 
         return retval;
     }
+
     public Pair<String, List<ObjectContent>> getVmProperties(String[] propertyPaths, Integer maxObjects, String tokenForPriorQuery) throws  InvalidPropertyFaultMsg, RuntimeFaultFaultMsg {
         if(com.cloud.utils.StringUtils.isNotBlank(tokenForPriorQuery)) {
-            if (s_logger.isDebugEnabled()) {
-                s_logger.debug(String.format("running repeat query with token \'%s\'", tokenForPriorQuery));
-            }
+            logger.debug("running repeat query with token '{}'", tokenForPriorQuery);
             return retrieveNextSetOfProperties(tokenForPriorQuery);
         } else {
-            if (s_logger.isDebugEnabled()) {
-                s_logger.debug(String.format("running query for %d propertypaths and max %d objects", propertyPaths.length, maxObjects));
-            }
+            logger.debug("running query for {} propertypaths and max {} objects", propertyPaths.length, maxObjects);
             return getVmProperties(propertyPaths, maxObjects);
         }
     }
