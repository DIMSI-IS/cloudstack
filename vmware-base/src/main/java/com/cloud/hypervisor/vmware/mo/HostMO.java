--- conflicted
+++ resolved
@@ -25,11 +25,7 @@
 import java.util.regex.Pattern;
 
 import org.apache.commons.collections.CollectionUtils;
-<<<<<<< HEAD
-=======
 import org.apache.commons.lang3.StringUtils;
-import org.apache.log4j.Logger;
->>>>>>> 9d9737ae
 
 import com.google.gson.Gson;
 import com.vmware.vim25.AboutInfo;
@@ -536,13 +532,8 @@
         return null;
     }
 
-<<<<<<< HEAD
-    public String getHostName() throws InvalidPropertyFaultMsg, RuntimeFaultFaultMsg, InvocationTargetException, NoSuchMethodException, IllegalAccessException {
-        return _context.getVimClient().getDynamicProperty(_mor, "name");
-=======
     public String getHostName() throws Exception {
         return (String)_context.getVimClient().getDynamicProperty(_mor, "name");
->>>>>>> 9d9737ae
     }
 
     @Override
@@ -588,14 +579,9 @@
         }
     }
 
-<<<<<<< HEAD
-    private void loadVmCache() throws InvalidPropertyFaultMsg, RuntimeFaultFaultMsg, InvocationTargetException, NoSuchMethodException, IllegalAccessException {
-        logger.debug("load VM cache on host");
-=======
     private void loadVmCache() throws Exception {
-        if (s_logger.isDebugEnabled())
-            s_logger.debug("load VM cache on host");
->>>>>>> 9d9737ae
+        if (logger.isDebugEnabled())
+            logger.debug("load VM cache on host");
 
         _vmCache.clear();
 
@@ -715,20 +701,9 @@
     }
 
     @Override
-<<<<<<< HEAD
-    public ObjectContent[] getVmPropertiesOnHyperHost(String[] propertyPaths) throws InvalidPropertyFaultMsg, RuntimeFaultFaultMsg {
-        List<ObjectContent> properties = getVmProperties(propertyPaths, null).second();
-        return properties.toArray(new ObjectContent[properties.size()]);
-    }
-
-    public Pair<String, List<ObjectContent>> getVmProperties(String[] propertyPaths, Integer maxObjects) throws InvalidPropertyFaultMsg, RuntimeFaultFaultMsg {
-        if (logger.isTraceEnabled()) {
+    public ObjectContent[] getVmPropertiesOnHyperHost(String[] propertyPaths) throws Exception {
+        if (logger.isTraceEnabled())
             logger.trace("vCenter API trace - retrieveProperties() for VM properties. target MOR: " + _mor.getValue() + ", properties: " +
-=======
-    public ObjectContent[] getVmPropertiesOnHyperHost(String[] propertyPaths) throws Exception {
-        if (s_logger.isTraceEnabled())
-            s_logger.trace("vCenter API trace - retrieveProperties() for VM properties. target MOR: " + _mor.getValue() + ", properties: " +
->>>>>>> 9d9737ae
                     new Gson().toJson(propertyPaths));
 
         PropertySpec pSpec = new PropertySpec();
@@ -753,14 +728,9 @@
 
         List<ObjectContent> properties = _context.getService().retrieveProperties(_context.getPropertyCollector(), pfSpecArr);
 
-<<<<<<< HEAD
-        logger.trace("vCenter API trace - retrieveProperties() done");
-        return createReturnObjectPair(result);
-=======
-        if (s_logger.isTraceEnabled())
-            s_logger.trace("vCenter API trace - retrieveProperties() done");
+        if (logger.isTraceEnabled())
+            logger.trace("vCenter API trace - retrieveProperties() done");
         return properties.toArray(new ObjectContent[properties.size()]);
->>>>>>> 9d9737ae
     }
 
     @Override
@@ -1345,14 +1315,9 @@
         return false;
     }
 
-<<<<<<< HEAD
-    private synchronized VirtualMachineMO findVmOnHyperHostWithHypervisorName(String vmName) throws InvalidPropertyFaultMsg, RuntimeFaultFaultMsg, InvocationTargetException, NoSuchMethodException, IllegalAccessException {
-            logger.debug("find VM hypervisor name: {} on host", vmName );
-=======
     private synchronized VirtualMachineMO findVmOnHyperHostWithHypervisorName(String vmName) throws Exception {
-        if (s_logger.isDebugEnabled())
-            s_logger.debug("find VM hypervisor name: " + vmName + " on host");
->>>>>>> 9d9737ae
+        if (logger.isDebugEnabled())
+            logger.debug("find VM hypervisor name: " + vmName + " on host");
 
         VirtualMachineMO vmMo = getVmWithHypervisorName(_vmCache.values(), vmName);
         if (vmMo != null) {
@@ -1381,28 +1346,4 @@
         }
         return null;
     }
-
-<<<<<<< HEAD
-    public Pair<String, List<UnmanagedInstanceTO>> getVms(Integer maxObjects, String token) throws InvalidPropertyFaultMsg, RuntimeFaultFaultMsg, InvocationTargetException, NoSuchMethodException, IllegalAccessException {
-        List<UnmanagedInstanceTO> vms = new ArrayList<>();
-        Pair<String, List<ObjectContent>> objectContents = getVmProperties(new String[] {"name"}, maxObjects, token);
-        logger.debug("returning token {} for future retrievals, currently {} objects retrieved.", objectContents.first(), objectContents.second().size());
-        Pair<String, List<UnmanagedInstanceTO>> retval = new Pair<>(objectContents.first(), vms);
-
-        objectContentToUnmanagedInstanceTO(objectContents, vms);
-
-        return retval;
-    }
-
-    public Pair<String, List<ObjectContent>> getVmProperties(String[] propertyPaths, Integer maxObjects, String tokenForPriorQuery) throws  InvalidPropertyFaultMsg, RuntimeFaultFaultMsg {
-        if(com.cloud.utils.StringUtils.isNotBlank(tokenForPriorQuery)) {
-            logger.debug("running repeat query with token '{}'", tokenForPriorQuery);
-            return retrieveNextSetOfProperties(tokenForPriorQuery);
-        } else {
-            logger.debug("running query for {} propertypaths and max {} objects", propertyPaths.length, maxObjects);
-            return getVmProperties(propertyPaths, maxObjects);
-        }
-    }
-=======
->>>>>>> 9d9737ae
 }