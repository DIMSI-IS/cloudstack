--- conflicted
+++ resolved
@@ -473,7 +473,7 @@
             _context.waitForTaskProgressDone(morTask);
             return true;
         } else {
-            s_logger.error("VMware RelocateVM_Task to change host failed due to " + TaskMO.getTaskFailureInfo(_context, morTask));
+            logger.error("VMware RelocateVM_Task to change host failed due to " + TaskMO.getTaskFailureInfo(_context, morTask));
         }
         return false;
     }
@@ -493,7 +493,7 @@
             _context.waitForTaskProgressDone(morTask);
             return true;
         } else {
-            s_logger.error("VMware change datastore relocateVM_Task failed due to " + TaskMO.getTaskFailureInfo(_context, morTask));
+            logger.error("VMware change datastore relocateVM_Task failed due to " + TaskMO.getTaskFailureInfo(_context, morTask));
         }
 
         return false;
@@ -590,7 +590,7 @@
     public boolean revertToSnapshot(String snapshotName) throws Exception {
         ManagedObjectReference morSnapshot = getSnapshotMor(snapshotName);
         if (morSnapshot == null) {
-            s_logger.warn("Unable to find snapshot: " + snapshotName);
+            logger.warn("Unable to find snapshot: " + snapshotName);
             return false;
         }
         ManagedObjectReference morTask = _context.getService().revertToSnapshotTask(morSnapshot, _mor, null);
@@ -599,7 +599,7 @@
             _context.waitForTaskProgressDone(morTask);
             return true;
         } else {
-            s_logger.error("VMware revert to snapshot failed due to " + TaskMO.getTaskFailureInfo(_context, morTask));
+            logger.error("VMware revert to snapshot failed due to " + TaskMO.getTaskFailureInfo(_context, morTask));
         }
 
         return false;
@@ -1200,7 +1200,7 @@
             _context.waitForTaskProgressDone(morTask);
             return true;
         } else {
-            s_logger.error("VMware reconfigVM_Task failed due to " + TaskMO.getTaskFailureInfo(_context, morTask));
+            logger.error("VMware reconfigVM_Task failed due to " + TaskMO.getTaskFailureInfo(_context, morTask));
         }
         return false;
     }
@@ -1274,13 +1274,8 @@
     // vmdkDatastorePath: [datastore name] vmdkFilePath
     public void createDisk(String vmdkDatastorePath, VirtualDiskType diskType, VirtualDiskMode diskMode, String rdmDeviceName, long sizeInMb,
                            ManagedObjectReference morDs, int controllerKey, String vSphereStoragePolicyId) throws Exception {
-<<<<<<< HEAD
         logger.trace("Creating disk in target MOR [{}] with values: vmdkDatastorePath [{}], sizeInMb [{}], diskType [{}], diskMode [{}], rdmDeviceName [{}], datastore [{}], controllerKey [{}].",
                 _mor.getValue(), vmdkDatastorePath, sizeInMb, diskType, diskMode, rdmDeviceName, morDs.getValue(), controllerKey);
-=======
-        s_logger.trace(String.format("Creating disk in target MOR [%s] with values: vmdkDatastorePath [%s], sizeInMb [%s], diskType [%s], diskMode [%s], rdmDeviceName [%s]"
-                    + ", datastore [%s], controllerKey [%s].", _mor.getValue(), vmdkDatastorePath, sizeInMb, diskType, diskMode, rdmDeviceName, morDs.getValue(), controllerKey));
->>>>>>> 9d9737ae
 
         assert (vmdkDatastorePath != null);
         assert (morDs != null);
@@ -1815,17 +1810,10 @@
         VmdkFileDescriptor descriptor = new VmdkFileDescriptor();
         descriptor.parse(content);
 
-<<<<<<< HEAD
-        Pair<VmdkFileDescriptor, byte[]> result = new Pair<>(descriptor, content);
-        logger.trace("vCenter API trace - getVmdkFileInfo() done");
+        Pair<VmdkFileDescriptor, byte[]> result = new Pair<VmdkFileDescriptor, byte[]>(descriptor, content);
         if (logger.isTraceEnabled()) {
-            logger.trace("VMDK file descriptor: {}", GSON.toJson(result.first()));
-=======
-        Pair<VmdkFileDescriptor, byte[]> result = new Pair<VmdkFileDescriptor, byte[]>(descriptor, content);
-        if (s_logger.isTraceEnabled()) {
-            s_logger.trace("vCenter API trace - getVmdkFileInfo() done");
-            s_logger.trace("VMDK file descriptor: " + GSON.toJson(result.first()));
->>>>>>> 9d9737ae
+            logger.trace("vCenter API trace - getVmdkFileInfo() done");
+            logger.trace("VMDK file descriptor: " + GSON.toJson(result.first()));
         }
         return result;
     }
@@ -1999,11 +1987,7 @@
                                 }
                             }
 
-<<<<<<< HEAD
                             logger.info("Package OVA with command: {}", command.toString());
-=======
-                            s_logger.info("Package OVA with command: " + command.toString());
->>>>>>> 9d9737ae
                             command.execute();
 
                             // to be safe, physically test existence of the target OVA file
@@ -2130,13 +2114,13 @@
                             destParentFileName = null;
                         }
 
-                        s_logger.info("Copy VMDK base file " + srcVmdkBaseFilePath + " to " + destDsDirectory + "/" + destBaseFileName);
+                        logger.info("Copy VMDK base file " + srcVmdkBaseFilePath + " to " + destDsDirectory + "/" + destBaseFileName);
                         srcDsInfo.first().copyDatastoreFile(srcVmdkBaseFilePath, dcMo.getMor(), morDestDs, destDsDirectory + "/" + destBaseFileName, dcMo.getMor(), true);
 
                         byte[] newVmdkContent = VmdkFileDescriptor.changeVmdkContentBaseInfo(vmdkInfo.second(), destBaseFileName, destParentFileName);
                         String vmdkUploadUrl = getContext().composeDatastoreBrowseUrl(dcMo.getName(), destDsDirectory + "/" + destFileName);
 
-                        s_logger.info("Upload VMDK content file to " + destDsDirectory + "/" + destFileName);
+                        logger.info("Upload VMDK content file to " + destDsDirectory + "/" + destFileName);
                         getContext().uploadResourceContent(vmdkUploadUrl, newVmdkContent);
 
                         backupInfo.add(new Ternary<String, String, String>(destFileName, destBaseFileName, destParentFileName));
@@ -2232,7 +2216,7 @@
     }
 
     public void plugDevice(VirtualDevice device) throws Exception {
-        s_logger.debug(LogUtils.logGsonWithoutException("Pluging device [%s] to VM [%s].", device, getVmName()));
+        logger.debug(LogUtils.logGsonWithoutException("Pluging device [%s] to VM [%s].", device, getVmName()));
         VirtualMachineConfigSpec vmConfigSpec = new VirtualMachineConfigSpec();
         VirtualDeviceConfigSpec deviceConfigSpec = new VirtualDeviceConfigSpec();
         deviceConfigSpec.setDevice(device);
@@ -2292,7 +2276,7 @@
 
                     vmdkDescriptor = getVmdkFileInfo(fileItem.first());
 
-                    s_logger.info("Copy VM disk file " + srcFile.getPath() + " to " + destFile.getPath());
+                    logger.info("Copy VM disk file " + srcFile.getPath() + " to " + destFile.getPath());
                     srcDsMo.copyDatastoreFile(fileItem.first(), dcMo.getMor(), destDsMo.getMor(), destFile.getPath(), dcMo.getMor(), true);
 
                     if (vmdkDescriptor != null) {
@@ -2300,7 +2284,7 @@
                         String baseFilePath = srcFile.getCompanionPath(vmdkBaseFileName);
                         destFile = new DatastoreFile(destDsMo.getName(), destDsDir, vmdkBaseFileName);
 
-                        s_logger.info("Copy VM disk file " + baseFilePath + " to " + destFile.getPath());
+                        logger.info("Copy VM disk file " + baseFilePath + " to " + destFile.getPath());
                         srcDsMo.copyDatastoreFile(baseFilePath, dcMo.getMor(), destDsMo.getMor(), destFile.getPath(), dcMo.getMor(), true);
                     }
                 }
@@ -2667,7 +2651,7 @@
             if (configureVm(vmConfig)) {
                 throw new Exception("Unable to add Scsi controllers to the VM " + getName());
             } else {
-                s_logger.info("Successfully added " + count + " SCSI controllers.");
+                logger.info("Successfully added " + count + " SCSI controllers.");
             }
         }
     }
@@ -2899,11 +2883,7 @@
                     VirtualDeviceBackingInfo backingInfo = ((VirtualDisk)device).getBacking();
                     if (backingInfo instanceof VirtualDiskFlatVer2BackingInfo) {
                         VirtualDiskFlatVer2BackingInfo diskBackingInfo = (VirtualDiskFlatVer2BackingInfo)backingInfo;
-<<<<<<< HEAD
-                        disks.add(new Pair<>(Integer.valueOf(device.getKey()), diskBackingInfo.getDatastore()));
-=======
                         disks.add(new Pair<Integer, ManagedObjectReference>(new Integer(device.getKey()), diskBackingInfo.getDatastore()));
->>>>>>> 9d9737ae
                     }
                 }
             }
@@ -3123,14 +3103,9 @@
                     diskMode = ((VirtualDiskSparseVer2BackingInfo)disk.getBacking()).getDiskMode();
                 }
 
-<<<<<<< HEAD
-            if (diskMode.contains("independent")) {
-                independentDisks.add(disk);
-=======
                 if (diskMode.indexOf("independent") != -1) {
                     independentDisks.add(disk);
                 }
->>>>>>> 9d9737ae
             }
         }
 
@@ -3370,30 +3345,17 @@
         for (VirtualDevice nic : nics) {
             attachedNetworkSummary = ((VirtualEthernetCard)nic).getDeviceInfo().getSummary();
             if (attachedNetworkSummary.startsWith(networkNamePrefix)) {
-<<<<<<< HEAD
-                return new Pair<>(index, nic);
+                return new Pair<Integer, VirtualDevice>(new Integer(index), nic);
             } else if (attachedNetworkSummary.endsWith("DistributedVirtualPortBackingInfo.summary") || attachedNetworkSummary.startsWith("DVSwitch")) {
                 dvPortGroupName = getDvPortGroupName((VirtualEthernetCard)nic);
                 if (dvPortGroupName != null && dvPortGroupName.startsWith(networkNamePrefix)) {
                     logger.debug("Found a dvPortGroup already associated with public NIC.");
-                    return new Pair<>(index, nic);
-=======
-                return new Pair<Integer, VirtualDevice>(new Integer(index), nic);
-            } else if (attachedNetworkSummary.endsWith("DistributedVirtualPortBackingInfo.summary") || attachedNetworkSummary.startsWith("DVSwitch")) {
-                dvPortGroupName = getDvPortGroupName((VirtualEthernetCard)nic);
-                if (dvPortGroupName != null && dvPortGroupName.startsWith(networkNamePrefix)) {
-                    s_logger.debug("Found a dvPortGroup already associated with public NIC.");
                     return new Pair<Integer, VirtualDevice>(new Integer(index), nic);
->>>>>>> 9d9737ae
                 }
             }
             index++;
         }
-<<<<<<< HEAD
-        return new Pair<>(Integer.valueOf(-1), null);
-=======
         return new Pair<Integer, VirtualDevice>(new Integer(-1), null);
->>>>>>> 9d9737ae
     }
 
     public String getDvPortGroupName(VirtualEthernetCard nic) throws Exception {
