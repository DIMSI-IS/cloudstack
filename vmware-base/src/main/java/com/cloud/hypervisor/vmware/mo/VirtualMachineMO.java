--- conflicted
+++ resolved
@@ -889,8 +889,6 @@
         return fileLayout;
     }
 
-<<<<<<< HEAD
-=======
     public String getPath() throws Exception {
         List<String> subPaths = new ArrayList<>();
         ManagedObjectReference mor = _context.getVimClient().getDynamicProperty(_mor, "parent");
@@ -917,7 +915,6 @@
         return _context.getVimClient().getDynamicProperty(_mor, "parent");
     }
 
->>>>>>> e196275d
     public String[] getNetworks() throws Exception {
         PropertySpec pSpec = new PropertySpec();
         pSpec.setType("Network");
