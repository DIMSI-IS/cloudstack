// Licensed to the Apache Software Foundation (ASF) under one
// or more contributor license agreements.  See the NOTICE file
// distributed with this work for additional information
// regarding copyright ownership.  The ASF licenses this file
// to you under the Apache License, Version 2.0 (the
// "License"); you may not use this file except in compliance
// with the License.  You may obtain a copy of the License at
//
//   http://www.apache.org/licenses/LICENSE-2.0
//
// Unless required by applicable law or agreed to in writing,
// software distributed under the License is distributed on an
// "AS IS" BASIS, WITHOUT WARRANTIES OR CONDITIONS OF ANY
// KIND, either express or implied.  See the License for the
// specific language governing permissions and limitations
// under the License.
package com.cloud.hypervisor.vmware.mo;

import static com.cloud.utils.NumbersUtil.toHumanReadableSize;

import java.io.BufferedReader;
import java.io.BufferedWriter;
import java.io.ByteArrayInputStream;
import java.io.ByteArrayOutputStream;
import java.io.File;
import java.io.FileOutputStream;
import java.io.InputStreamReader;
import java.io.OutputStreamWriter;
import java.lang.reflect.InvocationTargetException;
import java.nio.charset.StandardCharsets;
import java.util.ArrayList;
import java.util.Arrays;
import java.util.Collections;
import java.util.Comparator;
import java.util.List;
import java.util.concurrent.CompletableFuture;
import java.util.concurrent.ExecutorService;
import java.util.concurrent.Executors;
import java.util.concurrent.Future;
import java.util.concurrent.atomic.AtomicLong;
import java.util.stream.Collectors;

import com.cloud.storage.Storage;
import com.cloud.utils.exception.CloudRuntimeException;
import org.apache.cloudstack.utils.reflectiontostringbuilderutils.ReflectionToStringBuilderUtils;
import org.apache.commons.collections.CollectionUtils;
import org.apache.commons.lang3.StringUtils;

import com.cloud.hypervisor.vmware.mo.SnapshotDescriptor.SnapshotInfo;
import com.cloud.hypervisor.vmware.util.VmwareContext;
import com.cloud.hypervisor.vmware.util.VmwareHelper;
import com.cloud.utils.ActionDelegate;
import com.cloud.utils.Pair;
import com.cloud.utils.Ternary;
import com.cloud.utils.concurrency.NamedThreadFactory;
import com.cloud.utils.script.Script;

import com.google.gson.Gson;

import com.vmware.vim25.ArrayOfManagedObjectReference;
import com.vmware.vim25.ChoiceOption;
import com.vmware.vim25.CustomFieldStringValue;
import com.vmware.vim25.DistributedVirtualSwitchPortConnection;
import com.vmware.vim25.DynamicProperty;
import com.vmware.vim25.ElementDescription;
import com.vmware.vim25.GuestInfo;
import com.vmware.vim25.GuestOsDescriptor;
import com.vmware.vim25.HttpNfcLeaseDeviceUrl;
import com.vmware.vim25.HttpNfcLeaseInfo;
import com.vmware.vim25.HttpNfcLeaseState;
import com.vmware.vim25.InvalidPropertyFaultMsg;
import com.vmware.vim25.InvalidStateFaultMsg;
import com.vmware.vim25.ManagedObjectReference;
import com.vmware.vim25.ObjectContent;
import com.vmware.vim25.ObjectSpec;
import com.vmware.vim25.OptionValue;
import com.vmware.vim25.OvfCreateDescriptorParams;
import com.vmware.vim25.OvfCreateDescriptorResult;
import com.vmware.vim25.OvfFile;
import com.vmware.vim25.ParaVirtualSCSIController;
import com.vmware.vim25.PropertyFilterSpec;
import com.vmware.vim25.PropertySpec;
import com.vmware.vim25.RuntimeFaultFaultMsg;
import com.vmware.vim25.TaskInfo;
import com.vmware.vim25.TaskInfoState;
import com.vmware.vim25.TraversalSpec;
import com.vmware.vim25.VirtualBusLogicController;
import com.vmware.vim25.VirtualCdrom;
import com.vmware.vim25.VirtualCdromIsoBackingInfo;
import com.vmware.vim25.VirtualCdromRemotePassthroughBackingInfo;
import com.vmware.vim25.VirtualDevice;
import com.vmware.vim25.VirtualDeviceBackingInfo;
import com.vmware.vim25.VirtualDeviceConfigSpec;
import com.vmware.vim25.VirtualDeviceConfigSpecFileOperation;
import com.vmware.vim25.VirtualDeviceConfigSpecOperation;
import com.vmware.vim25.VirtualDeviceConnectInfo;
import com.vmware.vim25.VirtualDisk;
import com.vmware.vim25.VirtualDiskFlatVer1BackingInfo;
import com.vmware.vim25.VirtualDiskFlatVer2BackingInfo;
import com.vmware.vim25.VirtualDiskMode;
import com.vmware.vim25.VirtualDiskRawDiskMappingVer1BackingInfo;
import com.vmware.vim25.VirtualDiskSparseVer1BackingInfo;
import com.vmware.vim25.VirtualDiskSparseVer2BackingInfo;
import com.vmware.vim25.VirtualDiskType;
import com.vmware.vim25.VirtualEthernetCard;
import com.vmware.vim25.VirtualEthernetCardDistributedVirtualPortBackingInfo;
import com.vmware.vim25.VirtualHardwareOption;
import com.vmware.vim25.VirtualIDEController;
import com.vmware.vim25.VirtualLsiLogicController;
import com.vmware.vim25.VirtualLsiLogicSASController;
import com.vmware.vim25.VirtualMachineCloneSpec;
import com.vmware.vim25.VirtualMachineConfigInfo;
import com.vmware.vim25.VirtualMachineConfigOption;
import com.vmware.vim25.VirtualMachineConfigSpec;
import com.vmware.vim25.VirtualMachineConfigSummary;
import com.vmware.vim25.VirtualMachineDefinedProfileSpec;
import com.vmware.vim25.VirtualMachineFileInfo;
import com.vmware.vim25.VirtualMachineFileLayoutEx;
import com.vmware.vim25.VirtualMachineMessage;
import com.vmware.vim25.VirtualMachineMovePriority;
import com.vmware.vim25.VirtualMachinePowerState;
import com.vmware.vim25.VirtualMachineQuestionInfo;
import com.vmware.vim25.VirtualMachineRelocateDiskMoveOptions;
import com.vmware.vim25.VirtualMachineRelocateSpec;
import com.vmware.vim25.VirtualMachineRelocateSpecDiskLocator;
import com.vmware.vim25.VirtualMachineRuntimeInfo;
import com.vmware.vim25.VirtualMachineSnapshotInfo;
import com.vmware.vim25.VirtualMachineSnapshotTree;
import com.vmware.vim25.VirtualMachineTicket;
import com.vmware.vim25.VirtualSCSIController;
import com.vmware.vim25.VirtualSCSISharing;

public class VirtualMachineMO extends BaseMO {
    private static final ExecutorService MonitorServiceExecutor = Executors.newCachedThreadPool(new NamedThreadFactory("VM-Question-Monitor"));
    private static final Gson GSON = new Gson();

    public static final String ANSWER_YES = "0";
    public static final String ANSWER_NO = "1";

    private ManagedObjectReference _vmEnvironmentBrowser = null;
    private String internalCSName;

    public String getInternalCSName() {
        return internalCSName;
    }

    public void setInternalCSName(String internalVMName) {
        this.internalCSName = internalVMName;
    }

    public VirtualMachineMO(VmwareContext context, ManagedObjectReference morVm) {
        super(context, morVm);
    }

    public VirtualMachineMO(VmwareContext context, String morType, String morValue) {
        super(context, morType, morValue);
    }

    public Pair<DatacenterMO, String> getOwnerDatacenter() throws Exception {
        return DatacenterMO.getOwnerDatacenter(getContext(), getMor());
    }

    public HostMO getRunningHost() throws Exception {
        VirtualMachineRuntimeInfo runtimeInfo = getRuntimeInfo();
        return new HostMO(_context, runtimeInfo.getHost());
    }

    public String getVmName() throws InvalidPropertyFaultMsg, RuntimeFaultFaultMsg, InvocationTargetException, NoSuchMethodException, IllegalAccessException {
        return getContext().getVimClient().getDynamicProperty(_mor, "name");
    }

    public GuestInfo getVmGuestInfo() throws Exception {
        return getContext().getVimClient().getDynamicProperty(_mor, "guest");
    }

    public void answerVM(String questionId, String choice) throws Exception {
        getContext().getService().answerVM(_mor, questionId, choice);
    }

    public boolean isVMwareToolsRunning() throws Exception {
        GuestInfo guestInfo = getVmGuestInfo();
        return guestInfo != null && "guestToolsRunning".equalsIgnoreCase(guestInfo.getToolsRunningStatus());
    }

    public boolean powerOn() throws Exception {
        if (getResetSafePowerState() == VirtualMachinePowerState.POWERED_ON)
            return true;

        ManagedObjectReference morTask = _context.getService().powerOnVMTask(_mor, null);
        // Monitor VM questions
        final Boolean[] flags = {false};
        final VirtualMachineMO vmMo = this;
        Future<?> future = MonitorServiceExecutor.submit(new Runnable() {
            @Override
            public void run() {
                logger.info("VM Question monitor started...");

                while (!flags[0]) {
                    try {
                        VirtualMachineRuntimeInfo runtimeInfo = vmMo.getRuntimeInfo();
                        VirtualMachineQuestionInfo question = runtimeInfo.getQuestion();
                        if (question != null) {
                            logger.info("Question id: " + question.getId());
                            logger.info("Question text: " + question.getText());
                            if (question.getMessage() != null) {
                                for (VirtualMachineMessage msg : question.getMessage()) {
                                    if (logger.isInfoEnabled()) {
                                        logger.info("msg id: " + msg.getId());
                                        logger.info("msg text: " + msg.getText());
                                    }
                                    String logMsg = "Found that VM has a pending question that we need to answer programmatically, question id: " + msg.getId();
                                    if ("msg.uuid.altered".equalsIgnoreCase(msg.getId())) {
                                        logger.info(logMsg + ", we will automatically answer as 'moved it' to address out of band HA for the VM");
                                        vmMo.answerVM(question.getId(), "1");
                                        break;
                                    } else if (msg.getId().equalsIgnoreCase("msg.cpuid.noVHVQuestion")) {
                                        logger.info(logMsg + ", automatically answering 'yes'");
                                        vmMo.answerVM(question.getId(), "0");
                                        break;
                                    }
                                }
                            }

                            if (logger.isTraceEnabled())
                                logger.trace("These are the choices we can have just in case");
                            ChoiceOption choice = question.getChoice();
                            if (choice != null) {
                                for (ElementDescription info : choice.getChoiceInfo()) {
                                    if (logger.isTraceEnabled()) {
                                        logger.trace("Choice option key: " + info.getKey());
                                        logger.trace("Choice option label: " + info.getLabel());
                                    }
                                }
                            }
                        }
                    } catch (Throwable e) {
                        logger.error("Unexpected exception: ", e);
                    }
                    try {
                        Thread.sleep(1000);
                    } catch (InterruptedException e) {
                        logger.debug("[ignored] interrupted while dealing with vm questions.");
                    }
                }
                logger.info("VM Question monitor stopped");
            }
        });

        try {
            boolean result = _context.getVimClient().waitForTask(morTask);
            if (result) {
                _context.waitForTaskProgressDone(morTask);
                return true;
            } else {
                logger.error("VMware powerOnVM_Task failed due to " + TaskMO.getTaskFailureInfo(_context, morTask));
            }
        } finally {
            // make sure to let VM question monitor exit
            flags[0] = true;
        }

        return false;
    }

    public boolean powerOff() throws Exception {
        if (getResetSafePowerState() == VirtualMachinePowerState.POWERED_OFF)
            return true;

        return powerOffNoCheck();
    }

    public boolean safePowerOff(int shutdownWaitMs) throws Exception {

        if (getResetSafePowerState() == VirtualMachinePowerState.POWERED_OFF)
            return true;

        if (isVMwareToolsRunning()) {
            try {
                String vmName = getName();

                logger.info("Try gracefully shut down VM " + vmName);
                shutdown();

                long startTick = System.currentTimeMillis();
                while (getResetSafePowerState() != VirtualMachinePowerState.POWERED_OFF && System.currentTimeMillis() - startTick < shutdownWaitMs) {
                    try {
                        Thread.sleep(1000);
                    } catch (InterruptedException e) {
                        logger.debug("[ignored] interrupted while powering of vm.");
                    }
                }

                if (getResetSafePowerState() != VirtualMachinePowerState.POWERED_OFF) {
                    logger.info("can not gracefully shutdown VM within " + (shutdownWaitMs / 1000) + " seconds, we will perform force power off on VM " + vmName);
                    return powerOffNoCheck();
                }

                return true;
            } catch (Exception e) {
                logger.warn("Failed to do guest-os graceful shutdown due to " + VmwareHelper.getExceptionMessage(e));
            }
        }

        return powerOffNoCheck();
    }

    private boolean powerOffNoCheck() throws Exception {
        ManagedObjectReference morTask = _context.getService().powerOffVMTask(_mor);

        boolean result = _context.getVimClient().waitForTask(morTask);
        if (result) {
            _context.waitForTaskProgressDone(morTask);

            // It seems that even if a power-off task is returned done, VM state may still not be marked,
            // wait up to 5 seconds to make sure to avoid race conditioning for immediate following on operations
            // that relies on a powered-off VM
            long startTick = System.currentTimeMillis();
            while (getResetSafePowerState() != VirtualMachinePowerState.POWERED_OFF && System.currentTimeMillis() - startTick < 5000) {
                try {
                    Thread.sleep(1000);
                } catch (InterruptedException e) {
                    logger.debug("[ignored] interrupted while powering of vm unconditionally.");
                }
            }
            return true;
        } else {
            if (getResetSafePowerState() == VirtualMachinePowerState.POWERED_OFF) {
                // to help deal with possible race-condition
                logger.info("Current power-off task failed. However, VM has been switched to the state we are expecting for");
                return true;
            }

            logger.error("VMware powerOffVM_Task failed due to " + TaskMO.getTaskFailureInfo(_context, morTask));
        }

        return false;
    }

    public VirtualMachinePowerState getResetSafePowerState() throws Exception {

        VirtualMachinePowerState powerState = VirtualMachinePowerState.POWERED_OFF;

        // This is really ugly, there is a case that when windows guest VM is doing sysprep, the temporary
        // rebooting process may let us pick up a "poweredOff" state during VMsync process, this can trigger
        // a series actions. Unfortunately, from VMware API we can not distinguish power state into such details.
        // We hope by giving it 3 second to re-read the state can cover this as a short-term solution.
        //
        // In the future, VMsync should not kick off CloudStack action (this is not a HA case) based on VM
        // state report, until then we can remove this hacking fix
        for (int i = 0; i < 3; i++) {
            powerState = getContext().getVimClient().getDynamicProperty(_mor, "runtime.powerState");
            if (powerState == VirtualMachinePowerState.POWERED_OFF) {
                try {
                    Thread.sleep(1000);
                } catch (InterruptedException e) {
                    logger.debug("[ignored] interrupted while pausing after power off.");
                }
            } else {
                break;
            }
        }

        return powerState;
    }

    public VirtualMachinePowerState getPowerState() throws Exception {
        return getContext().getVimClient().getDynamicProperty(_mor, "runtime.powerState");
    }

    public boolean reset() throws Exception {
        ManagedObjectReference morTask = _context.getService().resetVMTask(_mor);

        boolean result = _context.getVimClient().waitForTask(morTask);
        if (result) {
            _context.waitForTaskProgressDone(morTask);
            return true;
        } else {
            logger.error("VMware resetVM_Task failed due to " + TaskMO.getTaskFailureInfo(_context, morTask));
        }
        return false;
    }

    public void shutdown() throws Exception {
        _context.getService().shutdownGuest(_mor);
    }

    public void rebootGuest() throws Exception {
        _context.getService().rebootGuest(_mor);
    }

    public void markAsTemplate() throws Exception {
        _context.getService().markAsTemplate(_mor);
    }

    public void markAsVirtualMachine(ManagedObjectReference resourcePool, ManagedObjectReference host) throws Exception {
        _context.getService().markAsVirtualMachine(_mor, resourcePool, host);
    }

    public boolean isTemplate() throws Exception {
        VirtualMachineConfigInfo configInfo = getConfigInfo();
        return configInfo.isTemplate();
    }

    public boolean migrate(ManagedObjectReference morRp, ManagedObjectReference morTargetHost) throws Exception {
        ManagedObjectReference morTask = _context.getService().migrateVMTask(_mor, morRp, morTargetHost, VirtualMachineMovePriority.DEFAULT_PRIORITY, null);

        boolean result = _context.getVimClient().waitForTask(morTask);
        if (result) {
            _context.waitForTaskProgressDone(morTask);
            return true;
        } else {
            logger.error("VMware migrateVM_Task failed due to " + TaskMO.getTaskFailureInfo(_context, morTask));
        }

        return false;
    }

    public boolean changeDatastore(VirtualMachineRelocateSpec relocateSpec) throws Exception {
        ManagedObjectReference morTask = _context.getVimClient().getService().relocateVMTask(_mor, relocateSpec, VirtualMachineMovePriority.DEFAULT_PRIORITY);
        boolean result = _context.getVimClient().waitForTask(morTask);
        if (result) {
            _context.waitForTaskProgressDone(morTask);
            return true;
        } else {
            logger.error("VMware RelocateVM_Task to change datastore failed due to " + TaskMO.getTaskFailureInfo(_context, morTask));
        }
        return false;
    }

<<<<<<< HEAD
    public boolean changeHost(VirtualMachineRelocateSpec relocateSpec) throws Exception {
        ManagedObjectReference morTask = _context.getService().relocateVMTask(_mor, relocateSpec, VirtualMachineMovePriority.DEFAULT_PRIORITY);
        boolean result = _context.getVimClient().waitForTask(morTask);
        if (result) {
            _context.waitForTaskProgressDone(morTask);
            return true;
        } else {
            logger.error("VMware RelocateVM_Task to change host failed due to " + TaskMO.getTaskFailureInfo(_context, morTask));
        }
        return false;
    }

    public boolean changeDatastore(ManagedObjectReference morDataStore, VmwareHypervisorHost targetHost) throws Exception {
        VirtualMachineRelocateSpec relocateSpec = new VirtualMachineRelocateSpec();
        relocateSpec.setDatastore(morDataStore);
        if (targetHost != null) {
            relocateSpec.setHost(targetHost.getMor());
            relocateSpec.setPool(targetHost.getHyperHostOwnerResourcePool());
        }

        ManagedObjectReference morTask = _context.getService().relocateVMTask(_mor, relocateSpec, null);

        boolean result = _context.getVimClient().waitForTask(morTask);
        if (result) {
            _context.waitForTaskProgressDone(morTask);
            return true;
        } else {
            logger.error("VMware change datastore relocateVM_Task failed due to " + TaskMO.getTaskFailureInfo(_context, morTask));
        }

        return false;
    }

=======
>>>>>>> ae1d7cc8
    public boolean relocate(ManagedObjectReference morTargetHost) throws Exception {
        VirtualMachineRelocateSpec relocateSpec = new VirtualMachineRelocateSpec();
        relocateSpec.setHost(morTargetHost);

        ManagedObjectReference morTask = _context.getService().relocateVMTask(_mor, relocateSpec, null);

        boolean result = _context.getVimClient().waitForTask(morTask);
        if (result) {
            _context.waitForTaskProgressDone(morTask);
            return true;
        } else {
            logger.error("VMware relocateVM_Task failed due to " + TaskMO.getTaskFailureInfo(_context, morTask));
        }

        return false;
    }

    public VirtualMachineSnapshotInfo getSnapshotInfo() throws Exception {
        return _context.getVimClient().getDynamicProperty(_mor, "snapshot");
    }

    public boolean createSnapshot(String snapshotName, String snapshotDescription, boolean dumpMemory, boolean quiesce) throws Exception {
        return createSnapshotGetReference(snapshotName, snapshotDescription, dumpMemory, quiesce) != null;
    }

    public ManagedObjectReference createSnapshotGetReference(String snapshotName, String snapshotDescription, boolean dumpMemory, boolean quiesce) throws Exception {
        long apiTimeout = _context.getVimClient().getVcenterSessionTimeout();
        ManagedObjectReference morTask = _context.getService().createSnapshotTask(_mor, snapshotName, snapshotDescription, dumpMemory, quiesce);
        boolean result = _context.getVimClient().waitForTask(morTask);

        if (result) {
            _context.waitForTaskProgressDone(morTask);

            ManagedObjectReference morSnapshot = null;

            // We still need to wait until the object appear in vCenter
            long startTick = System.currentTimeMillis();

            while (System.currentTimeMillis() - startTick < apiTimeout) {
                morSnapshot = getSnapshotMor(snapshotName);

                if (morSnapshot != null) {
                    break;
                }

                try {
                    Thread.sleep(1000);
                } catch (InterruptedException e) {
                    logger.debug("[ignored] interrupted while waiting for snapshot to be done.");
                }
            }

            if (morSnapshot == null) {
                logger.error("We've been waiting for over " + apiTimeout + " milli seconds for snapshot MOR to be appearing in vCenter after CreateSnapshot task is done, " +
                        "but it is still not there?!");

                return null;
            }

            logger.debug("Waited for " + (System.currentTimeMillis() - startTick) + " seconds for snapshot object [" + snapshotName + "] to appear in vCenter.");

            return morSnapshot;
        } else {
            logger.error("VMware createSnapshot_Task failed due to " + TaskMO.getTaskFailureInfo(_context, morTask));
        }

        return null;
    }

    public boolean removeSnapshot(String snapshotName, boolean removeChildren) throws Exception {
        ManagedObjectReference morSnapshot = getSnapshotMor(snapshotName);
        if (morSnapshot == null) {
            logger.warn("Unable to find snapshot: " + snapshotName);
            return false;
        }

        ManagedObjectReference morTask = _context.getService().removeSnapshotTask(morSnapshot, removeChildren, true);
        boolean result = _context.getVimClient().waitForTask(morTask);
        if (result) {
            _context.waitForTaskProgressDone(morTask);
            return true;
        } else {
            logger.error("VMware removeSnapshot_Task failed due to " + TaskMO.getTaskFailureInfo(_context, morTask));
        }

        return false;
    }

<<<<<<< HEAD
    public boolean revertToSnapshot(String snapshotName) throws Exception {
        ManagedObjectReference morSnapshot = getSnapshotMor(snapshotName);
        if (morSnapshot == null) {
            logger.warn("Unable to find snapshot: " + snapshotName);
            return false;
        }
        ManagedObjectReference morTask = _context.getService().revertToSnapshotTask(morSnapshot, _mor, null);
        boolean result = _context.getVimClient().waitForTask(morTask);
        if (result) {
            _context.waitForTaskProgressDone(morTask);
            return true;
        } else {
            logger.error("VMware revert to snapshot failed due to " + TaskMO.getTaskFailureInfo(_context, morTask));
        }

        return false;
    }

    /**
     * Deletes all of the snapshots of a VM.
     */
    public void consolidateAllSnapshots() throws Exception {
        ManagedObjectReference task = _context.getService().removeAllSnapshotsTask(_mor, true);

        boolean result = _context.getVimClient().waitForTask(task);

        if (result) {
            _context.waitForTaskProgressDone(task);
        } else {
            throw new Exception("Unable to register VM due to the following issue: " + TaskMO.getTaskFailureInfo(_context, task));
        }
    }

=======
>>>>>>> ae1d7cc8
    public boolean removeAllSnapshots() throws Exception {
        VirtualMachineSnapshotInfo snapshotInfo = getSnapshotInfo();

        if (snapshotInfo != null && snapshotInfo.getRootSnapshotList() != null) {
            List<VirtualMachineSnapshotTree> tree = snapshotInfo.getRootSnapshotList();
            for (VirtualMachineSnapshotTree treeNode : tree) {
                ManagedObjectReference morTask = _context.getService().removeSnapshotTask(treeNode.getSnapshot(), true, true);
                boolean result = _context.getVimClient().waitForTask(morTask);
                if (result) {
                    _context.waitForTaskProgressDone(morTask);
                } else {
                    logger.error("VMware removeSnapshot_Task failed due to " + TaskMO.getTaskFailureInfo(_context, morTask));
                    return false;
                }
            }
        }

        return true;
    }

    public String
    getSnapshotDiskFileDatastorePath(VirtualMachineFileInfo vmFileInfo, List<Pair<ManagedObjectReference, String>> datastoreMounts, String snapshotDiskFile)
            throws Exception {

        // if file path start with "/", need to search all datastore mounts on the host in order
        // to form fully qualified datastore path
        if (snapshotDiskFile.startsWith("/")) {
            for (Pair<ManagedObjectReference, String> mount : datastoreMounts) {
                if (snapshotDiskFile.startsWith(mount.second())) {
                    DatastoreMO dsMo = new DatastoreMO(_context, mount.first());

                    String dsFullPath = String.format("[%s] %s", dsMo.getName(), snapshotDiskFile.substring(mount.second().length() + 1));
                    logger.info("Convert snapshot disk file name to datastore path. " + snapshotDiskFile + "->" + dsFullPath);
                    return dsFullPath;
                }
            }

            logger.info("Convert snapshot disk file name to datastore path. " + snapshotDiskFile + "->" + snapshotDiskFile);
            return snapshotDiskFile;
        } else {

            // snapshot directory string from VirtualMachineFileInfo ends with /
            String dsFullPath = vmFileInfo.getSnapshotDirectory() + snapshotDiskFile;
            logger.info("Convert snapshot disk file name to datastore path. " + snapshotDiskFile + "->" + dsFullPath);
            return dsFullPath;
        }
    }

    public SnapshotDescriptor getSnapshotDescriptor() throws Exception {

        Pair<DatacenterMO, String> dcPair = getOwnerDatacenter();

        String dsPath = getSnapshotDescriptorDatastorePath();
        assert (dsPath != null);
        String url = getContext().composeDatastoreBrowseUrl(dcPair.second(), dsPath);
        byte[] content = getContext().getResourceContent(url);

        if (content == null || content.length < 1) {
            logger.warn("Snapshot descriptor file (vsd) was not found.");
        }

        SnapshotDescriptor descriptor = new SnapshotDescriptor();
        descriptor.parse(content);
        return descriptor;
    }

    public String getSnapshotDescriptorDatastorePath() throws Exception {
        PropertySpec pSpec = new PropertySpec();
        pSpec.setType("VirtualMachine");
        pSpec.getPathSet().add("name");
        pSpec.getPathSet().add("config.files");

        ObjectSpec oSpec = new ObjectSpec();
        oSpec.setObj(_mor);
        oSpec.setSkip(Boolean.FALSE);

        PropertyFilterSpec pfSpec = new PropertyFilterSpec();
        pfSpec.getPropSet().add(pSpec);
        pfSpec.getObjectSet().add(oSpec);
        List<PropertyFilterSpec> pfSpecArr = new ArrayList<>();
        pfSpecArr.add(pfSpec);

        List<ObjectContent> ocs = _context.getService().retrieveProperties(_context.getPropertyCollector(), pfSpecArr);
        assert (ocs != null);

        String vmName = null;
        VirtualMachineFileInfo fileInfo = null;

        assert (ocs.size() == 1);
        for (ObjectContent oc : ocs) {
            List<DynamicProperty> props = oc.getPropSet();
            if (props != null) {
                assert (props.size() == 2);

                for (DynamicProperty prop : props) {
                    if (prop.getName().equals("name")) {
                        vmName = prop.getVal().toString();
                    } else {
                        fileInfo = (VirtualMachineFileInfo)prop.getVal();
                    }
                }
            }
        }
        assert (vmName != null);
        assert (fileInfo != null);

        // .vmsd file exists at the same directory of .vmx file
        DatastoreFile vmxFile = new DatastoreFile(fileInfo.getVmPathName());
        return vmxFile.getCompanionPath(vmName + ".vmsd");
    }

    public ManagedObjectReference getSnapshotMor(String snapshotName) throws Exception {
        VirtualMachineSnapshotInfo info = getSnapshotInfo();
        if (info != null) {
            List<VirtualMachineSnapshotTree> snapTree = info.getRootSnapshotList();
            return VmwareHelper.findSnapshotInTree(snapTree, snapshotName);
        }
        return null;
    }

    public boolean hasSnapshot() throws Exception {
        VirtualMachineSnapshotInfo info = getSnapshotInfo();
        if (info != null) {
            ManagedObjectReference currentSnapshot = info.getCurrentSnapshot();
            if (currentSnapshot != null) {
                return true;
            }
            List<VirtualMachineSnapshotTree> rootSnapshotList = info.getRootSnapshotList();
            return CollectionUtils.isNotEmpty(rootSnapshotList);
        }
        return false;
    }

    public VirtualMachineMO createFullCloneWithSpecificDisk(String cloneName, ManagedObjectReference morFolder, ManagedObjectReference morResourcePool, VirtualDisk requiredDisk)
            throws Exception {

        assert (morFolder != null);
        assert (morResourcePool != null);
        VirtualMachineRuntimeInfo runtimeInfo = getRuntimeInfo();
        HostMO hostMo = new HostMO(_context, runtimeInfo.getHost());
        DatacenterMO dcMo = new DatacenterMO(_context, hostMo.getHyperHostDatacenter());
        DatastoreMO dsMo = new DatastoreMO(_context, morResourcePool);

        VirtualMachineRelocateSpec rSpec = new VirtualMachineRelocateSpec();

        VirtualDisk[] vmDisks = getAllDiskDevice();
        VirtualMachineConfigSpec vmConfigSpec = new VirtualMachineConfigSpec();
        logger.debug(String.format("Removing the disks other than the required disk with key %s to the cloned VM", requiredDisk.getKey()));
        for (VirtualDisk disk : vmDisks) {
            logger.debug(String.format("Original disk with key %s found in the VM %s", disk.getKey(), getName()));
            if (requiredDisk.getKey() != disk.getKey()) {
                VirtualDeviceConfigSpec virtualDeviceConfigSpec = new VirtualDeviceConfigSpec();
                virtualDeviceConfigSpec.setDevice(disk);
                virtualDeviceConfigSpec.setOperation(VirtualDeviceConfigSpecOperation.REMOVE);
                vmConfigSpec.getDeviceChange().add(virtualDeviceConfigSpec);
            }
        }
        rSpec.setPool(morResourcePool);

        VirtualMachineCloneSpec cloneSpec = new VirtualMachineCloneSpec();
        cloneSpec.setPowerOn(false);
        cloneSpec.setTemplate(false);
        cloneSpec.setLocation(rSpec);
        cloneSpec.setMemory(false);
        cloneSpec.setConfig(vmConfigSpec);

        ManagedObjectReference morTask = _context.getService().cloneVMTask(_mor, morFolder, cloneName, cloneSpec);

        boolean result = _context.getVimClient().waitForTask(morTask);
        if (result) {
            _context.waitForTaskProgressDone(morTask);
            VirtualMachineMO clonedVm = dcMo.findVm(cloneName);
            if (clonedVm == null) {
                logger.error(String.format("Failed to clone VM %s", cloneName));
                return null;
            }
            logger.debug(String.format("Cloned VM: %s as %s", getName(), cloneName));
            clonedVm.tagAsWorkerVM();
            makeSureVMHasOnlyRequiredDisk(clonedVm, requiredDisk, dsMo, dcMo);
            return clonedVm;
        } else {
            logger.error("VMware cloneVM_Task failed due to " + TaskMO.getTaskFailureInfo(_context, morTask));
            return null;
        }
    }

    private void makeSureVMHasOnlyRequiredDisk(VirtualMachineMO clonedVm, VirtualDisk requiredDisk, DatastoreMO dsMo, DatacenterMO dcMo) throws Exception {

        String vmName = clonedVm.getName();
        VirtualDisk[] vmDisks = clonedVm.getAllDiskDevice();
        logger.debug(String.format("Checking if VM %s is created only with required Disk, if not detach the remaining disks", vmName));
        if (vmDisks.length == 1) {
            logger.debug(String.format("VM %s is created only with required Disk", vmName));
            return;
        }

        VirtualDisk requiredCloneDisk = null;
        for (VirtualDisk vmDisk: vmDisks) {
            if (vmDisk.getKey() == requiredDisk.getKey()) {
                requiredCloneDisk = vmDisk;
                break;
            }
        }
        if (requiredCloneDisk == null) {
            logger.error(String.format("Failed to identify required disk in VM %s", vmName));
            throw new CloudRuntimeException(String.format("VM %s is not created with required disk", vmName));
        }

        String baseName = VmwareHelper.getDiskDeviceFileName(requiredCloneDisk);
        logger.debug(String.format("Detaching all disks for the VM: %s except disk with base name: %s, key=%d", vmName, baseName, requiredCloneDisk.getKey()));
        List<String> detachedDisks = clonedVm.detachAllDisksExcept(baseName, null);
        for (String diskPath : detachedDisks) {
            dsMo.deleteFile(diskPath, dcMo.getMor(), true, null);
        }
    }

    public boolean createFullClone(String cloneName, ManagedObjectReference morFolder, ManagedObjectReference morResourcePool, ManagedObjectReference morDs, Storage.ProvisioningType diskProvisioningType)
            throws Exception {

        VirtualMachineCloneSpec cloneSpec = new VirtualMachineCloneSpec();
        VirtualMachineRelocateSpec relocSpec = new VirtualMachineRelocateSpec();
        cloneSpec.setLocation(relocSpec);
        cloneSpec.setPowerOn(false);
        cloneSpec.setTemplate(false);

        relocSpec.setDatastore(morDs);
        relocSpec.setPool(morResourcePool);

        setDiskProvisioningType(relocSpec, morDs, diskProvisioningType);

        ManagedObjectReference morTask = _context.getService().cloneVMTask(_mor, morFolder, cloneName, cloneSpec);

        boolean result = _context.getVimClient().waitForTask(morTask);
        if (result) {
            _context.waitForTaskProgressDone(morTask);
            return true;
        } else {
            logger.error("VMware cloneVM_Task failed due to " + TaskMO.getTaskFailureInfo(_context, morTask));
        }

        return false;
    }

    private void setDiskProvisioningType(VirtualMachineRelocateSpec relocSpec, ManagedObjectReference morDs,
                                         Storage.ProvisioningType diskProvisioningType) throws Exception {
        if (diskProvisioningType == null){
            return;
        }
        List<VirtualMachineRelocateSpecDiskLocator> relocateDisks = relocSpec.getDisk();
        List<VirtualDisk> disks = this.getVirtualDisks();
        for (VirtualDisk disk: disks){
            VirtualDiskFlatVer2BackingInfo backing = (VirtualDiskFlatVer2BackingInfo) disk.getBacking();
            if (diskProvisioningType == Storage.ProvisioningType.FAT) {
                backing.setThinProvisioned(false);
                backing.setEagerlyScrub(true);
            } else if (diskProvisioningType == Storage.ProvisioningType.THIN) {
                backing.setThinProvisioned(true);
            } else if (diskProvisioningType == Storage.ProvisioningType.SPARSE) {
                backing.setThinProvisioned(false);
                backing.setEagerlyScrub(false);
            }

            VirtualMachineRelocateSpecDiskLocator diskLocator = new VirtualMachineRelocateSpecDiskLocator();
            diskLocator.setDiskId(disk.getKey());
            diskLocator.setDiskBackingInfo(backing);
            diskLocator.setDatastore(morDs);
            relocateDisks.add(diskLocator);
        }
    }

    public boolean createLinkedClone(String cloneName, ManagedObjectReference morBaseSnapshot, ManagedObjectReference morFolder, ManagedObjectReference morResourcePool,
            ManagedObjectReference morDs) throws Exception {

        assert (morBaseSnapshot != null);
        assert (morFolder != null);
        assert (morResourcePool != null);
        assert (morDs != null);

        VirtualDisk[] independentDisks = getAllIndependentDiskDevice();
        VirtualMachineRelocateSpec rSpec = new VirtualMachineRelocateSpec();
        if (independentDisks.length > 0) {
            List<VirtualMachineRelocateSpecDiskLocator> diskLocator = new ArrayList<>(independentDisks.length);
            for (VirtualDisk independentDisk : independentDisks) {
                VirtualMachineRelocateSpecDiskLocator loc = new VirtualMachineRelocateSpecDiskLocator();
                loc.setDatastore(morDs);
                loc.setDiskId(independentDisk.getKey());
                loc.setDiskMoveType(VirtualMachineRelocateDiskMoveOptions.MOVE_ALL_DISK_BACKINGS_AND_DISALLOW_SHARING.value());
                diskLocator.add(loc);
            }

            rSpec.setDiskMoveType(VirtualMachineRelocateDiskMoveOptions.CREATE_NEW_CHILD_DISK_BACKING.value());
            rSpec.getDisk().addAll(diskLocator);
        } else {
            rSpec.setDiskMoveType(VirtualMachineRelocateDiskMoveOptions.CREATE_NEW_CHILD_DISK_BACKING.value());
        }
        rSpec.setPool(morResourcePool);

        VirtualMachineCloneSpec cloneSpec = new VirtualMachineCloneSpec();
        cloneSpec.setPowerOn(false);
        cloneSpec.setTemplate(false);
        cloneSpec.setLocation(rSpec);
        cloneSpec.setSnapshot(morBaseSnapshot);

        ManagedObjectReference morTask = _context.getService().cloneVMTask(_mor, morFolder, cloneName, cloneSpec);

        boolean result = _context.getVimClient().waitForTask(morTask);
        if (result) {
            _context.waitForTaskProgressDone(morTask);
            return true;
        } else {
            logger.error("VMware cloneVM_Task failed due to " + TaskMO.getTaskFailureInfo(_context, morTask));
        }

        return false;
    }

    public VirtualMachineRuntimeInfo getRuntimeInfo() throws Exception {
        return _context.getVimClient().getDynamicProperty(_mor, "runtime");
    }

    public VirtualMachineConfigInfo getConfigInfo() throws Exception {
        return _context.getVimClient().getDynamicProperty(_mor, "config");
    }

    public boolean isToolsInstallerMounted() throws Exception {
        return _context.getVimClient().getDynamicProperty(_mor, "runtime.toolsInstallerMounted");
    }
    public GuestInfo getGuestInfo() throws Exception {
        return _context.getVimClient().getDynamicProperty(_mor, "guest");
    }

    public VirtualMachineConfigSummary getConfigSummary() throws Exception {
        return _context.getVimClient().getDynamicProperty(_mor, "summary.config");
    }

    public VirtualMachineFileInfo getFileInfo() throws Exception {
        return _context.getVimClient().getDynamicProperty(_mor, "config.files");
    }

    public VirtualMachineFileLayoutEx getFileLayout() throws Exception {
        VirtualMachineFileLayoutEx fileLayout = null;
        PropertySpec pSpec = new PropertySpec();
        pSpec.setType("VirtualMachine");
        pSpec.getPathSet().add("layoutEx");

        ObjectSpec oSpec = new ObjectSpec();
        oSpec.setObj(_mor);
        oSpec.setSkip(Boolean.FALSE);

        PropertyFilterSpec pfSpec = new PropertyFilterSpec();
        pfSpec.getPropSet().add(pSpec);
        pfSpec.getObjectSet().add(oSpec);
        List<PropertyFilterSpec> pfSpecArr = new ArrayList<>();
        pfSpecArr.add(pfSpec);

        List<ObjectContent> ocs = _context.getService().retrieveProperties(_context.getPropertyCollector(), pfSpecArr);

        if (ocs != null) {
            for (ObjectContent oc : ocs) {
                List<DynamicProperty> props = oc.getPropSet();
                if (props != null) {
                    for (DynamicProperty prop : props) {
                        if (prop.getName().equals("layoutEx")) {
                            fileLayout = (VirtualMachineFileLayoutEx)prop.getVal();
                            break;
                        }
                    }
                }
            }
        }

        return fileLayout;
    }

    @Override
    public ManagedObjectReference getParentMor() throws Exception {
        return _context.getVimClient().getDynamicProperty(_mor, "parent");
    }

    public String[] getNetworks() throws Exception {
        PropertySpec pSpec = new PropertySpec();
        pSpec.setType("Network");
        pSpec.getPathSet().add("name");

        TraversalSpec vm2NetworkTraversal = new TraversalSpec();
        vm2NetworkTraversal.setType("VirtualMachine");
        vm2NetworkTraversal.setPath("network");
        vm2NetworkTraversal.setName("vm2NetworkTraversal");

        ObjectSpec oSpec = new ObjectSpec();
        oSpec.setObj(_mor);
        oSpec.setSkip(Boolean.TRUE);
        oSpec.getSelectSet().add(vm2NetworkTraversal);

        PropertyFilterSpec pfSpec = new PropertyFilterSpec();
        pfSpec.getPropSet().add(pSpec);
        pfSpec.getObjectSet().add(oSpec);
        List<PropertyFilterSpec> pfSpecArr = new ArrayList<>();
        pfSpecArr.add(pfSpec);

        List<ObjectContent> ocs = _context.getService().retrieveProperties(_context.getPropertyCollector(), pfSpecArr);

        List<String> networks = new ArrayList<>();
        if (CollectionUtils.isNotEmpty(ocs)) {
            for (ObjectContent oc : ocs) {
                networks.add(oc.getPropSet().get(0).getVal().toString());
            }
        }
        return networks.toArray(new String[0]);
    }

    public List<NetworkDetails> getNetworksWithDetails() throws Exception {
        List<NetworkDetails> networks = new ArrayList<>();

        int gcTagKey = getCustomFieldKey("Network", CustomFieldConstants.CLOUD_GC);

        if (gcTagKey == 0) {
            gcTagKey = getCustomFieldKey("DistributedVirtualPortgroup", CustomFieldConstants.CLOUD_GC_DVP);
            logger.debug("The custom key for dvPortGroup is : " + gcTagKey);
        }

        PropertySpec pSpec = new PropertySpec();
        pSpec.setType("Network");
        pSpec.getPathSet().add("name");
        pSpec.getPathSet().add("vm");
        pSpec.getPathSet().add(String.format("value[%d]", gcTagKey));

        TraversalSpec vm2NetworkTraversal = new TraversalSpec();
        vm2NetworkTraversal.setType("VirtualMachine");
        vm2NetworkTraversal.setPath("network");
        vm2NetworkTraversal.setName("vm2NetworkTraversal");

        ObjectSpec oSpec = new ObjectSpec();
        oSpec.setObj(_mor);
        oSpec.setSkip(Boolean.TRUE);
        oSpec.getSelectSet().add(vm2NetworkTraversal);

        PropertyFilterSpec pfSpec = new PropertyFilterSpec();
        pfSpec.getPropSet().add(pSpec);
        pfSpec.getObjectSet().add(oSpec);
        List<PropertyFilterSpec> pfSpecArr = new ArrayList<>();
        pfSpecArr.add(pfSpec);

        List<ObjectContent> ocs = _context.getService().retrieveProperties(_context.getPropertyCollector(), pfSpecArr);

        if (CollectionUtils.isNotEmpty(ocs)) {
            for (ObjectContent oc : ocs) {
                ArrayOfManagedObjectReference morVms = null;
                String gcTagValue = null;
                String name = null;

                for (DynamicProperty prop : oc.getPropSet()) {
                    if (prop.getName().equals("name"))
                        name = prop.getVal().toString();
                    else if (prop.getName().equals("vm"))
                        morVms = (ArrayOfManagedObjectReference)prop.getVal();
                    else if (prop.getName().startsWith("value[")) {
                        CustomFieldStringValue val = (CustomFieldStringValue)prop.getVal();
                        if (val != null)
                            gcTagValue = val.getValue();
                    }
                }

                NetworkDetails details =
                        new NetworkDetails(name, oc.getObj(), (morVms != null ? morVms.getManagedObjectReference().toArray(
                                new ManagedObjectReference[morVms.getManagedObjectReference().size()]) : null), gcTagValue);

                networks.add(details);
            }
            logger.debug("Retrieved " + networks.size() + " networks with key : " + gcTagKey);
        }

        return networks;
    }

    public List<DatastoreMO> getAllDatastores() throws Exception {
        PropertySpec pSpec = new PropertySpec();
        pSpec.setType("Datastore");
        pSpec.getPathSet().add("name");

        TraversalSpec vmDatastoreTraversal = new TraversalSpec();
        vmDatastoreTraversal.setType("VirtualMachine");
        vmDatastoreTraversal.setPath("datastore");
        vmDatastoreTraversal.setName("vmDatastoreTraversal");

        ObjectSpec oSpec = new ObjectSpec();
        oSpec.setObj(_mor);
        oSpec.setSkip(Boolean.TRUE);
        oSpec.getSelectSet().add(vmDatastoreTraversal);

        PropertyFilterSpec pfSpec = new PropertyFilterSpec();
        pfSpec.getPropSet().add(pSpec);
        pfSpec.getObjectSet().add(oSpec);
        List<PropertyFilterSpec> pfSpecArr = new ArrayList<>();
        pfSpecArr.add(pfSpec);

        List<ObjectContent> ocs = _context.getService().retrieveProperties(_context.getPropertyCollector(), pfSpecArr);

        List<DatastoreMO> datastores = new ArrayList<>();
        if (CollectionUtils.isNotEmpty(ocs)) {
            for (ObjectContent oc : ocs) {
                datastores.add(new DatastoreMO(_context, oc.getObj()));
            }
        }
        return datastores;
    }

<<<<<<< HEAD
    /**
     * Retrieve path info to access VM files via vSphere web interface
     * @return [0] vm-name, [1] data-center-name, [2] datastore-name
     * @throws Exception
     */
    public String[] getHttpAccessPathInfo() throws Exception {
        String[] pathInfo = new String[3];

        Pair<DatacenterMO, String> dcInfo = getOwnerDatacenter();

        VirtualMachineFileInfo fileInfo = getFileInfo();
        String vmxFilePath = fileInfo.getVmPathName();
        String vmxPathTokens[] = vmxFilePath.split("\\[|\\]|/");
        assert (vmxPathTokens.length == 4);
        pathInfo[1] = vmxPathTokens[1].trim();                            // vSphere vm name
        pathInfo[2] = dcInfo.second();                                    // vSphere datacenter name
        pathInfo[3] = vmxPathTokens[0].trim();                            // vSphere datastore name
        return pathInfo;
    }

    public String getVmxHttpAccessUrl() throws Exception {
        Pair<DatacenterMO, String> dcInfo = getOwnerDatacenter();

        VirtualMachineFileInfo fileInfo = getFileInfo();
        String vmxFilePath = fileInfo.getVmPathName();
        String vmxPathTokens[] = vmxFilePath.split("\\[|\\]|/");

        StringBuffer sb = new StringBuffer("https://" + _context.getServerAddress() + "/folder/");
        sb.append(URLEncoder.encode(vmxPathTokens[2].trim(), "UTF-8"));
        sb.append("/");
        sb.append(URLEncoder.encode(vmxPathTokens[3].trim(), "UTF-8"));
        sb.append("?dcPath=");
        sb.append(URLEncoder.encode(dcInfo.second(), "UTF-8"));
        sb.append("&dsName=");
        sb.append(URLEncoder.encode(vmxPathTokens[1].trim(), "UTF-8"));

        return sb.toString();
    }

    public boolean setVncConfigInfo(boolean enableVnc, String vncPassword, int vncPort, String keyboard) throws Exception {
        VirtualMachineConfigSpec vmConfigSpec = new VirtualMachineConfigSpec();
        OptionValue[] vncOptions = VmwareHelper.composeVncOptions(null, enableVnc, vncPassword, vncPort, keyboard);
        vmConfigSpec.getExtraConfig().addAll(Arrays.asList(vncOptions));
        ManagedObjectReference morTask = _context.getService().reconfigVMTask(_mor, vmConfigSpec);

        boolean result = _context.getVimClient().waitForTask(morTask);
        if (result) {
            _context.waitForTaskProgressDone(morTask);
            return true;
        } else {
            logger.error("VMware reconfigVM_Task failed due to " + TaskMO.getTaskFailureInfo(_context, morTask));
        }
        return false;
    }

=======
>>>>>>> ae1d7cc8
    public boolean configureVm(VirtualMachineConfigSpec vmConfigSpec) throws Exception {
        ManagedObjectReference morTask = _context.getService().reconfigVMTask(_mor, vmConfigSpec);

        boolean result = _context.getVimClient().waitForTask(morTask);
        if (result) {
            _context.waitForTaskProgressDone(morTask);
            return true;
        } else {
            logger.error("VMware reconfigVM_Task failed due to " + TaskMO.getTaskFailureInfo(_context, morTask));
        }
        return false;
    }

    public boolean configureVm(Ternary<VirtualDevice, VirtualDeviceConfigSpecOperation, VirtualDeviceConfigSpecFileOperation>[] devices) throws Exception {

        assert (devices != null);

        VirtualMachineConfigSpec configSpec = new VirtualMachineConfigSpec();
        VirtualDeviceConfigSpec[] deviceConfigSpecArray = new VirtualDeviceConfigSpec[devices.length];
        int i = 0;
        for (Ternary<VirtualDevice, VirtualDeviceConfigSpecOperation, VirtualDeviceConfigSpecFileOperation> deviceTernary : devices) {
            VirtualDeviceConfigSpec deviceConfigSpec = new VirtualDeviceConfigSpec();
            deviceConfigSpec.setDevice(deviceTernary.first());
            deviceConfigSpec.setOperation(deviceTernary.second());
            deviceConfigSpec.setFileOperation(deviceTernary.third());
            deviceConfigSpecArray[i++] = deviceConfigSpec;
        }
        configSpec.getDeviceChange().addAll(Arrays.asList(deviceConfigSpecArray));

        ManagedObjectReference morTask = _context.getService().reconfigVMTask(_mor, configSpec);

        boolean result = _context.getVimClient().waitForTask(morTask);
        if (result) {
            _context.waitForTaskProgressDone(morTask);
            return true;
        } else {
            logger.error("VMware reconfigVM_Task failed due to " + TaskMO.getTaskFailureInfo(_context, morTask));
        }
        return false;
    }

    public Pair<String, Integer> getVncPort(String hostNetworkName) throws Exception {
        HostMO hostMo = getRunningHost();
        VmwareHypervisorHostNetworkSummary summary = hostMo.getHyperHostNetworkSummary(hostNetworkName);

        VirtualMachineConfigInfo configInfo = getConfigInfo();
        List<OptionValue> values = configInfo.getExtraConfig();

        if (values != null) {
            for (OptionValue option : values) {
                if (option.getKey().equals("RemoteDisplay.vnc.port")) {
                    String value = (String)option.getValue();
                    if (value != null) {
                        return new Pair<>(summary.getHostIp(), Integer.parseInt(value));
                    }
                }
            }
        }
        return new Pair<>(summary.getHostIp(), 0);
    }

    // vmdkDatastorePath: [datastore name] vmdkFilePath
    public void createDisk(String vmdkDatastorePath, long sizeInMb, ManagedObjectReference morDs, int controllerKey, String vSphereStoragePolicyId) throws Exception {
        createDisk(vmdkDatastorePath, VirtualDiskType.THIN, VirtualDiskMode.PERSISTENT, null, sizeInMb, morDs, controllerKey, vSphereStoragePolicyId);
    }

    // vmdkDatastorePath: [datastore name] vmdkFilePath
    public void createDisk(String vmdkDatastorePath, VirtualDiskType diskType, VirtualDiskMode diskMode, String rdmDeviceName, long sizeInMb,
                           ManagedObjectReference morDs, int controllerKey, String vSphereStoragePolicyId) throws Exception {
<<<<<<< HEAD
        logger.trace(String.format("Creating disk in target MOR [%s] with values: vmdkDatastorePath [%s], sizeInMb [%s], diskType [%s], diskMode [%s], rdmDeviceName [%s]"
=======
        assert (morDs != null);
        s_logger.trace(String.format("Creating disk in target MOR [%s] with values: vmdkDatastorePath [%s], sizeInMb [%s], diskType [%s], diskMode [%s], rdmDeviceName [%s]"
>>>>>>> ae1d7cc8
                    + ", datastore [%s], controllerKey [%s].", _mor.getValue(), vmdkDatastorePath, sizeInMb, diskType, diskMode, rdmDeviceName, morDs.getValue(), controllerKey));

        assert (vmdkDatastorePath != null);

        int ideControllerKey = getIDEDeviceControllerKey();
        if (controllerKey < 0) {
            controllerKey = ideControllerKey;
        }

        VirtualDisk newDisk = new VirtualDisk();
        if (diskType == VirtualDiskType.THIN || diskType == VirtualDiskType.PREALLOCATED || diskType == VirtualDiskType.EAGER_ZEROED_THICK) {

            VirtualDiskFlatVer2BackingInfo backingInfo = new VirtualDiskFlatVer2BackingInfo();
            backingInfo.setDiskMode(VirtualDiskMode.PERSISTENT.value());
            backingInfo.setThinProvisioned(diskType == VirtualDiskType.THIN);

            backingInfo.setEagerlyScrub(diskType == VirtualDiskType.EAGER_ZEROED_THICK);

            backingInfo.setDatastore(morDs);
            backingInfo.setFileName(vmdkDatastorePath);
            logger.trace(String.format("Created backing info with values [%s].", ReflectionToStringBuilderUtils.reflectOnlySelectedFields("diskMode", "thinProvisioned",
                    "eagerlyScrub", "datastore", "filename")));
            newDisk.setBacking(backingInfo);
        } else if (diskType == VirtualDiskType.RDM || diskType == VirtualDiskType.RDMP) {
            VirtualDiskRawDiskMappingVer1BackingInfo backingInfo = new VirtualDiskRawDiskMappingVer1BackingInfo();
            if (diskType == VirtualDiskType.RDM) {
                backingInfo.setCompatibilityMode("virtualMode");
            } else {
                backingInfo.setCompatibilityMode("physicalMode");
            }
            backingInfo.setDeviceName(rdmDeviceName);
            if (diskType == VirtualDiskType.RDM) {
                backingInfo.setDiskMode(VirtualDiskMode.PERSISTENT.value());
            }

            backingInfo.setDatastore(morDs);
            backingInfo.setFileName(vmdkDatastorePath);
            logger.trace(String.format("Created backing info with values [%s].", ReflectionToStringBuilderUtils.reflectOnlySelectedFields("compatibilityMode", "deviceName",
                    "diskMode", "datastore", "filename")));
            newDisk.setBacking(backingInfo);
        }

        int deviceNumber = getNextDeviceNumber(controllerKey);

        newDisk.setControllerKey(controllerKey);
        newDisk.setKey(-deviceNumber);
        newDisk.setUnitNumber(deviceNumber);
        newDisk.setCapacityInKB(sizeInMb * 1024);

        VirtualMachineConfigSpec reConfigSpec = new VirtualMachineConfigSpec();
        VirtualDeviceConfigSpec deviceConfigSpec = new VirtualDeviceConfigSpec();

        deviceConfigSpec.setDevice(newDisk);
        deviceConfigSpec.setFileOperation(VirtualDeviceConfigSpecFileOperation.CREATE);
        deviceConfigSpec.setOperation(VirtualDeviceConfigSpecOperation.ADD);
        if (StringUtils.isNotEmpty(vSphereStoragePolicyId)) {
            PbmProfileManagerMO profMgrMo = new PbmProfileManagerMO(getContext());
            VirtualMachineDefinedProfileSpec diskProfileSpec = profMgrMo.getProfileSpec(vSphereStoragePolicyId);
            deviceConfigSpec.getProfile().add(diskProfileSpec);
            logger.debug(String.format("Adding vSphere storage profile [%s] to volume [%s].", vSphereStoragePolicyId, vmdkDatastorePath));
        }
        reConfigSpec.getDeviceChange().add(deviceConfigSpec);

        ManagedObjectReference morTask = _context.getService().reconfigVMTask(_mor, reConfigSpec);
        boolean result = _context.getVimClient().waitForTask(morTask);

        if (!result) {
            throw new CloudRuntimeException(String.format("Unable to create disk [%s] due to [%s].", vmdkDatastorePath, TaskMO.getTaskFailureInfo(_context, morTask)));
        }

        _context.waitForTaskProgressDone(morTask);
    }

    public void updateVmdkAdapter(String vmdkFileName, String diskController) throws Exception {

        DiskControllerType diskControllerType = DiskControllerType.getType(diskController);
        VmdkAdapterType vmdkAdapterType = VmdkAdapterType.getAdapterType(diskControllerType);
        if (vmdkAdapterType == VmdkAdapterType.none) {
            String message = "Failed to attach disk due to invalid vmdk adapter type for vmdk file [" +
                    vmdkFileName + "] with controller : " + diskControllerType;
            logger.debug(message);
            throw new Exception(message);
        }

        String newAdapterType = vmdkAdapterType.toString();
        Pair<VmdkFileDescriptor, byte[]> vmdkInfo = getVmdkFileInfo(vmdkFileName);
        VmdkFileDescriptor vmdkFileDescriptor = vmdkInfo.first();
        boolean isVmfsSparseFile = vmdkFileDescriptor.isVmfsSparseFile();
        if (!isVmfsSparseFile) {
            String currentAdapterType = vmdkFileDescriptor.getAdapterType();
            if (!currentAdapterType.equalsIgnoreCase(newAdapterType)) {
                logger.info("Updating adapter type to " + newAdapterType + " for VMDK file " + vmdkFileName);
                Pair<DatacenterMO, String> dcInfo = getOwnerDatacenter();
                byte[] newVmdkContent = VmdkFileDescriptor.changeVmdkAdapterType(vmdkInfo.second(), newAdapterType);
                String vmdkUploadUrl = getContext().composeDatastoreBrowseUrl(dcInfo.first().getName(), vmdkFileName);
                getContext().uploadResourceContent(vmdkUploadUrl, newVmdkContent);
                logger.info("Updated VMDK file " + vmdkFileName);
            }
        }
    }

    public void updateAdapterTypeIfRequired(String vmdkFileName) throws Exception {
        // Validate existing adapter type of VMDK file. Update it with a supported adapter type if validation fails.
        Pair<VmdkFileDescriptor, byte[]> vmdkInfo = getVmdkFileInfo(vmdkFileName);
        VmdkFileDescriptor vmdkFileDescriptor = vmdkInfo.first();

        boolean isVmfsSparseFile = vmdkFileDescriptor.isVmfsSparseFile();
        if (!isVmfsSparseFile) {
            String currentAdapterTypeStr = vmdkFileDescriptor.getAdapterType();
            if (logger.isTraceEnabled()) {
                logger.trace("Detected adapter type  " + currentAdapterTypeStr + " for VMDK file " + vmdkFileName);
            }
            VmdkAdapterType currentAdapterType = VmdkAdapterType.getType(currentAdapterTypeStr);
            if (currentAdapterType == VmdkAdapterType.none) {
                // Value of currentAdapterType can be VmdkAdapterType.none only if adapter type of vmdk is set to either
                // lsisas1068 (SAS controller) or pvscsi (Vmware Paravirtual) only. Valid adapter type for those controllers is lsilogic.
                // Hence use adapter type lsilogic. Other adapter types ide, lsilogic, buslogic are valid and does not need to be modified.
                VmdkAdapterType newAdapterType = VmdkAdapterType.lsilogic;
                logger.debug("Updating adapter type to " + newAdapterType + " from " + currentAdapterTypeStr + " for VMDK file " + vmdkFileName);
                Pair<DatacenterMO, String> dcInfo = getOwnerDatacenter();
                byte[] newVmdkContent = VmdkFileDescriptor.changeVmdkAdapterType(vmdkInfo.second(), newAdapterType.toString());
                String vmdkUploadUrl = getContext().composeDatastoreBrowseUrl(dcInfo.first().getName(), vmdkFileName);

                getContext().uploadResourceContent(vmdkUploadUrl, newVmdkContent);
                logger.debug("Updated VMDK file " + vmdkFileName);
            }
        }
    }

    public void attachDisk(String[] vmdkDatastorePathChain, ManagedObjectReference morDs) throws Exception {
        attachDisk(vmdkDatastorePathChain, morDs, null, null);
    }

    public void attachDisk(String[] vmdkDatastorePathChain, ManagedObjectReference morDs, String diskController, String vSphereStoragePolicyId) throws Exception {
        attachDisk(vmdkDatastorePathChain, morDs, diskController, vSphereStoragePolicyId, null);
    }

    public void attachDisk(String[] vmdkDatastorePathChain, ManagedObjectReference morDs, String diskController, String vSphereStoragePolicyId, Long maxIops) throws Exception {
        if(logger.isTraceEnabled())
            logger.trace("vCenter API trace - attachDisk(). target MOR: " + _mor.getValue() + ", vmdkDatastorePath: "
                            + GSON.toJson(vmdkDatastorePathChain) + ", datastore: " + morDs.getValue());
        int controllerKey;
        int unitNumber;

        if (DiskControllerType.getType(diskController) == DiskControllerType.ide) {
            // IDE virtual disk cannot be added if VM is running
            if (getPowerState() == VirtualMachinePowerState.POWERED_ON) {
                throw new Exception("Adding a virtual disk over IDE controller is not supported while VM is running in VMware hypervisor. Please re-try when VM is not running.");
            }
            // Get next available unit number and controller key
            int ideDeviceCount = getNumberOfIDEDevices();
            if (ideDeviceCount >= VmwareHelper.MAX_IDE_CONTROLLER_COUNT * VmwareHelper.MAX_ALLOWED_DEVICES_IDE_CONTROLLER) {
                throw new Exception("Maximum limit of  devices supported on IDE controllers [" + VmwareHelper.MAX_IDE_CONTROLLER_COUNT
                        * VmwareHelper.MAX_ALLOWED_DEVICES_IDE_CONTROLLER + "] is reached.");
            }
            controllerKey = getIDEControllerKey(ideDeviceCount);
            unitNumber = getFreeUnitNumberOnIDEController(controllerKey);
        } else {
            if (StringUtils.isNotBlank(diskController)) {
                controllerKey = getScsiDiskControllerKey(diskController);
            } else {
                controllerKey = getScsiDeviceControllerKey();
            }
            unitNumber = -1;
        }

        synchronized (_mor.getValue().intern()) {
            VirtualDevice newDisk = VmwareHelper.prepareDiskDevice(this, null, controllerKey, vmdkDatastorePathChain, morDs, unitNumber, 1, maxIops);
            if (StringUtils.isNotBlank(diskController)) {
                String vmdkFileName = vmdkDatastorePathChain[0];
                updateVmdkAdapter(vmdkFileName, diskController);
            }
            VirtualMachineConfigSpec reConfigSpec = new VirtualMachineConfigSpec();
            VirtualDeviceConfigSpec deviceConfigSpec = new VirtualDeviceConfigSpec();

            deviceConfigSpec.setDevice(newDisk);
            deviceConfigSpec.setOperation(VirtualDeviceConfigSpecOperation.ADD);
            if (StringUtils.isNotEmpty(vSphereStoragePolicyId)) {
                PbmProfileManagerMO profMgrMo = new PbmProfileManagerMO(getContext());
                VirtualMachineDefinedProfileSpec diskProfileSpec = profMgrMo.getProfileSpec(vSphereStoragePolicyId);
                deviceConfigSpec.getProfile().add(diskProfileSpec);
                if (logger.isDebugEnabled()) {
                    logger.debug(String.format("Adding vSphere storage profile: %s to volume [%s]", vSphereStoragePolicyId, vmdkDatastorePathChain[0]));
                }
            }
            reConfigSpec.getDeviceChange().add(deviceConfigSpec);

            ManagedObjectReference morTask = _context.getService().reconfigVMTask(_mor, reConfigSpec);
            boolean result = _context.getVimClient().waitForTask(morTask);

            if (!result) {
                if (logger.isTraceEnabled())
                    logger.trace("vCenter API trace - attachDisk() done(failed)");
                throw new Exception("Failed to attach disk due to " + TaskMO.getTaskFailureInfo(_context, morTask));
            }

            _context.waitForTaskProgressDone(morTask);
        }

        if(logger.isTraceEnabled())
            logger.trace("vCenter API trace - attachDisk() done(successfully)");
    }

    // vmdkDatastorePath: [datastore name] vmdkFilePath
    public List<Pair<String, ManagedObjectReference>> detachDisk(String vmdkDatastorePath, boolean deleteBackingFile) throws Exception {

        logger.trace(String.format("Detaching disk in target MOR [%s], with vmdkDatastorePath [%s] and deleteBacking [%s].", _mor.getValue(), vmdkDatastorePath, deleteBackingFile));

        // Note: if VM has been taken snapshot, original backing file will be renamed, therefore, when we try to find the matching
        // VirtualDisk, we only perform prefix matching
        Pair<VirtualDisk, String> deviceInfo = getDiskDevice(vmdkDatastorePath);
        if (deviceInfo == null) {
            throw new CloudRuntimeException(String.format("No such disk device [%s].", vmdkDatastorePath));
        }

        // IDE virtual disk cannot be detached if VM is running
        if (deviceInfo.second() != null && deviceInfo.second().contains("ide")) {
            if (getPowerState() == VirtualMachinePowerState.POWERED_ON) {
                throw new CloudRuntimeException("Removing a virtual disk over IDE controller is not supported while the VM is running in VMware hypervisor. " +
                        "Please re-try when VM is not running.");
            }
        }

        List<Pair<String, ManagedObjectReference>> chain = getDiskDatastorePathChain(deviceInfo.first(), true);

        VirtualMachineConfigSpec reConfigSpec = new VirtualMachineConfigSpec();
        VirtualDeviceConfigSpec deviceConfigSpec = new VirtualDeviceConfigSpec();

        deviceConfigSpec.setDevice(deviceInfo.first());
        if (deleteBackingFile) {
            deviceConfigSpec.setFileOperation(VirtualDeviceConfigSpecFileOperation.DESTROY);
        }
        deviceConfigSpec.setOperation(VirtualDeviceConfigSpecOperation.REMOVE);

        reConfigSpec.getDeviceChange().add(deviceConfigSpec);

        ManagedObjectReference morTask = _context.getService().reconfigVMTask(_mor, reConfigSpec);
        boolean result = _context.getVimClient().waitForTask(morTask);

        if (!result) {
            throw new CloudRuntimeException(String.format("Failed to detach disk from VM [%s] due to [%s].", getVmName(), TaskMO.getTaskFailureInfo(_context, morTask)));
        }
        _context.waitForTaskProgressDone(morTask);

        // VMware does not update snapshot references to the detached disk, we have to work around it
        SnapshotDescriptor snapshotDescriptor = null;
        try {
            snapshotDescriptor = getSnapshotDescriptor();
        } catch (Exception e) {
            logger.warn(String.format("Unable to retrieve snapshot descriptor due to [%s], we will not update the snapshot reference.", e.getMessage()), e);
        }

        if (snapshotDescriptor != null) {
            for (Pair<String, ManagedObjectReference> pair : chain) {
                DatastoreFile dsFile = new DatastoreFile(pair.first());
                snapshotDescriptor.removeDiskReferenceFromSnapshot(dsFile.getFileName());
            }

            Pair<DatacenterMO, String> dcPair = getOwnerDatacenter();
            String dsPath = getSnapshotDescriptorDatastorePath();
            assert (dsPath != null);
            String url = getContext().composeDatastoreBrowseUrl(dcPair.second(), dsPath);
            getContext().uploadResourceContent(url, snapshotDescriptor.getVmsdContent());
        }

        return chain;
    }

    public void detachAllDisksAndDestroy() throws Exception {
        detachAllDisks();
        destroy();
    }

    public void detachAllDisks() throws Exception {
        if (logger.isTraceEnabled())
            logger.trace("vCenter API trace - detachAllDisk(). target MOR: " + _mor.getValue());

        VirtualDisk[] disks = getAllDiskDevice();
        if (disks.length > 0) {
            VirtualMachineConfigSpec reConfigSpec = new VirtualMachineConfigSpec();
            VirtualDeviceConfigSpec[] deviceConfigSpecArray = new VirtualDeviceConfigSpec[disks.length];

            for (int i = 0; i < disks.length; i++) {
                deviceConfigSpecArray[i] = new VirtualDeviceConfigSpec();
                deviceConfigSpecArray[i].setDevice(disks[i]);
                deviceConfigSpecArray[i].setOperation(VirtualDeviceConfigSpecOperation.REMOVE);
            }
            reConfigSpec.getDeviceChange().addAll(Arrays.asList(deviceConfigSpecArray));

            ManagedObjectReference morTask = _context.getService().reconfigVMTask(_mor, reConfigSpec);
            boolean result = _context.getVimClient().waitForTask(morTask);

            if (!result) {
                if (logger.isTraceEnabled())
                    logger.trace("vCenter API trace - detachAllDisk() done(failed)");
                throw new Exception("Failed to detach disk due to " + TaskMO.getTaskFailureInfo(_context, morTask));
            }

            _context.waitForTaskProgressDone(morTask);
        }

        if (logger.isTraceEnabled())
            logger.trace("vCenter API trace - detachAllDisk() done(successfully)");
    }

    private Future<?> answerVmwareQuestion(Boolean[] flags, VirtualMachineMO vmMo, boolean force) {
        Future<?> future = MonitorServiceExecutor.submit(new Runnable() {
            @Override
            public void run() {
                logger.info("VM Question monitor started...");
                while (!flags[0]) {
                    try {
                        VirtualMachineRuntimeInfo runtimeInfo = vmMo.getRuntimeInfo();
                        VirtualMachineQuestionInfo question = runtimeInfo.getQuestion();
                        if (question != null) {
                            if (logger.isTraceEnabled()) {
                                logger.trace("Question id: " + question.getId());
                                logger.trace("Question text: " + question.getText());
                            }
                            if (question.getMessage() != null) {
                                for (VirtualMachineMessage msg : question.getMessage()) {
                                    if (logger.isTraceEnabled()) {
                                        logger.trace("msg id: " + msg.getId());
                                        logger.trace("msg text: " + msg.getText());
                                    }
                                    if ("msg.cdromdisconnect.locked".equalsIgnoreCase(msg.getId())) {
                                        logger.info("Found that VM has a pending question that we need to answer programmatically, question id: " + msg.getId() +
                                                ", for safe operation we will automatically decline it");
                                        vmMo.answerVM(question.getId(), force ? ANSWER_YES : ANSWER_NO);
                                        break;
                                    }
                                }
                            } else if (question.getText() != null) {
                                String text = question.getText();
                                String msgId;
                                String msgText;
                                if (logger.isDebugEnabled()) {
                                    logger.debug("question text : " + text);
                                }
                                String[] tokens = text.split(":");
                                msgId = tokens[0];
                                msgText = tokens[1];
                                if ("msg.cdromdisconnect.locked".equalsIgnoreCase(msgId)) {
                                    logger.info("Found that VM has a pending question that we need to answer programmatically, question id: " + question.getId() +
                                            ". Message id : " + msgId + ". Message text : " + msgText + ", for safe operation we will automatically decline it.");
                                    vmMo.answerVM(question.getId(), force ? ANSWER_YES : ANSWER_NO);
                                }
                            }

                            ChoiceOption choice = question.getChoice();
                            if (choice != null) {
                                for (ElementDescription info : choice.getChoiceInfo()) {
                                    if (logger.isTraceEnabled()) {
                                        logger.trace("Choice option key: " + info.getKey());
                                        logger.trace("Choice option label: " + info.getLabel());
                                    }
                                }
                            }
                        }
                    } catch (Throwable e) {
                        logger.error("Unexpected exception: ", e);
                    }
                    try {
                        Thread.sleep(1000);
                    } catch (InterruptedException e) {
                        logger.debug("[ignored] interrupted while handling vm question about iso detach.");
                    }
                }
                logger.info("VM Question monitor stopped");
            }
        });
        return future;
    }
    // isoDatastorePath: [datastore name] isoFilePath
    public void attachIso(String isoDatastorePath, ManagedObjectReference morDs, boolean connect, boolean connectAtBoot, boolean forced) throws Exception {
        attachIso(isoDatastorePath, morDs, connect, connectAtBoot, null, forced);
    }

    // isoDatastorePath: [datastore name] isoFilePath
    public void attachIso(String isoDatastorePath, ManagedObjectReference morDs,
    boolean connect, boolean connectAtBoot, Integer key, boolean force) throws Exception {

        if (logger.isTraceEnabled())
            logger.trace("vCenter API trace - attachIso(). target MOR: " + _mor.getValue() + ", isoDatastorePath: " + isoDatastorePath + ", datastore: " +
                    morDs.getValue() + ", connect: " + connect + ", connectAtBoot: " + connectAtBoot);

        assert (isoDatastorePath != null);
        assert (morDs != null);

        boolean newCdRom = false;
        VirtualCdrom cdRom;
        if (key == null) {
            cdRom = (VirtualCdrom) getIsoDevice();
        } else {
            cdRom = (VirtualCdrom) getIsoDevice(key);
        }
        if (cdRom == null) {
            newCdRom = true;
            cdRom = new VirtualCdrom();
            cdRom.setControllerKey(getIDEDeviceControllerKey());

            int deviceNumber = getNextIDEDeviceNumber();
            cdRom.setUnitNumber(deviceNumber);
            cdRom.setKey(-deviceNumber);
        }

        VirtualDeviceConnectInfo cInfo = new VirtualDeviceConnectInfo();
        cInfo.setConnected(connect);
        cInfo.setStartConnected(connectAtBoot);
        cdRom.setConnectable(cInfo);

        VirtualCdromIsoBackingInfo backingInfo = new VirtualCdromIsoBackingInfo();
        backingInfo.setFileName(isoDatastorePath);
        backingInfo.setDatastore(morDs);
        cdRom.setBacking(backingInfo);

        VirtualMachineConfigSpec reConfigSpec = new VirtualMachineConfigSpec();
        //VirtualDeviceConfigSpec[] deviceConfigSpecArray = new VirtualDeviceConfigSpec[1];
        VirtualDeviceConfigSpec deviceConfigSpec = new VirtualDeviceConfigSpec();

        deviceConfigSpec.setDevice(cdRom);
        if (newCdRom) {
            deviceConfigSpec.setOperation(VirtualDeviceConfigSpecOperation.ADD);
        } else {
            deviceConfigSpec.setOperation(VirtualDeviceConfigSpecOperation.EDIT);
        }

        //deviceConfigSpecArray[0] = deviceConfigSpec;
        reConfigSpec.getDeviceChange().add(deviceConfigSpec);

        ManagedObjectReference morTask = _context.getService().reconfigVMTask(_mor, reConfigSpec);

        final Boolean[] flags = {false};
        final VirtualMachineMO vmMo = this;
        Future<?> future = answerVmwareQuestion(flags, vmMo, force);
        try {
            boolean result = _context.getVimClient().waitForTask(morTask);

            if (!result) {
                if (logger.isTraceEnabled())
                    logger.trace("vCenter API trace - attachIso() done(failed)");
                throw new Exception("Failed to attach ISO due to " + TaskMO.getTaskFailureInfo(_context, morTask));
            }
            _context.waitForTaskProgressDone(morTask);

            if (logger.isTraceEnabled())
                logger.trace("vCenter API trace - attachIso() done(successfully)");
        } finally {
            flags[0] = true;
            future.cancel(true);
        }
    }

    public int detachIso(String isoDatastorePath, final boolean force) throws Exception {
        if (logger.isTraceEnabled())
            logger.trace("vCenter API trace - detachIso(). target MOR: " + _mor.getValue() + ", isoDatastorePath: " + isoDatastorePath);

        VirtualDevice device = getIsoDevice(isoDatastorePath);
        if (device == null) {
            if (logger.isTraceEnabled())
                logger.trace("vCenter API trace - detachIso() done(failed)");
            throw new Exception("Unable to find a CDROM device");
        }

        VirtualCdromRemotePassthroughBackingInfo backingInfo = new VirtualCdromRemotePassthroughBackingInfo();
        backingInfo.setDeviceName("");
        device.setBacking(backingInfo);

        VirtualMachineConfigSpec reConfigSpec = new VirtualMachineConfigSpec();
        //VirtualDeviceConfigSpec[] deviceConfigSpecArray = new VirtualDeviceConfigSpec[1];
        VirtualDeviceConfigSpec deviceConfigSpec = new VirtualDeviceConfigSpec();

        deviceConfigSpec.setDevice(device);
        deviceConfigSpec.setOperation(VirtualDeviceConfigSpecOperation.EDIT);

        //deviceConfigSpecArray[0] = deviceConfigSpec;
        reConfigSpec.getDeviceChange().add(deviceConfigSpec);

        ManagedObjectReference morTask = _context.getService().reconfigVMTask(_mor, reConfigSpec);

        // Monitor VM questions
        final Boolean[] flags = {false};
        final VirtualMachineMO vmMo = this;
        Future<?> future = answerVmwareQuestion(flags, vmMo, force);
        try {
            boolean result = _context.getVimClient().waitForTask(morTask);
            if (!result) {
                if (logger.isDebugEnabled())
                    logger.trace("vCenter API trace - detachIso() done(failed)");
                throw new Exception("Failed to detachIso due to " + TaskMO.getTaskFailureInfo(_context, morTask));
            }
            _context.waitForTaskProgressDone(morTask);
            logger.trace("vCenter API trace - detachIso() done(successfully)");
        } finally {
            flags[0] = true;
            future.cancel(true);
        }
        return device.getKey();
    }

    public Pair<VmdkFileDescriptor, byte[]> getVmdkFileInfo(String vmdkDatastorePath) throws Exception {

        if (logger.isTraceEnabled())
            logger.trace("vCenter API trace - getVmdkFileInfo(). target MOR: " + _mor.getValue() + ", vmdkDatastorePath: " + vmdkDatastorePath);

        Pair<DatacenterMO, String> dcPair = getOwnerDatacenter();

        String url = getContext().composeDatastoreBrowseUrl(dcPair.second(), vmdkDatastorePath);
        byte[] content = getContext().getResourceContent(url);
        VmdkFileDescriptor descriptor = new VmdkFileDescriptor();
        descriptor.parse(content);

<<<<<<< HEAD
        Pair<VmdkFileDescriptor, byte[]> result = new Pair<VmdkFileDescriptor, byte[]>(descriptor, content);
        if (logger.isTraceEnabled()) {
            logger.trace("vCenter API trace - getVmdkFileInfo() done");
            logger.trace("VMDK file descriptor: " + GSON.toJson(result.first()));
=======
        Pair<VmdkFileDescriptor, byte[]> result = new Pair<>(descriptor, content);
        if (s_logger.isTraceEnabled()) {
            s_logger.trace("vCenter API trace - getVmdkFileInfo() done");
            s_logger.trace("VMDK file descriptor: " + GSON.toJson(result.first()));
>>>>>>> ae1d7cc8
        }
        return result;
    }

    public void exportVm(String exportDir, String exportName, boolean packToOva, boolean leaveOvaFileOnly) throws Exception {
        exportVm(exportDir, exportName, packToOva, leaveOvaFileOnly, -1);
    }

    public void exportVm(String exportDir, String exportName, boolean packToOva, boolean leaveOvaFileOnly, int threadsCountToExportOvf) throws Exception {
        ManagedObjectReference morOvf = _context.getServiceContent().getOvfManager();

        VirtualMachineRuntimeInfo runtimeInfo = getRuntimeInfo();
        HostMO hostMo = new HostMO(_context, runtimeInfo.getHost());
        String hostName = hostMo.getHostName();
        String vmName = getVmName();

        DatacenterMO dcMo = new DatacenterMO(_context, hostMo.getHyperHostDatacenter());

        if (runtimeInfo.getPowerState() != VirtualMachinePowerState.POWERED_OFF) {
            String msg = "Unable to export VM because it is not at powerdOff state. vmName: " + vmName + ", host: " + hostName;
            logger.error(msg);
            throw new Exception(msg);
        }

        ManagedObjectReference morLease = _context.getService().exportVm(getMor());
        if (morLease == null) {
            logger.error("exportVm() failed");
            throw new Exception("exportVm() failed");
        }

        HttpNfcLeaseMO leaseMo = new HttpNfcLeaseMO(_context, morLease);
        HttpNfcLeaseState state = leaseMo.waitState(new HttpNfcLeaseState[] {HttpNfcLeaseState.READY, HttpNfcLeaseState.ERROR});

        try {
            if (state == HttpNfcLeaseState.READY) {
                final HttpNfcLeaseMO.ProgressReporter progressReporter = leaseMo.createProgressReporter();

                boolean success = false;
                List<String> fileNames = new ArrayList<>();
                try {
                    HttpNfcLeaseInfo leaseInfo = leaseMo.getLeaseInfo();
                    final long totalBytes = leaseInfo.getTotalDiskCapacityInKB() * 1024;
                    AtomicLong totalBytesDownloaded = new AtomicLong(0L);

                    List<HttpNfcLeaseDeviceUrl> deviceUrls = leaseInfo.getDeviceUrl();
                    logger.info("volss: copy vmdk and ovf file starts " + System.currentTimeMillis());
                    if (deviceUrls != null) {
                        int deviceUrlsCount = deviceUrls.size();
                        boolean parallelDownload = false;
                        if (threadsCountToExportOvf >= 0 && deviceUrlsCount > 1) {
                            if (threadsCountToExportOvf == 0) {
                                threadsCountToExportOvf = deviceUrlsCount;
                                parallelDownload = true;
                            } else if (threadsCountToExportOvf > 1) {
                                parallelDownload = true;
                            }
                        }
                        OvfFile[] ovfFiles = new OvfFile[deviceUrlsCount];
                        List<CompletableFuture<Long>> futures = new ArrayList<>();
                        ExecutorService executor = null;
                        for (int i = 0; i < deviceUrlsCount; i++) {
                            String deviceId = deviceUrls.get(i).getKey();
                            Long diskFileSize = deviceUrls.get(i).getFileSize();
                            String deviceUrlStr = deviceUrls.get(i).getUrl();
                            String orgDiskFileName = deviceUrlStr.substring(deviceUrlStr.lastIndexOf("/") + 1);
                            String diskFileName = String.format("%s-disk%d%s", exportName, i, VmwareHelper.getFileExtension(orgDiskFileName, ".vmdk"));
                            String diskUrlStr = deviceUrlStr.replace("*", hostName);
                            diskUrlStr = HypervisorHostHelper.resolveHostNameInUrl(dcMo, diskUrlStr);
                            String diskLocalPath = exportDir + File.separator + diskFileName;
                            fileNames.add(diskLocalPath);

                            if (!parallelDownload) {
                                if (logger.isInfoEnabled()) {
                                    logger.info("Download VMDK file for export url: " + deviceUrlStr + ", size: " + diskFileSize);
                                }
                                long lengthOfDiskFile = _context.downloadVmdkFile(diskUrlStr, diskLocalPath, totalBytesDownloaded, new ActionDelegate<>() {
                                    @Override
                                    public void action(Long param) {
                                        if (logger.isTraceEnabled()) {
                                            logger.trace("Download progress " + param + "/" + toHumanReadableSize(totalBytes));
                                        }
                                        progressReporter.reportProgress((int)(param * 100 / totalBytes));
                                    }
                                });
                                totalBytesDownloaded.addAndGet(lengthOfDiskFile);

                                OvfFile ovfFile = new OvfFile();
                                ovfFile.setPath(diskFileName);
                                ovfFile.setDeviceId(deviceId);
                                ovfFile.setSize(lengthOfDiskFile);
                                ovfFiles[i] = ovfFile;
                            } else {
                                String diskUrl = diskUrlStr;
                                executor = Executors.newFixedThreadPool(Math.min(threadsCountToExportOvf, deviceUrlsCount));
                                if (logger.isInfoEnabled()) {
                                    logger.info("Download VMDK file for export url: " + deviceUrlStr + ", size: " + diskFileSize);
                                }
                                CompletableFuture<Long> future = CompletableFuture.supplyAsync(() -> {
                                    long lengthOfDiskFile = 0;
                                    try {
                                        lengthOfDiskFile = _context.downloadVmdkFile(diskUrl, diskLocalPath, totalBytesDownloaded, new ActionDelegate<>() {
                                            @Override
                                            public void action(Long param) {
                                                if (logger.isTraceEnabled()) {
                                                    logger.trace("Download progress " + param + "/" + toHumanReadableSize(totalBytes));
                                                }
                                                progressReporter.reportProgress((int)(param * 100 / totalBytes));
                                            }
                                        });
                                    } catch (Exception e) {
                                        logger.error("Error on downloading VMDK file for export url: " + diskUrl, e);
                                    }
                                    return lengthOfDiskFile;
                                }, executor);
                                futures.add(future);

                                OvfFile ovfFile = new OvfFile();
                                ovfFile.setPath(diskFileName);
                                ovfFile.setDeviceId(deviceId);
                                ovfFile.setSize(0L);
                                ovfFiles[i] = ovfFile;
                            }
                        }

                        if (parallelDownload) {
                            CompletableFuture<Void> allFutures = CompletableFuture.allOf(futures.toArray(new CompletableFuture[futures.size()]));
                            List<Long> diskFileLengths = allFutures.exceptionally(e -> {
                                        logger.error("Error on downloading VMDK files: " + e.getMessage());
                                        return null;
                                    }).thenApply(v -> futures.stream().map(CompletableFuture::join).collect(Collectors.toList())).join();
                            executor.shutdown();

                            if (CollectionUtils.isNotEmpty(diskFileLengths)) {
                                int i = 0;
                                for (Long diskFileLength : diskFileLengths) {
                                    if (diskFileLength != null) {
                                        totalBytesDownloaded.addAndGet(diskFileLength);
                                        ovfFiles[i].setSize(diskFileLength);
                                    }
                                    i++;
                                }
                            }
                        }

                        // write OVF descriptor file
                        OvfCreateDescriptorParams ovfDescParams = new OvfCreateDescriptorParams();
                        ovfDescParams.getOvfFiles().addAll(Arrays.asList(ovfFiles));
                        OvfCreateDescriptorResult ovfCreateDescriptorResult = _context.getService().createDescriptor(morOvf, getMor(), ovfDescParams);
                        String ovfPath = exportDir + File.separator + exportName + ".ovf";
                        fileNames.add(ovfPath);

                        OutputStreamWriter out = new OutputStreamWriter(new FileOutputStream(ovfPath), StandardCharsets.UTF_8);
                        out.write(ovfCreateDescriptorResult.getOvfDescriptor());
                        out.close();

                        // tar files into OVA
                        if (packToOva) {
                            // Important! we need to sync file system before we can safely use tar to work around a linux kernel bug(or feature)
                            logger.info("Sync file system before we package OVA...");

                            Script commandSync = new Script(true, "sync", 0, logger);
                            commandSync.execute();

                            Script command = new Script(false, "tar", 0, logger);
                            command.setWorkDir(exportDir);
                            command.add("-cf", exportName + ".ova");
                            command.add(exportName + ".ovf");        // OVF file should be the first file in OVA archive
                            for (String name : fileNames) {
                                if (!name.endsWith(".ovf")) {
                                    command.add((new File(name).getName()));
                                }
                            }

<<<<<<< HEAD
                            logger.info("Package OVA with command: " + command.toString());
=======
                            s_logger.info("Package OVA with command: " + command);
>>>>>>> ae1d7cc8
                            command.execute();

                            // to be safe, physically test existence of the target OVA file
                            if ((new File(exportDir + File.separator + exportName + ".ova")).exists()) {
                                success = true;
                            } else {
                                logger.error(exportDir + File.separator + exportName + ".ova is not created as expected");
                            }
                        } else {
                            success = true;
                        }
                    }
                    logger.info("volss: copy vmdk and ovf file finished " + System.currentTimeMillis());
                } catch (Throwable e) {
                    logger.error("Unexpected exception ", e);
                } finally {
                    progressReporter.close();

                    if (leaveOvaFileOnly) {
                        for (String name : fileNames) {
                            new File(name).delete();
                        }
                    }

                    if (!success)
                        throw new Exception("Unable to finish the whole process to package as a OVA file");
                }
            }
        } finally {
            leaseMo.updateLeaseProgress(100);
            leaseMo.completeLease();
        }
    }

    // snapshot directory in format of: /vmfs/volumes/<datastore name>/<path>
    @Deprecated
    public void setSnapshotDirectory(String snapshotDir) throws Exception {
        VirtualMachineFileInfo fileInfo = getFileInfo();
        Pair<DatacenterMO, String> dcInfo = getOwnerDatacenter();
        String vmxUrl = _context.composeDatastoreBrowseUrl(dcInfo.second(), fileInfo.getVmPathName());
        byte[] vmxContent = _context.getResourceContent(vmxUrl);

        BufferedReader in = null;
        BufferedWriter out = null;
        ByteArrayOutputStream bos = new ByteArrayOutputStream();

        boolean replaced = false;
        try {
            in = new BufferedReader(new InputStreamReader(new ByteArrayInputStream(vmxContent), StandardCharsets.UTF_8));
            out = new BufferedWriter(new OutputStreamWriter(bos, StandardCharsets.UTF_8));
            String line;
            while ((line = in.readLine()) != null) {
                if (line.startsWith("workingDir")) {
                    replaced = true;
                    out.write(String.format("workingDir=\"%s\"", snapshotDir));
                    out.newLine();
                } else {
                    out.write(line);
                    out.newLine();
                }
            }

            if (!replaced) {
                out.newLine();
                out.write(String.format("workingDir=\"%s\"", snapshotDir));
                out.newLine();
            }
        } finally {
            if (in != null) {
                in.close();
            }
            if (out != null) {
                out.close();
            }
        }
        _context.uploadResourceContent(vmxUrl, bos.toByteArray());

        // It seems that I don't need to do re-registration. VMware has bug in writing the correct snapshot's VMDK path to
        // its disk backing info anyway.
        // redoRegistration();
    }

<<<<<<< HEAD
    // destName does not contain extension name
    public void backupCurrentSnapshot(String deviceName, ManagedObjectReference morDestDs, String destDsDirectory, String destName, boolean includeBase) throws Exception {

        SnapshotDescriptor descriptor = getSnapshotDescriptor();
        SnapshotInfo[] snapshotInfo = descriptor.getCurrentDiskChain();
        if (snapshotInfo.length == 0) {
            String msg = "No snapshot found in this VM";
            throw new Exception(msg);
        }

        HostMO hostMo = getRunningHost();
        DatacenterMO dcMo = getOwnerDatacenter().first();
        List<Pair<ManagedObjectReference, String>> mounts = hostMo.getDatastoreMountsOnHost();
        VirtualMachineFileInfo vmFileInfo = getFileInfo();

        List<Ternary<String, String, String>> backupInfo = new ArrayList<Ternary<String, String, String>>();

        for (int i = 0; i < snapshotInfo.length; i++) {
            if (!includeBase && i == snapshotInfo.length - 1) {
                break;
            }

            SnapshotDescriptor.DiskInfo[] disks = snapshotInfo[i].getDisks();
            if (disks != null) {
                String destBaseFileName;
                String destFileName;
                String destParentFileName;
                for (SnapshotDescriptor.DiskInfo disk : disks) {
                    if (deviceName == null || deviceName.equals(disk.getDeviceName())) {
                        String srcVmdkFullDsPath = getSnapshotDiskFileDatastorePath(vmFileInfo, mounts, disk.getDiskFileName());
                        Pair<DatastoreMO, String> srcDsInfo = getOwnerDatastore(srcVmdkFullDsPath);

                        Pair<VmdkFileDescriptor, byte[]> vmdkInfo = getVmdkFileInfo(srcVmdkFullDsPath);
                        String srcVmdkBaseFilePath = DatastoreFile.getCompanionDatastorePath(srcVmdkFullDsPath, vmdkInfo.first().getBaseFileName());

                        destFileName = destName + (snapshotInfo.length - i - 1) + ".vmdk";
                        if (vmdkInfo.first().getParentFileName() != null) {
                            destBaseFileName = destName + (snapshotInfo.length - i - 1) + "-delta.vmdk";
                            destParentFileName = destName + (snapshotInfo.length - i - 2) + ".vmdk";
                        } else {
                            destBaseFileName = destName + (snapshotInfo.length - i - 1) + "-flat.vmdk";
                            destParentFileName = null;
                        }

                        logger.info("Copy VMDK base file " + srcVmdkBaseFilePath + " to " + destDsDirectory + "/" + destBaseFileName);
                        srcDsInfo.first().copyDatastoreFile(srcVmdkBaseFilePath, dcMo.getMor(), morDestDs, destDsDirectory + "/" + destBaseFileName, dcMo.getMor(), true);

                        byte[] newVmdkContent = VmdkFileDescriptor.changeVmdkContentBaseInfo(vmdkInfo.second(), destBaseFileName, destParentFileName);
                        String vmdkUploadUrl = getContext().composeDatastoreBrowseUrl(dcMo.getName(), destDsDirectory + "/" + destFileName);

                        logger.info("Upload VMDK content file to " + destDsDirectory + "/" + destFileName);
                        getContext().uploadResourceContent(vmdkUploadUrl, newVmdkContent);

                        backupInfo.add(new Ternary<String, String, String>(destFileName, destBaseFileName, destParentFileName));
                    }
                }
            }
        }

        byte[] vdiskInfo = VmwareHelper.composeDiskInfo(backupInfo, snapshotInfo.length, includeBase);
        String vdiskUploadUrl = getContext().composeDatastoreBrowseUrl(dcMo.getName(), destDsDirectory + "/" + destName + ".vdisk");
        getContext().uploadResourceContent(vdiskUploadUrl, vdiskInfo);
    }

=======
>>>>>>> ae1d7cc8
    public String[] getCurrentSnapshotDiskChainDatastorePaths(String diskDevice) throws Exception {
        HostMO hostMo = getRunningHost();
        List<Pair<ManagedObjectReference, String>> mounts = hostMo.getDatastoreMountsOnHost();
        VirtualMachineFileInfo vmFileInfo = getFileInfo();

        SnapshotDescriptor descriptor = getSnapshotDescriptor();
        SnapshotInfo[] snapshotInfo = descriptor.getCurrentDiskChain();

        List<String> diskDsFullPaths = new ArrayList<>();
        for (SnapshotInfo info : snapshotInfo) {
            SnapshotDescriptor.DiskInfo[] disks = info.getDisks();
            if (disks != null) {
                for (SnapshotDescriptor.DiskInfo disk : disks) {
                    String deviceNameInDisk = disk.getDeviceName();
                    if (diskDevice == null || diskDevice.equalsIgnoreCase(deviceNameInDisk)) {
                        String vmdkFullDsPath = getSnapshotDiskFileDatastorePath(vmFileInfo, mounts, disk.getDiskFileName());
                        diskDsFullPaths.add(vmdkFullDsPath);
                    }
                }
            }
        }
        return diskDsFullPaths.toArray(new String[0]);
    }

    // return the disk chain (VMDK datastore paths) for cloned snapshot
    public Pair<VirtualMachineMO, String[]> cloneFromCurrentSnapshot(String clonedVmName, int cpuSpeedMHz, int memoryMb, String diskDevice, ManagedObjectReference morDs, String virtualHardwareVersion)
            throws Exception {
        assert (morDs != null);
        String[] disks = getCurrentSnapshotDiskChainDatastorePaths(diskDevice);
        VirtualMachineMO clonedVm = cloneFromDiskChain(clonedVmName, cpuSpeedMHz, memoryMb, disks, morDs, virtualHardwareVersion);
        return new Pair<>(clonedVm, disks);
    }

    public VirtualMachineMO cloneFromDiskChain(String clonedVmName, int cpuSpeedMHz, int memoryMb, String[] disks, ManagedObjectReference morDs, String cloneHardwareVersion) throws Exception {
        assert (disks != null);
        assert (disks.length >= 1);

        HostMO hostMo = getRunningHost();

        VirtualMachineMO clonedVmMo = HypervisorHostHelper.createWorkerVM(hostMo, new DatastoreMO(hostMo.getContext(), morDs), clonedVmName, cloneHardwareVersion);
        if (clonedVmMo == null)
            throw new Exception("Unable to find just-created blank VM");

        boolean bSuccess = false;
        try {
            VirtualMachineConfigSpec vmConfigSpec = new VirtualMachineConfigSpec();
            VirtualDeviceConfigSpec deviceConfigSpec = new VirtualDeviceConfigSpec();

            VirtualDevice device = VmwareHelper.prepareDiskDevice(clonedVmMo, null, -1, disks, morDs, -1, 1, null);

            deviceConfigSpec.setDevice(device);
            deviceConfigSpec.setOperation(VirtualDeviceConfigSpecOperation.ADD);
            vmConfigSpec.getDeviceChange().add(deviceConfigSpec);
            clonedVmMo.configureVm(vmConfigSpec);
            bSuccess = true;
            return clonedVmMo;
        } finally {
            if (!bSuccess) {
                clonedVmMo.detachAllDisksAndDestroy();
            }
        }
    }

    public GuestOsDescriptor getGuestOsDescriptor(String guestOsId) throws Exception {
        GuestOsDescriptor guestOsDescriptor = null;
        String guestId = guestOsId;
        if (guestId == null) {
            guestId = getGuestId();
        }
        ManagedObjectReference vmEnvironmentBrowser = _context.getVimClient().getMoRefProp(_mor, "environmentBrowser");
        VirtualMachineConfigOption vmConfigOption = _context.getService().queryConfigOption(vmEnvironmentBrowser, null, null);
        List<GuestOsDescriptor> guestDescriptors = vmConfigOption.getGuestOSDescriptor();
        for (GuestOsDescriptor descriptor : guestDescriptors) {
            if (guestId != null && guestId.equalsIgnoreCase(descriptor.getId())) {
                guestOsDescriptor = descriptor;
                break;
            }
        }
        return guestOsDescriptor;
    }

<<<<<<< HEAD
    public void plugDevice(VirtualDevice device) throws Exception {
        logger.debug(LogUtils.logGsonWithoutException("Pluging device [%s] to VM [%s].", device, getVmName()));
        VirtualMachineConfigSpec vmConfigSpec = new VirtualMachineConfigSpec();
        VirtualDeviceConfigSpec deviceConfigSpec = new VirtualDeviceConfigSpec();
        deviceConfigSpec.setDevice(device);
        deviceConfigSpec.setOperation(VirtualDeviceConfigSpecOperation.ADD);

        vmConfigSpec.getDeviceChange().add(deviceConfigSpec);
        if (!configureVm(vmConfigSpec)) {
            throw new Exception("Failed to add devices");
        }
    }

=======
>>>>>>> ae1d7cc8
    public void tearDownDevice(VirtualDevice device) throws Exception {
        VirtualMachineConfigSpec vmConfigSpec = new VirtualMachineConfigSpec();
        VirtualDeviceConfigSpec deviceConfigSpec = new VirtualDeviceConfigSpec();
        deviceConfigSpec.setDevice(device);
        deviceConfigSpec.setOperation(VirtualDeviceConfigSpecOperation.REMOVE);

        vmConfigSpec.getDeviceChange().add(deviceConfigSpec);
        if (!configureVm(vmConfigSpec)) {
            throw new Exception("Failed to detach devices");
        }
    }

    public void tearDownDevices(Class<?>[] deviceClasses) throws Exception {
        VirtualDevice[] devices = getMatchedDevices(deviceClasses);

        if (devices.length > 0) {
            VirtualMachineConfigSpec vmConfigSpec = new VirtualMachineConfigSpec();
            VirtualDeviceConfigSpec[] deviceConfigSpecArray = new VirtualDeviceConfigSpec[devices.length];

            for (int i = 0; i < devices.length; i++) {
                deviceConfigSpecArray[i] = new VirtualDeviceConfigSpec();
                deviceConfigSpecArray[i].setDevice(devices[i]);
                deviceConfigSpecArray[i].setOperation(VirtualDeviceConfigSpecOperation.REMOVE);
                vmConfigSpec.getDeviceChange().add(deviceConfigSpecArray[i]);
            }

            if (!configureVm(vmConfigSpec)) {
                throw new Exception("Failed to detach devices");
            }
        }
    }

<<<<<<< HEAD
    public void copyAllVmDiskFiles(DatastoreMO destDsMo, String destDsDir, boolean followDiskChain) throws Exception {
        VirtualDevice[] disks = getAllDiskDevice();
        DatacenterMO dcMo = getOwnerDatacenter().first();
        if (disks != null) {
            for (VirtualDevice disk : disks) {
                List<Pair<String, ManagedObjectReference>> vmdkFiles = getDiskDatastorePathChain((VirtualDisk)disk, followDiskChain);
                for (Pair<String, ManagedObjectReference> fileItem : vmdkFiles) {
                    DatastoreMO srcDsMo = new DatastoreMO(_context, fileItem.second());

                    DatastoreFile srcFile = new DatastoreFile(fileItem.first());
                    DatastoreFile destFile = new DatastoreFile(destDsMo.getName(), destDsDir, srcFile.getFileName());

                    Pair<VmdkFileDescriptor, byte[]> vmdkDescriptor = null;

                    vmdkDescriptor = getVmdkFileInfo(fileItem.first());

                    logger.info("Copy VM disk file " + srcFile.getPath() + " to " + destFile.getPath());
                    srcDsMo.copyDatastoreFile(fileItem.first(), dcMo.getMor(), destDsMo.getMor(), destFile.getPath(), dcMo.getMor(), true);

                    if (vmdkDescriptor != null) {
                        String vmdkBaseFileName = vmdkDescriptor.first().getBaseFileName();
                        String baseFilePath = srcFile.getCompanionPath(vmdkBaseFileName);
                        destFile = new DatastoreFile(destDsMo.getName(), destDsDir, vmdkBaseFileName);

                        logger.info("Copy VM disk file " + baseFilePath + " to " + destFile.getPath());
                        srcDsMo.copyDatastoreFile(baseFilePath, dcMo.getMor(), destDsMo.getMor(), destFile.getPath(), dcMo.getMor(), true);
                    }
                }
            }
        }
    }

=======
>>>>>>> ae1d7cc8
    public List<String> getVmdkFileBaseNames() throws Exception {
        List<String> vmdkFileBaseNames = new ArrayList<>();
        VirtualDevice[] devices = getAllDiskDevice();
        for(VirtualDevice device : devices) {
            if(device instanceof VirtualDisk) {
                vmdkFileBaseNames.add(getVmdkFileBaseName((VirtualDisk)device));
            }
        }
        return vmdkFileBaseNames;
    }

    public String getVmdkFileBaseName(VirtualDisk disk) throws Exception {
        String vmdkFileBaseName = null;
        VirtualDeviceBackingInfo backingInfo = disk.getBacking();
        if(backingInfo instanceof VirtualDiskFlatVer2BackingInfo) {
            VirtualDiskFlatVer2BackingInfo diskBackingInfo = (VirtualDiskFlatVer2BackingInfo)backingInfo;
            DatastoreFile dsBackingFile = new DatastoreFile(diskBackingInfo.getFileName());
            vmdkFileBaseName = dsBackingFile.getFileBaseName();
        }
        return vmdkFileBaseName;
    }

    // this method relies on un-offical VMware API
    @Deprecated
    public void moveAllVmDiskFiles(DatastoreMO destDsMo, String destDsDir, boolean followDiskChain) throws Exception {
        VirtualDevice[] disks = getAllDiskDevice();
        DatacenterMO dcMo = getOwnerDatacenter().first();
        if (disks != null) {
            for (VirtualDevice disk : disks) {
                List<Pair<String, ManagedObjectReference>> vmdkFiles = getDiskDatastorePathChain((VirtualDisk)disk, followDiskChain);
                for (Pair<String, ManagedObjectReference> fileItem : vmdkFiles) {
                    DatastoreMO srcDsMo = new DatastoreMO(_context, fileItem.second());

                    DatastoreFile srcFile = new DatastoreFile(fileItem.first());
                    DatastoreFile destFile = new DatastoreFile(destDsMo.getName(), destDsDir, srcFile.getFileName());

                    Pair<VmdkFileDescriptor, byte[]> vmdkDescriptor;
                    vmdkDescriptor = getVmdkFileInfo(fileItem.first());

                    logger.info("Move VM disk file " + srcFile.getPath() + " to " + destFile.getPath());
                    srcDsMo.moveDatastoreFile(fileItem.first(), dcMo.getMor(), destDsMo.getMor(), destFile.getPath(), dcMo.getMor(), true);

                    if (vmdkDescriptor != null) {
                        String vmdkBaseFileName = vmdkDescriptor.first().getBaseFileName();
                        String baseFilePath = srcFile.getCompanionPath(vmdkBaseFileName);
                        destFile = new DatastoreFile(destDsMo.getName(), destDsDir, vmdkBaseFileName);

                        logger.info("Move VM disk file " + baseFilePath + " to " + destFile.getPath());
                        srcDsMo.moveDatastoreFile(baseFilePath, dcMo.getMor(), destDsMo.getMor(), destFile.getPath(), dcMo.getMor(), true);
                    }
                }
            }
        }
    }

    protected VirtualSCSIController getScsiController(DiskControllerType type) {
        switch (type) {
            case pvscsi:
                return new ParaVirtualSCSIController();
            case lsisas1068:
                return new VirtualLsiLogicSASController();
            case buslogic:
                return new VirtualBusLogicController();
            default:
                return new VirtualLsiLogicController();
        }
    }

    public void addScsiDeviceControllers(DiskControllerType type) throws Exception {
        VirtualMachineConfigSpec vmConfig = new VirtualMachineConfigSpec();
        int busNum = 0;
        while (busNum < VmwareHelper.MAX_SCSI_CONTROLLER_COUNT) {
            VirtualSCSIController scsiController = getScsiController(type);
            scsiController.setSharedBus(VirtualSCSISharing.NO_SHARING);
            scsiController.setBusNumber(busNum);
            scsiController.setKey(busNum - VmwareHelper.MAX_SCSI_CONTROLLER_COUNT);
            VirtualDeviceConfigSpec scsiControllerSpec = new VirtualDeviceConfigSpec();
            scsiControllerSpec.setDevice(scsiController);
            scsiControllerSpec.setOperation(VirtualDeviceConfigSpecOperation.ADD);
            vmConfig.getDeviceChange().add(scsiControllerSpec);
            busNum++;
        }

        if (configureVm(vmConfig)) {
            logger.info("Successfully added SCSI controllers.");
        } else {
            throw new Exception("Unable to add Scsi controllers to the VM " + getName());
        }
    }

    public void ensurePvScsiDeviceController(int requiredNumScsiControllers, int availableBusNum) throws Exception {
        VirtualMachineConfigSpec vmConfig = new VirtualMachineConfigSpec();

        int busNum = availableBusNum;
        while (busNum < requiredNumScsiControllers) {
            ParaVirtualSCSIController scsiController = new ParaVirtualSCSIController();

            scsiController.setSharedBus(VirtualSCSISharing.NO_SHARING);
            scsiController.setBusNumber(busNum);
            scsiController.setKey(busNum - VmwareHelper.MAX_SCSI_CONTROLLER_COUNT);
            VirtualDeviceConfigSpec scsiControllerSpec = new VirtualDeviceConfigSpec();
            scsiControllerSpec.setDevice(scsiController);
            scsiControllerSpec.setOperation(VirtualDeviceConfigSpecOperation.ADD);

            vmConfig.getDeviceChange().add(scsiControllerSpec);
            busNum++;
        }

        if (configureVm(vmConfig)) {
            throw new Exception("Unable to add Scsi controllers to the VM " + getName());
        } else {
            logger.info("Successfully added " + requiredNumScsiControllers + " SCSI controllers.");
        }
    }

    public String getRecommendedDiskController(String guestOsId) throws Exception {
        String recommendedController;
        GuestOsDescriptor guestOsDescriptor = getGuestOsDescriptor(guestOsId);
        recommendedController = VmwareHelper.getRecommendedDiskControllerFromDescriptor(guestOsDescriptor);
        return recommendedController;
    }

    public boolean isPvScsiSupported() throws Exception {
        int virtualHardwareVersion;

        virtualHardwareVersion = getVirtualHardwareVersion();

        // Check if virtual machine is using hardware version 7 or later.
        if (virtualHardwareVersion < 7) {
            logger.error("The virtual hardware version of the VM is " + virtualHardwareVersion
                    + ", which doesn't support PV SCSI controller type for virtual harddisks. Please upgrade this VM's virtual hardware version to 7 or later.");
            return false;
        }
        return true;
    }

    // Would be useful if there exists multiple sub types of SCSI controllers per VM are supported in CloudStack f
    public int getScsiDiskControllerKey(String diskController) throws Exception {
        List<VirtualDevice> devices = _context.getVimClient().getDynamicProperty(_mor, "config.hardware.device");

        if (CollectionUtils.isNotEmpty(devices)) {
            DiskControllerType diskControllerType = DiskControllerType.getType(diskController);
            for (VirtualDevice device : devices) {
                if ((diskControllerType == DiskControllerType.lsilogic || diskControllerType == DiskControllerType.scsi)
                        && device instanceof VirtualLsiLogicController && isValidScsiDiskController((VirtualLsiLogicController)device)) {
                    return device.getKey();
                } else if ((diskControllerType == DiskControllerType.lsisas1068 || diskControllerType == DiskControllerType.scsi)
                        && device instanceof VirtualLsiLogicSASController && isValidScsiDiskController((VirtualLsiLogicSASController)device)) {
                    return device.getKey();
                } else if ((diskControllerType == DiskControllerType.pvscsi || diskControllerType == DiskControllerType.scsi)
                        && device instanceof ParaVirtualSCSIController && isValidScsiDiskController((ParaVirtualSCSIController)device)) {
                    return device.getKey();
                } else if ((diskControllerType == DiskControllerType.buslogic || diskControllerType == DiskControllerType.scsi)
                        && device instanceof VirtualBusLogicController && isValidScsiDiskController((VirtualBusLogicController)device)) {
                    return device.getKey();
                }
            }
        }

        assert (false);
        throw new IllegalStateException("Scsi disk controller of type " + diskController + " not found among configured devices.");
    }

    public int getScsiDiskControllerKeyNoException(String diskController, int scsiUnitNumber) throws Exception {
        List<VirtualDevice> devices = _context.getVimClient().getDynamicProperty(_mor, "config.hardware.device");

        if (CollectionUtils.isNotEmpty(devices) && scsiUnitNumber >= 0) {
            int requiredScsiController = scsiUnitNumber / VmwareHelper.MAX_ALLOWED_DEVICES_SCSI_CONTROLLER;
            int scsiControllerDeviceCount = 0;
            DiskControllerType diskControllerType = DiskControllerType.getType(diskController);
            for (VirtualDevice device : devices) {
                if ((diskControllerType == DiskControllerType.lsilogic || diskControllerType == DiskControllerType.scsi) && device instanceof VirtualLsiLogicController) {
                    if (scsiControllerDeviceCount == requiredScsiController) {
                        if (isValidScsiDiskController((VirtualLsiLogicController)device)) {
                            return device.getKey();
                        }
                        break;
                    }
                    scsiControllerDeviceCount++;
                } else if ((diskControllerType == DiskControllerType.lsisas1068 || diskControllerType == DiskControllerType.scsi) && device instanceof VirtualLsiLogicSASController) {
                    if (scsiControllerDeviceCount == requiredScsiController) {
                        if (isValidScsiDiskController((VirtualLsiLogicSASController)device)) {
                            return device.getKey();
                        }
                        break;
                    }
                    scsiControllerDeviceCount++;
                } else if ((diskControllerType == DiskControllerType.pvscsi || diskControllerType == DiskControllerType.scsi) && device instanceof ParaVirtualSCSIController) {
                    if (scsiControllerDeviceCount == requiredScsiController) {
                        if (isValidScsiDiskController((ParaVirtualSCSIController)device)) {
                            return device.getKey();
                        }
                        break;
                    }
                    scsiControllerDeviceCount++;
                } else if ((diskControllerType == DiskControllerType.buslogic || diskControllerType == DiskControllerType.scsi) && device instanceof VirtualBusLogicController) {
                    if (scsiControllerDeviceCount == requiredScsiController) {
                        if (isValidScsiDiskController((VirtualBusLogicController)device)) {
                            return device.getKey();
                        }
                        break;
                    }
                    scsiControllerDeviceCount++;
                }
            }
        }
        return -1;
    }

    public int getNextScsiDiskDeviceNumber() throws Exception {
        int scsiControllerKey = getScsiDeviceControllerKey();
        return getNextDeviceNumber(scsiControllerKey);
    }

    public int getScsiDeviceControllerKey() throws Exception {
        List<VirtualDevice> devices = _context.getVimClient().getDynamicProperty(_mor, "config.hardware.device");

        if (CollectionUtils.isNotEmpty(devices)) {
            for (VirtualDevice device : devices) {
                if (device instanceof VirtualSCSIController && isValidScsiDiskController((VirtualSCSIController)device)) {
                    return device.getKey();
                }
            }
        }

        assert (false);
        throw new Exception("SCSI Controller Not Found");
    }

    public int getScsiDeviceControllerKeyNoException() throws Exception {
        List<VirtualDevice> devices = _context.getVimClient().getDynamicProperty(_mor, "config.hardware.device");

        if (CollectionUtils.isNotEmpty(devices)) {
            for (VirtualDevice device : devices) {
                if (device instanceof VirtualSCSIController && isValidScsiDiskController((VirtualSCSIController)device)) {
                    return device.getKey();
                }
            }
        }

        return -1;
    }

    public void ensureLsiLogicDeviceControllers(int count, int availableBusNum) throws Exception {
        int scsiControllerKey = getLsiLogicDeviceControllerKeyNoException();
        if (scsiControllerKey < 0) {
            VirtualMachineConfigSpec vmConfig = new VirtualMachineConfigSpec();

            int busNum = availableBusNum;
            while (busNum < count) {
                VirtualLsiLogicController scsiController = new VirtualLsiLogicController();
                scsiController.setSharedBus(VirtualSCSISharing.NO_SHARING);
                scsiController.setBusNumber(busNum);
                scsiController.setKey(busNum - VmwareHelper.MAX_SCSI_CONTROLLER_COUNT);
                VirtualDeviceConfigSpec scsiControllerSpec = new VirtualDeviceConfigSpec();
                scsiControllerSpec.setDevice(scsiController);
                scsiControllerSpec.setOperation(VirtualDeviceConfigSpecOperation.ADD);

                vmConfig.getDeviceChange().add(scsiControllerSpec);
                busNum++;
            }
            if (configureVm(vmConfig)) {
                throw new Exception("Unable to add Lsi Logic controllers to the VM " + getName());
            } else {
                logger.info("Successfully added " + count + " LsiLogic Parallel SCSI controllers.");
            }
        }
    }

    private int getLsiLogicDeviceControllerKeyNoException() throws Exception {
        List<VirtualDevice> devices = _context.getVimClient().
                getDynamicProperty(_mor, "config.hardware.device");

        if (CollectionUtils.isNotEmpty(devices)) {
            for (VirtualDevice device : devices) {
                if (device instanceof VirtualLsiLogicController) {
                    return device.getKey();
                }
            }
        }

        return -1;
    }

    public void ensureScsiDeviceController() throws Exception {
        int scsiControllerKey = getScsiDeviceControllerKeyNoException();
        if (scsiControllerKey < 0) {
            VirtualMachineConfigSpec vmConfig = new VirtualMachineConfigSpec();

            // Scsi controller
            VirtualLsiLogicController scsiController = new VirtualLsiLogicController();
            scsiController.setSharedBus(VirtualSCSISharing.NO_SHARING);
            scsiController.setBusNumber(0);
            scsiController.setKey(1);
            VirtualDeviceConfigSpec scsiControllerSpec = new VirtualDeviceConfigSpec();
            scsiControllerSpec.setDevice(scsiController);
            scsiControllerSpec.setOperation(VirtualDeviceConfigSpecOperation.ADD);

            vmConfig.getDeviceChange().add(scsiControllerSpec);
            if (configureVm(vmConfig)) {
                throw new Exception("Unable to add Scsi controller");
            }
        }
    }

<<<<<<< HEAD
    public void ensureScsiDeviceControllers(int count, int availableBusNum) throws Exception {
        int scsiControllerKey = getScsiDeviceControllerKeyNoException();
        if (scsiControllerKey < 0) {
            VirtualMachineConfigSpec vmConfig = new VirtualMachineConfigSpec();

            int busNum = availableBusNum;
            while (busNum < count) {
            VirtualLsiLogicController scsiController = new VirtualLsiLogicController();
            scsiController.setSharedBus(VirtualSCSISharing.NO_SHARING);
                scsiController.setBusNumber(busNum);
                scsiController.setKey(busNum - VmwareHelper.MAX_SCSI_CONTROLLER_COUNT);
            VirtualDeviceConfigSpec scsiControllerSpec = new VirtualDeviceConfigSpec();
            scsiControllerSpec.setDevice(scsiController);
            scsiControllerSpec.setOperation(VirtualDeviceConfigSpecOperation.ADD);

            vmConfig.getDeviceChange().add(scsiControllerSpec);
                busNum++;
            }
            if (configureVm(vmConfig)) {
                throw new Exception("Unable to add Scsi controllers to the VM " + getName());
            } else {
                logger.info("Successfully added " + count + " SCSI controllers.");
            }
        }
    }

=======
>>>>>>> ae1d7cc8
    private boolean isValidScsiDiskController(VirtualSCSIController scsiDiskController) {
        if (scsiDiskController == null) {
            return false;
        }

        List<Integer> scsiDiskDevicesOnController = scsiDiskController.getDevice();
        if (scsiDiskDevicesOnController == null || scsiDiskDevicesOnController.size() >= (VmwareHelper.MAX_SUPPORTED_DEVICES_SCSI_CONTROLLER)) {
            return false;
        }

        return scsiDiskController.getBusNumber() < VmwareHelper.MAX_SCSI_CONTROLLER_COUNT;
    }

    // return pair of VirtualDisk and disk device bus name(ide0:0, etc)
    public Pair<VirtualDisk, String> getDiskDevice(String vmdkDatastorePath) throws Exception {
        final String zeroLengthString = "";

        List<VirtualDevice> devices = _context.getVimClient().getDynamicProperty(_mor, "config.hardware.device");
        ArrayList<Pair<VirtualDisk, String>> partialMatchingDiskDevices = new ArrayList<>();

        DatastoreFile dsSrcFile = new DatastoreFile(vmdkDatastorePath);

        String srcBaseName = dsSrcFile.getFileBaseName();
        String trimmedSrcBaseName = VmwareHelper.trimSnapshotDeltaPostfix(srcBaseName);
        String srcDatastoreName = dsSrcFile.getDatastoreName() != null ? dsSrcFile.getDatastoreName() : zeroLengthString;

        logger.info(String.format("Looking for disk device info for volume [%s] with base name [%s].", vmdkDatastorePath, srcBaseName));

        if (CollectionUtils.isNotEmpty(devices)) {
            for (VirtualDevice device : devices) {
                if (device instanceof VirtualDisk) {
                    logger.info(String.format("Testing if disk device with controller key [%s] and unit number [%s] has backing of type VirtualDiskFlatVer2BackingInfo.",
                            device.getControllerKey(), device.getUnitNumber()));

                    VirtualDeviceBackingInfo backingInfo = device.getBacking();

                    if (backingInfo instanceof VirtualDiskFlatVer2BackingInfo) {
                        VirtualDiskFlatVer2BackingInfo diskBackingInfo = (VirtualDiskFlatVer2BackingInfo)backingInfo;

                        do {
                            DatastoreFile dsBackingFile = new DatastoreFile(diskBackingInfo.getFileName());

                            String backingDatastoreName = dsBackingFile.getDatastoreName() != null ? dsBackingFile.getDatastoreName() : zeroLengthString;

                            logger.info(String.format("Testing if backing datastore name [%s] from backing [%s] matches source datastore name [%s].", backingDatastoreName, diskBackingInfo.getFileName(), srcDatastoreName));

                            if (srcDatastoreName.equals(zeroLengthString)) {
                                backingDatastoreName = zeroLengthString;
                            }

                            if (srcDatastoreName.equalsIgnoreCase(backingDatastoreName)) {
                                String backingBaseName = dsBackingFile.getFileBaseName();

                                if (backingBaseName.equalsIgnoreCase(srcBaseName)) {
                                    String deviceNumbering = getDeviceBusName(devices, device);

                                    logger.info(String.format("Disk backing [%s] matches device bus name [%s].", diskBackingInfo.getFileName(), deviceNumbering));
                                    return new Pair<>((VirtualDisk)device, deviceNumbering);
                                }

                                if (backingBaseName.contains(trimmedSrcBaseName)) {
                                    String deviceNumbering = getDeviceBusName(devices, device);

                                    partialMatchingDiskDevices.add(new Pair<>((VirtualDisk)device, deviceNumbering));
                                }
                            }

                            diskBackingInfo = diskBackingInfo.getParent();
                        } while (diskBackingInfo != null);
                    }
                }
            }
        }

        // No disk device was found with an exact match for the volume path, hence look for disk device that matches the trimmed name.
        logger.info(String.format("No disk device exactly matching [%s] was found for volume [%s]. Looking for disk device info against trimmed base name [%s].", srcBaseName,
                vmdkDatastorePath, srcBaseName));

        if (partialMatchingDiskDevices != null) {
            if (partialMatchingDiskDevices.size() == 1) {
                VirtualDiskFlatVer2BackingInfo matchingDiskBackingInfo = (VirtualDiskFlatVer2BackingInfo)partialMatchingDiskDevices.get(0).first().getBacking();

                logger.info(String.format("Disk backing [%s] matches [%s].", matchingDiskBackingInfo.getFileName(), partialMatchingDiskDevices.get(0).second()));

                return partialMatchingDiskDevices.get(0);
            } else if (partialMatchingDiskDevices.size() > 1) {
                logger.warn(String.format("Disk device info lookup for volume [%s] failed as multiple disk devices were found to match volume's trimmed base name [%s].",
                        vmdkDatastorePath, trimmedSrcBaseName));

                return null;
            }
        }

        logger.warn(String.format("Disk device info lookup for volume [%s] failed as no matching disk device was found.", vmdkDatastorePath));

        return null;
    }

    // return pair of VirtualDisk and disk device bus name(ide0:0, etc)
    public Pair<VirtualDisk, String> getDiskDevice(String vmdkDatastorePath, boolean matchExactly) throws Exception {
        List<VirtualDevice> devices = _context.getVimClient().getDynamicProperty(_mor, "config.hardware.device");

        DatastoreFile dsSrcFile = new DatastoreFile(vmdkDatastorePath);
        String srcBaseName = dsSrcFile.getFileBaseName();
        String trimmedSrcBaseName = VmwareHelper.trimSnapshotDeltaPostfix(srcBaseName);

        if (matchExactly) {
            logger.info("Look for disk device info from volume : " + vmdkDatastorePath + " with base name: " + srcBaseName);
        } else {
            logger.info("Look for disk device info from volume : " + vmdkDatastorePath + " with trimmed base name: " + trimmedSrcBaseName);
        }

        if (CollectionUtils.isNotEmpty(devices)) {
            for (VirtualDevice device : devices) {
                if (device instanceof VirtualDisk) {
                    logger.info("Test against disk device, controller key: " + device.getControllerKey() + ", unit number: " + device.getUnitNumber());

                    VirtualDeviceBackingInfo backingInfo = device.getBacking();
                    if (backingInfo instanceof VirtualDiskFlatVer2BackingInfo) {
                        VirtualDiskFlatVer2BackingInfo diskBackingInfo = (VirtualDiskFlatVer2BackingInfo)backingInfo;
                        do {
                            logger.info("Test against disk backing : " + diskBackingInfo.getFileName());

                            DatastoreFile dsBackingFile = new DatastoreFile(diskBackingInfo.getFileName());
                            String backingBaseName = dsBackingFile.getFileBaseName();
                            if (matchExactly) {
                                if (backingBaseName.equalsIgnoreCase(srcBaseName)) {
                                    String deviceNumbering = getDeviceBusName(devices, device);
                                    logger.info("Disk backing : " + diskBackingInfo.getFileName() + " matches ==> " + deviceNumbering);

                                    return new Pair<>((VirtualDisk)device, deviceNumbering);
                                }
                            } else {
                                if (backingBaseName.contains(trimmedSrcBaseName)) {
                                    String deviceNumbering = getDeviceBusName(devices, device);
                                    logger.info("Disk backing : " + diskBackingInfo.getFileName() + " matches ==> " + deviceNumbering);

                                    return new Pair<>((VirtualDisk)device, deviceNumbering);
                                }
                            }

                            diskBackingInfo = diskBackingInfo.getParent();
                        } while (diskBackingInfo != null);
                    }
                }
            }
        }

        return null;
    }

    public String getDiskCurrentTopBackingFileInChain(String deviceBusName) throws Exception {
        List<VirtualDevice> devices = _context.getVimClient().getDynamicProperty(_mor, "config.hardware.device");
        if (CollectionUtils.isNotEmpty(devices)) {
            for (VirtualDevice device : devices) {
                if (device instanceof VirtualDisk) {
                    logger.info("Test against disk device, controller key: " + device.getControllerKey() + ", unit number: " + device.getUnitNumber());

                    VirtualDeviceBackingInfo backingInfo = device.getBacking();
                    if (backingInfo instanceof VirtualDiskFlatVer2BackingInfo) {
                        VirtualDiskFlatVer2BackingInfo diskBackingInfo = (VirtualDiskFlatVer2BackingInfo)backingInfo;

                        String deviceNumbering = getDeviceBusName(devices, device);
                        if (deviceNumbering.equals(deviceBusName))
                            return diskBackingInfo.getFileName();
                    }
                }
            }
        }

        return null;
    }

    public VirtualMachineDiskInfoBuilder getDiskInfoBuilder() throws Exception {
        VirtualMachineDiskInfoBuilder builder = new VirtualMachineDiskInfoBuilder();

        List<VirtualDevice> devices = _context.getVimClient().getDynamicProperty(_mor, "config.hardware.device");

        if (CollectionUtils.isNotEmpty(devices)) {
            for (VirtualDevice device : devices) {
                if (device instanceof VirtualDisk) {
                    VirtualDeviceBackingInfo backingInfo = device.getBacking();
                    if (backingInfo instanceof VirtualDiskFlatVer2BackingInfo) {
                        VirtualDiskFlatVer2BackingInfo diskBackingInfo = (VirtualDiskFlatVer2BackingInfo)backingInfo;
                        while (diskBackingInfo != null) {
                            String deviceBusName = getDeviceBusName(devices, device);
                            builder.addDisk(deviceBusName, diskBackingInfo.getFileName());
                            diskBackingInfo = diskBackingInfo.getParent();
                        }
                    }
                }
            }
        }

        return builder;
    }

    public List<Pair<Integer, ManagedObjectReference>> getAllDiskDatastores() throws Exception {
        List<Pair<Integer, ManagedObjectReference>> disks = new ArrayList<>();

        List<VirtualDevice> devices = _context.getVimClient().getDynamicProperty(_mor, "config.hardware.device");
        if (devices != null && devices.size() > 0) {
            for (VirtualDevice device : devices) {
                if (device instanceof VirtualDisk) {
                    VirtualDeviceBackingInfo backingInfo = device.getBacking();
                    if (backingInfo instanceof VirtualDiskFlatVer2BackingInfo) {
                        VirtualDiskFlatVer2BackingInfo diskBackingInfo = (VirtualDiskFlatVer2BackingInfo)backingInfo;
                        disks.add(new Pair<Integer, ManagedObjectReference>(Integer.valueOf(device.getKey()), diskBackingInfo.getDatastore()));
                    }
                }
            }
        }

        return disks;
    }


    @Deprecated
    public List<Pair<String, ManagedObjectReference>> getDiskDatastorePathChain(VirtualDisk disk, boolean followChain) throws Exception {
        VirtualDeviceBackingInfo backingInfo = disk.getBacking();
        if (!(backingInfo instanceof VirtualDiskFlatVer2BackingInfo)) {
            throw new Exception("Unsupported VirtualDeviceBackingInfo");
        }

        List<Pair<String, ManagedObjectReference>> pathList = new ArrayList<Pair<String, ManagedObjectReference>>();
        VirtualDiskFlatVer2BackingInfo diskBackingInfo = (VirtualDiskFlatVer2BackingInfo)backingInfo;

        if (!followChain) {
            pathList.add(new Pair<String, ManagedObjectReference>(diskBackingInfo.getFileName(), diskBackingInfo.getDatastore()));
            return pathList;
        }

        Pair<DatacenterMO, String> dcPair = getOwnerDatacenter();
        VirtualMachineFileInfo vmFilesInfo = getFileInfo();
        DatastoreFile snapshotDirFile = new DatastoreFile(vmFilesInfo.getSnapshotDirectory());
        DatastoreFile vmxDirFile = new DatastoreFile(vmFilesInfo.getVmPathName());

        do {
            if (diskBackingInfo.getParent() != null) {
                pathList.add(new Pair<String, ManagedObjectReference>(diskBackingInfo.getFileName(), diskBackingInfo.getDatastore()));
                diskBackingInfo = diskBackingInfo.getParent();
            } else {
                // try getting parent info from VMDK file itself
                byte[] content = null;
                try {
                    String url = getContext().composeDatastoreBrowseUrl(dcPair.second(), diskBackingInfo.getFileName());
                    content = getContext().getResourceContent(url);
                    if (content == null || content.length == 0) {
                        break;
                    }

                    pathList.add(new Pair<String, ManagedObjectReference>(diskBackingInfo.getFileName(), diskBackingInfo.getDatastore()));
                } catch (Exception e) {
                    // if snapshot directory has been changed to place other than default. VMware has a bug
                    // that its corresponding disk backing info is not updated correctly. therefore, we will try search
                    // in snapshot directory one more time
                    DatastoreFile currentFile = new DatastoreFile(diskBackingInfo.getFileName());
                    String vmdkFullDsPath = snapshotDirFile.getCompanionPath(currentFile.getFileName());

                    String url = getContext().composeDatastoreBrowseUrl(dcPair.second(), vmdkFullDsPath);
                    content = getContext().getResourceContent(url);
                    if (content == null || content.length == 0) {
                        break;
                    }

                    pathList.add(new Pair<String, ManagedObjectReference>(vmdkFullDsPath, diskBackingInfo.getDatastore()));
                }

                VmdkFileDescriptor descriptor = new VmdkFileDescriptor();
                descriptor.parse(content);
                if (descriptor.getParentFileName() != null && !descriptor.getParentFileName().isEmpty()) {
                    // create a fake one
                    VirtualDiskFlatVer2BackingInfo parentDiskBackingInfo = new VirtualDiskFlatVer2BackingInfo();
                    parentDiskBackingInfo.setDatastore(diskBackingInfo.getDatastore());

                    String parentFileName = descriptor.getParentFileName();
                    if (parentFileName.startsWith("/")) {
                        int fileNameStartPos = parentFileName.lastIndexOf("/");
                        parentFileName = parentFileName.substring(fileNameStartPos + 1);
                        parentDiskBackingInfo.setFileName(vmxDirFile.getCompanionPath(parentFileName));
                    } else {
                        parentDiskBackingInfo.setFileName(snapshotDirFile.getCompanionPath(parentFileName));
                    }
                    diskBackingInfo = parentDiskBackingInfo;
                } else {
                    break;
                }
            }
        } while (diskBackingInfo != null);

        return pathList;
    }

    public String getDeviceBusName(List<VirtualDevice> allDevices, VirtualDevice theDevice) throws Exception {
        for (VirtualDevice device : allDevices) {
            if (device.getKey() == theDevice.getControllerKey().intValue()) {
                if (device instanceof VirtualIDEController) {
                    return String.format("ide%d:%d", ((VirtualIDEController)device).getBusNumber(), theDevice.getUnitNumber());
                } else if (device instanceof VirtualSCSIController) {
                    return String.format("scsi%d:%d", ((VirtualSCSIController)device).getBusNumber(), theDevice.getUnitNumber());
                } else {
                    throw new Exception("Device controller is not supported yet");
                }
            }
        }
        throw new Exception("Unable to find device controller");
    }

    public List<VirtualDisk> getVirtualDisks() throws Exception {
        List<VirtualDisk> virtualDisks = new ArrayList<VirtualDisk>();

        List<VirtualDevice> devices = _context.getVimClient().getDynamicProperty(_mor, "config.hardware.device");

        for (VirtualDevice device : devices) {
            if (device instanceof VirtualDisk) {
                virtualDisks.add((VirtualDisk)device);
            }
        }

        return virtualDisks;
    }

    public List<VirtualDisk> getVirtualDisksOrderedByKey() throws Exception {
        List<VirtualDisk> virtualDisks = getVirtualDisks();
        Collections.sort(virtualDisks, new Comparator<VirtualDisk>() {
            @Override
            public int compare(VirtualDisk disk1, VirtualDisk disk2) {
                Integer disk1Key = disk1.getKey();
                Integer disk2Key = disk2.getKey();
                return disk1Key.compareTo(disk2Key);
            }
        });

        return virtualDisks;
    }

    public List<String> detachAllDisksExcept(String vmdkBaseName, String deviceBusName) throws Exception {
        List<VirtualDevice> devices = _context.getVimClient().getDynamicProperty(_mor, "config.hardware.device");

        VirtualMachineConfigSpec reConfigSpec = new VirtualMachineConfigSpec();
        List<String> detachedDiskFiles = new ArrayList<String>();

        for (VirtualDevice device : devices) {
            if (device instanceof VirtualDisk) {
                VirtualDeviceConfigSpec deviceConfigSpec = new VirtualDeviceConfigSpec();

                VirtualDiskFlatVer2BackingInfo diskBackingInfo = (VirtualDiskFlatVer2BackingInfo)device.getBacking();

                DatastoreFile dsBackingFile = new DatastoreFile(diskBackingInfo.getFileName());
                String backingBaseName = dsBackingFile.getFileBaseName();
                String deviceNumbering = getDeviceBusName(devices, device);
                if (backingBaseName.equalsIgnoreCase(vmdkBaseName) || (deviceBusName != null && deviceBusName.equals(deviceNumbering))) {
                    continue;
                } else {
                    logger.info("Detach " + diskBackingInfo.getFileName() + " from " + getName());

                    detachedDiskFiles.add(diskBackingInfo.getFileName());

                    deviceConfigSpec.setDevice(device);
                    deviceConfigSpec.setOperation(VirtualDeviceConfigSpecOperation.REMOVE);

                    reConfigSpec.getDeviceChange().add(deviceConfigSpec);
                }
            }
        }

        if (detachedDiskFiles.size() > 0) {
            ManagedObjectReference morTask = _context.getService().reconfigVMTask(_mor, reConfigSpec);
            boolean result = _context.getVimClient().waitForTask(morTask);
            if (result) {
                _context.waitForTaskProgressDone(morTask);
            } else {
                logger.warn("Unable to reconfigure the VM to detach disks");
                throw new Exception("Unable to reconfigure the VM to detach disks");
            }
        }

        return detachedDiskFiles;
    }

    public List<VirtualDevice> getAllDeviceList() throws Exception {
        return _context.getVimClient().getDynamicProperty(_mor, "config.hardware.device");
    }

    public VirtualDisk[] getAllDiskDevice() throws Exception {
        List<VirtualDisk> deviceList = new ArrayList<VirtualDisk>();
        List<VirtualDevice> devices = _context.getVimClient().getDynamicProperty(_mor, "config.hardware.device");
        if (devices != null && devices.size() > 0) {
            for (VirtualDevice device : devices) {
                if (device instanceof VirtualDisk) {
                    deviceList.add((VirtualDisk)device);
                }
            }
        }

        return deviceList.toArray(new VirtualDisk[0]);
    }

    public VirtualDisk getDiskDeviceByBusName(List<VirtualDevice> allDevices, String busName) throws Exception {
        for (VirtualDevice device : allDevices) {
            if (device instanceof VirtualDisk) {
                VirtualDisk disk = (VirtualDisk)device;
                String diskBusName = getDeviceBusName(allDevices, disk);
                if (busName.equalsIgnoreCase(diskBusName))
                    return disk;
            }
        }

        return null;
    }

    public VirtualDisk[] getAllIndependentDiskDevice() throws Exception {
        List<VirtualDisk> independentDisks = new ArrayList<VirtualDisk>();
        VirtualDisk[] allDisks = getAllDiskDevice();
        for (VirtualDisk disk : allDisks) {
            String diskMode = "";
            if (disk.getBacking() instanceof VirtualDiskFlatVer1BackingInfo) {
                diskMode = ((VirtualDiskFlatVer1BackingInfo) disk.getBacking()).getDiskMode();
            } else if (disk.getBacking() instanceof VirtualDiskFlatVer2BackingInfo) {
                diskMode = ((VirtualDiskFlatVer2BackingInfo) disk.getBacking()).getDiskMode();
            } else if (disk.getBacking() instanceof VirtualDiskRawDiskMappingVer1BackingInfo) {
                diskMode = ((VirtualDiskRawDiskMappingVer1BackingInfo) disk.getBacking()).getDiskMode();
            } else if (disk.getBacking() instanceof VirtualDiskSparseVer1BackingInfo) {
                diskMode = ((VirtualDiskSparseVer1BackingInfo) disk.getBacking()).getDiskMode();
            } else if (disk.getBacking() instanceof VirtualDiskSparseVer2BackingInfo) {
                diskMode = ((VirtualDiskSparseVer2BackingInfo) disk.getBacking()).getDiskMode();
            }

            if (diskMode.indexOf("independent") != -1) {
                independentDisks.add(disk);
            }
        }

        return independentDisks.toArray(new VirtualDisk[0]);
    }

    public int tryGetIDEDeviceControllerKey() throws Exception {
        List<VirtualDevice> devices = _context.getVimClient().getDynamicProperty(_mor, "config.hardware.device");

        if (devices != null && devices.size() > 0) {
            for (VirtualDevice device : devices) {
                if (device instanceof VirtualIDEController) {
                    return device.getKey();
                }
            }
        }

        return -1;
    }

    public int getIDEDeviceControllerKey() throws Exception {
        List<VirtualDevice> devices = _context.getVimClient().getDynamicProperty(_mor, "config.hardware.device");

        if (devices != null && devices.size() > 0) {
            for (VirtualDevice device : devices) {
                if (device instanceof VirtualIDEController) {
                    return device.getKey();
                }
            }
        }

        assert (false);
        throw new Exception("IDE Controller Not Found");
    }

    public int getIDEControllerKey(int ideUnitNumber) throws Exception {
        List<VirtualDevice> devices = _context.getVimClient().
            getDynamicProperty(_mor, "config.hardware.device");

        int requiredIdeController = ideUnitNumber / VmwareHelper.MAX_IDE_CONTROLLER_COUNT;

        int ideControllerCount = 0;
        if(devices != null && devices.size() > 0) {
            for(VirtualDevice device : devices) {
                if(device instanceof VirtualIDEController) {
                    if (ideControllerCount == requiredIdeController) {
                        return device.getKey();
                    }
                    ideControllerCount++;
                }
            }
        }

        assert(false);
        throw new Exception("IDE Controller Not Found");
    }

    public int getNumberOfIDEDevices() throws Exception {
        int ideDeviceCount = 0;
        List<VirtualDevice> devices = _context.getVimClient().
                getDynamicProperty(_mor, "config.hardware.device");

        if (devices != null && devices.size() > 0) {
            for (VirtualDevice device : devices) {
                if (device instanceof VirtualIDEController) {
                    ideDeviceCount += ((VirtualIDEController)device).getDevice().size();
                }
            }
        }
        return ideDeviceCount;
    }

    public int getFreeUnitNumberOnIDEController(int controllerKey) throws Exception {
        int freeUnitNumber = 0;
        List<VirtualDevice> devices = _context.getVimClient().
                getDynamicProperty(_mor, "config.hardware.device");

        int deviceCount = 0;
        int ideDeviceUnitNumber = -1;
        if (devices != null) {
            for (VirtualDevice device : devices) {
                if (device.getControllerKey() == null || device.getControllerKey() != controllerKey) {
                    continue;
                }
                if (device instanceof VirtualDisk || device instanceof VirtualCdrom) {
                    deviceCount++;
                    ideDeviceUnitNumber = device.getUnitNumber();
                }
            }
        }
        if (deviceCount == 1) {
            if (ideDeviceUnitNumber == 0) {
                freeUnitNumber = 1;
            } // else freeUnitNumber is already initialized to 0
        } else if (deviceCount == 2) {
            throw new Exception("IDE controller with key [" + controllerKey + "] already has 2 device attached. Cannot attach more than the limit of 2.");
        }
        return freeUnitNumber;
    }
    public int getNextIDEDeviceNumber() throws Exception {
        int controllerKey = getIDEDeviceControllerKey();
        return getNextDeviceNumber(controllerKey);
    }

    public VirtualDevice getIsoDevice() throws Exception {
        List<VirtualDevice> devices = _context.getVimClient().getDynamicProperty(_mor, "config.hardware.device");
        if (devices != null && devices.size() > 0) {
            for (VirtualDevice device : devices) {
                if (device instanceof VirtualCdrom) {
                    return device;
                }
            }
        }
        return null;
    }

    public List<VirtualDevice> getIsoDevices() throws Exception {
        List<VirtualDevice> devices = _context.getVimClient().getDynamicProperty(_mor, "config.hardware.device");
        if (CollectionUtils.isEmpty(devices)) {
            return new ArrayList<>();
        }
        return devices.stream().filter(device -> device instanceof VirtualCdrom).collect(Collectors.toList());
    }

    public VirtualDevice getIsoDevice(int key) throws Exception {
        List<VirtualDevice> devices = _context.getVimClient().getDynamicProperty(_mor, "config.hardware.device");
        if (devices != null && devices.size() > 0) {
            for (VirtualDevice device : devices) {
                if (device instanceof VirtualCdrom && device.getKey() == key) {
                    return device;
                }
            }
        }
        return null;
    }

    public VirtualDevice getIsoDevice(String filename) throws Exception {
        List<VirtualDevice> devices = _context.getVimClient().
                getDynamicProperty(_mor, "config.hardware.device");
        if(devices != null && devices.size() > 0) {
            long isoDevices = devices.stream()
                    .filter(x -> x instanceof VirtualCdrom && x.getBacking() instanceof VirtualCdromIsoBackingInfo)
                    .count();
            for(VirtualDevice device : devices) {
                if(device instanceof VirtualCdrom && device.getBacking() instanceof VirtualCdromIsoBackingInfo) {
                    if (((VirtualCdromIsoBackingInfo)device.getBacking()).getFileName().equals(filename)) {
                        return device;
                    } else if (isoDevices == 1L){
                        logger.warn(String.format("VM ISO filename %s differs from the expected filename %s",
                                ((VirtualCdromIsoBackingInfo)device.getBacking()).getFileName(), filename));
                        return device;
                    }
                }
            }
        }
        return null;
    }

    public int getNextDeviceNumber(int controllerKey) throws Exception {
        List<VirtualDevice> devices = _context.getVimClient().getDynamicProperty(_mor, "config.hardware.device");

        List<Integer> existingUnitNumbers = new ArrayList<Integer>();
        int deviceNumber = 0;
        int scsiControllerKey = getScsiDeviceControllerKeyNoException();
        if (devices != null && devices.size() > 0) {
            for (VirtualDevice device : devices) {
                if (device.getControllerKey() != null && device.getControllerKey().intValue() == controllerKey) {
                    existingUnitNumbers.add(device.getUnitNumber());
                }
            }
        }
        while (true) {
            // Next device number should be the lowest device number on the key that is not in use and is not reserved.
            if (!existingUnitNumbers.contains(Integer.valueOf(deviceNumber))) {
                if (controllerKey != scsiControllerKey || !VmwareHelper.isReservedScsiDeviceNumber(deviceNumber))
                    break;
            }
            ++deviceNumber;
        }
        return deviceNumber;
    }

    private List<VirtualDevice> getNicDevices(boolean sorted) throws Exception {
        List<VirtualDevice> devices = _context.getVimClient().getDynamicProperty(_mor, "config.hardware.device");

        List<VirtualDevice> nics = new ArrayList<VirtualDevice>();
        if (devices != null) {
            for (VirtualDevice device : devices) {
                if (device instanceof VirtualEthernetCard) {
                    nics.add(device);
                }
            }
        }

        if (sorted) {
            Collections.sort(nics, new Comparator<VirtualDevice>() {
                @Override
                public int compare(VirtualDevice arg0, VirtualDevice arg1) {
                    int unitNumber0 = arg0.getUnitNumber() != null ? arg0.getUnitNumber().intValue() : -1;
                    int unitNumber1 = arg1.getUnitNumber() != null ? arg1.getUnitNumber().intValue() : -1;
                    if (unitNumber0 < unitNumber1)
                        return -1;
                    else if (unitNumber0 > unitNumber1)
                        return 1;
                    return 0;
                }
            });
        }

        return nics;
    }

    public VirtualDevice[] getSortedNicDevices() throws Exception {
        return getNicDevices(true).toArray(new VirtualDevice[0]);
    }

    public VirtualDevice[] getNicDevices() throws Exception {
        return getNicDevices(false).toArray(new VirtualDevice[0]);
    }

    public VirtualDevice getNicDeviceByIndex(int index) throws Exception {
        List<VirtualDevice> nics = getNicDevices(true);
        try {
            return nics.get(index);
        } catch (IndexOutOfBoundsException e) {
            // Not found
            return null;
        }
    }

    public Pair<Integer, VirtualDevice> getNicDeviceIndex(String networkNamePrefix) throws Exception {
        List<VirtualDevice> nics = getNicDevices(true);

        int index = 0;
        String attachedNetworkSummary;
        String dvPortGroupName;
        for (VirtualDevice nic : nics) {
            attachedNetworkSummary = nic.getDeviceInfo().getSummary();
            if (attachedNetworkSummary.startsWith(networkNamePrefix)) {
                return new Pair<Integer, VirtualDevice>(Integer.valueOf(index), nic);
            } else if (attachedNetworkSummary.endsWith("DistributedVirtualPortBackingInfo.summary") || attachedNetworkSummary.startsWith("DVSwitch")) {
                dvPortGroupName = getDvPortGroupName((VirtualEthernetCard)nic);
                if (dvPortGroupName != null && dvPortGroupName.startsWith(networkNamePrefix)) {
<<<<<<< HEAD
                    logger.debug("Found a dvPortGroup already associated with public NIC.");
                    return new Pair<Integer, VirtualDevice>(new Integer(index), nic);
=======
                    s_logger.debug("Found a dvPortGroup already associated with public NIC.");
                    return new Pair<Integer, VirtualDevice>(Integer.valueOf(index), nic);
>>>>>>> ae1d7cc8
                }
            }
            index++;
        }
        return new Pair<Integer, VirtualDevice>(Integer.valueOf(-1), null);
    }

    public String getDvPortGroupName(VirtualEthernetCard nic) throws Exception {
        VirtualEthernetCardDistributedVirtualPortBackingInfo dvpBackingInfo = (VirtualEthernetCardDistributedVirtualPortBackingInfo)nic.getBacking();
        DistributedVirtualSwitchPortConnection dvsPort = dvpBackingInfo.getPort();
        String dvPortGroupKey = dvsPort.getPortgroupKey();
        ManagedObjectReference dvPortGroupMor = new ManagedObjectReference();
        dvPortGroupMor.setValue(dvPortGroupKey);
        dvPortGroupMor.setType("DistributedVirtualPortgroup");
        return _context.getVimClient().getDynamicProperty(dvPortGroupMor, "name");
    }

    public VirtualDevice[] getMatchedDevices(Class<?>[] deviceClasses) throws Exception {
        assert (deviceClasses != null);

        List<VirtualDevice> returnList = new ArrayList<VirtualDevice>();

        List<VirtualDevice> devices = _context.getVimClient().getDynamicProperty(_mor, "config.hardware.device");

        if (devices != null) {
            for (VirtualDevice device : devices) {
                for (Class<?> clz : deviceClasses) {
                    if (clz.isInstance(device)) {
                        returnList.add(device);
                        break;
                    }
                }
            }
        }

        return returnList.toArray(new VirtualDevice[0]);
    }

    public void mountToolsInstaller() throws Exception {
        _context.getService().mountToolsInstaller(_mor);
    }

    public boolean unmountToolsInstaller() throws Exception {
        // Monitor VM questions
        final Boolean[] flags = {false};
        final VirtualMachineMO vmMo = this;
        final boolean[] encounterQuestion = new boolean[1];
        encounterQuestion[0] = false;
        Future<?> future = MonitorServiceExecutor.submit(new Runnable() {
            @Override
            public void run() {
                logger.info("VM Question monitor started...");

                while (!flags[0]) {
                    try {
                        VirtualMachineRuntimeInfo runtimeInfo = vmMo.getRuntimeInfo();
                        VirtualMachineQuestionInfo question = runtimeInfo.getQuestion();
                        if (question != null) {
                            encounterQuestion[0] = true;
                            if (logger.isTraceEnabled()) {
                                logger.trace("Question id: " + question.getId());
                                logger.trace("Question text: " + question.getText());
                            }

                            if (question.getMessage() != null) {
                                for (VirtualMachineMessage msg : question.getMessage()) {
                                    if (logger.isTraceEnabled()) {
                                        logger.trace("msg id: " + msg.getId());
                                        logger.trace("msg text: " + msg.getText());
                                    }
                                    if ("msg.cdromdisconnect.locked".equalsIgnoreCase(msg.getId())) {
                                        logger.info("Found that VM has a pending question that we need to answer programmatically, question id: " + msg.getId() +
                                                ", for safe operation we will automatically decline it");
                                        vmMo.answerVM(question.getId(), ANSWER_NO);
                                        break;
                                    }
                                }
                            } else if (question.getText() != null) {
                                String text = question.getText();
                                String msgId;
                                String msgText;
                                if (logger.isDebugEnabled()) {
                                    logger.debug("question text : " + text);
                                }
                                String[] tokens = text.split(":");
                                msgId = tokens[0];
                                msgText = tokens[1];
                                if ("msg.cdromdisconnect.locked".equalsIgnoreCase(msgId)) {
                                    logger.info("Found that VM has a pending question that we need to answer programmatically, question id: " + question.getId() +
                                            ". Message id : " + msgId + ". Message text : " + msgText + ", for safe operation we will automatically decline it.");
                                    vmMo.answerVM(question.getId(), ANSWER_NO);
                                }
                            }

                            ChoiceOption choice = question.getChoice();
                            if (choice != null) {
                                for (ElementDescription info : choice.getChoiceInfo()) {
                                    if (logger.isTraceEnabled()) {
                                        logger.trace("Choice option key: " + info.getKey());
                                        logger.trace("Choice option label: " + info.getLabel());
                                    }
                                }
                            }
                        }
                    } catch (Throwable e) {
                        logger.error("Unexpected exception: ", e);
                    }

                    try {
                        Thread.sleep(1000);
                    } catch (InterruptedException e) {
                        logger.debug("[ignored] interrupted while handling vm question about umount tools install.");
                    }
                }

                logger.info("VM Question monitor stopped");
            }
        });

        try {
            _context.getService().unmountToolsInstaller(_mor);
        } finally {
            flags[0] = true;
            future.cancel(true);
        }
        if (encounterQuestion[0]) {
            logger.warn("cdrom is locked by VM. Failed to detach the ISO.");
            return false;
        } else {
            logger.info("Successfully unmounted tools installer from VM.");
            return true;
        }
    }

    public void redoRegistration(ManagedObjectReference morHost) throws Exception {
        String vmName = getVmName();
        VirtualMachineFileInfo vmFileInfo = getFileInfo();
        boolean isTemplate = isTemplate();

        HostMO hostMo;
        if (morHost != null)
            hostMo = new HostMO(getContext(), morHost);
        else
            hostMo = getRunningHost();

        ManagedObjectReference morFolder = getParentMor();
        ManagedObjectReference morPool = hostMo.getHyperHostOwnerResourcePool();

        _context.getService().unregisterVM(_mor);

        ManagedObjectReference morTask = _context.getService().registerVMTask(morFolder, vmFileInfo.getVmPathName(), vmName, false, morPool, hostMo.getMor());

        boolean result = _context.getVimClient().waitForTask(morTask);
        if (!result) {
            throw new Exception("Unable to register template due to " + TaskMO.getTaskFailureInfo(_context, morTask));
        } else {
            _context.waitForTaskProgressDone(morTask);
            if (isTemplate) {
                VirtualMachineMO vmNewRegistration = hostMo.findVmOnHyperHost(vmName);
                assert (vmNewRegistration != null);
                vmNewRegistration.markAsTemplate();
            }
        }
    }

    public long getHotAddMemoryIncrementSizeInMb() throws Exception {
        return _context.getVimClient().getDynamicProperty(_mor, "config.hotPlugMemoryIncrementSize");
    }

    public long getHotAddMemoryLimitInMb() throws Exception {
        return _context.getVimClient().getDynamicProperty(_mor, "config.hotPlugMemoryLimit");
    }
    public String getGuestId() throws Exception {
        return _context.getVimClient().getDynamicProperty(_mor, "config.guestId");
    }

    public int getCoresPerSocket() throws Exception {
        // number of cores per socket is 1 in case of ESXi. It's not defined explicitly and the property is support since vSphere API 5.0.
        String apiVersion = HypervisorHostHelper.getVcenterApiVersion(_context);
        if (apiVersion.compareTo("5.0") < 0) {
            return 1;
        }
        Integer coresPerSocket = _context.getVimClient().getDynamicProperty(_mor, "config.hardware.numCoresPerSocket");
        return coresPerSocket != null ? coresPerSocket : 1;
    }

    public int getVirtualHardwareVersion() throws Exception {
        VirtualHardwareOption vhOption = getVirtualHardwareOption();
        return vhOption.getHwVersion();
    }

    /**
     * Return a hardware version string in the format expected by Vmware
     * Format: "vmx-DD" where DD represents the hardware version number
     * @param virtualHardwareVersion numeric virtual hardware version
     */
    public static String getVmxFormattedVirtualHardwareVersion(int virtualHardwareVersion) {
        if (virtualHardwareVersion < 1) {
            throw new CloudRuntimeException("Invalid hardware version: " + virtualHardwareVersion);
        }
        return String.format("vmx-%02d", virtualHardwareVersion);
    }

    public VirtualHardwareOption getVirtualHardwareOption() throws Exception {
        VirtualMachineConfigOption vmConfigOption = _context.getService().queryConfigOption(getEnvironmentBrowser(), null, null);
        return vmConfigOption.getHardwareOptions();
    }

    private ManagedObjectReference getEnvironmentBrowser() throws Exception {
        if (_vmEnvironmentBrowser == null) {
            _vmEnvironmentBrowser = _context.getVimClient().getMoRefProp(_mor, "environmentBrowser");
        }
        return _vmEnvironmentBrowser;
    }

    public boolean isCpuHotAddSupported(String guestOsId) throws Exception {
        boolean guestOsSupportsCpuHotAdd = false;
        boolean virtualHardwareSupportsCpuHotAdd = false;
        GuestOsDescriptor guestOsDescriptor;
        int virtualHardwareVersion;
        int numCoresPerSocket;

        guestOsDescriptor = getGuestOsDescriptor(guestOsId);
        virtualHardwareVersion = getVirtualHardwareVersion();

        // Check if guest operating system supports cpu hotadd
        if (guestOsDescriptor != null && guestOsDescriptor.isSupportsCpuHotAdd()) {
            guestOsSupportsCpuHotAdd = true;
        }

        // Check if virtual machine is using hardware version 8 or later.
        // If hardware version is 7, then only 1 core per socket is supported. Hot adding multi-core vcpus is not allowed if hardware version is 7.
        if (virtualHardwareVersion >= 8) {
            virtualHardwareSupportsCpuHotAdd = true;
        } else if (virtualHardwareVersion == 7) {
            // Check if virtual machine has only 1 core per socket.
            numCoresPerSocket = getCoresPerSocket();
            if (numCoresPerSocket == 1) {
                virtualHardwareSupportsCpuHotAdd = true;
            }
        }
        return guestOsSupportsCpuHotAdd && virtualHardwareSupportsCpuHotAdd;
    }

    public boolean isMemoryHotAddSupported(String guestOsId) throws Exception {
        boolean guestOsSupportsMemoryHotAdd = false;
        boolean virtualHardwareSupportsMemoryHotAdd = false;
        GuestOsDescriptor guestOsDescriptor;
        int virtualHardwareVersion;

        guestOsDescriptor = getGuestOsDescriptor(guestOsId);
        virtualHardwareVersion = getVirtualHardwareVersion();

        // Check if guest operating system supports memory hotadd
        if (guestOsDescriptor != null && guestOsDescriptor.isSupportsMemoryHotAdd()) {
            guestOsSupportsMemoryHotAdd = true;
        }
        // Check if virtual machine is using hardware version 7 or later.
        if (virtualHardwareVersion >= 7) {
            virtualHardwareSupportsMemoryHotAdd = true;
        }
        return guestOsSupportsMemoryHotAdd && virtualHardwareSupportsMemoryHotAdd;
    }
    public void ensureLsiLogicSasDeviceControllers(int count, int availableBusNum) throws Exception {
        int scsiControllerKey = getLsiLogicSasDeviceControllerKeyNoException();
        if (scsiControllerKey < 0) {
            VirtualMachineConfigSpec vmConfig = new VirtualMachineConfigSpec();

            int busNum = availableBusNum;
            while (busNum < count) {
                VirtualLsiLogicSASController scsiController = new VirtualLsiLogicSASController();
                scsiController.setSharedBus(VirtualSCSISharing.NO_SHARING);
                scsiController.setBusNumber(busNum);
                scsiController.setKey(busNum - VmwareHelper.MAX_SCSI_CONTROLLER_COUNT);
                VirtualDeviceConfigSpec scsiControllerSpec = new VirtualDeviceConfigSpec();
                scsiControllerSpec.setDevice(scsiController);
                scsiControllerSpec.setOperation(VirtualDeviceConfigSpecOperation.ADD);

                vmConfig.getDeviceChange().add(scsiControllerSpec);
                busNum++;
            }
            if (configureVm(vmConfig)) {
                throw new Exception("Unable to add Scsi controller of type LsiLogic SAS.");
            }
        }

    }

    private int getLsiLogicSasDeviceControllerKeyNoException() throws Exception {
        List<VirtualDevice> devices = _context.getVimClient().
                getDynamicProperty(_mor, "config.hardware.device");

        if (devices != null && devices.size() > 0) {
            for (VirtualDevice device : devices) {
                if (device instanceof VirtualLsiLogicSASController) {
                    return device.getKey();
                }
            }
        }

        return -1;
    }

    public void ensureBusLogicDeviceControllers(int count, int availableBusNum) throws Exception {
        int scsiControllerKey = getBusLogicDeviceControllerKeyNoException();
        if (scsiControllerKey < 0) {
            VirtualMachineConfigSpec vmConfig = new VirtualMachineConfigSpec();

            int busNum = availableBusNum;
            while (busNum < count) {
                VirtualBusLogicController scsiController = new VirtualBusLogicController();

                scsiController.setSharedBus(VirtualSCSISharing.NO_SHARING);
                scsiController.setBusNumber(busNum);
                scsiController.setKey(busNum - VmwareHelper.MAX_SCSI_CONTROLLER_COUNT);
                VirtualDeviceConfigSpec scsiControllerSpec = new VirtualDeviceConfigSpec();
                scsiControllerSpec.setDevice(scsiController);
                scsiControllerSpec.setOperation(VirtualDeviceConfigSpecOperation.ADD);

                vmConfig.getDeviceChange().add(scsiControllerSpec);
                busNum++;
            }

            if (configureVm(vmConfig)) {
                throw new Exception("Unable to add Scsi BusLogic controllers to the VM " + getName());
            } else {
                logger.info("Successfully added " + count + " SCSI BusLogic controllers.");
            }
        }
    }

    private int getBusLogicDeviceControllerKeyNoException() throws Exception {
        List<VirtualDevice> devices = _context.getVimClient().
                getDynamicProperty(_mor, "config.hardware.device");

        if (devices != null && devices.size() > 0) {
            for (VirtualDevice device : devices) {
                if (device instanceof VirtualBusLogicController) {
                    return device.getKey();
                }
            }
        }

        return -1;
    }

    public Ternary<Integer, Integer, DiskControllerType> getScsiControllerInfo() throws Exception {
        List<VirtualDevice> devices = _context.getVimClient().
                getDynamicProperty(_mor, "config.hardware.device");

        int scsiControllerCount = 0;
        int busNum = -1;
        DiskControllerType controllerType = DiskControllerType.lsilogic;
        if (devices != null && devices.size() > 0) {
            for (VirtualDevice device : devices) {
                if (device instanceof VirtualSCSIController) {
                    scsiControllerCount++;
                    int deviceBus = ((VirtualSCSIController)device).getBusNumber();
                    if (busNum < deviceBus) {
                        busNum = deviceBus;
                    }
                    if (device instanceof VirtualLsiLogicController) {
                        controllerType = DiskControllerType.lsilogic;
                    } else if (device instanceof VirtualLsiLogicSASController) {
                        controllerType = DiskControllerType.lsisas1068;
                    } else if (device instanceof VirtualBusLogicController) {
                        controllerType = DiskControllerType.buslogic;
                    } else if (device instanceof ParaVirtualSCSIController) {
                        controllerType = DiskControllerType.pvscsi;
                    }
                }
            }
        }

        return new Ternary<Integer, Integer, DiskControllerType>(scsiControllerCount, busNum, controllerType);
    }

    public int getNumberOfVirtualDisks() throws Exception {
        List<VirtualDevice> devices = _context.getVimClient().getDynamicProperty(_mor, "config.hardware.device");

        logger.info("Counting disk devices attached to VM " + getVmName());
        int count = 0;

        if (devices != null && devices.size() > 0) {
            for (VirtualDevice device : devices) {
                if (device instanceof VirtualDisk) {
                    count++;
                }
            }
        }
        return count;
    }

    public String getExternalDiskUUID(String datastoreVolumePath) throws Exception{
        List<VirtualDevice> devices = _context.getVimClient().getDynamicProperty(_mor, "config.hardware.device");
        if (CollectionUtils.isEmpty(devices) || datastoreVolumePath == null) {
            return null;
        }

        for (VirtualDevice device : devices) {
            if (device instanceof VirtualDisk && device.getBacking() instanceof VirtualDiskFlatVer2BackingInfo){
                VirtualDiskFlatVer2BackingInfo backingInfo = (VirtualDiskFlatVer2BackingInfo) device.getBacking();
                if(backingInfo.getFileName().equals(datastoreVolumePath)){
                   return backingInfo.getUuid();
                }
            }
        }

        return null;
    }

    public boolean consolidateVmDisks() throws Exception {
        ManagedObjectReference morTask = _context.getService().consolidateVMDisksTask(_mor);
        boolean result = _context.getVimClient().waitForTask(morTask);
        if (result) {
            _context.waitForTaskProgressDone(morTask);
            return true;
        } else {
            logger.error("VMware ConsolidateVMDisks_Task failed due to " + TaskMO.getTaskFailureInfo(_context, morTask));
        }
        return false;
    }

    /**
     * Upgrades this virtual machine's virtual hardware to the latest revision that is supported by the virtual machine's current host.
     * @param version If specified, upgrade to that specified version. If not specified, upgrade to the most current virtual hardware supported on the host.
     * @return true if success, false if not
     */
    public boolean upgradeVirtualHardwareVersion(String version) {
        try {
            String targetHwVersion = StringUtils.isNotBlank(version) ? version : "the highest available";
            logger.info("Upgrading the VM hardware version to " + targetHwVersion);
            ManagedObjectReference morTask = _context.getService().upgradeVMTask(_mor, version);
            boolean result = _context.getVimClient().waitForTask(morTask);
            if (result) {
                _context.waitForTaskProgressDone(morTask);
            } else {
                logger.error("VMware upgradeVMTask failed due to " + TaskMO.getTaskFailureInfo(_context, morTask));
                return false;
            }
            return true;
        } catch (Exception e) {
            String msg = "Attempted to upgrade VM hardware version failed: " + e.getMessage();
            logger.error(msg, e);
            return false;
        }
    }

    /**
     * Acquire VNC ticket for console proxy.
     * Since VMware version 7
     */
    public String acquireVncTicket() throws InvalidStateFaultMsg, RuntimeFaultFaultMsg {
        VirtualMachineTicket ticket = _context.getService().acquireTicket(_mor, "webmks");
        return ticket.getTicket();
    }

    public void cancelPendingTasks() throws Exception {
        String vmName = getVmName();
        logger.debug("Checking for pending tasks of the VM: " + vmName);

        ManagedObjectReference taskmgr = _context.getServiceContent().getTaskManager();
        List<ManagedObjectReference> tasks = _context.getVimClient().getDynamicProperty(taskmgr, "recentTask");

        int vmTasks = 0, vmPendingTasks = 0;
        for (ManagedObjectReference task : tasks) {
            TaskInfo info = _context.getVimClient().getDynamicProperty(task, "info");
            if (info.getEntityName().equals(vmName)) {
                vmTasks++;
                if (!(info.getState().equals(TaskInfoState.SUCCESS) || info.getState().equals(TaskInfoState.ERROR))) {
                    String taskName = StringUtils.isNotBlank(info.getName()) ? info.getName() : "Unknown";
                    logger.debug(taskName + " task pending for the VM: " + vmName + ", cancelling it");
                    vmPendingTasks++;
                    _context.getVimClient().cancelTask(task);
                }
            }
        }

        logger.debug(vmPendingTasks + " pending tasks for the VM: " + vmName + " found, out of " + vmTasks + " recent VM tasks");
    }

    public void tagAsWorkerVM() throws Exception {
        setCustomFieldValue(CustomFieldConstants.CLOUD_WORKER, "true");
        String workerTag = String.format("%d-%s", System.currentTimeMillis(), getContext().getStockObject("noderuninfo"));
        setCustomFieldValue(CustomFieldConstants.CLOUD_WORKER_TAG, workerTag);
    }

    public void removeChangeTrackPathFromVmdkForDisks() throws Exception {
        VirtualDisk[] disks = getAllDiskDevice();
        for (int i = 0; i < disks.length; i++) {
            VirtualDisk disk = disks[i];
            VirtualDeviceBackingInfo backingInfo = disk.getBacking();
            if (!(backingInfo instanceof VirtualDiskFlatVer2BackingInfo)) {
                throw new Exception("Unsupported VirtualDeviceBackingInfo");
            }
            VirtualDiskFlatVer2BackingInfo diskBackingInfo = (VirtualDiskFlatVer2BackingInfo)backingInfo;
            logger.info("Removing property ChangeTrackPath from VMDK content file " + diskBackingInfo.getFileName());
            Pair<VmdkFileDescriptor, byte[]> vmdkInfo = getVmdkFileInfo(diskBackingInfo.getFileName());
            VmdkFileDescriptor vmdkFileDescriptor = vmdkInfo.first();
            byte[] content = vmdkInfo.second();
            if (content == null || content.length == 0) {
                break;
            }
            byte[] newVmdkContent = VmdkFileDescriptor.removeChangeTrackPath(content);

            Pair<DatacenterMO, String> dcPair = getOwnerDatacenter();
            String vmdkUrl = getContext().composeDatastoreBrowseUrl(dcPair.second(), diskBackingInfo.getFileName());
            getContext().uploadResourceContent(vmdkUrl, newVmdkContent);
            logger.info("Removed property ChangeTrackPath from VMDK content file " + diskBackingInfo.getFileName());
        }
    }
}<|MERGE_RESOLUTION|>--- conflicted
+++ resolved
@@ -427,42 +427,6 @@
         return false;
     }
 
-<<<<<<< HEAD
-    public boolean changeHost(VirtualMachineRelocateSpec relocateSpec) throws Exception {
-        ManagedObjectReference morTask = _context.getService().relocateVMTask(_mor, relocateSpec, VirtualMachineMovePriority.DEFAULT_PRIORITY);
-        boolean result = _context.getVimClient().waitForTask(morTask);
-        if (result) {
-            _context.waitForTaskProgressDone(morTask);
-            return true;
-        } else {
-            logger.error("VMware RelocateVM_Task to change host failed due to " + TaskMO.getTaskFailureInfo(_context, morTask));
-        }
-        return false;
-    }
-
-    public boolean changeDatastore(ManagedObjectReference morDataStore, VmwareHypervisorHost targetHost) throws Exception {
-        VirtualMachineRelocateSpec relocateSpec = new VirtualMachineRelocateSpec();
-        relocateSpec.setDatastore(morDataStore);
-        if (targetHost != null) {
-            relocateSpec.setHost(targetHost.getMor());
-            relocateSpec.setPool(targetHost.getHyperHostOwnerResourcePool());
-        }
-
-        ManagedObjectReference morTask = _context.getService().relocateVMTask(_mor, relocateSpec, null);
-
-        boolean result = _context.getVimClient().waitForTask(morTask);
-        if (result) {
-            _context.waitForTaskProgressDone(morTask);
-            return true;
-        } else {
-            logger.error("VMware change datastore relocateVM_Task failed due to " + TaskMO.getTaskFailureInfo(_context, morTask));
-        }
-
-        return false;
-    }
-
-=======
->>>>>>> ae1d7cc8
     public boolean relocate(ManagedObjectReference morTargetHost) throws Exception {
         VirtualMachineRelocateSpec relocateSpec = new VirtualMachineRelocateSpec();
         relocateSpec.setHost(morTargetHost);
@@ -551,42 +515,6 @@
         return false;
     }
 
-<<<<<<< HEAD
-    public boolean revertToSnapshot(String snapshotName) throws Exception {
-        ManagedObjectReference morSnapshot = getSnapshotMor(snapshotName);
-        if (morSnapshot == null) {
-            logger.warn("Unable to find snapshot: " + snapshotName);
-            return false;
-        }
-        ManagedObjectReference morTask = _context.getService().revertToSnapshotTask(morSnapshot, _mor, null);
-        boolean result = _context.getVimClient().waitForTask(morTask);
-        if (result) {
-            _context.waitForTaskProgressDone(morTask);
-            return true;
-        } else {
-            logger.error("VMware revert to snapshot failed due to " + TaskMO.getTaskFailureInfo(_context, morTask));
-        }
-
-        return false;
-    }
-
-    /**
-     * Deletes all of the snapshots of a VM.
-     */
-    public void consolidateAllSnapshots() throws Exception {
-        ManagedObjectReference task = _context.getService().removeAllSnapshotsTask(_mor, true);
-
-        boolean result = _context.getVimClient().waitForTask(task);
-
-        if (result) {
-            _context.waitForTaskProgressDone(task);
-        } else {
-            throw new Exception("Unable to register VM due to the following issue: " + TaskMO.getTaskFailureInfo(_context, task));
-        }
-    }
-
-=======
->>>>>>> ae1d7cc8
     public boolean removeAllSnapshots() throws Exception {
         VirtualMachineSnapshotInfo snapshotInfo = getSnapshotInfo();
 
@@ -961,11 +889,6 @@
         return fileLayout;
     }
 
-    @Override
-    public ManagedObjectReference getParentMor() throws Exception {
-        return _context.getVimClient().getDynamicProperty(_mor, "parent");
-    }
-
     public String[] getNetworks() throws Exception {
         PropertySpec pSpec = new PropertySpec();
         pSpec.setType("Network");
@@ -1094,64 +1017,6 @@
         return datastores;
     }
 
-<<<<<<< HEAD
-    /**
-     * Retrieve path info to access VM files via vSphere web interface
-     * @return [0] vm-name, [1] data-center-name, [2] datastore-name
-     * @throws Exception
-     */
-    public String[] getHttpAccessPathInfo() throws Exception {
-        String[] pathInfo = new String[3];
-
-        Pair<DatacenterMO, String> dcInfo = getOwnerDatacenter();
-
-        VirtualMachineFileInfo fileInfo = getFileInfo();
-        String vmxFilePath = fileInfo.getVmPathName();
-        String vmxPathTokens[] = vmxFilePath.split("\\[|\\]|/");
-        assert (vmxPathTokens.length == 4);
-        pathInfo[1] = vmxPathTokens[1].trim();                            // vSphere vm name
-        pathInfo[2] = dcInfo.second();                                    // vSphere datacenter name
-        pathInfo[3] = vmxPathTokens[0].trim();                            // vSphere datastore name
-        return pathInfo;
-    }
-
-    public String getVmxHttpAccessUrl() throws Exception {
-        Pair<DatacenterMO, String> dcInfo = getOwnerDatacenter();
-
-        VirtualMachineFileInfo fileInfo = getFileInfo();
-        String vmxFilePath = fileInfo.getVmPathName();
-        String vmxPathTokens[] = vmxFilePath.split("\\[|\\]|/");
-
-        StringBuffer sb = new StringBuffer("https://" + _context.getServerAddress() + "/folder/");
-        sb.append(URLEncoder.encode(vmxPathTokens[2].trim(), "UTF-8"));
-        sb.append("/");
-        sb.append(URLEncoder.encode(vmxPathTokens[3].trim(), "UTF-8"));
-        sb.append("?dcPath=");
-        sb.append(URLEncoder.encode(dcInfo.second(), "UTF-8"));
-        sb.append("&dsName=");
-        sb.append(URLEncoder.encode(vmxPathTokens[1].trim(), "UTF-8"));
-
-        return sb.toString();
-    }
-
-    public boolean setVncConfigInfo(boolean enableVnc, String vncPassword, int vncPort, String keyboard) throws Exception {
-        VirtualMachineConfigSpec vmConfigSpec = new VirtualMachineConfigSpec();
-        OptionValue[] vncOptions = VmwareHelper.composeVncOptions(null, enableVnc, vncPassword, vncPort, keyboard);
-        vmConfigSpec.getExtraConfig().addAll(Arrays.asList(vncOptions));
-        ManagedObjectReference morTask = _context.getService().reconfigVMTask(_mor, vmConfigSpec);
-
-        boolean result = _context.getVimClient().waitForTask(morTask);
-        if (result) {
-            _context.waitForTaskProgressDone(morTask);
-            return true;
-        } else {
-            logger.error("VMware reconfigVM_Task failed due to " + TaskMO.getTaskFailureInfo(_context, morTask));
-        }
-        return false;
-    }
-
-=======
->>>>>>> ae1d7cc8
     public boolean configureVm(VirtualMachineConfigSpec vmConfigSpec) throws Exception {
         ManagedObjectReference morTask = _context.getService().reconfigVMTask(_mor, vmConfigSpec);
 
@@ -1221,13 +1086,8 @@
     // vmdkDatastorePath: [datastore name] vmdkFilePath
     public void createDisk(String vmdkDatastorePath, VirtualDiskType diskType, VirtualDiskMode diskMode, String rdmDeviceName, long sizeInMb,
                            ManagedObjectReference morDs, int controllerKey, String vSphereStoragePolicyId) throws Exception {
-<<<<<<< HEAD
-        logger.trace(String.format("Creating disk in target MOR [%s] with values: vmdkDatastorePath [%s], sizeInMb [%s], diskType [%s], diskMode [%s], rdmDeviceName [%s]"
-=======
-        assert (morDs != null);
-        s_logger.trace(String.format("Creating disk in target MOR [%s] with values: vmdkDatastorePath [%s], sizeInMb [%s], diskType [%s], diskMode [%s], rdmDeviceName [%s]"
->>>>>>> ae1d7cc8
-                    + ", datastore [%s], controllerKey [%s].", _mor.getValue(), vmdkDatastorePath, sizeInMb, diskType, diskMode, rdmDeviceName, morDs.getValue(), controllerKey));
+        logger.trace("Creating disk in target MOR [{}] with values: vmdkDatastorePath [{}], sizeInMb [{}], diskType [{}], diskMode [{}], rdmDeviceName [{}], datastore [{}], controllerKey [{}].",
+                _mor.getValue(), vmdkDatastorePath, sizeInMb, diskType, diskMode, rdmDeviceName, morDs.getValue(), controllerKey);
 
         assert (vmdkDatastorePath != null);
 
@@ -1533,7 +1393,7 @@
     }
 
     private Future<?> answerVmwareQuestion(Boolean[] flags, VirtualMachineMO vmMo, boolean force) {
-        Future<?> future = MonitorServiceExecutor.submit(new Runnable() {
+        return MonitorServiceExecutor.submit(new Runnable() {
             @Override
             public void run() {
                 logger.info("VM Question monitor started...");
@@ -1598,7 +1458,6 @@
                 logger.info("VM Question monitor stopped");
             }
         });
-        return future;
     }
     // isoDatastorePath: [datastore name] isoFilePath
     public void attachIso(String isoDatastorePath, ManagedObjectReference morDs, boolean connect, boolean connectAtBoot, boolean forced) throws Exception {
@@ -1739,17 +1598,10 @@
         VmdkFileDescriptor descriptor = new VmdkFileDescriptor();
         descriptor.parse(content);
 
-<<<<<<< HEAD
-        Pair<VmdkFileDescriptor, byte[]> result = new Pair<VmdkFileDescriptor, byte[]>(descriptor, content);
+        Pair<VmdkFileDescriptor, byte[]> result = new Pair<>(descriptor, content);
+        logger.trace("vCenter API trace - getVmdkFileInfo() done");
         if (logger.isTraceEnabled()) {
-            logger.trace("vCenter API trace - getVmdkFileInfo() done");
-            logger.trace("VMDK file descriptor: " + GSON.toJson(result.first()));
-=======
-        Pair<VmdkFileDescriptor, byte[]> result = new Pair<>(descriptor, content);
-        if (s_logger.isTraceEnabled()) {
-            s_logger.trace("vCenter API trace - getVmdkFileInfo() done");
-            s_logger.trace("VMDK file descriptor: " + GSON.toJson(result.first()));
->>>>>>> ae1d7cc8
+            logger.trace("VMDK file descriptor: {}", GSON.toJson(result.first()));
         }
         return result;
     }
@@ -1923,11 +1775,7 @@
                                 }
                             }
 
-<<<<<<< HEAD
-                            logger.info("Package OVA with command: " + command.toString());
-=======
-                            s_logger.info("Package OVA with command: " + command);
->>>>>>> ae1d7cc8
+                            logger.info("Package OVA with command: {}", command.toString());
                             command.execute();
 
                             // to be safe, physically test existence of the target OVA file
@@ -2010,73 +1858,6 @@
         // redoRegistration();
     }
 
-<<<<<<< HEAD
-    // destName does not contain extension name
-    public void backupCurrentSnapshot(String deviceName, ManagedObjectReference morDestDs, String destDsDirectory, String destName, boolean includeBase) throws Exception {
-
-        SnapshotDescriptor descriptor = getSnapshotDescriptor();
-        SnapshotInfo[] snapshotInfo = descriptor.getCurrentDiskChain();
-        if (snapshotInfo.length == 0) {
-            String msg = "No snapshot found in this VM";
-            throw new Exception(msg);
-        }
-
-        HostMO hostMo = getRunningHost();
-        DatacenterMO dcMo = getOwnerDatacenter().first();
-        List<Pair<ManagedObjectReference, String>> mounts = hostMo.getDatastoreMountsOnHost();
-        VirtualMachineFileInfo vmFileInfo = getFileInfo();
-
-        List<Ternary<String, String, String>> backupInfo = new ArrayList<Ternary<String, String, String>>();
-
-        for (int i = 0; i < snapshotInfo.length; i++) {
-            if (!includeBase && i == snapshotInfo.length - 1) {
-                break;
-            }
-
-            SnapshotDescriptor.DiskInfo[] disks = snapshotInfo[i].getDisks();
-            if (disks != null) {
-                String destBaseFileName;
-                String destFileName;
-                String destParentFileName;
-                for (SnapshotDescriptor.DiskInfo disk : disks) {
-                    if (deviceName == null || deviceName.equals(disk.getDeviceName())) {
-                        String srcVmdkFullDsPath = getSnapshotDiskFileDatastorePath(vmFileInfo, mounts, disk.getDiskFileName());
-                        Pair<DatastoreMO, String> srcDsInfo = getOwnerDatastore(srcVmdkFullDsPath);
-
-                        Pair<VmdkFileDescriptor, byte[]> vmdkInfo = getVmdkFileInfo(srcVmdkFullDsPath);
-                        String srcVmdkBaseFilePath = DatastoreFile.getCompanionDatastorePath(srcVmdkFullDsPath, vmdkInfo.first().getBaseFileName());
-
-                        destFileName = destName + (snapshotInfo.length - i - 1) + ".vmdk";
-                        if (vmdkInfo.first().getParentFileName() != null) {
-                            destBaseFileName = destName + (snapshotInfo.length - i - 1) + "-delta.vmdk";
-                            destParentFileName = destName + (snapshotInfo.length - i - 2) + ".vmdk";
-                        } else {
-                            destBaseFileName = destName + (snapshotInfo.length - i - 1) + "-flat.vmdk";
-                            destParentFileName = null;
-                        }
-
-                        logger.info("Copy VMDK base file " + srcVmdkBaseFilePath + " to " + destDsDirectory + "/" + destBaseFileName);
-                        srcDsInfo.first().copyDatastoreFile(srcVmdkBaseFilePath, dcMo.getMor(), morDestDs, destDsDirectory + "/" + destBaseFileName, dcMo.getMor(), true);
-
-                        byte[] newVmdkContent = VmdkFileDescriptor.changeVmdkContentBaseInfo(vmdkInfo.second(), destBaseFileName, destParentFileName);
-                        String vmdkUploadUrl = getContext().composeDatastoreBrowseUrl(dcMo.getName(), destDsDirectory + "/" + destFileName);
-
-                        logger.info("Upload VMDK content file to " + destDsDirectory + "/" + destFileName);
-                        getContext().uploadResourceContent(vmdkUploadUrl, newVmdkContent);
-
-                        backupInfo.add(new Ternary<String, String, String>(destFileName, destBaseFileName, destParentFileName));
-                    }
-                }
-            }
-        }
-
-        byte[] vdiskInfo = VmwareHelper.composeDiskInfo(backupInfo, snapshotInfo.length, includeBase);
-        String vdiskUploadUrl = getContext().composeDatastoreBrowseUrl(dcMo.getName(), destDsDirectory + "/" + destName + ".vdisk");
-        getContext().uploadResourceContent(vdiskUploadUrl, vdiskInfo);
-    }
-
-=======
->>>>>>> ae1d7cc8
     public String[] getCurrentSnapshotDiskChainDatastorePaths(String diskDevice) throws Exception {
         HostMO hostMo = getRunningHost();
         List<Pair<ManagedObjectReference, String>> mounts = hostMo.getDatastoreMountsOnHost();
@@ -2158,22 +1939,6 @@
         return guestOsDescriptor;
     }
 
-<<<<<<< HEAD
-    public void plugDevice(VirtualDevice device) throws Exception {
-        logger.debug(LogUtils.logGsonWithoutException("Pluging device [%s] to VM [%s].", device, getVmName()));
-        VirtualMachineConfigSpec vmConfigSpec = new VirtualMachineConfigSpec();
-        VirtualDeviceConfigSpec deviceConfigSpec = new VirtualDeviceConfigSpec();
-        deviceConfigSpec.setDevice(device);
-        deviceConfigSpec.setOperation(VirtualDeviceConfigSpecOperation.ADD);
-
-        vmConfigSpec.getDeviceChange().add(deviceConfigSpec);
-        if (!configureVm(vmConfigSpec)) {
-            throw new Exception("Failed to add devices");
-        }
-    }
-
-=======
->>>>>>> ae1d7cc8
     public void tearDownDevice(VirtualDevice device) throws Exception {
         VirtualMachineConfigSpec vmConfigSpec = new VirtualMachineConfigSpec();
         VirtualDeviceConfigSpec deviceConfigSpec = new VirtualDeviceConfigSpec();
@@ -2206,41 +1971,6 @@
         }
     }
 
-<<<<<<< HEAD
-    public void copyAllVmDiskFiles(DatastoreMO destDsMo, String destDsDir, boolean followDiskChain) throws Exception {
-        VirtualDevice[] disks = getAllDiskDevice();
-        DatacenterMO dcMo = getOwnerDatacenter().first();
-        if (disks != null) {
-            for (VirtualDevice disk : disks) {
-                List<Pair<String, ManagedObjectReference>> vmdkFiles = getDiskDatastorePathChain((VirtualDisk)disk, followDiskChain);
-                for (Pair<String, ManagedObjectReference> fileItem : vmdkFiles) {
-                    DatastoreMO srcDsMo = new DatastoreMO(_context, fileItem.second());
-
-                    DatastoreFile srcFile = new DatastoreFile(fileItem.first());
-                    DatastoreFile destFile = new DatastoreFile(destDsMo.getName(), destDsDir, srcFile.getFileName());
-
-                    Pair<VmdkFileDescriptor, byte[]> vmdkDescriptor = null;
-
-                    vmdkDescriptor = getVmdkFileInfo(fileItem.first());
-
-                    logger.info("Copy VM disk file " + srcFile.getPath() + " to " + destFile.getPath());
-                    srcDsMo.copyDatastoreFile(fileItem.first(), dcMo.getMor(), destDsMo.getMor(), destFile.getPath(), dcMo.getMor(), true);
-
-                    if (vmdkDescriptor != null) {
-                        String vmdkBaseFileName = vmdkDescriptor.first().getBaseFileName();
-                        String baseFilePath = srcFile.getCompanionPath(vmdkBaseFileName);
-                        destFile = new DatastoreFile(destDsMo.getName(), destDsDir, vmdkBaseFileName);
-
-                        logger.info("Copy VM disk file " + baseFilePath + " to " + destFile.getPath());
-                        srcDsMo.copyDatastoreFile(baseFilePath, dcMo.getMor(), destDsMo.getMor(), destFile.getPath(), dcMo.getMor(), true);
-                    }
-                }
-            }
-        }
-    }
-
-=======
->>>>>>> ae1d7cc8
     public List<String> getVmdkFileBaseNames() throws Exception {
         List<String> vmdkFileBaseNames = new ArrayList<>();
         VirtualDevice[] devices = getAllDiskDevice();
@@ -2546,35 +2276,6 @@
         }
     }
 
-<<<<<<< HEAD
-    public void ensureScsiDeviceControllers(int count, int availableBusNum) throws Exception {
-        int scsiControllerKey = getScsiDeviceControllerKeyNoException();
-        if (scsiControllerKey < 0) {
-            VirtualMachineConfigSpec vmConfig = new VirtualMachineConfigSpec();
-
-            int busNum = availableBusNum;
-            while (busNum < count) {
-            VirtualLsiLogicController scsiController = new VirtualLsiLogicController();
-            scsiController.setSharedBus(VirtualSCSISharing.NO_SHARING);
-                scsiController.setBusNumber(busNum);
-                scsiController.setKey(busNum - VmwareHelper.MAX_SCSI_CONTROLLER_COUNT);
-            VirtualDeviceConfigSpec scsiControllerSpec = new VirtualDeviceConfigSpec();
-            scsiControllerSpec.setDevice(scsiController);
-            scsiControllerSpec.setOperation(VirtualDeviceConfigSpecOperation.ADD);
-
-            vmConfig.getDeviceChange().add(scsiControllerSpec);
-                busNum++;
-            }
-            if (configureVm(vmConfig)) {
-                throw new Exception("Unable to add Scsi controllers to the VM " + getName());
-            } else {
-                logger.info("Successfully added " + count + " SCSI controllers.");
-            }
-        }
-    }
-
-=======
->>>>>>> ae1d7cc8
     private boolean isValidScsiDiskController(VirtualSCSIController scsiDiskController) {
         if (scsiDiskController == null) {
             return false;
@@ -2776,13 +2477,13 @@
         List<Pair<Integer, ManagedObjectReference>> disks = new ArrayList<>();
 
         List<VirtualDevice> devices = _context.getVimClient().getDynamicProperty(_mor, "config.hardware.device");
-        if (devices != null && devices.size() > 0) {
+        if (devices != null && !devices.isEmpty()) {
             for (VirtualDevice device : devices) {
                 if (device instanceof VirtualDisk) {
                     VirtualDeviceBackingInfo backingInfo = device.getBacking();
                     if (backingInfo instanceof VirtualDiskFlatVer2BackingInfo) {
                         VirtualDiskFlatVer2BackingInfo diskBackingInfo = (VirtualDiskFlatVer2BackingInfo)backingInfo;
-                        disks.add(new Pair<Integer, ManagedObjectReference>(Integer.valueOf(device.getKey()), diskBackingInfo.getDatastore()));
+                        disks.add(new Pair<>(Integer.valueOf(device.getKey()), diskBackingInfo.getDatastore()));
                     }
                 }
             }
@@ -2799,11 +2500,11 @@
             throw new Exception("Unsupported VirtualDeviceBackingInfo");
         }
 
-        List<Pair<String, ManagedObjectReference>> pathList = new ArrayList<Pair<String, ManagedObjectReference>>();
+        List<Pair<String, ManagedObjectReference>> pathList = new ArrayList<>();
         VirtualDiskFlatVer2BackingInfo diskBackingInfo = (VirtualDiskFlatVer2BackingInfo)backingInfo;
 
         if (!followChain) {
-            pathList.add(new Pair<String, ManagedObjectReference>(diskBackingInfo.getFileName(), diskBackingInfo.getDatastore()));
+            pathList.add(new Pair<>(diskBackingInfo.getFileName(), diskBackingInfo.getDatastore()));
             return pathList;
         }
 
@@ -2814,11 +2515,11 @@
 
         do {
             if (diskBackingInfo.getParent() != null) {
-                pathList.add(new Pair<String, ManagedObjectReference>(diskBackingInfo.getFileName(), diskBackingInfo.getDatastore()));
+                pathList.add(new Pair<>(diskBackingInfo.getFileName(), diskBackingInfo.getDatastore()));
                 diskBackingInfo = diskBackingInfo.getParent();
             } else {
                 // try getting parent info from VMDK file itself
-                byte[] content = null;
+                byte[] content;
                 try {
                     String url = getContext().composeDatastoreBrowseUrl(dcPair.second(), diskBackingInfo.getFileName());
                     content = getContext().getResourceContent(url);
@@ -2826,7 +2527,7 @@
                         break;
                     }
 
-                    pathList.add(new Pair<String, ManagedObjectReference>(diskBackingInfo.getFileName(), diskBackingInfo.getDatastore()));
+                    pathList.add(new Pair<>(diskBackingInfo.getFileName(), diskBackingInfo.getDatastore()));
                 } catch (Exception e) {
                     // if snapshot directory has been changed to place other than default. VMware has a bug
                     // that its corresponding disk backing info is not updated correctly. therefore, we will try search
@@ -2840,7 +2541,7 @@
                         break;
                     }
 
-                    pathList.add(new Pair<String, ManagedObjectReference>(vmdkFullDsPath, diskBackingInfo.getDatastore()));
+                    pathList.add(new Pair<>(vmdkFullDsPath, diskBackingInfo.getDatastore()));
                 }
 
                 VmdkFileDescriptor descriptor = new VmdkFileDescriptor();
@@ -2884,7 +2585,7 @@
     }
 
     public List<VirtualDisk> getVirtualDisks() throws Exception {
-        List<VirtualDisk> virtualDisks = new ArrayList<VirtualDisk>();
+        List<VirtualDisk> virtualDisks = new ArrayList<>();
 
         List<VirtualDevice> devices = _context.getVimClient().getDynamicProperty(_mor, "config.hardware.device");
 
@@ -2899,7 +2600,7 @@
 
     public List<VirtualDisk> getVirtualDisksOrderedByKey() throws Exception {
         List<VirtualDisk> virtualDisks = getVirtualDisks();
-        Collections.sort(virtualDisks, new Comparator<VirtualDisk>() {
+        Collections.sort(virtualDisks, new Comparator<>() {
             @Override
             public int compare(VirtualDisk disk1, VirtualDisk disk2) {
                 Integer disk1Key = disk1.getKey();
@@ -2915,7 +2616,7 @@
         List<VirtualDevice> devices = _context.getVimClient().getDynamicProperty(_mor, "config.hardware.device");
 
         VirtualMachineConfigSpec reConfigSpec = new VirtualMachineConfigSpec();
-        List<String> detachedDiskFiles = new ArrayList<String>();
+        List<String> detachedDiskFiles = new ArrayList<>();
 
         for (VirtualDevice device : devices) {
             if (device instanceof VirtualDisk) {
@@ -2926,9 +2627,7 @@
                 DatastoreFile dsBackingFile = new DatastoreFile(diskBackingInfo.getFileName());
                 String backingBaseName = dsBackingFile.getFileBaseName();
                 String deviceNumbering = getDeviceBusName(devices, device);
-                if (backingBaseName.equalsIgnoreCase(vmdkBaseName) || (deviceBusName != null && deviceBusName.equals(deviceNumbering))) {
-                    continue;
-                } else {
+                if (! (backingBaseName.equalsIgnoreCase(vmdkBaseName) || (deviceBusName != null && deviceBusName.equals(deviceNumbering)))) {
                     logger.info("Detach " + diskBackingInfo.getFileName() + " from " + getName());
 
                     detachedDiskFiles.add(diskBackingInfo.getFileName());
@@ -2941,7 +2640,7 @@
             }
         }
 
-        if (detachedDiskFiles.size() > 0) {
+        if (!detachedDiskFiles.isEmpty()) {
             ManagedObjectReference morTask = _context.getService().reconfigVMTask(_mor, reConfigSpec);
             boolean result = _context.getVimClient().waitForTask(morTask);
             if (result) {
@@ -2960,9 +2659,9 @@
     }
 
     public VirtualDisk[] getAllDiskDevice() throws Exception {
-        List<VirtualDisk> deviceList = new ArrayList<VirtualDisk>();
+        List<VirtualDisk> deviceList = new ArrayList<>();
         List<VirtualDevice> devices = _context.getVimClient().getDynamicProperty(_mor, "config.hardware.device");
-        if (devices != null && devices.size() > 0) {
+        if (devices != null && !devices.isEmpty()) {
             for (VirtualDevice device : devices) {
                 if (device instanceof VirtualDisk) {
                     deviceList.add((VirtualDisk)device);
@@ -2987,7 +2686,7 @@
     }
 
     public VirtualDisk[] getAllIndependentDiskDevice() throws Exception {
-        List<VirtualDisk> independentDisks = new ArrayList<VirtualDisk>();
+        List<VirtualDisk> independentDisks = new ArrayList<>();
         VirtualDisk[] allDisks = getAllDiskDevice();
         for (VirtualDisk disk : allDisks) {
             String diskMode = "";
@@ -3003,7 +2702,7 @@
                 diskMode = ((VirtualDiskSparseVer2BackingInfo) disk.getBacking()).getDiskMode();
             }
 
-            if (diskMode.indexOf("independent") != -1) {
+            if (diskMode.contains("independent")) {
                 independentDisks.add(disk);
             }
         }
@@ -3014,7 +2713,7 @@
     public int tryGetIDEDeviceControllerKey() throws Exception {
         List<VirtualDevice> devices = _context.getVimClient().getDynamicProperty(_mor, "config.hardware.device");
 
-        if (devices != null && devices.size() > 0) {
+        if (devices != null && !devices.isEmpty()) {
             for (VirtualDevice device : devices) {
                 if (device instanceof VirtualIDEController) {
                     return device.getKey();
@@ -3028,7 +2727,7 @@
     public int getIDEDeviceControllerKey() throws Exception {
         List<VirtualDevice> devices = _context.getVimClient().getDynamicProperty(_mor, "config.hardware.device");
 
-        if (devices != null && devices.size() > 0) {
+        if (devices != null && !devices.isEmpty()) {
             for (VirtualDevice device : devices) {
                 if (device instanceof VirtualIDEController) {
                     return device.getKey();
@@ -3047,7 +2746,7 @@
         int requiredIdeController = ideUnitNumber / VmwareHelper.MAX_IDE_CONTROLLER_COUNT;
 
         int ideControllerCount = 0;
-        if(devices != null && devices.size() > 0) {
+        if(devices != null && !devices.isEmpty()) {
             for(VirtualDevice device : devices) {
                 if(device instanceof VirtualIDEController) {
                     if (ideControllerCount == requiredIdeController) {
@@ -3067,7 +2766,7 @@
         List<VirtualDevice> devices = _context.getVimClient().
                 getDynamicProperty(_mor, "config.hardware.device");
 
-        if (devices != null && devices.size() > 0) {
+        if (devices != null && !devices.isEmpty()) {
             for (VirtualDevice device : devices) {
                 if (device instanceof VirtualIDEController) {
                     ideDeviceCount += ((VirtualIDEController)device).getDevice().size();
@@ -3111,7 +2810,7 @@
 
     public VirtualDevice getIsoDevice() throws Exception {
         List<VirtualDevice> devices = _context.getVimClient().getDynamicProperty(_mor, "config.hardware.device");
-        if (devices != null && devices.size() > 0) {
+        if (devices != null && !devices.isEmpty()) {
             for (VirtualDevice device : devices) {
                 if (device instanceof VirtualCdrom) {
                     return device;
@@ -3131,7 +2830,7 @@
 
     public VirtualDevice getIsoDevice(int key) throws Exception {
         List<VirtualDevice> devices = _context.getVimClient().getDynamicProperty(_mor, "config.hardware.device");
-        if (devices != null && devices.size() > 0) {
+        if (devices != null && !devices.isEmpty()) {
             for (VirtualDevice device : devices) {
                 if (device instanceof VirtualCdrom && device.getKey() == key) {
                     return device;
@@ -3144,7 +2843,7 @@
     public VirtualDevice getIsoDevice(String filename) throws Exception {
         List<VirtualDevice> devices = _context.getVimClient().
                 getDynamicProperty(_mor, "config.hardware.device");
-        if(devices != null && devices.size() > 0) {
+        if(devices != null && !devices.isEmpty()) {
             long isoDevices = devices.stream()
                     .filter(x -> x instanceof VirtualCdrom && x.getBacking() instanceof VirtualCdromIsoBackingInfo)
                     .count();
@@ -3166,10 +2865,10 @@
     public int getNextDeviceNumber(int controllerKey) throws Exception {
         List<VirtualDevice> devices = _context.getVimClient().getDynamicProperty(_mor, "config.hardware.device");
 
-        List<Integer> existingUnitNumbers = new ArrayList<Integer>();
+        List<Integer> existingUnitNumbers = new ArrayList<>();
         int deviceNumber = 0;
         int scsiControllerKey = getScsiDeviceControllerKeyNoException();
-        if (devices != null && devices.size() > 0) {
+        if (devices != null && !devices.isEmpty()) {
             for (VirtualDevice device : devices) {
                 if (device.getControllerKey() != null && device.getControllerKey().intValue() == controllerKey) {
                     existingUnitNumbers.add(device.getUnitNumber());
@@ -3190,7 +2889,7 @@
     private List<VirtualDevice> getNicDevices(boolean sorted) throws Exception {
         List<VirtualDevice> devices = _context.getVimClient().getDynamicProperty(_mor, "config.hardware.device");
 
-        List<VirtualDevice> nics = new ArrayList<VirtualDevice>();
+        List<VirtualDevice> nics = new ArrayList<>();
         if (devices != null) {
             for (VirtualDevice device : devices) {
                 if (device instanceof VirtualEthernetCard) {
@@ -3200,7 +2899,7 @@
         }
 
         if (sorted) {
-            Collections.sort(nics, new Comparator<VirtualDevice>() {
+            Collections.sort(nics, new Comparator<>() {
                 @Override
                 public int compare(VirtualDevice arg0, VirtualDevice arg1) {
                     int unitNumber0 = arg0.getUnitNumber() != null ? arg0.getUnitNumber().intValue() : -1;
@@ -3244,22 +2943,17 @@
         for (VirtualDevice nic : nics) {
             attachedNetworkSummary = nic.getDeviceInfo().getSummary();
             if (attachedNetworkSummary.startsWith(networkNamePrefix)) {
-                return new Pair<Integer, VirtualDevice>(Integer.valueOf(index), nic);
+                return new Pair<>(index, nic);
             } else if (attachedNetworkSummary.endsWith("DistributedVirtualPortBackingInfo.summary") || attachedNetworkSummary.startsWith("DVSwitch")) {
                 dvPortGroupName = getDvPortGroupName((VirtualEthernetCard)nic);
                 if (dvPortGroupName != null && dvPortGroupName.startsWith(networkNamePrefix)) {
-<<<<<<< HEAD
                     logger.debug("Found a dvPortGroup already associated with public NIC.");
-                    return new Pair<Integer, VirtualDevice>(new Integer(index), nic);
-=======
-                    s_logger.debug("Found a dvPortGroup already associated with public NIC.");
-                    return new Pair<Integer, VirtualDevice>(Integer.valueOf(index), nic);
->>>>>>> ae1d7cc8
+                    return new Pair<>(index, nic);
                 }
             }
             index++;
         }
-        return new Pair<Integer, VirtualDevice>(Integer.valueOf(-1), null);
+        return new Pair<>(Integer.valueOf(-1), null);
     }
 
     public String getDvPortGroupName(VirtualEthernetCard nic) throws Exception {
@@ -3275,7 +2969,7 @@
     public VirtualDevice[] getMatchedDevices(Class<?>[] deviceClasses) throws Exception {
         assert (deviceClasses != null);
 
-        List<VirtualDevice> returnList = new ArrayList<VirtualDevice>();
+        List<VirtualDevice> returnList = new ArrayList<>();
 
         List<VirtualDevice> devices = _context.getVimClient().getDynamicProperty(_mor, "config.hardware.device");
 
@@ -3547,7 +3241,7 @@
         List<VirtualDevice> devices = _context.getVimClient().
                 getDynamicProperty(_mor, "config.hardware.device");
 
-        if (devices != null && devices.size() > 0) {
+        if (devices != null && !devices.isEmpty()) {
             for (VirtualDevice device : devices) {
                 if (device instanceof VirtualLsiLogicSASController) {
                     return device.getKey();
@@ -3590,7 +3284,7 @@
         List<VirtualDevice> devices = _context.getVimClient().
                 getDynamicProperty(_mor, "config.hardware.device");
 
-        if (devices != null && devices.size() > 0) {
+        if (devices != null && !devices.isEmpty()) {
             for (VirtualDevice device : devices) {
                 if (device instanceof VirtualBusLogicController) {
                     return device.getKey();
@@ -3608,7 +3302,7 @@
         int scsiControllerCount = 0;
         int busNum = -1;
         DiskControllerType controllerType = DiskControllerType.lsilogic;
-        if (devices != null && devices.size() > 0) {
+        if (devices != null && !devices.isEmpty()) {
             for (VirtualDevice device : devices) {
                 if (device instanceof VirtualSCSIController) {
                     scsiControllerCount++;
@@ -3629,7 +3323,7 @@
             }
         }
 
-        return new Ternary<Integer, Integer, DiskControllerType>(scsiControllerCount, busNum, controllerType);
+        return new Ternary<>(scsiControllerCount, busNum, controllerType);
     }
 
     public int getNumberOfVirtualDisks() throws Exception {
@@ -3638,7 +3332,7 @@
         logger.info("Counting disk devices attached to VM " + getVmName());
         int count = 0;
 
-        if (devices != null && devices.size() > 0) {
+        if (devices != null && !devices.isEmpty()) {
             for (VirtualDevice device : devices) {
                 if (device instanceof VirtualDisk) {
                     count++;
