--- conflicted
+++ resolved
@@ -41,11 +41,8 @@
 import com.cloud.hypervisor.vmware.mo.HypervisorHostHelper;
 import com.cloud.hypervisor.vmware.util.VmwareContext;
 import com.cloud.utils.PropertiesUtil;
-<<<<<<< HEAD
 import com.vmware.vim25.HostIpConfig;
 import com.vmware.vim25.HostVirtualNicSpec;
-=======
-import com.vmware.apputils.version.ExtendedAppUtil;
 import com.vmware.vim25.ArrayOfManagedObjectReference;
 import com.vmware.vim25.DVPortgroupConfigInfo;
 import com.vmware.vim25.DVPortgroupConfigSpec;
@@ -53,7 +50,6 @@
 import com.vmware.vim25.DVSTrafficShapingPolicy;
 import com.vmware.vim25.DatastoreInfo;
 import com.vmware.vim25.DynamicProperty;
->>>>>>> 36f4b44c
 import com.vmware.vim25.HostConfigManager;
 import com.vmware.vim25.HostIpConfig;
 import com.vmware.vim25.HostPortGroupSpec;
@@ -929,7 +925,7 @@
 	}
     private DatacenterMO setupDatacenterObject(String serverAddress, String dcMor) {
         VmwareContext context = new VmwareContext(cb, serverAddress);
-
+	
         ManagedObjectReference morDc = new ManagedObjectReference();
         morDc.setType("Datacenter");
         morDc.set_value(dcMor);
@@ -1312,7 +1308,7 @@
             // Test addDvNic
             // Test deleteDvNic
             // client.testDvNicOperations();
-
+		
 			cb.disConnect();
 		} catch (Exception e) {
 			e.printStackTrace();
