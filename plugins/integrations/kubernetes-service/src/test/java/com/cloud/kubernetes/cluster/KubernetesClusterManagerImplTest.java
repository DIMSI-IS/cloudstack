/*
 * Licensed to the Apache Software Foundation (ASF) under one
 * or more contributor license agreements.  See the NOTICE file
 * distributed with this work for additional information
 * regarding copyright ownership.  The ASF licenses this file
 * to you under the Apache License, Version 2.0 (the
 * "License"); you may not use this file except in compliance
 * with the License.  You may obtain a copy of the License at
 *
 *   http://www.apache.org/licenses/LICENSE-2.0
 *
 * Unless required by applicable law or agreed to in writing,
 * software distributed under the License is distributed on an
 * "AS IS" BASIS, WITHOUT WARRANTIES OR CONDITIONS OF ANY
 * KIND, either express or implied.  See the License for the
 * specific language governing permissions and limitations
 * under the License.
 */

package com.cloud.kubernetes.cluster;

import com.cloud.api.query.dao.TemplateJoinDao;
import com.cloud.api.query.vo.TemplateJoinVO;
import com.cloud.cpu.CPU;
import com.cloud.dc.DataCenter;
import com.cloud.exception.InvalidParameterValueException;
import com.cloud.exception.PermissionDeniedException;
import com.cloud.kubernetes.cluster.actionworkers.KubernetesClusterActionWorker;
import com.cloud.kubernetes.cluster.dao.KubernetesClusterDao;
import com.cloud.kubernetes.cluster.dao.KubernetesClusterVmMapDao;
import com.cloud.kubernetes.version.KubernetesSupportedVersion;
import com.cloud.network.Network;
import com.cloud.network.dao.FirewallRulesDao;
import com.cloud.network.rules.FirewallRule;
import com.cloud.network.rules.FirewallRuleVO;
import com.cloud.network.vpc.NetworkACL;
import com.cloud.offering.ServiceOffering;
import com.cloud.service.ServiceOfferingVO;
import com.cloud.service.dao.ServiceOfferingDao;
import com.cloud.storage.VMTemplateVO;
import com.cloud.storage.dao.VMTemplateDao;
import com.cloud.user.Account;
import com.cloud.user.AccountManager;
import com.cloud.user.User;
import com.cloud.utils.Pair;
import com.cloud.utils.net.NetUtils;
import com.cloud.vm.VMInstanceVO;
import com.cloud.vm.dao.VMInstanceDao;
import org.apache.cloudstack.api.BaseCmd;
import org.apache.cloudstack.api.command.user.kubernetes.cluster.AddVirtualMachinesToKubernetesClusterCmd;
import org.apache.cloudstack.api.command.user.kubernetes.cluster.RemoveVirtualMachinesFromKubernetesClusterCmd;
import org.apache.cloudstack.context.CallContext;
import org.apache.cloudstack.framework.config.ConfigKey;
import org.apache.commons.collections.MapUtils;
import org.junit.After;
import org.junit.Assert;
import org.junit.Before;
import org.junit.Test;
import org.junit.runner.RunWith;
import org.mockito.InjectMocks;
import org.mockito.Mock;
import org.mockito.Mockito;
import org.mockito.Spy;
import org.mockito.junit.MockitoJUnitRunner;

import java.lang.reflect.Field;
import java.util.ArrayList;
import java.util.Arrays;
import java.util.Collections;
import java.util.HashMap;
import java.util.List;
import java.util.Map;

import static com.cloud.kubernetes.cluster.KubernetesServiceHelper.KubernetesClusterNodeType.CONTROL;
import static com.cloud.kubernetes.cluster.KubernetesServiceHelper.KubernetesClusterNodeType.DEFAULT;
import static com.cloud.kubernetes.cluster.KubernetesServiceHelper.KubernetesClusterNodeType.ETCD;
import static com.cloud.kubernetes.cluster.KubernetesServiceHelper.KubernetesClusterNodeType.WORKER;

@RunWith(MockitoJUnitRunner.class)
public class KubernetesClusterManagerImplTest {

    @Mock
    FirewallRulesDao firewallRulesDao;

    @Mock
    VMTemplateDao templateDao;

    @Mock
    TemplateJoinDao templateJoinDao;

    @Mock
    KubernetesClusterDao kubernetesClusterDao;

    @Mock
    KubernetesClusterVmMapDao kubernetesClusterVmMapDao;

    @Mock
    VMInstanceDao vmInstanceDao;

    @Mock
    private AccountManager accountManager;

    @Mock
    private ServiceOfferingDao serviceOfferingDao;

    @Spy
    @InjectMocks
    KubernetesClusterManagerImpl kubernetesClusterManager;

    @Test
    public void testValidateVpcTierAllocated() {
        Network network = Mockito.mock(Network.class);
        Mockito.when(network.getState()).thenReturn(Network.State.Allocated);
        kubernetesClusterManager.validateVpcTier(network);
    }

    @Test(expected = InvalidParameterValueException.class)
    public void testValidateVpcTierDefaultDenyRule() {
        Network network = Mockito.mock(Network.class);
        Mockito.when(network.getState()).thenReturn(Network.State.Implemented);
        Mockito.when(network.getNetworkACLId()).thenReturn(NetworkACL.DEFAULT_DENY);
        kubernetesClusterManager.validateVpcTier(network);
    }

    @Test
    public void testValidateVpcTierValid() {
        Network network = Mockito.mock(Network.class);
        Mockito.when(network.getState()).thenReturn(Network.State.Implemented);
        Mockito.when(network.getNetworkACLId()).thenReturn(NetworkACL.DEFAULT_ALLOW);
        kubernetesClusterManager.validateVpcTier(network);
    }

    @Test
    public void validateIsolatedNetworkIpRulesNoRules() {
        long ipId = 1L;
        FirewallRule.Purpose purpose = FirewallRule.Purpose.Firewall;
        Network network = Mockito.mock(Network.class);
        Mockito.when(firewallRulesDao.listByIpPurposeProtocolAndNotRevoked(ipId, purpose, NetUtils.TCP_PROTO)).thenReturn(new ArrayList<>());
        kubernetesClusterManager.validateIsolatedNetworkIpRules(ipId, FirewallRule.Purpose.Firewall, network, 3);
    }

    private FirewallRuleVO createRule(int startPort, int endPort) {
        FirewallRuleVO rule = new FirewallRuleVO(null, null, startPort, endPort, "tcp", 1, 1, 1, FirewallRule.Purpose.Firewall, List.of("0.0.0.0/0"), null, null, null, FirewallRule.TrafficType.Ingress);
        return rule;
    }

    @Test
    public void validateIsolatedNetworkIpRulesNoConflictingRules() {
        long ipId = 1L;
        FirewallRule.Purpose purpose = FirewallRule.Purpose.Firewall;
        Network network = Mockito.mock(Network.class);
        Mockito.when(firewallRulesDao.listByIpPurposeProtocolAndNotRevoked(ipId, purpose, NetUtils.TCP_PROTO)).thenReturn(List.of(createRule(80, 80), createRule(443, 443)));
        kubernetesClusterManager.validateIsolatedNetworkIpRules(ipId, FirewallRule.Purpose.Firewall, network, 3);
    }

    @Test(expected = InvalidParameterValueException.class)
    public void validateIsolatedNetworkIpRulesApiConflictingRules() {
        long ipId = 1L;
        FirewallRule.Purpose purpose = FirewallRule.Purpose.Firewall;
        Network network = Mockito.mock(Network.class);
        Mockito.when(firewallRulesDao.listByIpPurposeProtocolAndNotRevoked(ipId, purpose, NetUtils.TCP_PROTO)).thenReturn(List.of(createRule(6440, 6445), createRule(443, 443)));
        kubernetesClusterManager.validateIsolatedNetworkIpRules(ipId, FirewallRule.Purpose.Firewall, network, 3);
    }

    @Test(expected = InvalidParameterValueException.class)
    public void validateIsolatedNetworkIpRulesSshConflictingRules() {
        long ipId = 1L;
        FirewallRule.Purpose purpose = FirewallRule.Purpose.Firewall;
        Network network = Mockito.mock(Network.class);
        Mockito.when(firewallRulesDao.listByIpPurposeProtocolAndNotRevoked(ipId, purpose, NetUtils.TCP_PROTO)).thenReturn(List.of(createRule(2200, KubernetesClusterActionWorker.CLUSTER_NODES_DEFAULT_START_SSH_PORT), createRule(443, 443)));
        kubernetesClusterManager.validateIsolatedNetworkIpRules(ipId, FirewallRule.Purpose.Firewall, network, 3);
    }

    @Test
    public void validateIsolatedNetworkIpRulesNearConflictingRules() {
        long ipId = 1L;
        FirewallRule.Purpose purpose = FirewallRule.Purpose.Firewall;
        Network network = Mockito.mock(Network.class);
        Mockito.when(firewallRulesDao.listByIpPurposeProtocolAndNotRevoked(ipId, purpose, NetUtils.TCP_PROTO)).thenReturn(List.of(createRule(2220, 2221), createRule(2225, 2227), createRule(6440, 6442), createRule(6444, 6446)));
        kubernetesClusterManager.validateIsolatedNetworkIpRules(ipId, FirewallRule.Purpose.Firewall, network, 3);
    }

    @Test
    public void testValidateKubernetesClusterScaleSizeNullNewSizeNoError() {
        kubernetesClusterManager.validateKubernetesClusterScaleSize(Mockito.mock(KubernetesClusterVO.class), null, 100, Mockito.mock(DataCenter.class));
    }

    @Test
    public void testValidateKubernetesClusterScaleSizeSameNewSizeNoError() {
        Long size = 2L;
        KubernetesClusterVO clusterVO = Mockito.mock(KubernetesClusterVO.class);
        Mockito.when(clusterVO.getNodeCount()).thenReturn(size);
        kubernetesClusterManager.validateKubernetesClusterScaleSize(clusterVO, size, 100, Mockito.mock(DataCenter.class));
    }

    @Test(expected = PermissionDeniedException.class)
    public void testValidateKubernetesClusterScaleSizeStoppedCluster() {
        Long size = 2L;
        KubernetesClusterVO clusterVO = Mockito.mock(KubernetesClusterVO.class);
        Mockito.when(clusterVO.getNodeCount()).thenReturn(size);
        Mockito.when(clusterVO.getState()).thenReturn(KubernetesCluster.State.Stopped);
        kubernetesClusterManager.validateKubernetesClusterScaleSize(clusterVO, 3L, 100, Mockito.mock(DataCenter.class));
    }

    @Test(expected = InvalidParameterValueException.class)
    public void testValidateKubernetesClusterScaleSizeZeroNewSize() {
        Long size = 2L;
        KubernetesClusterVO clusterVO = Mockito.mock(KubernetesClusterVO.class);
        Mockito.when(clusterVO.getState()).thenReturn(KubernetesCluster.State.Running);
        Mockito.when(clusterVO.getNodeCount()).thenReturn(size);
        kubernetesClusterManager.validateKubernetesClusterScaleSize(clusterVO, 0L, 100, Mockito.mock(DataCenter.class));
    }

    @Test(expected = InvalidParameterValueException.class)
    public void testValidateKubernetesClusterScaleSizeOverMaxSize() {
        KubernetesClusterVO clusterVO = Mockito.mock(KubernetesClusterVO.class);
        Mockito.when(clusterVO.getState()).thenReturn(KubernetesCluster.State.Running);
        Mockito.when(clusterVO.getControlNodeCount()).thenReturn(1L);
        kubernetesClusterManager.validateKubernetesClusterScaleSize(clusterVO, 4L, 4, Mockito.mock(DataCenter.class));
    }

    @Test
    public void testValidateKubernetesClusterScaleSizeDownscaleNoError() {
        KubernetesClusterVO clusterVO = Mockito.mock(KubernetesClusterVO.class);
        Mockito.when(clusterVO.getState()).thenReturn(KubernetesCluster.State.Running);
        Mockito.when(clusterVO.getControlNodeCount()).thenReturn(1L);
        Mockito.when(clusterVO.getNodeCount()).thenReturn(4L);
        kubernetesClusterManager.validateKubernetesClusterScaleSize(clusterVO, 2L, 10, Mockito.mock(DataCenter.class));
    }

    @Test(expected = InvalidParameterValueException.class)
    public void testValidateKubernetesClusterScaleSizeUpscaleDeletedTemplate() {
        KubernetesClusterVO clusterVO = Mockito.mock(KubernetesClusterVO.class);
        Mockito.when(clusterVO.getState()).thenReturn(KubernetesCluster.State.Running);
        Mockito.when(clusterVO.getControlNodeCount()).thenReturn(1L);
        Mockito.when(clusterVO.getNodeCount()).thenReturn(2L);
        Mockito.when(templateDao.findById(Mockito.anyLong())).thenReturn(null);
        kubernetesClusterManager.validateKubernetesClusterScaleSize(clusterVO, 4L, 10, Mockito.mock(DataCenter.class));
    }

    @Test(expected = InvalidParameterValueException.class)
    public void testValidateKubernetesClusterScaleSizeUpscaleNotInZoneTemplate() {
        KubernetesClusterVO clusterVO = Mockito.mock(KubernetesClusterVO.class);
        Mockito.when(clusterVO.getState()).thenReturn(KubernetesCluster.State.Running);
        Mockito.when(clusterVO.getControlNodeCount()).thenReturn(1L);
        Mockito.when(clusterVO.getNodeCount()).thenReturn(2L);
        Mockito.when(templateDao.findById(Mockito.anyLong())).thenReturn(Mockito.mock(VMTemplateVO.class));
        Mockito.when(templateJoinDao.newTemplateView(Mockito.any(VMTemplateVO.class), Mockito.anyLong(), Mockito.anyBoolean())).thenReturn(null);
        kubernetesClusterManager.validateKubernetesClusterScaleSize(clusterVO, 4L, 10, Mockito.mock(DataCenter.class));
    }

    @Test
    public void testValidateKubernetesClusterScaleSizeUpscaleNoError() {
        KubernetesClusterVO clusterVO = Mockito.mock(KubernetesClusterVO.class);
        Mockito.when(clusterVO.getState()).thenReturn(KubernetesCluster.State.Running);
        Mockito.when(clusterVO.getControlNodeCount()).thenReturn(1L);
        Mockito.when(clusterVO.getNodeCount()).thenReturn(2L);
        Mockito.when(templateDao.findById(Mockito.anyLong())).thenReturn(Mockito.mock(VMTemplateVO.class));
        Mockito.when(templateJoinDao.newTemplateView(Mockito.any(VMTemplateVO.class), Mockito.anyLong(), Mockito.anyBoolean())).thenReturn(List.of(Mockito.mock(TemplateJoinVO.class)));
        kubernetesClusterManager.validateKubernetesClusterScaleSize(clusterVO, 4L, 10, Mockito.mock(DataCenter.class));

    }

    @Before
    public void setUp() throws Exception {
        CallContext.register(Mockito.mock(User.class), Mockito.mock(Account.class));
        overrideDefaultConfigValue(KubernetesClusterService.KubernetesServiceEnabled, "_defaultValue", "true");
        Mockito.doNothing().when(accountManager).checkAccess(
                Mockito.any(Account.class), Mockito.any(), Mockito.anyBoolean(), Mockito.any());
    }

    @After
    public void tearDown() throws Exception {
        CallContext.unregister();
    }

    private void overrideDefaultConfigValue(final ConfigKey configKey, final String name, final Object o) throws IllegalAccessException, NoSuchFieldException {
        Field f = ConfigKey.class.getDeclaredField(name);
        f.setAccessible(true);
        f.set(configKey, o);
    }

    @Test
    public void addVmsToCluster() {
        KubernetesClusterVO cluster = Mockito.mock(KubernetesClusterVO.class);
        VMInstanceVO vm = Mockito.mock(VMInstanceVO.class);
        AddVirtualMachinesToKubernetesClusterCmd cmd = Mockito.mock(AddVirtualMachinesToKubernetesClusterCmd.class);
        List<Long> vmIds = Arrays.asList(1L, 2L, 3L);

        Mockito.when(cmd.getId()).thenReturn(1L);
        Mockito.when(cmd.getVmIds()).thenReturn(vmIds);
        Mockito.when(cmd.getActualCommandName()).thenReturn(BaseCmd.getCommandNameByClass(RemoveVirtualMachinesFromKubernetesClusterCmd.class));
        Mockito.when(cluster.getClusterType()).thenReturn(KubernetesCluster.ClusterType.ExternalManaged);
        Mockito.when(vmInstanceDao.findById(Mockito.anyLong())).thenReturn(vm);
        Mockito.when(kubernetesClusterDao.findById(Mockito.anyLong())).thenReturn(cluster);
        Mockito.when(kubernetesClusterVmMapDao.listByClusterIdAndVmIdsIn(1L, vmIds)).thenReturn(Collections.emptyList());
        Assert.assertTrue(kubernetesClusterManager.addVmsToCluster(cmd));
    }

    @Test
    public void removeVmsFromCluster() {
        KubernetesClusterVO cluster = Mockito.mock(KubernetesClusterVO.class);
        RemoveVirtualMachinesFromKubernetesClusterCmd cmd = Mockito.mock(RemoveVirtualMachinesFromKubernetesClusterCmd.class);
        List<Long> vmIds = Arrays.asList(1L, 2L, 3L);

        Mockito.when(cmd.getId()).thenReturn(1L);
        Mockito.when(cmd.getVmIds()).thenReturn(vmIds);
        Mockito.when(cmd.getActualCommandName()).thenReturn(BaseCmd.getCommandNameByClass(RemoveVirtualMachinesFromKubernetesClusterCmd.class));
        Mockito.when(cluster.getClusterType()).thenReturn(KubernetesCluster.ClusterType.ExternalManaged);
        Mockito.when(kubernetesClusterDao.findById(Mockito.anyLong())).thenReturn(cluster);
        Assert.assertTrue(kubernetesClusterManager.removeVmsFromCluster(cmd).size() > 0);
    }

    @Test
<<<<<<< HEAD
    public void testValidateServiceOfferingNodeType() {
        Map<String, Long> map = new HashMap<>();
        map.put(WORKER.name(), 1L);
        map.put(CONTROL.name(), 2L);
        ServiceOfferingVO serviceOffering = Mockito.mock(ServiceOfferingVO.class);
        Mockito.when(serviceOfferingDao.findById(1L)).thenReturn(serviceOffering);
        Mockito.when(serviceOffering.isDynamic()).thenReturn(false);
        Mockito.when(serviceOffering.getCpu()).thenReturn(2);
        Mockito.when(serviceOffering.getRamSize()).thenReturn(2048);
        KubernetesSupportedVersion version = Mockito.mock(KubernetesSupportedVersion.class);
        Mockito.when(version.getMinimumCpu()).thenReturn(2);
        Mockito.when(version.getMinimumRamSize()).thenReturn(2048);
        kubernetesClusterManager.validateServiceOfferingForNode(map, 1L, WORKER.name(), null, version);
        Mockito.verify(kubernetesClusterManager).validateServiceOffering(serviceOffering, version);
    }

    @Test(expected = InvalidParameterValueException.class)
    public void testValidateServiceOfferingNodeTypeInvalidOffering() {
        Map<String, Long> map = new HashMap<>();
        map.put(WORKER.name(), 1L);
        map.put(CONTROL.name(), 2L);
        ServiceOfferingVO serviceOffering = Mockito.mock(ServiceOfferingVO.class);
        Mockito.when(serviceOfferingDao.findById(1L)).thenReturn(serviceOffering);
        Mockito.when(serviceOffering.isDynamic()).thenReturn(true);
        kubernetesClusterManager.validateServiceOfferingForNode(map, 1L, WORKER.name(), null, null);
    }

    @Test
    public void testClusterCapacity() {
        long workerOfferingId = 1L;
        long controlOfferingId = 2L;
        long workerCount = 2L;
        long controlCount = 2L;

        int workerOfferingCpus = 4;
        int workerOfferingMemory = 4096;
        int controlOfferingCpus = 2;
        int controlOfferingMemory = 2048;

        Map<String, Long> map = Map.of(WORKER.name(), workerOfferingId, CONTROL.name(), controlOfferingId);
        Map<String, Long> nodeCount = Map.of(WORKER.name(), workerCount, CONTROL.name(), controlCount);

        ServiceOfferingVO workerOffering = Mockito.mock(ServiceOfferingVO.class);
        Mockito.when(serviceOfferingDao.findById(workerOfferingId)).thenReturn(workerOffering);
        ServiceOfferingVO controlOffering = Mockito.mock(ServiceOfferingVO.class);
        Mockito.when(serviceOfferingDao.findById(controlOfferingId)).thenReturn(controlOffering);
        Mockito.when(workerOffering.getCpu()).thenReturn(workerOfferingCpus);
        Mockito.when(workerOffering.getRamSize()).thenReturn(workerOfferingMemory);
        Mockito.when(controlOffering.getCpu()).thenReturn(controlOfferingCpus);
        Mockito.when(controlOffering.getRamSize()).thenReturn(controlOfferingMemory);

        Pair<Long, Long> pair = kubernetesClusterManager.calculateClusterCapacity(map, nodeCount, 1L);
        Long expectedCpu = (workerOfferingCpus * workerCount) + (controlOfferingCpus * controlCount);
        Long expectedMemory = (workerOfferingMemory * workerCount) + (controlOfferingMemory * controlCount);
        Assert.assertEquals(expectedCpu, pair.first());
        Assert.assertEquals(expectedMemory, pair.second());
    }

    @Test
    public void testIsAnyNodeOfferingEmptyNullMap() {
        Assert.assertTrue(kubernetesClusterManager.isAnyNodeOfferingEmpty(null));
    }

    @Test
    public void testIsAnyNodeOfferingEmptyNullValue() {
        Map<String, Long> map = new HashMap<>();
        map.put(WORKER.name(), 1L);
        map.put(CONTROL.name(), null);
        map.put(ETCD.name(), 2L);
        Assert.assertTrue(kubernetesClusterManager.isAnyNodeOfferingEmpty(map));
    }

    @Test
    public void testIsAnyNodeOfferingEmpty() {
        Map<String, Long> map = new HashMap<>();
        map.put(WORKER.name(), 1L);
        map.put(CONTROL.name(), 2L);
        Assert.assertFalse(kubernetesClusterManager.isAnyNodeOfferingEmpty(map));
    }

    @Test
    public void testCreateNodeTypeToServiceOfferingMapNullMap() {
        KubernetesClusterVO clusterVO = Mockito.mock(KubernetesClusterVO.class);
        Mockito.when(clusterVO.getServiceOfferingId()).thenReturn(1L);
        ServiceOfferingVO offering = Mockito.mock(ServiceOfferingVO.class);
        Mockito.when(serviceOfferingDao.findById(1L)).thenReturn(offering);
        Map<String, ServiceOffering> mapping = kubernetesClusterManager.createNodeTypeToServiceOfferingMap(new HashMap<>(), null, clusterVO);
        Assert.assertFalse(MapUtils.isEmpty(mapping));
        Assert.assertTrue(mapping.containsKey(DEFAULT.name()));
        Assert.assertEquals(offering, mapping.get(DEFAULT.name()));
    }

    @Test
    public void testCreateNodeTypeToServiceOfferingMap() {
        Map<String, Long> idsMap = new HashMap<>();
        long workerOfferingId = 1L;
        long controlOfferingId = 2L;
        idsMap.put(WORKER.name(), workerOfferingId);
        idsMap.put(CONTROL.name(), controlOfferingId);

        ServiceOfferingVO workerOffering = Mockito.mock(ServiceOfferingVO.class);
        Mockito.when(serviceOfferingDao.findById(workerOfferingId)).thenReturn(workerOffering);
        ServiceOfferingVO controlOffering = Mockito.mock(ServiceOfferingVO.class);
        Mockito.when(serviceOfferingDao.findById(controlOfferingId)).thenReturn(controlOffering);

        Map<String, ServiceOffering> mapping = kubernetesClusterManager.createNodeTypeToServiceOfferingMap(idsMap, null, null);
        Assert.assertEquals(2, mapping.size());
        Assert.assertTrue(mapping.containsKey(WORKER.name()) && mapping.containsKey(CONTROL.name()));
        Assert.assertEquals(workerOffering, mapping.get(WORKER.name()));
        Assert.assertEquals(controlOffering, mapping.get(CONTROL.name()));
=======
    public void testGetCksClusterPreferredArchDifferentArchsPreferCKSIsoArch() {
        String systemVMArch = "x86_64";
        VMTemplateVO cksIso = Mockito.mock(VMTemplateVO.class);
        Mockito.when(cksIso.getArch()).thenReturn(CPU.CPUArch.arm64);
        String cksClusterPreferredArch = kubernetesClusterManager.getCksClusterPreferredArch(systemVMArch, cksIso);
        Assert.assertEquals(CPU.CPUArch.arm64.name(), cksClusterPreferredArch);
    }

    @Test
    public void testGetCksClusterPreferredArchSameArch() {
        String systemVMArch = "x86_64";
        VMTemplateVO cksIso = Mockito.mock(VMTemplateVO.class);
        Mockito.when(cksIso.getArch()).thenReturn(CPU.CPUArch.amd64);
        String cksClusterPreferredArch = kubernetesClusterManager.getCksClusterPreferredArch(systemVMArch, cksIso);
        Assert.assertEquals(CPU.CPUArch.amd64.name(), cksClusterPreferredArch);
>>>>>>> ed0d606e
    }
}<|MERGE_RESOLUTION|>--- conflicted
+++ resolved
@@ -312,7 +312,6 @@
     }
 
     @Test
-<<<<<<< HEAD
     public void testValidateServiceOfferingNodeType() {
         Map<String, Long> map = new HashMap<>();
         map.put(WORKER.name(), 1L);
@@ -423,7 +422,9 @@
         Assert.assertTrue(mapping.containsKey(WORKER.name()) && mapping.containsKey(CONTROL.name()));
         Assert.assertEquals(workerOffering, mapping.get(WORKER.name()));
         Assert.assertEquals(controlOffering, mapping.get(CONTROL.name()));
-=======
+    }
+
+    @Test
     public void testGetCksClusterPreferredArchDifferentArchsPreferCKSIsoArch() {
         String systemVMArch = "x86_64";
         VMTemplateVO cksIso = Mockito.mock(VMTemplateVO.class);
@@ -439,6 +440,5 @@
         Mockito.when(cksIso.getArch()).thenReturn(CPU.CPUArch.amd64);
         String cksClusterPreferredArch = kubernetesClusterManager.getCksClusterPreferredArch(systemVMArch, cksIso);
         Assert.assertEquals(CPU.CPUArch.amd64.name(), cksClusterPreferredArch);
->>>>>>> ed0d606e
     }
 }