--- conflicted
+++ resolved
@@ -55,17 +55,14 @@
 import com.cloud.vm.ReservationContextImpl;
 import com.cloud.vm.UserVmManager;
 import com.cloud.vm.VirtualMachine;
-<<<<<<< HEAD
-import org.apache.commons.lang3.StringUtils;
-=======
 import com.cloud.vm.VmDetailConstants;
-import com.google.common.base.Strings;
 import org.apache.cloudstack.api.BaseCmd;
 import org.apache.cloudstack.api.InternalIdentity;
 import org.apache.cloudstack.framework.ca.Certificate;
 import org.apache.cloudstack.utils.security.CertUtils;
 import org.apache.commons.codec.binary.Base64;
 import org.apache.commons.collections.CollectionUtils;
+import org.apache.commons.lang3.StringUtils;
 import org.apache.log4j.Level;
 
 import java.io.IOException;
@@ -79,7 +76,6 @@
 import java.util.List;
 import java.util.Map;
 import java.util.stream.Collectors;
->>>>>>> e0a5df50
 
 public class KubernetesClusterStartWorker extends KubernetesClusterResourceModifierActionWorker {
 
@@ -470,13 +466,8 @@
                 return true;
             }
         }
-<<<<<<< HEAD
-        String kubeConfig = KubernetesClusterUtil.getKubernetesClusterConfig(kubernetesCluster, publicIpAddress, sshPort, CLUSTER_NODE_VM_USER, sshKeyFile, timeoutTime);
+        String kubeConfig = KubernetesClusterUtil.getKubernetesClusterConfig(kubernetesCluster, publicIpAddress, sshPort, getControlNodeLoginUser(), sshKeyFile, timeoutTime);
         if (StringUtils.isNotEmpty(kubeConfig)) {
-=======
-        String kubeConfig = KubernetesClusterUtil.getKubernetesClusterConfig(kubernetesCluster, publicIpAddress, sshPort, getControlNodeLoginUser(), sshKeyFile, timeoutTime);
-        if (!Strings.isNullOrEmpty(kubeConfig)) {
->>>>>>> e0a5df50
             final String controlVMPrivateIpAddress = getControlVmPrivateIp();
             if (StringUtils.isNotEmpty(controlVMPrivateIpAddress)) {
                 kubeConfig = kubeConfig.replace(String.format("server: https://%s:%d", controlVMPrivateIpAddress, CLUSTER_API_PORT),
