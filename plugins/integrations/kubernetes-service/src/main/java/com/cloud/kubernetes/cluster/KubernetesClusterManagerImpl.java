--- conflicted
+++ resolved
@@ -113,10 +113,6 @@
 import com.cloud.vm.VMInstanceVO;
 import com.cloud.vm.VirtualMachine;
 import com.cloud.vm.dao.VMInstanceDao;
-<<<<<<< HEAD
-import org.apache.commons.lang3.StringUtils;
-=======
-import com.google.common.base.Strings;
 import org.apache.cloudstack.acl.ControlledEntity;
 import org.apache.cloudstack.acl.SecurityChecker;
 import org.apache.cloudstack.annotation.AnnotationService;
@@ -143,6 +139,7 @@
 import org.apache.cloudstack.managed.context.ManagedContextRunnable;
 import org.apache.commons.codec.binary.Base64;
 import org.apache.commons.collections.CollectionUtils;
+import org.apache.commons.lang3.StringUtils;
 import org.apache.log4j.Level;
 import org.apache.log4j.Logger;
 
@@ -164,7 +161,6 @@
 import java.util.concurrent.Executors;
 import java.util.concurrent.ScheduledExecutorService;
 import java.util.concurrent.TimeUnit;
->>>>>>> e0a5df50
 
 import static com.cloud.utils.NumbersUtil.toHumanReadableSize;
 
@@ -718,12 +714,7 @@
             }
         }
 
-<<<<<<< HEAD
-        if (!KubernetesClusterExperimentalFeaturesEnabled.value() && !StringUtils.isAllEmpty(dockerRegistryUrl, dockerRegistryUserName, dockerRegistryEmail, dockerRegistryPassword)) {
-=======
-        if (!KubernetesClusterExperimentalFeaturesEnabled.value() && (!Strings.isNullOrEmpty(dockerRegistryUrl) ||
-                !Strings.isNullOrEmpty(dockerRegistryUserName) || !Strings.isNullOrEmpty(dockerRegistryPassword))) {
->>>>>>> e0a5df50
+        if (!KubernetesClusterExperimentalFeaturesEnabled.value() && !StringUtils.isAllEmpty(dockerRegistryUrl, dockerRegistryUserName, dockerRegistryPassword)) {
             throw new CloudRuntimeException(String.format("Private registry for the Kubernetes cluster is an experimental feature. Use %s configuration for enabling experimental features", KubernetesClusterExperimentalFeaturesEnabled.key()));
         }
     }
@@ -778,7 +769,6 @@
             @Override
             public void doInTransactionWithoutResult(TransactionStatus status) {
                 List<KubernetesClusterDetailsVO> details = new ArrayList<>();
-<<<<<<< HEAD
                 long kubernetesClusterId = kubernetesCluster.getId();
 
                 if (Network.GuestType.Shared.equals(network.getGuestType())) {
@@ -788,25 +778,8 @@
                 addKubernetesClusterDetailIfIsNotEmpty(details, kubernetesClusterId, ApiConstants.DOCKER_REGISTRY_USER_NAME, dockerRegistryUserName, true);
                 addKubernetesClusterDetailIfIsNotEmpty(details, kubernetesClusterId, ApiConstants.DOCKER_REGISTRY_PASSWORD, dockerRegistryPassword, false);
                 addKubernetesClusterDetailIfIsNotEmpty(details, kubernetesClusterId, ApiConstants.DOCKER_REGISTRY_URL, dockerRegistryUrl, true);
-                addKubernetesClusterDetailIfIsNotEmpty(details, kubernetesClusterId, ApiConstants.DOCKER_REGISTRY_EMAIL, dockerRegistryEmail, true);
 
                 details.add(new KubernetesClusterDetailsVO(kubernetesClusterId, ApiConstants.USERNAME, "admin", true));
-=======
-                if (Network.GuestType.Shared.equals(network.getGuestType()) && !Strings.isNullOrEmpty(externalLoadBalancerIpAddress)) {
-                    details.add(new KubernetesClusterDetailsVO(kubernetesCluster.getId(), ApiConstants.EXTERNAL_LOAD_BALANCER_IP_ADDRESS, externalLoadBalancerIpAddress, true));
-                }
-                if (!Strings.isNullOrEmpty(dockerRegistryUserName)) {
-                    details.add(new KubernetesClusterDetailsVO(kubernetesCluster.getId(), ApiConstants.DOCKER_REGISTRY_USER_NAME, dockerRegistryUserName, true));
-                }
-                if (!Strings.isNullOrEmpty(dockerRegistryPassword)) {
-                    details.add(new KubernetesClusterDetailsVO(kubernetesCluster.getId(), ApiConstants.DOCKER_REGISTRY_PASSWORD, dockerRegistryPassword, false));
-                }
-                if (!Strings.isNullOrEmpty(dockerRegistryUrl)) {
-                    details.add(new KubernetesClusterDetailsVO(kubernetesCluster.getId(), ApiConstants.DOCKER_REGISTRY_URL, dockerRegistryUrl, true));
-                }
-
-                details.add(new KubernetesClusterDetailsVO(kubernetesCluster.getId(), ApiConstants.USERNAME, "admin", true));
->>>>>>> e0a5df50
                 SecureRandom random = new SecureRandom();
                 String randomPassword = new BigInteger(130, random).toString(32);
                 details.add(new KubernetesClusterDetailsVO(kubernetesClusterId, ApiConstants.PASSWORD, randomPassword, false));
