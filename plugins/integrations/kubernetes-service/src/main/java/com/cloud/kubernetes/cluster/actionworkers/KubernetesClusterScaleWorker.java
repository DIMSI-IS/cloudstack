--- conflicted
+++ resolved
@@ -582,16 +582,9 @@
                 scaleKubernetesClusterOffering(nodeType, scalingServiceOffering, updateNodeOffering, updateClusterOffering);
             } else if (clusterSizeScalingNeeded) {
                 scaleKubernetesClusterSize(nodeType);
-            }
-<<<<<<< HEAD
-=======
-        } else if (serviceOfferingScalingNeeded) {
-            scaleKubernetesClusterOffering();
-        } else if (clusterSizeScalingNeeded) {
-            scaleKubernetesClusterSize();
-        } else {
-            return true;
->>>>>>> 38006b2e
+            } else {
+                return true;
+            }
         }
 
         stateTransitTo(kubernetesCluster.getId(), KubernetesCluster.Event.OperationSucceeded);
