// Licensed to the Apache Software Foundation (ASF) under one
// or more contributor license agreements.  See the NOTICE file
// distributed with this work for additional information
// regarding copyright ownership.  The ASF licenses this file
// to you under the Apache License, Version 2.0 (the
// "License"); you may not use this file except in compliance
// with the License.  You may obtain a copy of the License at
//
//   http://www.apache.org/licenses/LICENSE-2.0
//
// Unless required by applicable law or agreed to in writing,
// software distributed under the License is distributed on an
// "AS IS" BASIS, WITHOUT WARRANTIES OR CONDITIONS OF ANY
// KIND, either express or implied.  See the License for the
// specific language governing permissions and limitations
// under the License.

package com.cloud.kubernetes.cluster.actionworkers;

import java.io.BufferedWriter;
import java.io.File;
import java.io.FileWriter;
import java.io.IOException;
import java.util.ArrayList;
import java.util.Collections;
import java.util.HashSet;
import java.util.List;
import java.util.Objects;
import java.util.Set;
import java.util.stream.Collectors;

import javax.inject.Inject;

import org.apache.logging.log4j.Level;
import org.apache.logging.log4j.Logger;
import org.apache.logging.log4j.LogManager;
import org.apache.cloudstack.api.ApiCommandResourceType;
import org.apache.cloudstack.api.ApiConstants;
import org.apache.cloudstack.ca.CAManager;
import org.apache.cloudstack.config.ApiServiceConfiguration;
import org.apache.cloudstack.context.CallContext;
import org.apache.cloudstack.engine.orchestration.service.NetworkOrchestrationService;
import org.apache.cloudstack.framework.config.dao.ConfigurationDao;
import org.apache.commons.collections.CollectionUtils;
import org.apache.commons.io.IOUtils;
import org.apache.commons.lang3.StringUtils;

import com.cloud.dc.DataCenterVO;
import com.cloud.dc.dao.DataCenterDao;
import com.cloud.dc.dao.VlanDao;
import com.cloud.exception.InsufficientAddressCapacityException;
import com.cloud.exception.ResourceAllocationException;
import com.cloud.exception.ResourceUnavailableException;
import com.cloud.hypervisor.Hypervisor;
import com.cloud.kubernetes.cluster.KubernetesCluster;
import com.cloud.kubernetes.cluster.KubernetesClusterDetailsVO;
import com.cloud.kubernetes.cluster.KubernetesClusterManagerImpl;
import com.cloud.kubernetes.cluster.KubernetesClusterVO;
import com.cloud.kubernetes.cluster.KubernetesClusterVmMapVO;
import com.cloud.kubernetes.cluster.dao.KubernetesClusterDao;
import com.cloud.kubernetes.cluster.dao.KubernetesClusterDetailsDao;
import com.cloud.kubernetes.cluster.dao.KubernetesClusterVmMapDao;
import com.cloud.kubernetes.version.KubernetesSupportedVersion;
import com.cloud.kubernetes.version.dao.KubernetesSupportedVersionDao;
import com.cloud.network.IpAddress;
import com.cloud.network.IpAddressManager;
import com.cloud.network.Network;
import com.cloud.network.NetworkModel;
import com.cloud.network.NetworkService;
import com.cloud.network.dao.IPAddressDao;
import com.cloud.network.dao.NetworkDao;
import com.cloud.network.vpc.VpcService;
import com.cloud.projects.ProjectService;
import com.cloud.service.dao.ServiceOfferingDao;
import com.cloud.storage.Storage;
import com.cloud.storage.VMTemplateVO;
import com.cloud.storage.dao.LaunchPermissionDao;
import com.cloud.storage.dao.VMTemplateDao;
import com.cloud.template.TemplateApiService;
import com.cloud.template.VirtualMachineTemplate;
import com.cloud.user.Account;
import com.cloud.user.dao.AccountDao;
import com.cloud.user.dao.SSHKeyPairDao;
import com.cloud.uservm.UserVm;
import com.cloud.utils.Pair;
import com.cloud.utils.db.Transaction;
import com.cloud.utils.db.TransactionCallback;
import com.cloud.utils.db.TransactionStatus;
import com.cloud.utils.exception.CloudRuntimeException;
import com.cloud.utils.fsm.NoTransitionException;
import com.cloud.utils.fsm.StateMachine2;
import com.cloud.utils.ssh.SshHelper;
import com.cloud.vm.UserVmDetailVO;
import com.cloud.vm.UserVmService;
import com.cloud.vm.UserVmVO;
import com.cloud.vm.VirtualMachine;
import com.cloud.vm.VmDetailConstants;
import com.cloud.vm.dao.UserVmDao;
import com.cloud.vm.dao.UserVmDetailsDao;


public class KubernetesClusterActionWorker {

    public static final String CLUSTER_NODE_VM_USER = "cloud";
    public static final int CLUSTER_API_PORT = 6443;
    public static final int DEFAULT_SSH_PORT = 22;
    public static final int CLUSTER_NODES_DEFAULT_START_SSH_PORT = 2222;
    public static final int CLUSTER_NODES_DEFAULT_SSH_PORT_SG = DEFAULT_SSH_PORT;

    public static final String CKS_CLUSTER_SECURITY_GROUP_NAME = "CKSSecurityGroup";
    public static final String CKS_SECURITY_GROUP_DESCRIPTION = "Security group for CKS nodes";

    protected Logger logger = LogManager.getLogger(getClass());

    protected StateMachine2<KubernetesCluster.State, KubernetesCluster.Event, KubernetesCluster> _stateMachine = KubernetesCluster.State.getStateMachine();

    @Inject
    protected CAManager caManager;
    @Inject
    protected ConfigurationDao configurationDao;
    @Inject
    protected DataCenterDao dataCenterDao;
    @Inject
    protected AccountDao accountDao;
    @Inject
    protected IpAddressManager ipAddressManager;
    @Inject
    protected IPAddressDao ipAddressDao;
    @Inject
    protected NetworkOrchestrationService networkMgr;
    @Inject
    protected NetworkDao networkDao;
    @Inject
    protected NetworkModel networkModel;
    @Inject
    protected NetworkService networkService;
    @Inject
    protected ServiceOfferingDao serviceOfferingDao;
    @Inject
    protected SSHKeyPairDao sshKeyPairDao;
    @Inject
    protected VMTemplateDao templateDao;
    @Inject
    protected TemplateApiService templateService;
    @Inject
    protected UserVmDao userVmDao;
    @Inject
    protected UserVmDetailsDao userVmDetailsDao;
    @Inject
    protected UserVmService userVmService;
    @Inject
    protected VlanDao vlanDao;
    @Inject
    protected LaunchPermissionDao launchPermissionDao;
    @Inject
    public ProjectService projectService;
    @Inject
    public VpcService vpcService;

    protected KubernetesClusterDao kubernetesClusterDao;
    protected KubernetesClusterVmMapDao kubernetesClusterVmMapDao;
    protected KubernetesClusterDetailsDao kubernetesClusterDetailsDao;
    protected KubernetesSupportedVersionDao kubernetesSupportedVersionDao;

    protected KubernetesCluster kubernetesCluster;
    protected Account owner;
    protected VirtualMachineTemplate clusterTemplate;
    protected File sshKeyFile;
    protected String publicIpAddress;
    protected int sshPort;


    protected final String deploySecretsScriptFilename = "deploy-cloudstack-secret";
    protected final String deployProviderScriptFilename = "deploy-provider";
    protected final String autoscaleScriptFilename = "autoscale-kube-cluster";
    protected final String scriptPath = "/opt/bin/";
    protected File deploySecretsScriptFile;
    protected File deployProviderScriptFile;
    protected File autoscaleScriptFile;
    protected KubernetesClusterManagerImpl manager;
    protected String[] keys;

    protected KubernetesClusterActionWorker(final KubernetesCluster kubernetesCluster, final KubernetesClusterManagerImpl clusterManager) {
        this.kubernetesCluster = kubernetesCluster;
        this.kubernetesClusterDao = clusterManager.kubernetesClusterDao;
        this.kubernetesClusterDetailsDao = clusterManager.kubernetesClusterDetailsDao;
        this.kubernetesClusterVmMapDao = clusterManager.kubernetesClusterVmMapDao;
        this.kubernetesSupportedVersionDao = clusterManager.kubernetesSupportedVersionDao;
        this.manager = clusterManager;
    }

    protected void init() {
        this.owner = accountDao.findById(kubernetesCluster.getAccountId());
        long zoneId = this.kubernetesCluster.getZoneId();
        long templateId = this.kubernetesCluster.getTemplateId();
        DataCenterVO dataCenterVO = dataCenterDao.findById(zoneId);
        VMTemplateVO template = templateDao.findById(templateId);
        Hypervisor.HypervisorType type = template.getHypervisorType();
        this.clusterTemplate = manager.getKubernetesServiceTemplate(dataCenterVO, type);
        this.sshKeyFile = getManagementServerSshPublicKeyFile();
    }

    protected String readResourceFile(String resource) throws IOException {
        return IOUtils.toString(Objects.requireNonNull(Thread.currentThread().getContextClassLoader().getResourceAsStream(resource)), com.cloud.utils.StringUtils.getPreferredCharset());
    }

    protected String getControlNodeLoginUser() {
        List<KubernetesClusterVmMapVO> vmMapVOList = getKubernetesClusterVMMaps();
        if (vmMapVOList.size() > 0) {
            long vmId = vmMapVOList.get(0).getVmId();
            UserVmVO userVM = userVmDao.findById(vmId);
            if (userVM == null) {
                throw new CloudRuntimeException("Failed to find login user, Unable to log in to node to fetch details");
            }
            Set<String> vm = new HashSet<>();
            vm.add(userVM.getName());
            UserVmDetailVO vmDetail = userVmDetailsDao.findDetail(vmId, VmDetailConstants.CKS_CONTROL_NODE_LOGIN_USER);
            if (vmDetail != null && !org.apache.commons.lang3.StringUtils.isEmpty(vmDetail.getValue())) {
                return vmDetail.getValue();
            } else {
                return CLUSTER_NODE_VM_USER;
            }
        } else {
            return CLUSTER_NODE_VM_USER;
        }
    }

    protected void logMessage(final Level logLevel, final String message, final Exception e) {
        if (logLevel == Level.INFO) {
            if (logger.isInfoEnabled()) {
                if (e != null) {
                    logger.info(message, e);
                } else {
                    logger.info(message);
                }
            }
        } else if (logLevel == Level.DEBUG) {
            if (logger.isDebugEnabled()) {
                if (e != null) {
                    logger.debug(message, e);
                } else {
                    logger.debug(message);
                }
            }
        } else if (logLevel == Level.WARN) {
            if (e != null) {
                logger.warn(message, e);
            } else {
                logger.warn(message);
            }
        } else {
            if (e != null) {
                logger.error(message, e);
            } else {
                logger.error(message);
            }
        }
    }

    protected void logTransitStateDetachIsoAndThrow(final Level logLevel, final String message, final KubernetesCluster kubernetesCluster,
        final List<UserVm> clusterVMs, final KubernetesCluster.Event event, final Exception e) throws CloudRuntimeException {
        logMessage(logLevel, message, e);
        stateTransitTo(kubernetesCluster.getId(), event);
        detachIsoKubernetesVMs(clusterVMs);
        if (e == null) {
            throw new CloudRuntimeException(message);
        }
        throw new CloudRuntimeException(message, e);
    }

    protected void deleteTemplateLaunchPermission() {
        if (clusterTemplate != null && owner != null) {
            logger.info("Revoking launch permission for systemVM template");
            launchPermissionDao.removePermissions(clusterTemplate.getId(), Collections.singletonList(owner.getId()));
        }
    }

    protected void logTransitStateAndThrow(final Level logLevel, final String message, final Long kubernetesClusterId, final KubernetesCluster.Event event, final Exception e) throws CloudRuntimeException {
        logMessage(logLevel, message, e);
        if (kubernetesClusterId != null && event != null) {
            stateTransitTo(kubernetesClusterId, event);
        }
        deleteTemplateLaunchPermission();
        if (e == null) {
            throw new CloudRuntimeException(message);
        }
        throw new CloudRuntimeException(message, e);
    }

    protected void logTransitStateAndThrow(final Level logLevel, final String message, final Long kubernetesClusterId, final KubernetesCluster.Event event) throws CloudRuntimeException {
        logTransitStateAndThrow(logLevel, message, kubernetesClusterId, event, null);
    }

    protected void logAndThrow(final Level logLevel, final String message) throws CloudRuntimeException {
        logTransitStateAndThrow(logLevel, message, null, null, null);
    }

    protected void logAndThrow(final Level logLevel, final String message, final Exception ex) throws CloudRuntimeException {
        logTransitStateAndThrow(logLevel, message, null, null, ex);
    }

    protected File getManagementServerSshPublicKeyFile() {
        boolean devel = Boolean.parseBoolean(configurationDao.getValue("developer"));
        String keyFile = String.format("%s/.ssh/id_rsa", System.getProperty("user.home"));
        if (devel) {
            keyFile += ".cloud";
        }
        return new File(keyFile);
    }

    protected KubernetesClusterVmMapVO addKubernetesClusterVm(final long kubernetesClusterId, final long vmId, boolean isControlNode) {
        return Transaction.execute(new TransactionCallback<KubernetesClusterVmMapVO>() {
            @Override
            public KubernetesClusterVmMapVO doInTransaction(TransactionStatus status) {
                KubernetesClusterVmMapVO newClusterVmMap = new KubernetesClusterVmMapVO(kubernetesClusterId, vmId, isControlNode);
                kubernetesClusterVmMapDao.persist(newClusterVmMap);
                return newClusterVmMap;
            }
        });
    }

    private UserVm fetchControlVmIfMissing(final UserVm controlVm) {
        if (controlVm != null) {
            return controlVm;
        }
        List<KubernetesClusterVmMapVO> clusterVMs = kubernetesClusterVmMapDao.listByClusterId(kubernetesCluster.getId());
        if (CollectionUtils.isEmpty(clusterVMs)) {
            logger.warn(String.format("Unable to retrieve VMs for Kubernetes cluster : %s", kubernetesCluster.getName()));
            return null;
        }
        List<Long> vmIds = new ArrayList<>();
        for (KubernetesClusterVmMapVO vmMap : clusterVMs) {
            vmIds.add(vmMap.getVmId());
        }
        Collections.sort(vmIds);
        return userVmDao.findById(vmIds.get(0));
    }

    protected String getControlVmPrivateIp() {
        String ip = null;
        UserVm vm = fetchControlVmIfMissing(null);
        if (vm != null) {
            ip = vm.getPrivateIpAddress();
        }
        return ip;
    }

    protected IpAddress getNetworkSourceNatIp(Network network) {
        List<? extends IpAddress> addresses = networkModel.listPublicIpsAssignedToGuestNtwk(network.getId(), true);
        if (CollectionUtils.isNotEmpty(addresses)) {
            return addresses.get(0);
        }
        logger.warn(String.format("No public IP addresses found for network : %s, Kubernetes cluster : %s", network.getName(), kubernetesCluster.getName()));
        return null;
    }

    protected IpAddress getVpcTierKubernetesPublicIp(Network network) {
        KubernetesClusterDetailsVO detailsVO = kubernetesClusterDetailsDao.findDetail(kubernetesCluster.getId(), ApiConstants.PUBLIC_IP_ID);
        if (detailsVO == null || StringUtils.isEmpty(detailsVO.getValue())) {
            return null;
        }
        IpAddress address = ipAddressDao.findByUuid(detailsVO.getValue());
<<<<<<< HEAD
        if (address == null || !Objects.equals(network.getVpcId(), address.getVpcId())) {
            logger.warn(String.format("Public IP with ID: %s linked to the Kubernetes cluster: %s is not usable", detailsVO.getValue(), kubernetesCluster.getName()));
=======
        if (address == null || network.getVpcId() != address.getVpcId()) {
            LOGGER.warn(String.format("Public IP with ID: %s linked to the Kubernetes cluster: %s is not usable", detailsVO.getValue(), kubernetesCluster.getName()));
            if (address == null) {
                LOGGER.warn(String.format("Public IP with ID: %s was not found by uuid", detailsVO.getValue()));
            } else {
                LOGGER.warn(String.format("Public IP with ID: %s was associated with vpc %d instead of %d", detailsVO.getValue(), address.getVpcId().longValue(), network.getVpcId().longValue()));
            }
>>>>>>> ae1d7cc8
            return null;
        }
        return address;
    }

    protected IpAddress acquireVpcTierKubernetesPublicIp(Network network) throws
            InsufficientAddressCapacityException, ResourceAllocationException, ResourceUnavailableException {
        IpAddress ip = networkService.allocateIP(owner, kubernetesCluster.getZoneId(), network.getId(), null, null);
        if (ip == null) {
            return null;
        }
        ip = vpcService.associateIPToVpc(ip.getId(), network.getVpcId());
        ip = ipAddressManager.associateIPToGuestNetwork(ip.getId(), network.getId(), false);
        kubernetesClusterDetailsDao.addDetail(kubernetesCluster.getId(), ApiConstants.PUBLIC_IP_ID, ip.getUuid(), false);
        return ip;
    }

    protected Pair<String, Integer> getKubernetesClusterServerIpSshPortForIsolatedNetwork(Network network) {
        String ip = null;
        IpAddress address = getNetworkSourceNatIp(network);
        if (address != null) {
            ip = address.getAddress().addr();
        }
        return new Pair<>(ip, CLUSTER_NODES_DEFAULT_START_SSH_PORT);
    }

    protected Pair<String, Integer> getKubernetesClusterServerIpSshPortForSharedNetwork(UserVm controlVm) {
        int port = DEFAULT_SSH_PORT;
        controlVm = fetchControlVmIfMissing(controlVm);
        if (controlVm == null) {
            logger.warn(String.format("Unable to retrieve control VM for Kubernetes cluster : %s", kubernetesCluster.getName()));
            return new Pair<>(null, port);
        }
        return new Pair<>(controlVm.getPrivateIpAddress(), port);
    }

    protected Pair<String, Integer> getKubernetesClusterServerIpSshPortForVpcTier(Network network,
                                                                                  boolean acquireNewPublicIpForVpcTierIfNeeded) throws
            InsufficientAddressCapacityException, ResourceAllocationException, ResourceUnavailableException {
        int port = CLUSTER_NODES_DEFAULT_START_SSH_PORT;
        IpAddress address = getVpcTierKubernetesPublicIp(network);
        if (address != null) {
            return new Pair<>(address.getAddress().addr(), port);
        }
        if (acquireNewPublicIpForVpcTierIfNeeded) {
            address = acquireVpcTierKubernetesPublicIp(network);
            if (address != null) {
                return new Pair<>(address.getAddress().addr(), port);
            }
        }
        logger.warn(String.format("No public IP found for the VPC tier: %s, Kubernetes cluster : %s", network, kubernetesCluster.getName()));
        return new Pair<>(null, port);
    }

    protected Pair<String, Integer> getKubernetesClusterServerIpSshPort(UserVm controlVm, boolean acquireNewPublicIpForVpcTierIfNeeded) throws
            InsufficientAddressCapacityException, ResourceAllocationException, ResourceUnavailableException {
        int port = CLUSTER_NODES_DEFAULT_START_SSH_PORT;
        KubernetesClusterDetailsVO detail = kubernetesClusterDetailsDao.findDetail(kubernetesCluster.getId(), ApiConstants.EXTERNAL_LOAD_BALANCER_IP_ADDRESS);
        if (detail != null && StringUtils.isNotEmpty(detail.getValue())) {
            return new Pair<>(detail.getValue(), port);
        }
        Network network = networkDao.findById(kubernetesCluster.getNetworkId());
        if (network == null) {
            logger.warn(String.format("Network for Kubernetes cluster : %s cannot be found", kubernetesCluster.getName()));
            return new Pair<>(null, port);
        }
        if (manager.isDirectAccess(network)) {
            return getKubernetesClusterServerIpSshPortForSharedNetwork(controlVm);
        }
        if (network.getVpcId() != null) {
            return getKubernetesClusterServerIpSshPortForVpcTier(network, acquireNewPublicIpForVpcTierIfNeeded);
        }
        if (Network.GuestType.Isolated.equals(network.getGuestType())) {
            return getKubernetesClusterServerIpSshPortForIsolatedNetwork(network);
        }
        logger.warn(String.format("Unable to retrieve server IP address for Kubernetes cluster : %s", kubernetesCluster.getName()));
        return  new Pair<>(null, port);
    }

    protected Pair<String, Integer> getKubernetesClusterServerIpSshPort(UserVm controlVm) {
        try {
            return getKubernetesClusterServerIpSshPort(controlVm, false);
        } catch (InsufficientAddressCapacityException | ResourceAllocationException | ResourceUnavailableException e) {
            logger.debug("This exception should not have occurred", e);
        }
        return new Pair<>(null, CLUSTER_NODES_DEFAULT_START_SSH_PORT);
    }

    protected void attachIsoKubernetesVMs(List<UserVm> clusterVMs, final KubernetesSupportedVersion kubernetesSupportedVersion) throws CloudRuntimeException {
        KubernetesSupportedVersion version = kubernetesSupportedVersion;
        if (kubernetesSupportedVersion == null) {
            version = kubernetesSupportedVersionDao.findById(kubernetesCluster.getKubernetesVersionId());
        }
        KubernetesCluster.Event failedEvent = KubernetesCluster.Event.OperationFailed;
        KubernetesCluster cluster = kubernetesClusterDao.findById(kubernetesCluster.getId());
        if (cluster != null && cluster.getState() == KubernetesCluster.State.Starting) {
            failedEvent = KubernetesCluster.Event.CreateFailed;
        }
        if (version == null) {
            logTransitStateAndThrow(Level.ERROR, String .format("Unable to find Kubernetes version for cluster : %s", kubernetesCluster.getName()), kubernetesCluster.getId(), failedEvent);
        }
        VMTemplateVO iso = templateDao.findById(version.getIsoId());
        if (iso == null) {
            logTransitStateAndThrow(Level.ERROR, String.format("Unable to attach ISO to Kubernetes cluster : %s. Binaries ISO not found.",  kubernetesCluster.getName()), kubernetesCluster.getId(), failedEvent);
        }
        if (!iso.getFormat().equals(Storage.ImageFormat.ISO)) {
            logTransitStateAndThrow(Level.ERROR, String.format("Unable to attach ISO to Kubernetes cluster : %s. Invalid Binaries ISO.",  kubernetesCluster.getName()), kubernetesCluster.getId(), failedEvent);
        }
        if (!iso.getState().equals(VirtualMachineTemplate.State.Active)) {
            logTransitStateAndThrow(Level.ERROR, String.format("Unable to attach ISO to Kubernetes cluster : %s. Binaries ISO not active.",  kubernetesCluster.getName()), kubernetesCluster.getId(), failedEvent);
        }

        for (UserVm vm : clusterVMs) {
            CallContext vmContext  = CallContext.register(CallContext.current(), ApiCommandResourceType.VirtualMachine);
            vmContext.putContextParameter(VirtualMachine.class, vm.getUuid());
            try {
                templateService.attachIso(iso.getId(), vm.getId(), true);
                if (logger.isInfoEnabled()) {
                    logger.info("Attached binaries ISO for VM: {} in cluster: {}", vm, kubernetesCluster);
                }
            } catch (CloudRuntimeException ex) {
                logTransitStateAndThrow(Level.ERROR, String.format("Failed to attach binaries ISO for VM : %s in the Kubernetes cluster name: %s", vm.getDisplayName(), kubernetesCluster.getName()), kubernetesCluster.getId(), failedEvent, ex);
            } finally {
                CallContext.unregister();
            }
        }
    }

    protected void attachIsoKubernetesVMs(List<UserVm> clusterVMs) throws CloudRuntimeException {
        attachIsoKubernetesVMs(clusterVMs, null);
    }

    protected void detachIsoKubernetesVMs(List<UserVm> clusterVMs) {
        for (UserVm vm : clusterVMs) {
            boolean result = false;
            CallContext vmContext  = CallContext.register(CallContext.current(), ApiCommandResourceType.VirtualMachine);
            vmContext.putContextParameter(VirtualMachine.class, vm.getUuid());
            try {
                result = templateService.detachIso(vm.getId(), true);
            } catch (CloudRuntimeException ex) {
                logger.warn("Failed to detach binaries ISO from VM: {} in the Kubernetes cluster: {} ", vm, kubernetesCluster, ex);
            } finally {
                CallContext.unregister();
            }
            if (result) {
                if (logger.isInfoEnabled()) {
                    logger.info("Detached Kubernetes binaries from VM: {} in the Kubernetes cluster: {}", vm, kubernetesCluster);
                }
                continue;
            }
            logger.warn("Failed to detach binaries ISO from VM: {} in the Kubernetes cluster: {} ", vm, kubernetesCluster);
        }
    }

    protected List<KubernetesClusterVmMapVO> getKubernetesClusterVMMaps() {
        List<KubernetesClusterVmMapVO> clusterVMs = kubernetesClusterVmMapDao.listByClusterId(kubernetesCluster.getId());
        return clusterVMs;
    }

    protected List<KubernetesClusterVmMapVO> getKubernetesClusterVMMapsForNodes(List<Long> nodeIds) {
        return kubernetesClusterVmMapDao.listByClusterIdAndVmIdsIn(kubernetesCluster.getId(), nodeIds);
    }

    protected List<UserVm> getKubernetesClusterVMs() {
        List<UserVm> vmList = new ArrayList<>();
        List<KubernetesClusterVmMapVO> clusterVMs = getKubernetesClusterVMMaps();
        if (!CollectionUtils.isEmpty(clusterVMs)) {
            for (KubernetesClusterVmMapVO vmMap : clusterVMs) {
                vmList.add(userVmDao.findById(vmMap.getVmId()));
            }
        }
        return vmList;
    }

    protected void updateLoginUserDetails(List<Long> clusterVMs) {
        if (clusterVMs == null) {
            clusterVMs = getKubernetesClusterVMMaps().stream().map(KubernetesClusterVmMapVO::getVmId).collect(Collectors.toList());
        }
        if (!CollectionUtils.isEmpty(clusterVMs)) {
            for (Long vmId : clusterVMs) {
                UserVm controlNode = userVmDao.findById(vmId);
                if (controlNode != null) {
                    userVmDetailsDao.addDetail(vmId, VmDetailConstants.CKS_CONTROL_NODE_LOGIN_USER, CLUSTER_NODE_VM_USER, true);
                }
            }
        }
    }

    protected boolean stateTransitTo(long kubernetesClusterId, KubernetesCluster.Event e) {
        KubernetesClusterVO kubernetesCluster = kubernetesClusterDao.findById(kubernetesClusterId);
        try {
            return _stateMachine.transitTo(kubernetesCluster, e, null, kubernetesClusterDao);
        } catch (NoTransitionException nte) {
            logger.warn(String.format("Failed to transition state of the Kubernetes cluster : %s in state %s on event %s",
                kubernetesCluster.getName(), kubernetesCluster.getState().toString(), e.toString()), nte);
            return false;
        }
    }

    protected boolean createCloudStackSecret(String[] keys) {
        File pkFile = getManagementServerSshPublicKeyFile();
        Pair<String, Integer> publicIpSshPort = getKubernetesClusterServerIpSshPort(null);
        publicIpAddress = publicIpSshPort.first();
        sshPort = publicIpSshPort.second();

        try {
            String command = String.format("sudo %s/%s -u '%s' -k '%s' -s '%s'",
                scriptPath, deploySecretsScriptFilename, ApiServiceConfiguration.ApiServletPath.value(), keys[0], keys[1]);
            Account account = accountDao.findById(kubernetesCluster.getAccountId());
            if (account != null && account.getType() == Account.Type.PROJECT) {
                String projectId = projectService.findByProjectAccountId(account.getId()).getUuid();
                command = String.format("%s -p '%s'", command, projectId);
            }
            Pair<Boolean, String> result = SshHelper.sshExecute(publicIpAddress, sshPort, getControlNodeLoginUser(),
                pkFile, null, command, 10000, 10000, 60000);
            return result.first();
        } catch (Exception e) {
            String msg = String.format("Failed to add cloudstack-secret to Kubernetes cluster: %s", kubernetesCluster.getName());
            logger.warn(msg, e);
        }
        return false;
    }

    protected File retrieveScriptFile(String filename) {
        File file = null;
        try {
            String data = readResourceFile("/script/" + filename);
            file = File.createTempFile(filename, ".sh");
            BufferedWriter writer = new BufferedWriter(new FileWriter(file));
            writer.write(data);
            writer.close();
        } catch (IOException e) {
            logAndThrow(Level.ERROR, String.format("Kubernetes Cluster %s : Failed to fetch script %s",
                kubernetesCluster.getName(), filename), e);
        }
        return file;
    }

    protected void retrieveScriptFiles() {
        deploySecretsScriptFile = retrieveScriptFile(deploySecretsScriptFilename);
        deployProviderScriptFile = retrieveScriptFile(deployProviderScriptFilename);
        autoscaleScriptFile = retrieveScriptFile(autoscaleScriptFilename);
    }

    protected void copyScripts(String nodeAddress, final int sshPort) {
        copyScriptFile(nodeAddress, sshPort, deploySecretsScriptFile, deploySecretsScriptFilename);
        copyScriptFile(nodeAddress, sshPort, deployProviderScriptFile, deployProviderScriptFilename);
        copyScriptFile(nodeAddress, sshPort, autoscaleScriptFile, autoscaleScriptFilename);
    }

    protected void copyScriptFile(String nodeAddress, final int sshPort, File file, String desitnation) {
        try {
            SshHelper.scpTo(nodeAddress, sshPort, getControlNodeLoginUser(), sshKeyFile, null,
                "~/", file.getAbsolutePath(), "0755");
            String cmdStr = String.format("sudo mv ~/%s %s/%s", file.getName(), scriptPath, desitnation);
            SshHelper.sshExecute(publicIpAddress, sshPort, getControlNodeLoginUser(), sshKeyFile, null,
                cmdStr, 10000, 10000, 10 * 60 * 1000);
        } catch (Exception e) {
            throw new CloudRuntimeException(e);
        }
    }

    protected boolean taintControlNodes() {
        StringBuilder commands = new StringBuilder();
        List<KubernetesClusterVmMapVO> vmMapVOList = getKubernetesClusterVMMaps();
        for(KubernetesClusterVmMapVO vmMap :vmMapVOList) {
            if(!vmMap.isControlNode()) {
                continue;
            }
            String name = userVmDao.findById(vmMap.getVmId()).getDisplayName().toLowerCase();
            String command = String.format("sudo /opt/bin/kubectl annotate node %s cluster-autoscaler.kubernetes.io/scale-down-disabled=true ; ", name);
            commands.append(command);
        }
        try {
            File pkFile = getManagementServerSshPublicKeyFile();
            Pair<String, Integer> publicIpSshPort = getKubernetesClusterServerIpSshPort(null);
            publicIpAddress = publicIpSshPort.first();
            sshPort = publicIpSshPort.second();

            Pair<Boolean, String> result = SshHelper.sshExecute(publicIpAddress, sshPort, getControlNodeLoginUser(),
            pkFile, null, commands.toString(), 10000, 10000, 60000);
            return result.first();
        } catch (Exception e) {
            String msg = String.format("Failed to taint control nodes on : %s : %s", kubernetesCluster.getName(), e.getMessage());
            logMessage(Level.ERROR, msg, e);
            return false;
        }
    }

    protected boolean deployProvider() {
        Network network = networkDao.findById(kubernetesCluster.getNetworkId());
        // Since the provider creates IP addresses, don't deploy it unless the underlying network supports it
        if (manager.isDirectAccess(network)) {
            logMessage(Level.INFO, String.format("Skipping adding the provider as %s is not on an isolated network",
                kubernetesCluster.getName()), null);
            return true;
        }
        File pkFile = getManagementServerSshPublicKeyFile();
        Pair<String, Integer> publicIpSshPort = getKubernetesClusterServerIpSshPort(null);
        publicIpAddress = publicIpSshPort.first();
        sshPort = publicIpSshPort.second();

        try {
            String command = String.format("sudo %s/%s", scriptPath, deployProviderScriptFilename);
            Pair<Boolean, String> result = SshHelper.sshExecute(publicIpAddress, sshPort, getControlNodeLoginUser(),
                pkFile, null, command, 10000, 10000, 60000);

            // Maybe the file isn't present. Try and copy it
            if (!result.first()) {
                logMessage(Level.INFO, "Provider files missing. Adding them now", null);
                retrieveScriptFiles();
                copyScripts(publicIpAddress, sshPort);

                if (!createCloudStackSecret(keys)) {
                    logTransitStateAndThrow(Level.ERROR, String.format("Failed to setup keys for Kubernetes cluster %s",
                        kubernetesCluster.getName()), kubernetesCluster.getId(), KubernetesCluster.Event.OperationFailed);
                }

                // If at first you don't succeed ...
                result = SshHelper.sshExecute(publicIpAddress, sshPort, getControlNodeLoginUser(),
                    pkFile, null, command, 10000, 10000, 60000);
                if (!result.first()) {
                    throw new CloudRuntimeException(result.second());
                }
            }
            return true;
        } catch (Exception e) {
            String msg = String.format("Failed to deploy kubernetes provider: %s : %s", kubernetesCluster.getName(), e.getMessage());
            logAndThrow(Level.ERROR, msg);
            return false;
        }
    }

    public void setKeys(String[] keys) {
        this.keys = keys;
    }
}<|MERGE_RESOLUTION|>--- conflicted
+++ resolved
@@ -23,10 +23,8 @@
 import java.io.IOException;
 import java.util.ArrayList;
 import java.util.Collections;
-import java.util.HashSet;
 import java.util.List;
 import java.util.Objects;
-import java.util.Set;
 import java.util.stream.Collectors;
 
 import javax.inject.Inject;
@@ -206,14 +204,12 @@
 
     protected String getControlNodeLoginUser() {
         List<KubernetesClusterVmMapVO> vmMapVOList = getKubernetesClusterVMMaps();
-        if (vmMapVOList.size() > 0) {
+        if (!vmMapVOList.isEmpty()) {
             long vmId = vmMapVOList.get(0).getVmId();
             UserVmVO userVM = userVmDao.findById(vmId);
             if (userVM == null) {
                 throw new CloudRuntimeException("Failed to find login user, Unable to log in to node to fetch details");
             }
-            Set<String> vm = new HashSet<>();
-            vm.add(userVM.getName());
             UserVmDetailVO vmDetail = userVmDetailsDao.findDetail(vmId, VmDetailConstants.CKS_CONTROL_NODE_LOGIN_USER);
             if (vmDetail != null && !org.apache.commons.lang3.StringUtils.isEmpty(vmDetail.getValue())) {
                 return vmDetail.getValue();
@@ -309,7 +305,7 @@
     }
 
     protected KubernetesClusterVmMapVO addKubernetesClusterVm(final long kubernetesClusterId, final long vmId, boolean isControlNode) {
-        return Transaction.execute(new TransactionCallback<KubernetesClusterVmMapVO>() {
+        return Transaction.execute(new TransactionCallback<>() {
             @Override
             public KubernetesClusterVmMapVO doInTransaction(TransactionStatus status) {
                 KubernetesClusterVmMapVO newClusterVmMap = new KubernetesClusterVmMapVO(kubernetesClusterId, vmId, isControlNode);
@@ -360,18 +356,13 @@
             return null;
         }
         IpAddress address = ipAddressDao.findByUuid(detailsVO.getValue());
-<<<<<<< HEAD
         if (address == null || !Objects.equals(network.getVpcId(), address.getVpcId())) {
-            logger.warn(String.format("Public IP with ID: %s linked to the Kubernetes cluster: %s is not usable", detailsVO.getValue(), kubernetesCluster.getName()));
-=======
-        if (address == null || network.getVpcId() != address.getVpcId()) {
-            LOGGER.warn(String.format("Public IP with ID: %s linked to the Kubernetes cluster: %s is not usable", detailsVO.getValue(), kubernetesCluster.getName()));
+            logger.warn("Public IP with ID: {} linked to the Kubernetes cluster: {} is not usable", detailsVO.getValue(), kubernetesCluster.getName());
             if (address == null) {
-                LOGGER.warn(String.format("Public IP with ID: %s was not found by uuid", detailsVO.getValue()));
+                logger.warn("Public IP with ID: {} was not found by uuid", detailsVO.getValue());
             } else {
-                LOGGER.warn(String.format("Public IP with ID: %s was associated with vpc %d instead of %d", detailsVO.getValue(), address.getVpcId().longValue(), network.getVpcId().longValue()));
-            }
->>>>>>> ae1d7cc8
+                logger.warn("Public IP with ID: {} was associated with vpc {} instead of {}", detailsVO.getValue(), address.getVpcId(), network.getVpcId());
+            }
             return null;
         }
         return address;
@@ -527,8 +518,7 @@
     }
 
     protected List<KubernetesClusterVmMapVO> getKubernetesClusterVMMaps() {
-        List<KubernetesClusterVmMapVO> clusterVMs = kubernetesClusterVmMapDao.listByClusterId(kubernetesCluster.getId());
-        return clusterVMs;
+        return kubernetesClusterVmMapDao.listByClusterId(kubernetesCluster.getId());
     }
 
     protected List<KubernetesClusterVmMapVO> getKubernetesClusterVMMapsForNodes(List<Long> nodeIds) {
