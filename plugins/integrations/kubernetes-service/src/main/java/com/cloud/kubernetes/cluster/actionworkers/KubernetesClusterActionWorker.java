// Licensed to the Apache Software Foundation (ASF) under one
// or more contributor license agreements.  See the NOTICE file
// distributed with this work for additional information
// regarding copyright ownership.  The ASF licenses this file
// to you under the Apache License, Version 2.0 (the
// "License"); you may not use this file except in compliance
// with the License.  You may obtain a copy of the License at
//
//   http://www.apache.org/licenses/LICENSE-2.0
//
// Unless required by applicable law or agreed to in writing,
// software distributed under the License is distributed on an
// "AS IS" BASIS, WITHOUT WARRANTIES OR CONDITIONS OF ANY
// KIND, either express or implied.  See the License for the
// specific language governing permissions and limitations
// under the License.
package com.cloud.kubernetes.cluster.actionworkers;

import java.io.BufferedWriter;
import java.io.File;
import java.io.FileWriter;
import java.io.IOException;
import java.lang.reflect.Field;
import java.nio.file.Files;
import java.nio.file.Path;
import java.nio.file.Paths;
import java.util.ArrayList;
import java.util.Arrays;
import java.util.Collections;
import java.util.HashMap;
import java.util.List;
import java.util.Map;
import java.util.Objects;
import java.util.concurrent.atomic.AtomicInteger;
import java.util.stream.Collectors;

import javax.inject.Inject;

import com.cloud.kubernetes.version.KubernetesSupportedVersionVO;
import org.apache.logging.log4j.Level;
import org.apache.logging.log4j.Logger;
import org.apache.logging.log4j.LogManager;
import com.cloud.kubernetes.cluster.KubernetesServiceHelper.KubernetesClusterNodeType;
import com.cloud.kubernetes.cluster.KubernetesClusterService;
import com.cloud.network.dao.NetworkVO;
import com.cloud.offering.ServiceOffering;
import com.cloud.exception.ManagementServerException;
import com.cloud.exception.NetworkRuleConflictException;
import com.cloud.kubernetes.cluster.utils.KubernetesClusterUtil;
import com.cloud.network.firewall.FirewallService;
import com.cloud.network.rules.FirewallRule;
import com.cloud.network.rules.PortForwardingRuleVO;
import com.cloud.network.rules.RulesService;
import com.cloud.network.rules.dao.PortForwardingRulesDao;
import com.cloud.user.SSHKeyPairVO;
import com.cloud.user.dao.UserDataDao;
import com.cloud.utils.component.ComponentContext;
import com.cloud.utils.db.TransactionCallbackWithException;
import com.cloud.utils.net.Ip;
import com.cloud.vm.Nic;
import com.cloud.vm.NicVO;
import com.cloud.vm.VirtualMachine;
import com.cloud.vm.dao.NicDao;
import com.cloud.vm.UserVmManager;
import org.apache.cloudstack.affinity.AffinityGroupVO;
import org.apache.cloudstack.affinity.dao.AffinityGroupDao;
import org.apache.cloudstack.api.ApiCommandResourceType;
import org.apache.cloudstack.api.ApiConstants;
import org.apache.cloudstack.api.command.user.firewall.CreateFirewallRuleCmd;
import org.apache.cloudstack.ca.CAManager;
import org.apache.cloudstack.config.ApiServiceConfiguration;
import org.apache.cloudstack.context.CallContext;
import org.apache.cloudstack.engine.orchestration.service.NetworkOrchestrationService;
import org.apache.cloudstack.framework.config.dao.ConfigurationDao;
import org.apache.cloudstack.userdata.UserDataManager;
import org.apache.commons.codec.binary.Base64;
import org.apache.commons.collections.CollectionUtils;
import org.apache.commons.io.IOUtils;
import org.apache.commons.lang3.StringUtils;

import com.cloud.dc.DataCenterVO;
import com.cloud.dc.dao.DataCenterDao;
import com.cloud.dc.dao.VlanDao;
import com.cloud.exception.InsufficientAddressCapacityException;
import com.cloud.exception.ResourceAllocationException;
import com.cloud.exception.ResourceUnavailableException;
import com.cloud.hypervisor.Hypervisor;
import com.cloud.kubernetes.cluster.KubernetesCluster;
import com.cloud.kubernetes.cluster.KubernetesClusterDetailsVO;
import com.cloud.kubernetes.cluster.KubernetesClusterManagerImpl;
import com.cloud.kubernetes.cluster.KubernetesClusterVO;
import com.cloud.kubernetes.cluster.KubernetesClusterVmMapVO;
import com.cloud.kubernetes.cluster.dao.KubernetesClusterDao;
import com.cloud.kubernetes.cluster.dao.KubernetesClusterDetailsDao;
import com.cloud.kubernetes.cluster.dao.KubernetesClusterVmMapDao;
import com.cloud.kubernetes.version.KubernetesSupportedVersion;
import com.cloud.kubernetes.version.dao.KubernetesSupportedVersionDao;
import com.cloud.network.IpAddress;
import com.cloud.network.IpAddressManager;
import com.cloud.network.Network;
import com.cloud.network.NetworkModel;
import com.cloud.network.NetworkService;
import com.cloud.network.dao.IPAddressDao;
import com.cloud.network.dao.NetworkDao;
import com.cloud.network.vpc.VpcService;
import com.cloud.projects.ProjectService;
import com.cloud.service.dao.ServiceOfferingDao;
import com.cloud.storage.Storage;
import com.cloud.storage.VMTemplateVO;
import com.cloud.storage.dao.LaunchPermissionDao;
import com.cloud.storage.dao.VMTemplateDao;
import com.cloud.template.TemplateApiService;
import com.cloud.template.VirtualMachineTemplate;
import com.cloud.user.Account;
import com.cloud.user.dao.AccountDao;
import com.cloud.user.dao.SSHKeyPairDao;
import com.cloud.uservm.UserVm;
import com.cloud.utils.Pair;
import com.cloud.utils.db.Transaction;
import com.cloud.utils.db.TransactionCallback;
import com.cloud.utils.db.TransactionStatus;
import com.cloud.utils.exception.CloudRuntimeException;
import com.cloud.utils.fsm.NoTransitionException;
import com.cloud.utils.fsm.StateMachine2;
import com.cloud.utils.ssh.SshHelper;
import com.cloud.vm.VMInstanceDetailVO;
import com.cloud.vm.UserVmService;
import com.cloud.vm.UserVmVO;
import com.cloud.vm.VmDetailConstants;
import com.cloud.vm.dao.UserVmDao;
import com.cloud.vm.dao.VMInstanceDetailsDao;

import static com.cloud.kubernetes.cluster.KubernetesServiceHelper.KubernetesClusterNodeType.CONTROL;
import static com.cloud.kubernetes.cluster.KubernetesServiceHelper.KubernetesClusterNodeType.ETCD;
import static com.cloud.kubernetes.cluster.KubernetesServiceHelper.KubernetesClusterNodeType.WORKER;


public class KubernetesClusterActionWorker {

    public static final String CLUSTER_NODE_VM_USER = "cloud";
    public static final int CLUSTER_API_PORT = 6443;
    public static final int DEFAULT_SSH_PORT = 22;
    public static final int CLUSTER_NODES_DEFAULT_START_SSH_PORT = 2222;
    public static final int ETCD_NODE_CLIENT_REQUEST_PORT = 2379;
    public static final int ETCD_NODE_PEER_COMM_PORT = 2380;
    public static final int CLUSTER_NODES_DEFAULT_SSH_PORT_SG = DEFAULT_SSH_PORT;

    public static final String CKS_CLUSTER_SECURITY_GROUP_NAME = "CKSSecurityGroup";
    public static final String CKS_SECURITY_GROUP_DESCRIPTION = "Security group for CKS nodes";
    public static final String CKS_CONFIG_PATH = "/usr/share/cloudstack-management/cks";

    protected Logger logger = LogManager.getLogger(getClass());

    protected final static List<KubernetesClusterNodeType> CLUSTER_NODES_TYPES_LIST = Arrays.asList(WORKER, CONTROL, ETCD);

    protected StateMachine2<KubernetesCluster.State, KubernetesCluster.Event, KubernetesCluster> _stateMachine = KubernetesCluster.State.getStateMachine();

    @Inject
    protected CAManager caManager;
    @Inject
    protected ConfigurationDao configurationDao;
    @Inject
    protected DataCenterDao dataCenterDao;
    @Inject
    protected AccountDao accountDao;
    @Inject
    protected IpAddressManager ipAddressManager;
    @Inject
    protected IPAddressDao ipAddressDao;
    @Inject
    protected NetworkOrchestrationService networkMgr;
    @Inject
    protected NetworkDao networkDao;
    @Inject
    protected NetworkModel networkModel;
    @Inject
    protected NetworkService networkService;
    @Inject
    protected ServiceOfferingDao serviceOfferingDao;
    @Inject
    protected SSHKeyPairDao sshKeyPairDao;
    @Inject
    protected VMTemplateDao templateDao;
    @Inject
    protected TemplateApiService templateService;
    @Inject
    protected UserVmDao userVmDao;
    @Inject
    protected VMInstanceDetailsDao vmInstanceDetailsDao;
    @Inject
    protected UserVmService userVmService;
    @Inject
    protected UserDataManager userDataManager;
    @Inject
    protected UserDataDao userDataDao;
    @Inject
    protected UserVmManager userVmManager;
    @Inject
    protected VlanDao vlanDao;
    @Inject
    protected LaunchPermissionDao launchPermissionDao;
    @Inject
    public ProjectService projectService;
    @Inject
    public VpcService vpcService;
    @Inject
    public PortForwardingRulesDao portForwardingRulesDao;
    @Inject
    protected RulesService rulesService;
    @Inject
    protected FirewallService firewallService;
    @Inject
    private NicDao nicDao;
    @Inject
    protected AffinityGroupDao affinityGroupDao;

    protected KubernetesClusterDao kubernetesClusterDao;
    protected KubernetesClusterVmMapDao kubernetesClusterVmMapDao;
    protected KubernetesClusterDetailsDao kubernetesClusterDetailsDao;
    protected KubernetesSupportedVersionDao kubernetesSupportedVersionDao;

    protected KubernetesCluster kubernetesCluster;
    protected Account owner;
    protected VirtualMachineTemplate clusterTemplate;
    protected VirtualMachineTemplate controlNodeTemplate;
    protected VirtualMachineTemplate workerNodeTemplate;
    protected VirtualMachineTemplate etcdTemplate;
    protected File sshKeyFile;
    protected String publicIpAddress;
    protected int sshPort;


    protected final String deploySecretsScriptFilename = "deploy-cloudstack-secret";
    protected final String deployProviderScriptFilename = "deploy-provider";
    protected final String autoscaleScriptFilename = "autoscale-kube-cluster";
    protected final String validateNodeScript = "validate-cks-node";
    protected final String removeNodeFromClusterScript = "remove-node-from-cluster";
    protected final String scriptPath = "/opt/bin/";
    protected File deploySecretsScriptFile;
    protected File deployProviderScriptFile;
    protected File autoscaleScriptFile;
    protected KubernetesClusterManagerImpl manager;
    protected String[] keys;

    protected KubernetesClusterActionWorker(final KubernetesCluster kubernetesCluster, final KubernetesClusterManagerImpl clusterManager) {
        this.kubernetesCluster = kubernetesCluster;
        this.kubernetesClusterDao = clusterManager.kubernetesClusterDao;
        this.kubernetesClusterDetailsDao = clusterManager.kubernetesClusterDetailsDao;
        this.kubernetesClusterVmMapDao = clusterManager.kubernetesClusterVmMapDao;
        this.kubernetesSupportedVersionDao = clusterManager.kubernetesSupportedVersionDao;
        this.manager = clusterManager;
    }

    protected void init() {
        this.owner = accountDao.findById(kubernetesCluster.getAccountId());
        long zoneId = this.kubernetesCluster.getZoneId();
        long templateId = this.kubernetesCluster.getTemplateId();
        DataCenterVO dataCenterVO = dataCenterDao.findById(zoneId);
        VMTemplateVO template = templateDao.findById(templateId);
        Hypervisor.HypervisorType type = template.getHypervisorType();
<<<<<<< HEAD
        this.clusterTemplate = manager.getKubernetesServiceTemplate(dataCenterVO, type, null, KubernetesClusterNodeType.DEFAULT);
        this.controlNodeTemplate = templateDao.findById(this.kubernetesCluster.getControlNodeTemplateId());
        this.workerNodeTemplate = templateDao.findById(this.kubernetesCluster.getWorkerNodeTemplateId());
        this.etcdTemplate = templateDao.findById(this.kubernetesCluster.getEtcdNodeTemplateId());
=======
        KubernetesSupportedVersionVO kubernetesSupportedVersion = kubernetesSupportedVersionDao.findById(this.kubernetesCluster.getKubernetesVersionId());
        this.clusterTemplate = manager.getKubernetesServiceTemplate(dataCenterVO, type, kubernetesSupportedVersion);
>>>>>>> ed0d606e
        this.sshKeyFile = getManagementServerSshPublicKeyFile();
    }

    protected String readResourceFile(String resource) throws IOException {
        return IOUtils.toString(Objects.requireNonNull(Thread.currentThread().getContextClassLoader().getResourceAsStream(resource)), com.cloud.utils.StringUtils.getPreferredCharset());
    }

    protected String readK8sConfigFile(String resource) throws IOException {
        Path path = Paths.get(String.format("%s%s", CKS_CONFIG_PATH, resource));
        return Files.readString(path);
    }

    protected String getControlNodeLoginUser() {
        List<KubernetesClusterVmMapVO> vmMapVOList = getKubernetesClusterVMMaps();
        if (!vmMapVOList.isEmpty()) {
            long vmId = vmMapVOList.get(0).getVmId();
            UserVmVO userVM = userVmDao.findById(vmId);
            if (userVM == null) {
                throw new CloudRuntimeException("Failed to find login user, Unable to log in to node to fetch details");
            }
            VMInstanceDetailVO vmDetail = vmInstanceDetailsDao.findDetail(vmId, VmDetailConstants.CKS_CONTROL_NODE_LOGIN_USER);
            if (vmDetail != null && !org.apache.commons.lang3.StringUtils.isEmpty(vmDetail.getValue())) {
                return vmDetail.getValue();
            } else {
                return CLUSTER_NODE_VM_USER;
            }
        } else {
            return CLUSTER_NODE_VM_USER;
        }
    }

    protected void logMessage(final Level logLevel, final String message, final Exception e) {
        if (logLevel == Level.INFO) {
            if (logger.isInfoEnabled()) {
                if (e != null) {
                    logger.info(message, e);
                } else {
                    logger.info(message);
                }
            }
        } else if (logLevel == Level.DEBUG) {
            if (logger.isDebugEnabled()) {
                if (e != null) {
                    logger.debug(message, e);
                } else {
                    logger.debug(message);
                }
            }
        } else if (logLevel == Level.WARN) {
            if (e != null) {
                logger.warn(message, e);
            } else {
                logger.warn(message);
            }
        } else {
            if (e != null) {
                logger.error(message, e);
            } else {
                logger.error(message);
            }
        }
    }

    protected void logTransitStateDetachIsoAndThrow(final Level logLevel, final String message, final KubernetesCluster kubernetesCluster,
                                                    final List<UserVm> clusterVMs, final KubernetesCluster.Event event, final Exception e) throws CloudRuntimeException {
        logMessage(logLevel, message, e);
        stateTransitTo(kubernetesCluster.getId(), event);
        detachIsoKubernetesVMs(clusterVMs);
        if (e == null) {
            throw new CloudRuntimeException(message);
        }
        throw new CloudRuntimeException(message, e);
    }

    protected void deleteTemplateLaunchPermission() {
        if (isDefaultTemplateUsed() && owner != null) {
            logger.info("Revoking launch permission for systemVM template");
            launchPermissionDao.removePermissions(clusterTemplate.getId(), Collections.singletonList(owner.getId()));
        }
    }

    protected void logTransitStateAndThrow(final Level logLevel, final String message, final Long kubernetesClusterId, final KubernetesCluster.Event event, final Exception e) throws CloudRuntimeException {
        logMessage(logLevel, message, e);
        if (kubernetesClusterId != null && event != null) {
            stateTransitTo(kubernetesClusterId, event);
        }
        deleteTemplateLaunchPermission();
        if (e == null) {
            throw new CloudRuntimeException(message);
        }
        throw new CloudRuntimeException(message, e);
    }

    protected void logTransitStateAndThrow(final Level logLevel, final String message, final Long kubernetesClusterId, final KubernetesCluster.Event event) throws CloudRuntimeException {
        logTransitStateAndThrow(logLevel, message, kubernetesClusterId, event, null);
    }

    protected void logAndThrow(final Level logLevel, final String message) throws CloudRuntimeException {
        logTransitStateAndThrow(logLevel, message, null, null, null);
    }

    protected void logAndThrow(final Level logLevel, final String message, final Exception ex) throws CloudRuntimeException {
        logTransitStateAndThrow(logLevel, message, null, null, ex);
    }

    protected File getManagementServerSshPublicKeyFile() {
        boolean devel = Boolean.parseBoolean(configurationDao.getValue("developer"));
        String keyFile = String.format("%s/.ssh/id_rsa", System.getProperty("user.home"));
        if (devel) {
            keyFile += ".cloud";
        }
        return new File(keyFile);
    }

    protected KubernetesClusterVmMapVO addKubernetesClusterVm(final long kubernetesClusterId, final long vmId,
                                                              boolean isControlNode, boolean isExternalNode,
                                                              boolean isEtcdNode,  boolean markForManualUpgrade) {
        KubernetesSupportedVersion kubernetesVersion = kubernetesSupportedVersionDao.findById(kubernetesCluster.getKubernetesVersionId());
        return Transaction.execute(new TransactionCallback<KubernetesClusterVmMapVO>() {
            @Override
            public KubernetesClusterVmMapVO doInTransaction(TransactionStatus status) {
                KubernetesClusterVmMapVO newClusterVmMap = new KubernetesClusterVmMapVO(kubernetesClusterId, vmId, isControlNode);
                newClusterVmMap.setExternalNode(isExternalNode);
                newClusterVmMap.setManualUpgrade(markForManualUpgrade);
                newClusterVmMap.setEtcdNode(isEtcdNode);
                if (!isEtcdNode) {
                    newClusterVmMap.setNodeVersion(kubernetesVersion.getSemanticVersion());
                }
                kubernetesClusterVmMapDao.persist(newClusterVmMap);
                return newClusterVmMap;
            }
        });
    }

    private UserVm fetchControlVmIfMissing(final UserVm controlVm) {
        if (controlVm != null) {
            return controlVm;
        }
        Long etcdNodeCount = kubernetesCluster.getEtcdNodeCount();
        List<KubernetesClusterVmMapVO> clusterVMs = kubernetesClusterVmMapDao.listByClusterId(kubernetesCluster.getId());
        if (CollectionUtils.isEmpty(clusterVMs)) {
            logger.warn(String.format("Unable to retrieve VMs for Kubernetes cluster : %s", kubernetesCluster.getName()));
            return null;
        }
        List<Long> vmIds = new ArrayList<>();
        for (KubernetesClusterVmMapVO vmMap : clusterVMs) {
            vmIds.add(vmMap.getVmId());
        }
        Collections.sort(vmIds);
        int controlNodeIndex = Objects.nonNull(etcdNodeCount) ? etcdNodeCount.intValue() : 0;
        return userVmDao.findById(vmIds.get(controlNodeIndex));
    }

    protected String getControlVmPrivateIp() {
        String ip = null;
        UserVm vm = fetchControlVmIfMissing(null);
        if (vm != null) {
            ip = vm.getPrivateIpAddress();
        }
        return ip;
    }

    protected IpAddress getNetworkSourceNatIp(Network network) {
        List<? extends IpAddress> addresses = networkModel.listPublicIpsAssignedToGuestNtwk(network.getId(), true);
        if (CollectionUtils.isNotEmpty(addresses)) {
            return addresses.get(0);
        }
        logger.warn(String.format("No public IP addresses found for network : %s, Kubernetes cluster : %s", network.getName(), kubernetesCluster.getName()));
        return null;
    }

    protected IpAddress getVpcTierKubernetesPublicIp(Network network) {
        KubernetesClusterDetailsVO detailsVO = kubernetesClusterDetailsDao.findDetail(kubernetesCluster.getId(), ApiConstants.PUBLIC_IP_ID);
        if (detailsVO == null || StringUtils.isEmpty(detailsVO.getValue())) {
            return null;
        }
        IpAddress address = ipAddressDao.findByUuid(detailsVO.getValue());
        if (address == null || !Objects.equals(network.getVpcId(), address.getVpcId())) {
            logger.warn("Public IP with ID: {} linked to the Kubernetes cluster: {} is not usable", detailsVO.getValue(), kubernetesCluster.getName());
            if (address == null) {
                logger.warn("Public IP with ID: {} was not found by uuid", detailsVO.getValue());
            } else {
                logger.warn("Public IP with ID: {} was associated with vpc {} instead of {}", detailsVO.getValue(), address.getVpcId(), network.getVpcId());
            }
            return null;
        }
        return address;
    }

    protected IpAddress getPublicIp(Network network) throws ManagementServerException {
        if (network.getVpcId() != null) {
            IpAddress publicIp = getVpcTierKubernetesPublicIp(network);
            if (publicIp == null) {
                throw new ManagementServerException(String.format("No public IP addresses found for VPC tier : %s, Kubernetes cluster : %s", network.getName(), kubernetesCluster.getName()));
            }
            return publicIp;
        }
        IpAddress publicIp = getNetworkSourceNatIp(network);
        if (publicIp == null) {
            throw new ManagementServerException(String.format("No source NAT IP addresses found for network : %s, Kubernetes cluster : %s",
                    network.getName(), kubernetesCluster.getName()));
        }
        return publicIp;
    }

    protected IpAddress acquireVpcTierKubernetesPublicIp(Network network, boolean forEtcd) throws
            InsufficientAddressCapacityException, ResourceAllocationException, ResourceUnavailableException {
        IpAddress ip = networkService.allocateIP(owner, kubernetesCluster.getZoneId(), network.getId(), null, null);
        if (ip == null) {
            return null;
        }
        ip = vpcService.associateIPToVpc(ip.getId(), network.getVpcId());
        ip = ipAddressManager.associateIPToGuestNetwork(ip.getId(), network.getId(), false);
        if (!forEtcd) {
            kubernetesClusterDetailsDao.addDetail(kubernetesCluster.getId(), ApiConstants.PUBLIC_IP_ID, ip.getUuid(), false);
        }
        return ip;
    }

    protected IpAddress acquirePublicIpForIsolatedNetwork(Network network) throws
            InsufficientAddressCapacityException, ResourceAllocationException, ResourceUnavailableException {
        IpAddress ip = networkService.allocateIP(owner, kubernetesCluster.getZoneId(), network.getId(), null, null);
        if (ip == null) {
            return null;
        }
        ip = networkService.associateIPToNetwork(ip.getId(), network.getId());
        return ip;
    }

    protected Pair<String, Integer> getKubernetesClusterServerIpSshPortForIsolatedNetwork(Network network) {
        String ip = null;
        IpAddress address = getNetworkSourceNatIp(network);
        if (address != null) {
            ip = address.getAddress().addr();
        }
        return new Pair<>(ip, CLUSTER_NODES_DEFAULT_START_SSH_PORT);
    }

    protected Pair<String, Integer> getKubernetesClusterServerIpSshPortForSharedNetwork(UserVm controlVm) {
        int port = DEFAULT_SSH_PORT;
        controlVm = fetchControlVmIfMissing(controlVm);
        if (controlVm == null) {
            logger.warn(String.format("Unable to retrieve control VM for Kubernetes cluster : %s", kubernetesCluster.getName()));
            return new Pair<>(null, port);
        }
        return new Pair<>(controlVm.getPrivateIpAddress(), port);
    }

    protected Pair<String, Integer> getKubernetesClusterServerIpSshPortForVpcTier(Network network,
                                                                                  boolean acquireNewPublicIpForVpcTierIfNeeded) throws
            InsufficientAddressCapacityException, ResourceAllocationException, ResourceUnavailableException {
        int port = CLUSTER_NODES_DEFAULT_START_SSH_PORT;
        IpAddress address = getVpcTierKubernetesPublicIp(network);
        if (address != null) {
            return new Pair<>(address.getAddress().addr(), port);
        }
        if (acquireNewPublicIpForVpcTierIfNeeded) {
            address = acquireVpcTierKubernetesPublicIp(network, false);
            if (address != null) {
                return new Pair<>(address.getAddress().addr(), port);
            }
        }
        logger.warn(String.format("No public IP found for the VPC tier: %s, Kubernetes cluster : %s", network, kubernetesCluster.getName()));
        return new Pair<>(null, port);
    }

    protected Pair<String, Integer> getKubernetesClusterServerIpSshPort(UserVm controlVm, boolean acquireNewPublicIpForVpcTierIfNeeded) throws
            InsufficientAddressCapacityException, ResourceAllocationException, ResourceUnavailableException {
        int port = CLUSTER_NODES_DEFAULT_START_SSH_PORT;
        KubernetesClusterDetailsVO detail = kubernetesClusterDetailsDao.findDetail(kubernetesCluster.getId(), ApiConstants.EXTERNAL_LOAD_BALANCER_IP_ADDRESS);
        if (detail != null && StringUtils.isNotEmpty(detail.getValue())) {
            return new Pair<>(detail.getValue(), port);
        }
        Network network = networkDao.findById(kubernetesCluster.getNetworkId());
        if (network == null) {
            logger.warn(String.format("Network for Kubernetes cluster : %s cannot be found", kubernetesCluster.getName()));
            return new Pair<>(null, port);
        }
        if (manager.isDirectAccess(network)) {
            return getKubernetesClusterServerIpSshPortForSharedNetwork(controlVm);
        }
        if (network.getVpcId() != null) {
            return getKubernetesClusterServerIpSshPortForVpcTier(network, acquireNewPublicIpForVpcTierIfNeeded);
        }
        if (Network.GuestType.Isolated.equals(network.getGuestType())) {
            return getKubernetesClusterServerIpSshPortForIsolatedNetwork(network);
        }
        logger.warn(String.format("Unable to retrieve server IP address for Kubernetes cluster : %s", kubernetesCluster.getName()));
        return  new Pair<>(null, port);
    }

    protected Pair<String, Integer> getKubernetesClusterServerIpSshPort(UserVm controlVm) {
        try {
            return getKubernetesClusterServerIpSshPort(controlVm, false);
        } catch (InsufficientAddressCapacityException | ResourceAllocationException | ResourceUnavailableException e) {
            logger.debug("This exception should not have occurred", e);
        }
        return new Pair<>(null, CLUSTER_NODES_DEFAULT_START_SSH_PORT);
    }

    protected void attachIsoKubernetesVMs(List<UserVm> clusterVMs, final KubernetesSupportedVersion kubernetesSupportedVersion) throws CloudRuntimeException {
        KubernetesSupportedVersion version = kubernetesSupportedVersion;
        if (kubernetesSupportedVersion == null) {
            version = kubernetesSupportedVersionDao.findById(kubernetesCluster.getKubernetesVersionId());
        }
        KubernetesCluster.Event failedEvent = KubernetesCluster.Event.OperationFailed;
        KubernetesCluster cluster = kubernetesClusterDao.findById(kubernetesCluster.getId());
        if (cluster != null && cluster.getState() == KubernetesCluster.State.Starting) {
            failedEvent = KubernetesCluster.Event.CreateFailed;
        }
        if (version == null) {
            logTransitStateAndThrow(Level.ERROR, String .format("Unable to find Kubernetes version for cluster : %s", kubernetesCluster.getName()), kubernetesCluster.getId(), failedEvent);
        }
        VMTemplateVO iso = templateDao.findById(version.getIsoId());
        if (iso == null) {
            logTransitStateAndThrow(Level.ERROR, String.format("Unable to attach ISO to Kubernetes cluster : %s. Binaries ISO not found.",  kubernetesCluster.getName()), kubernetesCluster.getId(), failedEvent);
        }
        if (!iso.getFormat().equals(Storage.ImageFormat.ISO)) {
            logTransitStateAndThrow(Level.ERROR, String.format("Unable to attach ISO to Kubernetes cluster : %s. Invalid Binaries ISO.",  kubernetesCluster.getName()), kubernetesCluster.getId(), failedEvent);
        }
        if (!iso.getState().equals(VirtualMachineTemplate.State.Active)) {
            logTransitStateAndThrow(Level.ERROR, String.format("Unable to attach ISO to Kubernetes cluster : %s. Binaries ISO not active.",  kubernetesCluster.getName()), kubernetesCluster.getId(), failedEvent);
        }

        for (UserVm vm : clusterVMs) {
            CallContext vmContext  = CallContext.register(CallContext.current(), ApiCommandResourceType.VirtualMachine);
            vmContext.putContextParameter(VirtualMachine.class, vm.getUuid());
            try {
                templateService.attachIso(iso.getId(), vm.getId(), true);
                if (logger.isInfoEnabled()) {
                    logger.info("Attached binaries ISO for VM: {} in cluster: {}", vm, kubernetesCluster);
                }
            } catch (CloudRuntimeException ex) {
                logTransitStateAndThrow(Level.ERROR, String.format("Failed to attach binaries ISO for VM : %s in the Kubernetes cluster name: %s", vm.getDisplayName(), kubernetesCluster.getName()), kubernetesCluster.getId(), failedEvent, ex);
            } finally {
                CallContext.unregister();
            }
        }
    }

    protected void attachIsoKubernetesVMs(List<UserVm> clusterVMs) throws CloudRuntimeException {
        attachIsoKubernetesVMs(clusterVMs, null);
    }

    protected void detachIsoKubernetesVMs(List<UserVm> clusterVMs) {
        for (UserVm vm : clusterVMs) {
            boolean result = false;
            CallContext vmContext  = CallContext.register(CallContext.current(), ApiCommandResourceType.VirtualMachine);
            vmContext.putContextParameter(VirtualMachine.class, vm.getUuid());
            try {
                result = templateService.detachIso(vm.getId(), null, true);
            } catch (CloudRuntimeException ex) {
                logger.warn("Failed to detach binaries ISO from VM: {} in the Kubernetes cluster: {} ", vm, kubernetesCluster, ex);
            } finally {
                CallContext.unregister();
            }
            if (result) {
                if (logger.isInfoEnabled()) {
                    logger.info("Detached Kubernetes binaries from VM: {} in the Kubernetes cluster: {}", vm, kubernetesCluster);
                }
                continue;
            }
            logger.warn("Failed to detach binaries ISO from VM: {} in the Kubernetes cluster: {} ", vm, kubernetesCluster);
        }
    }

    protected List<KubernetesClusterVmMapVO> getKubernetesClusterVMMaps() {
        return kubernetesClusterVmMapDao.listByClusterId(kubernetesCluster.getId());
    }

    protected List<KubernetesClusterVmMapVO> getKubernetesClusterVMMapsForNodes(List<Long> nodeIds) {
        return kubernetesClusterVmMapDao.listByClusterIdAndVmIdsIn(kubernetesCluster.getId(), nodeIds);
    }

    protected List<UserVm> getKubernetesClusterVMs() {
        List<UserVm> vmList = new ArrayList<>();
        List<KubernetesClusterVmMapVO> clusterVMs = getKubernetesClusterVMMaps();
        if (!CollectionUtils.isEmpty(clusterVMs)) {
            for (KubernetesClusterVmMapVO vmMap : clusterVMs) {
                vmList.add(userVmDao.findById(vmMap.getVmId()));
            }
        }
        return vmList;
    }

    protected void updateLoginUserDetails(List<Long> clusterVMs) {
        if (clusterVMs == null) {
            clusterVMs = getKubernetesClusterVMMaps().stream().map(KubernetesClusterVmMapVO::getVmId).collect(Collectors.toList());
        }
        if (!CollectionUtils.isEmpty(clusterVMs)) {
            for (Long vmId : clusterVMs) {
                UserVm controlNode = userVmDao.findById(vmId);
                if (controlNode != null) {
                    vmInstanceDetailsDao.addDetail(vmId, VmDetailConstants.CKS_CONTROL_NODE_LOGIN_USER, CLUSTER_NODE_VM_USER, true);
                }
            }
        }
    }

    protected boolean stateTransitTo(long kubernetesClusterId, KubernetesCluster.Event e) {
        KubernetesClusterVO kubernetesCluster = kubernetesClusterDao.findById(kubernetesClusterId);
        try {
            return _stateMachine.transitTo(kubernetesCluster, e, null, kubernetesClusterDao);
        } catch (NoTransitionException nte) {
            logger.warn(String.format("Failed to transition state of the Kubernetes cluster : %s in state %s on event %s",
                kubernetesCluster.getName(), kubernetesCluster.getState().toString(), e.toString()), nte);
            return false;
        }
    }

    protected boolean createCloudStackSecret(String[] keys) {
        File pkFile = getManagementServerSshPublicKeyFile();
        Pair<String, Integer> publicIpSshPort = getKubernetesClusterServerIpSshPort(null);
        publicIpAddress = publicIpSshPort.first();
        sshPort = publicIpSshPort.second();

        try {
            String command = String.format("sudo %s/%s -u '%s' -k '%s' -s '%s'",
                    scriptPath, deploySecretsScriptFilename, ApiServiceConfiguration.ApiServletPath.value(), keys[0], keys[1]);
            Account account = accountDao.findById(kubernetesCluster.getAccountId());
            if (account != null && account.getType() == Account.Type.PROJECT) {
                String projectId = projectService.findByProjectAccountId(account.getId()).getUuid();
                command = String.format("%s -p '%s'", command, projectId);
            }
            Pair<Boolean, String> result = SshHelper.sshExecute(publicIpAddress, sshPort, getControlNodeLoginUser(),
                    pkFile, null, command, 10000, 10000, 60000);
            return result.first();
        } catch (Exception e) {
            String msg = String.format("Failed to add cloudstack-secret to Kubernetes cluster: %s", kubernetesCluster.getName());
            logger.warn(msg, e);
        }
        return false;
    }

    protected File retrieveScriptFile(String filename) {
        File file = null;
        try {
            String data = readResourceFile("/script/" + filename);
            file = File.createTempFile(filename, ".sh");
            BufferedWriter writer = new BufferedWriter(new FileWriter(file));
            writer.write(data);
            writer.close();
        } catch (IOException e) {
            logAndThrow(Level.ERROR, String.format("Kubernetes Cluster %s : Failed to fetch script %s",
                    kubernetesCluster.getName(), filename), e);
        }
        return file;
    }

    protected void retrieveScriptFiles() {
        deploySecretsScriptFile = retrieveScriptFile(deploySecretsScriptFilename);
        deployProviderScriptFile = retrieveScriptFile(deployProviderScriptFilename);
        autoscaleScriptFile = retrieveScriptFile(autoscaleScriptFilename);
    }

    protected void copyScripts(String nodeAddress, final int sshPort) {
        copyScriptFile(nodeAddress, sshPort, deploySecretsScriptFile, deploySecretsScriptFilename);
        copyScriptFile(nodeAddress, sshPort, deployProviderScriptFile, deployProviderScriptFilename);
        copyScriptFile(nodeAddress, sshPort, autoscaleScriptFile, autoscaleScriptFilename);
    }

    protected void copyScriptFile(String nodeAddress, final int sshPort, File file, String destination) {
        try {
            if (Objects.isNull(sshKeyFile)) {
                sshKeyFile = getManagementServerSshPublicKeyFile();
            }
            SshHelper.scpTo(nodeAddress, sshPort, getControlNodeLoginUser(), sshKeyFile, null,
                    "~/", file.getAbsolutePath(), "0755", 20000, 30 * 60 * 1000);
            // Ensure destination dir scriptPath exists and copy file to destination
            String cmdStr = String.format("sudo mkdir -p %s ; sudo mv ~/%s %s/%s", scriptPath, file.getName(), scriptPath, destination);
            SshHelper.sshExecute(nodeAddress, sshPort, getControlNodeLoginUser(), sshKeyFile, null,
                    cmdStr, 10000, 10000, 10 * 60 * 1000);
        } catch (Exception e) {
            throw new CloudRuntimeException(e);
        }
    }

    protected boolean taintControlNodes() {
        StringBuilder commands = new StringBuilder();
        List<KubernetesClusterVmMapVO> vmMapVOList = getKubernetesClusterVMMaps();
        for(KubernetesClusterVmMapVO vmMap :vmMapVOList) {
            if(!vmMap.isControlNode()) {
                continue;
            }
            String name = userVmDao.findById(vmMap.getVmId()).getDisplayName().toLowerCase();
            String command = String.format("sudo /opt/bin/kubectl annotate node %s cluster-autoscaler.kubernetes.io/scale-down-disabled=true ; ", name);
            commands.append(command);
        }
        int retryCounter = 0;
        while (retryCounter < 3) {
            retryCounter++;
            try {
                File pkFile = getManagementServerSshPublicKeyFile();
                Pair<String, Integer> publicIpSshPort = getKubernetesClusterServerIpSshPort(null);
                publicIpAddress = publicIpSshPort.first();
                sshPort = publicIpSshPort.second();

                Pair<Boolean, String> result = SshHelper.sshExecute(publicIpAddress, sshPort, getControlNodeLoginUser(),
                        pkFile, null, commands.toString(), 10000, 10000, 60000);
                return result.first();
            } catch (Exception e) {
                String msg = String.format("Failed to taint control nodes on : %s : %s", kubernetesCluster.getName(), e.getMessage());
                logMessage(Level.ERROR, msg, e);
            }
            try {
                Thread.sleep(5 * 1000L);
            } catch (InterruptedException ie) {
                logger.error(String.format("Error while attempting to taint nodes on Kubernetes cluster: %s", kubernetesCluster.getName()), ie);
            }
            retryCounter++;
        }
        return false;
    }

    protected boolean deployProvider() {
        Network network = networkDao.findById(kubernetesCluster.getNetworkId());
        // Since the provider creates IP addresses, don't deploy it unless the underlying network supports it
        if (manager.isDirectAccess(network)) {
            logMessage(Level.INFO, String.format("Skipping adding the provider as %s is not on an isolated network",
                    kubernetesCluster.getName()), null);
            return true;
        }
        File pkFile = getManagementServerSshPublicKeyFile();
        Pair<String, Integer> publicIpSshPort = getKubernetesClusterServerIpSshPort(null);
        publicIpAddress = publicIpSshPort.first();
        sshPort = publicIpSshPort.second();

        try {
            String command = String.format("sudo %s/%s", scriptPath, deployProviderScriptFilename);
            Pair<Boolean, String> result = SshHelper.sshExecute(publicIpAddress, sshPort, getControlNodeLoginUser(),
                    pkFile, null, command, 10000, 10000, 60000);

            // Maybe the file isn't present. Try and copy it
            if (!result.first()) {
                logMessage(Level.INFO, "Provider files missing. Adding them now", null);
                retrieveScriptFiles();
                copyScripts(publicIpAddress, sshPort);

                if (!createCloudStackSecret(keys)) {
                    logTransitStateAndThrow(Level.ERROR, String.format("Failed to setup keys for Kubernetes cluster %s",
                            kubernetesCluster.getName()), kubernetesCluster.getId(), KubernetesCluster.Event.OperationFailed);
                }

                // If at first you don't succeed ...
                result = SshHelper.sshExecute(publicIpAddress, sshPort, getControlNodeLoginUser(),
                        pkFile, null, command, 10000, 10000, 60000);
                if (!result.first()) {
                    throw new CloudRuntimeException(result.second());
                }
            }
            return true;
        } catch (Exception e) {
            String msg = String.format("Failed to deploy kubernetes provider: %s : %s", kubernetesCluster.getName(), e.getMessage());
            logAndThrow(Level.ERROR, msg);
            return false;
        }
    }

    public void setKeys(String[] keys) {
        this.keys = keys;
    }

    protected ServiceOffering getServiceOfferingForNodeTypeOnCluster(KubernetesClusterNodeType nodeType,
                                                                     KubernetesCluster cluster) {
        Long offeringId = null;
        Long defaultOfferingId = cluster.getServiceOfferingId();
        Long controlOfferingId = cluster.getControlNodeServiceOfferingId();
        Long workerOfferingId = cluster.getWorkerNodeServiceOfferingId();
        Long etcdOfferingId = cluster.getEtcdNodeServiceOfferingId();
        if (KubernetesClusterNodeType.CONTROL == nodeType) {
            offeringId = controlOfferingId != null ? controlOfferingId : defaultOfferingId;
        } else if (KubernetesClusterNodeType.WORKER == nodeType) {
            offeringId = workerOfferingId != null ? workerOfferingId : defaultOfferingId;
        } else if (KubernetesClusterNodeType.ETCD == nodeType && cluster.getEtcdNodeCount() != null && cluster.getEtcdNodeCount() > 0) {
            offeringId = etcdOfferingId != null ? etcdOfferingId : defaultOfferingId;
        }

        if (offeringId == null) {
            String msg = String.format("Cannot find a service offering for the %s nodes on the Kubernetes cluster %s", nodeType.name(), cluster.getName());
            logger.error(msg);
            throw new CloudRuntimeException(msg);
        }
        return serviceOfferingDao.findById(offeringId);
    }

    protected boolean isDefaultTemplateUsed() {
        if (Arrays.asList(kubernetesCluster.getControlNodeTemplateId(), kubernetesCluster.getWorkerNodeTemplateId(), kubernetesCluster.getEtcdNodeTemplateId()).contains(kubernetesCluster.getTemplateId())) {
            return true;
        }
        return false;
    }

    protected void provisionPublicIpPortForwardingRule(IpAddress publicIp, Network network, Account account,
                                                       final long vmId, final int sourcePort, final int destPort) throws NetworkRuleConflictException, ResourceUnavailableException {
        final long publicIpId = publicIp.getId();
        final long networkId = network.getId();
        final long accountId = account.getId();
        final long domainId = account.getDomainId();
        Nic vmNic = networkModel.getNicInNetwork(vmId, networkId);
        final Ip vmIp = new Ip(vmNic.getIPv4Address());
        PortForwardingRuleVO pfRule = Transaction.execute((TransactionCallbackWithException<PortForwardingRuleVO, NetworkRuleConflictException>) status -> {
            PortForwardingRuleVO newRule =
                    new PortForwardingRuleVO(null, publicIpId,
                            sourcePort, sourcePort,
                            vmIp,
                            destPort, destPort,
                            "tcp", networkId, accountId, domainId, vmId);
            newRule.setDisplay(true);
            newRule.setState(FirewallRule.State.Add);
            newRule = portForwardingRulesDao.persist(newRule);
            return newRule;
        });
        rulesService.applyPortForwardingRules(publicIp.getId(), account);
        if (logger.isInfoEnabled()) {
            logger.info(String.format("Provisioned SSH port forwarding rule: %s from port %d to %d on %s to the VM IP : %s in Kubernetes cluster : %s", pfRule.getUuid(), sourcePort, destPort, publicIp.getAddress().addr(), vmIp.toString(), kubernetesCluster.getName()));
        }
    }

    public String getKubernetesNodeConfig(final String joinIp, final boolean ejectIso, final boolean mountCksIsoOnVR) throws IOException {
        String k8sNodeConfig = readK8sConfigFile("/conf/k8s-node.yml");
        final String sshPubKey = "{{ k8s.ssh.pub.key }}";
        final String joinIpKey = "{{ k8s_control_node.join_ip }}";
        final String clusterTokenKey = "{{ k8s_control_node.cluster.token }}";
        final String ejectIsoKey = "{{ k8s.eject.iso }}";
        final String routerIpKey = "{{ k8s.vr.iso.mounted.ip }}";
        final String installWaitTime = "{{ k8s.install.wait.time }}";
        final String installReattemptsCount = "{{ k8s.install.reattempts.count }}";

        final Long waitTime = KubernetesClusterService.KubernetesWorkerNodeInstallAttemptWait.value();
        final Long reattempts = KubernetesClusterService.KubernetesWorkerNodeInstallReattempts.value();
        String routerIp = "";
        if (mountCksIsoOnVR) {
            NicVO routerNicOnNetwork = getVirtualRouterNicOnKubernetesClusterNetwork(kubernetesCluster);
            if (Objects.nonNull(routerNicOnNetwork)) {
                routerIp = routerNicOnNetwork.getIPv4Address();
            }
        }
        String pubKey = "- \"" + configurationDao.getValue("ssh.publickey") + "\"";
        String sshKeyPair = kubernetesCluster.getKeyPair();
        if (StringUtils.isNotEmpty(sshKeyPair)) {
            SSHKeyPairVO sshkp = sshKeyPairDao.findByName(owner.getAccountId(), owner.getDomainId(), sshKeyPair);
            if (sshkp != null) {
                pubKey += "\n      - \"" + sshkp.getPublicKey() + "\"";
            }
        }
        k8sNodeConfig = k8sNodeConfig.replace(sshPubKey, pubKey);
        k8sNodeConfig = k8sNodeConfig.replace(joinIpKey, joinIp);
        k8sNodeConfig = k8sNodeConfig.replace(clusterTokenKey, KubernetesClusterUtil.generateClusterToken(kubernetesCluster));
        k8sNodeConfig = k8sNodeConfig.replace(ejectIsoKey, String.valueOf(ejectIso));
        k8sNodeConfig = k8sNodeConfig.replace(routerIpKey, routerIp);
        k8sNodeConfig = k8sNodeConfig.replace(installWaitTime, String.valueOf(waitTime));
        k8sNodeConfig = k8sNodeConfig.replace(installReattemptsCount, String.valueOf(reattempts));

        k8sNodeConfig = updateKubeConfigWithRegistryDetails(k8sNodeConfig);

        return k8sNodeConfig;
    }

    protected String updateKubeConfigWithRegistryDetails(String k8sConfig) {
        /* genarate /etc/containerd/config.toml file on the nodes only if Kubernetes cluster is created to
         * use docker private registry */
        String registryUsername = null;
        String registryPassword = null;
        String registryUrl = null;

        List<KubernetesClusterDetailsVO> details = kubernetesClusterDetailsDao.listDetails(kubernetesCluster.getId());
        for (KubernetesClusterDetailsVO detail : details) {
            if (detail.getName().equals(ApiConstants.DOCKER_REGISTRY_USER_NAME)) {
                registryUsername = detail.getValue();
            }
            if (detail.getName().equals(ApiConstants.DOCKER_REGISTRY_PASSWORD)) {
                registryPassword = detail.getValue();
            }
            if (detail.getName().equals(ApiConstants.DOCKER_REGISTRY_URL)) {
                registryUrl = detail.getValue();
            }
        }

        if (StringUtils.isNoneEmpty(registryUsername, registryPassword, registryUrl)) {
            // Update runcmd in the cloud-init configuration to run a script that updates the containerd config with provided registry details
            String runCmd = "- bash -x /opt/bin/setup-containerd";

            String registryEp = registryUrl.split("://")[1];
            k8sConfig = k8sConfig.replace("- containerd config default > /etc/containerd/config.toml", runCmd);
            final String registryUrlKey = "{{registry.url}}";
            final String registryUrlEpKey = "{{registry.url.endpoint}}";
            final String registryAuthKey = "{{registry.token}}";
            final String registryUname = "{{registry.username}}";
            final String registryPsswd = "{{registry.password}}";

            final String usernamePasswordKey = registryUsername + ":" + registryPassword;
            String base64Auth = Base64.encodeBase64String(usernamePasswordKey.getBytes(com.cloud.utils.StringUtils.getPreferredCharset()));
            k8sConfig = k8sConfig.replace(registryUrlKey,   registryUrl);
            k8sConfig = k8sConfig.replace(registryUrlEpKey, registryEp);
            k8sConfig = k8sConfig.replace(registryUname, registryUsername);
            k8sConfig = k8sConfig.replace(registryPsswd, registryPassword);
            k8sConfig = k8sConfig.replace(registryAuthKey, base64Auth);
        }
        return k8sConfig;
    }

    public Map<Long, Integer> addFirewallRulesForNodes(IpAddress publicIp, int size) throws ManagementServerException {
        Map<Long, Integer> vmIdPortMap = new HashMap<>();
        CallContext.register(CallContext.current(), null);
        try {
            List<KubernetesClusterVmMapVO> clusterVmList = kubernetesClusterVmMapDao.listByClusterId(kubernetesCluster.getId());
            List<KubernetesClusterVmMapVO> externalNodes = clusterVmList.stream().filter(KubernetesClusterVmMapVO::isExternalNode).collect(Collectors.toList());
            int endPort = (CLUSTER_NODES_DEFAULT_START_SSH_PORT + clusterVmList.size() - externalNodes.size() - kubernetesCluster.getEtcdNodeCount().intValue() - 1);
            provisionFirewallRules(publicIp, owner, CLUSTER_NODES_DEFAULT_START_SSH_PORT, endPort);
            if (logger.isInfoEnabled()) {
                logger.info(String.format("Provisioned firewall rule to open up port %d to %d on %s for Kubernetes cluster : %s", CLUSTER_NODES_DEFAULT_START_SSH_PORT, endPort, publicIp.getAddress().addr(), kubernetesCluster.getName()));
            }
            if (!externalNodes.isEmpty()) {
                AtomicInteger additionalNodes = new AtomicInteger(1);
                externalNodes.forEach(externalNode -> {
                    int port = endPort + additionalNodes.get();
                    try {
                        provisionFirewallRules(publicIp, owner, port, port);
                        vmIdPortMap.put(externalNode.getVmId(), port);
                    } catch (NoSuchFieldException | IllegalAccessException | ResourceUnavailableException | NetworkRuleConflictException e) {
                        throw new CloudRuntimeException(String.format("Failed to provision firewall rules for SSH access for the Kubernetes cluster : %s", kubernetesCluster.getName()), e);
                    }
                    additionalNodes.addAndGet(1);
                });
            }
        } catch (NoSuchFieldException | IllegalAccessException | ResourceUnavailableException | NetworkRuleConflictException e) {
            throw new ManagementServerException(String.format("Failed to provision firewall rules for SSH access for the Kubernetes cluster : %s", kubernetesCluster.getName()), e);
        } finally {
            CallContext.unregister();
        }
        return vmIdPortMap;
    }

    protected void provisionFirewallRules(final IpAddress publicIp, final Account account, int startPort, int endPort) throws NoSuchFieldException,
            IllegalAccessException, ResourceUnavailableException, NetworkRuleConflictException {
        List<String> sourceCidrList = new ArrayList<String>();
        sourceCidrList.add("0.0.0.0/0");

        CreateFirewallRuleCmd rule = new CreateFirewallRuleCmd();
        rule = ComponentContext.inject(rule);

        Field addressField = rule.getClass().getDeclaredField("ipAddressId");
        addressField.setAccessible(true);
        addressField.set(rule, publicIp.getId());

        Field protocolField = rule.getClass().getDeclaredField("protocol");
        protocolField.setAccessible(true);
        protocolField.set(rule, "TCP");

        Field startPortField = rule.getClass().getDeclaredField("publicStartPort");
        startPortField.setAccessible(true);
        startPortField.set(rule, startPort);

        Field endPortField = rule.getClass().getDeclaredField("publicEndPort");
        endPortField.setAccessible(true);
        endPortField.set(rule, endPort);

        Field cidrField = rule.getClass().getDeclaredField("cidrlist");
        cidrField.setAccessible(true);
        cidrField.set(rule, sourceCidrList);

        firewallService.createIngressFirewallRule(rule);
        firewallService.applyIngressFwRules(publicIp.getId(), account);
    }

    protected NicVO getVirtualRouterNicOnKubernetesClusterNetwork(KubernetesCluster kubernetesCluster) {
        long networkId = kubernetesCluster.getNetworkId();
        NetworkVO kubernetesClusterNetwork = networkDao.findById(networkId);
        if (kubernetesClusterNetwork == null) {
            logAndThrow(Level.ERROR, String.format("Cannot find network %s set on Kubernetes Cluster %s", networkId, kubernetesCluster.getName()));
        }
        NicVO routerNicOnNetwork = nicDao.findByNetworkIdAndType(networkId, VirtualMachine.Type.DomainRouter);
        if (routerNicOnNetwork == null) {
            logAndThrow(Level.ERROR, String.format("Cannot find a Virtual Router on Kubernetes Cluster %s network %s", kubernetesCluster.getName(), kubernetesClusterNetwork.getName()));
        }
        return routerNicOnNetwork;
    }

    protected Map<Long, Integer> getVmPortMap() {
        List<KubernetesClusterVmMapVO> clusterVmList = kubernetesClusterVmMapDao.listByClusterId(kubernetesCluster.getId());
        List<KubernetesClusterVmMapVO> externalNodes = clusterVmList.stream().filter(KubernetesClusterVmMapVO::isExternalNode).collect(Collectors.toList());
        Map<Long, Integer> vmIdPortMap = new HashMap<>();
        int defaultNodesCount = clusterVmList.size() - externalNodes.size();
        AtomicInteger i = new AtomicInteger(0);
        externalNodes.forEach(node -> {
            vmIdPortMap.put(node.getVmId(), CLUSTER_NODES_DEFAULT_START_SSH_PORT + defaultNodesCount + i.get());
            i.addAndGet(1);
        });
        return vmIdPortMap;
    }

    public Long getExplicitAffinityGroup(Long domainId, Long accountId) {
        AffinityGroupVO groupVO = null;
        if (Objects.nonNull(accountId)) {
            groupVO = affinityGroupDao.findByAccountAndType(accountId, "ExplicitDedication");
        }
        if (Objects.isNull(groupVO)) {
            groupVO = affinityGroupDao.findDomainLevelGroupByType(domainId, "ExplicitDedication");
        }
        if (Objects.nonNull(groupVO)) {
            return groupVO.getId();
        }
        return null;
    }
}<|MERGE_RESOLUTION|>--- conflicted
+++ resolved
@@ -258,15 +258,11 @@
         DataCenterVO dataCenterVO = dataCenterDao.findById(zoneId);
         VMTemplateVO template = templateDao.findById(templateId);
         Hypervisor.HypervisorType type = template.getHypervisorType();
-<<<<<<< HEAD
-        this.clusterTemplate = manager.getKubernetesServiceTemplate(dataCenterVO, type, null, KubernetesClusterNodeType.DEFAULT);
+        KubernetesSupportedVersionVO kubernetesSupportedVersion = kubernetesSupportedVersionDao.findById(this.kubernetesCluster.getKubernetesVersionId());
+        this.clusterTemplate = manager.getKubernetesServiceTemplate(dataCenterVO, type, null, KubernetesClusterNodeType.DEFAULT, kubernetesSupportedVersion);
         this.controlNodeTemplate = templateDao.findById(this.kubernetesCluster.getControlNodeTemplateId());
         this.workerNodeTemplate = templateDao.findById(this.kubernetesCluster.getWorkerNodeTemplateId());
         this.etcdTemplate = templateDao.findById(this.kubernetesCluster.getEtcdNodeTemplateId());
-=======
-        KubernetesSupportedVersionVO kubernetesSupportedVersion = kubernetesSupportedVersionDao.findById(this.kubernetesCluster.getKubernetesVersionId());
-        this.clusterTemplate = manager.getKubernetesServiceTemplate(dataCenterVO, type, kubernetesSupportedVersion);
->>>>>>> ed0d606e
         this.sshKeyFile = getManagementServerSshPublicKeyFile();
     }
 
