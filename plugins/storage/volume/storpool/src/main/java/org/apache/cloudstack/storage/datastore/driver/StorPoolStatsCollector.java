/*
 * Licensed to the Apache Software Foundation (ASF) under one
 * or more contributor license agreements.  See the NOTICE file
 * distributed with this work for additional information
 * regarding copyright ownership.  The ASF licenses this file
 * to you under the Apache License, Version 2.0 (the
 * "License"); you may not use this file except in compliance
 * with the License.  You may obtain a copy of the License at
 *
 *   http://www.apache.org/licenses/LICENSE-2.0
 *
 * Unless required by applicable law or agreed to in writing,
 * software distributed under the License is distributed on an
 * "AS IS" BASIS, WITHOUT WARRANTIES OR CONDITIONS OF ANY
 * KIND, either express or implied.  See the License for the
 * specific language governing permissions and limitations
 * under the License.
 */
package org.apache.cloudstack.storage.datastore.driver;

import java.util.HashMap;
import java.util.List;
import java.util.Map;
import java.util.concurrent.ConcurrentHashMap;
import java.util.concurrent.Executors;
import java.util.concurrent.ScheduledExecutorService;
import java.util.concurrent.TimeUnit;

import javax.inject.Inject;

import org.apache.cloudstack.engine.subsystem.api.storage.ObjectInDataStoreStateMachine.State;
import org.apache.cloudstack.framework.config.dao.ConfigurationDao;
import org.apache.cloudstack.storage.datastore.db.PrimaryDataStoreDao;
import org.apache.cloudstack.storage.datastore.db.SnapshotDataStoreDao;
import org.apache.cloudstack.storage.datastore.db.SnapshotDataStoreVO;
import org.apache.cloudstack.storage.datastore.db.StoragePoolDetailsDao;
import org.apache.cloudstack.storage.datastore.db.StoragePoolVO;
import org.apache.cloudstack.storage.datastore.util.StorPoolUtil;
import org.apache.cloudstack.storage.snapshot.StorPoolConfigurationManager;
import org.apache.commons.collections.CollectionUtils;
<<<<<<< HEAD
=======
import org.apache.log4j.Logger;
import org.apache.commons.lang3.StringUtils;
>>>>>>> bcbf152a

import com.cloud.storage.DataStoreRole;
import com.cloud.storage.SnapshotVO;
import com.cloud.storage.dao.SnapshotDao;
import com.cloud.storage.dao.SnapshotDetailsDao;
import com.cloud.storage.dao.SnapshotDetailsVO;
import com.cloud.utils.NumbersUtil;
import com.cloud.utils.Pair;
import com.cloud.utils.component.ManagerBase;
import com.cloud.utils.concurrency.NamedThreadFactory;
import com.cloud.utils.exception.CloudRuntimeException;
import com.google.gson.JsonArray;
import com.google.gson.JsonElement;
import com.google.gson.JsonObject;

public class StorPoolStatsCollector extends ManagerBase {

    @Inject
    private PrimaryDataStoreDao storagePoolDao;
    @Inject
    private StoragePoolDetailsDao storagePoolDetailsDao;
    @Inject
    private ConfigurationDao configurationDao;
    @Inject
    private SnapshotDao snapshotDao;
    @Inject
    private SnapshotDataStoreDao snapshotDataStoreDao;
    @Inject
    private SnapshotDetailsDao snapshotDetailsDao;

    private ScheduledExecutorService executor;

    static volatile Map<String, Pair<Long, Long>> volumesStats = new ConcurrentHashMap<>();
    static volatile Map<Long, Map<String, Pair<Long, Long>>> templatesStats = new ConcurrentHashMap<>();


    enum StorPoolObject {
        VOLUME, TEMPLATE;
    }

    @Override
    public boolean start() {
        List<StoragePoolVO> spPools = storagePoolDao.findPoolsByProvider(StorPoolUtil.SP_PROVIDER_NAME);
        if (CollectionUtils.isNotEmpty(spPools)) {
            executor = Executors.newScheduledThreadPool(3, new NamedThreadFactory("StorPoolStatsCollector"));
            long storageStatsInterval = NumbersUtil.parseLong(configurationDao.getValue("storage.stats.interval"), 60000L);
            long volumeStatsInterval = NumbersUtil.parseLong(configurationDao.getValue("volume.stats.interval"), 60000L);

            if (StorPoolConfigurationManager.VolumesStatsInterval.value() > 0 && volumeStatsInterval > 0) {
                executor.scheduleAtFixedRate(new StorPoolVolumeStatsMonitorTask(),120, StorPoolConfigurationManager.VolumesStatsInterval.value(), TimeUnit.SECONDS);
            }
            if (StorPoolConfigurationManager.StorageStatsInterval.value() > 0 && storageStatsInterval > 0) {
                executor.scheduleAtFixedRate(new StorPoolStorageStatsMonitorTask(), 120, StorPoolConfigurationManager.StorageStatsInterval.value(), TimeUnit.SECONDS);
            }
            for (StoragePoolVO pool: spPools) {
                Integer deleteAfter = StorPoolConfigurationManager.DeleteAfterInterval.valueIn(pool.getId());
                if (deleteAfter != null && deleteAfter > 0) {
                    executor.scheduleAtFixedRate(new StorPoolSnapshotsWithDelayDelete(), 120, StorPoolConfigurationManager.ListSnapshotsWithDeleteAfterInterval.value(), TimeUnit.SECONDS);
                    break;
                }
            }
        }

        return true;
    }

    class StorPoolVolumeStatsMonitorTask implements Runnable {

        @Override
        public void run() {
            List<StoragePoolVO> spPools = storagePoolDao.findPoolsByProvider(StorPoolUtil.SP_PROVIDER_NAME);
            if (CollectionUtils.isNotEmpty(spPools)) {
                volumesStats.clear();

                logger.debug("Collecting StorPool volumes used space");
                Map<Long, StoragePoolVO> onePoolforZone = new HashMap<>();
                for (StoragePoolVO storagePoolVO : spPools) {
                    onePoolforZone.put(storagePoolVO.getDataCenterId(), storagePoolVO);
                }
                for (StoragePoolVO storagePool : onePoolforZone.values()) {
                    try {
                        logger.debug(String.format("Collecting volumes statistics for zone [%s]", storagePool.getDataCenterId()));
                        JsonArray arr = StorPoolUtil.volumesSpace(StorPoolUtil.getSpConnection(storagePool.getUuid(),
                                storagePool.getId(), storagePoolDetailsDao, storagePoolDao));
                        volumesStats.putAll(getClusterVolumeOrTemplateSpace(arr, StorPoolObject.VOLUME));
                    } catch (Exception e) {
                        logger.debug(String.format("Could not collect StorPool volumes statistics due to %s", e.getMessage()));
                    }
                }
            }
        }
    }

    class StorPoolStorageStatsMonitorTask implements Runnable {

        @Override
        public void run() {
            List<StoragePoolVO> spPools = storagePoolDao.findPoolsByProvider(StorPoolUtil.SP_PROVIDER_NAME);
            if (CollectionUtils.isNotEmpty(spPools)) {
                templatesStats.clear();

                Map<Long, StoragePoolVO> onePoolforZone = new HashMap<>();
                for (StoragePoolVO storagePoolVO : spPools) {
                    onePoolforZone.put(storagePoolVO.getDataCenterId(), storagePoolVO);
                }
                for (StoragePoolVO storagePool : onePoolforZone.values()) {
                    try {
                        logger.debug(String.format("Collecting templates statistics for zone [%s]", storagePool.getDataCenterId()));
                        JsonArray arr = StorPoolUtil.templatesStats(StorPoolUtil.getSpConnection(storagePool.getUuid(),
                                storagePool.getId(), storagePoolDetailsDao, storagePoolDao));
                        templatesStats.put(storagePool.getDataCenterId(), getClusterVolumeOrTemplateSpace(arr, StorPoolObject.TEMPLATE));
                    } catch (Exception e) {
                        logger.debug(String.format("Could not collect StorPool templates statistics %s", e.getMessage()));
                    }
                }
            }
        }
    }

    private Map<String, Pair<Long, Long>> getClusterVolumeOrTemplateSpace(JsonArray arr, StorPoolObject spObject) {
        Map<String, Pair<Long, Long>> map = new HashMap<>();
        for (JsonElement jsonElement : arr) {
            JsonObject name = jsonElement.getAsJsonObject().getAsJsonObject("response");
            if (name != null) {
                JsonArray data = name.getAsJsonObject().getAsJsonArray("data");
                if (StorPoolObject.VOLUME == spObject) {
                    map.putAll(getStatsForVolumes(data));
                } else if (StorPoolObject.TEMPLATE == spObject) {
                    getClusterStats(data, map);
                }
            } else if (StorPoolObject.TEMPLATE == spObject) {
                return map;
            }
        }
        return map;
    }

    private Map<String, Pair<Long, Long>> getStatsForVolumes(JsonArray arr) {
        Map<String, Pair<Long, Long>> map = new HashMap<>();
        for (int i = 0; i < arr.size(); i++) {
            String name = arr.get(i).getAsJsonObject().get("name").getAsString();
            if (!name.startsWith("*") && !name.contains("@")) {
                Long spaceUsed = arr.get(i).getAsJsonObject().get("spaceUsed").getAsLong();
                Long size = arr.get(i).getAsJsonObject().get("size").getAsLong();
                map.put(name, new Pair<>(spaceUsed, size));
            }
        }
        return map;
    }

    private void getClusterStats(JsonArray data, Map<String, Pair<Long, Long>> map) {
        for (JsonElement dat : data) {
            long capacity = dat.getAsJsonObject().get("stored").getAsJsonObject().get("capacity").getAsLong();
            long free = dat.getAsJsonObject().get("stored").getAsJsonObject().get("free").getAsLong();
            long used = capacity - free;
            String templateName = dat.getAsJsonObject().get("name").getAsString();
            if (!map.containsKey(templateName)) {
                map.put(templateName, new Pair<>(capacity, used));
            } else {
                Pair<Long, Long> template = map.get(templateName);
                template.first(template.first() + capacity);
                template.second(template.second() + used);
                map.put(templateName, template);
            }
        }
    }

    class StorPoolSnapshotsWithDelayDelete implements Runnable {

        @Override
        public void run() {
            List<StoragePoolVO> spPools = storagePoolDao.findPoolsByProvider(StorPoolUtil.SP_PROVIDER_NAME);
            if (CollectionUtils.isNotEmpty(spPools)) {
                Map<Long, StoragePoolVO> onePoolForZone = new HashMap<>();
                for (StoragePoolVO storagePoolVO : spPools) {
                    onePoolForZone.put(storagePoolVO.getDataCenterId(), storagePoolVO);
                }
                for (StoragePoolVO storagePool : onePoolForZone.values()) {
                    List<SnapshotDetailsVO> snapshotsDetails = snapshotDetailsDao.findDetailsByZoneAndKey(storagePool.getDataCenterId(), StorPoolUtil.SP_DELAY_DELETE);
                    if (CollectionUtils.isEmpty(snapshotsDetails)) {
                        return;
                    }
                    Map<String, String> snapshotsWithDelayDelete = new HashMap<>();

                    try {
                        log.debug(String.format("Collecting snapshots marked to be deleted for zone [%s]", storagePool.getDataCenterId()));
                        JsonArray arr = StorPoolUtil.snapshotsListAllClusters(StorPoolUtil.getSpConnection(storagePool.getUuid(),
                                storagePool.getId(), storagePoolDetailsDao, storagePoolDao));
                         snapshotsWithDelayDelete.putAll(getSnapshotsMarkedForDeletion(arr));
                         log.debug(String.format("Found snapshot details [%s] and snapshots on StorPool with delay delete flag [%s]", snapshotsDetails, snapshotsWithDelayDelete));
                         syncSnapshots(snapshotsDetails, snapshotsWithDelayDelete);
                    } catch (Exception e) {
                        log.debug("Could not fetch the snapshots with delay delete flag " + e.getMessage());
                    }
                }
            }
        }

        private void syncSnapshots(List<SnapshotDetailsVO> snapshotsDetails,
                Map<String, String> snapshotsWithDelayDelete) {
            for (SnapshotDetailsVO snapshotDetailsVO : snapshotsDetails) {
                 if (!snapshotsWithDelayDelete.containsKey(snapshotDetailsVO.getValue())) {
                     StorPoolUtil.spLog("The snapshot [%s] with delayDelete flag is no longer on StorPool. Removing it from CloudStack", snapshotDetailsVO.getValue());
                     SnapshotDataStoreVO ss = snapshotDataStoreDao
                             .findBySourceSnapshot(snapshotDetailsVO.getResourceId(), DataStoreRole.Primary);
                     if (ss != null) {
                         ss.setState(State.Destroyed);
                         snapshotDataStoreDao.update(ss.getId(), ss);
                     }
                     SnapshotVO snap = snapshotDao.findById(snapshotDetailsVO.getResourceId());
                     if (snap != null) {
                         snap.setState(com.cloud.storage.Snapshot.State.Destroyed);
                         snapshotDao.update(snap.getId(), snap);
                     }
                     snapshotDetailsDao.remove(snapshotDetailsVO.getId());
                 }
             }
        }

        private  Map<String, String> getSnapshotsMarkedForDeletion(JsonArray arr) {
            for (JsonElement jsonElement : arr) {
                JsonObject error = jsonElement.getAsJsonObject().getAsJsonObject("error");
                if (error != null) {
                    throw new CloudRuntimeException(String.format("Could not collect the snapshots marked for deletion from all storage nodes due to: [%s]", error));
                }
            }
            Map<String, String> snapshotsWithDelayDelete = new HashMap<>();
            for (JsonElement jsonElement : arr) {
                JsonObject response = jsonElement.getAsJsonObject().getAsJsonObject("response");
                if (response == null) {
                    return snapshotsWithDelayDelete;
                }
                collectSnapshots(snapshotsWithDelayDelete, response);
            }
            log.debug("Found snapshots on StorPool" + snapshotsWithDelayDelete);
            return snapshotsWithDelayDelete;
        }

        private void collectSnapshots(Map<String, String> snapshotsWithDelayDelete, JsonObject response) {
            JsonArray snapshots = response.getAsJsonObject().getAsJsonArray("data");
            for (JsonElement snapshot : snapshots) {
                String name = snapshot.getAsJsonObject().get("name").getAsString();
                JsonObject tags = snapshot.getAsJsonObject().get("tags").getAsJsonObject();
                if (!StringUtils.startsWith(name, "*") && StringUtils.containsNone(name, "@") && tags != null && !tags.entrySet().isEmpty()) {
                    String tag = tags.getAsJsonPrimitive("cs").getAsString();
                    if (tag != null && tag.equals(StorPoolUtil.DELAY_DELETE)) {
                        snapshotsWithDelayDelete.put(name, tag);
                    }
                }
            }
        }
    }
}<|MERGE_RESOLUTION|>--- conflicted
+++ resolved
@@ -38,11 +38,7 @@
 import org.apache.cloudstack.storage.datastore.util.StorPoolUtil;
 import org.apache.cloudstack.storage.snapshot.StorPoolConfigurationManager;
 import org.apache.commons.collections.CollectionUtils;
-<<<<<<< HEAD
-=======
-import org.apache.log4j.Logger;
 import org.apache.commons.lang3.StringUtils;
->>>>>>> bcbf152a
 
 import com.cloud.storage.DataStoreRole;
 import com.cloud.storage.SnapshotVO;
@@ -228,14 +224,14 @@
                     Map<String, String> snapshotsWithDelayDelete = new HashMap<>();
 
                     try {
-                        log.debug(String.format("Collecting snapshots marked to be deleted for zone [%s]", storagePool.getDataCenterId()));
+                        logger.debug(String.format("Collecting snapshots marked to be deleted for zone [%s]", storagePool.getDataCenterId()));
                         JsonArray arr = StorPoolUtil.snapshotsListAllClusters(StorPoolUtil.getSpConnection(storagePool.getUuid(),
                                 storagePool.getId(), storagePoolDetailsDao, storagePoolDao));
                          snapshotsWithDelayDelete.putAll(getSnapshotsMarkedForDeletion(arr));
-                         log.debug(String.format("Found snapshot details [%s] and snapshots on StorPool with delay delete flag [%s]", snapshotsDetails, snapshotsWithDelayDelete));
+                         logger.debug(String.format("Found snapshot details [%s] and snapshots on StorPool with delay delete flag [%s]", snapshotsDetails, snapshotsWithDelayDelete));
                          syncSnapshots(snapshotsDetails, snapshotsWithDelayDelete);
                     } catch (Exception e) {
-                        log.debug("Could not fetch the snapshots with delay delete flag " + e.getMessage());
+                        logger.debug("Could not fetch the snapshots with delay delete flag " + e.getMessage());
                     }
                 }
             }
@@ -277,7 +273,7 @@
                 }
                 collectSnapshots(snapshotsWithDelayDelete, response);
             }
-            log.debug("Found snapshots on StorPool" + snapshotsWithDelayDelete);
+            logger.debug("Found snapshots on StorPool" + snapshotsWithDelayDelete);
             return snapshotsWithDelayDelete;
         }
 
