// Licensed to the Apache Software Foundation (ASF) under one
// or more contributor license agreements.  See the NOTICE file
// distributed with this work for additional information
// regarding copyright ownership.  The ASF licenses this file
// to you under the Apache License, Version 2.0 (the
// "License"); you may not use this file except in compliance
// with the License.  You may obtain a copy of the License at
//
//   http://www.apache.org/licenses/LICENSE-2.0
//
// Unless required by applicable law or agreed to in writing,
// software distributed under the License is distributed on an
// "AS IS" BASIS, WITHOUT WARRANTIES OR CONDITIONS OF ANY
// KIND, either express or implied.  See the License for the
// specific language governing permissions and limitations
// under the License.

package org.apache.cloudstack.storage.datastore.manager;

import java.util.HashMap;
import java.util.List;
import java.util.Map;

import javax.inject.Inject;

import org.apache.cloudstack.engine.subsystem.api.storage.DataStore;
import org.apache.cloudstack.engine.subsystem.api.storage.PrimaryDataStore;
import org.apache.cloudstack.framework.config.ConfigKey;
import org.apache.cloudstack.framework.config.Configurable;
import org.apache.cloudstack.framework.config.dao.ConfigurationDao;
import org.apache.cloudstack.storage.datastore.client.ScaleIOGatewayClient;
import org.apache.cloudstack.storage.datastore.client.ScaleIOGatewayClientConnectionPool;
import org.apache.cloudstack.storage.datastore.db.PrimaryDataStoreDao;
import org.apache.cloudstack.storage.datastore.db.StoragePoolDetailVO;
import org.apache.cloudstack.storage.datastore.db.StoragePoolDetailsDao;
import org.apache.cloudstack.storage.datastore.db.StoragePoolVO;
import org.apache.commons.collections.CollectionUtils;
import org.apache.commons.collections.MapUtils;
import org.apache.commons.lang3.StringUtils;
import org.apache.logging.log4j.LogManager;
import org.apache.logging.log4j.Logger;
import org.springframework.stereotype.Component;

import com.cloud.agent.AgentManager;
import com.cloud.agent.api.Answer;
import com.cloud.agent.api.PrepareStorageClientAnswer;
import com.cloud.agent.api.PrepareStorageClientCommand;
import com.cloud.agent.api.UnprepareStorageClientCommand;
import com.cloud.configuration.Config;
import com.cloud.exception.AgentUnavailableException;
import com.cloud.exception.OperationTimedoutException;
import com.cloud.host.Host;
import com.cloud.storage.StorageManager;
import com.cloud.storage.StoragePoolHostVO;
import com.cloud.storage.dao.StoragePoolHostDao;
import com.cloud.utils.NumbersUtil;
import com.cloud.utils.db.GlobalLock;
import com.cloud.utils.exception.CloudRuntimeException;

@Component
public class ScaleIOSDCManagerImpl implements ScaleIOSDCManager, Configurable {
    private Logger logger = LogManager.getLogger(getClass());

<<<<<<< HEAD
=======
    static ConfigKey<Boolean> ConnectOnDemand = new ConfigKey<>("Storage",
            Boolean.class,
            "powerflex.connect.on.demand",
            Boolean.TRUE.toString(),
            "Connect PowerFlex client on Host when first Volume is mapped to SDC and disconnect when last Volume is unmapped from SDC," +
                    " otherwise no action (that is connection remains in the same state whichever it is, connected or disconnected).",
            Boolean.TRUE,
            ConfigKey.Scope.Zone);

>>>>>>> 0cbebbdd
    @Inject
    AgentManager agentManager;
    @Inject
    StoragePoolHostDao storagePoolHostDao;
    @Inject
    private PrimaryDataStoreDao storagePoolDao;
    @Inject
    StoragePoolDetailsDao storagePoolDetailsDao;
    @Inject
    ConfigurationDao configDao;

    private static final String POWERFLEX_SDC_HOSTID_SYSTEMID_LOCK_FORMAT = "PowerFlexSDC-HostId:%s-SystemId:%s";
    private static final String POWERFLEX_SDC_SYSTEMID_LOCK_FORMAT = "PowerFlexSDC-SystemId:%s";

    public ScaleIOSDCManagerImpl() {

    }

    @Override
    public boolean areSDCConnectionsWithinLimit(Long storagePoolId) {
        StoragePoolVO storagePool = storagePoolDao.findById(storagePoolId);
        try {
            int connectedClientsLimit = StorageManager.STORAGE_POOL_CONNECTED_CLIENTS_LIMIT.valueIn(storagePoolId);
            if (connectedClientsLimit <= 0) {
                logger.debug(String.format("SDC connections limit (unlimited) on PowerFlex Storage with pool id: %d", storagePoolId));
                return true;
            }

            int connectedSdcsCount = getScaleIOClient(storagePoolId).getConnectedSdcsCount();
            if (connectedSdcsCount < connectedClientsLimit) {
                logger.debug("Current connected SDCs count: {} - SDC connections are " +
                        "within the limit ({}) on PowerFlex Storage with pool {}",
                        connectedSdcsCount, connectedClientsLimit, storagePool);
                return true;
            }
            logger.debug("Current connected SDCs count: {} - SDC connections limit ({}) " +
                    "reached on PowerFlex Storage with pool {}",
                    connectedSdcsCount, connectedClientsLimit, storagePool);
            return false;
        } catch (Exception e) {
            String errMsg = String.format(
                    "Unable to check SDC connections for the PowerFlex storage pool %s due to %s",
                    storagePool, e.getMessage());
            logger.warn(errMsg, e);
            return false;
        }
    }

    @Override
    public String prepareSDC(Host host, DataStore dataStore) {
        if (Boolean.FALSE.equals(ConnectOnDemand.valueIn(host.getDataCenterId()))) {
            logger.debug(String.format("On-demand connect/disconnect config %s disabled in the zone %d, no need to prepare SDC (check for connected SDC)", ConnectOnDemand.key(), host.getDataCenterId()));
            return getConnectedSdc(host, dataStore);
        }

        String systemId = null;
        StoragePoolDetailVO systemIdDetail = storagePoolDetailsDao.findDetail(dataStore.getId(), ScaleIOGatewayClient.STORAGE_POOL_SYSTEM_ID);
        if (systemIdDetail != null) {
            systemId = systemIdDetail.getValue();
        }
        if (systemId == null) {
            throw new CloudRuntimeException("Unable to prepare SDC, failed to get the system id for PowerFlex storage pool: " + dataStore.getName());
        }

        GlobalLock hostIdStorageSystemIdLock = null;
        GlobalLock storageSystemIdLock = null;
        try {
            String hostIdStorageSystemIdLockString = String.format(POWERFLEX_SDC_HOSTID_SYSTEMID_LOCK_FORMAT, host.getId(), systemId);
            hostIdStorageSystemIdLock = GlobalLock.getInternLock(hostIdStorageSystemIdLockString);
            if (hostIdStorageSystemIdLock == null) {
                throw new CloudRuntimeException("Unable to prepare SDC, couldn't get global lock on " + hostIdStorageSystemIdLockString);
            }

            int storagePoolMaxWaitSeconds = NumbersUtil.parseInt(configDao.getValue(Config.StoragePoolMaxWaitSeconds.key()), 3600);
            if (!hostIdStorageSystemIdLock.lock(storagePoolMaxWaitSeconds)) {
                logger.debug("Unable to prepare SDC, couldn't lock on " + hostIdStorageSystemIdLockString);
                throw new CloudRuntimeException("Unable to prepare SDC, couldn't lock on " + hostIdStorageSystemIdLockString);
            }

            long poolId = dataStore.getId();
            long hostId = host.getId();
            String sdcId = getConnectedSdc(host, dataStore);
            if (StringUtils.isNotBlank(sdcId)) {
                logger.debug("SDC {} already connected for the pool: {} on host: {}, " +
                        "no need to prepare/start it", sdcId, dataStore, host);
                return sdcId;
            }

            String storageSystemIdLockString = String.format(POWERFLEX_SDC_SYSTEMID_LOCK_FORMAT, systemId);
            storageSystemIdLock = GlobalLock.getInternLock(storageSystemIdLockString);
            if (storageSystemIdLock == null) {
                logger.error("Unable to prepare SDC, couldn't get global lock on: " + storageSystemIdLockString);
                throw new CloudRuntimeException("Unable to prepare SDC, couldn't get global lock on " + storageSystemIdLockString);
            }

            if (!storageSystemIdLock.lock(storagePoolMaxWaitSeconds)) {
                logger.error("Unable to prepare SDC, couldn't lock on " + storageSystemIdLockString);
                throw new CloudRuntimeException("Unable to prepare SDC, couldn't lock on " + storageSystemIdLockString);
            }

            if (!areSDCConnectionsWithinLimit(poolId)) {
                String errorMsg = String.format("Unable to check SDC connections or the connections limit reached for Powerflex storage (System ID: %s)", systemId);
                logger.error(errorMsg);
                throw new CloudRuntimeException(errorMsg);
            }

            String mdms = getMdms(dataStore.getId());
            sdcId = prepareSDCOnHost(host, dataStore, systemId, mdms);
            StoragePoolHostVO storagePoolHost = storagePoolHostDao.findByPoolHost(poolId, hostId);

            if (StringUtils.isBlank(sdcId)) {
                if (storagePoolHost != null) {
                    storagePoolHostDao.deleteStoragePoolHostDetails(hostId, poolId);
                }
            } else {
                if (storagePoolHost == null) {
                    storagePoolHost = new StoragePoolHostVO(poolId, hostId, sdcId);
                    storagePoolHostDao.persist(storagePoolHost);
                } else {
                    storagePoolHost.setLocalPath(sdcId);
                    storagePoolHostDao.update(storagePoolHost.getId(), storagePoolHost);
                }

                int waitTimeInSecs = 15; // Wait for 15 secs (usual tests with SDC service start took 10-15 secs)
                if (isHostSdcConnected(sdcId, dataStore, waitTimeInSecs)) {
                    return sdcId;
                }
            }

            return null;
        } finally {
            if (storageSystemIdLock != null) {
                storageSystemIdLock.unlock();
                storageSystemIdLock.releaseRef();
            }
            if (hostIdStorageSystemIdLock != null) {
                hostIdStorageSystemIdLock.unlock();
                hostIdStorageSystemIdLock.releaseRef();
            }
        }
    }

    private String prepareSDCOnHost(Host host, DataStore dataStore, String systemId, String mdms) {
        logger.debug("Preparing SDC on the host {}", host);
        Map<String, String> details = new HashMap<>();
        details.put(ScaleIOGatewayClient.STORAGE_POOL_SYSTEM_ID, systemId);
        details.put(ScaleIOGatewayClient.STORAGE_POOL_MDMS, mdms);
        populateSdcSettings(details, host.getDataCenterId());
        PrepareStorageClientCommand cmd = new PrepareStorageClientCommand(((PrimaryDataStore) dataStore).getPoolType(), dataStore.getUuid(), details);
        int timeoutSeconds = 60;
        cmd.setWait(timeoutSeconds);

        PrepareStorageClientAnswer prepareStorageClientAnswer;
        try {
            prepareStorageClientAnswer = (PrepareStorageClientAnswer) agentManager.send(host.getId(), cmd);
        } catch (AgentUnavailableException | OperationTimedoutException e) {
            String err = String.format("Failed to prepare SDC on the host %s, due to: %s", host, e.getMessage());
            logger.error(err);
            throw new CloudRuntimeException(err);
        }

        if (prepareStorageClientAnswer == null) {
            String err = String.format("Unable to prepare SDC on the host %s", host);
            logger.error(err);
            throw new CloudRuntimeException(err);
        }

        if (!prepareStorageClientAnswer.getResult()) {
            String err = String.format("Unable to prepare SDC on the host %s, due to: %s", host, prepareStorageClientAnswer.getDetails());
            logger.error(err);
            throw new CloudRuntimeException(err);
        }

        Map<String,String> poolDetails = prepareStorageClientAnswer.getDetailsMap();
        if (MapUtils.isEmpty(poolDetails)) {
            logger.warn("PowerFlex storage SDC details not found on the host: {}, try (re)install SDC and restart agent", host);
            return null;
        }

        String sdcId = null;
        if (poolDetails.containsKey(ScaleIOGatewayClient.SDC_ID)) {
            sdcId = poolDetails.get(ScaleIOGatewayClient.SDC_ID);
        } else if (poolDetails.containsKey(ScaleIOGatewayClient.SDC_GUID)) {
            String sdcGuid = poolDetails.get(ScaleIOGatewayClient.SDC_GUID);
            sdcId = getHostSdcId(sdcGuid, dataStore);
        }

        if (StringUtils.isBlank(sdcId)) {
            logger.warn("Couldn't retrieve PowerFlex storage SDC details from the host: {}, add MDMs if On-demand connect disabled or try (re)install SDC & restart agent", host);
            return null;
        }

        return sdcId;
    }

    @Override
    public boolean unprepareSDC(Host host, DataStore dataStore) {
        if (Boolean.FALSE.equals(ConnectOnDemand.valueIn(host.getDataCenterId()))) {
            logger.debug(String.format("On-demand connect/disconnect config %s disabled in the zone %d, no need to unprepare SDC", ConnectOnDemand.key(), host.getDataCenterId()));
            return true;
        }

        String systemId = null;
        StoragePoolDetailVO systemIdDetail = storagePoolDetailsDao.findDetail(dataStore.getId(), ScaleIOGatewayClient.STORAGE_POOL_SYSTEM_ID);
        if (systemIdDetail != null) {
            systemId = systemIdDetail.getValue();
        }
        if (systemId == null) {
            throw new CloudRuntimeException("Unable to unprepare SDC, failed to get the system id for PowerFlex storage pool: " + dataStore);
        }

        GlobalLock lock = null;
        try {
            String hostIdStorageSystemIdLockString = String.format(POWERFLEX_SDC_HOSTID_SYSTEMID_LOCK_FORMAT, host.getId(), systemId);
            lock = GlobalLock.getInternLock(hostIdStorageSystemIdLockString);
            if (lock == null) {
                throw new CloudRuntimeException("Unable to unprepare SDC, couldn't get global lock on " + hostIdStorageSystemIdLockString);
            }

            int storagePoolMaxWaitSeconds = NumbersUtil.parseInt(configDao.getValue(Config.StoragePoolMaxWaitSeconds.key()), 3600);
            if (!lock.lock(storagePoolMaxWaitSeconds)) {
                logger.debug("Unable to unprepare SDC, couldn't lock on " + hostIdStorageSystemIdLockString);
                throw new CloudRuntimeException("Unable to unprepare SDC, couldn't lock on " + hostIdStorageSystemIdLockString);
            }

            long poolId = dataStore.getId();
            long hostId = host.getId();
            String sdcId = getConnectedSdc(host, dataStore);
            if (StringUtils.isBlank(sdcId)) {
                logger.debug("SDC not connected, no need to unprepare it");
                StoragePoolHostVO storagePoolHost = storagePoolHostDao.findByPoolHost(dataStore.getId(), host.getId());
                if (storagePoolHost != null) {
                    storagePoolHostDao.deleteStoragePoolHostDetails(host.getId(), dataStore.getId());
                }
                return true;
            }

            if (!canUnprepareSDC(host, dataStore)) {
                logger.debug("Cannot unprepare SDC, there are other pools of the same PowerFlex storage cluster with some volumes mapped to the host SDC");
                return false;
            }

            String mdms = getMdms(dataStore.getId());;
            boolean unprepareSDCStatus = unprepareSDCOnHost(host, dataStore, mdms);
            if (unprepareSDCStatus) {
                StoragePoolHostVO storagePoolHost = storagePoolHostDao.findByPoolHost(dataStore.getId(), host.getId());
                if (storagePoolHost != null) {
                    storagePoolHostDao.deleteStoragePoolHostDetails(host.getId(), dataStore.getId());
                }
            }

            return unprepareSDCStatus;
        } finally {
            if (lock != null) {
                lock.unlock();
                lock.releaseRef();
            }
        }
    }

    private boolean unprepareSDCOnHost(Host host, DataStore dataStore, String mdms) {
        logger.debug(String.format("Unpreparing SDC on the host %s (%s)", host.getId(), host.getName()));
        Map<String,String> details = new HashMap<>();
        details.put(ScaleIOGatewayClient.STORAGE_POOL_MDMS, mdms);
        populateSdcSettings(details, host.getDataCenterId());
        UnprepareStorageClientCommand cmd = new UnprepareStorageClientCommand(((PrimaryDataStore) dataStore).getPoolType(), dataStore.getUuid(), details);
        int timeoutSeconds = 60;
        cmd.setWait(timeoutSeconds);

        Answer unprepareStorageClientAnswer;
        try {
            unprepareStorageClientAnswer = agentManager.send(host.getId(), cmd);
        } catch (AgentUnavailableException | OperationTimedoutException e) {
            logger.error("Failed to unprepare SDC on the host {} due to: {}", host, e.getMessage());
            return false;
        }

        if (!unprepareStorageClientAnswer.getResult()) {
            logger.error("Unable to unprepare SDC on the the host {} due to: {}", host, unprepareStorageClientAnswer.getDetails());
            return false;
        }
        return true;
    }

    @Override
    public boolean canUnprepareSDC(Host host, DataStore dataStore) {
        if (host == null || dataStore == null) {
            return false;
        }

        StoragePoolHostVO poolHostVO = storagePoolHostDao.findByPoolHost(dataStore.getId(), host.getId());
        if (poolHostVO == null) {
            return false;
        }

        final String sdcId = poolHostVO.getLocalPath();
        if (StringUtils.isBlank(sdcId)) {
            return false;
        }

        try {
            if (logger.isDebugEnabled()) {
                List<StoragePoolHostVO> poolHostVOsBySdc = storagePoolHostDao.findByLocalPath(sdcId);
                if (CollectionUtils.isNotEmpty(poolHostVOsBySdc) && poolHostVOsBySdc.size() > 1) {
                    logger.debug(String.format("There are other connected pools with the same SDC of the host %s", host));
                }
            }

            return !areVolumesMappedToPoolSdc(dataStore.getId(), sdcId);
        } catch (Exception e) {
            logger.warn("Unable to check whether the SDC of the pool: " + dataStore.getId() + " can be unprepared on the host: " + host.getId() + ", due to " + e.getMessage(), e);
            return false;
        }
    }

    private boolean areVolumesMappedToPoolSdc(long storagePoolId, String sdcId) throws Exception {
        try {
            final ScaleIOGatewayClient client = getScaleIOClient(storagePoolId);
            return CollectionUtils.isNotEmpty(client.listVolumesMappedToSdc(sdcId));
        } catch (Exception e) {
            logger.warn("Unable to check the volumes mapped to SDC of the pool: " + storagePoolId + ", due to " + e.getMessage());
            throw e;
        }
    }

    @Override
    public String getHostSdcId(String sdcGuid, DataStore dataStore) {
        try {
            logger.debug("Try to get host SDC Id for pool: {}, with SDC guid {}", dataStore, sdcGuid);
            ScaleIOGatewayClient client = getScaleIOClient(dataStore.getId());
            return client.getSdcIdByGuid(sdcGuid);
        } catch (Exception e) {
            logger.error(String.format("Failed to get host SDC Id for pool: %s", dataStore), e);
            throw new CloudRuntimeException(String.format("Failed to establish connection with PowerFlex Gateway to get host SDC Id for pool: %s", dataStore));
        }
    }

    @Override
    public String getConnectedSdc(Host host, DataStore dataStore) {
        long poolId = dataStore.getId();
        long hostId = host.getId();

        try {
            StoragePoolHostVO poolHostVO = storagePoolHostDao.findByPoolHost(poolId, hostId);
            if (poolHostVO == null) {
                return null;
            }

            final ScaleIOGatewayClient client = getScaleIOClient(poolId);
            if (client.isSdcConnected(poolHostVO.getLocalPath())) {
                return poolHostVO.getLocalPath();
            }
        } catch (Exception e) {
            logger.warn(
                    String.format("Unable to get connected SDC for the host: %s and storage pool: %s due to %s",
                    host, dataStore, e.getMessage()), e);
        }

        return null;
    }

    @Override
    public boolean isHostSdcConnected(String sdcId, DataStore dataStore, int waitTimeInSecs) {
        long poolId = dataStore.getId();
        logger.debug(String.format("Waiting (for %d secs) for the SDC %s of the pool %s to connect",
                waitTimeInSecs, sdcId, dataStore));
        int timeBetweenTries = 1000; // Try more frequently (every sec) and return early if connected
        while (waitTimeInSecs > 0) {
            if (isHostSdcConnected(sdcId, poolId)) {
                return true;
            }
            waitTimeInSecs--;
            try {
                Thread.sleep(timeBetweenTries);
            } catch (Exception ignore) {
            }
        }
        return isHostSdcConnected(sdcId, poolId);
    }

    @Override
    public String getMdms(long poolId) {
        String mdms = null;
        StoragePoolDetailVO mdmsDetail = storagePoolDetailsDao.findDetail(poolId, ScaleIOGatewayClient.STORAGE_POOL_MDMS);
        if (mdmsDetail != null) {
            mdms = mdmsDetail.getValue();
        }
        if (StringUtils.isNotBlank(mdms)) {
            return mdms;
        }

        try {
            final ScaleIOGatewayClient client = getScaleIOClient(poolId);
            List<String> mdmAddresses = client.getMdmAddresses();
            if (CollectionUtils.isNotEmpty(mdmAddresses)) {
                mdms = StringUtils.join(mdmAddresses, ",");
                StoragePoolDetailVO storagePoolDetailVO = new StoragePoolDetailVO(poolId, ScaleIOGatewayClient.STORAGE_POOL_MDMS, mdms, false);
                storagePoolDetailsDao.persist(storagePoolDetailVO);
            }
            return mdms;
        } catch (Exception e) {
            logger.error("Failed to get MDMs", e);
            throw new CloudRuntimeException("Failed to fetch PowerFlex MDM details");
        }
    }

    private boolean isHostSdcConnected(String sdcId, long poolId) {
        try {
            final ScaleIOGatewayClient client = getScaleIOClient(poolId);
            return client.isSdcConnected(sdcId);
        } catch (Exception e) {
            logger.error("Failed to check host SDC connection", e);
            throw new CloudRuntimeException("Failed to establish connection with PowerFlex Gateway to check host SDC connection");
        }
    }

    private ScaleIOGatewayClient getScaleIOClient(final Long storagePoolId) throws Exception {
        StoragePoolVO storagePool = storagePoolDao.findById(storagePoolId);
        if (storagePool == null) {
            throw new CloudRuntimeException("Unable to find the storage pool with id " + storagePoolId);
        }
        return ScaleIOGatewayClientConnectionPool.getInstance().getClient(storagePool, storagePoolDetailsDao);
    }

    @Override
    public void populateSdcSettings(Map<String, String> details, long dataCenterId) {
        if (details == null) {
            details = new HashMap<>();
        }

        details.put(ScaleIOSDCManager.MdmsChangeApplyWaitTime.key(), String.valueOf(ScaleIOSDCManager.MdmsChangeApplyWaitTime.valueIn(dataCenterId)));
        details.put(ScaleIOSDCManager.ValidateMdmsOnConnect.key(), String.valueOf(ScaleIOSDCManager.ValidateMdmsOnConnect.valueIn(dataCenterId)));
        details.put(ScaleIOSDCManager.BlockSdcUnprepareIfRestartNeededAndVolumesAreAttached.key(), String.valueOf(ScaleIOSDCManager.BlockSdcUnprepareIfRestartNeededAndVolumesAreAttached.valueIn(dataCenterId)));
    }

    @Override
    public String getConfigComponentName() {
        return ScaleIOSDCManager.class.getSimpleName();
    }

    @Override
    public ConfigKey<?>[] getConfigKeys() {
        return new ConfigKey[]{ConnectOnDemand, MdmsChangeApplyWaitTime, ValidateMdmsOnConnect, BlockSdcUnprepareIfRestartNeededAndVolumesAreAttached};
    }
}<|MERGE_RESOLUTION|>--- conflicted
+++ resolved
@@ -61,8 +61,6 @@
 public class ScaleIOSDCManagerImpl implements ScaleIOSDCManager, Configurable {
     private Logger logger = LogManager.getLogger(getClass());
 
-<<<<<<< HEAD
-=======
     static ConfigKey<Boolean> ConnectOnDemand = new ConfigKey<>("Storage",
             Boolean.class,
             "powerflex.connect.on.demand",
@@ -72,7 +70,6 @@
             Boolean.TRUE,
             ConfigKey.Scope.Zone);
 
->>>>>>> 0cbebbdd
     @Inject
     AgentManager agentManager;
     @Inject
