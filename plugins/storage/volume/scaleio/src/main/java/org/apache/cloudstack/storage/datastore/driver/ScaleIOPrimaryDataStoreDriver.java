--- conflicted
+++ resolved
@@ -206,34 +206,12 @@
                 return setVolumeLimitsFromDetails(volume, host, dataStore);
             } else if (DataObjectType.TEMPLATE.equals(dataObject.getType())) {
                 final VMTemplateStoragePoolVO templatePoolRef = vmTemplatePoolDao.findByPoolTemplate(dataStore.getId(), dataObject.getId(), null);
-<<<<<<< HEAD
                 logger.debug("Granting access for PowerFlex template volume: " + templatePoolRef.getInstallPath());
-
-                final String sdcId = getConnectedSdc(dataStore.getId(), host.getId());
-                if (StringUtils.isBlank(sdcId)) {
-                    alertHostSdcDisconnection(host);
-                    throw new CloudRuntimeException("Unable to grant access to template: " + dataObject.getId() + ", no Sdc connected with host ip: " + host.getPrivateIpAddress());
-                }
-
-=======
-                LOGGER.debug("Granting access for PowerFlex template volume: " + templatePoolRef.getInstallPath());
->>>>>>> d7973560
                 final ScaleIOGatewayClient client = getScaleIOClient(dataStore.getId());
                 return client.mapVolumeToSdc(ScaleIOUtil.getVolumePath(templatePoolRef.getInstallPath()), sdcId);
             } else if (DataObjectType.SNAPSHOT.equals(dataObject.getType())) {
                 SnapshotInfo snapshot = (SnapshotInfo) dataObject;
-<<<<<<< HEAD
                 logger.debug("Granting access for PowerFlex volume snapshot: " + snapshot.getPath());
-
-                final String sdcId = getConnectedSdc(dataStore.getId(), host.getId());
-                if (StringUtils.isBlank(sdcId)) {
-                    alertHostSdcDisconnection(host);
-                    throw new CloudRuntimeException("Unable to grant access to snapshot: " + dataObject.getId() + ", no Sdc connected with host ip: " + host.getPrivateIpAddress());
-                }
-
-=======
-                LOGGER.debug("Granting access for PowerFlex volume snapshot: " + snapshot.getPath());
->>>>>>> d7973560
                 final ScaleIOGatewayClient client = getScaleIOClient(dataStore.getId());
                 return client.mapVolumeToSdc(ScaleIOUtil.getVolumePath(snapshot.getPath()), sdcId);
             }
@@ -259,54 +237,21 @@
         try {
             final String sdcId = getConnectedSdc(dataStore.getId(), host.getId());
             if (StringUtils.isBlank(sdcId)) {
-                LOGGER.warn(String.format("Unable to revoke access for %s: %s, no Sdc connected with host ip: %s", dataObject.getType(), dataObject.getId(), host.getPrivateIpAddress()));
+                logger.warn(String.format("Unable to revoke access for %s: %s, no Sdc connected with host ip: %s", dataObject.getType(), dataObject.getId(), host.getPrivateIpAddress()));
                 return;
             }
             final ScaleIOGatewayClient client = getScaleIOClient(dataStore.getId());
             if (DataObjectType.VOLUME.equals(dataObject.getType())) {
                 final VolumeVO volume = volumeDao.findById(dataObject.getId());
-<<<<<<< HEAD
                 logger.debug("Revoking access for PowerFlex volume: " + volume.getPath());
-
-                final String sdcId = getConnectedSdc(dataStore.getId(), host.getId());
-                if (StringUtils.isBlank(sdcId)) {
-                    throw new CloudRuntimeException("Unable to revoke access for volume: " + dataObject.getId() + ", no Sdc connected with host ip: " + host.getPrivateIpAddress());
-                }
-
-                final ScaleIOGatewayClient client = getScaleIOClient(dataStore.getId());
                 client.unmapVolumeFromSdc(ScaleIOUtil.getVolumePath(volume.getPath()), sdcId);
             } else if (DataObjectType.TEMPLATE.equals(dataObject.getType())) {
                 final VMTemplateStoragePoolVO templatePoolRef = vmTemplatePoolDao.findByPoolTemplate(dataStore.getId(), dataObject.getId(), null);
                 logger.debug("Revoking access for PowerFlex template volume: " + templatePoolRef.getInstallPath());
-
-                final String sdcId = getConnectedSdc(dataStore.getId(), host.getId());
-                if (StringUtils.isBlank(sdcId)) {
-                    throw new CloudRuntimeException("Unable to revoke access for template: " + dataObject.getId() + ", no Sdc connected with host ip: " + host.getPrivateIpAddress());
-                }
-
-                final ScaleIOGatewayClient client = getScaleIOClient(dataStore.getId());
                 client.unmapVolumeFromSdc(ScaleIOUtil.getVolumePath(templatePoolRef.getInstallPath()), sdcId);
             } else if (DataObjectType.SNAPSHOT.equals(dataObject.getType())) {
                 SnapshotInfo snapshot = (SnapshotInfo) dataObject;
                 logger.debug("Revoking access for PowerFlex volume snapshot: " + snapshot.getPath());
-
-                final String sdcId = getConnectedSdc(dataStore.getId(), host.getId());
-                if (StringUtils.isBlank(sdcId)) {
-                    throw new CloudRuntimeException("Unable to revoke access for snapshot: " + dataObject.getId() + ", no Sdc connected with host ip: " + host.getPrivateIpAddress());
-                }
-
-                final ScaleIOGatewayClient client = getScaleIOClient(dataStore.getId());
-=======
-                LOGGER.debug("Revoking access for PowerFlex volume: " + volume.getPath());
-                client.unmapVolumeFromSdc(ScaleIOUtil.getVolumePath(volume.getPath()), sdcId);
-            } else if (DataObjectType.TEMPLATE.equals(dataObject.getType())) {
-                final VMTemplateStoragePoolVO templatePoolRef = vmTemplatePoolDao.findByPoolTemplate(dataStore.getId(), dataObject.getId(), null);
-                LOGGER.debug("Revoking access for PowerFlex template volume: " + templatePoolRef.getInstallPath());
-                client.unmapVolumeFromSdc(ScaleIOUtil.getVolumePath(templatePoolRef.getInstallPath()), sdcId);
-            } else if (DataObjectType.SNAPSHOT.equals(dataObject.getType())) {
-                SnapshotInfo snapshot = (SnapshotInfo) dataObject;
-                LOGGER.debug("Revoking access for PowerFlex volume snapshot: " + snapshot.getPath());
->>>>>>> d7973560
                 client.unmapVolumeFromSdc(ScaleIOUtil.getVolumePath(snapshot.getPath()), sdcId);
             }
             if (client.listVolumesMappedToSdc(sdcId).isEmpty()) {
@@ -329,7 +274,7 @@
 
             final String sdcId = getConnectedSdc(dataStore.getId(), host.getId());
             if (StringUtils.isBlank(sdcId)) {
-                LOGGER.warn(String.format("Unable to revoke access for volume: %s, no Sdc connected with host ip: %s", volumePath, host.getPrivateIpAddress()));
+                logger.warn(String.format("Unable to revoke access for volume: %s, no Sdc connected with host ip: %s", volumePath, host.getPrivateIpAddress()));
                 return;
             }
 
@@ -1437,7 +1382,7 @@
             customStats.put(ScaleIOUtil.CONNECTED_SDC_COUNT_STAT, String.valueOf(connectedSdcsCount));
         } catch (Exception e) {
             String errMsg = "Unable to get custom storage stats for the pool: " + pool.getId() + " due to " + e.getMessage();
-            LOGGER.error(errMsg);
+            logger.error(errMsg);
         }
 
         return customStats;
