/*
 * Licensed to the Apache Software Foundation (ASF) under one
 * or more contributor license agreements.  See the NOTICE file
 * distributed with this work for additional information
 * regarding copyright ownership.  The ASF licenses this file
 * to you under the Apache License, Version 2.0 (the
 * "License"); you may not use this file except in compliance
 * with the License.  You may obtain a copy of the License at
 *
 *   http://www.apache.org/licenses/LICENSE-2.0
 *
 * Unless required by applicable law or agreed to in writing,
 * software distributed under the License is distributed on an
 * "AS IS" BASIS, WITHOUT WARRANTIES OR CONDITIONS OF ANY
 * KIND, either express or implied.  See the License for the
 * specific language governing permissions and limitations
 * under the License.
 */
package org.apache.cloudstack.storage.datastore.lifecycle;

import java.io.UnsupportedEncodingException;
import java.net.URI;
import java.net.URISyntaxException;
import java.net.URLDecoder;
import java.security.KeyManagementException;
import java.security.NoSuchAlgorithmException;
import java.util.ArrayList;
import java.util.List;
import java.util.Map;
import java.util.UUID;

import javax.inject.Inject;

import org.apache.cloudstack.storage.datastore.client.ScaleIOGatewayClientConnectionPool;
import org.apache.cloudstack.storage.datastore.db.StoragePoolDetailsDao;
import org.apache.cloudstack.storage.datastore.util.ScaleIOUtil;
import org.apache.commons.collections.CollectionUtils;
import org.apache.cloudstack.engine.subsystem.api.storage.ClusterScope;
import org.apache.cloudstack.engine.subsystem.api.storage.DataStore;
import org.apache.cloudstack.engine.subsystem.api.storage.HostScope;
import org.apache.cloudstack.engine.subsystem.api.storage.PrimaryDataStoreInfo;
import org.apache.cloudstack.engine.subsystem.api.storage.PrimaryDataStoreLifeCycle;
import org.apache.cloudstack.engine.subsystem.api.storage.PrimaryDataStoreParameters;
import org.apache.cloudstack.engine.subsystem.api.storage.ZoneScope;
import org.apache.cloudstack.storage.datastore.api.StoragePoolStatistics;
import org.apache.cloudstack.storage.datastore.client.ScaleIOGatewayClient;
import org.apache.cloudstack.storage.datastore.db.PrimaryDataStoreDao;
import org.apache.cloudstack.storage.datastore.db.StoragePoolVO;
import org.apache.cloudstack.storage.volume.datastore.PrimaryDataStoreHelper;
import org.apache.logging.log4j.Logger;
import org.apache.logging.log4j.LogManager;

import com.cloud.agent.AgentManager;
import com.cloud.agent.api.Answer;
import com.cloud.agent.api.DeleteStoragePoolCommand;
import com.cloud.agent.api.StoragePoolInfo;
import com.cloud.capacity.CapacityManager;
import com.cloud.dc.ClusterVO;
import com.cloud.dc.dao.ClusterDao;
import com.cloud.exception.InvalidParameterValueException;
import com.cloud.host.Host;
import com.cloud.host.HostVO;
import com.cloud.hypervisor.Hypervisor;
import com.cloud.resource.ResourceManager;
import com.cloud.storage.Storage;
import com.cloud.storage.StorageManager;
import com.cloud.storage.StoragePool;
import com.cloud.storage.StoragePoolAutomation;
import com.cloud.storage.StoragePoolHostVO;
import com.cloud.storage.VMTemplateStoragePoolVO;
import com.cloud.storage.VMTemplateStorageResourceAssoc;
import com.cloud.storage.dao.StoragePoolHostDao;
import com.cloud.template.TemplateManager;
import com.cloud.utils.UriUtils;
import com.cloud.utils.crypt.DBEncryptionUtil;
import com.cloud.utils.exception.CloudRuntimeException;

<<<<<<< HEAD
public class ScaleIOPrimaryDataStoreLifeCycle implements PrimaryDataStoreLifeCycle {
    protected Logger logger = LogManager.getLogger(getClass());
=======
public class ScaleIOPrimaryDataStoreLifeCycle extends BasePrimaryDataStoreLifeCycleImpl implements PrimaryDataStoreLifeCycle {
    private static final Logger LOGGER = Logger.getLogger(ScaleIOPrimaryDataStoreLifeCycle.class);
>>>>>>> d7973560

    @Inject
    private ClusterDao clusterDao;
    @Inject
    private PrimaryDataStoreDao primaryDataStoreDao;
    @Inject
    private StoragePoolDetailsDao storagePoolDetailsDao;
    @Inject
    private StoragePoolHostDao storagePoolHostDao;
    @Inject
    private PrimaryDataStoreHelper dataStoreHelper;
    @Inject
    private ResourceManager resourceManager;
    @Inject
    private StorageManager storageMgr;
    @Inject
    private StoragePoolAutomation storagePoolAutomation;
    @Inject
    private CapacityManager capacityMgr;
    @Inject
    private TemplateManager templateMgr;
    @Inject
    private AgentManager agentMgr;

    public ScaleIOPrimaryDataStoreLifeCycle() {
    }

    private org.apache.cloudstack.storage.datastore.api.StoragePool findStoragePool(String url, String username, String password, String storagePoolName) {
        try {
            final int clientTimeout = StorageManager.STORAGE_POOL_CLIENT_TIMEOUT.value();
            final int clientMaxConnections = StorageManager.STORAGE_POOL_CLIENT_MAX_CONNECTIONS.value();
            ScaleIOGatewayClient client = ScaleIOGatewayClient.getClient(url, username, password, false, clientTimeout, clientMaxConnections);
            List<org.apache.cloudstack.storage.datastore.api.StoragePool> storagePools = client.listStoragePools();
            for (org.apache.cloudstack.storage.datastore.api.StoragePool pool : storagePools) {
                if (pool.getName().equals(storagePoolName)) {
                    logger.info("Found PowerFlex storage pool: " + storagePoolName);
                    final org.apache.cloudstack.storage.datastore.api.StoragePoolStatistics poolStatistics = client.getStoragePoolStatistics(pool.getId());
                    pool.setStatistics(poolStatistics);

                    String systemId = client.getSystemId(pool.getProtectionDomainId());
                    pool.setSystemId(systemId);
                    return pool;
                }
            }
        } catch (NoSuchAlgorithmException | KeyManagementException | URISyntaxException e) {
            logger.error("Failed to add storage pool", e);
            throw new CloudRuntimeException("Failed to establish connection with PowerFlex Gateway to find and validate storage pool: " + storagePoolName);
        }
        throw new CloudRuntimeException("Failed to find the provided storage pool name: " + storagePoolName + " in the discovered PowerFlex storage pools");
    }

    @SuppressWarnings("unchecked")
    @Override
    public DataStore initialize(Map<String, Object> dsInfos) {
        String url = (String) dsInfos.get("url");
        Long zoneId = (Long) dsInfos.get("zoneId");
        Long podId = (Long)dsInfos.get("podId");
        Long clusterId = (Long)dsInfos.get("clusterId");
        String dataStoreName = (String) dsInfos.get("name");
        String providerName = (String) dsInfos.get("providerName");
        Long capacityBytes = (Long)dsInfos.get("capacityBytes");
        Long capacityIops = (Long)dsInfos.get("capacityIops");
        String tags = (String)dsInfos.get("tags");
        Boolean isTagARule = (Boolean) dsInfos.get("isTagARule");
        Map<String, String> details = (Map<String, String>) dsInfos.get("details");

        if (zoneId == null) {
            throw new CloudRuntimeException("Zone Id must be specified.");
        }

        PrimaryDataStoreParameters parameters = new PrimaryDataStoreParameters();
        if (clusterId != null) {
            // Primary datastore is cluster-wide, check and set the podId and clusterId parameters
            if (podId == null) {
                throw new CloudRuntimeException("Pod Id must also be specified when the Cluster Id is specified for Cluster-wide primary storage.");
            }

            Hypervisor.HypervisorType hypervisorType = getHypervisorTypeForCluster(clusterId);
            if (!isSupportedHypervisorType(hypervisorType)) {
                throw new CloudRuntimeException("Unsupported hypervisor type: " + hypervisorType.toString());
            }

            parameters.setPodId(podId);
            parameters.setClusterId(clusterId);
        } else if (podId != null) {
            throw new CloudRuntimeException("Cluster Id must also be specified when the Pod Id is specified for Cluster-wide primary storage.");
        }

        URI uri = null;
        try {
            uri = new URI(UriUtils.encodeURIComponent(url));
            if (uri.getScheme() == null || !uri.getScheme().equalsIgnoreCase("powerflex")) {
                throw new InvalidParameterValueException("scheme is invalid for url: " + url + ", should be powerflex://username:password@gatewayhost/pool");
            }
        } catch (Exception ignored) {
            throw new InvalidParameterValueException(url + " is not a valid uri");
        }

        String storagePoolName = null;
        try {
            storagePoolName = URLDecoder.decode(uri.getPath(), "UTF-8");
        } catch (UnsupportedEncodingException e) {
            logger.error("[ignored] we are on a platform not supporting \"UTF-8\"!?!", e);
        }
        if (storagePoolName == null) { // if decoding fails, use getPath() anyway
            storagePoolName = uri.getPath();
        }
        storagePoolName = storagePoolName.replaceFirst("/", "");

        final String storageHost = uri.getHost();
        final int port = uri.getPort();
        String gatewayApiURL = null;
        if (port == -1) {
            gatewayApiURL = String.format("https://%s/api", storageHost);
        } else {
            gatewayApiURL = String.format("https://%s:%d/api", storageHost, port);
        }

        final String userInfo = uri.getUserInfo();
        final String gatewayUsername = userInfo.split(":")[0];
        final String gatewayPassword = userInfo.split(":")[1];

        List<StoragePoolVO> storagePoolVO = primaryDataStoreDao.findPoolsByProvider(ScaleIOUtil.PROVIDER_NAME);
        if (CollectionUtils.isNotEmpty(storagePoolVO)) {
            for (StoragePoolVO poolVO : storagePoolVO) {
                Map <String, String> poolDetails = primaryDataStoreDao.getDetails(poolVO.getId());
                String poolUrl = poolDetails.get(ScaleIOGatewayClient.GATEWAY_API_ENDPOINT);
                String poolName = poolDetails.get(ScaleIOGatewayClient.STORAGE_POOL_NAME);

                if (gatewayApiURL.equals(poolUrl) && storagePoolName.equals(poolName)) {
                    throw new IllegalArgumentException("PowerFlex storage pool: " + storagePoolName + " already exists, please specify other storage pool.");
                }
            }
        }

        final org.apache.cloudstack.storage.datastore.api.StoragePool scaleIOPool = this.findStoragePool(gatewayApiURL,
                gatewayUsername, gatewayPassword, storagePoolName);

        parameters.setZoneId(zoneId);
        parameters.setName(dataStoreName);
        parameters.setProviderName(providerName);
        parameters.setManaged(true);
        parameters.setHost(storageHost);
        parameters.setPath(scaleIOPool.getId());
        parameters.setUserInfo(userInfo);
        parameters.setType(Storage.StoragePoolType.PowerFlex);
        parameters.setHypervisorType(Hypervisor.HypervisorType.KVM);
        parameters.setUuid(UUID.randomUUID().toString());
        parameters.setTags(tags);
        parameters.setIsTagARule(isTagARule);

        StoragePoolStatistics poolStatistics = scaleIOPool.getStatistics();
        if (poolStatistics != null) {
            if (capacityBytes == null) {
                parameters.setCapacityBytes(poolStatistics.getNetMaxCapacityInBytes());
            }
            parameters.setUsedBytes(poolStatistics.getNetUsedCapacityInBytes());
        }

        if (capacityBytes != null) {
            parameters.setCapacityBytes(capacityBytes);
        }

        if (capacityIops != null) {
            parameters.setCapacityIops(capacityIops);
        }

        details.put(ScaleIOGatewayClient.GATEWAY_API_ENDPOINT, gatewayApiURL);
        details.put(ScaleIOGatewayClient.GATEWAY_API_USERNAME, DBEncryptionUtil.encrypt(gatewayUsername));
        details.put(ScaleIOGatewayClient.GATEWAY_API_PASSWORD, DBEncryptionUtil.encrypt(gatewayPassword));
        details.put(ScaleIOGatewayClient.STORAGE_POOL_NAME, storagePoolName);
        details.put(ScaleIOGatewayClient.STORAGE_POOL_SYSTEM_ID, scaleIOPool.getSystemId());
        parameters.setDetails(details);

        return dataStoreHelper.createPrimaryDataStore(parameters);
    }

    @Override
    public boolean attachCluster(DataStore dataStore, ClusterScope scope) {
        final ClusterVO cluster = clusterDao.findById(scope.getScopeId());
        if (!isSupportedHypervisorType(cluster.getHypervisorType())) {
            throw new CloudRuntimeException("Unsupported hypervisor type: " + cluster.getHypervisorType().toString());
        }

        PrimaryDataStoreInfo primaryDataStoreInfo = (PrimaryDataStoreInfo) dataStore;
        List<HostVO> hostsInCluster = resourceManager.listAllUpAndEnabledHosts(Host.Type.Routing, primaryDataStoreInfo.getClusterId(),
                primaryDataStoreInfo.getPodId(), primaryDataStoreInfo.getDataCenterId());
        if (hostsInCluster.isEmpty()) {
            primaryDataStoreDao.expunge(primaryDataStoreInfo.getId());
            throw new CloudRuntimeException("No hosts are Up to associate a storage pool with in cluster: " + primaryDataStoreInfo.getClusterId());
        }

        logger.debug("Attaching the pool to each of the hosts in the cluster: " + primaryDataStoreInfo.getClusterId());
        List<HostVO> poolHosts = new ArrayList<HostVO>();
        for (HostVO host : hostsInCluster) {
            try {
                if (storageMgr.connectHostToSharedPool(host.getId(), primaryDataStoreInfo.getId())) {
                    poolHosts.add(host);
                }
            } catch (Exception e) {
<<<<<<< HEAD
                logger.warn("Unable to establish a connection between " + host + " and " + primaryDataStoreInfo, e);
=======
                LOGGER.warn("Unable to establish a connection between host: " + host + " and pool: " + dataStore + "on the cluster: " + primaryDataStoreInfo.getClusterId(), e);
>>>>>>> d7973560
            }
        }

        if (poolHosts.isEmpty()) {
<<<<<<< HEAD
            logger.warn("No host can access storage pool '" + primaryDataStoreInfo + "' on cluster '" + primaryDataStoreInfo.getClusterId() + "'.");
            primaryDataStoreDao.expunge(primaryDataStoreInfo.getId());
            throw new CloudRuntimeException("Failed to create storage pool in the cluster: " + primaryDataStoreInfo.getClusterId() + " as it is not accessible to hosts");
=======
            LOGGER.warn("No host can access storage pool '" + primaryDataStoreInfo + "' on cluster '" + primaryDataStoreInfo.getClusterId() + "'.");
>>>>>>> d7973560
        }

        dataStoreHelper.attachCluster(dataStore);
        return true;
    }

    @Override
    public boolean attachHost(DataStore store, HostScope scope, StoragePoolInfo existingInfo) {
        return true;
    }

    @Override
    public boolean attachZone(DataStore dataStore, ZoneScope scope, Hypervisor.HypervisorType hypervisorType) {
        if (!isSupportedHypervisorType(hypervisorType)) {
            throw new CloudRuntimeException("Unsupported hypervisor type: " + hypervisorType.toString());
        }

<<<<<<< HEAD
        checkConnectedSdcs(dataStore.getId());

        logger.debug("Attaching the pool to each of the hosts in the zone: " + scope.getScopeId());
=======
        LOGGER.debug("Attaching the pool to each of the hosts in the zone: " + scope.getScopeId());
>>>>>>> d7973560
        List<HostVO> hosts = resourceManager.listAllUpAndEnabledHostsInOneZoneByHypervisor(hypervisorType, scope.getScopeId());
        List<HostVO> poolHosts = new ArrayList<HostVO>();
        for (HostVO host : hosts) {
            try {
                if (storageMgr.connectHostToSharedPool(host.getId(), dataStore.getId())) {
                    poolHosts.add(host);
                }
            } catch (Exception e) {
<<<<<<< HEAD
                logger.warn("Unable to establish a connection between " + host + " and " + dataStore, e);
            }
        }
        if (poolHosts.isEmpty()) {
            logger.warn("No host can access storage pool " + dataStore + " in this zone.");
            primaryDataStoreDao.expunge(dataStore.getId());
            throw new CloudRuntimeException("Failed to create storage pool as it is not accessible to hosts.");
=======
                LOGGER.warn("Unable to establish a connection between host: " + host + " and pool: " + dataStore + "in the zone: " + scope.getScopeId(), e);
            }
        }
        if (poolHosts.isEmpty()) {
            LOGGER.warn("No host can access storage pool " + dataStore + " in the zone: " + scope.getScopeId());
>>>>>>> d7973560
        }

        dataStoreHelper.attachZone(dataStore);
        return true;
    }

<<<<<<< HEAD
    private void checkConnectedSdcs(Long dataStoreId) {
        boolean haveConnectedSdcs = false;
        try {
            ScaleIOGatewayClient client = ScaleIOGatewayClientConnectionPool.getInstance().getClient(dataStoreId, storagePoolDetailsDao);
            haveConnectedSdcs = client.haveConnectedSdcs();
        } catch (NoSuchAlgorithmException | KeyManagementException | URISyntaxException e) {
            logger.error(String.format("Failed to create storage pool for datastore: %s", dataStoreId), e);
            throw new CloudRuntimeException(String.format("Failed to establish connection with PowerFlex Gateway to create storage pool for datastore: %s", dataStoreId));
        }

        if (!haveConnectedSdcs) {
            logger.debug(String.format("No connected SDCs found for the PowerFlex storage pool of datastore: %s", dataStoreId));
            throw new CloudRuntimeException(String.format("Failed to create storage pool as connected SDCs not found for datastore: %s", dataStoreId));
        }
    }

=======
>>>>>>> d7973560
    @Override
    public boolean maintain(DataStore store) {
        storagePoolAutomation.maintain(store);
        dataStoreHelper.maintain(store);
        return true;
    }

    @Override
    public boolean cancelMaintain(DataStore store) {
        dataStoreHelper.cancelMaintain(store);
        storagePoolAutomation.cancelMaintain(store);
        return true;
    }

    @Override
    public void enableStoragePool(DataStore dataStore) {
        dataStoreHelper.enable(dataStore);
    }

    @Override
    public void disableStoragePool(DataStore dataStore) {
        dataStoreHelper.disable(dataStore);
    }

    @Override
    public boolean deleteDataStore(DataStore dataStore) {
        StoragePool storagePool = (StoragePool)dataStore;
        StoragePoolVO storagePoolVO = primaryDataStoreDao.findById(storagePool.getId());
        if (storagePoolVO == null) {
            return false;
        }

        List<VMTemplateStoragePoolVO> unusedTemplatesInPool = templateMgr.getUnusedTemplatesInPool(storagePoolVO);
        for (VMTemplateStoragePoolVO templatePoolVO : unusedTemplatesInPool) {
            if (templatePoolVO.getDownloadState() == VMTemplateStorageResourceAssoc.Status.DOWNLOADED) {
                templateMgr.evictTemplateFromStoragePool(templatePoolVO);
            }
        }

        List<StoragePoolHostVO> poolHostVOs = storagePoolHostDao.listByPoolId(dataStore.getId());
        for (StoragePoolHostVO poolHostVO : poolHostVOs) {
            DeleteStoragePoolCommand deleteStoragePoolCommand = new DeleteStoragePoolCommand(storagePool);
            final Answer answer = agentMgr.easySend(poolHostVO.getHostId(), deleteStoragePoolCommand);
            if (answer != null && answer.getResult()) {
                logger.info("Successfully deleted storage pool: " + storagePool.getId() + " from host: " + poolHostVO.getHostId());
            } else {
                if (answer != null) {
                    logger.error("Failed to delete storage pool: " + storagePool.getId() + " from host: " + poolHostVO.getHostId() + " , result: " + answer.getResult());
                } else {
                    logger.error("Failed to delete storage pool: " + storagePool.getId() + " from host: " + poolHostVO.getHostId());
                }
            }
        }

        ScaleIOGatewayClientConnectionPool.getInstance().removeClient(dataStore.getId());

        return dataStoreHelper.deletePrimaryDataStore(dataStore);
    }

    @Override
    public boolean migrateToObjectStore(DataStore store) {
        return false;
    }

    @Override
    public void updateStoragePool(StoragePool storagePool, Map<String, String> details) {
        String capacityBytes = details.get(PrimaryDataStoreLifeCycle.CAPACITY_BYTES);
        StoragePoolVO storagePoolVO = primaryDataStoreDao.findById(storagePool.getId());

        try {
            if (capacityBytes == null || capacityBytes.isBlank()) {
                return;
            }

            long usedBytes = capacityMgr.getUsedBytes(storagePoolVO);
            if (Long.parseLong(capacityBytes) < usedBytes) {
                throw new CloudRuntimeException("Cannot reduce the number of bytes for this storage pool as it would lead to an insufficient number of bytes");
            }

            primaryDataStoreDao.updateCapacityBytes(storagePool.getId(), Long.parseLong(capacityBytes));
            logger.info("Storage pool successfully updated");
        } catch (Throwable e) {
            throw new CloudRuntimeException("Failed to update the storage pool" + e);
        }
    }

    private Hypervisor.HypervisorType getHypervisorTypeForCluster(long clusterId) {
        ClusterVO cluster = clusterDao.findById(clusterId);
        if (cluster == null) {
            throw new CloudRuntimeException("Unable to locate the specified cluster: " + clusterId);
        }

        return cluster.getHypervisorType();
    }

    private static boolean isSupportedHypervisorType(Hypervisor.HypervisorType hypervisorType) {
        return Hypervisor.HypervisorType.KVM.equals(hypervisorType);
    }
}<|MERGE_RESOLUTION|>--- conflicted
+++ resolved
@@ -75,13 +75,8 @@
 import com.cloud.utils.crypt.DBEncryptionUtil;
 import com.cloud.utils.exception.CloudRuntimeException;
 
-<<<<<<< HEAD
-public class ScaleIOPrimaryDataStoreLifeCycle implements PrimaryDataStoreLifeCycle {
+public class ScaleIOPrimaryDataStoreLifeCycle extends BasePrimaryDataStoreLifeCycleImpl implements PrimaryDataStoreLifeCycle {
     protected Logger logger = LogManager.getLogger(getClass());
-=======
-public class ScaleIOPrimaryDataStoreLifeCycle extends BasePrimaryDataStoreLifeCycleImpl implements PrimaryDataStoreLifeCycle {
-    private static final Logger LOGGER = Logger.getLogger(ScaleIOPrimaryDataStoreLifeCycle.class);
->>>>>>> d7973560
 
     @Inject
     private ClusterDao clusterDao;
@@ -282,22 +277,12 @@
                     poolHosts.add(host);
                 }
             } catch (Exception e) {
-<<<<<<< HEAD
-                logger.warn("Unable to establish a connection between " + host + " and " + primaryDataStoreInfo, e);
-=======
-                LOGGER.warn("Unable to establish a connection between host: " + host + " and pool: " + dataStore + "on the cluster: " + primaryDataStoreInfo.getClusterId(), e);
->>>>>>> d7973560
+                logger.warn("Unable to establish a connection between host: " + host + " and pool: " + dataStore + "on the cluster: " + primaryDataStoreInfo.getClusterId(), e);
             }
         }
 
         if (poolHosts.isEmpty()) {
-<<<<<<< HEAD
             logger.warn("No host can access storage pool '" + primaryDataStoreInfo + "' on cluster '" + primaryDataStoreInfo.getClusterId() + "'.");
-            primaryDataStoreDao.expunge(primaryDataStoreInfo.getId());
-            throw new CloudRuntimeException("Failed to create storage pool in the cluster: " + primaryDataStoreInfo.getClusterId() + " as it is not accessible to hosts");
-=======
-            LOGGER.warn("No host can access storage pool '" + primaryDataStoreInfo + "' on cluster '" + primaryDataStoreInfo.getClusterId() + "'.");
->>>>>>> d7973560
         }
 
         dataStoreHelper.attachCluster(dataStore);
@@ -315,13 +300,7 @@
             throw new CloudRuntimeException("Unsupported hypervisor type: " + hypervisorType.toString());
         }
 
-<<<<<<< HEAD
-        checkConnectedSdcs(dataStore.getId());
-
         logger.debug("Attaching the pool to each of the hosts in the zone: " + scope.getScopeId());
-=======
-        LOGGER.debug("Attaching the pool to each of the hosts in the zone: " + scope.getScopeId());
->>>>>>> d7973560
         List<HostVO> hosts = resourceManager.listAllUpAndEnabledHostsInOneZoneByHypervisor(hypervisorType, scope.getScopeId());
         List<HostVO> poolHosts = new ArrayList<HostVO>();
         for (HostVO host : hosts) {
@@ -330,46 +309,17 @@
                     poolHosts.add(host);
                 }
             } catch (Exception e) {
-<<<<<<< HEAD
-                logger.warn("Unable to establish a connection between " + host + " and " + dataStore, e);
+                logger.warn("Unable to establish a connection between host: " + host + " and pool: " + dataStore + "in the zone: " + scope.getScopeId(), e);
             }
         }
         if (poolHosts.isEmpty()) {
-            logger.warn("No host can access storage pool " + dataStore + " in this zone.");
-            primaryDataStoreDao.expunge(dataStore.getId());
-            throw new CloudRuntimeException("Failed to create storage pool as it is not accessible to hosts.");
-=======
-                LOGGER.warn("Unable to establish a connection between host: " + host + " and pool: " + dataStore + "in the zone: " + scope.getScopeId(), e);
-            }
-        }
-        if (poolHosts.isEmpty()) {
-            LOGGER.warn("No host can access storage pool " + dataStore + " in the zone: " + scope.getScopeId());
->>>>>>> d7973560
+            logger.warn("No host can access storage pool " + dataStore + " in the zone: " + scope.getScopeId());
         }
 
         dataStoreHelper.attachZone(dataStore);
         return true;
     }
 
-<<<<<<< HEAD
-    private void checkConnectedSdcs(Long dataStoreId) {
-        boolean haveConnectedSdcs = false;
-        try {
-            ScaleIOGatewayClient client = ScaleIOGatewayClientConnectionPool.getInstance().getClient(dataStoreId, storagePoolDetailsDao);
-            haveConnectedSdcs = client.haveConnectedSdcs();
-        } catch (NoSuchAlgorithmException | KeyManagementException | URISyntaxException e) {
-            logger.error(String.format("Failed to create storage pool for datastore: %s", dataStoreId), e);
-            throw new CloudRuntimeException(String.format("Failed to establish connection with PowerFlex Gateway to create storage pool for datastore: %s", dataStoreId));
-        }
-
-        if (!haveConnectedSdcs) {
-            logger.debug(String.format("No connected SDCs found for the PowerFlex storage pool of datastore: %s", dataStoreId));
-            throw new CloudRuntimeException(String.format("Failed to create storage pool as connected SDCs not found for datastore: %s", dataStoreId));
-        }
-    }
-
-=======
->>>>>>> d7973560
     @Override
     public boolean maintain(DataStore store) {
         storagePoolAutomation.maintain(store);
