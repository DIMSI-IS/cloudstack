--- conflicted
+++ resolved
@@ -245,7 +245,7 @@
         rdm.setOverrideProps(props);
         ApiCallRcList answers = api.resourceDefinitionModify(rscName, rdm);
         if (answers.hasError()) {
-            s_logger.error(String.format("Unable to set protocol C and 'allow-two-primaries' on %s", rscName));
+            logger.error(String.format("Unable to set protocol C and 'allow-two-primaries' on %s", rscName));
             // do not fail here as adding allow-two-primaries property is only a problem while live migrating
         }
     }
@@ -258,7 +258,7 @@
         rcm.setOverrideProps(props);
         ApiCallRcList answers = api.resourceConnectionModify(rscName, inUseNode, localNodeName, rcm);
         if (answers.hasError()) {
-            s_logger.error(String.format(
+            logger.error(String.format(
                     "Unable to set protocol C and 'allow-two-primaries' on %s/%s/%s",
                     inUseNode, localNodeName, rscName));
             // do not fail here as adding allow-two-primaries property is only a problem while live migrating
@@ -276,18 +276,6 @@
         String inUseNode = LinstorUtil.isResourceInUse(api, rscName);
         if (inUseNode != null && !inUseNode.equalsIgnoreCase(localNodeName)) {
             // allow 2 primaries for live migration, should be removed by disconnect on the other end
-<<<<<<< HEAD
-            ResourceConnectionModify rcm = new ResourceConnectionModify();
-            Properties props = new Properties();
-            props.put("DrbdOptions/Net/allow-two-primaries", "yes");
-            props.put("DrbdOptions/Net/protocol", "C");
-            rcm.setOverrideProps(props);
-            ApiCallRcList answers = api.resourceConnectionModify(rscName, inUseNode, localNodeName, rcm);
-            if (answers.hasError()) {
-                logger.error("Unable to set protocol C and 'allow-two-primaries' on {}/{}/{}",
-                        inUseNode, localNodeName, rscName);
-                // do not fail here as adding allow-two-primaries property is only a problem while live migrating
-=======
 
             // if non hyperconverged setup, we have to set allow-two-primaries on the resource-definition
             // as there is no resource connection between diskless nodes.
@@ -295,7 +283,6 @@
                 setAllowTwoPrimariesOnRD(api, rscName);
             } else {
                 setAllowTwoPrimariesOnRc(api, rscName, inUseNode);
->>>>>>> 5b7c86aa
             }
         }
     }
@@ -340,7 +327,7 @@
         rdm.deleteProps(deleteProps);
         ApiCallRcList answers = api.resourceDefinitionModify(rscName, rdm);
         if (answers.hasError()) {
-            s_logger.error(
+            logger.error(
                     String.format("Failed to remove 'protocol' and 'allow-two-primaries' on %s: %s",
                             rscName, LinstorUtil.getBestErrorMessage(answers)));
             // do not fail here as removing allow-two-primaries property isn't fatal
