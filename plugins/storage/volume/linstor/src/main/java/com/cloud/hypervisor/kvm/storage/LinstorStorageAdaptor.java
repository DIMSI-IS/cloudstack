// Licensed to the Apache Software Foundation (ASF) under one
// or more contributor license agreements.  See the NOTICE file
// distributed with this work for additional information
// regarding copyright ownership.  The ASF licenses this file
// to you under the Apache License, Version 2.0 (the
// "License"); you may not use this file except in compliance
// with the License.  You may obtain a copy of the License at
//
//   http://www.apache.org/licenses/LICENSE-2.0
//
// Unless required by applicable law or agreed to in writing,
// software distributed under the License is distributed on an
// "AS IS" BASIS, WITHOUT WARRANTIES OR CONDITIONS OF ANY
// KIND, either express or implied.  See the License for the
// specific language governing permissions and limitations
// under the License.
package com.cloud.hypervisor.kvm.storage;

import java.util.Collections;
import java.util.HashMap;
import java.util.List;
import java.util.Map;
import java.util.Optional;

import javax.annotation.Nonnull;

import com.cloud.storage.Storage;
import com.cloud.utils.exception.CloudRuntimeException;
import org.apache.cloudstack.storage.datastore.util.LinstorUtil;
import org.apache.cloudstack.utils.qemu.QemuImg;
import org.apache.cloudstack.utils.qemu.QemuImgException;
import org.apache.cloudstack.utils.qemu.QemuImgFile;
import org.apache.logging.log4j.Logger;
import org.apache.logging.log4j.LogManager;
import org.libvirt.LibvirtException;

import com.linbit.linstor.api.ApiClient;
import com.linbit.linstor.api.ApiConsts;
import com.linbit.linstor.api.ApiException;
import com.linbit.linstor.api.Configuration;
import com.linbit.linstor.api.DevelopersApi;
import com.linbit.linstor.api.model.ApiCallRc;
import com.linbit.linstor.api.model.ApiCallRcList;
import com.linbit.linstor.api.model.Properties;
import com.linbit.linstor.api.model.ProviderKind;
import com.linbit.linstor.api.model.Resource;
import com.linbit.linstor.api.model.ResourceDefinition;
import com.linbit.linstor.api.model.ResourceDefinitionModify;
import com.linbit.linstor.api.model.ResourceGroupSpawn;
import com.linbit.linstor.api.model.ResourceMakeAvailable;
import com.linbit.linstor.api.model.ResourceWithVolumes;
import com.linbit.linstor.api.model.StoragePool;
import com.linbit.linstor.api.model.VolumeDefinition;

public class LinstorStorageAdaptor implements StorageAdaptor {
    protected Logger logger = LogManager.getLogger(getClass());
    private static final Map<String, KVMStoragePool> MapStorageUuidToStoragePool = new HashMap<>();
    private final String localNodeName;

    private DevelopersApi getLinstorAPI(KVMStoragePool pool) {
        ApiClient client = Configuration.getDefaultApiClient();
        client.setBasePath(pool.getSourceHost());
        return new DevelopersApi(client);
    }

    @Override
    public Storage.StoragePoolType getStoragePoolType() {
        return Storage.StoragePoolType.Linstor;
    }

    private static String getLinstorRscName(String name) {
        return LinstorUtil.RSC_PREFIX + name;
    }

    private void logLinstorAnswer(@Nonnull ApiCallRc answer) {
        if (answer.isError()) {
            logger.error(answer.getMessage());
        } else if (answer.isWarning()) {
            logger.warn(answer.getMessage());
        } else if (answer.isInfo()) {
            logger.info(answer.getMessage());
        }
    }

    private void logLinstorAnswers(@Nonnull ApiCallRcList answers) {
        answers.forEach(this::logLinstorAnswer);
    }

    private void checkLinstorAnswersThrow(@Nonnull ApiCallRcList answers) {
        answers.forEach(this::logLinstorAnswer);
        if (answers.hasError())
        {
            String errMsg = answers.stream()
                .filter(ApiCallRc::isError)
                .findFirst()
                .map(ApiCallRc::getMessage).orElse("Unknown linstor error");
            throw new CloudRuntimeException(errMsg);
        }
    }

    private void handleLinstorApiAnswers(ApiCallRcList answers, String excMessage) {
        answers.forEach(this::logLinstorAnswer);
        if (answers.hasError()) {
            throw new CloudRuntimeException(excMessage);
        }
    }

    public LinstorStorageAdaptor() {
        localNodeName = LinstorStoragePool.getHostname();
    }

    @Override
    public KVMStoragePool getStoragePool(String uuid) {
        return MapStorageUuidToStoragePool.get(uuid);
    }

    @Override
    public KVMStoragePool getStoragePool(String uuid, boolean refreshInfo) {
        logger.debug("Linstor getStoragePool: " + uuid + " -> " + refreshInfo);
        return MapStorageUuidToStoragePool.get(uuid);
    }

    @Override
    public KVMPhysicalDisk getPhysicalDisk(String name, KVMStoragePool pool)
    {
        logger.debug("Linstor: getPhysicalDisk for " + name);
        if (name == null) {
            return null;
        }

        final DevelopersApi api = getLinstorAPI(pool);
        try {
            final String rscName = getLinstorRscName(name);

            List<VolumeDefinition> volumeDefs = api.volumeDefinitionList(rscName, null, null);
            final long size = volumeDefs.isEmpty() ? 0 : volumeDefs.get(0).getSizeKib() * 1024;

<<<<<<< HEAD
            List<ResourceWithVolumes> resources = api.viewResources(
                Collections.emptyList(),
                Collections.singletonList(rscName),
                Collections.emptyList(),
                null,
                null,
                null);
            if (!resources.isEmpty() && !resources.get(0).getVolumes().isEmpty()) {
                final String devPath = resources.get(0).getVolumes().get(0).getDevicePath();
                final KVMPhysicalDisk kvmDisk = new KVMPhysicalDisk(devPath, name, pool);
                kvmDisk.setFormat(QemuImg.PhysicalDiskFormat.RAW);
                kvmDisk.setSize(size);
                kvmDisk.setVirtualSize(size);
                return kvmDisk;
            } else {
                logger.error("Linstor: viewResources didn't return resources or volumes for " + rscName);
                throw new CloudRuntimeException("Linstor: viewResources didn't return resources or volumes.");
            }
=======
            final String devicePath = LinstorUtil.getDevicePath(api, rscName);
            final KVMPhysicalDisk kvmDisk = new KVMPhysicalDisk(devicePath, name, pool);
            kvmDisk.setFormat(QemuImg.PhysicalDiskFormat.RAW);
            kvmDisk.setSize(size);
            kvmDisk.setVirtualSize(size);
            return kvmDisk;
>>>>>>> c779b1c6
        } catch (ApiException apiEx) {
            logger.error(apiEx);
            throw new CloudRuntimeException(apiEx.getBestMessage(), apiEx);
        }
    }

    @Override
    public KVMStoragePool createStoragePool(String name, String host, int port, String path, String userInfo,
                                            Storage.StoragePoolType type, Map<String, String> details)
    {
        logger.debug(String.format(
            "Linstor createStoragePool: name: '%s', host: '%s', path: %s, userinfo: %s", name, host, path, userInfo));
        LinstorStoragePool storagePool = new LinstorStoragePool(name, host, port, userInfo, type, this);

        MapStorageUuidToStoragePool.put(name, storagePool);

        return storagePool;
    }

    @Override
    public boolean deleteStoragePool(String uuid) {
        return MapStorageUuidToStoragePool.remove(uuid) != null;
    }

    @Override
    public boolean deleteStoragePool(KVMStoragePool pool) {
        return deleteStoragePool(pool.getUuid());
    }

    private void makeResourceAvailable(DevelopersApi api, String rscName, boolean diskfull) throws ApiException
    {
        ResourceMakeAvailable rma = new ResourceMakeAvailable();
        rma.diskful(diskfull);
        ApiCallRcList answers = api.resourceMakeAvailableOnNode(rscName, localNodeName, rma);
        handleLinstorApiAnswers(answers,
            String.format("Linstor: Unable to make resource %s available on node: %s", rscName, localNodeName));
    }

    /**
     * createPhysicalDisk will check if the resource wasn't yet created and do so, also it will make sure
     * it is accessible from this node (MakeAvailable).
     */
    @Override
    public KVMPhysicalDisk createPhysicalDisk(String name, KVMStoragePool pool, QemuImg.PhysicalDiskFormat format,
                                              Storage.ProvisioningType provisioningType, long size, byte[] passphrase)
    {
        logger.debug(String.format("Linstor.createPhysicalDisk: %s;%s", name, format));
        final String rscName = getLinstorRscName(name);
        LinstorStoragePool lpool = (LinstorStoragePool) pool;
        final DevelopersApi api = getLinstorAPI(pool);

        try {
            List<ResourceDefinition> definitionList = api.resourceDefinitionList(
                Collections.singletonList(rscName), null, null, null);

            if (definitionList.isEmpty()) {
                ResourceGroupSpawn rgSpawn = new ResourceGroupSpawn();
                rgSpawn.setResourceDefinitionName(rscName);
                rgSpawn.addVolumeSizesItem(size / 1024); // linstor uses KiB

                logger.info("Linstor: Spawn resource " + rscName);
                ApiCallRcList answers = api.resourceGroupSpawn(lpool.getResourceGroup(), rgSpawn);
                handleLinstorApiAnswers(answers, "Linstor: Unable to spawn resource.");
            }

            // query linstor for the device path
            List<ResourceWithVolumes> resources = api.viewResources(
                Collections.emptyList(),
                Collections.singletonList(rscName),
                Collections.emptyList(),
                null,
                null,
                null);

            makeResourceAvailable(api, rscName, false);

            if (!resources.isEmpty() && !resources.get(0).getVolumes().isEmpty()) {
                final String devPath = resources.get(0).getVolumes().get(0).getDevicePath();
                logger.info("Linstor: Created drbd device: " + devPath);
                final KVMPhysicalDisk kvmDisk = new KVMPhysicalDisk(devPath, name, pool);
                kvmDisk.setFormat(QemuImg.PhysicalDiskFormat.RAW);
                return kvmDisk;
            } else {
                logger.error("Linstor: viewResources didn't return resources or volumes.");
                throw new CloudRuntimeException("Linstor: viewResources didn't return resources or volumes.");
            }
        } catch (ApiException apiEx) {
            logger.error(String.format("Linstor.createPhysicalDisk: ApiException: %s", apiEx.getBestMessage()));
            throw new CloudRuntimeException(apiEx.getBestMessage(), apiEx);
        }
    }

    /**
     * Checks if the given resource is in use by drbd on any host and
     * if so set the drbd option allow-two-primaries
     * @param api linstor api object
     * @param rscName resource name to set allow-two-primaries if in use
     * @throws ApiException if any problem connecting to the Linstor controller
     */
    private void allow2PrimariesIfInUse(DevelopersApi api, String rscName) throws ApiException {
        if (LinstorUtil.isResourceInUse(api, rscName)) {
            // allow 2 primaries for live migration, should be removed by disconnect on the other end
            ResourceDefinitionModify rdm = new ResourceDefinitionModify();
            Properties props = new Properties();
            props.put("DrbdOptions/Net/allow-two-primaries", "yes");
            rdm.setOverrideProps(props);
            ApiCallRcList answers = api.resourceDefinitionModify(rscName, rdm);
            if (answers.hasError()) {
                logger.error("Unable to set 'allow-two-primaries' on {} ", rscName);
                // do not fail here as adding allow-two-primaries property is only a problem while live migrating
            }
        }
    }

    @Override
    public boolean connectPhysicalDisk(String volumePath, KVMStoragePool pool, Map<String, String> details)
    {
        logger.debug(String.format("Linstor: connectPhysicalDisk %s:%s -> %s", pool.getUuid(), volumePath, details));
        if (volumePath == null) {
            logger.warn("volumePath is null, ignoring");
            return false;
        }

        final DevelopersApi api = getLinstorAPI(pool);
        String rscName;
        try
        {
            rscName = getLinstorRscName(volumePath);

            ResourceMakeAvailable rma = new ResourceMakeAvailable();
            ApiCallRcList answers = api.resourceMakeAvailableOnNode(rscName, localNodeName, rma);
            checkLinstorAnswersThrow(answers);

        } catch (ApiException apiEx) {
            logger.error(apiEx);
            throw new CloudRuntimeException(apiEx.getBestMessage(), apiEx);
        }

        try
        {
            allow2PrimariesIfInUse(api, rscName);
        } catch (ApiException apiEx) {
            logger.error(apiEx);
            // do not fail here as adding allow-two-primaries property is only a problem while live migrating
        }
        return true;
    }

    private boolean tryDisconnectLinstor(String volumePath, KVMStoragePool pool)
    {
        if (volumePath == null) {
            return false;
        }

        logger.debug("Linstor: Using storage pool: " + pool.getUuid());
        final DevelopersApi api = getLinstorAPI(pool);

        Optional<ResourceWithVolumes> optRsc;
        try
        {
            List<ResourceWithVolumes> resources = api.viewResources(
                    Collections.singletonList(localNodeName),
                    null,
                    null,
                    null,
                    null,
                    null);

            optRsc = getResourceByPathOrName(resources, volumePath);
        } catch (ApiException apiEx) {
            // couldn't query linstor controller
            logger.error(apiEx.getBestMessage());
            return false;
        }


        if (optRsc.isPresent()) {
            try {
                Resource rsc = optRsc.get();

                // if diskless resource remove it, in the worst case it will be transformed to a tiebreaker
                if (rsc.getFlags() != null &&
                        rsc.getFlags().contains(ApiConsts.FLAG_DRBD_DISKLESS) &&
                        !rsc.getFlags().contains(ApiConsts.FLAG_TIE_BREAKER)) {
                    ApiCallRcList delAnswers = api.resourceDelete(rsc.getName(), localNodeName);
                    logLinstorAnswers(delAnswers);
                }

                // remove allow-two-primaries
                ResourceDefinitionModify rdm = new ResourceDefinitionModify();
                rdm.deleteProps(Collections.singletonList("DrbdOptions/Net/allow-two-primaries"));
                ApiCallRcList answers = api.resourceDefinitionModify(rsc.getName(), rdm);
                if (answers.hasError()) {
                    logger.error(
                            String.format("Failed to remove 'allow-two-primaries' on %s: %s",
                                    rsc.getName(), LinstorUtil.getBestErrorMessage(answers)));
                    // do not fail here as removing allow-two-primaries property isn't fatal
                }
            } catch (ApiException apiEx) {
                logger.error(apiEx.getBestMessage());
                // do not fail here as removing allow-two-primaries property or deleting diskless isn't fatal
            }

            return true;
        }

        logger.warn("Linstor: Couldn't find resource for this path: " + volumePath);
        return false;
    }

    @Override
    public boolean disconnectPhysicalDisk(String volumePath, KVMStoragePool pool)
    {
        logger.debug("Linstor: disconnectPhysicalDisk {}:{}", pool.getUuid(), volumePath);
        if (MapStorageUuidToStoragePool.containsValue(pool)) {
            return tryDisconnectLinstor(volumePath, pool);
        }
        return false;
    }

    @Override
    public boolean disconnectPhysicalDisk(Map<String, String> volumeToDisconnect)
    {
        // as of now this is only relevant for iscsi targets
        logger.info("Linstor: disconnectPhysicalDisk(Map<String, String> volumeToDisconnect) called?");
        return false;
    }

    private Optional<ResourceWithVolumes> getResourceByPathOrName(
            final List<ResourceWithVolumes> resources, String path) {
        return resources.stream()
            .filter(rsc -> getLinstorRscName(path).equalsIgnoreCase(rsc.getName()) || rsc.getVolumes().stream()
                .anyMatch(v -> path.equals(v.getDevicePath())))
            .findFirst();
    }

    /**
     * disconnectPhysicalDiskByPath is called after e.g. a live migration.
     * The problem is we have no idea just from the path to which linstor-controller
     * this resource would belong to. But as it should be highly unlikely that someone
     * uses more than one linstor-controller to manage resource on the same kvm host.
     * We will just take the first stored storagepool.
     */
    @Override
    public boolean disconnectPhysicalDiskByPath(String localPath)
    {
        // get first storage pool from the map, as we don't know any better:
        Optional<KVMStoragePool> optFirstPool = MapStorageUuidToStoragePool.values().stream().findFirst();
        if (optFirstPool.isPresent())
        {
            logger.debug("Linstor: disconnectPhysicalDiskByPath " + localPath);
            final KVMStoragePool pool = optFirstPool.get();

            return tryDisconnectLinstor(localPath, pool);
        }
        return false;
    }

    @Override
    public boolean deletePhysicalDisk(String name, KVMStoragePool pool, Storage.ImageFormat format)
    {
        logger.debug("Linstor: deletePhysicalDisk " + name);
        final DevelopersApi api = getLinstorAPI(pool);

        try {
            final String rscName = getLinstorRscName(name);
            logger.debug("Linstor: delete resource definition " + rscName);
            ApiCallRcList answers = api.resourceDefinitionDelete(rscName);
            handleLinstorApiAnswers(answers, "Linstor: Unable to delete resource definition " + rscName);
        } catch (ApiException apiEx) {
            throw new CloudRuntimeException(apiEx.getBestMessage(), apiEx);
        }
        return true;
    }

    @Override
    public KVMPhysicalDisk createDiskFromTemplate(
        KVMPhysicalDisk template,
        String name,
        QemuImg.PhysicalDiskFormat format,
        Storage.ProvisioningType provisioningType,
        long size,
        KVMStoragePool destPool,
        int timeout,
        byte[] passphrase)
    {
        logger.info("Linstor: createDiskFromTemplate");
        return copyPhysicalDisk(template, name, destPool, timeout);
    }

    @Override
    public List<KVMPhysicalDisk> listPhysicalDisks(String storagePoolUuid, KVMStoragePool pool)
    {
        throw new UnsupportedOperationException("Listing disks is not supported for this configuration.");
    }

    @Override
    public KVMPhysicalDisk createTemplateFromDisk(
        KVMPhysicalDisk disk,
        String name,
        QemuImg.PhysicalDiskFormat format,
        long size,
        KVMStoragePool destPool)
    {
        throw new UnsupportedOperationException("Copying a template from disk is not supported in this configuration.");
    }

    @Override
    public KVMPhysicalDisk copyPhysicalDisk(KVMPhysicalDisk disk, String name, KVMStoragePool destPool, int timeout) {
        return copyPhysicalDisk(disk, name, destPool, timeout, null, null, null);
    }

    @Override
    public KVMPhysicalDisk copyPhysicalDisk(KVMPhysicalDisk disk, String name, KVMStoragePool destPools, int timeout, byte[] srcPassphrase, byte[] destPassphrase, Storage.ProvisioningType provisioningType)
    {
        logger.debug(String.format("Linstor.copyPhysicalDisk: %s -> %s", disk.getPath(), name));
        final QemuImg.PhysicalDiskFormat sourceFormat = disk.getFormat();
        final String sourcePath = disk.getPath();

        final QemuImgFile srcFile = new QemuImgFile(sourcePath, sourceFormat);

        final KVMPhysicalDisk dstDisk = destPools.createPhysicalDisk(
            name, QemuImg.PhysicalDiskFormat.RAW, provisioningType, disk.getVirtualSize(), null);

        logger.debug(String.format("Linstor.copyPhysicalDisk: dstPath: %s", dstDisk.getPath()));
        final QemuImgFile destFile = new QemuImgFile(dstDisk.getPath());
        destFile.setFormat(dstDisk.getFormat());
        destFile.setSize(disk.getVirtualSize());

        try {
            final QemuImg qemu = new QemuImg(timeout);
            qemu.convert(srcFile, destFile);
        } catch (QemuImgException | LibvirtException e) {
            logger.error(e);
            destPools.deletePhysicalDisk(name, Storage.ImageFormat.RAW);
            throw new CloudRuntimeException("Failed to copy " + disk.getPath() + " to " + name);
        }

        return dstDisk;
    }

    @Override
    public boolean refresh(KVMStoragePool pool)
    {
        logger.debug("Linstor: refresh");
        return true;
    }

    @Override
    public boolean createFolder(String uuid, String path) {
        return createFolder(uuid, path, null);
    }

    @Override
    public boolean createFolder(String uuid, String path, String localPath) {
        throw new UnsupportedOperationException("A folder cannot be created in this configuration.");
    }

    @Override
    public KVMPhysicalDisk createDiskFromTemplateBacking(
        KVMPhysicalDisk template,
        String name,
        QemuImg.PhysicalDiskFormat format,
        long size,
        KVMStoragePool destPool,
        int timeout, byte[] passphrase)
    {
        logger.debug("Linstor: createDiskFromTemplateBacking");
        return null;
    }

    @Override
    public KVMPhysicalDisk createTemplateFromDirectDownloadFile(String templateFilePath, String destTemplatePath,
                                                                KVMStoragePool destPool, Storage.ImageFormat format,
                                                                int timeout)
    {
        logger.debug("Linstor: createTemplateFromDirectDownloadFile");
        return null;
    }

    public long getCapacity(LinstorStoragePool pool) {
        final String rscGroupName = pool.getResourceGroup();
        return LinstorUtil.getCapacityBytes(pool.getSourceHost(), rscGroupName);
    }

    public long getAvailable(LinstorStoragePool pool) {
        DevelopersApi linstorApi = getLinstorAPI(pool);
        final String rscGroupName = pool.getResourceGroup();
        try {
            List<StoragePool> storagePools = LinstorUtil.getRscGroupStoragePools(linstorApi, rscGroupName);

            final long free = storagePools.stream()
                .filter(sp -> sp.getProviderKind() != ProviderKind.DISKLESS)
                .mapToLong(sp -> sp.getFreeCapacity() != null ? sp.getFreeCapacity() : 0L).sum() * 1024;  // linstor uses KiB

            logger.debug("Linstor: getAvailable() -> " + free);
            return free;
        } catch (ApiException apiEx) {
            logger.error(apiEx.getMessage());
            throw new CloudRuntimeException(apiEx.getBestMessage(), apiEx);
        }
    }

    public long getUsed(LinstorStoragePool pool) {
        DevelopersApi linstorApi = getLinstorAPI(pool);
        final String rscGroupName = pool.getResourceGroup();
        try {
            List<StoragePool> storagePools = LinstorUtil.getRscGroupStoragePools(linstorApi, rscGroupName);

            final long used = storagePools.stream()
                .filter(sp -> sp.getProviderKind() != ProviderKind.DISKLESS)
                .mapToLong(sp -> sp.getTotalCapacity() != null && sp.getFreeCapacity() != null ?
                        sp.getTotalCapacity() - sp.getFreeCapacity() : 0L)
                    .sum() * 1024; // linstor uses Kib
            logger.debug("Linstor: getUsed() -> " + used);
            return used;
        } catch (ApiException apiEx) {
            logger.error(apiEx.getMessage());
            throw new CloudRuntimeException(apiEx.getBestMessage(), apiEx);
        }
    }
}<|MERGE_RESOLUTION|>--- conflicted
+++ resolved
@@ -135,33 +135,12 @@
             List<VolumeDefinition> volumeDefs = api.volumeDefinitionList(rscName, null, null);
             final long size = volumeDefs.isEmpty() ? 0 : volumeDefs.get(0).getSizeKib() * 1024;
 
-<<<<<<< HEAD
-            List<ResourceWithVolumes> resources = api.viewResources(
-                Collections.emptyList(),
-                Collections.singletonList(rscName),
-                Collections.emptyList(),
-                null,
-                null,
-                null);
-            if (!resources.isEmpty() && !resources.get(0).getVolumes().isEmpty()) {
-                final String devPath = resources.get(0).getVolumes().get(0).getDevicePath();
-                final KVMPhysicalDisk kvmDisk = new KVMPhysicalDisk(devPath, name, pool);
-                kvmDisk.setFormat(QemuImg.PhysicalDiskFormat.RAW);
-                kvmDisk.setSize(size);
-                kvmDisk.setVirtualSize(size);
-                return kvmDisk;
-            } else {
-                logger.error("Linstor: viewResources didn't return resources or volumes for " + rscName);
-                throw new CloudRuntimeException("Linstor: viewResources didn't return resources or volumes.");
-            }
-=======
             final String devicePath = LinstorUtil.getDevicePath(api, rscName);
             final KVMPhysicalDisk kvmDisk = new KVMPhysicalDisk(devicePath, name, pool);
             kvmDisk.setFormat(QemuImg.PhysicalDiskFormat.RAW);
             kvmDisk.setSize(size);
             kvmDisk.setVirtualSize(size);
             return kvmDisk;
->>>>>>> c779b1c6
         } catch (ApiException apiEx) {
             logger.error(apiEx);
             throw new CloudRuntimeException(apiEx.getBestMessage(), apiEx);
