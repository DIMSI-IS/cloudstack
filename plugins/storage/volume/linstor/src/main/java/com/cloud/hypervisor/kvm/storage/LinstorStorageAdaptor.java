--- conflicted
+++ resolved
@@ -529,16 +529,9 @@
         String rscGrpName = linstorPool.getResourceGroup();
 
         try {
-<<<<<<< HEAD
-            final String rscName = getLinstorRscName(name);
-            logger.debug("Linstor: delete resource definition " + rscName);
-            ApiCallRcList answers = api.resourceDefinitionDelete(rscName);
-            handleLinstorApiAnswers(answers, "Linstor: Unable to delete resource definition " + rscName);
-=======
             return deRefOrDeleteResource(api, rscName, rscGrpName);
->>>>>>> ae1d7cc8
         } catch (ApiException apiEx) {
-            s_logger.error("Linstor: ApiEx - " + apiEx.getMessage());
+            logger.error("Linstor: ApiEx - " + apiEx.getMessage());
             throw new CloudRuntimeException(apiEx.getBestMessage(), apiEx);
         }
     }
@@ -656,7 +649,7 @@
             try {
                 LinstorUtil.setAuxTemplateForProperty(api, rscName, linPool.getResourceGroup());
             } catch (ApiException apiExc) {
-                s_logger.error(String.format("Error setting aux template for property for %s", rscName));
+                logger.error("Error setting aux template for property for {}", rscName);
                 logLinstorAnswers(apiExc.getApiCallRcList());
             }
         } else {
