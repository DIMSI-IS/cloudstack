--- conflicted
+++ resolved
@@ -278,7 +278,7 @@
      * @throws ApiException if any problem connecting to the Linstor controller
      */
     private void allow2PrimariesIfInUse(DevelopersApi api, String rscName) throws ApiException {
-        s_logger.debug("enabling allow-two-primaries");
+        logger.debug("enabling allow-two-primaries");
         String inUseNode = LinstorUtil.isResourceInUse(api, rscName);
         if (inUseNode != null && !inUseNode.equalsIgnoreCase(localNodeName)) {
             // allow 2 primaries for live migration, should be removed by disconnect on the other end
@@ -318,22 +318,13 @@
             throw new CloudRuntimeException(apiEx.getBestMessage(), apiEx);
         }
 
-<<<<<<< HEAD
-        try
-        {
-            allow2PrimariesIfInUse(api, rscName);
-        } catch (ApiException apiEx) {
-            logger.error(apiEx);
-            // do not fail here as adding allow-two-primaries property is only a problem while live migrating
-=======
         if (isVMMigration) {
             try {
                 allow2PrimariesIfInUse(api, rscName);
             } catch (ApiException apiEx) {
-                s_logger.error(apiEx);
+                logger.error(apiEx);
                 // do not fail here as adding allow-two-primaries property is only a problem while live migrating
             }
->>>>>>> ed1b145a
         }
         return true;
     }
@@ -740,7 +731,7 @@
 
             return Node.ConnectionStatusEnum.ONLINE.equals(node.get(0).getConnectionStatus());
         } catch (ApiException apiEx) {
-            s_logger.error(apiEx.getMessage());
+            logger.error(apiEx.getMessage());
             throw new CloudRuntimeException(apiEx.getBestMessage(), apiEx);
         }
     }
