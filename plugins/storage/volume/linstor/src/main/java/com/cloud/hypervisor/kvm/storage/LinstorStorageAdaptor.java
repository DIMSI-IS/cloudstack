--- conflicted
+++ resolved
@@ -307,7 +307,7 @@
             return false;
         }
 
-        s_logger.debug("Linstor: Using storage pool: " + pool.getUuid());
+        logger.debug("Linstor: Using storage pool: " + pool.getUuid());
         final DevelopersApi api = getLinstorAPI(pool);
 
         Optional<ResourceWithVolumes> optRsc;
@@ -324,7 +324,7 @@
             optRsc = getResourceByPath(resources, volumePath);
         } catch (ApiException apiEx) {
             // couldn't query linstor controller
-            s_logger.error(apiEx.getBestMessage());
+            logger.error(apiEx.getBestMessage());
             return false;
         }
 
@@ -346,34 +346,30 @@
                 rdm.deleteProps(Collections.singletonList("DrbdOptions/Net/allow-two-primaries"));
                 ApiCallRcList answers = api.resourceDefinitionModify(rsc.getName(), rdm);
                 if (answers.hasError()) {
-                    s_logger.error(
+                    logger.error(
                             String.format("Failed to remove 'allow-two-primaries' on %s: %s",
                                     rsc.getName(), LinstorUtil.getBestErrorMessage(answers)));
                     // do not fail here as removing allow-two-primaries property isn't fatal
                 }
             } catch (ApiException apiEx) {
-                s_logger.error(apiEx.getBestMessage());
+                logger.error(apiEx.getBestMessage());
                 // do not fail here as removing allow-two-primaries property or deleting diskless isn't fatal
             }
 
             return true;
         }
 
-        s_logger.warn("Linstor: Couldn't find resource for this path: " + volumePath);
+        logger.warn("Linstor: Couldn't find resource for this path: " + volumePath);
         return false;
     }
 
     @Override
     public boolean disconnectPhysicalDisk(String volumePath, KVMStoragePool pool)
     {
-<<<<<<< HEAD
         logger.debug("Linstor: disconnectPhysicalDisk {}:{}", pool.getUuid(), volumePath);
-=======
-        s_logger.debug("Linstor: disconnectPhysicalDisk " + pool.getUuid() + ":" + volumePath);
         if (MapStorageUuidToStoragePool.containsValue(pool)) {
             return tryDisconnectLinstor(volumePath, pool);
         }
->>>>>>> 3de1f8b4
         return false;
     }
 
@@ -381,7 +377,7 @@
     public boolean disconnectPhysicalDisk(Map<String, String> volumeToDisconnect)
     {
         // as of now this is only relevant for iscsi targets
-        s_logger.info("Linstor: disconnectPhysicalDisk(Map<String, String> volumeToDisconnect) called?");
+        logger.info("Linstor: disconnectPhysicalDisk(Map<String, String> volumeToDisconnect) called?");
         return false;
     }
 
@@ -409,51 +405,8 @@
             logger.debug("Linstor: disconnectPhysicalDiskByPath " + localPath);
             final KVMStoragePool pool = optFirstPool.get();
 
-<<<<<<< HEAD
-            logger.debug("Linstor: Using storpool: " + pool.getUuid());
-            final DevelopersApi api = getLinstorAPI(pool);
-
-            Optional<ResourceWithVolumes> optRsc;
-            try {
-                List<ResourceWithVolumes> resources = api.viewResources(
-                        Collections.singletonList(localNodeName),
-                        null,
-                        null,
-                        null,
-                        null,
-                        null);
-
-                optRsc = getResourceByPath(resources, localPath);
-            } catch (ApiException apiEx) {
-                // couldn't query linstor controller
-                logger.error(apiEx.getBestMessage());
-                return false;
-            }
-
-            if (optRsc.isPresent()) {
-                try {
-                    Resource rsc = optRsc.get();
-                    ResourceDefinitionModify rdm = new ResourceDefinitionModify();
-                    rdm.deleteProps(Collections.singletonList("DrbdOptions/Net/allow-two-primaries"));
-                    ApiCallRcList answers = api.resourceDefinitionModify(rsc.getName(), rdm);
-                    if (answers.hasError()) {
-                        logger.error(
-                                String.format("Failed to remove 'allow-two-primaries' on %s: %s",
-                                        rsc.getName(), LinstorUtil.getBestErrorMessage(answers)));
-                        // do not fail here as removing allow-two-primaries property isn't fatal
-                    }
-                } catch(ApiException apiEx){
-                    logger.error(apiEx.getBestMessage());
-                    // do not fail here as removing allow-two-primaries property isn't fatal
-                    return true;
-                }
-            }
-        }
-        logger.info("Linstor: Couldn't find resource for this path: {}", localPath);
-=======
             return tryDisconnectLinstor(localPath, pool);
         }
->>>>>>> 3de1f8b4
         return false;
     }
 
