--- conflicted
+++ resolved
@@ -28,11 +28,7 @@
 import com.linbit.linstor.api.model.ResourceDefinitionCreate;
 import com.linbit.linstor.api.model.ResourceDefinitionModify;
 import com.linbit.linstor.api.model.ResourceGroupSpawn;
-<<<<<<< HEAD
 import com.linbit.linstor.api.model.ResourceMakeAvailable;
-import com.linbit.linstor.api.model.ResourceWithVolumes;
-=======
->>>>>>> 2339412f
 import com.linbit.linstor.api.model.Snapshot;
 import com.linbit.linstor.api.model.SnapshotRestore;
 import com.linbit.linstor.api.model.VolumeDefinition;
@@ -42,6 +38,7 @@
 import javax.inject.Inject;
 
 import java.util.Arrays;
+import java.util.Collections;
 import java.util.HashMap;
 import java.util.List;
 import java.util.Map;
@@ -429,7 +426,7 @@
 
             applyAuxProps(api, rscName, volName, vmName);
 
-            return getDeviceName(api, rscName);
+            return LinstorUtil.getDevicePath(api, rscName);
         } catch (ApiException apiEx)
         {
             s_logger.error("Linstor: ApiEx - " + apiEx.getMessage());
@@ -449,11 +446,7 @@
         {
             applyQoSSettings(storagePoolVO, linstorApi, rscName, vol.getMaxIops());
 
-<<<<<<< HEAD
-            return deviceName;
-=======
             return LinstorUtil.getDevicePath(linstorApi, rscName);
->>>>>>> 2339412f
         } catch (ApiException apiEx)
         {
             s_logger.error("Linstor: ApiEx - " + apiEx.getMessage());
@@ -927,7 +920,7 @@
 
         api.resourceSnapshotRestore(rscName, snapshotName, sr);
 
-        return getDeviceName(api, restoredName);
+        return LinstorUtil.getDevicePath(api, restoredName);
     }
 
     private Answer copyTemplate(DataObject srcData, DataObject dstData) {
