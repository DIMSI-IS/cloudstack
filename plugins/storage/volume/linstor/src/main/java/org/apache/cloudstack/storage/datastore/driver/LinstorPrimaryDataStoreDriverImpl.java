--- conflicted
+++ resolved
@@ -1540,11 +1540,7 @@
     private void fillVolumeStatsCache(String linstorAddr) {
         final DevelopersApi api = LinstorUtil.getLinstorAPI(linstorAddr);
         try {
-<<<<<<< HEAD
-            logger.trace("Start volume stats cache update");
-=======
-            s_logger.trace("Start volume stats cache update for " + linstorAddr);
->>>>>>> 25f93b1d
+            logger.trace("Start volume stats cache update for " + linstorAddr);
             List<ResourceWithVolumes> resources = api.viewResources(
                     Collections.emptyList(),
                     Collections.emptyList(),
@@ -1577,13 +1573,8 @@
                 Pair<Long, Long> volStat = new Pair<>(entry.getValue(), reserved);
                 volumeStats.put(linstorAddr + "/" + entry.getKey(), volStat);
             }
-<<<<<<< HEAD
-            volumeStatsLastUpdate = System.currentTimeMillis();
-            logger.trace("Done volume stats cache update: {}", volumeStats.size());
-=======
             volumeStatsLastUpdate.put(linstorAddr, System.currentTimeMillis());
-            s_logger.debug(String.format("Done volume stats cache update for %s: %d", linstorAddr, volumeStats.size()));
->>>>>>> 25f93b1d
+            logger.debug(String.format("Done volume stats cache update for %s: %d", linstorAddr, volumeStats.size()));
         } catch (ApiException e) {
             logger.error("Unable to fetch Linstor resources: {}", e.getBestMessage());
         }
@@ -1601,7 +1592,7 @@
             String volumeKey = linstorAddr + "/" + LinstorUtil.RSC_PREFIX + volumeId;
             Pair<Long, Long> sizePair = volumeStats.get(volumeKey);
             if (sizePair == null) {
-                s_logger.warn(String.format("Volumestats for %s not found in cache", volumeKey));
+                logger.warn(String.format("Volumestats for %s not found in cache", volumeKey));
             }
             return sizePair;
         }
