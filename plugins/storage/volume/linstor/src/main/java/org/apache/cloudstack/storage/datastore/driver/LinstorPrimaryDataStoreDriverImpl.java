// Licensed to the Apache Software Foundation (ASF) under one
// or more contributor license agreements.  See the NOTICE file
// distributed with this work for additional information
// regarding copyright ownership.  The ASF licenses this file
// to you under the Apache License, Version 2.0 (the
// "License"); you may not use this file except in compliance
// with the License.  You may obtain a copy of the License at
//
//   http://www.apache.org/licenses/LICENSE-2.0
//
// Unless required by applicable law or agreed to in writing,
// software distributed under the License is distributed on an
// "AS IS" BASIS, WITHOUT WARRANTIES OR CONDITIONS OF ANY
// KIND, either express or implied.  See the License for the
// specific language governing permissions and limitations
// under the License.
package org.apache.cloudstack.storage.datastore.driver;

import com.linbit.linstor.api.ApiException;
import com.linbit.linstor.api.CloneWaiter;
import com.linbit.linstor.api.DevelopersApi;
import com.linbit.linstor.api.model.ApiCallRc;
import com.linbit.linstor.api.model.ApiCallRcList;
import com.linbit.linstor.api.model.Properties;
import com.linbit.linstor.api.model.ResourceDefinition;
import com.linbit.linstor.api.model.ResourceDefinitionCloneRequest;
import com.linbit.linstor.api.model.ResourceDefinitionCloneStarted;
import com.linbit.linstor.api.model.ResourceDefinitionCreate;
import com.linbit.linstor.api.model.ResourceGroupSpawn;
import com.linbit.linstor.api.model.ResourceMakeAvailable;
import com.linbit.linstor.api.model.Snapshot;
import com.linbit.linstor.api.model.SnapshotRestore;
import com.linbit.linstor.api.model.VolumeDefinition;
import com.linbit.linstor.api.model.VolumeDefinitionModify;

import javax.annotation.Nonnull;
import javax.inject.Inject;

import java.util.Arrays;
import java.util.Collections;
import java.util.HashMap;
import java.util.List;
import java.util.Map;
import java.util.Objects;
import java.util.Optional;

import com.cloud.agent.api.Answer;
import com.cloud.agent.api.storage.ResizeVolumeAnswer;
import com.cloud.agent.api.storage.ResizeVolumeCommand;
import com.cloud.agent.api.to.DataObjectType;
import com.cloud.agent.api.to.DataStoreTO;
import com.cloud.agent.api.to.DataTO;
import com.cloud.agent.api.to.DiskTO;
import com.cloud.agent.api.to.StorageFilerTO;
import com.cloud.api.storage.LinstorBackupSnapshotCommand;
import com.cloud.api.storage.LinstorRevertBackupSnapshotCommand;
import com.cloud.configuration.Config;
import com.cloud.host.Host;
import com.cloud.host.dao.HostDao;
import com.cloud.resource.ResourceState;
import com.cloud.storage.DataStoreRole;
import com.cloud.storage.ResizeVolumePayload;
import com.cloud.storage.SnapshotVO;
import com.cloud.storage.Storage;
import com.cloud.storage.Storage.StoragePoolType;
import com.cloud.storage.StorageManager;
import com.cloud.storage.StoragePool;
import com.cloud.storage.VMTemplateStoragePoolVO;
import com.cloud.storage.Volume;
import com.cloud.storage.VolumeDetailVO;
import com.cloud.storage.VolumeVO;
import com.cloud.storage.dao.SnapshotDao;
import com.cloud.storage.dao.SnapshotDetailsDao;
import com.cloud.storage.dao.SnapshotDetailsVO;
import com.cloud.storage.dao.VMTemplatePoolDao;
import com.cloud.storage.dao.VolumeDao;
import com.cloud.storage.dao.VolumeDetailsDao;
import com.cloud.utils.NumbersUtil;
import com.cloud.utils.Pair;
import com.cloud.utils.exception.CloudRuntimeException;
import com.cloud.vm.VirtualMachineManager;
import org.apache.cloudstack.engine.subsystem.api.storage.ChapInfo;
import org.apache.cloudstack.engine.subsystem.api.storage.CopyCommandResult;
import org.apache.cloudstack.engine.subsystem.api.storage.CreateCmdResult;
import org.apache.cloudstack.engine.subsystem.api.storage.DataObject;
import org.apache.cloudstack.engine.subsystem.api.storage.DataStore;
import org.apache.cloudstack.engine.subsystem.api.storage.DataStoreCapabilities;
import org.apache.cloudstack.engine.subsystem.api.storage.PrimaryDataStoreDriver;
import org.apache.cloudstack.engine.subsystem.api.storage.SnapshotInfo;
import org.apache.cloudstack.engine.subsystem.api.storage.TemplateInfo;
import org.apache.cloudstack.engine.subsystem.api.storage.VolumeInfo;
import org.apache.cloudstack.framework.async.AsyncCompletionCallback;
import org.apache.cloudstack.framework.config.dao.ConfigurationDao;
import org.apache.cloudstack.storage.RemoteHostEndPoint;
import org.apache.cloudstack.storage.command.CommandResult;
import org.apache.cloudstack.storage.command.CopyCommand;
import org.apache.cloudstack.storage.command.CreateObjectAnswer;
import org.apache.cloudstack.storage.datastore.db.PrimaryDataStoreDao;
import org.apache.cloudstack.storage.datastore.db.StoragePoolVO;
import org.apache.cloudstack.storage.datastore.util.LinstorConfigurationManager;
import org.apache.cloudstack.storage.datastore.util.LinstorUtil;
import org.apache.cloudstack.storage.snapshot.SnapshotObject;
import org.apache.cloudstack.storage.to.SnapshotObjectTO;
import org.apache.cloudstack.storage.to.VolumeObjectTO;
import org.apache.cloudstack.storage.volume.VolumeObject;
import org.apache.logging.log4j.Logger;
import org.apache.logging.log4j.LogManager;

public class LinstorPrimaryDataStoreDriverImpl implements PrimaryDataStoreDriver {
    protected Logger logger = LogManager.getLogger(getClass());
    @Inject private PrimaryDataStoreDao _storagePoolDao;
    @Inject private VolumeDao _volumeDao;
    @Inject private VolumeDetailsDao _volumeDetailsDao;
    @Inject private VMTemplatePoolDao _vmTemplatePoolDao;
    @Inject private SnapshotDao _snapshotDao;
    @Inject private SnapshotDetailsDao _snapshotDetailsDao;
    @Inject private StorageManager _storageMgr;
    @Inject
    ConfigurationDao _configDao;
    @Inject
    private HostDao _hostDao;

    public LinstorPrimaryDataStoreDriverImpl()
    {
    }

    @Override
    public Map<String, String> getCapabilities()
    {
        Map<String, String> mapCapabilities = new HashMap<>();

        // Linstor will be restricted to only run on LVM-THIN and ZFS storage pools with ACS
        // This enables template caching on our primary storage
        mapCapabilities.put(DataStoreCapabilities.CAN_CREATE_VOLUME_FROM_VOLUME.toString(), Boolean.TRUE.toString());

        // fetch if lvm-thin or ZFS
        boolean system_snapshot = !LinstorConfigurationManager.BackupSnapshots.value();
        mapCapabilities.put(DataStoreCapabilities.STORAGE_SYSTEM_SNAPSHOT.toString(), Boolean.toString(system_snapshot));

        // CAN_CREATE_VOLUME_FROM_SNAPSHOT see note from CAN_CREATE_VOLUME_FROM_VOLUME
        mapCapabilities.put(DataStoreCapabilities.CAN_CREATE_VOLUME_FROM_SNAPSHOT.toString(), Boolean.TRUE.toString());
        mapCapabilities.put(DataStoreCapabilities.CAN_REVERT_VOLUME_TO_SNAPSHOT.toString(), Boolean.TRUE.toString());

        return mapCapabilities;
    }

    @Override
    public DataTO getTO(DataObject data)
    {
        return null;
    }

    @Override
    public DataStoreTO getStoreTO(DataStore store)
    {
        return null;
    }

    @Override
    public ChapInfo getChapInfo(DataObject dataObject)
    {
        return null;
    }

    @Override
    public boolean grantAccess(DataObject dataObject, Host host, DataStore dataStore)
    {
        return false;
    }

    @Override
    public void revokeAccess(DataObject dataObject, Host host, DataStore dataStore)
    {
    }

    @Override
    public long getUsedBytes(StoragePool storagePool)
    {
        return 0;
    }

    @Override
    public long getUsedIops(StoragePool storagePool)
    {
        return 0;
    }

    @Override
    public long getDataObjectSizeIncludingHypervisorSnapshotReserve(DataObject dataObject, StoragePool pool)
    {
        return dataObject.getSize();
    }

    @Override
    public long getBytesRequiredForTemplate(TemplateInfo templateInfo, StoragePool storagePool)
    {
        return 0;
    }

    private String getSnapshotName(String snapshotUuid) {
        return LinstorUtil.RSC_PREFIX + snapshotUuid;
    }

    private void deleteResourceDefinition(StoragePoolVO storagePoolVO, String rscDefName)
    {
        DevelopersApi linstorApi = LinstorUtil.getLinstorAPI(storagePoolVO.getHostAddress());

        try
        {
            ApiCallRcList answers = linstorApi.resourceDefinitionDelete(rscDefName);
            if (answers.hasError())
            {
                for (ApiCallRc answer : answers)
                {
                    logger.error(answer.getMessage());
                }
                throw new CloudRuntimeException("Linstor: Unable to delete resource definition: " + rscDefName);
            }
            logger.info(String.format("Linstor: Deleted resource %s", rscDefName));
        } catch (ApiException apiEx)
        {
            logger.error("Linstor: ApiEx - " + apiEx.getMessage());
            throw new CloudRuntimeException(apiEx.getBestMessage(), apiEx);
        }
    }

    private void deleteSnapshot(@Nonnull DataStore dataStore, @Nonnull String rscDefName, @Nonnull String snapshotName)
    {
        StoragePoolVO storagePool = _storagePoolDao.findById(dataStore.getId());
        DevelopersApi linstorApi = LinstorUtil.getLinstorAPI(storagePool.getHostAddress());

        try
        {
            ApiCallRcList answers = linstorApi.resourceSnapshotDelete(rscDefName, snapshotName, Collections.emptyList());
            if (answers.hasError())
            {
                for (ApiCallRc answer : answers)
                {
                    logger.error(answer.getMessage());
                }
                throw new CloudRuntimeException("Linstor: Unable to delete snapshot: " + rscDefName);
            }
            logger.info("Linstor: Deleted snapshot " + snapshotName + " for resource " + rscDefName);
        } catch (ApiException apiEx)
        {
            logger.error("Linstor: ApiEx - " + apiEx.getMessage());
            throw new CloudRuntimeException(apiEx.getBestMessage(), apiEx);
        }
    }

    private long getCsIdForCloning(long volumeId, String cloneOf) {
        VolumeDetailVO volumeDetail = _volumeDetailsDao.findDetail(volumeId, cloneOf);

        if (volumeDetail != null && volumeDetail.getValue() != null) {
            return Long.parseLong(volumeDetail.getValue());
        }

        return Long.MIN_VALUE;
    }

    @Override
    public void deleteAsync(DataStore dataStore, DataObject dataObject, AsyncCompletionCallback<CommandResult> callback)
    {
        logger.debug("deleteAsync: " + dataObject.getType() + ";" + dataObject.getUuid());
        String errMsg = null;

        final long storagePoolId = dataStore.getId();
        final StoragePoolVO storagePool = _storagePoolDao.findById(storagePoolId);

        switch (dataObject.getType()) {
            case VOLUME:
            {
                final VolumeInfo volumeInfo = (VolumeInfo) dataObject;
                // if volume creation wasn't completely done .setPath wasn't called, so we fallback to vol.getUuid()
                final String volUuid = volumeInfo.getPath() != null ? volumeInfo.getPath() : volumeInfo.getUuid();
                final String rscName = LinstorUtil.RSC_PREFIX + volUuid;
                deleteResourceDefinition(storagePool, rscName);

                long usedBytes = storagePool.getUsedBytes();
                Long capacityIops = storagePool.getCapacityIops();

                if (capacityIops != null)
                {
                    if (volumeInfo.getMaxIops() != null)
                        capacityIops += volumeInfo.getMaxIops();
                    storagePool.setCapacityIops(Math.max(0, capacityIops));
                }

                usedBytes -= volumeInfo.getSize();
                storagePool.setUsedBytes(Math.max(0, usedBytes));

                _storagePoolDao.update(storagePoolId, storagePool);
            }
                break;
            case SNAPSHOT:
                final SnapshotInfo snapshotInfo = (SnapshotInfo) dataObject;
                final String rscName = LinstorUtil.RSC_PREFIX + snapshotInfo.getBaseVolume().getPath();
                deleteSnapshot(dataStore, rscName, getSnapshotName(snapshotInfo.getUuid()));
                long usedBytes = storagePool.getUsedBytes() - snapshotInfo.getSize();
                storagePool.setUsedBytes(Math.max(0, usedBytes));
                _storagePoolDao.update(storagePoolId, storagePool);
                break;
            default:
                errMsg = "Invalid DataObjectType (" + dataObject.getType() + ") passed to deleteAsync";
                logger.error(errMsg);
        }

        if (callback != null) {
            CommandResult result = new CommandResult();
            result.setResult(errMsg);

            callback.complete(result);
        }
    }

    private void logLinstorAnswer(@Nonnull ApiCallRc answer) {
        if (answer.isError()) {
            logger.error(answer.getMessage());
        } else if (answer.isWarning()) {
            logger.warn(answer.getMessage());
        } else if (answer.isInfo()) {
            logger.info(answer.getMessage());
        }
    }

    private void logLinstorAnswers(@Nonnull ApiCallRcList answers) {
        answers.forEach(this::logLinstorAnswer);
    }

    private void checkLinstorAnswersThrow(@Nonnull ApiCallRcList answers) {
        logLinstorAnswers(answers);
        if (answers.hasError())
        {
            String errMsg = answers.stream()
                .filter(ApiCallRc::isError)
                .findFirst()
                .map(ApiCallRc::getMessage).orElse("Unknown linstor error");
            throw new CloudRuntimeException(errMsg);
        }
    }

    private String checkLinstorAnswers(@Nonnull ApiCallRcList answers) {
        logLinstorAnswers(answers);
        return answers.stream().filter(ApiCallRc::isError).findFirst().map(ApiCallRc::getMessage).orElse(null);
    }

    private void applyQoSSettings(StoragePoolVO storagePool, DevelopersApi api, String rscName, Long maxIops)
        throws ApiException
    {
        Long currentQosIops = null;
        List<VolumeDefinition> vlmDfns = api.volumeDefinitionList(rscName, null, null);
        if (!vlmDfns.isEmpty())
        {
            Properties props = vlmDfns.get(0).getProps();
            long iops = Long.parseLong(props.getOrDefault("sys/fs/blkio_throttle_write_iops", "0"));
            currentQosIops = iops > 0 ? iops : null;
        }

        if (!Objects.equals(maxIops, currentQosIops))
        {
            VolumeDefinitionModify vdm = new VolumeDefinitionModify();
            if (maxIops != null)
            {
                Properties props = new Properties();
                props.put("sys/fs/blkio_throttle_read_iops", "" + maxIops);
                props.put("sys/fs/blkio_throttle_write_iops", "" + maxIops);
                vdm.overrideProps(props);
                logger.info("Apply qos setting: " + maxIops + " to " + rscName);
            }
            else
            {
                logger.info("Remove QoS setting for " + rscName);
                vdm.deleteProps(Arrays.asList("sys/fs/blkio_throttle_read_iops", "sys/fs/blkio_throttle_write_iops"));
            }
            ApiCallRcList answers = api.volumeDefinitionModify(rscName, 0, vdm);
            checkLinstorAnswersThrow(answers);

            Long capacityIops = storagePool.getCapacityIops();
            if (capacityIops != null)
            {
                long vcIops = currentQosIops != null ? currentQosIops * -1 : 0;
                long vMaxIops = maxIops != null ? maxIops : 0;
                long newIops = vcIops + vMaxIops;
                capacityIops -= newIops;
                logger.info("Current storagepool " + storagePool.getName() + " iops capacity:  " + capacityIops);
                storagePool.setCapacityIops(Math.max(0, capacityIops));
                _storagePoolDao.update(storagePool.getId(), storagePool);
            }
        }
    }

    private String getRscGrp(StoragePoolVO storagePoolVO) {
        return storagePoolVO.getUserInfo() != null && !storagePoolVO.getUserInfo().isEmpty() ?
            storagePoolVO.getUserInfo() : "DfltRscGrp";
    }

    private String createResourceBase(
        String rscName, long sizeInBytes, String volName, String vmName, DevelopersApi api, String rscGrp) {
        ResourceGroupSpawn rscGrpSpawn = new ResourceGroupSpawn();
        rscGrpSpawn.setResourceDefinitionName(rscName);
        rscGrpSpawn.addVolumeSizesItem(sizeInBytes / 1024);

        try
        {
            logger.info("Linstor: Spawn resource " + rscName);
            ApiCallRcList answers = api.resourceGroupSpawn(rscGrp, rscGrpSpawn);
            checkLinstorAnswersThrow(answers);

            answers = LinstorUtil.applyAuxProps(api, rscName, volName, vmName);
            checkLinstorAnswersThrow(answers);

            return LinstorUtil.getDevicePath(api, rscName);
        } catch (ApiException apiEx)
        {
            logger.error("Linstor: ApiEx - " + apiEx.getMessage());
            throw new CloudRuntimeException(apiEx.getBestMessage(), apiEx);
        }
    }

    private String createResource(VolumeInfo vol, StoragePoolVO storagePoolVO) {
        DevelopersApi linstorApi = LinstorUtil.getLinstorAPI(storagePoolVO.getHostAddress());
        final String rscGrp = getRscGrp(storagePoolVO);

        final String rscName = LinstorUtil.RSC_PREFIX + vol.getUuid();
        String deviceName = createResourceBase(
            rscName, vol.getSize(), vol.getName(), vol.getAttachedVmName(), linstorApi, rscGrp);

        try
        {
            applyQoSSettings(storagePoolVO, linstorApi, rscName, vol.getMaxIops());

            return LinstorUtil.getDevicePath(linstorApi, rscName);
        } catch (ApiException apiEx)
        {
            logger.error("Linstor: ApiEx - " + apiEx.getMessage());
            throw new CloudRuntimeException(apiEx.getBestMessage(), apiEx);
        }
    }

    private void resizeResource(DevelopersApi api, String resourceName, long sizeByte) throws ApiException {
        VolumeDefinitionModify dfm = new VolumeDefinitionModify();
        dfm.setSizeKib(sizeByte / 1024);

        ApiCallRcList answers = api.volumeDefinitionModify(resourceName, 0, dfm);
        if (answers.hasError()) {
            logger.error("Resize error: " + answers.get(0).getMessage());
            throw new CloudRuntimeException(answers.get(0).getMessage());
        } else {
            logger.info(String.format("Successfully resized %s to %d kib", resourceName, dfm.getSizeKib()));
        }
    }

    private String cloneResource(long csCloneId, VolumeInfo volumeInfo, StoragePoolVO storagePoolVO) {
        // get the cached template on this storage
        VMTemplateStoragePoolVO tmplPoolRef = _vmTemplatePoolDao.findByPoolTemplate(
            storagePoolVO.getId(), csCloneId, null);

        if (tmplPoolRef != null) {
            final String cloneRes = LinstorUtil.RSC_PREFIX + tmplPoolRef.getLocalDownloadPath();
            final String rscName = LinstorUtil.RSC_PREFIX + volumeInfo.getUuid();
            final DevelopersApi linstorApi = LinstorUtil.getLinstorAPI(storagePoolVO.getHostAddress());

            try {
                logger.info("Clone resource definition " + cloneRes + " to " + rscName);
                ResourceDefinitionCloneRequest cloneRequest = new ResourceDefinitionCloneRequest();
                cloneRequest.setName(rscName);
                ResourceDefinitionCloneStarted cloneStarted = linstorApi.resourceDefinitionClone(
                    cloneRes, cloneRequest);

                checkLinstorAnswersThrow(cloneStarted.getMessages());

                if (!CloneWaiter.waitFor(linstorApi, cloneStarted)) {
                    throw new CloudRuntimeException("Clone for resource " + rscName + " failed.");
                }

                logger.info("Clone resource definition " + cloneRes + " to " + rscName + " finished");

                if (volumeInfo.getSize() != null && volumeInfo.getSize() > 0) {
                    resizeResource(linstorApi, rscName, volumeInfo.getSize());
                }
<<<<<<< HEAD
                applyAuxProps(linstorApi, rscName, volumeInfo.getName(), volumeInfo.getAttachedVmName());
=======

                LinstorUtil.applyAuxProps(linstorApi, rscName, volumeInfo.getName(), volumeInfo.getAttachedVmName());
>>>>>>> a93f7154
                applyQoSSettings(storagePoolVO, linstorApi, rscName, volumeInfo.getMaxIops());

                return LinstorUtil.getDevicePath(linstorApi, rscName);
            } catch (ApiException apiEx) {
                logger.error("Linstor: ApiEx - " + apiEx.getMessage());
                throw new CloudRuntimeException(apiEx.getBestMessage(), apiEx);
            }
        } else {
            throw new CloudRuntimeException(
                "Unable to find Linstor resource for the following template data-object ID: " + csCloneId);
        }
    }

    private ResourceDefinitionCreate createResourceDefinitionCreate(String rscName, String rscGrpName)
            throws ApiException {
        ResourceDefinitionCreate rdCreate = new ResourceDefinitionCreate();
        ResourceDefinition rd = new ResourceDefinition();
        rd.setName(rscName);
        rd.setResourceGroupName(rscGrpName);
        rdCreate.setResourceDefinition(rd);
        return rdCreate;
    }

    private String createResourceFromSnapshot(long csSnapshotId, String rscName, StoragePoolVO storagePoolVO) {
        final String rscGrp = getRscGrp(storagePoolVO);
        final DevelopersApi linstorApi = LinstorUtil.getLinstorAPI(storagePoolVO.getHostAddress());

        SnapshotVO snapshotVO = _snapshotDao.findById(csSnapshotId);
        String snapName = LinstorUtil.RSC_PREFIX + snapshotVO.getUuid();
        VolumeVO volumeVO = _volumeDao.findById(snapshotVO.getVolumeId());
        String cloneRes = LinstorUtil.RSC_PREFIX + volumeVO.getPath();

        try
        {
            logger.debug("Create new resource definition: " + rscName);
            ResourceDefinitionCreate rdCreate = createResourceDefinitionCreate(rscName, rscGrp);
            ApiCallRcList answers = linstorApi.resourceDefinitionCreate(rdCreate);
            checkLinstorAnswersThrow(answers);

            SnapshotRestore snapshotRestore = new SnapshotRestore();
            snapshotRestore.toResource(rscName);

            logger.debug("Create new volume definition for snapshot: " + cloneRes + ":" + snapName);
            answers = linstorApi.resourceSnapshotsRestoreVolumeDefinition(cloneRes, snapName, snapshotRestore);
            checkLinstorAnswersThrow(answers);

            // restore snapshot to new resource
            logger.info("Restore resource from snapshot: " + cloneRes + ":" + snapName);
            answers = linstorApi.resourceSnapshotRestore(cloneRes, snapName, snapshotRestore);
            checkLinstorAnswersThrow(answers);

            LinstorUtil.applyAuxProps(linstorApi, rscName, volumeVO.getName(), null);
            applyQoSSettings(storagePoolVO, linstorApi, rscName, volumeVO.getMaxIops());

            return LinstorUtil.getDevicePath(linstorApi, rscName);
        } catch (ApiException apiEx) {
            logger.error("Linstor: ApiEx - " + apiEx.getMessage());
            throw new CloudRuntimeException(apiEx.getBestMessage(), apiEx);
        }
    }

    private String createVolume(VolumeInfo volumeInfo, StoragePoolVO storagePoolVO) {
        long csSnapshotId = getCsIdForCloning(volumeInfo.getId(), "cloneOfSnapshot");
        long csTemplateId = getCsIdForCloning(volumeInfo.getId(), "cloneOfTemplate");

        if (csSnapshotId > 0) {
            return createResourceFromSnapshot(csSnapshotId, LinstorUtil.RSC_PREFIX + volumeInfo.getUuid(), storagePoolVO);
        } else if (csTemplateId > 0) {
            return cloneResource(csTemplateId, volumeInfo, storagePoolVO);
        } else {
            return createResource(volumeInfo, storagePoolVO);
        }
    }

    private void handleSnapshotDetails(long csSnapshotId, String name, String value) {
        _snapshotDetailsDao.removeDetail(csSnapshotId, name);
        SnapshotDetailsVO snapshotDetails = new SnapshotDetailsVO(csSnapshotId, name, value, false);
        _snapshotDetailsDao.persist(snapshotDetails);
    }

    private void addTempVolumeToDb(long csSnapshotId, String tempVolumeName) {
        // TEMP_VOLUME_ID is needed, to find which temporary resource should be deleted after copying it on agent side
        handleSnapshotDetails(csSnapshotId, LinstorUtil.TEMP_VOLUME_ID, LinstorUtil.RSC_PREFIX + tempVolumeName);
        // the iqn will be used on the agent side to copy from, even though linstor doesn't have anything to do with IQN
        handleSnapshotDetails(csSnapshotId, DiskTO.IQN, tempVolumeName);
    }

    private void removeTempVolumeFromDb(long csSnapshotId) {
        SnapshotDetailsVO snapshotDetails = _snapshotDetailsDao.findDetail(csSnapshotId, LinstorUtil.TEMP_VOLUME_ID);

        if (snapshotDetails == null || snapshotDetails.getValue() == null) {
            throw new CloudRuntimeException(
                "'removeTempVolumeId' should not be invoked unless " + LinstorUtil.TEMP_VOLUME_ID + " exists.");
        }

        String originalVolumeId = snapshotDetails.getValue();

        handleSnapshotDetails(csSnapshotId, LinstorUtil.TEMP_VOLUME_ID, originalVolumeId);

        _snapshotDetailsDao.remove(snapshotDetails.getId());
    }

    private void createVolumeFromSnapshot(SnapshotInfo snapshotInfo, StoragePoolVO storagePoolVO) {
        long csSnapshotId = snapshotInfo.getId();

        SnapshotDetailsVO snapshotDetails = _snapshotDetailsDao.findDetail(csSnapshotId, "tempVolume");

        if (snapshotDetails != null && snapshotDetails.getValue() != null &&
            snapshotDetails.getValue().equalsIgnoreCase("create"))
        {
            final String csName = "Temp-" + snapshotInfo.getUuid();
            final String tempRscName = LinstorUtil.RSC_PREFIX + csName;
            createResourceFromSnapshot(csSnapshotId, tempRscName, storagePoolVO);

            logger.debug("Temp resource created: " + tempRscName);
            addTempVolumeToDb(csSnapshotId, csName);
        }
        else if (snapshotDetails != null && snapshotDetails.getValue() != null &&
            snapshotDetails.getValue().equalsIgnoreCase("delete"))
        {
            snapshotDetails = _snapshotDetailsDao.findDetail(csSnapshotId, LinstorUtil.TEMP_VOLUME_ID);

            deleteResourceDefinition(storagePoolVO, snapshotDetails.getValue());

            logger.debug("Temp resource deleted: " + snapshotDetails.getValue());
            removeTempVolumeFromDb(csSnapshotId);
        }
        else {
            throw new CloudRuntimeException("Invalid state in 'createVolumeFromSnapshot(SnapshotInfo, StoragePoolVO)'");
        }
    }

    @Override
    public void createAsync(DataStore dataStore, DataObject vol, AsyncCompletionCallback<CreateCmdResult> callback)
    {
        String devPath = null;
        String errMsg = null;
        StoragePoolVO storagePool = _storagePoolDao.findById(dataStore.getId());

        try
        {
            switch (vol.getType())
            {
                case VOLUME:
                    VolumeInfo volumeInfo = (VolumeInfo) vol;
                    VolumeVO volume = _volumeDao.findById(volumeInfo.getId());
                    logger.debug("createAsync - creating volume");
                    devPath = createVolume(volumeInfo, storagePool);
                    volume.setFolder("/dev/");
                    volume.setPoolId(storagePool.getId());
                    volume.setUuid(vol.getUuid());
                    volume.setPath(vol.getUuid());

                    _volumeDao.update(volume.getId(), volume);
                    break;
                case SNAPSHOT:
                    logger.debug("createAsync - SNAPSHOT");
                    createVolumeFromSnapshot((SnapshotInfo) vol, storagePool);
                    break;
                case TEMPLATE:
                    errMsg = "creating template - not supported";
                    logger.error("createAsync - " + errMsg);
                    break;
                default:
                    errMsg = "Invalid DataObjectType (" + vol.getType() + ") passed to createAsync";
                    logger.error(errMsg);
            }
        } catch (Exception ex)
        {
            errMsg = ex.getMessage();

            logger.error("createAsync: " + errMsg);
            if (callback == null)
            {
                throw ex;
            }
        }

        if (callback != null)
        {
            CreateCmdResult result = new CreateCmdResult(devPath, new Answer(null, errMsg == null, errMsg));
            result.setResult(errMsg);
            callback.complete(result);
        }
    }

    private String revertSnapshotFromImageStore(
        final SnapshotInfo snapshot,
        final VolumeInfo volumeInfo,
        final DevelopersApi linstorApi,
        final String rscName)
    throws ApiException {
        String resultMsg = null;
        String value = _configDao.getValue(Config.BackupSnapshotWait.toString());
        int _backupsnapshotwait = NumbersUtil.parseInt(
            value, Integer.parseInt(Config.BackupSnapshotWait.getDefaultValue()));

        LinstorRevertBackupSnapshotCommand cmd = new LinstorRevertBackupSnapshotCommand(
            snapshot.getTO(),
            volumeInfo.getTO(),
            _backupsnapshotwait,
            VirtualMachineManager.ExecuteInSequence.value());

        Optional<RemoteHostEndPoint> optEP = getDiskfullEP(linstorApi, rscName);
        if (optEP.isEmpty()) {
            optEP = getLinstorEP(linstorApi, rscName);
        }

        if (optEP.isPresent()) {
            Answer answer = optEP.get().sendMessage(cmd);
            if (!answer.getResult()) {
                resultMsg = answer.getDetails();
            }
        } else {
            resultMsg = "Unable to get matching Linstor endpoint.";
        }
        return resultMsg;
    }

    private String doRevertSnapshot(final SnapshotInfo snapshot, final VolumeInfo volumeInfo) {
        final StoragePool pool = (StoragePool) volumeInfo.getDataStore();
        final DevelopersApi linstorApi = LinstorUtil.getLinstorAPI(pool.getHostAddress());
        final String rscName = LinstorUtil.RSC_PREFIX + volumeInfo.getPath();
        String resultMsg;
        try {
            if (snapshot.getDataStore().getRole() == DataStoreRole.Primary) {
                final String snapName = LinstorUtil.RSC_PREFIX + snapshot.getUuid();

                ApiCallRcList answers = linstorApi.resourceSnapshotRollback(rscName, snapName);
                resultMsg = checkLinstorAnswers(answers);
            } else if (snapshot.getDataStore().getRole() == DataStoreRole.Image) {
                resultMsg = revertSnapshotFromImageStore(snapshot, volumeInfo, linstorApi, rscName);
            } else {
                resultMsg = "Linstor: Snapshot revert datastore not supported";
            }
        } catch (ApiException apiEx) {
            logger.error("Linstor: ApiEx - " + apiEx.getMessage());
            resultMsg = apiEx.getBestMessage();
        }

        return resultMsg;
    }

    @Override
    public void revertSnapshot(
        SnapshotInfo snapshot,
        SnapshotInfo snapshotOnPrimaryStore,
        AsyncCompletionCallback<CommandResult> callback)
    {
        logger.debug("Linstor: revertSnapshot");
        final VolumeInfo volumeInfo = snapshot.getBaseVolume();
        VolumeVO volumeVO = _volumeDao.findById(volumeInfo.getId());
        if (volumeVO == null || volumeVO.getRemoved() != null) {
            CommandResult commandResult = new CommandResult();
            commandResult.setResult("The volume that the snapshot belongs to no longer exists.");
            callback.complete(commandResult);
            return;
        }

        String resultMsg = doRevertSnapshot(snapshot, volumeInfo);

        if (callback != null)
        {
            CommandResult result = new CommandResult();
            result.setResult(resultMsg);
            callback.complete(result);
        }
    }

    private static boolean canCopySnapshotCond(DataObject srcData, DataObject dstData) {
        return srcData.getType() == DataObjectType.SNAPSHOT && dstData.getType() == DataObjectType.SNAPSHOT
            && (dstData.getDataStore().getRole() == DataStoreRole.Image
            || dstData.getDataStore().getRole() == DataStoreRole.ImageCache);
    }

    private static boolean canCopyTemplateCond(DataObject srcData, DataObject dstData) {
        return srcData.getType() == DataObjectType.TEMPLATE && dstData.getType() == DataObjectType.TEMPLATE
            && dstData.getDataStore().getRole() == DataStoreRole.Primary
            && (srcData.getDataStore().getRole() == DataStoreRole.Image
            || srcData.getDataStore().getRole() == DataStoreRole.ImageCache);
    }

    private static boolean canCopyVolumeCond(DataObject srcData, DataObject dstData) {
        // Volume download from Linstor primary storage
        return srcData.getType() == DataObjectType.VOLUME
                && (dstData.getType() == DataObjectType.VOLUME || dstData.getType() == DataObjectType.TEMPLATE)
                && srcData.getDataStore().getRole() == DataStoreRole.Primary
                && (dstData.getDataStore().getRole() == DataStoreRole.Image
                || dstData.getDataStore().getRole() == DataStoreRole.ImageCache);
    }

    @Override
    public boolean canCopy(DataObject srcData, DataObject dstData)
    {
        logger.debug("LinstorPrimaryDataStoreDriverImpl.canCopy: " + srcData.getType() + " -> " + dstData.getType());

        if (canCopySnapshotCond(srcData, dstData)) {
            SnapshotInfo sinfo = (SnapshotInfo) srcData;
            VolumeInfo volume = sinfo.getBaseVolume();
            StoragePoolVO storagePool = _storagePoolDao.findById(volume.getPoolId());
            return storagePool.getStorageProviderName().equals(LinstorUtil.PROVIDER_NAME);
        } else if (canCopyTemplateCond(srcData, dstData)) {
            TemplateInfo tInfo = (TemplateInfo) dstData;
            StoragePoolVO storagePoolVO = _storagePoolDao.findById(dstData.getDataStore().getId());
            return storagePoolVO != null
                && storagePoolVO.getPoolType() == Storage.StoragePoolType.Linstor
                && tInfo.getSize() != null;
        } else if (canCopyVolumeCond(srcData, dstData)) {
            VolumeInfo srcVolInfo = (VolumeInfo) srcData;
            StoragePoolVO storagePool = _storagePoolDao.findById(srcVolInfo.getPoolId());
            return storagePool.getStorageProviderName().equals(LinstorUtil.PROVIDER_NAME);
        }
        return false;
    }

    @Override
    public void copyAsync(DataObject srcData, DataObject dstData, AsyncCompletionCallback<CopyCommandResult> callback)
    {
        logger.debug("LinstorPrimaryDataStoreDriverImpl.copyAsync: "
            + srcData.getType() + " -> " + dstData.getType());

        final CopyCommandResult res;
        if (canCopySnapshotCond(srcData, dstData)) {
            String errMsg = null;
            Answer answer = copySnapshot(srcData, dstData);
            if (answer != null && !answer.getResult()) {
                errMsg = answer.getDetails();
            } else {
                // delete primary storage snapshot
                SnapshotInfo sinfo = (SnapshotInfo) srcData;
                VolumeInfo volume = sinfo.getBaseVolume();
                deleteSnapshot(
                    srcData.getDataStore(),
                    LinstorUtil.RSC_PREFIX + volume.getPath(),
                    LinstorUtil.RSC_PREFIX + sinfo.getUuid());
            }
            res = new CopyCommandResult(null, answer);
            res.setResult(errMsg);
        } else if (canCopyTemplateCond(srcData, dstData)) {
            Answer answer = copyTemplate(srcData, dstData);
            res = new CopyCommandResult(null, answer);
        } else if (canCopyVolumeCond(srcData, dstData)) {
            Answer answer = copyVolume(srcData, dstData);
            res = new CopyCommandResult(null, answer);
        } else {
            Answer answer = new Answer(null, false, "noimpl");
            res = new CopyCommandResult(null, answer);
            res.setResult("Not implemented yet");
        }
        callback.complete(res);
    }

    /**
     * Tries to get a Linstor cloudstack end point, that is at least diskless.
     *
     * @param api Linstor java api object
     * @param rscName resource name to make available on node
     * @return Optional RemoteHostEndPoint if one could get found.
     * @throws ApiException
     */
    private Optional<RemoteHostEndPoint> getLinstorEP(DevelopersApi api, String rscName) throws ApiException {
        List<String> linstorNodeNames = LinstorUtil.getLinstorNodeNames(api);
        Collections.shuffle(linstorNodeNames);  // do not always pick the first linstor node

        Host host = null;
        for (String nodeName : linstorNodeNames) {
            host = _hostDao.findByName(nodeName);
            if (host != null && host.getResourceState() == ResourceState.Enabled) {
                logger.info(String.format("Linstor: Make resource %s available on node %s ...", rscName, nodeName));
                ApiCallRcList answers = api.resourceMakeAvailableOnNode(rscName, nodeName, new ResourceMakeAvailable());
                if (!answers.hasError()) {
                    break; // found working host
                } else {
                    logger.error(
                        String.format("Linstor: Unable to make resource %s on node %s available: %s",
                            rscName,
                            nodeName,
                            LinstorUtil.getBestErrorMessage(answers)));
                }
            }
        }

        if (host == null)
        {
            logger.error("Linstor: Couldn't create a resource on any cloudstack host.");
            return Optional.empty();
        }
        else
        {
            return Optional.of(RemoteHostEndPoint.getHypervisorHostEndPoint(host));
        }
    }

    private Optional<RemoteHostEndPoint> getDiskfullEP(DevelopersApi api, String rscName) throws ApiException {
        List<com.linbit.linstor.api.model.StoragePool> linSPs = LinstorUtil.getDiskfulStoragePools(api, rscName);
        if (linSPs != null) {
            for (com.linbit.linstor.api.model.StoragePool sp : linSPs) {
                Host host = _hostDao.findByName(sp.getNodeName());
                if (host != null && host.getResourceState() == ResourceState.Enabled) {
                    return Optional.of(RemoteHostEndPoint.getHypervisorHostEndPoint(host));
                }
            }
        }
        logger.error("Linstor: No diskfull host found.");
        return Optional.empty();
    }

    private String restoreResourceFromSnapshot(
            DevelopersApi api,
            StoragePoolVO storagePoolVO,
            String rscName,
            String snapshotName,
            String restoredName) throws ApiException {
        final String rscGrp = getRscGrp(storagePoolVO);
        ResourceDefinitionCreate rdc = createResourceDefinitionCreate(restoredName, rscGrp);
        api.resourceDefinitionCreate(rdc);

        SnapshotRestore sr = new SnapshotRestore();
        sr.toResource(restoredName);
        api.resourceSnapshotsRestoreVolumeDefinition(rscName, snapshotName, sr);

        api.resourceSnapshotRestore(rscName, snapshotName, sr);

        return LinstorUtil.getDevicePath(api, restoredName);
    }

    private Answer copyTemplate(DataObject srcData, DataObject dstData) {
        TemplateInfo tInfo = (TemplateInfo) dstData;
        final StoragePoolVO pool = _storagePoolDao.findById(dstData.getDataStore().getId());
        final DevelopersApi api = LinstorUtil.getLinstorAPI(pool.getHostAddress());
        final String rscName = LinstorUtil.RSC_PREFIX + dstData.getUuid();
        createResourceBase(
            LinstorUtil.RSC_PREFIX + dstData.getUuid(),
            tInfo.getSize(),
            tInfo.getName(),
            "",
            api,
            getRscGrp(pool));

        int nMaxExecutionMinutes = NumbersUtil.parseInt(
            _configDao.getValue(Config.SecStorageCmdExecutionTimeMax.key()), 30);
        CopyCommand cmd = new CopyCommand(
            srcData.getTO(),
            dstData.getTO(),
            nMaxExecutionMinutes * 60 * 1000,
            VirtualMachineManager.ExecuteInSequence.value());
        Answer answer;

        try {
            Optional<RemoteHostEndPoint> optEP = getLinstorEP(api, rscName);
            if (optEP.isPresent()) {
                answer = optEP.get().sendMessage(cmd);
            }
            else {
                answer = new Answer(cmd, false, "Unable to get matching Linstor endpoint.");
                deleteResourceDefinition(pool, rscName);
            }
        } catch (ApiException exc) {
            logger.error("copy template failed: ", exc);
            deleteResourceDefinition(pool, rscName);
            throw new CloudRuntimeException(exc.getBestMessage());
        }
        return answer;
    }

    private Answer copyVolume(DataObject srcData, DataObject dstData) {
        VolumeInfo srcVolInfo = (VolumeInfo) srcData;
        final StoragePoolVO pool = _storagePoolDao.findById(srcVolInfo.getDataStore().getId());
        final DevelopersApi api = LinstorUtil.getLinstorAPI(pool.getHostAddress());
        final String rscName = LinstorUtil.RSC_PREFIX + srcVolInfo.getPath();

        VolumeObjectTO to = (VolumeObjectTO) srcVolInfo.getTO();
        // patch source format
        // Linstor volumes are stored as RAW, but we can't set the correct format as RAW (we use QCOW2)
        // otherwise create template from snapshot won't work, because this operation
        // uses the format of the base volume and we backup snapshots as QCOW2
        // https://github.com/apache/cloudstack/pull/8802#issuecomment-2024019927
        to.setFormat(Storage.ImageFormat.RAW);
        int nMaxExecutionSeconds = NumbersUtil.parseInt(
                _configDao.getValue(Config.CopyVolumeWait.key()), 10800);
        CopyCommand cmd = new CopyCommand(
                to,
                dstData.getTO(),
                nMaxExecutionSeconds,
                VirtualMachineManager.ExecuteInSequence.value());
        Answer answer;

        try {
            Optional<RemoteHostEndPoint> optEP = getLinstorEP(api, rscName);
            if (optEP.isPresent()) {
                answer = optEP.get().sendMessage(cmd);
            }
            else {
                answer = new Answer(cmd, false, "Unable to get matching Linstor endpoint.");
            }
        } catch (ApiException exc) {
            logger.error("copy volume failed: ", exc);
            throw new CloudRuntimeException(exc.getBestMessage());
        }
        return answer;
    }

    /**
     * Create a temporary resource from the snapshot to backup, so we can copy the data on a diskless agent
     * @param api Linstor Developer api object
     * @param pool StoragePool this resource resides on
     * @param rscName rscName of the snapshotted resource
     * @param snapshotName Name of the snapshot to copy from
     * @param snapshotObject snapshot object of the origCmd, so the path can be modified
     * @param origCmd original LinstorBackupSnapshotCommand that needs to have a patched path
     * @return answer from agent operation
     * @throws ApiException if any Linstor api operation fails
     */
    private Answer copyFromTemporaryResource(
            DevelopersApi api,
            StoragePoolVO pool,
            String rscName,
            String snapshotName,
            SnapshotObject snapshotObject,
            CopyCommand origCmd)
            throws ApiException {
        Answer answer;
        String restoreName = rscName + "-rst";
        String devName = restoreResourceFromSnapshot(api, pool, rscName, snapshotName, restoreName);

        Optional<RemoteHostEndPoint> optEPAny = getLinstorEP(api, restoreName);
        if (optEPAny.isPresent()) {
            // patch the src device path to the temporary linstor resource
            snapshotObject.setPath(devName);
            origCmd.setSrcTO(snapshotObject.getTO());
            answer = optEPAny.get().sendMessage(origCmd);
        } else{
            answer = new Answer(origCmd, false, "Unable to get matching Linstor endpoint.");
        }
        // delete the temporary resource, noop if already gone
        api.resourceDefinitionDelete(restoreName);
        return answer;
    }

    /**
     * vmsnapshots don't have our typical snapshot path set
     * instead the path is the internal snapshot name e.g.: {vm}_VS_{datestr}
     * we have to find out and modify the path here before
     * @return the original snapshotObject.getPath()
     */
    private String setCorrectSnapshotPath(DevelopersApi api, String rscName, SnapshotObject snapshotObject)
            throws ApiException {
        String originalPath = LinstorUtil.RSC_PREFIX + snapshotObject.getUuid();
        if (!(snapshotObject.getPath().startsWith("/dev/mapper/") ||
                snapshotObject.getPath().startsWith("zfs://"))) {
            originalPath = snapshotObject.getPath();
            com.linbit.linstor.api.model.StoragePool linStoragePool =
                    LinstorUtil.getDiskfulStoragePool(api, rscName);
            if (linStoragePool == null) {
                throw new CloudRuntimeException("Linstor: Unable to find storage pool for resource " + rscName);
            }
            final String path = LinstorUtil.getSnapshotPath(linStoragePool, rscName, snapshotObject.getPath());
            snapshotObject.setPath(path);
        }
        return originalPath;
    }

    protected Answer copySnapshot(DataObject srcData, DataObject destData) {
        String value = _configDao.getValue(Config.BackupSnapshotWait.toString());
        int _backupsnapshotwait = NumbersUtil.parseInt(
            value, Integer.parseInt(Config.BackupSnapshotWait.getDefaultValue()));

        SnapshotObject snapshotObject = (SnapshotObject)srcData;
        Boolean snapshotFullBackup = snapshotObject.getFullBackup();
        final StoragePoolVO pool = _storagePoolDao.findById(srcData.getDataStore().getId());
        final DevelopersApi api = LinstorUtil.getLinstorAPI(pool.getHostAddress());
        boolean fullSnapshot = true;
        if (snapshotFullBackup != null) {
            fullSnapshot = snapshotFullBackup;
        }
        Map<String, String> options = new HashMap<>();
        options.put("fullSnapshot", fullSnapshot + "");
        options.put(SnapshotInfo.BackupSnapshotAfterTakingSnapshot.key(),
            String.valueOf(SnapshotInfo.BackupSnapshotAfterTakingSnapshot.value()));
        options.put("volumeSize", snapshotObject.getBaseVolume().getSize() + "");

        try {
            final String rscName = LinstorUtil.RSC_PREFIX + snapshotObject.getBaseVolume().getPath();
            String snapshotName = setCorrectSnapshotPath(api, rscName, snapshotObject);

            CopyCommand cmd = new LinstorBackupSnapshotCommand(
                snapshotObject.getTO(),
                destData.getTO(),
                _backupsnapshotwait,
                VirtualMachineManager.ExecuteInSequence.value());
            cmd.setOptions(options);

            Optional<RemoteHostEndPoint> optEP = getDiskfullEP(api, rscName);
            Answer answer;
            if (optEP.isPresent()) {
                answer = optEP.get().sendMessage(cmd);
            } else {
                logger.debug("No diskfull endpoint found to copy image, creating diskless endpoint");
                answer = copyFromTemporaryResource(api, pool, rscName, snapshotName, snapshotObject, cmd);
            }
            return answer;
        } catch (Exception e) {
            logger.debug("copy snapshot failed, please cleanup snapshot manually: ", e);
            throw new CloudRuntimeException(e.toString());
        }

    }

    @Override
    public void copyAsync(DataObject srcData, DataObject destData, Host destHost, AsyncCompletionCallback<CopyCommandResult> callback)
    {
        // as long as canCopy is false, this isn't called
        logger.debug("Linstor: copyAsync with host");
        copyAsync(srcData, destData, callback);
    }

    private CreateCmdResult notifyResize(
        VolumeObject vol,
        long oldSize,
        ResizeVolumePayload resizeParameter)
    {
        StoragePool pool = (StoragePool) vol.getDataStore();

        ResizeVolumeCommand resizeCmd =
            new ResizeVolumeCommand(vol.getPath(), new StorageFilerTO(pool), oldSize, resizeParameter.newSize, resizeParameter.shrinkOk,
                resizeParameter.instanceName, null);
        CreateCmdResult result = new CreateCmdResult(null, null);
        try {
            ResizeVolumeAnswer answer = (ResizeVolumeAnswer) _storageMgr.sendToPool(pool, resizeParameter.hosts, resizeCmd);
            if (answer != null && answer.getResult()) {
                logger.debug("Resize: notified hosts");
            } else if (answer != null) {
                result.setResult(answer.getDetails());
            } else {
                logger.debug("return a null answer, mark it as failed for unknown reason");
                result.setResult("return a null answer, mark it as failed for unknown reason");
            }

        } catch (Exception e) {
            logger.debug("sending resize command failed", e);
            result.setResult(e.toString());
        }

        return result;
    }

    @Override
    public void resize(DataObject data, AsyncCompletionCallback<CreateCmdResult> callback)
    {
        final VolumeObject vol = (VolumeObject) data;
        final StoragePoolVO pool = _storagePoolDao.findById(data.getDataStore().getId());
        final DevelopersApi api = LinstorUtil.getLinstorAPI(pool.getHostAddress());
        final ResizeVolumePayload resizeParameter = (ResizeVolumePayload) vol.getpayload();

        final String rscName = LinstorUtil.RSC_PREFIX + vol.getPath();
        final long oldSize = vol.getSize();

        String errMsg = null;
        VolumeDefinitionModify dfm = new VolumeDefinitionModify();
        dfm.setSizeKib(resizeParameter.newSize / 1024);
        try
        {
            resizeResource(api, rscName, resizeParameter.newSize);

            applyQoSSettings(pool, api, rscName, resizeParameter.newMaxIops);
            {
                final VolumeVO volume = _volumeDao.findById(vol.getId());
                volume.setMinIops(resizeParameter.newMinIops);
                volume.setMaxIops(resizeParameter.newMaxIops);
                volume.setSize(resizeParameter.newSize);
                _volumeDao.update(volume.getId(), volume);
            }
        } catch (ApiException apiExc)
        {
            logger.error(apiExc);
            errMsg = apiExc.getBestMessage();
        }

        CreateCmdResult result;
        if (errMsg != null) {
            result = new CreateCmdResult(null, new Answer(null, false, errMsg));
            result.setResult(errMsg);
        } else {
            // notify guests
            result = notifyResize(vol, oldSize, resizeParameter);
        }

        callback.complete(result);
    }

    @Override
    public void handleQualityOfServiceForVolumeMigration(
        VolumeInfo volumeInfo,
        QualityOfServiceState qualityOfServiceState)
    {
        logger.debug("Linstor: handleQualityOfServiceForVolumeMigration");
    }

    private Answer createAnswerAndPerstistDetails(DevelopersApi api, SnapshotInfo snapshotInfo, String rscName)
        throws ApiException {
        SnapshotObjectTO snapshotTO = (SnapshotObjectTO)snapshotInfo.getTO();
        com.linbit.linstor.api.model.StoragePool linStoragePool = LinstorUtil.getDiskfulStoragePool(api, rscName);
        if (linStoragePool == null) {
            throw new CloudRuntimeException("Linstor: Unable to find storage pool for resource " + rscName);
        }

        final String path = LinstorUtil.getSnapshotPath(linStoragePool, rscName, LinstorUtil.RSC_PREFIX + snapshotInfo.getUuid());
        snapshotTO.setPath(path);
        SnapshotDetailsVO details = new SnapshotDetailsVO(
            snapshotInfo.getId(), snapshotInfo.getUuid(), path, false);
        _snapshotDetailsDao.persist(details);

        return new CreateObjectAnswer(snapshotTO);
    }

    @Override
    public void takeSnapshot(SnapshotInfo snapshotInfo, AsyncCompletionCallback<CreateCmdResult> callback)
    {
        logger.debug("Linstor: takeSnapshot with snapshot: " + snapshotInfo.getUuid());

        final VolumeInfo volumeInfo = snapshotInfo.getBaseVolume();
        final VolumeVO volumeVO = _volumeDao.findById(volumeInfo.getId());

        long storagePoolId = volumeVO.getPoolId();
        final StoragePoolVO storagePool = _storagePoolDao.findById(storagePoolId);
        final DevelopersApi api = LinstorUtil.getLinstorAPI(storagePool.getHostAddress());
        final String rscName = LinstorUtil.RSC_PREFIX + volumeVO.getPath();

        Snapshot snapshot = new Snapshot();
        snapshot.setName(getSnapshotName(snapshotInfo.getUuid()));

        CreateCmdResult result;
        try
        {
            ApiCallRcList answers = api.resourceSnapshotCreate(rscName, snapshot);

            if (answers.hasError())
            {
                final String errMsg = answers.get(0).getMessage();
                logger.error("Snapshot error: " + errMsg);
                result = new CreateCmdResult(null, new Answer(null, false, errMsg));
                result.setResult(errMsg);
            } else
            {
                logger.info(String.format("Successfully took snapshot %s from %s", snapshot.getName(), rscName));

                Answer answer = createAnswerAndPerstistDetails(api, snapshotInfo, rscName);

                result = new CreateCmdResult(null, answer);
                result.setResult(null);
            }
        } catch (ApiException apiExc)
        {
            logger.error(apiExc);
            result = new CreateCmdResult(null, new Answer(null, false, apiExc.getBestMessage()));
            result.setResult(apiExc.getBestMessage());
        }

        callback.complete(result);
    }

    @Override
    public boolean canProvideStorageStats() {
        return false;
    }

    @Override
    public Pair<Long, Long> getStorageStats(StoragePool storagePool) {
        return null;
    }

    @Override
    public boolean canProvideVolumeStats() {
        return false;
    }

    @Override
    public Pair<Long, Long> getVolumeStats(StoragePool storagePool, String volumeId) {
        return null;
    }

    @Override
    public boolean canHostAccessStoragePool(Host host, StoragePool pool) {
        return true;
    }

    @Override
    public boolean isVmInfoNeeded() {
        return false;
    }

    @Override
    public void provideVmInfo(long vmId, long volumeId) {
    }

    @Override
    public boolean isVmTagsNeeded(String tagKey) {
        return false;
    }

    @Override
    public void provideVmTags(long vmId, long volumeId, String tagValue) {
    }

    @Override
    public boolean isStorageSupportHA(StoragePoolType type) {
        return true;
    }

    @Override
    public void detachVolumeFromAllStorageNodes(Volume volume) {
    }
}<|MERGE_RESOLUTION|>--- conflicted
+++ resolved
@@ -478,12 +478,8 @@
                 if (volumeInfo.getSize() != null && volumeInfo.getSize() > 0) {
                     resizeResource(linstorApi, rscName, volumeInfo.getSize());
                 }
-<<<<<<< HEAD
-                applyAuxProps(linstorApi, rscName, volumeInfo.getName(), volumeInfo.getAttachedVmName());
-=======
 
                 LinstorUtil.applyAuxProps(linstorApi, rscName, volumeInfo.getName(), volumeInfo.getAttachedVmName());
->>>>>>> a93f7154
                 applyQoSSettings(storagePoolVO, linstorApi, rscName, volumeInfo.getMaxIops());
 
                 return LinstorUtil.getDevicePath(linstorApi, rscName);
