--- conflicted
+++ resolved
@@ -404,10 +404,8 @@
     }
 
     @Override
-<<<<<<< HEAD
-    public boolean attachZone(DataStore dataStore, ZoneScope scope) {
-        List<HostVO> hosts = _resourceMgr.listAllUpAndEnabledHostsInOneZoneByHypervisor(HypervisorType.KVM,
-                scope.getScopeId());
+    public boolean attachZone(DataStore dataStore, ZoneScope scope, HypervisorType hypervisorType) {
+        List<HostVO> hosts = _resourceMgr.listAllUpAndEnabledHostsInOneZoneByHypervisor(hypervisorType, scope.getScopeId());
         for (HostVO host : hosts) {
             try {
                 this.storageMgr.connectHostToSharedPool(host.getId(), dataStore.getId());
@@ -415,21 +413,7 @@
                 s_logger.warn("Unable to establish a connection between " + host + " and " + dataStore, e);
             }
         }
-        this.dataStoreHelper.attachZone(dataStore);
-=======
-    public boolean attachZone(DataStore dataStore, ZoneScope scope, HypervisorType hypervisorType) {
-        List<HostVO> hosts = _resourceMgr.listAllUpAndEnabledHostsInOneZoneByHypervisor(hypervisorType, scope.getScopeId());
-        for (HostVO host : hosts) {
-            try {
-                this.storageMgr.connectHostToSharedPool(host.getId(),
-                        dataStore.getId());
-            } catch (Exception e) {
-                s_logger.warn("Unable to establish a connection between " + host
-                        + " and " + dataStore, e);
-            }
-        }
         this.dataStoreHelper.attachZone(dataStore, hypervisorType);
->>>>>>> c30d9be3
         return true;
     }
 
