// Licensed to the Apache Software Foundation (ASF) under one
// or more contributor license agreements.  See the NOTICE file
// distributed with this work for additional information
// regarding copyright ownership.  The ASF licenses this file
// to you under the Apache License, Version 2.0 (the
// "License"); you may not use this file except in compliance
// with the License.  You may obtain a copy of the License at
//
//   http://www.apache.org/licenses/LICENSE-2.0
//
// Unless required by applicable law or agreed to in writing,
// software distributed under the License is distributed on an
// "AS IS" BASIS, WITHOUT WARRANTIES OR CONDITIONS OF ANY
// KIND, either express or implied.  See the License for the
// specific language governing permissions and limitations
// under the License.
package org.apache.cloudstack.affinity;

import java.util.Arrays;
import java.util.List;
import java.util.Map;
import java.util.stream.Collectors;

import javax.inject.Inject;
import javax.naming.ConfigurationException;

<<<<<<< HEAD
=======
import com.cloud.utils.DateUtil;
import com.cloud.utils.db.Transaction;
import com.cloud.utils.db.TransactionCallback;
import com.cloud.utils.db.TransactionCallbackNoReturn;
import com.cloud.utils.db.TransactionStatus;
import org.apache.commons.collections.CollectionUtils;
import org.apache.log4j.Logger;
>>>>>>> 6e6a2766

import org.apache.cloudstack.affinity.dao.AffinityGroupDao;
import org.apache.cloudstack.affinity.dao.AffinityGroupVMMapDao;
import org.apache.cloudstack.engine.cloud.entity.api.db.VMReservationVO;
import org.apache.cloudstack.engine.cloud.entity.api.db.dao.VMReservationDao;
import org.apache.cloudstack.framework.config.dao.ConfigurationDao;

import com.cloud.configuration.Config;
import com.cloud.deploy.DeployDestination;
import com.cloud.deploy.DeploymentPlan;
import com.cloud.deploy.DeploymentPlanner.ExcludeList;
import com.cloud.exception.AffinityConflictException;
import com.cloud.utils.NumbersUtil;
import com.cloud.vm.VMInstanceVO;
import com.cloud.vm.VirtualMachine;
import com.cloud.vm.VirtualMachineProfile;
import com.cloud.vm.dao.UserVmDao;
import com.cloud.vm.dao.VMInstanceDao;

public class HostAntiAffinityProcessor extends AffinityProcessorBase implements AffinityGroupProcessor {

    @Inject
    protected UserVmDao _vmDao;
    @Inject
    protected VMInstanceDao _vmInstanceDao;
    @Inject
    protected AffinityGroupDao _affinityGroupDao;
    @Inject
    protected AffinityGroupVMMapDao _affinityGroupVMMapDao;
    private int _vmCapacityReleaseInterval;
    @Inject
    protected ConfigurationDao _configDao;

    @Inject
    protected VMReservationDao _reservationDao;

    @Override
    public void process(VirtualMachineProfile vmProfile, DeploymentPlan plan, ExcludeList avoid, List<VirtualMachine> vmList) throws AffinityConflictException {
        VirtualMachine vm = vmProfile.getVirtualMachine();
        List<AffinityGroupVMMapVO> vmGroupMappings = _affinityGroupVMMapDao.findByVmIdType(vm.getId(), getType());

<<<<<<< HEAD
        for (AffinityGroupVMMapVO vmGroupMapping : vmGroupMappings) {
            if (vmGroupMapping != null) {
                AffinityGroupVO group = _affinityGroupDao.findById(vmGroupMapping.getAffinityGroupId());

                if (logger.isDebugEnabled()) {
                    logger.debug("Processing affinity group " + group.getName() + " for VM Id: " + vm.getId());
=======
        if (CollectionUtils.isEmpty(vmGroupMappings)) {
            return;
        }
        List<Long> affinityGroupIds = vmGroupMappings.stream().map(AffinityGroupVMMapVO::getAffinityGroupId).collect(Collectors.toList());
        Transaction.execute(new TransactionCallbackNoReturn() {
            @Override
            public void doInTransactionWithoutResult(TransactionStatus status) {
                _affinityGroupDao.listByIds(affinityGroupIds, true);
                for (AffinityGroupVMMapVO vmGroupMapping : vmGroupMappings) {
                    processAffinityGroup(vmGroupMapping, avoid, vm);
>>>>>>> 6e6a2766
                }
            }
        });

    }

<<<<<<< HEAD
                for (Long groupVMId : groupVMIds) {
                    VMInstanceVO groupVM = _vmInstanceDao.findById(groupVMId);
                    if (groupVM != null && !groupVM.isRemoved()) {
                        if (groupVM.getHostId() != null) {
                            avoid.addHost(groupVM.getHostId());
                            if (logger.isDebugEnabled()) {
                                logger.debug("Added host " + groupVM.getHostId() + " to avoid set, since VM " + groupVM.getId() + " is present on the host");
                            }
                        } else if (Arrays.asList(VirtualMachine.State.Starting, VirtualMachine.State.Stopped).contains(groupVM.getState()) && groupVM.getLastHostId() != null) {
                            long secondsSinceLastUpdate = (DateUtil.currentGMTTime().getTime() - groupVM.getUpdateTime().getTime()) / 1000;
                            if (secondsSinceLastUpdate < _vmCapacityReleaseInterval) {
                                avoid.addHost(groupVM.getLastHostId());
                                if (logger.isDebugEnabled()) {
                                    logger.debug("Added host " + groupVM.getLastHostId() + " to avoid set, since VM " + groupVM.getId() +
                                        " is present on the host, in Stopped state but has reserved capacity");
                                }
                            }
=======
    protected void processAffinityGroup(AffinityGroupVMMapVO vmGroupMapping, ExcludeList avoid, VirtualMachine vm) {
        if (vmGroupMapping != null) {
            AffinityGroupVO group = _affinityGroupDao.findById(vmGroupMapping.getAffinityGroupId());

            if (s_logger.isDebugEnabled()) {
                s_logger.debug("Processing affinity group " + group.getName() + " for VM Id: " + vm.getId());
            }

            List<Long> groupVMIds = _affinityGroupVMMapDao.listVmIdsByAffinityGroup(group.getId());
            groupVMIds.remove(vm.getId());

            for (Long groupVMId : groupVMIds) {
                VMInstanceVO groupVM = _vmInstanceDao.findById(groupVMId);
                if (groupVM != null && !groupVM.isRemoved()) {
                    if (groupVM.getHostId() != null) {
                        avoid.addHost(groupVM.getHostId());
                        if (s_logger.isDebugEnabled()) {
                            s_logger.debug("Added host " + groupVM.getHostId() + " to avoid set, since VM " + groupVM.getId() + " is present on the host");
                        }
                    }
                } else if (Arrays.asList(VirtualMachine.State.Starting, VirtualMachine.State.Stopped).contains(groupVM.getState()) && groupVM.getLastHostId() != null) {
                    long secondsSinceLastUpdate = (DateUtil.currentGMTTime().getTime() - groupVM.getUpdateTime().getTime()) / 1000;
                    if (secondsSinceLastUpdate < _vmCapacityReleaseInterval) {
                        avoid.addHost(groupVM.getLastHostId());
                        if (s_logger.isDebugEnabled()) {
                            s_logger.debug("Added host " + groupVM.getLastHostId() + " to avoid set, since VM " + groupVM.getId() +
                                    " is present on the host, in Stopped state but has reserved capacity");
>>>>>>> 6e6a2766
                        }
                    }
                }
            }
        }
    }

    @Override
    public boolean configure(final String name, final Map<String, Object> params) throws ConfigurationException {
        super.configure(name, params);
        _vmCapacityReleaseInterval = NumbersUtil.parseInt(_configDao.getValue(Config.CapacitySkipcountingHours.key()), 3600);
        return true;
    }

    @Override
    public boolean check(VirtualMachineProfile vmProfile, DeployDestination plannedDestination) throws AffinityConflictException {

        if (plannedDestination.getHost() == null) {
            return true;
        }
        long plannedHostId = plannedDestination.getHost().getId();

        VirtualMachine vm = vmProfile.getVirtualMachine();

        List<AffinityGroupVMMapVO> vmGroupMappings = _affinityGroupVMMapDao.findByVmIdType(vm.getId(), getType());
        if (CollectionUtils.isEmpty(vmGroupMappings)) {
            return true;
        }

<<<<<<< HEAD
        for (AffinityGroupVMMapVO vmGroupMapping : vmGroupMappings) {
            // if more than 1 VM's are present in the group then check for
            // conflict due to parallel deployment
            List<Long> groupVMIds = _affinityGroupVMMapDao.listVmIdsByAffinityGroup(vmGroupMapping.getAffinityGroupId());
            groupVMIds.remove(vm.getId());

            for (Long groupVMId : groupVMIds) {
                VMReservationVO vmReservation = _reservationDao.findByVmId(groupVMId);
                if (vmReservation != null && vmReservation.getHostId() != null && vmReservation.getHostId().equals(plannedHostId)) {
                    if (logger.isDebugEnabled()) {
                        logger.debug("Planned destination for VM " + vm.getId() + " conflicts with an existing VM " + vmReservation.getVmId() +
                            " reserved on the same host " + plannedHostId);
=======
        List<Long> affinityGroupIds = vmGroupMappings.stream().map(AffinityGroupVMMapVO::getAffinityGroupId).collect(Collectors.toList());
        return Transaction.execute(new TransactionCallback<Boolean>() {
            @Override
            public Boolean doInTransaction(TransactionStatus status) {
                _affinityGroupDao.listByIds(affinityGroupIds, true);
                for (AffinityGroupVMMapVO vmGroupMapping : vmGroupMappings) {
                    // if more than 1 VM's are present in the group then check for
                    // conflict due to parallel deployment
                    List<Long> groupVMIds = _affinityGroupVMMapDao.listVmIdsByAffinityGroup(vmGroupMapping.getAffinityGroupId());
                    groupVMIds.remove(vm.getId());

                    for (Long groupVMId : groupVMIds) {
                        VMReservationVO vmReservation = _reservationDao.findByVmId(groupVMId);
                        if (vmReservation != null && vmReservation.getHostId() != null && vmReservation.getHostId().equals(plannedHostId)) {
                            if (s_logger.isDebugEnabled()) {
                                s_logger.debug("Planned destination for VM " + vm.getId() + " conflicts with an existing VM " + vmReservation.getVmId() +
                                        " reserved on the same host " + plannedHostId);
                            }
                            return false;
                        }
>>>>>>> 6e6a2766
                    }
                }
                return true;
            }
        });
    }

}<|MERGE_RESOLUTION|>--- conflicted
+++ resolved
@@ -24,16 +24,7 @@
 import javax.inject.Inject;
 import javax.naming.ConfigurationException;
 
-<<<<<<< HEAD
-=======
-import com.cloud.utils.DateUtil;
-import com.cloud.utils.db.Transaction;
-import com.cloud.utils.db.TransactionCallback;
-import com.cloud.utils.db.TransactionCallbackNoReturn;
-import com.cloud.utils.db.TransactionStatus;
 import org.apache.commons.collections.CollectionUtils;
-import org.apache.log4j.Logger;
->>>>>>> 6e6a2766
 
 import org.apache.cloudstack.affinity.dao.AffinityGroupDao;
 import org.apache.cloudstack.affinity.dao.AffinityGroupVMMapDao;
@@ -46,7 +37,12 @@
 import com.cloud.deploy.DeploymentPlan;
 import com.cloud.deploy.DeploymentPlanner.ExcludeList;
 import com.cloud.exception.AffinityConflictException;
+import com.cloud.utils.DateUtil;
 import com.cloud.utils.NumbersUtil;
+import com.cloud.utils.db.Transaction;
+import com.cloud.utils.db.TransactionCallback;
+import com.cloud.utils.db.TransactionCallbackNoReturn;
+import com.cloud.utils.db.TransactionStatus;
 import com.cloud.vm.VMInstanceVO;
 import com.cloud.vm.VirtualMachine;
 import com.cloud.vm.VirtualMachineProfile;
@@ -75,14 +71,6 @@
         VirtualMachine vm = vmProfile.getVirtualMachine();
         List<AffinityGroupVMMapVO> vmGroupMappings = _affinityGroupVMMapDao.findByVmIdType(vm.getId(), getType());
 
-<<<<<<< HEAD
-        for (AffinityGroupVMMapVO vmGroupMapping : vmGroupMappings) {
-            if (vmGroupMapping != null) {
-                AffinityGroupVO group = _affinityGroupDao.findById(vmGroupMapping.getAffinityGroupId());
-
-                if (logger.isDebugEnabled()) {
-                    logger.debug("Processing affinity group " + group.getName() + " for VM Id: " + vm.getId());
-=======
         if (CollectionUtils.isEmpty(vmGroupMappings)) {
             return;
         }
@@ -93,38 +81,18 @@
                 _affinityGroupDao.listByIds(affinityGroupIds, true);
                 for (AffinityGroupVMMapVO vmGroupMapping : vmGroupMappings) {
                     processAffinityGroup(vmGroupMapping, avoid, vm);
->>>>>>> 6e6a2766
                 }
             }
         });
 
     }
 
-<<<<<<< HEAD
-                for (Long groupVMId : groupVMIds) {
-                    VMInstanceVO groupVM = _vmInstanceDao.findById(groupVMId);
-                    if (groupVM != null && !groupVM.isRemoved()) {
-                        if (groupVM.getHostId() != null) {
-                            avoid.addHost(groupVM.getHostId());
-                            if (logger.isDebugEnabled()) {
-                                logger.debug("Added host " + groupVM.getHostId() + " to avoid set, since VM " + groupVM.getId() + " is present on the host");
-                            }
-                        } else if (Arrays.asList(VirtualMachine.State.Starting, VirtualMachine.State.Stopped).contains(groupVM.getState()) && groupVM.getLastHostId() != null) {
-                            long secondsSinceLastUpdate = (DateUtil.currentGMTTime().getTime() - groupVM.getUpdateTime().getTime()) / 1000;
-                            if (secondsSinceLastUpdate < _vmCapacityReleaseInterval) {
-                                avoid.addHost(groupVM.getLastHostId());
-                                if (logger.isDebugEnabled()) {
-                                    logger.debug("Added host " + groupVM.getLastHostId() + " to avoid set, since VM " + groupVM.getId() +
-                                        " is present on the host, in Stopped state but has reserved capacity");
-                                }
-                            }
-=======
     protected void processAffinityGroup(AffinityGroupVMMapVO vmGroupMapping, ExcludeList avoid, VirtualMachine vm) {
         if (vmGroupMapping != null) {
             AffinityGroupVO group = _affinityGroupDao.findById(vmGroupMapping.getAffinityGroupId());
 
-            if (s_logger.isDebugEnabled()) {
-                s_logger.debug("Processing affinity group " + group.getName() + " for VM Id: " + vm.getId());
+            if (logger.isDebugEnabled()) {
+                logger.debug("Processing affinity group " + group.getName() + " for VM Id: " + vm.getId());
             }
 
             List<Long> groupVMIds = _affinityGroupVMMapDao.listVmIdsByAffinityGroup(group.getId());
@@ -135,18 +103,17 @@
                 if (groupVM != null && !groupVM.isRemoved()) {
                     if (groupVM.getHostId() != null) {
                         avoid.addHost(groupVM.getHostId());
-                        if (s_logger.isDebugEnabled()) {
-                            s_logger.debug("Added host " + groupVM.getHostId() + " to avoid set, since VM " + groupVM.getId() + " is present on the host");
+                        if (logger.isDebugEnabled()) {
+                            logger.debug("Added host " + groupVM.getHostId() + " to avoid set, since VM " + groupVM.getId() + " is present on the host");
                         }
                     }
                 } else if (Arrays.asList(VirtualMachine.State.Starting, VirtualMachine.State.Stopped).contains(groupVM.getState()) && groupVM.getLastHostId() != null) {
                     long secondsSinceLastUpdate = (DateUtil.currentGMTTime().getTime() - groupVM.getUpdateTime().getTime()) / 1000;
                     if (secondsSinceLastUpdate < _vmCapacityReleaseInterval) {
                         avoid.addHost(groupVM.getLastHostId());
-                        if (s_logger.isDebugEnabled()) {
-                            s_logger.debug("Added host " + groupVM.getLastHostId() + " to avoid set, since VM " + groupVM.getId() +
+                        if (logger.isDebugEnabled()) {
+                            logger.debug("Added host " + groupVM.getLastHostId() + " to avoid set, since VM " + groupVM.getId() +
                                     " is present on the host, in Stopped state but has reserved capacity");
->>>>>>> 6e6a2766
                         }
                     }
                 }
@@ -172,11 +139,7 @@
         VirtualMachine vm = vmProfile.getVirtualMachine();
 
         List<AffinityGroupVMMapVO> vmGroupMappings = _affinityGroupVMMapDao.findByVmIdType(vm.getId(), getType());
-        if (CollectionUtils.isEmpty(vmGroupMappings)) {
-            return true;
-        }
 
-<<<<<<< HEAD
         for (AffinityGroupVMMapVO vmGroupMapping : vmGroupMappings) {
             // if more than 1 VM's are present in the group then check for
             // conflict due to parallel deployment
@@ -189,7 +152,12 @@
                     if (logger.isDebugEnabled()) {
                         logger.debug("Planned destination for VM " + vm.getId() + " conflicts with an existing VM " + vmReservation.getVmId() +
                             " reserved on the same host " + plannedHostId);
-=======
+                    }
+                    return false;
+                }
+            }
+        }
+
         List<Long> affinityGroupIds = vmGroupMappings.stream().map(AffinityGroupVMMapVO::getAffinityGroupId).collect(Collectors.toList());
         return Transaction.execute(new TransactionCallback<Boolean>() {
             @Override
@@ -204,13 +172,12 @@
                     for (Long groupVMId : groupVMIds) {
                         VMReservationVO vmReservation = _reservationDao.findByVmId(groupVMId);
                         if (vmReservation != null && vmReservation.getHostId() != null && vmReservation.getHostId().equals(plannedHostId)) {
-                            if (s_logger.isDebugEnabled()) {
-                                s_logger.debug("Planned destination for VM " + vm.getId() + " conflicts with an existing VM " + vmReservation.getVmId() +
+                            if (logger.isDebugEnabled()) {
+                                logger.debug("Planned destination for VM " + vm.getId() + " conflicts with an existing VM " + vmReservation.getVmId() +
                                         " reserved on the same host " + plannedHostId);
                             }
                             return false;
                         }
->>>>>>> 6e6a2766
                     }
                 }
                 return true;
