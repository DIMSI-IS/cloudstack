//
// Licensed to the Apache Software Foundation (ASF) under one
// or more contributor license agreements.  See the NOTICE file
// distributed with this work for additional information
// regarding copyright ownership.  The ASF licenses this file
// to you under the Apache License, Version 2.0 (the
// "License"); you may not use this file except in compliance
// with the License.  You may obtain a copy of the License at
//
//   http://www.apache.org/licenses/LICENSE-2.0
//
// Unless required by applicable law or agreed to in writing,
// software distributed under the License is distributed on an
// "AS IS" BASIS, WITHOUT WARRANTIES OR CONDITIONS OF ANY
// KIND, either express or implied.  See the License for the
// specific language governing permissions and limitations
// under the License.
//
package org.apache.cloudstack.oauth2;

import com.cloud.user.UserAccount;
import com.cloud.user.UserVO;
import com.cloud.user.dao.UserAccountDao;
import com.cloud.user.dao.UserDao;
import com.cloud.utils.Pair;
import org.apache.cloudstack.auth.UserOAuth2Authenticator;
import org.junit.After;
import org.junit.Before;
import org.junit.Test;
import org.junit.runner.RunWith;
import org.mockito.InjectMocks;
import org.mockito.Mock;
import org.mockito.MockitoAnnotations;
import org.mockito.Spy;
import org.mockito.junit.MockitoJUnitRunner;

import java.util.HashMap;
import java.util.Map;

import static org.junit.Assert.assertEquals;
import static org.junit.Assert.assertFalse;
import static org.junit.Assert.assertNull;
import static org.junit.Assert.assertTrue;
import static org.mockito.ArgumentMatchers.anyLong;
import static org.mockito.ArgumentMatchers.anyString;
import static org.mockito.Mockito.doReturn;
import static org.mockito.Mockito.mock;
import static org.mockito.Mockito.never;
import static org.mockito.Mockito.verify;
import static org.mockito.Mockito.when;

@RunWith(MockitoJUnitRunner.class)
public class OAuth2UserAuthenticatorTest {

    @Mock
    private UserAccountDao userAccountDao;

    @Mock
    private UserDao userDao;

    @Mock
    private OAuth2AuthManager userOAuth2mgr;

    @InjectMocks
    @Spy
    private OAuth2UserAuthenticator authenticator;
    private AutoCloseable closeable;

    private AutoCloseable closeable;

    @Before
    public void setUp() {
        closeable = MockitoAnnotations.openMocks(this);
<<<<<<< HEAD
    }

    @After
    public void tearDown() throws Exception {
        closeable.close();
=======
        doReturn(true).when(authenticator).isOAuthPluginEnabled();
>>>>>>> c779b1c6
    }

    @After
    public void tearDown() throws Exception {
        closeable.close();
    }


    @Test
    public void testAuthenticateWithValidCredentials() {
        String username = "testuser";
        Long domainId = 1L;
        String[] provider = {"testprovider"};
        String[] email = {"testemail"};
        String[] secretCode = {"testsecretcode"};

        UserAccount userAccount = mock(UserAccount.class);
        UserVO user = mock(UserVO.class);
        UserOAuth2Authenticator userOAuth2Authenticator = mock(UserOAuth2Authenticator.class);

        when(userAccountDao.getUserAccount(username, domainId)).thenReturn(userAccount);
        when(userDao.getUser(userAccount.getId())).thenReturn(user);
        when(userOAuth2mgr.getUserOAuth2AuthenticationProvider(provider[0])).thenReturn(userOAuth2Authenticator);
        when(userOAuth2Authenticator.verifyUser(email[0], secretCode[0])).thenReturn(true);

        Map<String, Object[]> requestParameters = new HashMap<>();
        requestParameters.put("provider", provider);
        requestParameters.put("email", email);
        requestParameters.put("secretcode", secretCode);

        Pair<Boolean, OAuth2UserAuthenticator.ActionOnFailedAuthentication> result = authenticator.authenticate(username, null, domainId, requestParameters);

        assertTrue(result.first());
        assertNull(result.second());

        verify(userAccountDao).getUserAccount(username, domainId);
        verify(userDao).getUser(userAccount.getId());
        verify(userOAuth2mgr).getUserOAuth2AuthenticationProvider(provider[0]);
        verify(userOAuth2Authenticator).verifyUser(email[0], secretCode[0]);
    }

    @Test
    public void testAuthenticateWithInvalidCredentials() {
        String username = "testuser";
        Long domainId = 1L;
        String[] provider = {"testprovider"};
        String[] email = {"testemail"};
        String[] secretCode = {"testsecretcode"};

        UserAccount userAccount = mock(UserAccount.class);
        UserVO user = mock(UserVO.class);
        UserOAuth2Authenticator userOAuth2Authenticator = mock(UserOAuth2Authenticator.class);

        when(userAccountDao.getUserAccount(username, domainId)).thenReturn(userAccount);
        when(userDao.getUser(userAccount.getId())).thenReturn(user);
        when(userOAuth2mgr.getUserOAuth2AuthenticationProvider(provider[0])).thenReturn(userOAuth2Authenticator);
        when(userOAuth2Authenticator.verifyUser(email[0], secretCode[0])).thenReturn(false);

        Map<String, Object[]> requestParameters = new HashMap<>();
        requestParameters.put("provider", provider);
        requestParameters.put("email", email);
        requestParameters.put("secretcode", secretCode);

        Pair<Boolean, OAuth2UserAuthenticator.ActionOnFailedAuthentication> result = authenticator.authenticate(username, null, domainId, requestParameters);

        assertFalse(result.first());
        assertEquals(OAuth2UserAuthenticator.ActionOnFailedAuthentication.INCREMENT_INCORRECT_LOGIN_ATTEMPT_COUNT, result.second());

        verify(userAccountDao).getUserAccount(username, domainId);
        verify(userDao).getUser(userAccount.getId());
        verify(userOAuth2mgr).getUserOAuth2AuthenticationProvider(provider[0]);
        verify(userOAuth2Authenticator).verifyUser(email[0], secretCode[0]);
    }

    @Test
    public void testAuthenticateWithInvalidUserAccount() {
        String username = "testuser";
        Long domainId = 1L;
        String[] provider = {"testprovider"};
        String[] email = {"testemail"};
        String[] secretCode = {"testsecretcode"};

        when(userAccountDao.getUserAccount(username, domainId)).thenReturn(null);

        Map<String, Object[]> requestParameters = new HashMap<>();
        requestParameters.put("provider", provider);
        requestParameters.put("email", email);
        requestParameters.put("secretcode", secretCode);

        Pair<Boolean, OAuth2UserAuthenticator.ActionOnFailedAuthentication> result = authenticator.authenticate(username, null, domainId, requestParameters);

        assertFalse(result.first());
        assertNull(result.second());

        verify(userAccountDao).getUserAccount(username, domainId);
        verify(userDao, never()).getUser(anyLong());
        verify(userOAuth2mgr, never()).getUserOAuth2AuthenticationProvider(anyString());
    }
}<|MERGE_RESOLUTION|>--- conflicted
+++ resolved
@@ -43,11 +43,11 @@
 import static org.junit.Assert.assertTrue;
 import static org.mockito.ArgumentMatchers.anyLong;
 import static org.mockito.ArgumentMatchers.anyString;
-import static org.mockito.Mockito.doReturn;
 import static org.mockito.Mockito.mock;
 import static org.mockito.Mockito.never;
 import static org.mockito.Mockito.verify;
 import static org.mockito.Mockito.when;
+import static org.mockito.Mockito.doReturn;
 
 @RunWith(MockitoJUnitRunner.class)
 public class OAuth2UserAuthenticatorTest {
@@ -66,20 +66,10 @@
     private OAuth2UserAuthenticator authenticator;
     private AutoCloseable closeable;
 
-    private AutoCloseable closeable;
-
     @Before
     public void setUp() {
         closeable = MockitoAnnotations.openMocks(this);
-<<<<<<< HEAD
-    }
-
-    @After
-    public void tearDown() throws Exception {
-        closeable.close();
-=======
         doReturn(true).when(authenticator).isOAuthPluginEnabled();
->>>>>>> c779b1c6
     }
 
     @After
