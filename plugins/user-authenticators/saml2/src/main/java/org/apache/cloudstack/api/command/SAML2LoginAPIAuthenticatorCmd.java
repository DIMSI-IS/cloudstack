// Licensed to the Apache Software Foundation (ASF) under one
// or more contributor license agreements.  See the NOTICE file
// distributed with this work for additional information
// regarding copyright ownership.  The ASF licenses this file
// to you under the Apache License, Version 2.0 (the
// "License"); you may not use this file except in compliance
// with the License.  You may obtain a copy of the License at
//
//   http://www.apache.org/licenses/LICENSE-2.0
//
// Unless required by applicable law or agreed to in writing,
// software distributed under the License is distributed on an
// "AS IS" BASIS, WITHOUT WARRANTIES OR CONDITIONS OF ANY
// KIND, either express or implied.  See the License for the
// specific language governing permissions and limitations
// under the License.
package org.apache.cloudstack.api.command;

import java.io.IOException;
import java.net.InetAddress;
import java.util.List;
import java.util.Map;

import javax.inject.Inject;
import javax.servlet.http.HttpServletRequest;
import javax.servlet.http.HttpServletResponse;
import javax.servlet.http.HttpSession;
import javax.xml.parsers.ParserConfigurationException;
import javax.xml.stream.FactoryConfigurationError;

import org.apache.cloudstack.api.APICommand;
import org.apache.cloudstack.api.ApiConstants;
import org.apache.cloudstack.api.ApiErrorCode;
import org.apache.cloudstack.api.ApiServerService;
import org.apache.cloudstack.api.BaseCmd;
import org.apache.cloudstack.api.Parameter;
import org.apache.cloudstack.api.ServerApiException;
import org.apache.cloudstack.api.auth.APIAuthenticationType;
import org.apache.cloudstack.api.auth.APIAuthenticator;
import org.apache.cloudstack.api.auth.PluggableAPIAuthenticator;
import org.apache.cloudstack.api.response.LoginCmdResponse;
import org.apache.cloudstack.framework.config.ConfigKey;
import org.apache.cloudstack.framework.config.Configurable;
import org.apache.cloudstack.saml.SAML2AuthManager;
import org.apache.cloudstack.saml.SAMLPluginConstants;
import org.apache.cloudstack.saml.SAMLProviderMetadata;
import org.apache.cloudstack.saml.SAMLTokenVO;
import org.apache.cloudstack.saml.SAMLUtils;
import org.apache.commons.lang3.StringUtils;
import org.opensaml.DefaultBootstrap;
import org.opensaml.saml2.core.Assertion;
import org.opensaml.saml2.core.EncryptedAssertion;
import org.opensaml.saml2.core.Issuer;
import org.opensaml.saml2.core.Response;
import org.opensaml.saml2.core.StatusCode;
import org.opensaml.saml2.encryption.Decrypter;
import org.opensaml.saml2.encryption.EncryptedElementTypeEncryptedKeyResolver;
import org.opensaml.xml.ConfigurationException;
import org.opensaml.xml.encryption.ChainingEncryptedKeyResolver;
import org.opensaml.xml.encryption.DecryptionException;
import org.opensaml.xml.encryption.InlineEncryptedKeyResolver;
import org.opensaml.xml.io.UnmarshallingException;
import org.opensaml.xml.security.SecurityHelper;
import org.opensaml.xml.security.credential.Credential;
import org.opensaml.xml.security.keyinfo.StaticKeyInfoCredentialResolver;
import org.opensaml.xml.security.x509.BasicX509Credential;
import org.opensaml.xml.signature.Signature;
import org.opensaml.xml.signature.SignatureValidator;
import org.opensaml.xml.validation.ValidationException;
import org.xml.sax.SAXException;

import com.cloud.api.response.ApiResponseSerializer;
import com.cloud.exception.CloudAuthenticationException;
import com.cloud.user.Account;
import com.cloud.user.DomainManager;
import com.cloud.user.UserAccount;
import com.cloud.user.UserAccountVO;
import com.cloud.user.dao.UserAccountDao;
import com.cloud.utils.db.EntityManager;

@APICommand(name = "samlSso", description = "SP initiated SAML Single Sign On", requestHasSensitiveInfo = true, responseObject = LoginCmdResponse.class, entityType = {})
public class SAML2LoginAPIAuthenticatorCmd extends BaseCmd implements APIAuthenticator, Configurable {
    private static final String s_name = "loginresponse";

    /////////////////////////////////////////////////////
    //////////////// API parameters /////////////////////
    /////////////////////////////////////////////////////
    @Parameter(name = ApiConstants.IDP_ID, type = CommandType.STRING, description = "Identity Provider Entity ID", required = true)
    private String idpId;

    @Inject
    ApiServerService apiServer;
    @Inject
    EntityManager entityMgr;
    @Inject
    DomainManager domainMgr;
    @Inject
    private UserAccountDao userAccountDao;

    protected static ConfigKey<String> saml2FailedLoginRedirectUrl = new ConfigKey<String>("Advanced", String.class, "saml2.failed.login.redirect.url", "",
            "The URL to redirect the SAML2 login failed message (the default vaulue is empty).", true);

    SAML2AuthManager samlAuthManager;

    /////////////////////////////////////////////////////
    /////////////////// Accessors ///////////////////////
    /////////////////////////////////////////////////////

    public String getIdpId() {
        return idpId;
    }

    /////////////////////////////////////////////////////
    /////////////// API Implementation///////////////////
    /////////////////////////////////////////////////////

    @Override
    public String getCommandName() {
        return s_name;
    }

    @Override
    public long getEntityOwnerId() {
        return Account.Type.NORMAL.ordinal();
    }

    @Override
    public void execute() throws ServerApiException {
        // We should never reach here
        throw new ServerApiException(ApiErrorCode.METHOD_NOT_ALLOWED, "This is an authentication api, cannot be used directly");
    }

    public Response processSAMLResponse(String responseMessage) {
        Response responseObject = null;
        try {
            DefaultBootstrap.bootstrap();
            responseObject = SAMLUtils.decodeSAMLResponse(responseMessage);

        } catch (ConfigurationException | FactoryConfigurationError | ParserConfigurationException | SAXException | IOException | UnmarshallingException e) {
            logger.error("SAMLResponse processing error: " + e.getMessage());
        }
        return responseObject;
    }

    protected void checkAndFailOnMissingSAMLSignature(Signature signature) {
        if (signature == null && SAML2AuthManager.SAMLCheckSignature.value()) {
            logger.error("Failing SAML login due to missing signature in the SAML response and signature check is enforced. " +
                    "Please check and ensure the IDP configuration has signing certificate or relax the saml2.check.signature setting.");
            throw new ServerApiException(ApiErrorCode.INTERNAL_ERROR, "Signature is missing from the SAML Response. Please contact the Administrator");
        }
    }

    @Override
    public String authenticate(final String command, final Map<String, Object[]> params, final HttpSession session, final InetAddress remoteAddress, final String responseType, final StringBuilder auditTrailSb, final HttpServletRequest req, final HttpServletResponse resp) throws ServerApiException {
        try {
            if (!params.containsKey(SAMLPluginConstants.SAML_RESPONSE) && !params.containsKey("SAMLart")) {
                String idpId = null;
                String domainPath = null;

                if (params.containsKey(ApiConstants.IDP_ID)) {
                    idpId = ((String[])params.get(ApiConstants.IDP_ID))[0];
                }

                if (params.containsKey(ApiConstants.DOMAIN)) {
                    domainPath = ((String[])params.get(ApiConstants.DOMAIN))[0];
                }

                if (domainPath != null && !domainPath.isEmpty()) {
                    if (!domainPath.startsWith("/")) {
                        domainPath = "/" + domainPath;
                    }
                    if (!domainPath.endsWith("/")) {
                        domainPath = domainPath + "/";
                    }
                }

                SAMLProviderMetadata spMetadata = samlAuthManager.getSPMetadata();
                SAMLProviderMetadata idpMetadata = samlAuthManager.getIdPMetadata(idpId);
                if (idpMetadata == null) {
                    throw new ServerApiException(ApiErrorCode.PARAM_ERROR, apiServer.getSerializedApiError(ApiErrorCode.PARAM_ERROR.getHttpCode(),
                            "IdP ID (" + idpId + ") is not found in our list of supported IdPs, cannot proceed.",
                            params, responseType));
                }
                if (idpMetadata.getSsoUrl() == null || idpMetadata.getSsoUrl().isEmpty()) {
                    throw new ServerApiException(ApiErrorCode.PARAM_ERROR, apiServer.getSerializedApiError(ApiErrorCode.PARAM_ERROR.getHttpCode(),
                            "IdP ID (" + idpId + ") has no Single Sign On URL defined please contact "
                                    + idpMetadata.getContactPersonName() + " <" + idpMetadata.getContactPersonEmail() + ">, cannot proceed.",
                            params, responseType));
                }
                String authnId = SAMLUtils.generateSecureRandomId();
                samlAuthManager.saveToken(authnId, domainPath, idpMetadata.getEntityId());
<<<<<<< HEAD
                logger.debug("Sending SAMLRequest id=" + authnId);
                String redirectUrl = SAMLUtils.buildAuthnRequestUrl(authnId, spMetadata, idpMetadata, SAML2AuthManager.SAMLSignatureAlgorithm.value());
=======
                s_logger.debug("Sending SAMLRequest id=" + authnId);
                String redirectUrl = SAMLUtils.buildAuthnRequestUrl(authnId, spMetadata, idpMetadata, SAML2AuthManager.SAMLSignatureAlgorithm.value(), SAML2AuthManager.SAMLRequirePasswordLogin.value());
>>>>>>> 8c9216d1
                resp.sendRedirect(redirectUrl);
                return "";
            } if (params.containsKey("SAMLart")) {
                throw new ServerApiException(ApiErrorCode.UNSUPPORTED_ACTION_ERROR, apiServer.getSerializedApiError(ApiErrorCode.UNSUPPORTED_ACTION_ERROR.getHttpCode(),
                        "SAML2 HTTP Artifact Binding is not supported",
                        params, responseType));
            } else {
                final String samlResponse = ((String[])params.get(SAMLPluginConstants.SAML_RESPONSE))[0];
                Response processedSAMLResponse = this.processSAMLResponse(samlResponse);
                String statusCode = processedSAMLResponse.getStatus().getStatusCode().getValue();
                if (!statusCode.equals(StatusCode.SUCCESS_URI)) {
                    throw new ServerApiException(ApiErrorCode.ACCOUNT_ERROR, apiServer.getSerializedApiError(ApiErrorCode.ACCOUNT_ERROR.getHttpCode(),
                            "Identity Provider send a non-successful authentication status code",
                            params, responseType));
                }

                String username = null;
                Issuer issuer = processedSAMLResponse.getIssuer();
                SAMLProviderMetadata spMetadata = samlAuthManager.getSPMetadata();
                SAMLProviderMetadata idpMetadata = samlAuthManager.getIdPMetadata(issuer.getValue());

                String responseToId = processedSAMLResponse.getInResponseTo();
                logger.debug("Received SAMLResponse in response to id=" + responseToId);
                SAMLTokenVO token = samlAuthManager.getToken(responseToId);
                if (token != null) {
                    if (!(token.getEntity().equalsIgnoreCase(issuer.getValue()))) {
                        throw new ServerApiException(ApiErrorCode.ACCOUNT_ERROR, apiServer.getSerializedApiError(ApiErrorCode.ACCOUNT_ERROR.getHttpCode(),
                                "The SAML response contains Issuer Entity ID that is different from the original SAML request",
                                params, responseType));
                    }
                } else {
                    throw new ServerApiException(ApiErrorCode.ACCOUNT_ERROR, apiServer.getSerializedApiError(ApiErrorCode.ACCOUNT_ERROR.getHttpCode(),
                            "Received SAML response for a SSO request that we may not have made or has expired, please try logging in again",
                            params, responseType));
                }
                samlAuthManager.purgeToken(token);

                // Set IdpId for this session
                session.setAttribute(SAMLPluginConstants.SAML_IDPID, issuer.getValue());

                Signature sig = processedSAMLResponse.getSignature();
                checkAndFailOnMissingSAMLSignature(sig);
                if (idpMetadata.getSigningCertificate() != null && sig != null) {
                    BasicX509Credential credential = new BasicX509Credential();
                    credential.setEntityCertificate(idpMetadata.getSigningCertificate());
                    SignatureValidator validator = new SignatureValidator(credential);
                    try {
                        validator.validate(sig);
                    } catch (ValidationException e) {
                        logger.error("SAML Response's signature failed to be validated by IDP signing key:" + e.getMessage());
                        throw new ServerApiException(ApiErrorCode.ACCOUNT_ERROR, apiServer.getSerializedApiError(ApiErrorCode.ACCOUNT_ERROR.getHttpCode(),
                                "SAML Response's signature failed to be validated by IDP signing key",
                                params, responseType));
                    }
                }

                username = SAMLUtils.getValueFromAssertions(processedSAMLResponse.getAssertions(), SAML2AuthManager.SAMLUserAttributeName.value());

                for (Assertion assertion: processedSAMLResponse.getAssertions()) {
                    if (assertion!= null && assertion.getSubject() != null && assertion.getSubject().getNameID() != null) {
                        session.setAttribute(SAMLPluginConstants.SAML_NAMEID, assertion.getSubject().getNameID().getValue());
                        break;
                    }
                }

                if (idpMetadata.getEncryptionCertificate() != null && spMetadata != null
                        && spMetadata.getKeyPair() != null && spMetadata.getKeyPair().getPrivate() != null) {
                    Credential credential = SecurityHelper.getSimpleCredential(idpMetadata.getEncryptionCertificate().getPublicKey(),
                            spMetadata.getKeyPair().getPrivate());
                    StaticKeyInfoCredentialResolver keyInfoResolver = new StaticKeyInfoCredentialResolver(credential);
                    ChainingEncryptedKeyResolver keyResolver = new ChainingEncryptedKeyResolver();
                    keyResolver.getResolverChain().add(new InlineEncryptedKeyResolver());
                    keyResolver.getResolverChain().add(new EncryptedElementTypeEncryptedKeyResolver());
                    Decrypter decrypter = new Decrypter(null, keyInfoResolver, keyResolver);
                    decrypter.setRootInNewDocument(true);
                    List<EncryptedAssertion> encryptedAssertions = processedSAMLResponse.getEncryptedAssertions();
                    if (encryptedAssertions != null) {
                        for (EncryptedAssertion encryptedAssertion : encryptedAssertions) {
                            Assertion assertion = null;
                            try {
                                assertion = decrypter.decrypt(encryptedAssertion);
                            } catch (DecryptionException e) {
                                logger.warn("SAML EncryptedAssertion error: " + e.toString());
                            }
                            if (assertion == null) {
                                continue;
                            }
                            Signature encSig = assertion.getSignature();
                            checkAndFailOnMissingSAMLSignature(encSig);
                            if (idpMetadata.getSigningCertificate() != null && encSig != null) {
                                BasicX509Credential sigCredential = new BasicX509Credential();
                                sigCredential.setEntityCertificate(idpMetadata.getSigningCertificate());
                                SignatureValidator validator = new SignatureValidator(sigCredential);
                                try {
                                    validator.validate(encSig);
                                } catch (ValidationException e) {
                                    logger.error("SAML Response's signature failed to be validated by IDP signing key:" + e.getMessage());
                                    throw new ServerApiException(ApiErrorCode.ACCOUNT_ERROR, apiServer.getSerializedApiError(ApiErrorCode.ACCOUNT_ERROR.getHttpCode(),
                                            "SAML Response's signature failed to be validated by IDP signing key",
                                            params, responseType));
                                }
                            }
                            if (assertion.getSubject() != null && assertion.getSubject().getNameID() != null) {
                                session.setAttribute(SAMLPluginConstants.SAML_NAMEID, assertion.getSubject().getNameID().getValue());
                            }
                            if (username == null) {
                                username = SAMLUtils.getValueFromAttributeStatements(assertion.getAttributeStatements(), SAML2AuthManager.SAMLUserAttributeName.value());
                            }
                        }
                    }
                }

                if (username == null) {
                    throw new ServerApiException(ApiErrorCode.ACCOUNT_ERROR, apiServer.getSerializedApiError(ApiErrorCode.ACCOUNT_ERROR.getHttpCode(),
                            "Failed to find admin configured username attribute in the SAML Response. Please ask your administrator to check SAML user attribute name.", params, responseType));
                }

                UserAccount userAccount = null;
                List<UserAccountVO> possibleUserAccounts = userAccountDao.getAllUsersByNameAndEntity(username, issuer.getValue());
                if (possibleUserAccounts != null && possibleUserAccounts.size() > 0) {
                    // Log into the first enabled user account
                    // Users can switch to other allowed accounts later
                    for (UserAccountVO possibleUserAccount : possibleUserAccounts) {
                        if (possibleUserAccount.getAccountState().equals(Account.State.ENABLED.toString())) {
                            userAccount = possibleUserAccount;
                            break;
                        }
                    }
                }

                whenFailToAuthenticateThrowExceptionOrRedirectToUrl(params, responseType, resp, issuer, userAccount);

                try {
                    if (apiServer.verifyUser(userAccount.getId())) {
                        LoginCmdResponse loginResponse = (LoginCmdResponse) apiServer.loginUser(session, userAccount.getUsername(), userAccount.getUsername() + userAccount.getSource().toString(),
                                userAccount.getDomainId(), null, remoteAddress, params);
                        SAMLUtils.setupSamlUserCookies(loginResponse, resp);
                        resp.sendRedirect(SAML2AuthManager.SAMLCloudStackRedirectionUrl.value());
                        return ApiResponseSerializer.toSerializedString(loginResponse, responseType);
                    }
                } catch (CloudAuthenticationException | IOException exception) {
                    logger.debug("SAML Login failed to log in the user due to: " + exception.getMessage());
                }
            }
        } catch (IOException e) {
            auditTrailSb.append("SP initiated SAML authentication using HTTP redirection failed:");
            auditTrailSb.append(e.getMessage());
        }
        throw new ServerApiException(ApiErrorCode.ACCOUNT_ERROR, apiServer.getSerializedApiError(ApiErrorCode.ACCOUNT_ERROR.getHttpCode(),
                "Unable to authenticate user while performing SAML based SSO. Please make sure your user/account has been added, enable and authorized by the admin before you can authenticate. Please contact your administrator.",
                params, responseType));
    }

    /**
     * If it fails to authenticate the user, the method gets the value from configuration
     * Saml2FailedLoginRedirectUrl; if the user configured an error URL then it redirects to that
     * URL, otherwise it throws the ServerApiException
     */
    protected void whenFailToAuthenticateThrowExceptionOrRedirectToUrl(final Map<String, Object[]> params, final String responseType, final HttpServletResponse resp, Issuer issuer,
            UserAccount userAccount) throws IOException {
        if (userAccount == null || userAccount.getExternalEntity() == null || !samlAuthManager.isUserAuthorized(userAccount.getId(), issuer.getValue())) {
            String saml2RedirectUrl = saml2FailedLoginRedirectUrl.value();
            if (StringUtils.isBlank(saml2RedirectUrl)) {
                throw new ServerApiException(ApiErrorCode.ACCOUNT_ERROR, apiServer.getSerializedApiError(ApiErrorCode.ACCOUNT_ERROR.getHttpCode(),
                        "Your authenticated user is not authorized for SAML Single Sign-On, please contact your administrator", params, responseType));
            } else {
                resp.sendRedirect(saml2RedirectUrl);
            }
        }
    }

    @Override
    public APIAuthenticationType getAPIType() {
        return APIAuthenticationType.LOGIN_API;
    }

    @Override
    public void setAuthenticators(List<PluggableAPIAuthenticator> authenticators) {
        for (PluggableAPIAuthenticator authManager: authenticators) {
            if (authManager != null && authManager instanceof SAML2AuthManager) {
                samlAuthManager = (SAML2AuthManager) authManager;
            }
        }
        if (samlAuthManager == null) {
            logger.error("No suitable Pluggable Authentication Manager found for SAML2 Login Cmd");
        }
    }

    @Override
    public String getConfigComponentName() {
        return SAML2LoginAPIAuthenticatorCmd.class.getSimpleName();
    }

    @Override
    public ConfigKey<?>[] getConfigKeys() {
        return new ConfigKey<?>[] {saml2FailedLoginRedirectUrl};
    }

}<|MERGE_RESOLUTION|>--- conflicted
+++ resolved
@@ -78,7 +78,7 @@
 import com.cloud.user.dao.UserAccountDao;
 import com.cloud.utils.db.EntityManager;
 
-@APICommand(name = "samlSso", description = "SP initiated SAML Single Sign On", requestHasSensitiveInfo = true, responseObject = LoginCmdResponse.class, entityType = {})
+@APICommand(name = "samlSso", description = "SP initiated SAML Single Sign On", responseObject = LoginCmdResponse.class)
 public class SAML2LoginAPIAuthenticatorCmd extends BaseCmd implements APIAuthenticator, Configurable {
     private static final String s_name = "loginresponse";
 
@@ -97,7 +97,7 @@
     @Inject
     private UserAccountDao userAccountDao;
 
-    protected static ConfigKey<String> saml2FailedLoginRedirectUrl = new ConfigKey<String>("Advanced", String.class, "saml2.failed.login.redirect.url", "",
+    protected static ConfigKey<String> saml2FailedLoginRedirectUrl = new ConfigKey<>("Advanced", String.class, "saml2.failed.login.redirect.url", "",
             "The URL to redirect the SAML2 login failed message (the default vaulue is empty).", true);
 
     SAML2AuthManager samlAuthManager;
@@ -189,13 +189,8 @@
                 }
                 String authnId = SAMLUtils.generateSecureRandomId();
                 samlAuthManager.saveToken(authnId, domainPath, idpMetadata.getEntityId());
-<<<<<<< HEAD
                 logger.debug("Sending SAMLRequest id=" + authnId);
-                String redirectUrl = SAMLUtils.buildAuthnRequestUrl(authnId, spMetadata, idpMetadata, SAML2AuthManager.SAMLSignatureAlgorithm.value());
-=======
-                s_logger.debug("Sending SAMLRequest id=" + authnId);
                 String redirectUrl = SAMLUtils.buildAuthnRequestUrl(authnId, spMetadata, idpMetadata, SAML2AuthManager.SAMLSignatureAlgorithm.value(), SAML2AuthManager.SAMLRequirePasswordLogin.value());
->>>>>>> 8c9216d1
                 resp.sendRedirect(redirectUrl);
                 return "";
             } if (params.containsKey("SAMLart")) {
@@ -212,7 +207,7 @@
                             params, responseType));
                 }
 
-                String username = null;
+                String username;
                 Issuer issuer = processedSAMLResponse.getIssuer();
                 SAMLProviderMetadata spMetadata = samlAuthManager.getSPMetadata();
                 SAMLProviderMetadata idpMetadata = samlAuthManager.getIdPMetadata(issuer.getValue());
@@ -278,7 +273,7 @@
                             try {
                                 assertion = decrypter.decrypt(encryptedAssertion);
                             } catch (DecryptionException e) {
-                                logger.warn("SAML EncryptedAssertion error: " + e.toString());
+                                logger.warn("SAML EncryptedAssertion error: " + e);
                             }
                             if (assertion == null) {
                                 continue;
@@ -315,7 +310,7 @@
 
                 UserAccount userAccount = null;
                 List<UserAccountVO> possibleUserAccounts = userAccountDao.getAllUsersByNameAndEntity(username, issuer.getValue());
-                if (possibleUserAccounts != null && possibleUserAccounts.size() > 0) {
+                if (possibleUserAccounts != null && !possibleUserAccounts.isEmpty()) {
                     // Log into the first enabled user account
                     // Users can switch to other allowed accounts later
                     for (UserAccountVO possibleUserAccount : possibleUserAccounts) {
@@ -375,7 +370,7 @@
     @Override
     public void setAuthenticators(List<PluggableAPIAuthenticator> authenticators) {
         for (PluggableAPIAuthenticator authManager: authenticators) {
-            if (authManager != null && authManager instanceof SAML2AuthManager) {
+            if (authManager instanceof SAML2AuthManager) {
                 samlAuthManager = (SAML2AuthManager) authManager;
             }
         }
