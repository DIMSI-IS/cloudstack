--- conflicted
+++ resolved
@@ -26,11 +26,7 @@
   <parent>
     <groupId>org.apache.cloudstack</groupId>
     <artifactId>cloudstack-plugins</artifactId>
-<<<<<<< HEAD
-    <version>4.8.0-SNAPSHOT</version>
-=======
     <version>4.8.1-SNAPSHOT</version>
->>>>>>> 3bf50b6b
     <relativePath>../../pom.xml</relativePath>
   </parent>
 
@@ -38,11 +34,7 @@
     <dependency>
       <groupId>org.apache.cloudstack</groupId>
       <artifactId>cloud-utils</artifactId>
-<<<<<<< HEAD
-      <version>4.8.0-SNAPSHOT</version>
-=======
       <version>4.8.1-SNAPSHOT</version>
->>>>>>> 3bf50b6b
       <type>test-jar</type>
       <scope>test</scope>
     </dependency>
