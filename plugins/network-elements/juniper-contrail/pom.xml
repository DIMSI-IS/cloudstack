<!--
  Licensed to the Apache Software Foundation (ASF) under one
  or more contributor license agreements.  See the NOTICE file
  distributed with this work for additional information
  regarding copyright ownership.  The ASF licenses this file
  to you under the Apache License, Version 2.0 (the
  "License"); you may not use this file except in compliance
  with the License.  You may obtain a copy of the License at

    http://www.apache.org/licenses/LICENSE-2.0

  Unless required by applicable law or agreed to in writing,
  software distributed under the License is distributed on an
  "AS IS" BASIS, WITHOUT WARRANTIES OR CONDITIONS OF ANY
  KIND, either express or implied.  See the License for the
  specific language governing permissions and limitations
  under the License.
-->
<project xmlns="http://maven.apache.org/POM/4.0.0" xmlns:xsi="http://www.w3.org/2001/XMLSchema-instance"
    xsi:schemaLocation="http://maven.apache.org/POM/4.0.0 http://maven.apache.org/xsd/maven-4.0.0.xsd">
    <modelVersion>4.0.0</modelVersion>
    <artifactId>cloud-plugin-network-contrail</artifactId>
    <name>Apache CloudStack Plugin - Network Juniper Contrail</name>
    <parent>
        <groupId>org.apache.cloudstack</groupId>
        <artifactId>cloudstack-plugins</artifactId>
        <version>4.20.0.0-SNAPSHOT</version>
        <relativePath>../../pom.xml</relativePath>
    </parent>
    <repositories>
        <repository>
            <id>juniper-contrail</id>
            <url>https://juniper.github.io/contrail-maven/snapshots</url>
        </repository>
    </repositories>
    <dependencies>
        <dependency>
            <groupId>org.apache.cloudstack</groupId>
            <artifactId>cloud-api</artifactId>
            <version>${project.version}</version>
        </dependency>
        <dependency>
            <groupId>org.apache.cloudstack</groupId>
            <artifactId>cloud-server</artifactId>
            <version>${project.version}</version>
        </dependency>
        <dependency>
            <groupId>org.apache.cloudstack</groupId>
            <artifactId>cloud-plugin-hypervisor-xenserver</artifactId>
            <version>${project.version}</version>
            <scope>test</scope>
        </dependency>
        <dependency>
            <groupId>org.apache.cloudstack</groupId>
            <artifactId>cloud-plugin-network-internallb</artifactId>
            <version>${project.version}</version>
        </dependency>
        <dependency>
            <groupId>org.apache.cloudstack</groupId>
            <artifactId>cloud-engine-orchestration</artifactId>
            <version>${project.version}</version>
            <scope>test</scope>
        </dependency>
        <dependency>
            <groupId>org.apache.cloudstack</groupId>
            <artifactId>cloud-engine-api</artifactId>
            <version>${project.version}</version>
        </dependency>
        <dependency>
            <groupId>org.apache.cloudstack</groupId>
            <artifactId>cloud-engine-schema</artifactId>
            <version>${project.version}</version>
        </dependency>
        <dependency>
            <groupId>org.apache.cloudstack</groupId>
            <artifactId>cloud-framework-config</artifactId>
            <version>${project.version}</version>
        </dependency>
        <dependency>
            <groupId>org.apache.cloudstack</groupId>
            <artifactId>cloud-framework-events</artifactId>
            <version>${project.version}</version>
        </dependency>
        <dependency>
            <groupId>org.apache.cloudstack</groupId>
            <artifactId>cloud-utils</artifactId>
            <version>${project.version}</version>
            <exclusions>
                <exclusion>
                    <artifactId>xml-apis</artifactId>
                    <groupId>xml-apis</groupId>
                </exclusion>
            </exclusions>
        </dependency>
        <dependency>
            <groupId>org.apache.cloudstack</groupId>
            <artifactId>cloud-framework-spring-lifecycle</artifactId>
            <version>${project.version}</version>
            <scope>test</scope>
        </dependency>
        <dependency>
            <groupId>org.eclipse.jetty</groupId>
            <artifactId>jetty-security</artifactId>
            <version>${cs.jetty.version}</version>
            <scope>test</scope>
        </dependency>
        <dependency>
            <groupId>com.google.guava</groupId>
            <artifactId>guava</artifactId>
        </dependency>
        <dependency>
            <groupId>net.juniper.contrail</groupId>
            <artifactId>juniper-contrail-api</artifactId>
            <version>1.0-SNAPSHOT</version>
            <exclusions>
                <exclusion>
                    <artifactId>log4j</artifactId>
                    <groupId>log4j</groupId>
                </exclusion>
            </exclusions>
        </dependency>
        <dependency>
<<<<<<< HEAD
            <groupId>ch.qos.reload4j</groupId>
            <artifactId>reload4j</artifactId>
        </dependency>
        <dependency>
            <groupId>mysql</groupId>
            <artifactId>mysql-connector-java</artifactId>
=======
            <groupId>com.mysql</groupId>
            <artifactId>mysql-connector-j</artifactId>
>>>>>>> 2e88eb45
            <scope>provided</scope>
        </dependency>
        <dependency>
            <groupId>org.apache.commons</groupId>
            <artifactId>commons-exec</artifactId>
        </dependency>
    </dependencies>
    <build>
        <plugins>
            <plugin>
                <groupId>org.apache.maven.plugins</groupId>
                <artifactId>maven-surefire-plugin</artifactId>
                <configuration>
                    <forkMode>always</forkMode>
                    <argLine>@{argLine} -Xmx1024m</argLine>
                    <excludes>
                        <exclude>**/NetworkProviderTest.java</exclude>
                        <exclude>**/PublicNetworkTest.java</exclude>
                    </excludes>
                </configuration>
            </plugin>
        </plugins>
    </build>
</project><|MERGE_RESOLUTION|>--- conflicted
+++ resolved
@@ -120,17 +120,12 @@
             </exclusions>
         </dependency>
         <dependency>
-<<<<<<< HEAD
             <groupId>ch.qos.reload4j</groupId>
             <artifactId>reload4j</artifactId>
         </dependency>
         <dependency>
-            <groupId>mysql</groupId>
-            <artifactId>mysql-connector-java</artifactId>
-=======
             <groupId>com.mysql</groupId>
             <artifactId>mysql-connector-j</artifactId>
->>>>>>> 2e88eb45
             <scope>provided</scope>
         </dependency>
         <dependency>
