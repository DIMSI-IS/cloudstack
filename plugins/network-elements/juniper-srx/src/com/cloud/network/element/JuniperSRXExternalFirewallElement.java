// Licensed to the Apache Software Foundation (ASF) under one
// or more contributor license agreements.  See the NOTICE file
// distributed with this work for additional information
// regarding copyright ownership.  The ASF licenses this file
// to you under the Apache License, Version 2.0 (the
// "License"); you may not use this file except in compliance
// with the License.  You may obtain a copy of the License at
//
//   http://www.apache.org/licenses/LICENSE-2.0
//
// Unless required by applicable law or agreed to in writing,
// software distributed under the License is distributed on an
// "AS IS" BASIS, WITHOUT WARRANTIES OR CONDITIONS OF ANY
// KIND, either express or implied.  See the License for the 
// specific language governing permissions and limitations
// under the License.
package com.cloud.network.element;

import java.lang.String;
import java.util.ArrayList;
import java.util.HashMap;
import java.util.List;
import java.util.Map;
import java.util.Set;

import javax.ejb.Local;
import javax.inject.Inject;

import com.cloud.utils.PropertiesUtil;
import org.apache.log4j.Logger;
import org.springframework.stereotype.Component;

import com.cloud.api.ApiDBUtils;
import com.cloud.api.commands.AddExternalFirewallCmd;
import com.cloud.api.commands.AddSrxFirewallCmd;
import com.cloud.api.commands.ConfigureSrxFirewallCmd;
import com.cloud.api.commands.DeleteExternalFirewallCmd;
import com.cloud.api.commands.DeleteSrxFirewallCmd;
import com.cloud.api.commands.ListExternalFirewallsCmd;
import com.cloud.api.commands.ListSrxFirewallNetworksCmd;
import com.cloud.api.commands.ListSrxFirewallsCmd;
import com.cloud.api.response.SrxFirewallResponse;
import com.cloud.configuration.Config;
import com.cloud.configuration.ConfigurationManager;
import com.cloud.configuration.dao.ConfigurationDao;
import com.cloud.dc.DataCenter;
import com.cloud.dc.DataCenter.NetworkType;
import com.cloud.dc.DataCenterVO;
import com.cloud.dc.dao.DataCenterDao;
import com.cloud.deploy.DeployDestination;
import com.cloud.exception.ConcurrentOperationException;
import com.cloud.exception.InsufficientCapacityException;
import com.cloud.exception.InsufficientNetworkCapacityException;
import com.cloud.exception.InvalidParameterValueException;
import com.cloud.exception.ResourceUnavailableException;
import com.cloud.host.Host;
import com.cloud.host.HostVO;
import com.cloud.host.dao.HostDao;
import com.cloud.host.dao.HostDetailsDao;
import com.cloud.network.ExternalFirewallDeviceManagerImpl;
import com.cloud.network.ExternalFirewallDeviceVO;
import com.cloud.network.ExternalFirewallDeviceVO.FirewallDeviceState;
import org.apache.cloudstack.network.ExternalNetworkDeviceManager.NetworkDevice;
import com.cloud.network.Network;
import com.cloud.network.Network.Capability;
import com.cloud.network.Network.Provider;
import com.cloud.network.Network.Service;
import com.cloud.network.NetworkExternalFirewallVO;
import com.cloud.network.NetworkModel;
import com.cloud.network.NetworkVO;
import com.cloud.network.PhysicalNetwork;
import com.cloud.network.PhysicalNetworkServiceProvider;
import com.cloud.network.PhysicalNetworkVO;
import com.cloud.network.PublicIpAddress;
import com.cloud.network.RemoteAccessVpn;
import com.cloud.network.VpnUser;
import com.cloud.network.dao.ExternalFirewallDeviceDao;
import com.cloud.network.dao.NetworkDao;
import com.cloud.network.dao.NetworkExternalFirewallDao;
import com.cloud.network.dao.NetworkServiceMapDao;
import com.cloud.network.dao.PhysicalNetworkDao;
import com.cloud.network.resource.JuniperSrxResource;
import com.cloud.network.rules.FirewallRule;
import com.cloud.network.rules.PortForwardingRule;
import com.cloud.network.rules.StaticNat;
import com.cloud.offering.NetworkOffering;
import com.cloud.offerings.dao.NetworkOfferingDao;
import com.cloud.resource.ServerResource;
import org.apache.cloudstack.api.response.ExternalFirewallResponse;
import com.cloud.utils.NumbersUtil;
import com.cloud.utils.exception.CloudRuntimeException;
import com.cloud.vm.NicProfile;
import com.cloud.vm.ReservationContext;
import com.cloud.vm.VirtualMachine;
import com.cloud.vm.VirtualMachineProfile;

<<<<<<< HEAD
@Component
@Local(value = NetworkElement.class)
=======
@Local(value = {NetworkElement.class, FirewallServiceProvider.class, 
		PortForwardingServiceProvider.class, IpDeployer.class, 
		SourceNatServiceProvider.class, RemoteAccessVPNServiceProvider.class})
>>>>>>> ce4b49d3
public class JuniperSRXExternalFirewallElement extends ExternalFirewallDeviceManagerImpl implements SourceNatServiceProvider, FirewallServiceProvider,
        PortForwardingServiceProvider, RemoteAccessVPNServiceProvider, IpDeployer, JuniperSRXFirewallElementService, StaticNatServiceProvider {

    private static final Logger s_logger = Logger.getLogger(JuniperSRXExternalFirewallElement.class);

    private static final Map<Service, Map<Capability, String>> capabilities = setCapabilities();

    @Inject
    NetworkModel _networkManager;
    @Inject
    HostDao _hostDao;
    @Inject
    ConfigurationManager _configMgr;
    @Inject
    NetworkOfferingDao _networkOfferingDao;
    @Inject
    NetworkDao _networksDao;
    @Inject
    DataCenterDao _dcDao;
    @Inject
    PhysicalNetworkDao _physicalNetworkDao;
    @Inject
    ExternalFirewallDeviceDao _fwDevicesDao;
    @Inject
    NetworkExternalFirewallDao _networkFirewallDao;
    @Inject
    NetworkDao _networkDao;
    @Inject
    NetworkServiceMapDao _ntwkSrvcDao;
    @Inject
    HostDetailsDao _hostDetailDao;
    @Inject
    ConfigurationDao _configDao;

    private boolean canHandle(Network network, Service service) {
        DataCenter zone = _configMgr.getZone(network.getDataCenterId());
        if ((zone.getNetworkType() == NetworkType.Advanced && network.getGuestType() != Network.GuestType.Isolated) || (zone.getNetworkType() == NetworkType.Basic && network.getGuestType() != Network.GuestType.Shared)) {
            s_logger.trace("Element " + getProvider().getName() + "is not handling network type = " + network.getGuestType());
            return false;
        }

        if (service == null) {
            if (!_networkManager.isProviderForNetwork(getProvider(), network.getId())) {
                s_logger.trace("Element " + getProvider().getName() + " is not a provider for the network " + network);
                return false;
            }
        } else {
            if (!_networkManager.isProviderSupportServiceInNetwork(network.getId(), service, getProvider())) {
                s_logger.trace("Element " + getProvider().getName() + " doesn't support service " + service.getName() + " in the network " + network);
                return false;
            }
        }

        return true;
    }

    @Override
    public boolean implement(Network network, NetworkOffering offering, DeployDestination dest, ReservationContext context) throws ResourceUnavailableException, ConcurrentOperationException,
            InsufficientNetworkCapacityException {
        DataCenter zone = _configMgr.getZone(network.getDataCenterId());

        // don't have to implement network is Basic zone
        if (zone.getNetworkType() == NetworkType.Basic) {
            s_logger.debug("Not handling network implement in zone of type " + NetworkType.Basic);
            return false;
        }

        if (!canHandle(network, null)) {
            return false;
        }

        try {
            return manageGuestNetworkWithExternalFirewall(true, network);
        } catch (InsufficientCapacityException capacityException) {
            // TODO: handle out of capacity exception in more gracefule manner when multiple providers are present for
            // the network
            s_logger.error("Fail to implement the JuniperSRX for network " + network, capacityException);
            return false;
        }
    }

    @Override
    public boolean prepare(Network config, NicProfile nic, VirtualMachineProfile<? extends VirtualMachine> vm, DeployDestination dest, ReservationContext context) throws ConcurrentOperationException,
            InsufficientNetworkCapacityException, ResourceUnavailableException {
        return true;
    }

    @Override
    public boolean release(Network config, NicProfile nic, VirtualMachineProfile<? extends VirtualMachine> vm, ReservationContext context) {
        return true;
    }

    @Override
    public boolean shutdown(Network network, ReservationContext context, boolean cleanup) throws ResourceUnavailableException, ConcurrentOperationException {
        DataCenter zone = _configMgr.getZone(network.getDataCenterId());

        // don't have to implement network is Basic zone
        if (zone.getNetworkType() == NetworkType.Basic) {
            s_logger.debug("Not handling network shutdown in zone of type " + NetworkType.Basic);
            return false;
        }

        if (!canHandle(network, null)) {
            return false;
        }
        try {
            return manageGuestNetworkWithExternalFirewall(false, network);
        } catch (InsufficientCapacityException capacityException) {
            // TODO: handle out of capacity exception
            return false;
        }
    }

    @Override
    public boolean destroy(Network config, ReservationContext context) {
        return true;
    }

    @Override
    public boolean applyFWRules(Network config, List<? extends FirewallRule> rules) throws ResourceUnavailableException {
        if (!canHandle(config, Service.Firewall)) {
            return false;
        }

        return applyFirewallRules(config, rules);
    }

    @Override
    public boolean startVpn(Network config, RemoteAccessVpn vpn) throws ResourceUnavailableException {
        if (!canHandle(config, Service.Vpn)) {
            return false;
        }

        return manageRemoteAccessVpn(true, config, vpn);

    }

    @Override
    public boolean stopVpn(Network config, RemoteAccessVpn vpn) throws ResourceUnavailableException {
        if (!canHandle(config, Service.Vpn)) {
            return false;
        }

        return manageRemoteAccessVpn(false, config, vpn);
    }

    @Override
    public String[] applyVpnUsers(RemoteAccessVpn vpn, List<? extends VpnUser> users) throws ResourceUnavailableException {
        Network config = _networksDao.findById(vpn.getNetworkId());

        if (!canHandle(config, Service.Vpn)) {
            return null;
        }

        boolean result = manageRemoteAccessVpnUsers(config, vpn, users);
        String[] results = new String[users.size()];
        for (int i = 0; i < results.length; i++) {
            results[i] = String.valueOf(result);
        }

        return results;
    }

    @Override
    public Provider getProvider() {
        return Provider.JuniperSRX;
    }

    @Override
    public Map<Service, Map<Capability, String>> getCapabilities() {
        return capabilities;
    }

    private static Map<Service, Map<Capability, String>> setCapabilities() {
        Map<Service, Map<Capability, String>> capabilities = new HashMap<Service, Map<Capability, String>>();

        // Set capabilities for Firewall service
        Map<Capability, String> firewallCapabilities = new HashMap<Capability, String>();
        firewallCapabilities.put(Capability.SupportedProtocols, "tcp,udp,icmp");
        firewallCapabilities.put(Capability.MultipleIps, "true");
        firewallCapabilities.put(Capability.TrafficStatistics, "per public ip");
        capabilities.put(Service.Firewall, firewallCapabilities);

        // Disabling VPN for Juniper in Acton as it 1) Was never tested 2) probably just doesn't work
// // Set VPN capabilities
// Map<Capability, String> vpnCapabilities = new HashMap<Capability, String>();
// vpnCapabilities.put(Capability.SupportedVpnTypes, "ipsec");
// capabilities.put(Service.Vpn, vpnCapabilities);

        capabilities.put(Service.Gateway, null);

        Map<Capability, String> sourceNatCapabilities = new HashMap<Capability, String>();
        // Specifies that this element supports either one source NAT rule per account, or no source NAT rules at all;
        // in the latter case a shared interface NAT rule will be used
        sourceNatCapabilities.put(Capability.SupportedSourceNatTypes, "peraccount, perzone");
        capabilities.put(Service.SourceNat, sourceNatCapabilities);

        // Specifies that port forwarding rules are supported by this element
        capabilities.put(Service.PortForwarding, null);

        // Specifies that static NAT rules are supported by this element
        capabilities.put(Service.StaticNat, null);

        return capabilities;
    }

    @Override
    public boolean applyPFRules(Network network, List<PortForwardingRule> rules) throws ResourceUnavailableException {
        if (!canHandle(network, Service.PortForwarding)) {
            return false;
        }

        return applyPortForwardingRules(network, rules);
    }

    @Override
    public boolean isReady(PhysicalNetworkServiceProvider provider) {

        List<ExternalFirewallDeviceVO> fwDevices = _fwDevicesDao.listByPhysicalNetworkAndProvider(provider.getPhysicalNetworkId(), Provider.JuniperSRX.getName());
        // true if at-least one SRX device is added in to physical network and is in configured (in enabled state) state
        if (fwDevices != null && !fwDevices.isEmpty()) {
            for (ExternalFirewallDeviceVO fwDevice : fwDevices) {
                if (fwDevice.getDeviceState() == FirewallDeviceState.Enabled) {
                    return true;
                }
            }
        }
        return false;
    }

    @Override
    public boolean shutdownProviderInstances(PhysicalNetworkServiceProvider provider, ReservationContext context) throws ConcurrentOperationException,
            ResourceUnavailableException {
        // TODO Auto-generated method stub
        return true;
    }

    @Override
    public boolean canEnableIndividualServices() {
        return true;
    }

    @Override
    @Deprecated
    // should use more generic addNetworkDevice command to add firewall
    public Host addExternalFirewall(AddExternalFirewallCmd cmd) {
        Long zoneId = cmd.getZoneId();
        DataCenterVO zone = null;
        PhysicalNetworkVO pNetwork = null;
        HostVO fwHost = null;

        zone = _dcDao.findById(zoneId);
        if (zone == null) {
            throw new InvalidParameterValueException("Could not find zone with ID: " + zoneId);
        }

        List<PhysicalNetworkVO> physicalNetworks = _physicalNetworkDao.listByZone(zoneId);
        if ((physicalNetworks == null) || (physicalNetworks.size() > 1)) {
            throw new InvalidParameterValueException("There are no physical networks or multiple physical networks configured in zone with ID: "
                    + zoneId + " to add this device.");
        }
        pNetwork = physicalNetworks.get(0);

        String deviceType = NetworkDevice.JuniperSRXFirewall.getName();
        ExternalFirewallDeviceVO fwDeviceVO = addExternalFirewall(pNetwork.getId(), cmd.getUrl(), cmd.getUsername(), cmd.getPassword(), deviceType, (ServerResource) new JuniperSrxResource());
        if (fwDeviceVO != null) {
            fwHost = _hostDao.findById(fwDeviceVO.getHostId());
        }

        return fwHost;
    }

    @Override
    public boolean deleteExternalFirewall(DeleteExternalFirewallCmd cmd) {
        return deleteExternalFirewall(cmd.getId());
    }

    @Override
    @Deprecated
    // should use more generic listNetworkDevice command
    public List<Host> listExternalFirewalls(ListExternalFirewallsCmd cmd) {
        List<Host> firewallHosts = new ArrayList<Host>();
        Long zoneId = cmd.getZoneId();
        DataCenterVO zone = null;
        PhysicalNetworkVO pNetwork = null;

        if (zoneId != null) {
            zone = _dcDao.findById(zoneId);
            if (zone == null) {
                throw new InvalidParameterValueException("Could not find zone with ID: " + zoneId);
            }

            List<PhysicalNetworkVO> physicalNetworks = _physicalNetworkDao.listByZone(zoneId);
            if ((physicalNetworks == null) || (physicalNetworks.size() > 1)) {
                throw new InvalidParameterValueException("There are no physical networks or multiple physical networks configured in zone with ID: "
                        + zoneId + " to add this device.");
            }
            pNetwork = physicalNetworks.get(0);
        }

        firewallHosts.addAll(listExternalFirewalls(pNetwork.getId(), NetworkDevice.JuniperSRXFirewall.getName()));
        return firewallHosts;
    }

    public ExternalFirewallResponse createExternalFirewallResponse(Host externalFirewall) {
        return super.createExternalFirewallResponse(externalFirewall);
    }

    @Override
    public List<Class<?>> getCommands() {
        List<Class<?>> cmdList = new ArrayList<Class<?>>();
        cmdList.add(AddExternalFirewallCmd.class);
        cmdList.add(AddSrxFirewallCmd.class);
        cmdList.add(ConfigureSrxFirewallCmd.class);
        cmdList.add(DeleteExternalFirewallCmd.class);
        cmdList.add(DeleteSrxFirewallCmd.class);
        cmdList.add(ListExternalFirewallsCmd.class);
        cmdList.add(ListSrxFirewallNetworksCmd.class);
        cmdList.add(ListSrxFirewallsCmd.class);
        return cmdList;
    }

    @Override
    public ExternalFirewallDeviceVO addSrxFirewall(AddSrxFirewallCmd cmd) {
        String deviceName = cmd.getDeviceType();
        if (!deviceName.equalsIgnoreCase(NetworkDevice.JuniperSRXFirewall.getName())) {
            throw new InvalidParameterValueException("Invalid SRX firewall device type");
        }
        return addExternalFirewall(cmd.getPhysicalNetworkId(), cmd.getUrl(), cmd.getUsername(), cmd.getPassword(), deviceName,
                (ServerResource) new JuniperSrxResource());
    }

    @Override
    public boolean deleteSrxFirewall(DeleteSrxFirewallCmd cmd) {
        Long fwDeviceId = cmd.getFirewallDeviceId();

        ExternalFirewallDeviceVO fwDeviceVO = _fwDevicesDao.findById(fwDeviceId);
        if (fwDeviceVO == null || !fwDeviceVO.getDeviceName().equalsIgnoreCase(NetworkDevice.JuniperSRXFirewall.getName())) {
            throw new InvalidParameterValueException("No SRX firewall device found with ID: " + fwDeviceId);
        }
        return deleteExternalFirewall(fwDeviceVO.getHostId());
    }

    @Override
    public ExternalFirewallDeviceVO configureSrxFirewall(ConfigureSrxFirewallCmd cmd) {
        Long fwDeviceId = cmd.getFirewallDeviceId();
        Long deviceCapacity = cmd.getFirewallCapacity();

        ExternalFirewallDeviceVO fwDeviceVO = _fwDevicesDao.findById(fwDeviceId);
        if (fwDeviceVO == null || !fwDeviceVO.getDeviceName().equalsIgnoreCase(NetworkDevice.JuniperSRXFirewall.getName())) {
            throw new InvalidParameterValueException("No SRX firewall device found with ID: " + fwDeviceId);
        }

        if (deviceCapacity != null) {
            // check if any networks are using this SRX device
            List<NetworkExternalFirewallVO> networks = _networkFirewallDao.listByFirewallDeviceId(fwDeviceId);
            if ((networks != null) && !networks.isEmpty()) {
                if (deviceCapacity < networks.size()) {
                    throw new CloudRuntimeException("There are more number of networks already using this SRX firewall device than configured capacity");
                }
            }
            if (deviceCapacity != null) {
                fwDeviceVO.setCapacity(deviceCapacity);
            }
        }

        fwDeviceVO.setDeviceState(FirewallDeviceState.Enabled);
        _fwDevicesDao.update(fwDeviceId, fwDeviceVO);
        return fwDeviceVO;
    }

    @Override
    public List<ExternalFirewallDeviceVO> listSrxFirewalls(ListSrxFirewallsCmd cmd) {
        Long physcialNetworkId = cmd.getPhysicalNetworkId();
        Long fwDeviceId = cmd.getFirewallDeviceId();
        PhysicalNetworkVO pNetwork = null;
        List<ExternalFirewallDeviceVO> fwDevices = new ArrayList<ExternalFirewallDeviceVO>();

        if (physcialNetworkId == null && fwDeviceId == null) {
            throw new InvalidParameterValueException("Either physical network Id or load balancer device Id must be specified");
        }

        if (fwDeviceId != null) {
            ExternalFirewallDeviceVO fwDeviceVo = _fwDevicesDao.findById(fwDeviceId);
            if (fwDeviceVo == null || !fwDeviceVo.getDeviceName().equalsIgnoreCase(NetworkDevice.JuniperSRXFirewall.getName())) {
                throw new InvalidParameterValueException("Could not find SRX firewall device with ID: " + fwDeviceId);
            }
            fwDevices.add(fwDeviceVo);
        }

        if (physcialNetworkId != null) {
            pNetwork = _physicalNetworkDao.findById(physcialNetworkId);
            if (pNetwork == null) {
                throw new InvalidParameterValueException("Could not find phyical network with ID: " + physcialNetworkId);
            }
            fwDevices = _fwDevicesDao.listByPhysicalNetworkAndProvider(physcialNetworkId, Provider.JuniperSRX.getName());
        }

        return fwDevices;
    }

    @Override
    public List<? extends Network> listNetworks(ListSrxFirewallNetworksCmd cmd) {
        Long fwDeviceId = cmd.getFirewallDeviceId();
        List<NetworkVO> networks = new ArrayList<NetworkVO>();

        ExternalFirewallDeviceVO fwDeviceVo = _fwDevicesDao.findById(fwDeviceId);
        if (fwDeviceVo == null || !fwDeviceVo.getDeviceName().equalsIgnoreCase(NetworkDevice.JuniperSRXFirewall.getName())) {
            throw new InvalidParameterValueException("Could not find SRX firewall device with ID " + fwDeviceId);
        }

        List<NetworkExternalFirewallVO> networkFirewallMaps = _networkFirewallDao.listByFirewallDeviceId(fwDeviceId);
        if (networkFirewallMaps != null && !networkFirewallMaps.isEmpty()) {
            for (NetworkExternalFirewallVO networkFirewallMap : networkFirewallMaps) {
                NetworkVO network = _networkDao.findById(networkFirewallMap.getNetworkId());
                networks.add(network);
            }
        }

        return networks;
    }

    @Override
    public SrxFirewallResponse createSrxFirewallResponse(ExternalFirewallDeviceVO fwDeviceVO) {
        SrxFirewallResponse response = new SrxFirewallResponse();
        Map<String, String> fwDetails = _hostDetailDao.findDetails(fwDeviceVO.getHostId());
        Host fwHost = _hostDao.findById(fwDeviceVO.getHostId());

        response.setId(fwDeviceVO.getUuid());
        PhysicalNetwork pnw = ApiDBUtils.findPhysicalNetworkById(fwDeviceVO.getPhysicalNetworkId());
        if (pnw != null) {
            response.setPhysicalNetworkId(pnw.getUuid());
        }
        response.setDeviceName(fwDeviceVO.getDeviceName());
        if (fwDeviceVO.getCapacity() == 0) {
            long defaultFwCapacity = NumbersUtil.parseLong(_configDao.getValue(Config.DefaultExternalFirewallCapacity.key()), 50);
            response.setDeviceCapacity(defaultFwCapacity);
        } else {
            response.setDeviceCapacity(fwDeviceVO.getCapacity());
        }
        response.setProvider(fwDeviceVO.getProviderName());
        response.setDeviceState(fwDeviceVO.getDeviceState().name());
        response.setIpAddress(fwHost.getPrivateIpAddress());
        response.setPublicInterface(fwDetails.get("publicInterface"));
        response.setUsageInterface(fwDetails.get("usageInterface"));
        response.setPrivateInterface(fwDetails.get("privateInterface"));
        response.setPublicZone(fwDetails.get("publicZone"));
        response.setPrivateZone(fwDetails.get("privateZone"));
        response.setNumRetries(fwDetails.get("numRetries"));
        response.setTimeout(fwDetails.get("timeout"));
        response.setObjectName("srxfirewall");
        return response;
    }

    @Override
    public boolean verifyServicesCombination(Set<Service> services) {
        if (!services.contains(Service.Firewall)) {
            s_logger.warn("SRX must be used as Firewall Service Provider in the network");
            return false;
        }
        return true;
    }

    @Override
    public IpDeployer getIpDeployer(Network network) {
        return this;
    }

    @Override
    public boolean applyIps(Network network, List<? extends PublicIpAddress> ipAddress, Set<Service> service) throws ResourceUnavailableException {
        // return true, as IP will be associated as part of static NAT/port forwarding rule configuration
        return true;
    }

	@Override
	public boolean applyStaticNats(Network config, List<? extends StaticNat> rules) throws ResourceUnavailableException {
        if (!canHandle(config, Service.StaticNat)) {
            return false;
        }
        return applyStaticNatRules(config, rules);
    }
}<|MERGE_RESOLUTION|>--- conflicted
+++ resolved
@@ -16,7 +16,6 @@
 // under the License.
 package com.cloud.network.element;
 
-import java.lang.String;
 import java.util.ArrayList;
 import java.util.HashMap;
 import java.util.List;
@@ -26,7 +25,8 @@
 import javax.ejb.Local;
 import javax.inject.Inject;
 
-import com.cloud.utils.PropertiesUtil;
+import org.apache.cloudstack.api.response.ExternalFirewallResponse;
+import org.apache.cloudstack.network.ExternalNetworkDeviceManager.NetworkDevice;
 import org.apache.log4j.Logger;
 import org.springframework.stereotype.Component;
 
@@ -60,7 +60,6 @@
 import com.cloud.network.ExternalFirewallDeviceManagerImpl;
 import com.cloud.network.ExternalFirewallDeviceVO;
 import com.cloud.network.ExternalFirewallDeviceVO.FirewallDeviceState;
-import org.apache.cloudstack.network.ExternalNetworkDeviceManager.NetworkDevice;
 import com.cloud.network.Network;
 import com.cloud.network.Network.Capability;
 import com.cloud.network.Network.Provider;
@@ -85,8 +84,6 @@
 import com.cloud.network.rules.StaticNat;
 import com.cloud.offering.NetworkOffering;
 import com.cloud.offerings.dao.NetworkOfferingDao;
-import com.cloud.resource.ServerResource;
-import org.apache.cloudstack.api.response.ExternalFirewallResponse;
 import com.cloud.utils.NumbersUtil;
 import com.cloud.utils.exception.CloudRuntimeException;
 import com.cloud.vm.NicProfile;
@@ -94,16 +91,12 @@
 import com.cloud.vm.VirtualMachine;
 import com.cloud.vm.VirtualMachineProfile;
 
-<<<<<<< HEAD
 @Component
-@Local(value = NetworkElement.class)
-=======
 @Local(value = {NetworkElement.class, FirewallServiceProvider.class, 
-		PortForwardingServiceProvider.class, IpDeployer.class, 
-		SourceNatServiceProvider.class, RemoteAccessVPNServiceProvider.class})
->>>>>>> ce4b49d3
+        PortForwardingServiceProvider.class, IpDeployer.class, 
+        SourceNatServiceProvider.class, RemoteAccessVPNServiceProvider.class})
 public class JuniperSRXExternalFirewallElement extends ExternalFirewallDeviceManagerImpl implements SourceNatServiceProvider, FirewallServiceProvider,
-        PortForwardingServiceProvider, RemoteAccessVPNServiceProvider, IpDeployer, JuniperSRXFirewallElementService, StaticNatServiceProvider {
+PortForwardingServiceProvider, RemoteAccessVPNServiceProvider, IpDeployer, JuniperSRXFirewallElementService, StaticNatServiceProvider {
 
     private static final Logger s_logger = Logger.getLogger(JuniperSRXExternalFirewallElement.class);
 
@@ -160,7 +153,7 @@
 
     @Override
     public boolean implement(Network network, NetworkOffering offering, DeployDestination dest, ReservationContext context) throws ResourceUnavailableException, ConcurrentOperationException,
-            InsufficientNetworkCapacityException {
+    InsufficientNetworkCapacityException {
         DataCenter zone = _configMgr.getZone(network.getDataCenterId());
 
         // don't have to implement network is Basic zone
@@ -185,7 +178,7 @@
 
     @Override
     public boolean prepare(Network config, NicProfile nic, VirtualMachineProfile<? extends VirtualMachine> vm, DeployDestination dest, ReservationContext context) throws ConcurrentOperationException,
-            InsufficientNetworkCapacityException, ResourceUnavailableException {
+    InsufficientNetworkCapacityException, ResourceUnavailableException {
         return true;
     }
 
@@ -334,7 +327,7 @@
 
     @Override
     public boolean shutdownProviderInstances(PhysicalNetworkServiceProvider provider, ReservationContext context) throws ConcurrentOperationException,
-            ResourceUnavailableException {
+    ResourceUnavailableException {
         // TODO Auto-generated method stub
         return true;
     }
@@ -366,7 +359,7 @@
         pNetwork = physicalNetworks.get(0);
 
         String deviceType = NetworkDevice.JuniperSRXFirewall.getName();
-        ExternalFirewallDeviceVO fwDeviceVO = addExternalFirewall(pNetwork.getId(), cmd.getUrl(), cmd.getUsername(), cmd.getPassword(), deviceType, (ServerResource) new JuniperSrxResource());
+        ExternalFirewallDeviceVO fwDeviceVO = addExternalFirewall(pNetwork.getId(), cmd.getUrl(), cmd.getUsername(), cmd.getPassword(), deviceType, new JuniperSrxResource());
         if (fwDeviceVO != null) {
             fwHost = _hostDao.findById(fwDeviceVO.getHostId());
         }
@@ -406,6 +399,7 @@
         return firewallHosts;
     }
 
+    @Override
     public ExternalFirewallResponse createExternalFirewallResponse(Host externalFirewall) {
         return super.createExternalFirewallResponse(externalFirewall);
     }
@@ -431,7 +425,7 @@
             throw new InvalidParameterValueException("Invalid SRX firewall device type");
         }
         return addExternalFirewall(cmd.getPhysicalNetworkId(), cmd.getUrl(), cmd.getUsername(), cmd.getPassword(), deviceName,
-                (ServerResource) new JuniperSrxResource());
+                new JuniperSrxResource());
     }
 
     @Override
@@ -576,8 +570,8 @@
         return true;
     }
 
-	@Override
-	public boolean applyStaticNats(Network config, List<? extends StaticNat> rules) throws ResourceUnavailableException {
+    @Override
+    public boolean applyStaticNats(Network config, List<? extends StaticNat> rules) throws ResourceUnavailableException {
         if (!canHandle(config, Service.StaticNat)) {
             return false;
         }
