// Licensed to the Apache Software Foundation (ASF) under one
// or more contributor license agreements.  See the NOTICE file
// distributed with this work for additional information
// regarding copyright ownership.  The ASF licenses this file
// to you under the Apache License, Version 2.0 (the
// "License"); you may not use this file except in compliance
// with the License.  You may obtain a copy of the License at
//
//   http://www.apache.org/licenses/LICENSE-2.0
//
// Unless required by applicable law or agreed to in writing,
// software distributed under the License is distributed on an
// "AS IS" BASIS, WITHOUT WARRANTIES OR CONDITIONS OF ANY
// KIND, either express or implied.  See the License for the
// specific language governing permissions and limitations
// under the License.

package org.apache.cloudstack.outofbandmanagement.driver.ipmitool;

import com.cloud.utils.exception.CloudRuntimeException;
import org.apache.commons.lang3.StringUtils;
import com.google.common.collect.ImmutableList;
import com.google.common.collect.ImmutableMap;
import org.apache.cloudstack.outofbandmanagement.OutOfBandManagement;
import org.apache.cloudstack.outofbandmanagement.driver.OutOfBandManagementDriverResponse;
import org.apache.cloudstack.utils.process.ProcessResult;
import org.apache.cloudstack.utils.process.ProcessRunner;
<<<<<<< HEAD
import org.apache.logging.log4j.Logger;
import org.apache.logging.log4j.LogManager;
=======
import org.apache.log4j.Logger;
import org.jetbrains.annotations.NotNull;
>>>>>>> e196275d
import org.joda.time.Duration;

import java.util.ArrayList;
import java.util.List;
import java.util.concurrent.ExecutorService;

public final class IpmitoolWrapper {
    protected Logger logger = LogManager.getLogger(getClass());

    private final ProcessRunner RUNNER;

    public IpmitoolWrapper(ExecutorService executor) {
        this.RUNNER = new ProcessRunner(executor);
    }

    public String parsePowerCommand(OutOfBandManagement.PowerOperation operation) {
        if (operation == null) {
            throw new IllegalStateException("Invalid power operation requested");
        }
        switch (operation) {
            case ON:
            case OFF:
            case CYCLE:
            case RESET:
            case SOFT:
            case STATUS:
                break;
            default:
                throw new IllegalStateException("Invalid power operation requested");
        }
        return operation.toString().toLowerCase();
    }

    public OutOfBandManagement.PowerState parsePowerState(final String standardOutput) {
        if (StringUtils.isEmpty(standardOutput)) {
            return OutOfBandManagement.PowerState.Unknown;
        }
        if (standardOutput.equals("Chassis Power is on")) {
            return OutOfBandManagement.PowerState.On;
        } else if (standardOutput.equals("Chassis Power is off")) {
            return OutOfBandManagement.PowerState.Off;
        }
        return OutOfBandManagement.PowerState.Unknown;
    }

    public List<String> getIpmiToolCommandArgs(final String ipmiToolPath, final String ipmiInterface, final String retries,
                                                      final ImmutableMap<OutOfBandManagement.Option, String> options, String... commands) {

        final ImmutableList.Builder<String> ipmiToolCommands = ImmutableList.<String>builder()
                                                            .add(ipmiToolPath)
                                                            .add("-I")
                                                            .add(ipmiInterface)
                                                            .add("-R")
                                                            .add(retries)
                                                            .add("-v");

        if (options != null) {
            for (ImmutableMap.Entry<OutOfBandManagement.Option, String> option : options.entrySet()) {
                switch (option.getKey()) {
                    case ADDRESS:
                        ipmiToolCommands.add("-H");
                        break;
                    case PORT:
                        ipmiToolCommands.add("-p");
                        break;
                    case USERNAME:
                        ipmiToolCommands.add("-U");
                        break;
                    case PASSWORD:
                        ipmiToolCommands.add("-P");
                        break;
                    default:
                        continue;
                }
                ipmiToolCommands.add(option.getValue());
            }
        }
        for (String command : commands) {
            ipmiToolCommands.add(command);
        }
        return ipmiToolCommands.build();
    }

    public String findIpmiUser(final String usersList, final String username) {
        /**
         * Expected usersList string contains legends on first line and users on rest
         * ID Name  Callin Link Auth IPMI Msg Channel Priv Limit
         * 1  admin true   true true ADMINISTRATOR
         */

        // Assuming user 'ID' index on 1st position
        int idIndex = 0;

        // Assuming  user 'Name' index on 2nd position
        int usernameIndex = 1;

        final String[] lines = usersList.split("\\r?\\n");
        if (lines.length < 2) {
            throw new CloudRuntimeException("Error parsing user ID from ipmi user listing");
        }
        // Find user and name indexes from the 1st line if not on default position
        final String[] legends = lines[0].split(" +");
        for (int idx = 0; idx < legends.length; idx++) {
            if (legends[idx].equals("ID")) {
                idIndex = idx;
            }
            if (legends[idx].equals("Name")) {
                usernameIndex = idx;
            }
        }
        // Find user 'ID' based on provided username and ID/Name positions
        String userId = null;
        for (int idx = 1; idx < lines.length; idx++) {
            final String[] words = lines[idx].split(" +");
            if (usernameIndex < words.length && idIndex < words.length) {
                if (words[usernameIndex].equals(username)) {
                    userId = words[idIndex];
                }
            }
        }
        return userId;
    }

    public OutOfBandManagementDriverResponse executeCommands(final List<String> commands) {
        return executeCommands(commands, ProcessRunner.DEFAULT_MAX_TIMEOUT);
    }

    public OutOfBandManagementDriverResponse executeCommands(final List<String> commands, final Duration timeOut) {
        final ProcessResult result = RUNNER.executeCommands(commands, timeOut);
<<<<<<< HEAD
        if (logger.isTraceEnabled()) {
            List<String> cleanedCommands = new ArrayList<String>();
            int maskNextCommand = 0;
            for (String command : commands) {
                if (maskNextCommand > 0) {
                    cleanedCommands.add("**** ");
                    maskNextCommand--;
                    continue;
                }
                if (command.equalsIgnoreCase("-P")) {
                    maskNextCommand = 1;
                } else if (command.toLowerCase().endsWith("password")) {
                    maskNextCommand = 2;
                }
                cleanedCommands.add(command);
            }
            logger.trace("Executed ipmitool process with commands: " + StringUtils.join(cleanedCommands, ", ") +
=======
        if (LOG.isTraceEnabled()) {
            List<String> cleanedCommands = getSanatisedCommandStrings(commands);
            LOG.trace("Executed ipmitool process with commands: " + StringUtils.join(cleanedCommands, ", ") +
>>>>>>> e196275d
                      "\nIpmitool execution standard output: " + result.getStdOutput() +
                      "\nIpmitool execution error output: " + result.getStdError());
        }
        return new OutOfBandManagementDriverResponse(result.getStdOutput(), result.getStdError(), result.isSuccess());
    }

    @NotNull
    List<String> getSanatisedCommandStrings(List<String> commands) {
        List<String> cleanedCommands = new ArrayList<String>();
        int maskNextCommand = 0;
        for (String command : commands) {
            if (maskNextCommand > 0) {
                cleanedCommands.add("**** ");
                maskNextCommand--;
                continue;
            }
            if (command.equalsIgnoreCase("-P")) {
                maskNextCommand = 1;
            } else if (command.toLowerCase().endsWith("password")) {
                maskNextCommand = 2;
            }
            cleanedCommands.add(command);
        }
        return cleanedCommands;
    }
}<|MERGE_RESOLUTION|>--- conflicted
+++ resolved
@@ -25,13 +25,9 @@
 import org.apache.cloudstack.outofbandmanagement.driver.OutOfBandManagementDriverResponse;
 import org.apache.cloudstack.utils.process.ProcessResult;
 import org.apache.cloudstack.utils.process.ProcessRunner;
-<<<<<<< HEAD
 import org.apache.logging.log4j.Logger;
 import org.apache.logging.log4j.LogManager;
-=======
-import org.apache.log4j.Logger;
-import org.jetbrains.annotations.NotNull;
->>>>>>> e196275d
+
 import org.joda.time.Duration;
 
 import java.util.ArrayList;
@@ -39,7 +35,7 @@
 import java.util.concurrent.ExecutorService;
 
 public final class IpmitoolWrapper {
-    protected Logger logger = LogManager.getLogger(getClass());
+    Logger logger = LogManager.getLogger(getClass());
 
     private final ProcessRunner RUNNER;
 
@@ -115,12 +111,12 @@
         return ipmiToolCommands.build();
     }
 
+    /**
+     * Expected usersList string contains legends on first line and users on rest
+     * ID Name  Callin Link Auth IPMI Msg Channel Priv Limit
+     * 1  admin true   true true ADMINISTRATOR
+     */
     public String findIpmiUser(final String usersList, final String username) {
-        /**
-         * Expected usersList string contains legends on first line and users on rest
-         * ID Name  Callin Link Auth IPMI Msg Channel Priv Limit
-         * 1  admin true   true true ADMINISTRATOR
-         */
 
         // Assuming user 'ID' index on 1st position
         int idIndex = 0;
@@ -161,38 +157,18 @@
 
     public OutOfBandManagementDriverResponse executeCommands(final List<String> commands, final Duration timeOut) {
         final ProcessResult result = RUNNER.executeCommands(commands, timeOut);
-<<<<<<< HEAD
         if (logger.isTraceEnabled()) {
-            List<String> cleanedCommands = new ArrayList<String>();
-            int maskNextCommand = 0;
-            for (String command : commands) {
-                if (maskNextCommand > 0) {
-                    cleanedCommands.add("**** ");
-                    maskNextCommand--;
-                    continue;
-                }
-                if (command.equalsIgnoreCase("-P")) {
-                    maskNextCommand = 1;
-                } else if (command.toLowerCase().endsWith("password")) {
-                    maskNextCommand = 2;
-                }
-                cleanedCommands.add(command);
-            }
-            logger.trace("Executed ipmitool process with commands: " + StringUtils.join(cleanedCommands, ", ") +
-=======
-        if (LOG.isTraceEnabled()) {
             List<String> cleanedCommands = getSanatisedCommandStrings(commands);
-            LOG.trace("Executed ipmitool process with commands: " + StringUtils.join(cleanedCommands, ", ") +
->>>>>>> e196275d
-                      "\nIpmitool execution standard output: " + result.getStdOutput() +
-                      "\nIpmitool execution error output: " + result.getStdError());
+            logger.trace("Executed ipmitool process with commands: {}\nIpmitool execution standard output: {}\nIpmitool execution error output: {}",
+                    StringUtils.join(cleanedCommands, ", "),
+                    result.getStdOutput(),
+                    result.getStdError());
         }
         return new OutOfBandManagementDriverResponse(result.getStdOutput(), result.getStdError(), result.isSuccess());
     }
 
-    @NotNull
     List<String> getSanatisedCommandStrings(List<String> commands) {
-        List<String> cleanedCommands = new ArrayList<String>();
+        List<String> cleanedCommands = new ArrayList<>();
         int maskNextCommand = 0;
         for (String command : commands) {
             if (maskNextCommand > 0) {
