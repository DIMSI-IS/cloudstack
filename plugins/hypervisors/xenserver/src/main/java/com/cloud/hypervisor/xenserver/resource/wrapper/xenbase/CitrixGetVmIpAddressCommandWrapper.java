--- conflicted
+++ resolved
@@ -61,30 +61,17 @@
             }
 
             if (vmIp != null) {
-<<<<<<< HEAD
-                logger.debug("VM " +vmName + " ip address got retrieved "+vmIp);
+                logger.debug("VM {} ip address got retrieved {}", vmName, vmIp);
                 result = true;
                 return new Answer(command, result, vmIp);
             }
 
-        }catch (Types.XenAPIException e) {
-            logger.debug("Got exception in GetVmIpAddressCommand "+ e.getMessage());
-            errorMsg = "Failed to retrived vm ip addr, exception: "+e.getMessage();
-        }catch (XmlRpcException e) {
-            logger.debug("Got exception in GetVmIpAddressCommand "+ e.getMessage());
-            errorMsg = "Failed to retrived vm ip addr, exception: "+e.getMessage();
-=======
-                s_logger.debug("VM " + vmName + " IP address got retrieved " + vmIp);
-                result = true;
-                return new Answer(command, result, vmIp);
-            }
         } catch (Types.XenAPIException e) {
-            s_logger.debug("Got exception in GetVmIpAddressCommand " + e.getMessage());
-            errorMsg = "Failed to retrieve vm ip addr, exception: " + e.getMessage();
+            logger.debug("Got exception in GetVmIpAddressCommand " + e.getMessage());
+            errorMsg = "Failed to retrived vm ip addr, exception: " + e.getMessage();
         } catch (XmlRpcException e) {
-            s_logger.debug("Got exception in GetVmIpAddressCommand " + e.getMessage());
-            errorMsg = "Failed to retrieve vm ip addr, exception: " + e.getMessage();
->>>>>>> ed1b145a
+            logger.debug("Got exception in GetVmIpAddressCommand " + e.getMessage());
+            errorMsg = "Failed to retrived vm ip addr, exception: " + e.getMessage();
         }
 
         return new Answer(command, result, errorMsg);
