--- conflicted
+++ resolved
@@ -6228,7 +6228,6 @@
     }
 
     @Test
-<<<<<<< HEAD
     public void testGetHostTags() throws ConfigurationException {
         try (MockedStatic<AgentPropertiesFileHandler> ignored = Mockito.mockStatic(AgentPropertiesFileHandler.class)) {
             Mockito.when(AgentPropertiesFileHandler.getPropertyValue(Mockito.eq(AgentProperties.HOST_TAGS)))
@@ -6418,7 +6417,9 @@
         Assert.assertEquals(newStats.getDiskWriteIOs() - oldStats.getDiskWriteIOs(), metrics.getDiskWriteIOs(), 0);
         Assert.assertEquals(newStats.getDiskReadKBs() - oldStats.getDiskReadKBs(), metrics.getDiskReadKBs(), 0);
         Assert.assertEquals(newStats.getDiskWriteKBs() - oldStats.getDiskWriteKBs(), metrics.getDiskWriteKBs(), 0);
-=======
+    }
+
+    @Test
     public void createLinstorVdb() throws LibvirtException, InternalErrorException, URISyntaxException {
         final Connect connect = Mockito.mock(Connect.class);
 
@@ -6526,6 +6527,5 @@
             assertEquals(DiskDef.DiskBus.VIRTIO, rootDisk.getBusType());
             assertEquals(DiskDef.DiscardType.UNMAP, rootDisk.getDiscard());
         }
->>>>>>> a6cef7a7
     }
 }