// Licensed to the Apache Software Foundation (ASF) under one
// or more contributor license agreements.  See the NOTICE file
// distributed with this work for additional information
// regarding copyright ownership.  The ASF licenses this file
// to you under the Apache License, Version 2.0 (the
// "License"); you may not use this file except in compliance
// with the License.  You may obtain a copy of the License at
//
//   http://www.apache.org/licenses/LICENSE-2.0
//
// Unless required by applicable law or agreed to in writing,
// software distributed under the License is distributed on an
// "AS IS" BASIS, WITHOUT WARRANTIES OR CONDITIONS OF ANY
// KIND, either express or implied.  See the License for the
// specific language governing permissions and limitations
// under the License.

package com.cloud.hypervisor.kvm.storage;

import static org.mockito.Mockito.when;

import java.util.HashMap;
import java.util.Map;

import org.apache.cloudstack.storage.datastore.client.ScaleIOGatewayClient;
import org.apache.cloudstack.storage.datastore.util.ScaleIOUtil;
import org.junit.After;
import org.junit.Assert;
import org.junit.Before;
import org.junit.Test;
import org.junit.runner.RunWith;
import org.mockito.Mock;
import org.mockito.MockedStatic;
import org.mockito.Mockito;
import org.mockito.junit.MockitoJUnitRunner;

import com.cloud.storage.StorageLayer;
import com.cloud.utils.Pair;
import com.cloud.utils.Ternary;
import com.cloud.utils.script.Script;

@RunWith(MockitoJUnitRunner.class)
public class ScaleIOStorageAdaptorTest {

    @Mock
    StorageLayer storageLayer;
    ScaleIOStorageAdaptor scaleIOStorageAdaptor;

    private final static String poolUuid = "345fc603-2d7e-47d2-b719-a0110b3732e6";
    private static MockedStatic<Script> mockedScript;

    @Before
    public void setUp() {
        mockedScript = Mockito.mockStatic(Script.class);
        scaleIOStorageAdaptor = Mockito.spy(ScaleIOStorageAdaptor.class);
    }

    @After
    public void tearDown() {
        mockedScript.close();
    }

    @Test
    public void getUsableBytesFromRawBytesTest() {
        Assert.assertEquals("Overhead calculated for 8Gi size", 8454111232L, ScaleIOStorageAdaptor.getUsableBytesFromRawBytes(8L << 30));
        Assert.assertEquals("Overhead calculated for 4Ti size", 4294030262272L, ScaleIOStorageAdaptor.getUsableBytesFromRawBytes(4000L << 30));
        Assert.assertEquals("Overhead calculated for 500Gi size", 536636342272L, ScaleIOStorageAdaptor.getUsableBytesFromRawBytes(500L << 30));
        Assert.assertEquals("Unsupported small size", 0, ScaleIOStorageAdaptor.getUsableBytesFromRawBytes(1L));
    }

    @Test
    public void testPrepareStorageClient_SDCServiceNotInstalled() {
        when(Script.runSimpleBashScriptForExitValue(Mockito.eq("systemctl status scini"))).thenReturn(4);

        Ternary<Boolean, Map<String, String>, String> result = scaleIOStorageAdaptor.prepareStorageClient(poolUuid, new HashMap<>());

        Assert.assertFalse(result.first());
        Assert.assertNull(result.second());
        Assert.assertEquals("SDC service not installed on host", result.third());
    }

    @Test
    public void testPrepareStorageClient_SDCServiceNotEnabled() {
        when(Script.runSimpleBashScriptForExitValue(Mockito.eq("systemctl status scini"))).thenReturn(3);
        when(Script.runSimpleBashScriptForExitValue(Mockito.eq("systemctl is-enabled scini"))).thenReturn(1);
        when(Script.runSimpleBashScriptForExitValue(Mockito.eq("systemctl enable scini"))).thenReturn(1);

        Ternary<Boolean, Map<String, String>, String> result = scaleIOStorageAdaptor.prepareStorageClient(poolUuid, new HashMap<>());

        Assert.assertFalse(result.first());
        Assert.assertNull(result.second());
        Assert.assertEquals("SDC service not enabled on host", result.third());
    }

    @Test
<<<<<<< HEAD
=======
    public void testPrepareStorageClient_SDCServiceNotRestarted() {
        when(Script.runSimpleBashScriptForExitValue(Mockito.eq("systemctl status scini"))).thenReturn(3);
        when(Script.runSimpleBashScriptForExitValue(Mockito.eq("systemctl is-enabled scini"))).thenReturn(0);
        when(Script.runSimpleBashScriptForExitValue(Mockito.eq("systemctl is-active scini"))).thenReturn(0);
        when(Script.runSimpleBashScriptForExitValue(Mockito.eq("systemctl restart scini"))).thenReturn(1);

        Ternary<Boolean, Map<String, String>, String> result = scaleIOStorageAdaptor.prepareStorageClient(Storage.StoragePoolType.PowerFlex, poolUuid, new HashMap<>());

        Assert.assertFalse(result.first());
        Assert.assertNull(result.second());
        Assert.assertEquals("Couldn't restart SDC service on host", result.third());
    }

    @Test
    public void testPrepareStorageClient_SDCServiceRestarted() {
        when(Script.runSimpleBashScriptForExitValue(Mockito.eq("systemctl status scini"))).thenReturn(3);
        when(Script.runSimpleBashScriptForExitValue(Mockito.eq("systemctl is-enabled scini"))).thenReturn(0);
        when(Script.runSimpleBashScriptForExitValue(Mockito.eq("systemctl is-active scini"))).thenReturn(0);
        when(Script.runSimpleBashScriptForExitValue(Mockito.eq("systemctl restart scini"))).thenReturn(0);

        Ternary<Boolean, Map<String, String>, String> result = scaleIOStorageAdaptor.prepareStorageClient(Storage.StoragePoolType.PowerFlex, poolUuid, new HashMap<>());

        Assert.assertFalse(result.first());
        Assert.assertNull(result.second());
        Assert.assertEquals("Couldn't get the SDC details on the host", result.third());
    }

    @Test
>>>>>>> 0d65c8c4
    public void testPrepareStorageClient_SDCServiceNotStarted() {
        when(Script.runSimpleBashScriptForExitValue(Mockito.eq("systemctl status scini"))).thenReturn(3);
        when(Script.runSimpleBashScriptForExitValue(Mockito.eq("systemctl is-enabled scini"))).thenReturn(0);
        when(Script.runSimpleBashScriptForExitValue(Mockito.eq("systemctl is-active scini"))).thenReturn(1);
        when(Script.runSimpleBashScriptForExitValue(Mockito.eq("systemctl start scini"))).thenReturn(1);

        Ternary<Boolean, Map<String, String>, String> result = scaleIOStorageAdaptor.prepareStorageClient(poolUuid, new HashMap<>());

        Assert.assertFalse(result.first());
        Assert.assertNull(result.second());
        Assert.assertEquals("Couldn't start SDC service on host", result.third());
    }

    @Test
    public void testPrepareStorageClient_SDCServiceStartedReturnSDCId() {
        Map<String, String> details = new HashMap<>();
        String systemId = "218ce1797566a00f";
        details.put(ScaleIOGatewayClient.STORAGE_POOL_SYSTEM_ID, systemId);

        try (MockedStatic<ScaleIOUtil> ignored = Mockito.mockStatic(ScaleIOUtil.class)) {
            when(ScaleIOUtil.isSDCServiceInstalled()).thenReturn(true);
            when(ScaleIOUtil.isSDCServiceEnabled()).thenReturn(true);
            when(ScaleIOUtil.isSDCServiceActive()).thenReturn(false);
            when(ScaleIOUtil.startSDCService()).thenReturn(true);
            String sdcId = "301b852c00000003";
            when(ScaleIOUtil.getSdcId(systemId)).thenReturn(sdcId);

            Ternary<Boolean, Map<String, String>, String> result = scaleIOStorageAdaptor.prepareStorageClient(poolUuid, details);

            Assert.assertTrue(result.first());
            Assert.assertNotNull(result.second());
            Assert.assertEquals(sdcId, result.second().get(ScaleIOGatewayClient.SDC_ID));
        }
    }

    @Test
    public void testPrepareStorageClient_SDCServiceStartedReturnSDCGuid() {
        Map<String, String> details = new HashMap<>();
        String systemId = "218ce1797566a00f";
        details.put(ScaleIOGatewayClient.STORAGE_POOL_SYSTEM_ID, systemId);

        String sdcGuid = "B0E3BFB8-C20B-43BF-93C8-13339E85AA50";
        try (MockedStatic<ScaleIOUtil> ignored = Mockito.mockStatic(ScaleIOUtil.class)) {
            when(ScaleIOUtil.isSDCServiceInstalled()).thenReturn(true);
            when(ScaleIOUtil.isSDCServiceEnabled()).thenReturn(true);
            when(ScaleIOUtil.isSDCServiceActive()).thenReturn(false);
            when(ScaleIOUtil.startSDCService()).thenReturn(true);
            when(ScaleIOUtil.getSdcId(systemId)).thenReturn(null);
            when(ScaleIOUtil.getSdcGuid()).thenReturn(sdcGuid);

            Ternary<Boolean, Map<String, String>, String> result = scaleIOStorageAdaptor.prepareStorageClient(poolUuid, details);

            Assert.assertTrue(result.first());
            Assert.assertNotNull(result.second());
            Assert.assertEquals(sdcGuid, result.second().get(ScaleIOGatewayClient.SDC_GUID));
        }
    }

    @Test
    public void testUnprepareStorageClient_SDCServiceNotInstalled() {
        Map<String, String> details = new HashMap<>();
        when(Script.runSimpleBashScriptForExitValue(Mockito.eq("systemctl status scini"))).thenReturn(4);

        Pair<Boolean, String> result = scaleIOStorageAdaptor.unprepareStorageClient(poolUuid, details);

        Assert.assertTrue(result.first());
        Assert.assertEquals("SDC service not installed on host, no need to unprepare the SDC client", result.second());
    }

    @Test
    public void testUnprepareStorageClient_SDCServiceNotEnabled() {
        Map<String, String> details = new HashMap<>();
        when(Script.runSimpleBashScriptForExitValue(Mockito.eq("systemctl status scini"))).thenReturn(3);
        when(Script.runSimpleBashScriptForExitValue(Mockito.eq("systemctl is-enabled scini"))).thenReturn(1);

        Pair<Boolean, String> result = scaleIOStorageAdaptor.unprepareStorageClient(poolUuid, details);

        Assert.assertTrue(result.first());
        Assert.assertEquals("SDC service not enabled on host, no need to unprepare the SDC client", result.second());
    }

    @Test
    public void testUnprepareStorageClient_MDMNotAdded() {
        Map<String, String> details = new HashMap<>();
        details.put(ScaleIOGatewayClient.STORAGE_POOL_MDMS, "1.1.1.1,2.2.2.2");
        when(Script.runSimpleBashScriptForExitValue(Mockito.eq("systemctl status scini"))).thenReturn(3);
        when(Script.runSimpleBashScriptForExitValue(Mockito.eq("systemctl is-enabled scini"))).thenReturn(0);
        when(Script.runSimpleBashScript(Mockito.eq("/opt/emc/scaleio/sdc/bin/drv_cfg --query_mdms|grep 1.1.1.1"))).thenReturn("MDM-ID 71fd458f0775010f SDC ID 4421a91a00000000 INSTALLATION ID 204930df2cbcaf8e IPs [0]-3.3.3.3 [1]-4.4.4.4");

        Pair<Boolean, String> result = scaleIOStorageAdaptor.unprepareStorageClient(poolUuid, details);

        Assert.assertTrue(result.first());
        Assert.assertEquals("MDM not added, no need to unprepare the SDC client", result.second());
    }

    @Test
    public void testUnprepareStorageClient_RemoveMDMFailed() {
        Map<String, String> details = new HashMap<>();
        details.put(ScaleIOGatewayClient.STORAGE_POOL_MDMS, "1.1.1.1,2.2.2.2");
        when(Script.runSimpleBashScriptForExitValue(Mockito.eq("systemctl status scini"))).thenReturn(3);
        when(Script.runSimpleBashScriptForExitValue(Mockito.eq("systemctl is-enabled scini"))).thenReturn(0);
        when(Script.executeCommand(Mockito.eq("sed -i '/1.1.1.1\\,/d' /etc/emc/scaleio/drv_cfg.txt"))).thenReturn(new Pair<>(null, null));
        when(Script.runSimpleBashScriptForExitValue(Mockito.eq("systemctl restart scini"))).thenReturn(0);
        when(Script.runSimpleBashScript(Mockito.eq("/opt/emc/scaleio/sdc/bin/drv_cfg --query_mdms|grep 1.1.1.1"))).thenReturn("MDM-ID 71fd458f0775010f SDC ID 4421a91a00000000 INSTALLATION ID 204930df2cbcaf8e IPs [0]-1.1.1.1 [1]-2.2.2.2");
        when(Script.executeCommand(Mockito.eq("/opt/emc/scaleio/sdc/bin/drv_cfg"))).thenReturn(new Pair<>(null, null));
        when(Script.executeCommand(Mockito.eq("/opt/emc/scaleio/sdc/bin/drv_cfg --query_vols"))).thenReturn(new Pair<>("", null));


        Pair<Boolean, String> result = scaleIOStorageAdaptor.unprepareStorageClient(poolUuid, details);

        Assert.assertFalse(result.first());
        Assert.assertEquals("Failed to remove MDMs, unable to unprepare the SDC client", result.second());
    }
}<|MERGE_RESOLUTION|>--- conflicted
+++ resolved
@@ -93,15 +93,13 @@
     }
 
     @Test
-<<<<<<< HEAD
-=======
     public void testPrepareStorageClient_SDCServiceNotRestarted() {
         when(Script.runSimpleBashScriptForExitValue(Mockito.eq("systemctl status scini"))).thenReturn(3);
         when(Script.runSimpleBashScriptForExitValue(Mockito.eq("systemctl is-enabled scini"))).thenReturn(0);
         when(Script.runSimpleBashScriptForExitValue(Mockito.eq("systemctl is-active scini"))).thenReturn(0);
         when(Script.runSimpleBashScriptForExitValue(Mockito.eq("systemctl restart scini"))).thenReturn(1);
 
-        Ternary<Boolean, Map<String, String>, String> result = scaleIOStorageAdaptor.prepareStorageClient(Storage.StoragePoolType.PowerFlex, poolUuid, new HashMap<>());
+        Ternary<Boolean, Map<String, String>, String> result = scaleIOStorageAdaptor.prepareStorageClient(poolUuid, new HashMap<>());
 
         Assert.assertFalse(result.first());
         Assert.assertNull(result.second());
@@ -115,7 +113,7 @@
         when(Script.runSimpleBashScriptForExitValue(Mockito.eq("systemctl is-active scini"))).thenReturn(0);
         when(Script.runSimpleBashScriptForExitValue(Mockito.eq("systemctl restart scini"))).thenReturn(0);
 
-        Ternary<Boolean, Map<String, String>, String> result = scaleIOStorageAdaptor.prepareStorageClient(Storage.StoragePoolType.PowerFlex, poolUuid, new HashMap<>());
+        Ternary<Boolean, Map<String, String>, String> result = scaleIOStorageAdaptor.prepareStorageClient(poolUuid, new HashMap<>());
 
         Assert.assertFalse(result.first());
         Assert.assertNull(result.second());
@@ -123,7 +121,6 @@
     }
 
     @Test
->>>>>>> 0d65c8c4
     public void testPrepareStorageClient_SDCServiceNotStarted() {
         when(Script.runSimpleBashScriptForExitValue(Mockito.eq("systemctl status scini"))).thenReturn(3);
         when(Script.runSimpleBashScriptForExitValue(Mockito.eq("systemctl is-enabled scini"))).thenReturn(0);
