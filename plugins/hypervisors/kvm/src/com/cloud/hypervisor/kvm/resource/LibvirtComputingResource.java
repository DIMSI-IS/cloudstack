// Licensed to the Apache Software Foundation (ASF) under one
// or more contributor license agreements.  See the NOTICE file
// distributed with this work for additional information
// regarding copyright ownership.  The ASF licenses this file
// to you under the Apache License, Version 2.0 (the
// "License"); you may not use this file except in compliance
// with the License.  You may obtain a copy of the License at
//
//   http://www.apache.org/licenses/LICENSE-2.0
//
// Unless required by applicable law or agreed to in writing,
// software distributed under the License is distributed on an
// "AS IS" BASIS, WITHOUT WARRANTIES OR CONDITIONS OF ANY
// KIND, either express or implied.  See the License for the
// specific language governing permissions and limitations
// under the License.
package com.cloud.hypervisor.kvm.resource;

import java.io.BufferedReader;
import java.io.File;
import java.io.FileInputStream;
import java.io.FileNotFoundException;
import java.io.FileOutputStream;
import java.io.FileReader;
import java.io.IOException;
import java.io.InputStream;
import java.io.InputStreamReader;
import java.lang.reflect.InvocationTargetException;
import java.net.InetAddress;
import java.net.URI;
import java.net.URISyntaxException;
import java.net.URL;
import java.net.URLConnection;
import java.text.DateFormat;
import java.text.MessageFormat;
import java.text.SimpleDateFormat;
import java.util.ArrayList;
import java.util.Arrays;
import java.util.Calendar;
import java.util.Collections;
import java.util.Comparator;
import java.util.Date;
import java.util.HashMap;
import java.util.List;
import java.util.Map;
import java.util.Properties;
import java.util.regex.Pattern;
import java.util.regex.Matcher;
import java.util.Set;
import java.util.UUID;
import java.util.concurrent.ConcurrentHashMap;
import java.util.concurrent.ExecutionException;
import java.util.concurrent.ExecutorService;
import java.util.concurrent.Executors;
import java.util.concurrent.Future;

import javax.ejb.Local;
import javax.naming.ConfigurationException;

import org.apache.log4j.Logger;
import org.libvirt.Connect;
import org.libvirt.Domain;
import org.libvirt.DomainInfo;
import org.libvirt.DomainInterfaceStats;
import org.libvirt.DomainSnapshot;
import org.libvirt.LibvirtException;
import org.libvirt.NodeInfo;

import com.cloud.agent.api.Answer;
import com.cloud.agent.api.AttachIsoCommand;
import com.cloud.agent.api.AttachVolumeAnswer;
import com.cloud.agent.api.AttachVolumeCommand;
import com.cloud.agent.api.BackupSnapshotAnswer;
import com.cloud.agent.api.BackupSnapshotCommand;
import com.cloud.agent.api.CheckHealthAnswer;
import com.cloud.agent.api.CheckHealthCommand;
import com.cloud.agent.api.CheckNetworkAnswer;
import com.cloud.agent.api.CheckNetworkCommand;
import com.cloud.agent.api.CheckStateCommand;
import com.cloud.agent.api.CheckVirtualMachineAnswer;
import com.cloud.agent.api.CheckVirtualMachineCommand;
import com.cloud.agent.api.CleanupNetworkRulesCmd;
import com.cloud.agent.api.Command;
import com.cloud.agent.api.CreatePrivateTemplateFromSnapshotCommand;
import com.cloud.agent.api.CreatePrivateTemplateFromVolumeCommand;
import com.cloud.agent.api.CreateStoragePoolCommand;
import com.cloud.agent.api.CreateVolumeFromSnapshotAnswer;
import com.cloud.agent.api.CreateVolumeFromSnapshotCommand;
import com.cloud.agent.api.DeleteSnapshotBackupAnswer;
import com.cloud.agent.api.DeleteSnapshotBackupCommand;
import com.cloud.agent.api.DeleteSnapshotsDirCommand;
import com.cloud.agent.api.DeleteStoragePoolCommand;
import com.cloud.agent.api.FenceAnswer;
import com.cloud.agent.api.FenceCommand;
import com.cloud.agent.api.GetHostStatsAnswer;
import com.cloud.agent.api.GetHostStatsCommand;
import com.cloud.agent.api.GetStorageStatsAnswer;
import com.cloud.agent.api.GetStorageStatsCommand;
import com.cloud.agent.api.GetVmStatsAnswer;
import com.cloud.agent.api.GetVmStatsCommand;
import com.cloud.agent.api.GetVncPortAnswer;
import com.cloud.agent.api.GetVncPortCommand;
import com.cloud.agent.api.HostStatsEntry;
import com.cloud.agent.api.MaintainAnswer;
import com.cloud.agent.api.MaintainCommand;
import com.cloud.agent.api.ManageSnapshotAnswer;
import com.cloud.agent.api.ManageSnapshotCommand;
import com.cloud.agent.api.MigrateAnswer;
import com.cloud.agent.api.MigrateCommand;
import com.cloud.agent.api.ModifySshKeysCommand;
import com.cloud.agent.api.ModifyStoragePoolAnswer;
import com.cloud.agent.api.ModifyStoragePoolCommand;
import com.cloud.agent.api.NetworkRulesSystemVmCommand;
import com.cloud.agent.api.NetworkUsageAnswer;
import com.cloud.agent.api.NetworkUsageCommand;
import com.cloud.agent.api.PingCommand;
import com.cloud.agent.api.PingRoutingCommand;
import com.cloud.agent.api.PingRoutingWithNwGroupsCommand;
import com.cloud.agent.api.PingTestCommand;
import com.cloud.agent.api.PlugNicAnswer;
import com.cloud.agent.api.PlugNicCommand;
import com.cloud.agent.api.PrepareForMigrationAnswer;
import com.cloud.agent.api.PrepareForMigrationCommand;
import com.cloud.agent.api.ReadyAnswer;
import com.cloud.agent.api.ReadyCommand;
import com.cloud.agent.api.RebootAnswer;
import com.cloud.agent.api.RebootCommand;
import com.cloud.agent.api.RebootRouterCommand;
import com.cloud.agent.api.SecurityGroupRuleAnswer;
import com.cloud.agent.api.SecurityGroupRulesCmd;
import com.cloud.agent.api.SetupGuestNetworkAnswer;
import com.cloud.agent.api.SetupGuestNetworkCommand;
import com.cloud.agent.api.StartAnswer;
import com.cloud.agent.api.StartCommand;
import com.cloud.agent.api.StartupCommand;
import com.cloud.agent.api.StartupRoutingCommand;
import com.cloud.agent.api.StartupStorageCommand;
import com.cloud.agent.api.StopAnswer;
import com.cloud.agent.api.StopCommand;
import com.cloud.agent.api.UnPlugNicAnswer;
import com.cloud.agent.api.UnPlugNicCommand;
import com.cloud.agent.api.UpgradeSnapshotCommand;
import com.cloud.agent.api.VmStatsEntry;
import com.cloud.agent.api.check.CheckSshAnswer;
import com.cloud.agent.api.check.CheckSshCommand;
import com.cloud.agent.api.proxy.CheckConsoleProxyLoadCommand;
import com.cloud.agent.api.proxy.ConsoleProxyLoadAnswer;
import com.cloud.agent.api.proxy.WatchConsoleProxyLoadCommand;
import com.cloud.agent.api.routing.IpAssocAnswer;
import com.cloud.agent.api.routing.IpAssocCommand;
import com.cloud.agent.api.routing.IpAssocVpcCommand;
import com.cloud.agent.api.routing.NetworkElementCommand;
import com.cloud.agent.api.routing.SetNetworkACLAnswer;
import com.cloud.agent.api.routing.SetNetworkACLCommand;
import com.cloud.agent.api.routing.SetSourceNatAnswer;
import com.cloud.agent.api.routing.SetSourceNatCommand;
import com.cloud.agent.api.storage.CopyVolumeAnswer;
import com.cloud.agent.api.storage.CopyVolumeCommand;
import com.cloud.agent.api.storage.CreateAnswer;
import com.cloud.agent.api.storage.CreateCommand;
import com.cloud.agent.api.storage.CreatePrivateTemplateAnswer;
import com.cloud.agent.api.storage.DestroyCommand;
import com.cloud.agent.api.storage.PrimaryStorageDownloadAnswer;
import com.cloud.agent.api.storage.PrimaryStorageDownloadCommand;
import com.cloud.agent.api.storage.ResizeVolumeCommand;
import com.cloud.agent.api.storage.ResizeVolumeAnswer;
import com.cloud.agent.api.to.IpAddressTO;
import com.cloud.agent.api.to.NicTO;
import com.cloud.agent.api.to.StorageFilerTO;
import com.cloud.agent.api.to.VirtualMachineTO;
import com.cloud.agent.api.to.VolumeTO;
import com.cloud.hypervisor.kvm.resource.KVMHABase.NfsStoragePool;
import com.cloud.hypervisor.kvm.resource.LibvirtVMDef.ConsoleDef;
import com.cloud.hypervisor.kvm.resource.LibvirtVMDef.CpuTuneDef;
import com.cloud.hypervisor.kvm.resource.LibvirtVMDef.DevicesDef;
import com.cloud.hypervisor.kvm.resource.LibvirtVMDef.DiskDef;
import com.cloud.hypervisor.kvm.resource.LibvirtVMDef.DiskDef.diskProtocol;
import com.cloud.hypervisor.kvm.resource.LibvirtVMDef.FeaturesDef;
import com.cloud.hypervisor.kvm.resource.LibvirtVMDef.GraphicDef;
import com.cloud.hypervisor.kvm.resource.LibvirtVMDef.GuestDef;
import com.cloud.hypervisor.kvm.resource.LibvirtVMDef.GuestResourceDef;
import com.cloud.hypervisor.kvm.resource.LibvirtVMDef.InputDef;
import com.cloud.hypervisor.kvm.resource.LibvirtVMDef.InterfaceDef;
import com.cloud.hypervisor.kvm.resource.LibvirtVMDef.InterfaceDef.hostNicType;
import com.cloud.hypervisor.kvm.resource.LibvirtVMDef.SerialDef;
import com.cloud.hypervisor.kvm.resource.LibvirtVMDef.TermPolicy;
import com.cloud.hypervisor.kvm.resource.LibvirtVMDef.ClockDef;
import com.cloud.agent.resource.virtualnetwork.VirtualRoutingResource;
import com.cloud.hypervisor.kvm.storage.KVMPhysicalDisk;
import com.cloud.hypervisor.kvm.storage.KVMPhysicalDisk.PhysicalDiskFormat;
import com.cloud.hypervisor.kvm.storage.KVMStoragePool;
import com.cloud.hypervisor.kvm.storage.KVMStoragePoolManager;
import com.cloud.dc.Vlan;
import com.cloud.exception.InternalErrorException;
import com.cloud.host.Host.Type;
import com.cloud.hypervisor.Hypervisor.HypervisorType;
import com.cloud.network.Networks.BroadcastDomainType;
import com.cloud.network.Networks.IsolationType;
import com.cloud.network.Networks.RouterPrivateIpStrategy;
import com.cloud.network.Networks.TrafficType;
import com.cloud.network.PhysicalNetworkSetupInfo;
import com.cloud.resource.ServerResource;
import com.cloud.resource.ServerResourceBase;
import com.cloud.storage.Storage;
import com.cloud.storage.Storage.ImageFormat;
import com.cloud.storage.Storage.StoragePoolType;
import com.cloud.storage.StorageLayer;
import com.cloud.storage.Volume;
import com.cloud.storage.template.Processor;
import com.cloud.storage.template.Processor.FormatInfo;
import com.cloud.storage.template.QCOW2Processor;
import com.cloud.storage.template.TemplateInfo;
import com.cloud.storage.template.TemplateLocation;
import com.cloud.utils.NumbersUtil;
import com.cloud.utils.Pair;
import com.cloud.utils.PropertiesUtil;
import com.cloud.utils.component.ComponentLocator;
import com.cloud.utils.exception.CloudRuntimeException;
import com.cloud.utils.net.NetUtils;
import com.cloud.utils.script.OutputInterpreter;
import com.cloud.utils.script.Script;
import com.cloud.vm.DiskProfile;
import com.cloud.vm.VirtualMachine;
import com.cloud.vm.VirtualMachine.State;
import com.cloud.vm.VirtualMachineName;

/**
 * LibvirtComputingResource execute requests on the computing/routing host using
 * the libvirt API
 * 
 * @config {@table || Param Name | Description | Values | Default || ||
 *         hypervisor.type | type of local hypervisor | string | kvm || ||
 *         hypervisor.uri | local hypervisor to connect to | URI |
 *         qemu:///system || || domr.arch | instruction set for domr template |
 *         string | i686 || || private.bridge.name | private bridge where the
 *         domrs have their private interface | string | vmops0 || ||
 *         public.bridge.name | public bridge where the domrs have their public
 *         interface | string | br0 || || private.network.name | name of the
 *         network where the domrs have their private interface | string |
 *         vmops-private || || private.ipaddr.start | start of the range of
 *         private ip addresses for domrs | ip address | 192.168.166.128 || ||
 *         private.ipaddr.end | end of the range of private ip addresses for
 *         domrs | ip address | start + 126 || || private.macaddr.start | start
 *         of the range of private mac addresses for domrs | mac address |
 *         00:16:3e:77:e2:a0 || || private.macaddr.end | end of the range of
 *         private mac addresses for domrs | mac address | start + 126 || ||
 *         pool | the parent of the storage pool hierarchy * }
 **/
@Local(value = { ServerResource.class })
public class LibvirtComputingResource extends ServerResourceBase implements
        ServerResource {
    private static final Logger s_logger = Logger
            .getLogger(LibvirtComputingResource.class);

    private String _modifyVlanPath;
    private String _versionstringpath;
    private String _patchdomrPath;
    private String _createvmPath;
    private String _manageSnapshotPath;
    private String _resizeVolumePath;
    private String _createTmplPath;
    private String _heartBeatPath;
    private String _securityGroupPath;
    private String _routerProxyPath;
    private String _host;
    private String _dcId;
    private String _pod;
    private String _clusterId;
    private int _migrateSpeed;

    private long _hvVersion;
    private KVMHAMonitor _monitor;
    private final String _SSHKEYSPATH = "/root/.ssh";
    private final String _SSHPRVKEYPATH = _SSHKEYSPATH + File.separator
            + "id_rsa.cloud";
    private final String _SSHPUBKEYPATH = _SSHKEYSPATH + File.separator
            + "id_rsa.pub.cloud";
    private String _mountPoint = "/mnt";
    StorageLayer _storage;
    private KVMStoragePoolManager _storagePoolMgr;
    private VifDriver _vifDriver;

    private static final class KeyValueInterpreter extends OutputInterpreter {
        private final Map<String, String> map = new HashMap<String, String>();

        @Override
        public String interpret(BufferedReader reader) throws IOException {
            String line = null;
            int numLines = 0;
            while ((line = reader.readLine()) != null) {
                String[] toks = line.trim().split("=");
                if (toks.length < 2) {
                    s_logger.warn("Failed to parse Script output: " + line);
                } else {
                    map.put(toks[0].trim(), toks[1].trim());
                }
                numLines++;
            }
            if (numLines == 0) {
                s_logger.warn("KeyValueInterpreter: no output lines?");
            }
            return null;
        }

        public Map<String, String> getKeyValues() {
            return map;
        }
    }

    @Override
    protected String getDefaultScriptsDir() {
        return null;
    }

    protected static MessageFormat SnapshotXML = new MessageFormat(
            "   <domainsnapshot>" + "       <name>{0}</name>" + "          <domain>"
                    + "            <uuid>{1}</uuid>" + "        </domain>"
                    + "    </domainsnapshot>");

    protected String _hypervisorType;
    protected String _hypervisorURI;
    protected String _hypervisorPath;
    protected String _sysvmISOPath;
    protected String _privNwName;
    protected String _privBridgeName;
    protected String _linkLocalBridgeName;
    protected String _publicBridgeName;
    protected String _guestBridgeName;
    protected String _privateIp;
    protected String _pool;
    protected String _localGateway;
    private boolean _can_bridge_firewall;
    protected String _localStoragePath;
    protected String _localStorageUUID;
    private Map <String, String> _pifs = new HashMap<String, String>();
    private Map<String, Map<String, String>> hostNetInfo = new HashMap<String, Map<String, String>>();
    private final Map<String, vmStats> _vmStats = new ConcurrentHashMap<String, vmStats>();

    protected boolean _disconnected = true;
    protected int _timeout;
    protected int _cmdsTimeout;
    protected int _stopTimeout;
    protected static HashMap<DomainInfo.DomainState, State> s_statesTable;
    static {
        s_statesTable = new HashMap<DomainInfo.DomainState, State>();
        s_statesTable.put(DomainInfo.DomainState.VIR_DOMAIN_SHUTOFF,
                State.Stopped);
        s_statesTable.put(DomainInfo.DomainState.VIR_DOMAIN_PAUSED,
                State.Running);
        s_statesTable.put(DomainInfo.DomainState.VIR_DOMAIN_RUNNING,
                State.Running);
        s_statesTable.put(DomainInfo.DomainState.VIR_DOMAIN_BLOCKED,
                State.Running);
        s_statesTable.put(DomainInfo.DomainState.VIR_DOMAIN_NOSTATE,
                State.Unknown);
        s_statesTable.put(DomainInfo.DomainState.VIR_DOMAIN_SHUTDOWN,
                State.Stopping);
    }

    protected HashMap<String, State> _vms = new HashMap<String, State>(20);
    protected List<String> _vmsKilled = new ArrayList<String>();

    private VirtualRoutingResource _virtRouterResource;

    private String _pingTestPath;

    private int _dom0MinMem;
    
    protected enum BridgeType {
        NATIVE, OPENVSWITCH
    }

    protected enum defineOps {
        UNDEFINE_VM, DEFINE_VM
    }
    
    protected BridgeType _bridgeType;

    private String getEndIpFromStartIp(String startIp, int numIps) {
        String[] tokens = startIp.split("[.]");
        assert (tokens.length == 4);
        int lastbyte = Integer.parseInt(tokens[3]);
        lastbyte = lastbyte + numIps;
        tokens[3] = Integer.toString(lastbyte);
        StringBuilder end = new StringBuilder(15);
        end.append(tokens[0]).append(".").append(tokens[1]).append(".")
                .append(tokens[2]).append(".").append(tokens[3]);
        return end.toString();
    }

    private Map<String, Object> getDeveloperProperties()
            throws ConfigurationException {
        final File file = PropertiesUtil.findConfigFile("developer.properties");
        if (file == null) {
            throw new ConfigurationException(
                    "Unable to find developer.properties.");
        }

        s_logger.info("developer.properties found at " + file.getAbsolutePath());
        Properties properties = new Properties();
        try {
            properties.load(new FileInputStream(file));

            String startMac = (String) properties.get("private.macaddr.start");
            if (startMac == null) {
                throw new ConfigurationException(
                        "Developers must specify start mac for private ip range");
            }

            String startIp = (String) properties.get("private.ipaddr.start");
            if (startIp == null) {
                throw new ConfigurationException(
                        "Developers must specify start ip for private ip range");
            }
            final Map<String, Object> params = PropertiesUtil.toMap(properties);

            String endIp = (String) properties.get("private.ipaddr.end");
            if (endIp == null) {
                endIp = getEndIpFromStartIp(startIp, 16);
                params.put("private.ipaddr.end", endIp);
            }
            return params;
        } catch (final FileNotFoundException ex) {
            throw new CloudRuntimeException("Cannot find the file: "
                    + file.getAbsolutePath(), ex);
        } catch (final IOException ex) {
            throw new CloudRuntimeException("IOException in reading "
                    + file.getAbsolutePath(), ex);
        }
    }

    protected String getDefaultNetworkScriptsDir() {
        return "scripts/vm/network/vnet";
    }

    protected String getDefaultStorageScriptsDir() {
        return "scripts/storage/qcow2";
    }

    protected String getDefaultKvmScriptsDir() {
        return "scripts/vm/hypervisor/kvm";
    }

    protected String getDefaultDomrScriptsDir() {
        return "scripts/network/domr/kvm";
    }

    @Override
    public boolean configure(String name, Map<String, Object> params)
            throws ConfigurationException {
        boolean success = super.configure(name, params);
        if (!success) {
            return false;
        }

        try {
            Class<?> clazz = Class
                    .forName("com.cloud.storage.JavaStorageLayer");
            _storage = (StorageLayer) ComponentLocator.inject(clazz);
            _storage.configure("StorageLayer", params);
        } catch (ClassNotFoundException e) {
            throw new ConfigurationException("Unable to find class "
                    + "com.cloud.storage.JavaStorageLayer");
        }


        String domrScriptsDir = (String) params.get("domr.scripts.dir");
        if (domrScriptsDir == null) {
            domrScriptsDir = getDefaultDomrScriptsDir();
        }

        String kvmScriptsDir = (String) params.get("kvm.scripts.dir");
        if (kvmScriptsDir == null) {
            kvmScriptsDir = getDefaultKvmScriptsDir();
        }

        String networkScriptsDir = (String) params.get("network.scripts.dir");
        if (networkScriptsDir == null) {
            networkScriptsDir = getDefaultNetworkScriptsDir();
        }

        String storageScriptsDir = (String) params.get("storage.scripts.dir");
        if (storageScriptsDir == null) {
            storageScriptsDir = getDefaultStorageScriptsDir();
        }
        
        String bridgeType = (String) params.get("network.bridge.type");
        if (bridgeType == null) {
            _bridgeType = BridgeType.NATIVE;
        }
        else {
            _bridgeType = BridgeType.valueOf(bridgeType.toUpperCase());
        }

        params.put("domr.scripts.dir", domrScriptsDir);

        _virtRouterResource = new VirtualRoutingResource();
        success = _virtRouterResource.configure(name, params);

        if (!success) {
            return false;
        }

        _host = (String) params.get("host");
        if (_host == null) {
            _host = "localhost";
        }

        _dcId = (String) params.get("zone");
        if (_dcId == null) {
            _dcId = "default";
        }

        _pod = (String) params.get("pod");
        if (_pod == null) {
            _pod = "default";
        }

        _clusterId = (String) params.get("cluster");

        _modifyVlanPath = Script.findScript(networkScriptsDir, "modifyvlan.sh");
        if (_modifyVlanPath == null) {
            throw new ConfigurationException("Unable to find modifyvlan.sh");
        }

        _versionstringpath = Script.findScript(kvmScriptsDir, "versions.sh");
        if (_versionstringpath == null) {
            throw new ConfigurationException("Unable to find versions.sh");
        }

        _patchdomrPath = Script.findScript(kvmScriptsDir + "/patch/",
                "rundomrpre.sh");
        if (_patchdomrPath == null) {
            throw new ConfigurationException("Unable to find rundomrpre.sh");
        }

        _heartBeatPath = Script.findScript(kvmScriptsDir, "kvmheartbeat.sh");
        if (_heartBeatPath == null) {
            throw new ConfigurationException("Unable to find kvmheartbeat.sh");
        }

        _createvmPath = Script.findScript(storageScriptsDir, "createvm.sh");
        if (_createvmPath == null) {
            throw new ConfigurationException("Unable to find the createvm.sh");
        }

        _manageSnapshotPath = Script.findScript(storageScriptsDir,
                "managesnapshot.sh");
        if (_manageSnapshotPath == null) {
            throw new ConfigurationException(
                    "Unable to find the managesnapshot.sh");
        }

        _resizeVolumePath = Script.findScript(storageScriptsDir, "resizevolume.sh");
        if (_resizeVolumePath == null) {
            throw new ConfigurationException(
                    "Unable to find the resizevolume.sh");
        }

        _createTmplPath = Script
                .findScript(storageScriptsDir, "createtmplt.sh");
        if (_createTmplPath == null) {
            throw new ConfigurationException(
                    "Unable to find the createtmplt.sh");
        }

        _securityGroupPath = Script.findScript(networkScriptsDir,
                "security_group.py");
        if (_securityGroupPath == null) {
            throw new ConfigurationException(
                    "Unable to find the security_group.py");
        }

        _routerProxyPath = Script.findScript("scripts/network/domr/",
                "router_proxy.sh");
        if (_routerProxyPath == null) {
            throw new ConfigurationException(
                    "Unable to find the router_proxy.sh");
        }

        String value = (String) params.get("developer");
        boolean isDeveloper = Boolean.parseBoolean(value);

        if (isDeveloper) {
            params.putAll(getDeveloperProperties());
        }

        _pool = (String) params.get("pool");
        if (_pool == null) {
            _pool = "/root";
        }

        String instance = (String) params.get("instance");

        _hypervisorType = (String) params.get("hypervisor.type");
        if (_hypervisorType == null) {
            _hypervisorType = "kvm";
        }

        _hypervisorURI = (String) params.get("hypervisor.uri");
        if (_hypervisorURI == null) {
            _hypervisorURI = "qemu:///system";
        }
        String startMac = (String) params.get("private.macaddr.start");
        if (startMac == null) {
            startMac = "00:16:3e:77:e2:a0";
        }

        String startIp = (String) params.get("private.ipaddr.start");
        if (startIp == null) {
            startIp = "192.168.166.128";
        }

        _pingTestPath = Script.findScript(kvmScriptsDir, "pingtest.sh");
        if (_pingTestPath == null) {
            throw new ConfigurationException("Unable to find the pingtest.sh");
        }

        _linkLocalBridgeName = (String) params.get("private.bridge.name");
        if (_linkLocalBridgeName == null) {
            if (isDeveloper) {
                _linkLocalBridgeName = "cloud-" + instance + "-0";
            } else {
                _linkLocalBridgeName = "cloud0";
            }
        }

        _publicBridgeName = (String) params.get("public.network.device");
        if (_publicBridgeName == null) {
            _publicBridgeName = "cloudbr0";
        }

        _privBridgeName = (String) params.get("private.network.device");
        if (_privBridgeName == null) {
            _privBridgeName = "cloudbr1";
        }

        _guestBridgeName = (String) params.get("guest.network.device");
        if (_guestBridgeName == null) {
            _guestBridgeName = _privBridgeName;
        }

        _privNwName = (String) params.get("private.network.name");
        if (_privNwName == null) {
            if (isDeveloper) {
                _privNwName = "cloud-" + instance + "-private";
            } else {
                _privNwName = "cloud-private";
            }
        }

        _localStoragePath = (String) params.get("local.storage.path");
        if (_localStoragePath == null) {
            _localStoragePath = "/var/lib/libvirt/images/";
        }

        _localStorageUUID = (String) params.get("local.storage.uuid");
        if (_localStorageUUID == null) {
            throw new ConfigurationException("local.storage.uuid is not set! Please set this to a valid UUID");
        }

        value = (String) params.get("scripts.timeout");
        _timeout = NumbersUtil.parseInt(value, 30 * 60) * 1000;

        value = (String) params.get("stop.script.timeout");
        _stopTimeout = NumbersUtil.parseInt(value, 120) * 1000;

        value = (String) params.get("cmds.timeout");
        _cmdsTimeout = NumbersUtil.parseInt(value, 7200) * 1000;

        value = (String) params.get("host.reserved.mem.mb");
        _dom0MinMem = NumbersUtil.parseInt(value, 0) * 1024 * 1024;

        LibvirtConnection.initialize(_hypervisorURI);
        Connect conn = null;
        try {
            conn = LibvirtConnection.getConnection();

            if (_bridgeType == BridgeType.OPENVSWITCH) {
                if (conn.getLibVirVersion() < (9 * 1000 + 11)) {
                    throw new ConfigurationException("LibVirt version 0.9.11 required for openvswitch support, but version "
                            + conn.getLibVirVersion() + " detected");
                }
            }
        } catch (LibvirtException e) {
            throw new CloudRuntimeException(e.getMessage());
        }

        /* Does node support HVM guest? If not, exit */
        if (!IsHVMEnabled(conn)) {
            throw new ConfigurationException(
                    "NO HVM support on this machine, please make sure: "
                            + "1. VT/SVM is supported by your CPU, or is enabled in BIOS. "
                            + "2. kvm modules are loaded (kvm, kvm_amd|kvm_intel)");
        }

        _hypervisorPath = getHypervisorPath(conn);
        try {
            _hvVersion = conn.getVersion();
            _hvVersion = (_hvVersion % 1000000) / 1000;
        } catch (LibvirtException e) {

        }

        String[] info = NetUtils.getNetworkParams(_privateNic);

        _monitor = new KVMHAMonitor(null, info[0], _heartBeatPath);
        Thread ha = new Thread(_monitor);
        ha.start();

        _storagePoolMgr = new KVMStoragePoolManager(_storage, _monitor);

        _sysvmISOPath = (String) params.get("systemvm.iso.path");
        if (_sysvmISOPath == null) {
            String[] isoPaths = { "/usr/lib64/cloud/agent/vms/systemvm.iso",
                    "/usr/lib/cloud/agent/vms/systemvm.iso",
                    "/usr/lib64/cloud/common/vms/systemvm.iso",
                    "/usr/lib/cloud/common/vms/systemvm.iso" };
            for (String isoPath : isoPaths) {
                if (_storage.exists(isoPath)) {
                    _sysvmISOPath = isoPath;
                    break;
                }
            }
            if (_sysvmISOPath == null) {
                s_logger.debug("Can't find system vm ISO");
            }
        }

        switch (_bridgeType) {
        case OPENVSWITCH:
            getOvsPifs();
            break;
        case NATIVE:
        default:
            getPifs();
            break;
        }

        if (_pifs.get("private") == null) {
            s_logger.debug("Failed to get private nic name");
            throw new ConfigurationException("Failed to get private nic name");
        }

        if (_pifs.get("public") == null) {
            s_logger.debug("Failed to get public nic name");
            throw new ConfigurationException("Failed to get public nic name");
        }
        s_logger.debug("Found pif: " + _pifs.get("private") + " on " + _privBridgeName
                + ", pif: " + _pifs.get("public") + " on " + _publicBridgeName);


        _can_bridge_firewall = can_bridge_firewall(_pifs.get("public"));

        _localGateway = Script
                .runSimpleBashScript("ip route |grep default|awk '{print $3}'");
        if (_localGateway == null) {
            s_logger.debug("Failed to found the local gateway");
        }

        _mountPoint = (String) params.get("mount.path");
        if (_mountPoint == null) {
            _mountPoint = "/mnt";
        }
        
        value = (String) params.get("vm.migrate.speed");
        _migrateSpeed = NumbersUtil.parseInt(value, -1);
        if (_migrateSpeed == -1) {
            //get guest network device speed
            _migrateSpeed = 0;
            String speed = Script.runSimpleBashScript("ethtool " + _pifs.get("public") + " |grep Speed | cut -d \\  -f 2");
            if (speed != null) {
                String[] tokens = speed.split("M");
                if (tokens.length == 2) {
                    try {
                        _migrateSpeed = Integer.parseInt(tokens[0]);
                    } catch (Exception e) {
                        
                    }
                    s_logger.debug("device " + _pifs.get("public") + " has speed: " + String.valueOf(_migrateSpeed));
                }
            }
            params.put("vm.migrate.speed", String.valueOf(_migrateSpeed));
        }

        Map<String, String> bridges = new HashMap<String, String>();
        bridges.put("linklocal", _linkLocalBridgeName);
        bridges.put("public", _publicBridgeName);
        bridges.put("private", _privBridgeName);
        bridges.put("guest", _guestBridgeName);

        params.put("libvirt.host.bridges", (Object) bridges);
        params.put("libvirt.host.pifs", (Object) _pifs);

        // Load the vif driver
        String vifDriverName = (String) params.get("libvirt.vif.driver");
        if (vifDriverName == null) {
            if (_bridgeType == BridgeType.OPENVSWITCH) {
                s_logger.info("No libvirt.vif.driver specififed. Defaults to OvsVifDriver.");
                vifDriverName = "com.cloud.hypervisor.kvm.resource.OvsVifDriver";
            } else {
                s_logger.info("No libvirt.vif.driver specififed. Defaults to BridgeVifDriver.");
                vifDriverName = "com.cloud.hypervisor.kvm.resource.BridgeVifDriver";
            }
        }

        params.put("libvirt.computing.resource", (Object) this);

        try {
            Class<?> clazz = Class.forName(vifDriverName);
            _vifDriver = (VifDriver) clazz.newInstance();
            _vifDriver.configure(params);
        } catch (ClassNotFoundException e) {
            throw new ConfigurationException("Unable to find class for libvirt.vif.driver " + e);
        } catch (InstantiationException e) {
            throw new ConfigurationException("Unable to instantiate class for libvirt.vif.driver " + e);
        } catch (Exception e) {
            throw new ConfigurationException("Failed to initialize libvirt.vif.driver " + e);
        }

        return true;
    }

    private void getPifs() {
        File dir = new File("/sys/devices/virtual/net");
        File[] netdevs = dir.listFiles();
        List<String> bridges = new ArrayList<String>();
        for (int i = 0; i < netdevs.length; i++) {
            File isbridge = new File(netdevs[i].getAbsolutePath() + "/bridge");
            String netdevName = netdevs[i].getName();
            s_logger.debug("looking in file " + netdevs[i].getAbsolutePath() + "/bridge");
            if (isbridge.exists()) {
                s_logger.debug("Found bridge " + netdevName);
                bridges.add(netdevName);
            }
        }

        for (String bridge : bridges) {
            s_logger.debug("looking for pif for bridge " + bridge);
            String pif = getPif(bridge);
            if(_publicBridgeName != null && bridge.equals(_publicBridgeName)){
                _pifs.put("public", pif);
            }
            if (_guestBridgeName != null && bridge.equals(_guestBridgeName)) {
                _pifs.put("private", pif);
            }
            _pifs.put(bridge, pif);
        }
        s_logger.debug("done looking for pifs, no more bridges");
    }
    
    private void getOvsPifs() {
        String cmdout = Script.runSimpleBashScript("ovs-vsctl list-br | sed '{:q;N;s/\\n/%/g;t q}'");
        s_logger.debug("cmdout was " + cmdout);
        List<String> bridges = Arrays.asList(cmdout.split("%"));
        for (String bridge : bridges) {
            s_logger.debug("looking for pif for bridge " + bridge);
            // String pif = getOvsPif(bridge);
            // Not really interested in the pif name at this point for ovs
            // bridges
            String pif = bridge;
            if (_publicBridgeName != null && bridge.equals(_publicBridgeName)) {
                _pifs.put("public", pif);
            }
            if (_guestBridgeName != null && bridge.equals(_guestBridgeName)) {
                _pifs.put("private", pif);
            }
            _pifs.put(bridge, pif);
        }
        s_logger.debug("done looking for pifs, no more bridges");
    }

    private String getPif(String bridge) {
        String pif = matchPifFileInDirectory(bridge);
        File vlanfile = new File("/proc/net/vlan" + pif);

        if (vlanfile.isFile()) {
                pif = Script.runSimpleBashScript("grep ^Device\\: /proc/net/vlan/"
                                                  + pif + " | awk {'print $2'}");
        }

        return pif;
    }

<<<<<<< HEAD
    private String getOvsPif(String bridge) {
        String pif = Script.runSimpleBashScript("ovs-vsctl list-ports " + bridge);
        return pif;
    }
    
=======
    private String matchPifFileInDirectory(String bridgeName){
        File f = new File("/sys/devices/virtual/net/" + bridgeName + "/brif");

        if (! f.isDirectory()){
            s_logger.debug("failing to get physical interface from bridge"
                           + bridgeName + ", does " + f.getAbsolutePath() 
                           + "exist?");
            return "";
        }

        File[] interfaces = f.listFiles();

        for (int i = 0; i < interfaces.length; i++) {
            String fname = interfaces[i].getName();
            s_logger.debug("matchPifFileInDirectory: file name '"+fname+"'");
            if (fname.startsWith("eth") || fname.startsWith("bond")
                || fname.startsWith("vlan")) {
                return fname;
            }
        }

        s_logger.debug("failing to get physical interface from bridge"
                        + bridgeName + ", did not find an eth*, bond*, or vlan* in "
                        + f.getAbsolutePath());
        return "";
    }


>>>>>>> a65b584d
    private boolean checkNetwork(String networkName) {
        if (networkName == null) {
            return true;
        }

<<<<<<< HEAD
        if (_bridgeType == BridgeType.OPENVSWITCH) {
            return checkOvsNetwork(networkName);
        }
        else {
            return checkBridgeNetwork(networkName);
        }
    }

    private boolean checkBridgeNetwork(String networkName) {
        if (networkName == null) {
            return true;
        }

        String name = Script.runSimpleBashScript("brctl show | grep "
                + networkName + " | awk '{print $4}'");
        if (name == null) {
=======
        String name = matchPifFileInDirectory(networkName);

        if (name == null || name.isEmpty()) {
>>>>>>> a65b584d
            return false;
        } else {
            return true;
        }
    }
    
    private boolean checkOvsNetwork(String networkName) {
        s_logger.debug("Checking if network " + networkName + " exists as openvswitch bridge");
        if (networkName == null) {
            return true;
        }

        Script command = new Script("/bin/sh", _timeout);
        command.add("-c");
        command.add("ovs-vsctl br-exists " + networkName);
        String result = command.execute(null);
        if ("Ok".equals(result)) {
            return true;
        } else {
            return false;
        }
    }

    private String getVnetId(String vnetId) {
        return vnetId;
    }

    private void patchSystemVm(String cmdLine, String dataDiskPath,
            String vmName) throws InternalErrorException {
        String result;
        final Script command = new Script(_patchdomrPath, _timeout, s_logger);
        command.add("-l", vmName);
        command.add("-t", "all");
        command.add("-d", dataDiskPath);
        command.add("-p", cmdLine.replaceAll(" ", "%"));
        result = command.execute();
        if (result != null) {
            throw new InternalErrorException(result);
        }
    }

    boolean isDirectAttachedNetwork(String type) {
        if ("untagged".equalsIgnoreCase(type)) {
            return true;
        } else {
            try {
                Long.valueOf(type);
            } catch (NumberFormatException e) {
                return true;
            }
            return false;
        }
    }

    protected String startDomain(Connect conn, String vmName, String domainXML)
            throws LibvirtException, InternalErrorException {
        /* No duplicated vm, we will success, or failed */
        boolean failed = false;
        Domain dm = null;
        try {
            dm = conn.domainDefineXML(domainXML);
        } catch (final LibvirtException e) {
            /* Duplicated defined vm */
            s_logger.warn("Failed to define domain " + vmName + ": "
                    + e.getMessage());
            failed = true;
        } finally {
            try {
                if (dm != null) {
                    dm.free();
                }
            } catch (final LibvirtException e) {

            }
        }

        /* If failed, undefine the vm */
        Domain dmOld = null;
        Domain dmNew = null;
        try {
            if (failed) {
                dmOld = conn.domainLookupByUUID(UUID.nameUUIDFromBytes(vmName
                        .getBytes()));
                dmOld.undefine();
                dmNew = conn.domainDefineXML(domainXML);
            }
        } catch (final LibvirtException e) {
            s_logger.warn("Failed to define domain (second time) " + vmName
                    + ": " + e.getMessage());
            throw e;
        } catch (Exception e) {
            s_logger.warn("Failed to define domain (second time) " + vmName
                    + ": " + e.getMessage());
            throw new InternalErrorException(e.toString());
        } finally {
            try {
                if (dmOld != null) {
                    dmOld.free();
                }
                if (dmNew != null) {
                    dmNew.free();
                }
            } catch (final LibvirtException e) {

            }
        }

        /* Start the VM */
        try {
            dm = conn.domainLookupByUUID(UUID.nameUUIDFromBytes(vmName
                    .getBytes()));
            dm.create();
        } catch (LibvirtException e) {
            s_logger.warn("Failed to start domain: " + vmName + ": "
                    + e.getMessage());
            throw e;
        } finally {
            try {
                if (dm != null) {
                    dm.free();
                }
            } catch (final LibvirtException e) {

            }
        }
        return null;
    }

    @Override
    public boolean stop() {
        try {
            Connect conn = LibvirtConnection.getConnection();
            conn.close();
        } catch (LibvirtException e) {
        }

        return true;
    }

    public static void main(String[] args) {
        s_logger.addAppender(new org.apache.log4j.ConsoleAppender(
                new org.apache.log4j.PatternLayout(), "System.out"));
        LibvirtComputingResource test = new LibvirtComputingResource();
        Map<String, Object> params = new HashMap<String, Object>();
        try {
            test.configure("test", params);
        } catch (ConfigurationException e) {
            System.out.println(e.getMessage());
            e.printStackTrace();
        }
        String result = null;
        // String result = test.startDomainRouter("domr1",
        // "/var/lib/images/centos.5-4.x86-64/centos-small.img", 128, "0064",
        // "02:00:30:00:01:01", "00:16:3e:77:e2:a1", "02:00:30:00:64:01");
        boolean created = (result == null);
        s_logger.info("Domain " + (created ? " " : " not ") + " created");

        s_logger.info("Rule " + (created ? " " : " not ") + " created");
        test.stop();
    }

    @Override
    public Answer executeRequest(Command cmd) {

        try {
            if (cmd instanceof StopCommand) {
                return execute((StopCommand) cmd);
            } else if (cmd instanceof GetVmStatsCommand) {
                return execute((GetVmStatsCommand) cmd);
            } else if (cmd instanceof RebootRouterCommand) {
                return execute((RebootRouterCommand) cmd);
            } else if (cmd instanceof RebootCommand) {
                return execute((RebootCommand) cmd);
            } else if (cmd instanceof GetHostStatsCommand) {
                return execute((GetHostStatsCommand) cmd);
            } else if (cmd instanceof CheckStateCommand) {
                return executeRequest(cmd);
            } else if (cmd instanceof CheckHealthCommand) {
                return execute((CheckHealthCommand) cmd);
            } else if (cmd instanceof PrepareForMigrationCommand) {
                return execute((PrepareForMigrationCommand) cmd);
            } else if (cmd instanceof MigrateCommand) {
                return execute((MigrateCommand) cmd);
            } else if (cmd instanceof PingTestCommand) {
                return execute((PingTestCommand) cmd);
            } else if (cmd instanceof CheckVirtualMachineCommand) {
                return execute((CheckVirtualMachineCommand) cmd);
            } else if (cmd instanceof ReadyCommand) {
                return execute((ReadyCommand) cmd);
            } else if (cmd instanceof AttachIsoCommand) {
                return execute((AttachIsoCommand) cmd);
            } else if (cmd instanceof AttachVolumeCommand) {
                return execute((AttachVolumeCommand) cmd);
            } else if (cmd instanceof StopCommand) {
                return execute((StopCommand) cmd);
            } else if (cmd instanceof CheckConsoleProxyLoadCommand) {
                return execute((CheckConsoleProxyLoadCommand) cmd);
            } else if (cmd instanceof WatchConsoleProxyLoadCommand) {
                return execute((WatchConsoleProxyLoadCommand) cmd);
            } else if (cmd instanceof GetVncPortCommand) {
                return execute((GetVncPortCommand) cmd);
            } else if (cmd instanceof ModifySshKeysCommand) {
                return execute((ModifySshKeysCommand) cmd);
            } else if (cmd instanceof MaintainCommand) {
                return execute((MaintainCommand) cmd);
            } else if (cmd instanceof CreateCommand) {
                return execute((CreateCommand) cmd);
            } else if (cmd instanceof DestroyCommand) {
                return execute((DestroyCommand) cmd);
            } else if (cmd instanceof PrimaryStorageDownloadCommand) {
                return execute((PrimaryStorageDownloadCommand) cmd);
            } else if (cmd instanceof CreatePrivateTemplateFromVolumeCommand) {
                return execute((CreatePrivateTemplateFromVolumeCommand) cmd);
            } else if (cmd instanceof GetStorageStatsCommand) {
                return execute((GetStorageStatsCommand) cmd);
            } else if (cmd instanceof ManageSnapshotCommand) {
                return execute((ManageSnapshotCommand) cmd);
            } else if (cmd instanceof BackupSnapshotCommand) {
                return execute((BackupSnapshotCommand) cmd);
            } else if (cmd instanceof CreateVolumeFromSnapshotCommand) {
                return execute((CreateVolumeFromSnapshotCommand) cmd);
            } else if (cmd instanceof CreatePrivateTemplateFromSnapshotCommand) {
                return execute((CreatePrivateTemplateFromSnapshotCommand) cmd);
            } else if (cmd instanceof UpgradeSnapshotCommand) {
                return execute((UpgradeSnapshotCommand) cmd);
            } else if (cmd instanceof CreateStoragePoolCommand) {
                return execute((CreateStoragePoolCommand) cmd);
            } else if (cmd instanceof ModifyStoragePoolCommand) {
                return execute((ModifyStoragePoolCommand) cmd);
            } else if (cmd instanceof SecurityGroupRulesCmd) {
                return execute((SecurityGroupRulesCmd) cmd);
            } else if (cmd instanceof DeleteStoragePoolCommand) {
                return execute((DeleteStoragePoolCommand) cmd);
            } else if (cmd instanceof FenceCommand) {
                return execute((FenceCommand) cmd);
            } else if (cmd instanceof StartCommand) {
                return execute((StartCommand) cmd);
            } else if (cmd instanceof PlugNicCommand) {
                return execute((PlugNicCommand) cmd);
            } else if (cmd instanceof UnPlugNicCommand) {
                return execute((UnPlugNicCommand) cmd);
            } else if (cmd instanceof SetupGuestNetworkCommand) {
                return execute((SetupGuestNetworkCommand) cmd);
            } else if (cmd instanceof SetNetworkACLCommand) {
                return execute((SetNetworkACLCommand) cmd);
            } else if (cmd instanceof SetSourceNatCommand) {
                return execute((SetSourceNatCommand) cmd);
            } else if (cmd instanceof IpAssocVpcCommand) {
                return execute((IpAssocVpcCommand) cmd);
            } else if (cmd instanceof IpAssocCommand) {
                return execute((IpAssocCommand) cmd);
            } else if (cmd instanceof NetworkElementCommand) {
                return _virtRouterResource.executeRequest(cmd);
            } else if (cmd instanceof CheckSshCommand) {
                return execute((CheckSshCommand) cmd);
            } else if (cmd instanceof NetworkUsageCommand) {
                return execute((NetworkUsageCommand) cmd);
            } else if (cmd instanceof NetworkRulesSystemVmCommand) {
                return execute((NetworkRulesSystemVmCommand) cmd);
            } else if (cmd instanceof CleanupNetworkRulesCmd) {
                return execute((CleanupNetworkRulesCmd) cmd);
            } else if (cmd instanceof CopyVolumeCommand) {
                return execute((CopyVolumeCommand) cmd);
            } else if (cmd instanceof ResizeVolumeCommand) {
                return execute((ResizeVolumeCommand) cmd);
            } else if (cmd instanceof CheckNetworkCommand) {
                return execute((CheckNetworkCommand) cmd);
            } else {
                s_logger.warn("Unsupported command ");
                return Answer.createUnsupportedCommandAnswer(cmd);
            }
        } catch (final IllegalArgumentException e) {
            return new Answer(cmd, false, e.getMessage());
        }
    }

    private CheckNetworkAnswer execute(CheckNetworkCommand cmd) {
        List<PhysicalNetworkSetupInfo> phyNics = cmd
                .getPhysicalNetworkInfoList();
        String errMsg = null;
        for (PhysicalNetworkSetupInfo nic : phyNics) {
            if (!checkNetwork(nic.getGuestNetworkName())) {
                errMsg = "Can not find network: " + nic.getGuestNetworkName();
                break;
            } else if (!checkNetwork(nic.getPrivateNetworkName())) {
                errMsg = "Can not find network: " + nic.getPrivateNetworkName();
                break;
            } else if (!checkNetwork(nic.getPublicNetworkName())) {
                errMsg = "Can not find network: " + nic.getPublicNetworkName();
                break;
            }
        }

        if (errMsg != null) {
            return new CheckNetworkAnswer(cmd, false, errMsg);
        } else {
            return new CheckNetworkAnswer(cmd, true, null);
        }
    }

    private CopyVolumeAnswer execute(CopyVolumeCommand cmd) {
        boolean copyToSecondary = cmd.toSecondaryStorage();
        String volumePath = cmd.getVolumePath();
        StorageFilerTO pool = cmd.getPool();
        String secondaryStorageUrl = cmd.getSecondaryStorageURL();
        KVMStoragePool secondaryStoragePool = null;
        try {
            KVMStoragePool primaryPool = _storagePoolMgr.getStoragePool(
                                             pool.getType(),
                                             pool.getUuid());
            String volumeName = UUID.randomUUID().toString();

            if (copyToSecondary) {
                String destVolumeName = volumeName + ".qcow2";
                KVMPhysicalDisk volume = primaryPool.getPhysicalDisk(cmd
                        .getVolumePath());
                String volumeDestPath = "/volumes/" + cmd.getVolumeId()
                        + File.separator;
                secondaryStoragePool = _storagePoolMgr.getStoragePoolByURI(
                                                           secondaryStorageUrl);
                secondaryStoragePool.createFolder(volumeDestPath);
                secondaryStoragePool.delete();
                secondaryStoragePool = _storagePoolMgr.getStoragePoolByURI(
                                                           secondaryStorageUrl
                                                           + volumeDestPath);
                _storagePoolMgr.copyPhysicalDisk(volume,
                        destVolumeName,secondaryStoragePool);
                return new CopyVolumeAnswer(cmd, true, null, null, volumeName);
            } else {
                volumePath = "/volumes/" + cmd.getVolumeId() + File.separator;
                secondaryStoragePool = _storagePoolMgr.getStoragePoolByURI(
                                                           secondaryStorageUrl
                                                           + volumePath);
                KVMPhysicalDisk volume = secondaryStoragePool
                        .getPhysicalDisk(cmd.getVolumePath() + ".qcow2");
                _storagePoolMgr.copyPhysicalDisk(volume, volumeName,
                        primaryPool);
                return new CopyVolumeAnswer(cmd, true, null, null, volumeName);
            }
        } catch (CloudRuntimeException e) {
            return new CopyVolumeAnswer(cmd, false, e.toString(), null, null);
        } finally {
            if (secondaryStoragePool != null) {
                secondaryStoragePool.delete();
            }
        }
    }

    protected Answer execute(DeleteStoragePoolCommand cmd) {
        try {
            _storagePoolMgr.deleteStoragePool(cmd.getPool().getType(),
                                              cmd.getPool().getUuid());
            return new Answer(cmd);
        } catch (CloudRuntimeException e) {
            return new Answer(cmd, false, e.toString());
        }
    }

    protected FenceAnswer execute(FenceCommand cmd) {
        ExecutorService executors = Executors.newSingleThreadExecutor();
        List<NfsStoragePool> pools = _monitor.getStoragePools();
        KVMHAChecker ha = new KVMHAChecker(pools, cmd.getHostIp());
        Future<Boolean> future = executors.submit(ha);
        try {
            Boolean result = future.get();
            if (result) {
                return new FenceAnswer(cmd, false, "Heart is still beating...");
            } else {
                return new FenceAnswer(cmd);
            }
        } catch (InterruptedException e) {
            s_logger.warn("Unable to fence", e);
            return new FenceAnswer(cmd, false, e.getMessage());
        } catch (ExecutionException e) {
            s_logger.warn("Unable to fence", e);
            return new FenceAnswer(cmd, false, e.getMessage());
        }

    }

    protected Storage.StorageResourceType getStorageResourceType() {
        return Storage.StorageResourceType.STORAGE_POOL;
    }

    protected Answer execute(CreateCommand cmd) {
        StorageFilerTO pool = cmd.getPool();
        DiskProfile dskch = cmd.getDiskCharacteristics();
        KVMPhysicalDisk BaseVol = null;
        KVMStoragePool primaryPool = null;
        KVMPhysicalDisk vol = null;
        long disksize;
        try {
            primaryPool = _storagePoolMgr.getStoragePool(pool.getType(),
                                                         pool.getUuid());
            disksize = dskch.getSize();

            if (cmd.getTemplateUrl() != null) {
                if(primaryPool.getType() == StoragePoolType.CLVM) { 
                    vol = templateToPrimaryDownload(cmd.getTemplateUrl(),primaryPool);
                } else {
                    BaseVol = primaryPool.getPhysicalDisk(cmd.getTemplateUrl());
                    vol = _storagePoolMgr.createDiskFromTemplate(BaseVol, UUID
                        .randomUUID().toString(), primaryPool);
                }
                if (vol == null) {
                    return new Answer(cmd, false,
                            " Can't create storage volume on storage pool");
                }
            } else {
                vol = primaryPool.createPhysicalDisk(UUID.randomUUID()
                        .toString(), dskch.getSize());
            }
            VolumeTO volume = new VolumeTO(cmd.getVolumeId(), dskch.getType(),
                    pool.getType(), pool.getUuid(), pool.getPath(),
                    vol.getName(), vol.getName(), disksize, null);
            return new CreateAnswer(cmd, volume);
        } catch (CloudRuntimeException e) {
            s_logger.debug("Failed to create volume: " + e.toString());
            return new CreateAnswer(cmd, e);
        }
    }

    // this is much like PrimaryStorageDownloadCommand, but keeping it separate
    protected KVMPhysicalDisk templateToPrimaryDownload(String templateUrl, KVMStoragePool primaryPool) {
        int index = templateUrl.lastIndexOf("/");
        String mountpoint = templateUrl.substring(0, index);
        String templateName = null;
        if (index < templateUrl.length() - 1) {
            templateName = templateUrl.substring(index + 1);
        }

        KVMPhysicalDisk templateVol = null;
        KVMStoragePool secondaryPool = null;
        try {
            secondaryPool = _storagePoolMgr.getStoragePoolByURI(mountpoint);
            /* Get template vol */
            if (templateName == null) {
                secondaryPool.refresh();
                List<KVMPhysicalDisk> disks = secondaryPool.listPhysicalDisks();
                if (disks == null || disks.isEmpty()) {
                    s_logger.error("Failed to get volumes from pool: " + secondaryPool.getUuid());
                    return null;
                }
                for (KVMPhysicalDisk disk : disks) {
                    if (disk.getName().endsWith("qcow2")) {
                        templateVol = disk;
                        break;
                    }
                }
                if (templateVol == null) {
                    s_logger.error("Failed to get template from pool: " + secondaryPool.getUuid());
                    return null;
                }
            } else {
                templateVol = secondaryPool.getPhysicalDisk(templateName);
            }

            /* Copy volume to primary storage */

            KVMPhysicalDisk primaryVol = _storagePoolMgr.copyPhysicalDisk(templateVol, UUID.randomUUID().toString(), primaryPool);
            return primaryVol;
        } catch (CloudRuntimeException e) {
            s_logger.error("Failed to download template to primary storage",e);
            return null;
        } finally {
            if (secondaryPool != null) {
                secondaryPool.delete();
            }
        }
    }

    private String getResizeScriptType (KVMStoragePool pool, KVMPhysicalDisk vol) {
        StoragePoolType poolType = pool.getType();
        PhysicalDiskFormat volFormat = vol.getFormat();
         
        if(pool.getType() == StoragePoolType.CLVM && volFormat == KVMPhysicalDisk.PhysicalDiskFormat.RAW) {
            return "CLVM";
        } else if ((poolType == StoragePoolType.NetworkFilesystem
                  || poolType == StoragePoolType.SharedMountPoint
                  || poolType == StoragePoolType.Filesystem)
                  && volFormat == KVMPhysicalDisk.PhysicalDiskFormat.QCOW2 ) {
            return "QCOW2";
        }
        return null;
    }

    /* uses a local script now, eventually support for virStorageVolResize() will maybe work on 
       qcow2 and lvm and we can do this in libvirt calls */
    public Answer execute(ResizeVolumeCommand cmd) {
        String volid = cmd.getPath();
        long newSize = cmd.getNewSize();
        long currentSize = cmd.getCurrentSize();
        String vmInstanceName = cmd.getInstanceName();
        boolean shrinkOk = cmd.getShrinkOk();
        StorageFilerTO spool = cmd.getPool();

        try {
            KVMStoragePool pool = _storagePoolMgr.getStoragePool(spool.getType(), spool.getUuid());
            KVMPhysicalDisk vol = pool.getPhysicalDisk(volid);
            String path = vol.getPath();
            String type = getResizeScriptType(pool, vol);

            if (type == null) {
                return new ResizeVolumeAnswer(cmd, false, "Unsupported volume format: pool type '" 
                                + pool.getType() + "' and volume format '" + vol.getFormat() + "'");
            }

            s_logger.debug("got to the stage where we execute the volume resize, params:" 
                           + path + "," + currentSize + "," + newSize + "," + type + "," + vmInstanceName + "," + shrinkOk);
            final Script resizecmd = new Script(_resizeVolumePath,
                        _cmdsTimeout, s_logger); 
            resizecmd.add("-s",String.valueOf(newSize));
            resizecmd.add("-c",String.valueOf(currentSize));
            resizecmd.add("-p",path);
            resizecmd.add("-t",type);
            resizecmd.add("-r",String.valueOf(shrinkOk));
            resizecmd.add("-v",vmInstanceName);
            String result = resizecmd.execute();

            if (result == null) {

                /* fetch new size as seen from libvirt, don't want to assume anything */
                pool = _storagePoolMgr.getStoragePool(spool.getType(), spool.getUuid());
                long finalSize = pool.getPhysicalDisk(volid).getVirtualSize();
                s_logger.debug("after resize, size reports as " + finalSize + ", requested " + newSize);
                return new ResizeVolumeAnswer(cmd, true, "success", finalSize);
            }

            return new ResizeVolumeAnswer(cmd, false, result);
        } catch (CloudRuntimeException e) {
            String error = "failed to resize volume: " + e;
            s_logger.debug(error);
            return new ResizeVolumeAnswer(cmd, false, error);
        }
        
    } 

    public Answer execute(DestroyCommand cmd) {
        VolumeTO vol = cmd.getVolume();

        try {
            KVMStoragePool pool = _storagePoolMgr.getStoragePool(
                                      vol.getPoolType(),
                                      vol.getPoolUuid());
            pool.deletePhysicalDisk(vol.getPath());
            String vmName = cmd.getVmName();
            String poolPath = pool.getLocalPath();

            /* if vol is a root disk for a system vm, try to remove accompanying patch disk as well
               this is a bit tricky since the patchdisk is only a LibvirtComputingResource construct
               and not tracked anywhere in cloudstack */
            if (vol.getType() == Volume.Type.ROOT && vmName.matches("^[rsv]-\\d+-.+$")) {
                File patchVbd = new File(poolPath + File.separator + vmName + "-patchdisk");
                if(patchVbd.exists()){
                    try {
                        _storagePoolMgr.deleteVbdByPath(vol.getPoolType(),patchVbd.getAbsolutePath());
                    } catch(CloudRuntimeException e) {
                        s_logger.warn("unable to destroy patch disk '" + patchVbd.getAbsolutePath() +
                                      "' while removing root disk for " + vmName + " : " + e);
                    }
                } else {
                    s_logger.debug("file '" +patchVbd.getAbsolutePath()+ "' not found");
                }
            }

            return new Answer(cmd, true, "Success");
        } catch (CloudRuntimeException e) {
            s_logger.debug("Failed to delete volume: " + e.toString());
            return new Answer(cmd, false, e.toString());
        }
    }

    private String getVlanIdFromBridge(String brName) {
        String pif= matchPifFileInDirectory(brName);
        String[] pifparts = pif.split("\\.");

        if(pifparts.length == 2) {
            return pifparts[1];
        } else {
            s_logger.debug("failed to get vlan id from bridge " + brName 
                           + "attached to physical interface" + pif);
            return "";
        }
    }

    private void VifHotPlug(Connect conn, String vmName, String vlanId,
            String macAddr) throws InternalErrorException, LibvirtException {
        NicTO nicTO = new NicTO();
        nicTO.setMac(macAddr);
        nicTO.setType(TrafficType.Public);
        if (vlanId == null) {
            nicTO.setBroadcastType(BroadcastDomainType.Native);
        } else {
            nicTO.setBroadcastType(BroadcastDomainType.Vlan);
            nicTO.setBroadcastUri(BroadcastDomainType.Vlan.toUri(vlanId));
        }

        Domain vm = getDomain(conn, vmName);
        vm.attachDevice(_vifDriver.plug(nicTO, "Other PV (32-bit)").toString());
    }

    private PlugNicAnswer execute(PlugNicCommand cmd) {
        Connect conn;
        NicTO nic = cmd.getNic();
        String vmName = cmd.getVmName();
        try {
            conn = LibvirtConnection.getConnection();
            Domain vm = getDomain(conn, vmName);
            List<InterfaceDef> pluggedNics = getInterfaces(conn, vmName);
            Integer nicnum = 0;
            for (InterfaceDef pluggedNic : pluggedNics) {
                if (pluggedNic.getMacAddress().equalsIgnoreCase(nic.getMac())) {
                    s_logger.debug("found existing nic for mac "+ pluggedNic.getMacAddress() + " at index "+nicnum);
                    return new PlugNicAnswer(cmd, true, "success");
                }
                nicnum++;
            }
            vm.attachDevice(_vifDriver.plug(nic, "Other PV (32-bit)").toString());
            return new PlugNicAnswer(cmd, true, "success");
        } catch (Exception e) {
            String msg = " Plug Nic failed due to " + e.toString();
            s_logger.warn(msg, e);
            return new PlugNicAnswer(cmd, false, msg);
        }
    }

    private UnPlugNicAnswer execute(UnPlugNicCommand cmd) {
        Connect conn;
        NicTO nic = cmd.getNic();
        String vmName = cmd.getInstanceName();
        try {
            conn = LibvirtConnection.getConnection();
            Domain vm = getDomain(conn, vmName);
            List<InterfaceDef> pluggedNics = getInterfaces(conn, vmName);
            for (InterfaceDef pluggedNic : pluggedNics) {
                if (pluggedNic.getMacAddress().equalsIgnoreCase(nic.getMac())) {
                    vm.detachDevice(pluggedNic.toString());
                    return new UnPlugNicAnswer(cmd, true, "success");
                }
            }
            return new UnPlugNicAnswer(cmd, true, "success");
        } catch (Exception e) {
            String msg = " Unplug Nic failed due to " + e.toString();
            s_logger.warn(msg, e);
            return new UnPlugNicAnswer(cmd, false, msg);
        }
    }

    private SetupGuestNetworkAnswer execute(SetupGuestNetworkCommand cmd) {
        Connect conn;
        NicTO nic = cmd.getNic();
        String routerIP = cmd.getAccessDetail(NetworkElementCommand.ROUTER_IP);
        String routerGIP = cmd.getAccessDetail(NetworkElementCommand.ROUTER_GUEST_IP);
        String routerName = cmd.getAccessDetail(NetworkElementCommand.ROUTER_NAME);
        String gateway = cmd.getAccessDetail(NetworkElementCommand.GUEST_NETWORK_GATEWAY);
        String cidr = Long.toString(NetUtils.getCidrSize(nic.getNetmask()));;
        String domainName = cmd.getNetworkDomain();
        String dns = cmd.getDefaultDns1();

        if (dns == null || dns.isEmpty()) {
            dns = cmd.getDefaultDns2();
        } else {
            String dns2= cmd.getDefaultDns2();
            if ( dns2 != null && !dns2.isEmpty()) {
                dns += "," + dns2;
            }
        }

        try {
            conn = LibvirtConnection.getConnection();
            Domain vm = getDomain(conn, routerName);
            List<InterfaceDef> pluggedNics = getInterfaces(conn, routerName);
            InterfaceDef routerNic = null;

            for (InterfaceDef pluggedNic : pluggedNics) {
                if (pluggedNic.getMacAddress().equalsIgnoreCase(nic.getMac())) {
                    routerNic = pluggedNic;
                    break;
                }
            }

            if ( routerNic == null ) {
                return new SetupGuestNetworkAnswer(cmd, false, "Can not find nic with mac " + nic.getMac() + " for VM " + routerName);
            }

            String args = "vpc_guestnw.sh " + routerIP + " -C";
            String dev = "eth" + nic.getDeviceId();
            String netmask = NetUtils.getSubNet(routerGIP, nic.getNetmask());
            String result = _virtRouterResource.assignGuestNetwork(dev, routerIP,
                           routerGIP, gateway, cidr, netmask, dns, domainName );

            if (result != null) {
                return new SetupGuestNetworkAnswer(cmd, false, "Creating guest network failed due to " + result);
            }
            return new SetupGuestNetworkAnswer(cmd, true, "success");
        } catch (Exception e) {
            String msg = "Creating guest network failed due to " + e.toString();
            s_logger.warn(msg, e);
            return new SetupGuestNetworkAnswer(cmd, false, msg);
        }
    }

    private SetNetworkACLAnswer execute(SetNetworkACLCommand cmd) {
        String[] results = new String[cmd.getRules().length];
        String callResult;
        Connect conn;
        String routerName = cmd.getAccessDetail(NetworkElementCommand.ROUTER_NAME);
        String routerIp = cmd.getAccessDetail(NetworkElementCommand.ROUTER_IP);

        try {
            conn = LibvirtConnection.getConnection();
            Domain vm = getDomain(conn, routerName);
            String [][] rules = cmd.generateFwRules();
            String[] aclRules = rules[0];
            NicTO nic = cmd.getNic();
            String dev = "eth" + nic.getDeviceId();
            String netmask = Long.toString(NetUtils.getCidrSize(nic.getNetmask()));
            StringBuilder sb = new StringBuilder();

            for (int i = 0; i < aclRules.length; i++) {
                sb.append(aclRules[i]).append(',');
            }

            String rule =  sb.toString();
            String result = _virtRouterResource.assignNetworkACL(routerIp,
                           dev, nic.getIp(), netmask, rule);

            if (result != null) {
                for (int i=0; i < results.length; i++) {
                    results[i] = "Failed";
                }
                return new SetNetworkACLAnswer(cmd, false, results);
            }

            return new SetNetworkACLAnswer(cmd, true, results);
        } catch (Exception e) {
            String msg = "SetNetworkACL failed due to " + e.toString();
            s_logger.error(msg, e);
            return new SetNetworkACLAnswer(cmd, false, results);
        }
    }

    protected SetSourceNatAnswer execute(SetSourceNatCommand cmd) {
        Connect conn;
        String routerName = cmd.getAccessDetail(NetworkElementCommand.ROUTER_NAME);
        String routerIP = cmd.getAccessDetail(NetworkElementCommand.ROUTER_IP);
        IpAddressTO pubIP = cmd.getIpAddress();

        try {
            conn = LibvirtConnection.getConnection();
            Domain vm = getDomain(conn, routerName);
            Integer devNum = 0;
            String pubVlan = pubIP.getVlanId();
            List<InterfaceDef> pluggedNics = getInterfaces(conn, routerName);

            for (InterfaceDef pluggedNic : pluggedNics) {
            	String pluggedVlanBr = pluggedNic.getBrName();
            	String pluggedVlanId = getVlanIdFromBridge(pluggedVlanBr);
            	if (pubVlan.equalsIgnoreCase(Vlan.UNTAGGED) 
            			&& pluggedVlanBr.equalsIgnoreCase(_publicBridgeName)) {
            		break;
            	} else if (pluggedVlanBr.equalsIgnoreCase(_linkLocalBridgeName)){
            		/*skip over, no physical bridge device exists*/
            	} else if (pluggedVlanId == null) {
            		/*this should only be true in the case of link local bridge*/
            		return new SetSourceNatAnswer(cmd, false, "unable to find the vlan id for bridge "+pluggedVlanBr+
            				" when attempting to set up" + pubVlan + " on router " + routerName);
            	} else if (pluggedVlanId.equals(pubVlan)) {
            		break;
            	}
            	devNum++;
            }

            String dev = "eth" + devNum;
            String result = _virtRouterResource.assignSourceNat(routerIP, pubIP.getPublicIp(), dev);

            if (result != null) {
                return new SetSourceNatAnswer(cmd, false, "KVM plugin \"vpc_snat\" failed:"+result);
            }
            return new SetSourceNatAnswer(cmd, true, "success");
        } catch (Exception e) {
            String msg = "Ip SNAT failure due to " + e.toString();
            s_logger.error(msg, e);
            return new SetSourceNatAnswer(cmd, false, msg);
        }
    }

    protected IpAssocAnswer execute(IpAssocVpcCommand cmd) {
        Connect conn;
        String[] results = new String[cmd.getIpAddresses().length];
        int i = 0;
        String routerName = cmd.getAccessDetail(NetworkElementCommand.ROUTER_NAME);
        String routerIP = cmd.getAccessDetail(NetworkElementCommand.ROUTER_IP);

        try {
            conn = LibvirtConnection.getConnection();
            IpAddressTO[] ips = cmd.getIpAddresses();
            Domain vm = getDomain(conn, routerName);
            Integer devNum = 0;
            Map<String, Integer> vlanToNicNum = new HashMap<String, Integer>();
            List<InterfaceDef> pluggedNics = getInterfaces(conn, routerName);

            for (InterfaceDef pluggedNic : pluggedNics) {
                String pluggedVlan = pluggedNic.getBrName();
                if (pluggedVlan.equalsIgnoreCase(_linkLocalBridgeName)) {
                    vlanToNicNum.put("LinkLocal",devNum); 
                }
                else if (pluggedVlan.equalsIgnoreCase(_publicBridgeName)
                         || pluggedVlan.equalsIgnoreCase(_privBridgeName)
                         || pluggedVlan.equalsIgnoreCase(_guestBridgeName)) {
                    vlanToNicNum.put(Vlan.UNTAGGED,devNum);
                }
                else {
                    vlanToNicNum.put(getVlanIdFromBridge(pluggedVlan),devNum);
                }
                devNum++;
            }

            for (IpAddressTO ip : ips) {
                String nicName = "eth" + vlanToNicNum.get(ip.getVlanId());
                String netmask = Long.toString(NetUtils.getCidrSize(ip.getVlanNetmask()));
                String subnet = NetUtils.getSubNet(ip.getPublicIp(), ip.getVlanNetmask());
                _virtRouterResource.assignVpcIpToRouter(routerIP, ip.isAdd(), ip.getPublicIp(),
                               nicName, ip.getVlanGateway(), netmask, subnet);
                results[i++] = ip.getPublicIp() + " - success";
            }

        } catch (Exception e) {
            s_logger.error("Ip Assoc failure on applying one ip due to exception:  ", e);
            results[i++] = IpAssocAnswer.errorResult;
        }

        return new IpAssocAnswer(cmd, results);
    }

    public Answer execute(IpAssocCommand cmd) {
        String routerName = cmd
                .getAccessDetail(NetworkElementCommand.ROUTER_NAME);
        String routerIp = cmd.getAccessDetail(NetworkElementCommand.ROUTER_IP);
        String[] results = new String[cmd.getIpAddresses().length];
        Connect conn;
        try {
            conn = LibvirtConnection.getConnection();
            List<InterfaceDef> nics = getInterfaces(conn, routerName);
            Map<String, Integer> vlanAllocatedToVM = new HashMap<String, Integer>();
            Integer nicPos = 0;
            for (InterfaceDef nic : nics) {
                if (nic.getBrName().equalsIgnoreCase(_linkLocalBridgeName)) {
                    vlanAllocatedToVM.put("LinkLocal", nicPos);
                } else {
                       if (nic.getBrName().equalsIgnoreCase(_publicBridgeName) 
                               || nic.getBrName().equalsIgnoreCase(_privBridgeName) 
                               || nic.getBrName().equalsIgnoreCase(_guestBridgeName)) {
                           vlanAllocatedToVM.put(Vlan.UNTAGGED, nicPos);
                       } else {
                           String vlanId = getVlanIdFromBridge(nic.getBrName());
                           vlanAllocatedToVM.put(vlanId, nicPos);
                       }
                }
                nicPos++;
            }
            IpAddressTO[] ips = cmd.getIpAddresses();
            int i = 0;
            String result = null;
            int nicNum = 0;
            for (IpAddressTO ip : ips) {
                if (!vlanAllocatedToVM.containsKey(ip.getVlanId())) {
                    /* plug a vif into router */
                    VifHotPlug(conn, routerName, ip.getVlanId(),
                            ip.getVifMacAddress());
                    vlanAllocatedToVM.put(ip.getVlanId(), nicPos++);
                }
                nicNum = vlanAllocatedToVM.get(ip.getVlanId());
                networkUsage(routerIp, "addVif", "eth" + nicNum);
                result = _virtRouterResource.assignPublicIpAddress(routerName,
                        routerIp, ip.getPublicIp(), ip.isAdd(), ip.isFirstIP(),
                        ip.isSourceNat(), ip.getVlanId(), ip.getVlanGateway(),
                        ip.getVlanNetmask(), ip.getVifMacAddress(), nicNum);

                if (result != null) {
                    results[i++] = IpAssocAnswer.errorResult;
                } else {
                    results[i++] = ip.getPublicIp() + " - success";
                    ;
                }
            }
            return new IpAssocAnswer(cmd, results);
        } catch (LibvirtException e) {
            return new IpAssocAnswer(cmd, results);
        } catch (InternalErrorException e) {
            return new IpAssocAnswer(cmd, results);
        }
    }

    protected ManageSnapshotAnswer execute(final ManageSnapshotCommand cmd) {
        String snapshotName = cmd.getSnapshotName();
        String snapshotPath = cmd.getSnapshotPath();
        String vmName = cmd.getVmName();
        try {
            Connect conn = LibvirtConnection.getConnection();
            DomainInfo.DomainState state = null;
            Domain vm = null;
            if (vmName != null) {
                try {
                    vm = getDomain(conn, cmd.getVmName());
                    state = vm.getInfo().state;
                } catch (LibvirtException e) {

                }
            }

            KVMStoragePool primaryPool = _storagePoolMgr.getStoragePool(
                                             cmd.getPool().getType(),
                                             cmd.getPool().getUuid());

            if (primaryPool.getType() == StoragePoolType.RBD) {
                s_logger.debug("Snapshots are not supported on RBD volumes");
                return new ManageSnapshotAnswer(cmd, false,
                    "Snapshots are not supported on RBD volumes");
            }

            KVMPhysicalDisk disk = primaryPool.getPhysicalDisk(cmd
                    .getVolumePath());
            if (state == DomainInfo.DomainState.VIR_DOMAIN_RUNNING
                    && !primaryPool.isExternalSnapshot()) {
                String vmUuid = vm.getUUIDString();
                Object[] args = new Object[] { snapshotName, vmUuid };
                String snapshot = SnapshotXML.format(args);
                s_logger.debug(snapshot);
                if (cmd.getCommandSwitch().equalsIgnoreCase(
                        ManageSnapshotCommand.CREATE_SNAPSHOT)) {
                    vm.snapshotCreateXML(snapshot);
                } else {
                    DomainSnapshot snap = vm.snapshotLookupByName(snapshotName);
                    snap.delete(0);
                }

                /*
                 * libvirt on RHEL6 doesn't handle resume event emitted from
                 * qemu
                 */
                vm = getDomain(conn, cmd.getVmName());
                state = vm.getInfo().state;
                if (state == DomainInfo.DomainState.VIR_DOMAIN_PAUSED) {
                    vm.resume();
                }
            } else {

                /* VM is not running, create a snapshot by ourself */
                final Script command = new Script(_manageSnapshotPath,
                        _cmdsTimeout, s_logger);
                if (cmd.getCommandSwitch().equalsIgnoreCase(
                        ManageSnapshotCommand.CREATE_SNAPSHOT)) {
                    command.add("-c", disk.getPath());
                } else {
                    command.add("-d", snapshotPath);
                }

                command.add("-n", snapshotName);
                String result = command.execute();
                if (result != null) {
                    s_logger.debug("Failed to manage snapshot: " + result);
                    return new ManageSnapshotAnswer(cmd, false,
                            "Failed to manage snapshot: " + result);
                }
            }
            return new ManageSnapshotAnswer(cmd, cmd.getSnapshotId(),
                    disk.getPath() + File.separator + snapshotName, true, null);
        } catch (LibvirtException e) {
            s_logger.debug("Failed to manage snapshot: " + e.toString());
            return new ManageSnapshotAnswer(cmd, false,
                    "Failed to manage snapshot: " + e.toString());
        }

    }

    protected BackupSnapshotAnswer execute(final BackupSnapshotCommand cmd) {
        Long dcId = cmd.getDataCenterId();
        Long accountId = cmd.getAccountId();
        Long volumeId = cmd.getVolumeId();
        String secondaryStoragePoolUrl = cmd.getSecondaryStorageUrl();
        String snapshotName = cmd.getSnapshotName();
        String snapshotPath = cmd.getVolumePath();
        String snapshotDestPath = null;
        String snapshotRelPath = null;
        String vmName = cmd.getVmName();
        KVMStoragePool secondaryStoragePool = null;
        try {
            Connect conn = LibvirtConnection.getConnection();

            secondaryStoragePool = _storagePoolMgr.getStoragePoolByURI(
                                                   secondaryStoragePoolUrl);

            String ssPmountPath = secondaryStoragePool.getLocalPath();
            snapshotRelPath = File.separator + "snapshots" + File.separator
                    + dcId + File.separator + accountId + File.separator
                    + volumeId;

            snapshotDestPath = ssPmountPath + File.separator + "snapshots"
                    + File.separator + dcId + File.separator + accountId
                    + File.separator + volumeId;
            KVMStoragePool primaryPool = _storagePoolMgr.getStoragePool(
                                             cmd.getPool().getType(),
                                             cmd.getPrimaryStoragePoolNameLabel());
            KVMPhysicalDisk snapshotDisk = primaryPool.getPhysicalDisk(cmd
                    .getVolumePath());
            Script command = new Script(_manageSnapshotPath, _cmdsTimeout,
                    s_logger);
            command.add("-b", snapshotDisk.getPath());
            command.add("-n", snapshotName);
            command.add("-p", snapshotDestPath);
            command.add("-t", snapshotName);
            String result = command.execute();
            if (result != null) {
                s_logger.debug("Failed to backup snaptshot: " + result);
                return new BackupSnapshotAnswer(cmd, false, result, null, true);
            }
            /* Delete the snapshot on primary */

            DomainInfo.DomainState state = null;
            Domain vm = null;
            if (vmName != null) {
                try {
                    vm = getDomain(conn, cmd.getVmName());
                    state = vm.getInfo().state;
                } catch (LibvirtException e) {

                }
            }

            KVMStoragePool primaryStorage = _storagePoolMgr.getStoragePool(
                                                cmd.getPool().getType(),
                                                cmd.getPool().getUuid());
            if (state == DomainInfo.DomainState.VIR_DOMAIN_RUNNING
                    && !primaryStorage.isExternalSnapshot()) {
                String vmUuid = vm.getUUIDString();
                Object[] args = new Object[] { snapshotName, vmUuid };
                String snapshot = SnapshotXML.format(args);
                s_logger.debug(snapshot);
                DomainSnapshot snap = vm.snapshotLookupByName(snapshotName);
                snap.delete(0);

                /*
                 * libvirt on RHEL6 doesn't handle resume event emitted from
                 * qemu
                 */
                vm = getDomain(conn, cmd.getVmName());
                state = vm.getInfo().state;
                if (state == DomainInfo.DomainState.VIR_DOMAIN_PAUSED) {
                    vm.resume();
                }
            } else {
                command = new Script(_manageSnapshotPath, _cmdsTimeout,
                        s_logger);
                command.add("-d", snapshotDisk.getPath());
                command.add("-n", snapshotName);
                result = command.execute();
                if (result != null) {
                    s_logger.debug("Failed to backup snapshot: " + result);
                    return new BackupSnapshotAnswer(cmd, false,
                            "Failed to backup snapshot: " + result, null, true);
                }
            }
        } catch (LibvirtException e) {
            return new BackupSnapshotAnswer(cmd, false, e.toString(), null,
                    true);
        } catch (CloudRuntimeException e) {
            return new BackupSnapshotAnswer(cmd, false, e.toString(), null,
                    true);
        } finally {
            if (secondaryStoragePool != null) {
                secondaryStoragePool.delete();
            }
        }
        return new BackupSnapshotAnswer(cmd, true, null, snapshotRelPath
                + File.separator + snapshotName, true);
    }

    protected DeleteSnapshotBackupAnswer execute(
            final DeleteSnapshotBackupCommand cmd) {
        Long dcId = cmd.getDataCenterId();
        Long accountId = cmd.getAccountId();
        Long volumeId = cmd.getVolumeId();
        KVMStoragePool secondaryStoragePool = null;
        try {
            secondaryStoragePool = _storagePoolMgr.getStoragePoolByURI(cmd
                    .getSecondaryStorageUrl());

            String ssPmountPath = secondaryStoragePool.getLocalPath();
            String snapshotDestPath = ssPmountPath + File.separator
                    + "snapshots" + File.separator + dcId + File.separator
                    + accountId + File.separator + volumeId;

            final Script command = new Script(_manageSnapshotPath,
                    _cmdsTimeout, s_logger);
            command.add("-d", snapshotDestPath);
            command.add("-n", cmd.getSnapshotName());

            command.execute();
        } catch (CloudRuntimeException e) {
            return new DeleteSnapshotBackupAnswer(cmd, false, e.toString());
        } finally {
            if (secondaryStoragePool != null) {
                secondaryStoragePool.delete();
            }
        }
        return new DeleteSnapshotBackupAnswer(cmd, true, null);
    }

    protected Answer execute(DeleteSnapshotsDirCommand cmd) {
        Long dcId = cmd.getDcId();
        Long accountId = cmd.getAccountId();
        Long volumeId = cmd.getVolumeId();
        KVMStoragePool secondaryStoragePool = null;
        try {
            secondaryStoragePool = _storagePoolMgr.getStoragePoolByURI(cmd
                                       .getSecondaryStorageUrl());

            String ssPmountPath = secondaryStoragePool.getLocalPath();
            String snapshotDestPath = ssPmountPath + File.separator
                    + "snapshots" + File.separator + dcId + File.separator
                    + accountId + File.separator + volumeId;

            final Script command = new Script(_manageSnapshotPath,
                    _cmdsTimeout, s_logger);
            command.add("-d", snapshotDestPath);
            command.add("-f");
            command.execute();
        } catch (CloudRuntimeException e) {
            return new Answer(cmd, false, e.toString());
        } finally {
            if (secondaryStoragePool != null) {
                secondaryStoragePool.delete();
            }

        }
        return new Answer(cmd, true, null);
    }

    protected CreateVolumeFromSnapshotAnswer execute(
            final CreateVolumeFromSnapshotCommand cmd) {
        try {

            String snapshotPath = cmd.getSnapshotUuid();
            int index = snapshotPath.lastIndexOf("/");
            snapshotPath = snapshotPath.substring(0, index);
            KVMStoragePool secondaryPool = _storagePoolMgr.getStoragePoolByURI(
                                               cmd.getSecondaryStorageUrl()
                                               + snapshotPath);
            KVMPhysicalDisk snapshot = secondaryPool.getPhysicalDisk(cmd
                    .getSnapshotName());

            String primaryUuid = cmd.getPrimaryStoragePoolNameLabel();
            KVMStoragePool primaryPool = _storagePoolMgr
                    .getStoragePool(cmd.getPool().getType(),
                    primaryUuid);
            String volUuid = UUID.randomUUID().toString();
            KVMPhysicalDisk disk = _storagePoolMgr.copyPhysicalDisk(snapshot,
                    volUuid, primaryPool);
            return new CreateVolumeFromSnapshotAnswer(cmd, true, "",
                    disk.getName());
        } catch (CloudRuntimeException e) {
            return new CreateVolumeFromSnapshotAnswer(cmd, false, e.toString(),
                    null);
        }
    }

    protected Answer execute(final UpgradeSnapshotCommand cmd) {

        return new Answer(cmd, true, "success");
    }

    protected CreatePrivateTemplateAnswer execute(
            final CreatePrivateTemplateFromSnapshotCommand cmd) {
        String templateFolder = cmd.getAccountId() + File.separator
                + cmd.getNewTemplateId();
        String templateInstallFolder = "template/tmpl/" + templateFolder;
        String tmplName = UUID.randomUUID().toString();
        String tmplFileName = tmplName + ".qcow2";
        KVMStoragePool secondaryPool = null;
        KVMStoragePool snapshotPool = null;
        try {
            String snapshotPath = cmd.getSnapshotUuid();
            int index = snapshotPath.lastIndexOf("/");
            snapshotPath = snapshotPath.substring(0, index);
            snapshotPool = _storagePoolMgr.getStoragePoolByURI(cmd
                    .getSecondaryStorageUrl() + snapshotPath);
            KVMPhysicalDisk snapshot = snapshotPool.getPhysicalDisk(cmd
                    .getSnapshotName());

            secondaryPool = _storagePoolMgr.getStoragePoolByURI(
                                            cmd.getSecondaryStorageUrl());

            String templatePath = secondaryPool.getLocalPath() + File.separator
                    + templateInstallFolder;

            _storage.mkdirs(templatePath);

            String tmplPath = templateInstallFolder + File.separator
                    + tmplFileName;
            Script command = new Script(_createTmplPath, _cmdsTimeout, s_logger);
            command.add("-t", templatePath);
            command.add("-n", tmplFileName);
            command.add("-f", snapshot.getPath());
            command.execute();

            Map<String, Object> params = new HashMap<String, Object>();
            params.put(StorageLayer.InstanceConfigKey, _storage);
            Processor qcow2Processor = new QCOW2Processor();
            qcow2Processor.configure("QCOW2 Processor", params);
            FormatInfo info = qcow2Processor.process(templatePath, null,
                    tmplName);

            TemplateLocation loc = new TemplateLocation(_storage, templatePath);
            loc.create(1, true, tmplName);
            loc.addFormat(info);
            loc.save();

            return new CreatePrivateTemplateAnswer(cmd, true, "", tmplPath,
                    info.virtualSize, info.size, tmplName, info.format);
        } catch (ConfigurationException e) {
            return new CreatePrivateTemplateAnswer(cmd, false, e.getMessage());
        } catch (InternalErrorException e) {
            return new CreatePrivateTemplateAnswer(cmd, false, e.getMessage());
        } catch (IOException e) {
            return new CreatePrivateTemplateAnswer(cmd, false, e.getMessage());
        } catch (CloudRuntimeException e) {
            return new CreatePrivateTemplateAnswer(cmd, false, e.getMessage());
        } finally {
            if (secondaryPool != null) {
                secondaryPool.delete();
            }
            if (snapshotPool != null) {
                snapshotPool.delete();
            }
        }
    }

    protected GetStorageStatsAnswer execute(final GetStorageStatsCommand cmd) {
        try {
            KVMStoragePool sp = _storagePoolMgr.getStoragePool(
                                    cmd.getPooltype(),
                                    cmd.getStorageId());
            return new GetStorageStatsAnswer(cmd, sp.getCapacity(),
                    sp.getUsed());
        } catch (CloudRuntimeException e) {
            return new GetStorageStatsAnswer(cmd, e.toString());
        }
    }

    protected CreatePrivateTemplateAnswer execute(
            CreatePrivateTemplateFromVolumeCommand cmd) {
        String secondaryStorageURL = cmd.getSecondaryStorageUrl();

        KVMStoragePool secondaryStorage = null;
        try {
            Connect conn = LibvirtConnection.getConnection();
            String templateFolder = cmd.getAccountId() + File.separator
                    + cmd.getTemplateId() + File.separator;
            String templateInstallFolder = "/template/tmpl/" + templateFolder;

            secondaryStorage = _storagePoolMgr.getStoragePoolByURI(
                                               secondaryStorageURL);

            KVMStoragePool primary = _storagePoolMgr.getStoragePool(
                                         cmd.getPool().getType(),
                                         cmd.getPrimaryStoragePoolNameLabel());
            KVMPhysicalDisk disk = primary.getPhysicalDisk(cmd.getVolumePath());
            String tmpltPath = secondaryStorage.getLocalPath() + File.separator
                    + templateInstallFolder;
            _storage.mkdirs(tmpltPath);

            if (primary.getType() != StoragePoolType.RBD) {
                Script command = new Script(_createTmplPath, _cmdsTimeout, s_logger);
                command.add("-f", disk.getPath());
                command.add("-t", tmpltPath);
                command.add("-n", cmd.getUniqueName() + ".qcow2");

                String result = command.execute();

                if (result != null) {
                    s_logger.debug("failed to create template: " + result);
                    return new CreatePrivateTemplateAnswer(cmd, false, result);
                }
            } else {
                s_logger.debug("Converting RBD disk " + disk.getPath() + " into template " + cmd.getUniqueName());
                Script.runSimpleBashScript("qemu-img convert"
                                + " -f raw -O qcow2 "
                                + KVMPhysicalDisk.RBDStringBuilder(primary.getSourceHost(),
                                                primary.getSourcePort(),
                                                primary.getAuthUserName(),
                                                primary.getAuthSecret(),
                                                disk.getPath())
                                + " " + tmpltPath + "/" + cmd.getUniqueName() + ".qcow2");
                File templateProp = new File(tmpltPath + "/template.properties");
                if (!templateProp.exists()) {
                    templateProp.createNewFile();
                }

                String templateContent = "filename=" + cmd.getUniqueName() + ".qcow2" + System.getProperty("line.separator");

                DateFormat dateFormat = new SimpleDateFormat("MM_dd_yyyy");
                Date date = new Date();
                templateContent += "snapshot.name=" + dateFormat.format(date) + System.getProperty("line.separator");

                FileOutputStream templFo = new FileOutputStream(templateProp);
                templFo.write(templateContent.getBytes());
                templFo.flush();
                templFo.close();
            }

            Map<String, Object> params = new HashMap<String, Object>();
            params.put(StorageLayer.InstanceConfigKey, _storage);
            Processor qcow2Processor = new QCOW2Processor();

            qcow2Processor.configure("QCOW2 Processor", params);

            FormatInfo info = qcow2Processor.process(tmpltPath, null,
                    cmd.getUniqueName());

            TemplateLocation loc = new TemplateLocation(_storage, tmpltPath);
            loc.create(1, true, cmd.getUniqueName());
            loc.addFormat(info);
            loc.save();

            return new CreatePrivateTemplateAnswer(cmd, true, null,
                    templateInstallFolder + cmd.getUniqueName() + ".qcow2",
                    info.virtualSize, info.size, cmd.getUniqueName(),
                    ImageFormat.QCOW2);
        } catch (LibvirtException e) {
            s_logger.debug("Failed to get secondary storage pool: "
                    + e.toString());
            return new CreatePrivateTemplateAnswer(cmd, false, e.toString());
        } catch (InternalErrorException e) {
            return new CreatePrivateTemplateAnswer(cmd, false, e.toString());
        } catch (IOException e) {
            return new CreatePrivateTemplateAnswer(cmd, false, e.toString());
        } catch (ConfigurationException e) {
            return new CreatePrivateTemplateAnswer(cmd, false, e.toString());
        } catch (CloudRuntimeException e) {
            return new CreatePrivateTemplateAnswer(cmd, false, e.toString());
        } finally {
            if (secondaryStorage != null) {
                secondaryStorage.delete();
            }
        }
    }

    protected PrimaryStorageDownloadAnswer execute(
            final PrimaryStorageDownloadCommand cmd) {
        String tmplturl = cmd.getUrl();
        int index = tmplturl.lastIndexOf("/");
        String mountpoint = tmplturl.substring(0, index);
        String tmpltname = null;
        if (index < tmplturl.length() - 1) {
            tmpltname = tmplturl.substring(index + 1);
        }

        KVMPhysicalDisk tmplVol = null;
        KVMStoragePool secondaryPool = null;
        try {
            secondaryPool = _storagePoolMgr.getStoragePoolByURI(mountpoint);

            /* Get template vol */
            if (tmpltname == null) {
                secondaryPool.refresh();
                List<KVMPhysicalDisk> disks = secondaryPool.listPhysicalDisks();
                if (disks == null || disks.isEmpty()) {
                    return new PrimaryStorageDownloadAnswer(
                            "Failed to get volumes from pool: "
                                    + secondaryPool.getUuid());
                }
                for (KVMPhysicalDisk disk : disks) {
                    if (disk.getName().endsWith("qcow2")) {
                        tmplVol = disk;
                        break;
                    }
                }
                if (tmplVol == null) {
                    return new PrimaryStorageDownloadAnswer(
                            "Failed to get template from pool: "
                                    + secondaryPool.getUuid());
                }
            } else {
                tmplVol = secondaryPool.getPhysicalDisk(tmpltname);
            }

            /* Copy volume to primary storage */
            KVMStoragePool primaryPool = _storagePoolMgr.getStoragePool(
                                             cmd.getPool().getType(),
                                             cmd.getPoolUuid());

            KVMPhysicalDisk primaryVol = _storagePoolMgr.copyPhysicalDisk(
                    tmplVol, UUID.randomUUID().toString(), primaryPool);

            return new PrimaryStorageDownloadAnswer(primaryVol.getName(),
                    primaryVol.getSize());
        } catch (CloudRuntimeException e) {
            return new PrimaryStorageDownloadAnswer(e.toString());
        } finally {
            if (secondaryPool != null) {
                secondaryPool.delete();
            }
        }
    }

    protected Answer execute(CreateStoragePoolCommand cmd) {
        return new Answer(cmd, true, "success");
    }

    protected Answer execute(ModifyStoragePoolCommand cmd) {
        String poolType = cmd.getPool().getType().toString();
        KVMStoragePool storagepool = _storagePoolMgr.createStoragePool(cmd
                .getPool().getUuid(), cmd.getPool().getHost(),
                cmd.getPool().getPort(), cmd.getPool().getPath(),
                cmd.getPool().getUserInfo(), cmd.getPool().getType());
        if (storagepool == null) {
            return new Answer(cmd, false, " Failed to create storage pool");
        }

        Map<String, TemplateInfo> tInfo = new HashMap<String, TemplateInfo>();
        ModifyStoragePoolAnswer answer = new ModifyStoragePoolAnswer(cmd,
                storagepool.getCapacity(), storagepool.getUsed(), tInfo);

        return answer;
    }

    private Answer execute(SecurityGroupRulesCmd cmd) {
        String vif = null;
        String brname = null;
        try {
            Connect conn = LibvirtConnection.getConnection();
            List<InterfaceDef> nics = getInterfaces(conn, cmd.getVmName());
            vif = nics.get(0).getDevName();
            brname = nics.get(0).getBrName();
        } catch (LibvirtException e) {
            return new SecurityGroupRuleAnswer(cmd, false, e.toString());
        }

        boolean result = add_network_rules(cmd.getVmName(),
                Long.toString(cmd.getVmId()), cmd.getGuestIp(),
                cmd.getSignature(), Long.toString(cmd.getSeqNum()),
                cmd.getGuestMac(), cmd.stringifyRules(), vif, brname);

        if (!result) {
            s_logger.warn("Failed to program network rules for vm "
                    + cmd.getVmName());
            return new SecurityGroupRuleAnswer(cmd, false,
                    "programming network rules failed");
        } else {
            s_logger.debug("Programmed network rules for vm " + cmd.getVmName()
                    + " guestIp=" + cmd.getGuestIp() + ",ingress numrules="
                    + cmd.getIngressRuleSet().length + ",egress numrules="
                    + cmd.getEgressRuleSet().length);
            return new SecurityGroupRuleAnswer(cmd);
        }
    }

    private Answer execute(CleanupNetworkRulesCmd cmd) {
        boolean result = cleanup_rules();
        return new Answer(cmd, result, "");
    }

    protected GetVncPortAnswer execute(GetVncPortCommand cmd) {
        try {
            Connect conn = LibvirtConnection.getConnection();
            Integer vncPort = getVncPort(conn, cmd.getName());
            return new GetVncPortAnswer(cmd, _privateIp, 5900 + vncPort);
        } catch (Exception e) {
            return new GetVncPortAnswer(cmd, e.toString());
        }
    }

    protected Answer execute(final CheckConsoleProxyLoadCommand cmd) {
        return executeProxyLoadScan(cmd, cmd.getProxyVmId(),
                cmd.getProxyVmName(), cmd.getProxyManagementIp(),
                cmd.getProxyCmdPort());
    }

    protected Answer execute(final WatchConsoleProxyLoadCommand cmd) {
        return executeProxyLoadScan(cmd, cmd.getProxyVmId(),
                cmd.getProxyVmName(), cmd.getProxyManagementIp(),
                cmd.getProxyCmdPort());
    }

    protected MaintainAnswer execute(MaintainCommand cmd) {
        return new MaintainAnswer(cmd);
    }

    private Answer executeProxyLoadScan(final Command cmd,
            final long proxyVmId, final String proxyVmName,
            final String proxyManagementIp, final int cmdPort) {
        String result = null;

        final StringBuffer sb = new StringBuffer();
        sb.append("http://").append(proxyManagementIp).append(":" + cmdPort)
                .append("/cmd/getstatus");

        boolean success = true;
        try {
            final URL url = new URL(sb.toString());
            final URLConnection conn = url.openConnection();

            final InputStream is = conn.getInputStream();
            final BufferedReader reader = new BufferedReader(
                    new InputStreamReader(is));
            final StringBuilder sb2 = new StringBuilder();
            String line = null;
            try {
                while ((line = reader.readLine()) != null) {
                    sb2.append(line + "\n");
                }
                result = sb2.toString();
            } catch (final IOException e) {
                success = false;
            } finally {
                try {
                    is.close();
                } catch (final IOException e) {
                    s_logger.warn("Exception when closing , console proxy address : "
                            + proxyManagementIp);
                    success = false;
                }
            }
        } catch (final IOException e) {
            s_logger.warn("Unable to open console proxy command port url, console proxy address : "
                    + proxyManagementIp);
            success = false;
        }

        return new ConsoleProxyLoadAnswer(cmd, proxyVmId, proxyVmName, success,
                result);
    }

    private Answer execute(AttachIsoCommand cmd) {
        try {
            Connect conn = LibvirtConnection.getConnection();
            attachOrDetachISO(conn, cmd.getVmName(), cmd.getIsoPath(),
                    cmd.isAttach());
        } catch (LibvirtException e) {
            return new Answer(cmd, false, e.toString());
        } catch (URISyntaxException e) {
            return new Answer(cmd, false, e.toString());
        } catch (InternalErrorException e) {
            return new Answer(cmd, false, e.toString());
        }

        return new Answer(cmd);
    }

    private AttachVolumeAnswer execute(AttachVolumeCommand cmd) {
        try {
            Connect conn = LibvirtConnection.getConnection();
            KVMStoragePool primary = _storagePoolMgr.getStoragePool(
                                         cmd.getPooltype(),
                                         cmd.getPoolUuid());
            KVMPhysicalDisk disk = primary.getPhysicalDisk(cmd.getVolumePath());
            attachOrDetachDisk(conn, cmd.getAttach(), cmd.getVmName(), disk,
                    cmd.getDeviceId().intValue());
        } catch (LibvirtException e) {
            return new AttachVolumeAnswer(cmd, e.toString());
        } catch (InternalErrorException e) {
            return new AttachVolumeAnswer(cmd, e.toString());
        }

        return new AttachVolumeAnswer(cmd, cmd.getDeviceId());
    }

    private Answer execute(ReadyCommand cmd) {
        return new ReadyAnswer(cmd);
    }

    protected State convertToState(DomainInfo.DomainState ps) {
        final State state = s_statesTable.get(ps);
        return state == null ? State.Unknown : state;
    }

    protected State getVmState(Connect conn, final String vmName) {
        int retry = 3;
        Domain vms = null;
        while (retry-- > 0) {
            try {
                vms = conn.domainLookupByUUID(UUID.nameUUIDFromBytes(vmName
                        .getBytes()));
                State s = convertToState(vms.getInfo().state);
                return s;
            } catch (final LibvirtException e) {
                s_logger.warn("Can't get vm state " + vmName + e.getMessage()
                        + "retry:" + retry);
            } catch (Exception e) {
                s_logger.warn("Can't get vm state " + vmName + e.getMessage()
                        + "retry:" + retry);
            } finally {
                try {
                    if (vms != null) {
                        vms.free();
                    }
                } catch (final LibvirtException e) {

                }
            }
        }
        return State.Stopped;
    }

    private Answer execute(CheckVirtualMachineCommand cmd) {
        try {
            Connect conn = LibvirtConnection.getConnection();
            final State state = getVmState(conn, cmd.getVmName());
            Integer vncPort = null;
            if (state == State.Running) {
                vncPort = getVncPort(conn, cmd.getVmName());

                synchronized (_vms) {
                    _vms.put(cmd.getVmName(), State.Running);
                }
            }

            return new CheckVirtualMachineAnswer(cmd, state, vncPort);
        } catch (LibvirtException e) {
            return new CheckVirtualMachineAnswer(cmd, e.getMessage());
        }
    }

    private Answer execute(PingTestCommand cmd) {
        String result = null;
        final String computingHostIp = cmd.getComputingHostIp(); // TODO, split
                                                                    // the
                                                                    // command
                                                                    // into 2
                                                                    // types

        if (computingHostIp != null) {
            result = doPingTest(computingHostIp);
        } else if (cmd.getRouterIp() != null && cmd.getPrivateIp() != null) {
            result = doPingTest(cmd.getRouterIp(), cmd.getPrivateIp());
        } else {
            return new Answer(cmd, false, "routerip and private ip is null");
        }

        if (result != null) {
            return new Answer(cmd, false, result);
        }
        return new Answer(cmd);
    }

    private String doPingTest(final String computingHostIp) {
        final Script command = new Script(_pingTestPath, 10000, s_logger);
        command.add("-h", computingHostIp);
        return command.execute();
    }

    private String doPingTest(final String domRIp, final String vmIp) {
        final Script command = new Script(_pingTestPath, 10000, s_logger);
        command.add("-i", domRIp);
        command.add("-p", vmIp);
        return command.execute();
    }

    private synchronized Answer execute(MigrateCommand cmd) {
        String vmName = cmd.getVmName();

        State state = null;
        String result = null;
        synchronized (_vms) {
            state = _vms.get(vmName);
            _vms.put(vmName, State.Stopping);
        }

        List<InterfaceDef> ifaces = null;

        Domain dm = null;
        Connect dconn = null;
        Domain destDomain = null;
        Connect conn = null;
        try {
            conn = LibvirtConnection.getConnection();
            ifaces = getInterfaces(conn, vmName);
            dm = conn.domainLookupByUUID(UUID.nameUUIDFromBytes(vmName
                    .getBytes()));
            dconn = new Connect("qemu+tcp://" + cmd.getDestinationIp()
                    + "/system");
            /*
             * Hard code lm flags: VIR_MIGRATE_LIVE(1<<0) and
             * VIR_MIGRATE_PERSIST_DEST(1<<3)
             */
            destDomain = dm.migrate(dconn, (1 << 0) | (1 << 3), vmName, "tcp:"
                    + cmd.getDestinationIp(), _migrateSpeed);
        } catch (LibvirtException e) {
            s_logger.debug("Can't migrate domain: " + e.getMessage());
            result = e.getMessage();
        } catch (Exception e) {
            s_logger.debug("Can't migrate domain: " + e.getMessage());
            result = e.getMessage();
        } finally {
            try {
                if (dm != null) {
                    dm.free();
                }
                if (dconn != null) {
                    dconn.close();
                }
                if (destDomain != null) {
                    destDomain.free();
                }
            } catch (final LibvirtException e) {

            }
        }

        if (result != null) {
            synchronized (_vms) {
                _vms.put(vmName, state);
            }
        } else {
            destroy_network_rules_for_vm(conn, vmName);
            for (InterfaceDef iface : ifaces) {
                _vifDriver.unplug(iface);
            }
            cleanupVM(conn, vmName,
                    getVnetId(VirtualMachineName.getVnet(vmName)));
        }

        return new MigrateAnswer(cmd, result == null, result, null);
    }

    private synchronized Answer execute(PrepareForMigrationCommand cmd) {

        VirtualMachineTO vm = cmd.getVirtualMachine();
        if (s_logger.isDebugEnabled()) {
            s_logger.debug("Preparing host for migrating " + vm);
        }

        NicTO[] nics = vm.getNics();
        try {
            Connect conn = LibvirtConnection.getConnection();
            for (NicTO nic : nics) {
                _vifDriver.plug(nic, null);
            }

            /* setup disks, e.g for iso */
            VolumeTO[] volumes = vm.getDisks();
            for (VolumeTO volume : volumes) {
                if (volume.getType() == Volume.Type.ISO) {
                    getVolumePath(conn, volume);
                }
            }

            synchronized (_vms) {
                _vms.put(vm.getName(), State.Migrating);
            }

            return new PrepareForMigrationAnswer(cmd);
        } catch (LibvirtException e) {
            return new PrepareForMigrationAnswer(cmd, e.toString());
        } catch (InternalErrorException e) {
            return new PrepareForMigrationAnswer(cmd, e.toString());
        } catch (URISyntaxException e) {
            return new PrepareForMigrationAnswer(cmd, e.toString());
        }
    }

    private Answer execute(CheckHealthCommand cmd) {
        return new CheckHealthAnswer(cmd, true);
    }

    private Answer execute(GetHostStatsCommand cmd) {
        final Script cpuScript = new Script("/bin/bash", s_logger);
        cpuScript.add("-c");
        cpuScript
                .add("idle=$(top -b -n 1|grep Cpu\\(s\\):|cut -d% -f4|cut -d, -f2);echo $idle");

        final OutputInterpreter.OneLineParser parser = new OutputInterpreter.OneLineParser();
        String result = cpuScript.execute(parser);
        if (result != null) {
            s_logger.debug("Unable to get the host CPU state: " + result);
            return new Answer(cmd, false, result);
        }
        double cpuUtil = (100.0D - Double.parseDouble(parser.getLine()));

        long freeMem = 0;
        final Script memScript = new Script("/bin/bash", s_logger);
        memScript.add("-c");
        memScript
                .add("freeMem=$(free|grep cache:|awk '{print $4}');echo $freeMem");
        final OutputInterpreter.OneLineParser Memparser = new OutputInterpreter.OneLineParser();
        result = memScript.execute(Memparser);
        if (result != null) {
            s_logger.debug("Unable to get the host Mem state: " + result);
            return new Answer(cmd, false, result);
        }
        freeMem = Long.parseLong(Memparser.getLine());

        Script totalMem = new Script("/bin/bash", s_logger);
        totalMem.add("-c");
        totalMem.add("free|grep Mem:|awk '{print $2}'");
        final OutputInterpreter.OneLineParser totMemparser = new OutputInterpreter.OneLineParser();
        result = totalMem.execute(totMemparser);
        if (result != null) {
            s_logger.debug("Unable to get the host Mem state: " + result);
            return new Answer(cmd, false, result);
        }
        long totMem = Long.parseLong(totMemparser.getLine());

        Pair<Double, Double> nicStats = getNicStats(_publicBridgeName);

        HostStatsEntry hostStats = new HostStatsEntry(cmd.getHostId(), cpuUtil,
                nicStats.first() / 1000, nicStats.second() / 1000, "host",
                totMem, freeMem, 0, 0);
        return new GetHostStatsAnswer(cmd, hostStats);
    }

    protected String networkUsage(final String privateIpAddress,
            final String option, final String vif) {
        Script getUsage = new Script(_routerProxyPath, s_logger);
        getUsage.add("netusage.sh");
        getUsage.add(privateIpAddress);
        if (option.equals("get")) {
            getUsage.add("-g");
        } else if (option.equals("create")) {
            getUsage.add("-c");
        } else if (option.equals("reset")) {
            getUsage.add("-r");
        } else if (option.equals("addVif")) {
            getUsage.add("-a", vif);
        } else if (option.equals("deleteVif")) {
            getUsage.add("-d", vif);
        }


        final OutputInterpreter.OneLineParser usageParser = new OutputInterpreter.OneLineParser();
        String result = getUsage.execute(usageParser);
        if (result != null) {
            s_logger.debug("Failed to execute networkUsage:" + result);
            return null;
        }
        return usageParser.getLine();
    }

    protected long[] getNetworkStats(String privateIP) {
        String result = networkUsage(privateIP, "get", null);
        long[] stats = new long[2];
        if (result != null) {
            String[] splitResult = result.split(":");
            int i = 0;
            while (i < splitResult.length - 1) {
                stats[0] += (new Long(splitResult[i++])).longValue();
                stats[1] += (new Long(splitResult[i++])).longValue();
            }
        }
        return stats;
    }

    private Answer execute(NetworkUsageCommand cmd) {
        if (cmd.getOption() != null && cmd.getOption().equals("create")) {
            String result = networkUsage(cmd.getPrivateIP(), "create", null);
            NetworkUsageAnswer answer = new NetworkUsageAnswer(cmd, result, 0L,
                    0L);
            return answer;
        }
        long[] stats = getNetworkStats(cmd.getPrivateIP());
        NetworkUsageAnswer answer = new NetworkUsageAnswer(cmd, "", stats[0],
                stats[1]);
        return answer;
    }

    private Answer execute(RebootCommand cmd) {

        synchronized (_vms) {
            _vms.put(cmd.getVmName(), State.Starting);
        }

        try {
            Connect conn = LibvirtConnection.getConnection();
            final String result = rebootVM(conn, cmd.getVmName());
            if (result == null) {
                Integer vncPort = null;
                try {
                    vncPort = getVncPort(conn, cmd.getVmName());
                } catch (Exception e) {

                }
                get_rule_logs_for_vms();
                return new RebootAnswer(cmd, null, vncPort);
            } else {
                return new RebootAnswer(cmd, result, false);
            }
        } catch (LibvirtException e) {
            return new RebootAnswer(cmd, e.getMessage(), false);
        } finally {
            synchronized (_vms) {
                _vms.put(cmd.getVmName(), State.Running);
            }
        }
    }

    protected Answer execute(RebootRouterCommand cmd) {
        RebootAnswer answer = (RebootAnswer) execute((RebootCommand) cmd);
        String result = _virtRouterResource.connect(cmd.getPrivateIpAddress());
        if (result == null) {
            networkUsage(cmd.getPrivateIpAddress(), "create", null);
            return answer;
        } else {
            return new Answer(cmd, false, result);
        }
    }

    protected GetVmStatsAnswer execute(GetVmStatsCommand cmd) {
        List<String> vmNames = cmd.getVmNames();
        try {
            HashMap<String, VmStatsEntry> vmStatsNameMap = new HashMap<String, VmStatsEntry>();
            Connect conn = LibvirtConnection.getConnection();
            for (String vmName : vmNames) {
                VmStatsEntry statEntry = getVmStat(conn, vmName);
                if (statEntry == null) {
                    continue;
                }

                vmStatsNameMap.put(vmName, statEntry);
            }
            return new GetVmStatsAnswer(cmd, vmStatsNameMap);
        } catch (LibvirtException e) {
            s_logger.debug("Can't get vm stats: " + e.toString());
            return new GetVmStatsAnswer(cmd, null);
        }
    }

    protected Answer execute(StopCommand cmd) {
        final String vmName = cmd.getVmName();

        State state = null;
        synchronized (_vms) {
            state = _vms.get(vmName);
            _vms.put(vmName, State.Stopping);
        }
        try {
            Connect conn = LibvirtConnection.getConnection();

            List<DiskDef> disks = getDisks(conn, vmName);
            List<InterfaceDef> ifaces = getInterfaces(conn, vmName);

            destroy_network_rules_for_vm(conn, vmName);
            String result = stopVM(conn, vmName, defineOps.UNDEFINE_VM);
            if (result == null) {
                for (DiskDef disk : disks) {
                    if (disk.getDeviceType() == DiskDef.deviceType.CDROM
                            && disk.getDiskPath() != null) {
                        cleanupDisk(conn, disk);
                    }
                }
                for (InterfaceDef iface: ifaces) {
                    _vifDriver.unplug(iface);
                }
            }

            final String result2 = cleanupVnet(conn, cmd.getVnet());

            if (result != null && result2 != null) {
                result = result2 + result;
            }
            state = State.Stopped;
            return new StopAnswer(cmd, result, 0, true);
        } catch (LibvirtException e) {
            return new StopAnswer(cmd, e.getMessage(), false);
        } finally {
            synchronized (_vms) {
                if (state != null) {
                    _vms.put(vmName, state);
                } else {
                    _vms.remove(vmName);
                }
            }
        }
    }

    protected Answer execute(ModifySshKeysCommand cmd) {
        File sshKeysDir = new File(_SSHKEYSPATH);
        String result = null;
        if (!sshKeysDir.exists()) {
            // Change permissions for the 700
            Script script = new Script("mkdir", _timeout, s_logger);
            script.add("-m","700");
            script.add(_SSHKEYSPATH);
            script.execute();
            
            if(!sshKeysDir.exists()) {
                s_logger.debug("failed to create directory " + _SSHKEYSPATH);
            }
        }

        File pubKeyFile = new File(_SSHPUBKEYPATH);
        if (!pubKeyFile.exists()) {
            try {
                pubKeyFile.createNewFile();
            } catch (IOException e) {
                result = "Failed to create file: " + e.toString();
                s_logger.debug(result);
            }
        }

        if (pubKeyFile.exists()) {
            String pubKey = cmd.getPubKey();
            try {
                FileOutputStream pubkStream = new FileOutputStream(pubKeyFile);
                pubkStream.write(pubKey.getBytes());
                pubkStream.close();
            } catch (FileNotFoundException e) {
                result = "File" + _SSHPUBKEYPATH + "is not found:"
                        + e.toString();
                s_logger.debug(result);
            } catch (IOException e) {
                result = "Write file " + _SSHPUBKEYPATH + ":" + e.toString();
                s_logger.debug(result);
            }
        }

        File prvKeyFile = new File(_SSHPRVKEYPATH);
        if (!prvKeyFile.exists()) {
            try {
                prvKeyFile.createNewFile();
            } catch (IOException e) {
                result = "Failed to create file: " + e.toString();
                s_logger.debug(result);
            }
        }

        if (prvKeyFile.exists()) {
            String prvKey = cmd.getPrvKey();
            try {
                FileOutputStream prvKStream = new FileOutputStream(prvKeyFile);
                prvKStream.write(prvKey.getBytes());
                prvKStream.close();
            } catch (FileNotFoundException e) {
                result = "File" + _SSHPRVKEYPATH + "is not found:"
                        + e.toString();
                s_logger.debug(result);
            } catch (IOException e) {
                result = "Write file " + _SSHPRVKEYPATH + ":" + e.toString();
                s_logger.debug(result);
            }

            Script script = new Script("chmod", _timeout, s_logger);
            script.add("600", _SSHPRVKEYPATH);
            script.execute();
        }

        if (result != null) {
            return new Answer(cmd, false, result);
        } else {
            return new Answer(cmd, true, null);
        }
    }

    protected void handleVmStartFailure(Connect conn, String vmName,
            LibvirtVMDef vm) {
        if (vm != null && vm.getDevices() != null) {
            cleanupVMNetworks(conn, vm.getDevices().getInterfaces());
        }
    }

    protected LibvirtVMDef createVMFromSpec(VirtualMachineTO vmTO) {
        LibvirtVMDef vm = new LibvirtVMDef();
        vm.setHvsType(_hypervisorType);
        vm.setDomainName(vmTO.getName());
        vm.setDomUUID(UUID.nameUUIDFromBytes(vmTO.getName().getBytes())
                .toString());
        vm.setDomDescription(vmTO.getOs());

        GuestDef guest = new GuestDef();
        guest.setGuestType(GuestDef.guestType.KVM);
        guest.setGuestArch(vmTO.getArch());
        guest.setMachineType("pc");
        guest.setBootOrder(GuestDef.bootOrder.CDROM);
        guest.setBootOrder(GuestDef.bootOrder.HARDISK);

        vm.addComp(guest);

        GuestResourceDef grd = new GuestResourceDef();
        grd.setMemorySize(vmTO.getMinRam() / 1024);
        grd.setVcpuNum(vmTO.getCpus());
        vm.addComp(grd);

        CpuTuneDef ctd = new CpuTuneDef();
        ctd.setShares(vmTO.getCpus() * vmTO.getSpeed());
        vm.addComp(ctd);

        FeaturesDef features = new FeaturesDef();
        features.addFeatures("pae");
        features.addFeatures("apic");
        features.addFeatures("acpi");
        vm.addComp(features);

        TermPolicy term = new TermPolicy();
        term.setCrashPolicy("destroy");
        term.setPowerOffPolicy("destroy");
        term.setRebootPolicy("restart");
        vm.addComp(term);

        ClockDef clock = new ClockDef();
        if (vmTO.getOs().startsWith("Windows")) {
            clock.setClockOffset(ClockDef.ClockOffset.LOCALTIME);
            clock.setTimer("rtc", "catchup", null);
        }

        vm.addComp(clock);

        DevicesDef devices = new DevicesDef();
        devices.setEmulatorPath(_hypervisorPath);

        SerialDef serial = new SerialDef("pty", null, (short) 0);
        devices.addDevice(serial);

        ConsoleDef console = new ConsoleDef("pty", null, null, (short) 0);
        devices.addDevice(console);

        GraphicDef grap = new GraphicDef("vnc", (short) 0, true, vmTO.getVncAddr(), null,
                null);
        devices.addDevice(grap);

        InputDef input = new InputDef("tablet", "usb");
        devices.addDevice(input);

        vm.addComp(devices);

        return vm;
    }

    protected void createVifs(VirtualMachineTO vmSpec,
            LibvirtVMDef vm) throws InternalErrorException, LibvirtException {
        NicTO[] nics = vmSpec.getNics();
        for (int i = 0; i < nics.length; i++) {
            for (NicTO nic : vmSpec.getNics()) {
                if (nic.getDeviceId() == i) {
                    createVif(vm, nic);
                }
            }
        }
    }

    protected synchronized StartAnswer execute(StartCommand cmd) {
        VirtualMachineTO vmSpec = cmd.getVirtualMachine();
        vmSpec.setVncAddr(cmd.getHostIp());
        String vmName = vmSpec.getName();
        LibvirtVMDef vm = null;

        State state = State.Stopped;
        Connect conn = null;
        try {
            conn = LibvirtConnection.getConnection();
            synchronized (_vms) {
                _vms.put(vmName, State.Starting);
            }

            vm = createVMFromSpec(vmSpec);

            createVbd(conn, vmSpec, vmName, vm);

            createVifs(vmSpec, vm);

            s_logger.debug("starting " + vmName + ": " + vm.toString());
            startDomain(conn, vmName, vm.toString());

            NicTO[] nics = vmSpec.getNics();
            for (NicTO nic : nics) {
                if (nic.isSecurityGroupEnabled() || ( nic.getIsolationUri() != null
                         && nic.getIsolationUri().getScheme().equalsIgnoreCase(IsolationType.Ec2.toString()))) {
                    if (vmSpec.getType() != VirtualMachine.Type.User) {
                        default_network_rules_for_systemvm(conn, vmName);
                        break;
                    } else {
                        default_network_rules(conn, vmName, nic, vmSpec.getId());
                    }
                }
            }

            state = State.Running;
            return new StartAnswer(cmd);
        } catch (Exception e) {
            s_logger.warn("Exception ", e);
            if (conn != null) {
                handleVmStartFailure(conn, vmName, vm);
            }
            return new StartAnswer(cmd, e.getMessage());
        } finally {
            synchronized (_vms) {
                if (state != State.Stopped) {
                    _vms.put(vmName, state);
                } else {
                    _vms.remove(vmName);
                }
            }
        }
    }

    private String getVolumePath(Connect conn, VolumeTO volume)
            throws LibvirtException, URISyntaxException {
        if (volume.getType() == Volume.Type.ISO && volume.getPath() != null) {
            String isoPath = volume.getPath();
            int index = isoPath.lastIndexOf("/");
            String path = isoPath.substring(0, index);
            String name = isoPath.substring(index + 1);
            KVMStoragePool secondaryPool = _storagePoolMgr.getStoragePoolByURI(
                                                                          path);
            KVMPhysicalDisk isoVol = secondaryPool.getPhysicalDisk(name);
            return isoVol.getPath();
        } else {
            return volume.getPath();
        }
    }

    protected void createVbd(Connect conn, VirtualMachineTO vmSpec,
            String vmName, LibvirtVMDef vm) throws InternalErrorException,
            LibvirtException, URISyntaxException {
        List<VolumeTO> disks = Arrays.asList(vmSpec.getDisks());
        Collections.sort(disks, new Comparator<VolumeTO>() {
            @Override
            public int compare(VolumeTO arg0, VolumeTO arg1) {
                return arg0.getDeviceId() > arg1.getDeviceId() ? 1 : -1;
            }
        });
        
        for (VolumeTO volume : disks) {
            KVMPhysicalDisk physicalDisk = null;
            KVMStoragePool pool = null;
            if (volume.getType() == Volume.Type.ISO && volume.getPath() != null) {
                String volPath = volume.getPath();
                int index = volPath.lastIndexOf("/");
                String volDir = volPath.substring(0, index);
                String volName = volPath.substring(index + 1);
                KVMStoragePool secondaryStorage = _storagePoolMgr.
                                                  getStoragePoolByURI(volDir);
                physicalDisk = secondaryStorage.getPhysicalDisk(volName);
            } else if (volume.getType() != Volume.Type.ISO) {
                pool = _storagePoolMgr.getStoragePool(
                           volume.getPoolType(),
                           volume.getPoolUuid());
                physicalDisk = pool.getPhysicalDisk(volume.getPath());
            }

            String volPath = null;
            if (physicalDisk != null) {
                volPath = physicalDisk.getPath();
            }

            DiskDef.diskBus diskBusType = getGuestDiskModel(vmSpec.getOs());
            DiskDef disk = new DiskDef();
            if (volume.getType() == Volume.Type.ISO) {
                if (volPath == null) {
                    /* Add iso as placeholder */
                    disk.defISODisk(null);
                } else {
                    disk.defISODisk(volPath);
                }
            } else {
                int devId = (int) volume.getDeviceId();

                if (pool.getType() == StoragePoolType.RBD) {
                    /*
                            For RBD pools we use the secret mechanism in libvirt.
                            We store the secret under the UUID of the pool, that's why
                            we pass the pool's UUID as the authSecret
                    */
                    disk.defNetworkBasedDisk(physicalDisk.getPath().replace("rbd:", ""), pool.getSourceHost(), pool.getSourcePort(),
                                             pool.getAuthUserName(), pool.getUuid(),
                                             devId, diskBusType, diskProtocol.RBD);
                } else if (pool.getType() == StoragePoolType.CLVM) {
                    disk.defBlockBasedDisk(physicalDisk.getPath(), devId,
                    diskBusType);
                } else {
                    if (volume.getType() == Volume.Type.DATADISK) {
                         disk.defFileBasedDisk(physicalDisk.getPath(), devId,
                         DiskDef.diskBus.VIRTIO,
                         DiskDef.diskFmtType.QCOW2);
                } else {
                    disk.defFileBasedDisk(physicalDisk.getPath(), devId, diskBusType, DiskDef.diskFmtType.QCOW2);
                }

            }

            }

            vm.getDevices().addDevice(disk);
        }

        if (vmSpec.getType() != VirtualMachine.Type.User) {
            if (_sysvmISOPath != null) {
                DiskDef iso = new DiskDef();
                iso.defISODisk(_sysvmISOPath);
                vm.getDevices().addDevice(iso);
            }

            createPatchVbd(conn, vmName, vm, vmSpec);
        }
    }

    private VolumeTO getVolume(VirtualMachineTO vmSpec, Volume.Type type) {
        VolumeTO volumes[] = vmSpec.getDisks();
        for (VolumeTO volume : volumes) {
            if (volume.getType() == type) {
                return volume;
            }
        }
        return null;
    }

    private void createPatchVbd(Connect conn, String vmName, LibvirtVMDef vm,
            VirtualMachineTO vmSpec) throws LibvirtException,
            InternalErrorException {

        List<DiskDef> disks = vm.getDevices().getDisks();
        DiskDef rootDisk = disks.get(0);
        VolumeTO rootVol = getVolume(vmSpec, Volume.Type.ROOT);
        String patchName = vmName + "-patchdisk";
        KVMStoragePool pool = _storagePoolMgr.getStoragePool(
                                  rootVol.getPoolType(),
                                  rootVol.getPoolUuid());
        String patchDiskPath = pool.getLocalPath() + "/" + patchName;

        List<KVMPhysicalDisk> phyDisks = pool.listPhysicalDisks();
        boolean foundDisk = false;

        for (KVMPhysicalDisk phyDisk : phyDisks) {
            if (phyDisk.getPath().equals(patchDiskPath)) {
                foundDisk = true;
                break;
            } 
        }

        if (!foundDisk) {
            s_logger.debug("generating new patch disk for " + vmName + " since none was found");
            KVMPhysicalDisk disk = pool.createPhysicalDisk(patchName, KVMPhysicalDisk.PhysicalDiskFormat.RAW,
                10L * 1024 * 1024);
        } else {
            s_logger.debug("found existing patch disk at " + patchDiskPath + " using it for " + vmName);
        }

        /* Format/create fs on this disk */
        final Script command = new Script(_createvmPath, _timeout, s_logger);
        command.add("-f", patchDiskPath);
        String result = command.execute();
        if (result != null) {
            s_logger.debug("Failed to create data disk: " + result);
            throw new InternalErrorException("Failed to create data disk: "
                    + result);
        }

        /* add patch disk */
        DiskDef patchDisk = new DiskDef();

        if (pool.getType() == StoragePoolType.CLVM) {
            patchDisk.defBlockBasedDisk(patchDiskPath, 1, rootDisk.getBusType());
        } else {
            patchDisk.defFileBasedDisk(patchDiskPath, 1, rootDisk.getBusType(),
            DiskDef.diskFmtType.RAW);
        }
 
        disks.add(patchDisk);

        String bootArgs = vmSpec.getBootArgs();

        patchSystemVm(bootArgs, patchDiskPath, vmName);
    }

    private void createVif(LibvirtVMDef vm, NicTO nic)
            throws InternalErrorException, LibvirtException {
        vm.getDevices().addDevice(
                _vifDriver.plug(nic, vm.getGuestOSType()).toString());
    }

    protected CheckSshAnswer execute(CheckSshCommand cmd) {
        String vmName = cmd.getName();
        String privateIp = cmd.getIp();
        int cmdPort = cmd.getPort();

        if (s_logger.isDebugEnabled()) {
            s_logger.debug("Ping command port, " + privateIp + ":" + cmdPort);
        }

        try {
            String result = _virtRouterResource.connect(privateIp, cmdPort);
            if (result != null) {
                return new CheckSshAnswer(cmd, "Can not ping System vm "
                        + vmName + "due to:" + result);
            }
        } catch (Exception e) {
            return new CheckSshAnswer(cmd, e);
        }

        if (s_logger.isDebugEnabled()) {
            s_logger.debug("Ping command port succeeded for vm " + vmName);
        }

        return new CheckSshAnswer(cmd);
    }

    private boolean cleanupDisk(Connect conn, DiskDef disk) {
        // need to umount secondary storage
        String path = disk.getDiskPath();
        String poolUuid = null;
        if (path != null) {
            String[] token = path.split("/");
            if (token.length > 3) {
                poolUuid = token[2];
            }
        }

        if (poolUuid == null) {
            return true;
        }

        try {
            // we use libvirt as storage adaptor since we passed a libvirt
            // connection to cleanupDisk. We pass a storage type that maps
            // to libvirt adaptor.
            KVMStoragePool pool = _storagePoolMgr.getStoragePool(
                                      StoragePoolType.Filesystem, poolUuid);
            if (pool != null) {
                pool.delete();
            }
            return true;
        } catch (CloudRuntimeException e) {
            return false;
        }
    }

    protected synchronized String attachOrDetachISO(Connect conn,
            String vmName, String isoPath, boolean isAttach)
            throws LibvirtException, URISyntaxException, InternalErrorException {
        String isoXml = null;
        if (isoPath != null && isAttach) {
            int index = isoPath.lastIndexOf("/");
            String path = isoPath.substring(0, index);
            String name = isoPath.substring(index + 1);
            KVMStoragePool secondaryPool = _storagePoolMgr.getStoragePoolByURI(
                                                           path);
            KVMPhysicalDisk isoVol = secondaryPool.getPhysicalDisk(name);
            isoPath = isoVol.getPath();

            DiskDef iso = new DiskDef();
            iso.defISODisk(isoPath);
            isoXml = iso.toString();
        } else {
            DiskDef iso = new DiskDef();
            iso.defISODisk(null);
            isoXml = iso.toString();
        }

        List<DiskDef> disks = getDisks(conn, vmName);
        String result = attachOrDetachDevice(conn, true, vmName, isoXml);
        if (result == null && !isAttach) {
            for (DiskDef disk : disks) {
                if (disk.getDeviceType() == DiskDef.deviceType.CDROM) {
                    cleanupDisk(conn, disk);
                }
            }

        }
        return result;
    }

    protected synchronized String attachOrDetachDisk(Connect conn,
            boolean attach, String vmName, KVMPhysicalDisk attachingDisk,
            int devId) throws LibvirtException, InternalErrorException {
        List<DiskDef> disks = null;
        Domain dm = null;
        DiskDef diskdef = null;
        try {
            if (!attach) {
                dm = conn.domainLookupByUUID(UUID.nameUUIDFromBytes(vmName
                        .getBytes()));
                LibvirtDomainXMLParser parser = new LibvirtDomainXMLParser();
                String xml = dm.getXMLDesc(0);
                parser.parseDomainXML(xml);
                disks = parser.getDisks();

                for (DiskDef disk : disks) {
                    String file = disk.getDiskPath();
                    if (file != null
                            && file.equalsIgnoreCase(attachingDisk.getPath())) {
                        diskdef = disk;
                        break;
                    }
                }
                if (diskdef == null) {
                    throw new InternalErrorException("disk: "
                            + attachingDisk.getPath()
                            + " is not attached before");
                }
            } else {
                diskdef = new DiskDef();
                if (attachingDisk.getFormat() == PhysicalDiskFormat.QCOW2) {
                    diskdef.defFileBasedDisk(attachingDisk.getPath(), devId,
                            DiskDef.diskBus.VIRTIO, DiskDef.diskFmtType.QCOW2);
                } else if (attachingDisk.getFormat() == PhysicalDiskFormat.RAW) {
                    diskdef.defBlockBasedDisk(attachingDisk.getPath(), devId,
                            DiskDef.diskBus.VIRTIO);
                }
            }

            String xml = diskdef.toString();
            return attachOrDetachDevice(conn, attach, vmName, xml);
        } finally {
            if (dm != null) {
                dm.free();
            }
        }
    }

    protected synchronized String attachOrDetachDevice(Connect conn,
            boolean attach, String vmName, String xml) throws LibvirtException,
            InternalErrorException {
        Domain dm = null;
        try {
            dm = conn.domainLookupByUUID(UUID.nameUUIDFromBytes((vmName
                    .getBytes())));

            if (attach) {
                s_logger.debug("Attaching device: " + xml);
                dm.attachDevice(xml);
            } else {
                s_logger.debug("Detaching device: " + xml);
                dm.detachDevice(xml);
            }
        } catch (LibvirtException e) {
            if (attach) {
                s_logger.warn("Failed to attach device to " + vmName + ": "
                        + e.getMessage());
            } else {
                s_logger.warn("Failed to detach device from " + vmName + ": "
                        + e.getMessage());
            }
            throw e;
        } catch (Exception e) {
            throw new InternalErrorException(e.toString());
        } finally {
            if (dm != null) {
                try {
                    dm.free();
                } catch (LibvirtException l) {

                }
            }
        }

        return null;
    }

    @Override
    public PingCommand getCurrentStatus(long id) {
        final HashMap<String, State> newStates = sync();

        if (!_can_bridge_firewall) {
            return new PingRoutingCommand(com.cloud.host.Host.Type.Routing, id,
                    newStates);
        } else {
            HashMap<String, Pair<Long, Long>> nwGrpStates = syncNetworkGroups(id);
            return new PingRoutingWithNwGroupsCommand(getType(), id, newStates,
                    nwGrpStates);
        }
    }

    @Override
    public Type getType() {
        return Type.Routing;
    }

    private Map<String, String> getVersionStrings() {
        final Script command = new Script(_versionstringpath, _timeout,
                s_logger);
        KeyValueInterpreter kvi = new KeyValueInterpreter();
        String result = command.execute(kvi);
        if (result == null) {
            return kvi.getKeyValues();
        } else {
            return new HashMap<String, String>(1);
        }
    }

    @Override
    public StartupCommand[] initialize() {
        Map<String, State> changes = null;

        synchronized (_vms) {
            _vms.clear();
            changes = sync();
        }

        final List<Object> info = getHostInfo();

        final StartupRoutingCommand cmd = new StartupRoutingCommand(
                (Integer) info.get(0), (Long) info.get(1), (Long) info.get(2),
                (Long) info.get(4), (String) info.get(3), HypervisorType.KVM,
                RouterPrivateIpStrategy.HostLocal);
        cmd.setStateChanges(changes);
        fillNetworkInformation(cmd);
        _privateIp = cmd.getPrivateIpAddress();
        cmd.getHostDetails().putAll(getVersionStrings());
        cmd.setPool(_pool);
        cmd.setCluster(_clusterId);
        cmd.setGatewayIpAddress(_localGateway);

        StartupStorageCommand sscmd = null;
        try {

            KVMStoragePool localStoragePool = _storagePoolMgr
                    .createStoragePool(_localStorageUUID, "localhost", -1,
                            _localStoragePath, "", StoragePoolType.Filesystem);
            com.cloud.agent.api.StoragePoolInfo pi = new com.cloud.agent.api.StoragePoolInfo(
                    localStoragePool.getUuid(), cmd.getPrivateIpAddress(),
                    _localStoragePath, _localStoragePath,
                    StoragePoolType.Filesystem, localStoragePool.getCapacity(),
                    localStoragePool.getUsed());

            sscmd = new StartupStorageCommand();
            sscmd.setPoolInfo(pi);
            sscmd.setGuid(pi.getUuid());
            sscmd.setDataCenter(_dcId);
            sscmd.setResourceType(Storage.StorageResourceType.STORAGE_POOL);
        } catch (CloudRuntimeException e) {

        }

        if (sscmd != null) {
            return new StartupCommand[] { cmd, sscmd };
        } else {
            return new StartupCommand[] { cmd };
        }
    }

    protected HashMap<String, State> sync() {
        HashMap<String, State> newStates;
        HashMap<String, State> oldStates = null;

        final HashMap<String, State> changes = new HashMap<String, State>();

        synchronized (_vms) {
            newStates = getAllVms();
            if (newStates == null) {
                s_logger.debug("Unable to get the vm states so no state sync at this point.");
                return changes;
            }

            oldStates = new HashMap<String, State>(_vms.size());
            oldStates.putAll(_vms);

            for (final Map.Entry<String, State> entry : newStates.entrySet()) {
                final String vm = entry.getKey();

                State newState = entry.getValue();
                final State oldState = oldStates.remove(vm);

                if (newState == State.Stopped && oldState != State.Stopping
                        && oldState != null && oldState != State.Stopped) {
                    newState = getRealPowerState(vm);
                }

                if (s_logger.isTraceEnabled()) {
                    s_logger.trace("VM " + vm + ": libvirt has state "
                            + newState + " and we have state "
                            + (oldState != null ? oldState.toString() : "null"));
                }

                if (vm.startsWith("migrating")) {
                    s_logger.debug("Migration detected.  Skipping");
                    continue;
                }
                if (oldState == null) {
                    _vms.put(vm, newState);
                    s_logger.debug("Detecting a new state but couldn't find a old state so adding it to the changes: "
                            + vm);
                    changes.put(vm, newState);
                } else if (oldState == State.Starting) {
                    if (newState == State.Running) {
                        _vms.put(vm, newState);
                    } else if (newState == State.Stopped) {
                        s_logger.debug("Ignoring vm " + vm
                                + " because of a lag in starting the vm.");
                    }
                } else if (oldState == State.Migrating) {
                    if (newState == State.Running) {
                        s_logger.debug("Detected that an migrating VM is now running: "
                                + vm);
                        _vms.put(vm, newState);
                    }
                } else if (oldState == State.Stopping) {
                    if (newState == State.Stopped) {
                        _vms.put(vm, newState);
                    } else if (newState == State.Running) {
                        s_logger.debug("Ignoring vm " + vm
                                + " because of a lag in stopping the vm. ");
                    }
                } else if (oldState != newState) {
                    _vms.put(vm, newState);
                    if (newState == State.Stopped) {
                        if (_vmsKilled.remove(vm)) {
                            s_logger.debug("VM " + vm
                                    + " has been killed for storage. ");
                            newState = State.Error;
                        }
                    }
                    changes.put(vm, newState);
                }
            }

            for (final Map.Entry<String, State> entry : oldStates.entrySet()) {
                final String vm = entry.getKey();
                final State oldState = entry.getValue();

                if (s_logger.isTraceEnabled()) {
                    s_logger.trace("VM "
                            + vm
                            + " is now missing from libvirt so reporting stopped");
                }

                if (oldState == State.Stopping) {
                    s_logger.debug("Ignoring VM " + vm
                            + " in transition state stopping.");
                    _vms.remove(vm);
                } else if (oldState == State.Starting) {
                    s_logger.debug("Ignoring VM " + vm
                            + " in transition state starting.");
                } else if (oldState == State.Stopped) {
                    _vms.remove(vm);
                } else if (oldState == State.Migrating) {
                    s_logger.debug("Ignoring VM " + vm + " in migrating state.");
                } else {
                    _vms.remove(vm);
                    State state = State.Stopped;
                    if (_vmsKilled.remove(entry.getKey())) {
                        s_logger.debug("VM " + vm
                                + " has been killed by storage monitor");
                        state = State.Error;
                    }
                    changes.put(entry.getKey(), state);
                }
            }
        }

        return changes;
    }

    protected State getRealPowerState(String vm) {
        int i = 0;
        s_logger.trace("Checking on the HALTED State");
        Domain dm = null;
        for (; i < 5; i++) {
            try {
                Connect conn = LibvirtConnection.getConnection();
                dm = conn.domainLookupByUUID(UUID.nameUUIDFromBytes(vm
                        .getBytes()));
                DomainInfo.DomainState vps = dm.getInfo().state;
                if (vps != null
                        && vps != DomainInfo.DomainState.VIR_DOMAIN_SHUTOFF
                        && vps != DomainInfo.DomainState.VIR_DOMAIN_NOSTATE) {
                    return convertToState(vps);
                }
            } catch (final LibvirtException e) {
                s_logger.trace(e.getMessage());
            } catch (Exception e) {
                s_logger.trace(e.getMessage());
            } finally {
                try {
                    if (dm != null) {
                        dm.free();
                    }
                } catch (final LibvirtException e) {

                }
            }

            try {
                Thread.sleep(1000);
            } catch (InterruptedException e) {
            }
        }
        return State.Stopped;
    }

    protected List<String> getAllVmNames(Connect conn) {
        ArrayList<String> la = new ArrayList<String>();
        try {
            final String names[] = conn.listDefinedDomains();
            for (int i = 0; i < names.length; i++) {
                la.add(names[i]);
            }
        } catch (final LibvirtException e) {
            s_logger.warn("Failed to list Defined domains", e);
        }

        int[] ids = null;
        try {
            ids = conn.listDomains();
        } catch (final LibvirtException e) {
            s_logger.warn("Failed to list domains", e);
            return la;
        }

        Domain dm = null;
        for (int i = 0; i < ids.length; i++) {
            try {
                dm = conn.domainLookupByID(ids[i]);
                la.add(dm.getName());
            } catch (final LibvirtException e) {
                s_logger.warn("Unable to get vms", e);
            } finally {
                try {
                    if (dm != null) {
                        dm.free();
                    }
                } catch (final LibvirtException e) {

                }
            }
        }

        return la;
    }

    private HashMap<String, State> getAllVms() {
        final HashMap<String, State> vmStates = new HashMap<String, State>();

        String[] vms = null;
        int[] ids = null;
        Connect conn = null;
        try {
            conn = LibvirtConnection.getConnection();
        } catch (LibvirtException e) {
            s_logger.debug("Failed to get connection: " + e.getMessage());
            return vmStates;
        }

        try {
            ids = conn.listDomains();
        } catch (final LibvirtException e) {
            s_logger.warn("Unable to listDomains", e);
            return null;
        }
        try {
            vms = conn.listDefinedDomains();
        } catch (final LibvirtException e) {
            s_logger.warn("Unable to listDomains", e);
            return null;
        }

        Domain dm = null;
        for (int i = 0; i < ids.length; i++) {
            try {
                dm = conn.domainLookupByID(ids[i]);

                DomainInfo.DomainState ps = dm.getInfo().state;

                final State state = convertToState(ps);

                s_logger.trace("VM " + dm.getName() + ": powerstate = " + ps
                        + "; vm state=" + state.toString());
                String vmName = dm.getName();
                vmStates.put(vmName, state);
            } catch (final LibvirtException e) {
                s_logger.warn("Unable to get vms", e);
            } finally {
                try {
                    if (dm != null) {
                        dm.free();
                    }
                } catch (LibvirtException e) {

                }
            }
        }

        for (int i = 0; i < vms.length; i++) {
            try {

                dm = conn.domainLookupByUUID(UUID.nameUUIDFromBytes(vms[i]
                        .getBytes()));

                DomainInfo.DomainState ps = dm.getInfo().state;
                final State state = convertToState(ps);
                String vmName = dm.getName();
                s_logger.trace("VM " + vmName + ": powerstate = " + ps
                        + "; vm state=" + state.toString());

                vmStates.put(vmName, state);
            } catch (final LibvirtException e) {
                s_logger.warn("Unable to get vms", e);
            } catch (Exception e) {
                s_logger.warn("Unable to get vms", e);
            } finally {
                try {
                    if (dm != null) {
                        dm.free();
                    }
                } catch (LibvirtException e) {

                }
            }
        }

        return vmStates;
    }

    protected List<Object> getHostInfo() {
        final ArrayList<Object> info = new ArrayList<Object>();
        long speed = 0;
        long cpus = 0;
        long ram = 0;
        String cap = null;
        try {
            Connect conn = LibvirtConnection.getConnection();
            final NodeInfo hosts = conn.nodeInfo();
            boolean result = false;
            try {
                BufferedReader in = new BufferedReader(
                        new FileReader(
                                "/sys/devices/system/cpu/cpu0/cpufreq/cpuinfo_max_freq"));
                speed = Long.parseLong(in.readLine()) / 1000;
                result = true;
            } catch (FileNotFoundException e) {

            } catch (IOException e) {

            } catch (NumberFormatException e) {

            }

            if (!result) {
                speed = hosts.mhz;
            }

            cpus = hosts.cpus;
            ram = hosts.memory * 1024L;
            LibvirtCapXMLParser parser = new LibvirtCapXMLParser();
            parser.parseCapabilitiesXML(conn.getCapabilities());
            ArrayList<String> oss = parser.getGuestOsType();
            for (String s : oss) {
                /*
                 * Even host supports guest os type more than hvm, we only
                 * report hvm to management server
                 */
                if (s.equalsIgnoreCase("hvm")) {
                    cap = "hvm";
                }
            }
        } catch (LibvirtException e) {

        }

        if (isSnapshotSupported()) {
            cap = cap + ",snapshot";
        }

        info.add((int) cpus);
        info.add(speed);
        info.add(ram);
        info.add(cap);
        long dom0ram = Math.min(ram / 10, 768 * 1024 * 1024L);// save a maximum
                                                                // of 10% of
                                                                // system ram or
                                                                // 768M
        dom0ram = Math.max(dom0ram, _dom0MinMem);
        info.add(dom0ram);
        s_logger.debug("cpus=" + cpus + ", speed=" + speed + ", ram=" + ram
                + ", dom0ram=" + dom0ram);

        return info;
    }

    protected void cleanupVM(Connect conn, final String vmName,
            final String vnet) {
        s_logger.debug("Trying to cleanup the vnet: " + vnet);
        if (vnet != null) {
            cleanupVnet(conn, vnet);
        }

        _vmStats.remove(vmName);
    }

    protected String rebootVM(Connect conn, String vmName) {
        Domain dm = null;
        String msg = null;
        try {
            dm = conn.domainLookupByUUID(UUID.nameUUIDFromBytes(vmName
                    .getBytes()));
            String vmDef = dm.getXMLDesc(0);
            s_logger.debug(vmDef);
            msg = stopVM(conn, vmName, defineOps.UNDEFINE_VM);
            msg = startDomain(conn, vmName, vmDef);
            return null;
        } catch (LibvirtException e) {
            s_logger.warn("Failed to create vm", e);
            msg = e.getMessage();
        } catch (Exception e) {
            s_logger.warn("Failed to create vm", e);
            msg = e.getMessage();
        } finally {
            try {
                if (dm != null) {
                    dm.free();
                }
            } catch (LibvirtException e) {

            }
        }

        return msg;
    }

    protected String stopVM(Connect conn, String vmName, defineOps df) {
        DomainInfo.DomainState state = null;
        Domain dm = null;

        s_logger.debug("Try to stop the vm at first");
        String ret = stopVM(conn, vmName, false);
        if (ret == Script.ERR_TIMEOUT) {
            ret = stopVM(conn, vmName, true);
        } else if (ret != null) {
            /*
             * There is a race condition between libvirt and qemu: libvirt
             * listens on qemu's monitor fd. If qemu is shutdown, while libvirt
             * is reading on the fd, then libvirt will report an error.
             */
            /* Retry 3 times, to make sure we can get the vm's status */
            for (int i = 0; i < 3; i++) {
                try {
                    dm = conn.domainLookupByUUID(UUID.nameUUIDFromBytes(vmName
                            .getBytes()));
                    state = dm.getInfo().state;
                    break;
                } catch (LibvirtException e) {
                    s_logger.debug("Failed to get vm status:" + e.getMessage());
                } catch (Exception e) {
                    s_logger.debug("Failed to get vm status:" + e.getMessage());
                } finally {
                    try {
                        if (dm != null) {
                            dm.free();
                        }
                    } catch (LibvirtException l) {

                    }
                }
            }

            if (state == null) {
                s_logger.debug("Can't get vm's status, assume it's dead already");
                return null;
            }

            if (state != DomainInfo.DomainState.VIR_DOMAIN_SHUTOFF) {
                s_logger.debug("Try to destroy the vm");
                ret = stopVM(conn, vmName, true);
                if (ret != null) {
                    return ret;
                }
            }
        }

        if (df == defineOps.UNDEFINE_VM) {
            try {
                dm = conn.domainLookupByUUID(UUID.nameUUIDFromBytes(vmName
                        .getBytes()));
                dm.undefine();
            } catch (LibvirtException e) {

            } finally {
                try {
                    if (dm != null) {
                        dm.free();
                    }
                } catch (LibvirtException l) {

                }
            }
        }
        return null;
    }

    protected String stopVM(Connect conn, String vmName, boolean force) {
        Domain dm = null;
        try {
            dm = conn.domainLookupByUUID(UUID.nameUUIDFromBytes(vmName
                    .getBytes()));
            if (force) {
                if (dm.getInfo().state != DomainInfo.DomainState.VIR_DOMAIN_SHUTOFF) {
                    dm.destroy();
                }
            } else {
                if (dm.getInfo().state == DomainInfo.DomainState.VIR_DOMAIN_SHUTOFF) {
                    return null;
                }
                dm.shutdown();
                int retry = _stopTimeout / 2000;
                /* Wait for the domain gets into shutoff state */
                while ((dm.getInfo().state != DomainInfo.DomainState.VIR_DOMAIN_SHUTOFF)
                        && (retry >= 0)) {
                    Thread.sleep(2000);
                    retry--;
                }
                if (retry < 0) {
                    s_logger.warn("Timed out waiting for domain " + vmName
                            + " to shutdown gracefully");
                    return Script.ERR_TIMEOUT;
                }
            }
        } catch (LibvirtException e) {
            s_logger.debug("Failed to stop VM :" + vmName + " :", e);
            return e.getMessage();
        } catch (InterruptedException ie) {
            s_logger.debug("Interrupted sleep");
            return ie.getMessage();
        } catch (Exception e) {
            s_logger.debug("Failed to stop VM :" + vmName + " :", e);
            return e.getMessage();
        } finally {
            try {
                if (dm != null) {
                    dm.free();
                }
            } catch (LibvirtException e) {
            }
        }

        return null;
    }

    public synchronized String cleanupVnet(Connect conn, final String vnetId) {
        // VNC proxy VMs do not have vnet
        if (vnetId == null || vnetId.isEmpty()
                || isDirectAttachedNetwork(vnetId)) {
            return null;
        }

        final List<String> names = getAllVmNames(conn);

        if (!names.isEmpty()) {
            for (final String name : names) {
                if (VirtualMachineName.getVnet(name).equals(vnetId)) {
                    return null; // Can't remove the vnet yet.
                }
            }
        }

        final Script command = new Script(_modifyVlanPath, _timeout, s_logger);
        command.add("-o", "delete");
        command.add("-v", vnetId);
        return command.execute();
    }

    protected Integer getVncPort(Connect conn, String vmName)
            throws LibvirtException {
        LibvirtDomainXMLParser parser = new LibvirtDomainXMLParser();
        Domain dm = null;
        try {
            dm = conn.domainLookupByUUID(UUID.nameUUIDFromBytes(vmName
                    .getBytes()));
            String xmlDesc = dm.getXMLDesc(0);
            parser.parseDomainXML(xmlDesc);
            return parser.getVncPort();
        } finally {
            try {
                if (dm != null) {
                    dm.free();
                }
            } catch (LibvirtException l) {

            }
        }
    }

    private boolean IsHVMEnabled(Connect conn) {
        LibvirtCapXMLParser parser = new LibvirtCapXMLParser();
        try {
            parser.parseCapabilitiesXML(conn.getCapabilities());
            ArrayList<String> osTypes = parser.getGuestOsType();
            for (String o : osTypes) {
                if (o.equalsIgnoreCase("hvm")) {
                    return true;
                }
            }
        } catch (LibvirtException e) {

        }
        return false;
    }

    private String getHypervisorPath(Connect conn) {
        LibvirtCapXMLParser parser = new LibvirtCapXMLParser();
        try {
            parser.parseCapabilitiesXML(conn.getCapabilities());
        } catch (LibvirtException e) {
            s_logger.debug(e.getMessage());
        }
        return parser.getEmulator();
    }

    private String getGuestType(Connect conn, String vmName) {
        LibvirtDomainXMLParser parser = new LibvirtDomainXMLParser();
        Domain dm = null;
        try {
            dm = conn.domainLookupByUUID(UUID.nameUUIDFromBytes(vmName
                    .getBytes()));
            String xmlDesc = dm.getXMLDesc(0);
            parser.parseDomainXML(xmlDesc);
            return parser.getDescription();
        } catch (LibvirtException e) {
            return null;
        } catch (Exception e) {
            return null;
        } finally {
            try {
                if (dm != null) {
                    dm.free();
                }
            } catch (LibvirtException l) {

            }
        }
    }

    boolean isGuestPVEnabled(String guestOS) {
        if (guestOS == null) {
            return false;
        }
        String guestOSName = KVMGuestOsMapper.getGuestOsName(guestOS);
        if (guestOS.startsWith("Ubuntu")
                || guestOSName.startsWith("Fedora 13")
                || guestOSName.startsWith("Fedora 12")
                || guestOSName.startsWith("Fedora 11")
                || guestOSName.startsWith("Fedora 10")
                || guestOSName.startsWith("Fedora 9")
                || guestOSName.startsWith("CentOS 5.3")
                || guestOSName.startsWith("CentOS 5.4")
                || guestOSName.startsWith("CentOS 5.5")
                || guestOS.startsWith("CentOS")
                || guestOS.startsWith("Fedora")
                || guestOSName.startsWith("Red Hat Enterprise Linux 5.3")
                || guestOSName.startsWith("Red Hat Enterprise Linux 5.4")
                || guestOSName.startsWith("Red Hat Enterprise Linux 5.5")
                || guestOSName.startsWith("Red Hat Enterprise Linux 6")
                || guestOS.startsWith("Debian GNU/Linux")
                || guestOSName.startsWith("Other PV")) {
            return true;
        } else {
            return false;
        }
    }

    public boolean isCentosHost() {
        if (_hvVersion <= 9) {
            return true;
        } else {
            return false;
        }
    }

    private InterfaceDef.nicModel getGuestNicModel(String guestOSType) {
        if (isGuestPVEnabled(guestOSType)) {
            return InterfaceDef.nicModel.VIRTIO;
        } else {
            return InterfaceDef.nicModel.E1000;
        }
    }

    private DiskDef.diskBus getGuestDiskModel(String guestOSType) {
        if (isGuestPVEnabled(guestOSType)) {
            return DiskDef.diskBus.VIRTIO;
        } else {
            return DiskDef.diskBus.IDE;
        }
    }

    private String getVnetIdFromBrName(String vnetBrName) {
        if (vnetBrName.contains("cloudVirBr")) {
            return vnetBrName.replaceAll("cloudVirBr", "");
        } else {
            Pattern r = Pattern.compile("-(\\d+)$");
            Matcher m = r.matcher(vnetBrName);
            if(m.group(1) != null || !m.group(1).isEmpty()) {
                return m.group(1);
            } else {
                s_logger.debug("unable to get a vlan ID from name " + vnetBrName);
                return "";
            }
        }
    }

    private void cleanupVMNetworks(Connect conn, List<InterfaceDef> nics) {
        for (InterfaceDef nic : nics) {
            if (nic.getHostNetType() == hostNicType.VNET) {
                cleanupVnet(conn, getVnetIdFromBrName(nic.getBrName()));
            }
        }
    }

    private Domain getDomain(Connect conn, String vmName)
            throws LibvirtException {
        return conn
                .domainLookupByUUID(UUID.nameUUIDFromBytes(vmName.getBytes()));
    }

    protected List<InterfaceDef> getInterfaces(Connect conn, String vmName) {
        LibvirtDomainXMLParser parser = new LibvirtDomainXMLParser();
        Domain dm = null;
        try {
            dm = conn.domainLookupByUUID(UUID.nameUUIDFromBytes(vmName
                    .getBytes()));
            parser.parseDomainXML(dm.getXMLDesc(0));
            return parser.getInterfaces();

        } catch (LibvirtException e) {
            s_logger.debug("Failed to get dom xml: " + e.toString());
            return new ArrayList<InterfaceDef>();
        } catch (Exception e) {
            s_logger.debug("Failed to get dom xml: " + e.toString());
            return new ArrayList<InterfaceDef>();
        } finally {
            try {
                if (dm != null) {
                    dm.free();
                }
            } catch (LibvirtException e) {

            }
        }
    }

    protected List<DiskDef> getDisks(Connect conn, String vmName) {
        LibvirtDomainXMLParser parser = new LibvirtDomainXMLParser();
        Domain dm = null;
        try {
            dm = conn.domainLookupByUUID(UUID.nameUUIDFromBytes(vmName
                    .getBytes()));
            parser.parseDomainXML(dm.getXMLDesc(0));
            return parser.getDisks();

        } catch (LibvirtException e) {
            s_logger.debug("Failed to get dom xml: " + e.toString());
            return new ArrayList<DiskDef>();
        } catch (Exception e) {
            s_logger.debug("Failed to get dom xml: " + e.toString());
            return new ArrayList<DiskDef>();
        } finally {
            try {
                if (dm != null) {
                    dm.free();
                }
            } catch (LibvirtException e) {

            }
        }
    }

    private String executeBashScript(String script) {
        Script command = new Script("/bin/bash", _timeout, s_logger);
        command.add("-c");
        command.add(script);
        return command.execute();
    }

    private String executeBashScript(String script, OutputInterpreter parser) {
        Script command = new Script("/bin/bash", _timeout, s_logger);
        command.add("-c");
        command.add(script);
        return command.execute(parser);
    }

    private void deletExitingLinkLocalRoutTable(String linkLocalBr) {
        Script command = new Script("/bin/bash", _timeout);
        command.add("-c");
        command.add("ip route | grep " + NetUtils.getLinkLocalCIDR());
        OutputInterpreter.AllLinesParser parser = new OutputInterpreter.AllLinesParser();
        String result = command.execute(parser);
        boolean foundLinkLocalBr = false;
        if (result == null && parser.getLines() != null) {
            String[] lines = parser.getLines().split("\\n");
            for (String line : lines) {
                String[] tokens = line.split(" ");
                if (!tokens[2].equalsIgnoreCase(linkLocalBr)) {
                    Script.runSimpleBashScript("ip route del "
                            + NetUtils.getLinkLocalCIDR());
                } else {
                    foundLinkLocalBr = true;
                }
            }
        }
        if (!foundLinkLocalBr) {
            Script.runSimpleBashScript("ip route add "
                    + NetUtils.getLinkLocalCIDR() + " dev " + linkLocalBr
                    + " src " + NetUtils.getLinkLocalGateway());
        }
    }

    private class vmStats {
        long _usedTime;
        long _tx;
        long _rx;
        Calendar _timestamp;
    }

    private VmStatsEntry getVmStat(Connect conn, String vmName)
            throws LibvirtException {
        Domain dm = null;
        try {
            dm = getDomain(conn, vmName);
            DomainInfo info = dm.getInfo();

            VmStatsEntry stats = new VmStatsEntry();
            stats.setNumCPUs(info.nrVirtCpu);
            stats.setEntityType("vm");

            /* get cpu utilization */
            vmStats oldStats = null;

            Calendar now = Calendar.getInstance();

            oldStats = _vmStats.get(vmName);

            long elapsedTime = 0;
            if (oldStats != null) {
                elapsedTime = now.getTimeInMillis()
                        - oldStats._timestamp.getTimeInMillis();
                double utilization = (info.cpuTime - oldStats._usedTime)
                        / ((double) elapsedTime * 1000000);

                NodeInfo node = conn.nodeInfo();
                utilization = utilization / node.cpus;
                if(utilization > 0){
                	stats.setCPUUtilization(utilization * 100);
                }
            }

            /* get network stats */

            List<InterfaceDef> vifs = getInterfaces(conn, vmName);
            long rx = 0;
            long tx = 0;
            for (InterfaceDef vif : vifs) {
                DomainInterfaceStats ifStats = dm.interfaceStats(vif
                        .getDevName());
                rx += ifStats.rx_bytes;
                tx += ifStats.tx_bytes;
            }

            if (oldStats != null) {
                long deltarx = rx - oldStats._rx;
                if (deltarx > 0)
                    stats.setNetworkReadKBs(deltarx / 1000);
                long deltatx = tx - oldStats._tx;
                if (deltatx > 0)
                    stats.setNetworkWriteKBs(deltatx / 1000);
            }

            vmStats newStat = new vmStats();
            newStat._usedTime = info.cpuTime;
            newStat._rx = rx;
            newStat._tx = tx;
            newStat._timestamp = now;
            _vmStats.put(vmName, newStat);
            return stats;
        } finally {
            if (dm != null) {
                dm.free();
            }
        }
    }

    private boolean can_bridge_firewall(String prvNic) {
        Script cmd = new Script(_securityGroupPath, _timeout, s_logger);
        cmd.add("can_bridge_firewall");
        cmd.add(prvNic);
        String result = cmd.execute();
        if (result != null) {
            return false;
        }
        return true;
    }

    protected boolean destroy_network_rules_for_vm(Connect conn, String vmName) {
        if (!_can_bridge_firewall) {
            return false;
        }
        String vif = null;
        List<InterfaceDef> intfs = getInterfaces(conn, vmName);
        if (intfs.size() > 0) {
            InterfaceDef intf = intfs.get(0);
            vif = intf.getDevName();
        }
        Script cmd = new Script(_securityGroupPath, _timeout, s_logger);
        cmd.add("destroy_network_rules_for_vm");
        cmd.add("--vmname", vmName);
        if (vif != null) {
            cmd.add("--vif", vif);
        }
        String result = cmd.execute();
        if (result != null) {
            return false;
        }
        return true;
    }

    protected boolean default_network_rules(Connect conn, String vmName,
            NicTO nic, Long vmId) {
        if (!_can_bridge_firewall) {
            return false;
        }

        List<InterfaceDef> intfs = getInterfaces(conn, vmName);
        if (intfs.size() < nic.getDeviceId()) {
            return false;
        }

        InterfaceDef intf = intfs.get(nic.getDeviceId());
        String brname = intf.getBrName();
        String vif = intf.getDevName();

        Script cmd = new Script(_securityGroupPath, _timeout, s_logger);
        cmd.add("default_network_rules");
        cmd.add("--vmname", vmName);
        cmd.add("--vmid", vmId.toString());
        if (nic.getIp() != null) {
            cmd.add("--vmip", nic.getIp());
        }
        cmd.add("--vmmac", nic.getMac());
        cmd.add("--vif", vif);
        cmd.add("--brname", brname);
        String result = cmd.execute();
        if (result != null) {
            return false;
        }
        return true;
    }

    protected boolean post_default_network_rules(Connect conn, String vmName,
            NicTO nic, Long vmId, InetAddress dhcpServerIp, String hostIp,
            String hostMacAddr) {
        if (!_can_bridge_firewall) {
            return false;
        }

        List<InterfaceDef> intfs = getInterfaces(conn, vmName);
        if (intfs.size() < nic.getDeviceId()) {
            return false;
        }

        InterfaceDef intf = intfs.get(nic.getDeviceId());
        String brname = intf.getBrName();
        String vif = intf.getDevName();

        Script cmd = new Script(_securityGroupPath, _timeout, s_logger);
        cmd.add("post_default_network_rules");
        cmd.add("--vmname", vmName);
        cmd.add("--vmid", vmId.toString());
        cmd.add("--vmip", nic.getIp());
        cmd.add("--vmmac", nic.getMac());
        cmd.add("--vif", vif);
        cmd.add("--brname", brname);
        if (dhcpServerIp != null)
            cmd.add("--dhcpSvr", dhcpServerIp.getHostAddress());

        cmd.add("--hostIp", hostIp);
        cmd.add("--hostMacAddr", hostMacAddr);
        String result = cmd.execute();
        if (result != null) {
            return false;
        }
        return true;
    }

    protected boolean default_network_rules_for_systemvm(Connect conn,
            String vmName) {
        if (!_can_bridge_firewall) {
            return false;
        }

        Script cmd = new Script(_securityGroupPath, _timeout, s_logger);
        cmd.add("default_network_rules_systemvm");
        cmd.add("--vmname", vmName);
        cmd.add("--localbrname", _linkLocalBridgeName);
        String result = cmd.execute();
        if (result != null) {
            return false;
        }
        return true;
    }

    private boolean add_network_rules(String vmName, String vmId,
            String guestIP, String sig, String seq, String mac, String rules,
            String vif, String brname) {
        if (!_can_bridge_firewall) {
            return false;
        }

        String newRules = rules.replace(" ", ";");
        Script cmd = new Script(_securityGroupPath, _timeout, s_logger);
        cmd.add("add_network_rules");
        cmd.add("--vmname", vmName);
        cmd.add("--vmid", vmId);
        cmd.add("--vmip", guestIP);
        cmd.add("--sig", sig);
        cmd.add("--seq", seq);
        cmd.add("--vmmac", mac);
        cmd.add("--vif", vif);
        cmd.add("--brname", brname);
        if (rules != null) {
            cmd.add("--rules", newRules);
        }
        String result = cmd.execute();
        if (result != null) {
            return false;
        }
        return true;
    }

    private boolean cleanup_rules() {
        if (!_can_bridge_firewall) {
            return false;
        }
        Script cmd = new Script(_securityGroupPath, _timeout, s_logger);
        cmd.add("cleanup_rules");
        String result = cmd.execute();
        if (result != null) {
            return false;
        }
        return true;
    }

    private String get_rule_logs_for_vms() {
        Script cmd = new Script(_securityGroupPath, _timeout, s_logger);
        cmd.add("get_rule_logs_for_vms");
        OutputInterpreter.OneLineParser parser = new OutputInterpreter.OneLineParser();
        String result = cmd.execute(parser);
        if (result == null) {
            return parser.getLine();
        }
        return null;
    }

    private HashMap<String, Pair<Long, Long>> syncNetworkGroups(long id) {
        HashMap<String, Pair<Long, Long>> states = new HashMap<String, Pair<Long, Long>>();

        String result = get_rule_logs_for_vms();
        s_logger.trace("syncNetworkGroups: id=" + id + " got: " + result);
        String[] rulelogs = result != null ? result.split(";") : new String[0];
        for (String rulesforvm : rulelogs) {
            String[] log = rulesforvm.split(",");
            if (log.length != 6) {
                continue;
            }
            try {
                states.put(log[0], new Pair<Long, Long>(Long.parseLong(log[1]),
                        Long.parseLong(log[5])));
            } catch (NumberFormatException nfe) {
                states.put(log[0], new Pair<Long, Long>(-1L, -1L));
            }
        }
        return states;
    }

    /* online snapshot supported by enhanced qemu-kvm */
    private boolean isSnapshotSupported() {
        String result = executeBashScript("qemu-img --help|grep convert");
        if (result != null) {
            return false;
        } else {
            return true;
        }
    }

    private Pair<Double, Double> getNicStats(String nicName) {
        double rx = 0.0;
        OutputInterpreter.OneLineParser rxParser = new OutputInterpreter.OneLineParser();
        String result = executeBashScript("cat /sys/class/net/" + nicName
                + "/statistics/rx_bytes", rxParser);
        if (result == null && rxParser.getLine() != null) {
            rx = Double.parseDouble(rxParser.getLine());
        }

        double tx = 0.0;
        OutputInterpreter.OneLineParser txParser = new OutputInterpreter.OneLineParser();
        result = executeBashScript("cat /sys/class/net/" + nicName
                + "/statistics/tx_bytes", txParser);
        if (result == null && txParser.getLine() != null) {
            tx = Double.parseDouble(txParser.getLine());
        }

        return new Pair<Double, Double>(rx, tx);
    }

    private Answer execute(NetworkRulesSystemVmCommand cmd) {
        boolean success = false;
        Connect conn;
        try {
            conn = LibvirtConnection.getConnection();
            success = default_network_rules_for_systemvm(conn, cmd.getVmName());
        } catch (LibvirtException e) {
            // TODO Auto-generated catch block
            e.printStackTrace();
        }

        return new Answer(cmd, success, "");
    }

}<|MERGE_RESOLUTION|>--- conflicted
+++ resolved
@@ -882,13 +882,11 @@
         return pif;
     }
 
-<<<<<<< HEAD
     private String getOvsPif(String bridge) {
         String pif = Script.runSimpleBashScript("ovs-vsctl list-ports " + bridge);
         return pif;
     }
     
-=======
     private String matchPifFileInDirectory(String bridgeName){
         File f = new File("/sys/devices/virtual/net/" + bridgeName + "/brif");
 
@@ -917,17 +915,14 @@
     }
 
 
->>>>>>> a65b584d
     private boolean checkNetwork(String networkName) {
         if (networkName == null) {
             return true;
         }
 
-<<<<<<< HEAD
         if (_bridgeType == BridgeType.OPENVSWITCH) {
             return checkOvsNetwork(networkName);
-        }
-        else {
+        } else {
             return checkBridgeNetwork(networkName);
         }
     }
@@ -937,14 +932,9 @@
             return true;
         }
 
-        String name = Script.runSimpleBashScript("brctl show | grep "
-                + networkName + " | awk '{print $4}'");
-        if (name == null) {
-=======
         String name = matchPifFileInDirectory(networkName);
 
         if (name == null || name.isEmpty()) {
->>>>>>> a65b584d
             return false;
         } else {
             return true;
@@ -1751,13 +1741,11 @@
                 String pluggedVlan = pluggedNic.getBrName();
                 if (pluggedVlan.equalsIgnoreCase(_linkLocalBridgeName)) {
                     vlanToNicNum.put("LinkLocal",devNum); 
-                }
-                else if (pluggedVlan.equalsIgnoreCase(_publicBridgeName)
+                } else if (pluggedVlan.equalsIgnoreCase(_publicBridgeName)
                          || pluggedVlan.equalsIgnoreCase(_privBridgeName)
                          || pluggedVlan.equalsIgnoreCase(_guestBridgeName)) {
                     vlanToNicNum.put(Vlan.UNTAGGED,devNum);
-                }
-                else {
+                } else {
                     vlanToNicNum.put(getVlanIdFromBridge(pluggedVlan),devNum);
                 }
                 devNum++;
