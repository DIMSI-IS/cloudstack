//
// Licensed to the Apache Software Foundation (ASF) under one
// or more contributor license agreements.  See the NOTICE file
// distributed with this work for additional information
// regarding copyright ownership.  The ASF licenses this file
// to you under the Apache License, Version 2.0 (the
// "License"); you may not use this file except in compliance
// with the License.  You may obtain a copy of the License at
//
//   http://www.apache.org/licenses/LICENSE-2.0
//
// Unless required by applicable law or agreed to in writing,
// software distributed under the License is distributed on an
// "AS IS" BASIS, WITHOUT WARRANTIES OR CONDITIONS OF ANY
// KIND, either express or implied.  See the License for the
// specific language governing permissions and limitations
// under the License.
//

package com.cloud.hypervisor.kvm.resource.wrapper;

import com.cloud.agent.api.Answer;
import com.cloud.agent.api.storage.MigrateVolumeAnswer;
import com.cloud.agent.api.storage.MigrateVolumeCommand;
import com.cloud.agent.api.to.DiskTO;
import com.cloud.hypervisor.kvm.resource.LibvirtComputingResource;
import com.cloud.hypervisor.kvm.storage.KVMPhysicalDisk;
import com.cloud.hypervisor.kvm.storage.KVMStoragePool;
import com.cloud.hypervisor.kvm.storage.KVMStoragePoolManager;
import com.cloud.resource.CommandWrapper;
import com.cloud.resource.ResourceWrapper;
import com.cloud.storage.Storage;

import java.io.ByteArrayInputStream;
import java.io.File;
import java.io.IOException;
import java.io.StringWriter;
import java.util.Map;
import java.util.UUID;

import org.apache.cloudstack.storage.datastore.client.ScaleIOGatewayClient;
import org.apache.cloudstack.storage.datastore.util.ScaleIOUtil;
import org.apache.cloudstack.storage.to.PrimaryDataStoreTO;
import org.apache.cloudstack.storage.to.VolumeObjectTO;
import org.apache.commons.lang3.ArrayUtils;
import org.apache.commons.lang3.StringUtils;
import org.libvirt.Connect;
import org.libvirt.Domain;
import org.libvirt.DomainBlockJobInfo;
import org.libvirt.DomainInfo;
import org.libvirt.TypedParameter;
import org.libvirt.TypedUlongParameter;
import org.libvirt.LibvirtException;
import org.w3c.dom.Document;
import org.w3c.dom.Element;
import org.w3c.dom.NodeList;
import org.xml.sax.SAXException;

import javax.xml.parsers.DocumentBuilder;
import javax.xml.parsers.DocumentBuilderFactory;
import javax.xml.parsers.ParserConfigurationException;
import javax.xml.transform.OutputKeys;
import javax.xml.transform.Transformer;
import javax.xml.transform.TransformerException;
import javax.xml.transform.TransformerFactory;
import javax.xml.transform.dom.DOMSource;
import javax.xml.transform.stream.StreamResult;

@ResourceWrapper(handles =  MigrateVolumeCommand.class)
public class LibvirtMigrateVolumeCommandWrapper extends CommandWrapper<MigrateVolumeCommand, Answer, LibvirtComputingResource> {

    @Override
    public Answer execute(final MigrateVolumeCommand command, final LibvirtComputingResource libvirtComputingResource) {
        VolumeObjectTO srcVolumeObjectTO = (VolumeObjectTO)command.getSrcData();
        PrimaryDataStoreTO srcPrimaryDataStore = (PrimaryDataStoreTO)srcVolumeObjectTO.getDataStore();

        MigrateVolumeAnswer answer;
        if (srcPrimaryDataStore.getPoolType().equals(Storage.StoragePoolType.PowerFlex)) {
            answer = migratePowerFlexVolume(command, libvirtComputingResource);
        } else {
            answer = migrateRegularVolume(command, libvirtComputingResource);
        }

        return answer;
    }

    protected MigrateVolumeAnswer migratePowerFlexVolume(final MigrateVolumeCommand command, final LibvirtComputingResource libvirtComputingResource) {

        // Source Details
        VolumeObjectTO srcVolumeObjectTO = (VolumeObjectTO)command.getSrcData();
        String srcPath = srcVolumeObjectTO.getPath();
        final String srcVolumeId = ScaleIOUtil.getVolumePath(srcVolumeObjectTO.getPath());
        final String vmName = srcVolumeObjectTO.getVmName();

        // Destination Details
        VolumeObjectTO destVolumeObjectTO = (VolumeObjectTO)command.getDestData();
        String destPath = destVolumeObjectTO.getPath();
        final String destVolumeId = ScaleIOUtil.getVolumePath(destVolumeObjectTO.getPath());
        Map<String, String> destDetails = command.getDestDetails();
        final String destSystemId = destDetails.get(ScaleIOGatewayClient.STORAGE_POOL_SYSTEM_ID);
        String destDiskLabel = null;

        final String destDiskFileName = ScaleIOUtil.DISK_NAME_PREFIX + destSystemId + "-" + destVolumeId;
        final String diskFilePath = ScaleIOUtil.DISK_PATH + File.separator + destDiskFileName;

        Domain dm = null;
        try {
            final LibvirtUtilitiesHelper libvirtUtilitiesHelper = libvirtComputingResource.getLibvirtUtilitiesHelper();
            Connect conn = libvirtUtilitiesHelper.getConnection();
            dm = libvirtComputingResource.getDomain(conn, vmName);
            if (dm == null) {
                return new MigrateVolumeAnswer(command, false, "Migrate volume failed due to can not find vm: " + vmName, null);
            }

            DomainInfo.DomainState domainState = dm.getInfo().state ;
            if (domainState != DomainInfo.DomainState.VIR_DOMAIN_RUNNING) {
                return new MigrateVolumeAnswer(command, false, "Migrate volume failed due to VM is not running: " + vmName + " with domainState = " + domainState, null);
            }

            final KVMStoragePoolManager storagePoolMgr = libvirtComputingResource.getStoragePoolMgr();
            PrimaryDataStoreTO spool = (PrimaryDataStoreTO)destVolumeObjectTO.getDataStore();
            KVMStoragePool pool = storagePoolMgr.getStoragePool(spool.getPoolType(), spool.getUuid());
            pool.connectPhysicalDisk(destVolumeObjectTO.getPath(), null);

            String srcSecretUUID = null;
            String destSecretUUID = null;
            if (ArrayUtils.isNotEmpty(destVolumeObjectTO.getPassphrase())) {
                srcSecretUUID = libvirtComputingResource.createLibvirtVolumeSecret(conn, srcVolumeObjectTO.getPath(), srcVolumeObjectTO.getPassphrase());
                destSecretUUID = libvirtComputingResource.createLibvirtVolumeSecret(conn, destVolumeObjectTO.getPath(), destVolumeObjectTO.getPassphrase());
            }

            String diskdef = generateDestinationDiskXML(dm, srcVolumeId, diskFilePath, destSecretUUID);
            destDiskLabel = generateDestinationDiskLabel(diskdef);

            TypedUlongParameter parameter = new TypedUlongParameter("bandwidth", 0);
            TypedParameter[] parameters = new TypedParameter[1];
            parameters[0] = parameter;

            dm.blockCopy(destDiskLabel, diskdef, parameters, Domain.BlockCopyFlags.REUSE_EXT);
            logger.info(String.format("Block copy has started for the volume %s : %s ", destDiskLabel, srcPath));

            return checkBlockJobStatus(command, dm, destDiskLabel, srcPath, destPath, libvirtComputingResource, conn, srcSecretUUID);
        } catch (Exception e) {
            String msg = "Migrate volume failed due to " + e.toString();
            logger.warn(msg, e);
            if (destDiskLabel != null) {
                try {
                    dm.blockJobAbort(destDiskLabel, Domain.BlockJobAbortFlags.ASYNC);
                } catch (LibvirtException ex) {
                    logger.error("Migrate volume failed while aborting the block job due to " + ex.getMessage());
                }
            }
            return new MigrateVolumeAnswer(command, false, msg, null);
        } finally {
            if (dm != null) {
                try {
                    dm.free();
                } catch (LibvirtException l) {
                    logger.trace("Ignoring libvirt error.", l);
                };
            }
        }
    }

    protected MigrateVolumeAnswer checkBlockJobStatus(MigrateVolumeCommand command, Domain dm, String diskLabel, String srcPath, String destPath, LibvirtComputingResource libvirtComputingResource, Connect conn, String srcSecretUUID) throws LibvirtException {
        int timeBetweenTries = 1000; // Try more frequently (every sec) and return early if disk is found
        int waitTimeInSec = command.getWait();
        double blockCopyProgress = 0;
        while (waitTimeInSec > 0) {
            DomainBlockJobInfo blockJobInfo = dm.getBlockJobInfo(diskLabel, 0);
            if (blockJobInfo != null) {
<<<<<<< HEAD
                logger.debug(String.format("Volume %s : %s block copy progress: %s%% current value:%s end value:%s", diskLabel, srcPath, (blockJobInfo.end == 0)? 0 : 100*(blockJobInfo.cur / (double) blockJobInfo.end), blockJobInfo.cur, blockJobInfo.end));
                if (blockJobInfo.cur == blockJobInfo.end) {
                    logger.info(String.format("Block copy completed for the volume %s : %s", diskLabel, srcPath));
                    dm.blockJobAbort(diskLabel, Domain.BlockJobAbortFlags.PIVOT);
                    if (StringUtils.isNotEmpty(srcSecretUUID)) {
                        libvirtComputingResource.removeLibvirtVolumeSecret(conn, srcSecretUUID);
=======
                blockCopyProgress = (blockJobInfo.end == 0)? blockCopyProgress : 100 * (blockJobInfo.cur / (double) blockJobInfo.end);
                LOGGER.debug(String.format("Volume %s : %s, block copy progress: %s%%, current value: %s end value: %s, job info - type: %s, bandwidth: %s",
                        diskLabel, srcPath, blockCopyProgress, blockJobInfo.cur, blockJobInfo.end, blockJobInfo.type, blockJobInfo.bandwidth));
                if (blockJobInfo.cur == blockJobInfo.end) {
                    if (blockJobInfo.end > 0) {
                        LOGGER.info(String.format("Block copy completed for the volume %s : %s", diskLabel, srcPath));
                        dm.blockJobAbort(diskLabel, Domain.BlockJobAbortFlags.PIVOT);
                        if (StringUtils.isNotEmpty(srcSecretUUID)) {
                            libvirtComputingResource.removeLibvirtVolumeSecret(conn, srcSecretUUID);
                        }
                        break;
                    } else {
                        // cur = 0, end = 0 - at this point, disk does not have an active block job (so, no need to abort job)
                        String msg = String.format("No active block copy job for the volume %s : %s - job stopped at %s progress", diskLabel, srcPath, blockCopyProgress);
                        LOGGER.warn(msg);
                        return new MigrateVolumeAnswer(command, false, msg, null);
>>>>>>> b2ef53b8
                    }
                }
            } else {
                logger.info("Failed to get the block copy status, trying to abort the job");
                dm.blockJobAbort(diskLabel, Domain.BlockJobAbortFlags.ASYNC);
            }
            waitTimeInSec--;

            try {
                Thread.sleep(timeBetweenTries);
            } catch (Exception ex) {
                // don't do anything
            }
        }

        if (waitTimeInSec <= 0) {
            String msg = "Block copy is taking long time, failing the job";
            logger.error(msg);
            try {
                dm.blockJobAbort(diskLabel, Domain.BlockJobAbortFlags.ASYNC);
            } catch (LibvirtException ex) {
                logger.error("Migrate volume failed while aborting the block job due to " + ex.getMessage());
            }
            return new MigrateVolumeAnswer(command, false, msg, null);
        }

        return new MigrateVolumeAnswer(command, true, null, destPath);
    }

    private String generateDestinationDiskLabel(String diskXml) throws ParserConfigurationException, IOException, SAXException {

        DocumentBuilderFactory dbFactory = DocumentBuilderFactory.newInstance();
        DocumentBuilder dBuilder = dbFactory.newDocumentBuilder();
        Document doc = dBuilder.parse(new ByteArrayInputStream(diskXml.getBytes("UTF-8")));
        doc.getDocumentElement().normalize();

        Element disk = doc.getDocumentElement();
        String diskLabel = getAttrValue("target", "dev", disk);

        return diskLabel;
    }

    protected String generateDestinationDiskXML(Domain dm, String srcVolumeId, String diskFilePath, String destSecretUUID) throws LibvirtException, ParserConfigurationException, IOException, TransformerException, SAXException {
        final String domXml = dm.getXMLDesc(0);

        DocumentBuilderFactory dbFactory = DocumentBuilderFactory.newInstance();
        DocumentBuilder dBuilder = dbFactory.newDocumentBuilder();
        Document doc = dBuilder.parse(new ByteArrayInputStream(domXml.getBytes("UTF-8")));
        doc.getDocumentElement().normalize();

        NodeList disks = doc.getElementsByTagName("disk");

        for (int i = 0; i < disks.getLength(); i++) {
            Element disk = (Element)disks.item(i);
            String type = disk.getAttribute("type");
            if (!type.equalsIgnoreCase("network")) {
                String diskDev = getAttrValue("source", "dev", disk);
                if (StringUtils.isNotEmpty(diskDev) && diskDev.contains(srcVolumeId)) {
                    setAttrValue("source", "dev", diskFilePath, disk);
                    if (StringUtils.isNotEmpty(destSecretUUID)) {
                        setAttrValue("secret", "uuid", destSecretUUID, disk);
                    }
                    StringWriter diskSection = new StringWriter();
                    Transformer xformer = TransformerFactory.newInstance().newTransformer();
                    xformer.setOutputProperty(OutputKeys.OMIT_XML_DECLARATION, "yes");
                    xformer.transform(new DOMSource(disk), new StreamResult(diskSection));

                    return diskSection.toString();
                }
            }
        }

        return null;
    }

    private static String getAttrValue(String tag, String attr, Element eElement) {
        NodeList tagNode = eElement.getElementsByTagName(tag);
        if (tagNode.getLength() == 0) {
            return null;
        }
        Element node = (Element)tagNode.item(0);
        return node.getAttribute(attr);
    }

    private static void setAttrValue(String tag, String attr, String newValue, Element eElement) {
        NodeList tagNode = eElement.getElementsByTagName(tag);
        if (tagNode.getLength() == 0) {
            return;
        }
        Element node = (Element)tagNode.item(0);
        node.setAttribute(attr, newValue);
    }

    protected MigrateVolumeAnswer migrateRegularVolume(final MigrateVolumeCommand command, final LibvirtComputingResource libvirtComputingResource) {
        KVMStoragePoolManager storagePoolManager = libvirtComputingResource.getStoragePoolMgr();

        VolumeObjectTO srcVolumeObjectTO = (VolumeObjectTO)command.getSrcData();
        PrimaryDataStoreTO srcPrimaryDataStore = (PrimaryDataStoreTO)srcVolumeObjectTO.getDataStore();

        Map<String, String> srcDetails = command.getSrcDetails();
        String srcPath = srcDetails != null ? srcDetails.get(DiskTO.IQN) : srcVolumeObjectTO.getPath();
        // its possible a volume has details but is not using IQN addressing...
        if (srcPath == null) {
            srcPath = srcVolumeObjectTO.getPath();
        }

        VolumeObjectTO destVolumeObjectTO = (VolumeObjectTO)command.getDestData();
        PrimaryDataStoreTO destPrimaryDataStore = (PrimaryDataStoreTO)destVolumeObjectTO.getDataStore();

        Map<String, String> destDetails = command.getDestDetails();

        String destPath = destDetails != null && destDetails.get(DiskTO.IQN) != null ? destDetails.get(DiskTO.IQN) :
                (destVolumeObjectTO.getPath() != null ? destVolumeObjectTO.getPath() : UUID.randomUUID().toString());

        try {
            storagePoolManager.connectPhysicalDisk(srcPrimaryDataStore.getPoolType(), srcPrimaryDataStore.getUuid(), srcPath, srcDetails);

            KVMPhysicalDisk srcPhysicalDisk = storagePoolManager.getPhysicalDisk(srcPrimaryDataStore.getPoolType(), srcPrimaryDataStore.getUuid(), srcPath);

            KVMStoragePool destPrimaryStorage = storagePoolManager.getStoragePool(destPrimaryDataStore.getPoolType(), destPrimaryDataStore.getUuid());

            storagePoolManager.connectPhysicalDisk(destPrimaryDataStore.getPoolType(), destPrimaryDataStore.getUuid(), destPath, destDetails);

            storagePoolManager.copyPhysicalDisk(srcPhysicalDisk, destPath, destPrimaryStorage, command.getWaitInMillSeconds());
        }
        catch (Exception ex) {
            return new MigrateVolumeAnswer(command, false, ex.getMessage(), null);
        }
        finally {
            try {
                storagePoolManager.disconnectPhysicalDisk(destPrimaryDataStore.getPoolType(), destPrimaryDataStore.getUuid(), destPath);
            }
            catch (Exception e) {
                logger.warn("Unable to disconnect from the destination device.", e);
            }

            try {
                storagePoolManager.disconnectPhysicalDisk(srcPrimaryDataStore.getPoolType(), srcPrimaryDataStore.getUuid(), srcPath);
            }
            catch (Exception e) {
                logger.warn("Unable to disconnect from the source device.", e);
            }
        }

        return new MigrateVolumeAnswer(command, true, null, destPath);
    }
}<|MERGE_RESOLUTION|>--- conflicted
+++ resolved
@@ -169,20 +169,12 @@
         while (waitTimeInSec > 0) {
             DomainBlockJobInfo blockJobInfo = dm.getBlockJobInfo(diskLabel, 0);
             if (blockJobInfo != null) {
-<<<<<<< HEAD
-                logger.debug(String.format("Volume %s : %s block copy progress: %s%% current value:%s end value:%s", diskLabel, srcPath, (blockJobInfo.end == 0)? 0 : 100*(blockJobInfo.cur / (double) blockJobInfo.end), blockJobInfo.cur, blockJobInfo.end));
-                if (blockJobInfo.cur == blockJobInfo.end) {
-                    logger.info(String.format("Block copy completed for the volume %s : %s", diskLabel, srcPath));
-                    dm.blockJobAbort(diskLabel, Domain.BlockJobAbortFlags.PIVOT);
-                    if (StringUtils.isNotEmpty(srcSecretUUID)) {
-                        libvirtComputingResource.removeLibvirtVolumeSecret(conn, srcSecretUUID);
-=======
                 blockCopyProgress = (blockJobInfo.end == 0)? blockCopyProgress : 100 * (blockJobInfo.cur / (double) blockJobInfo.end);
-                LOGGER.debug(String.format("Volume %s : %s, block copy progress: %s%%, current value: %s end value: %s, job info - type: %s, bandwidth: %s",
+                logger.debug(String.format("Volume %s : %s, block copy progress: %s%%, current value: %s end value: %s, job info - type: %s, bandwidth: %s",
                         diskLabel, srcPath, blockCopyProgress, blockJobInfo.cur, blockJobInfo.end, blockJobInfo.type, blockJobInfo.bandwidth));
                 if (blockJobInfo.cur == blockJobInfo.end) {
                     if (blockJobInfo.end > 0) {
-                        LOGGER.info(String.format("Block copy completed for the volume %s : %s", diskLabel, srcPath));
+                        logger.info(String.format("Block copy completed for the volume %s : %s", diskLabel, srcPath));
                         dm.blockJobAbort(diskLabel, Domain.BlockJobAbortFlags.PIVOT);
                         if (StringUtils.isNotEmpty(srcSecretUUID)) {
                             libvirtComputingResource.removeLibvirtVolumeSecret(conn, srcSecretUUID);
@@ -191,9 +183,8 @@
                     } else {
                         // cur = 0, end = 0 - at this point, disk does not have an active block job (so, no need to abort job)
                         String msg = String.format("No active block copy job for the volume %s : %s - job stopped at %s progress", diskLabel, srcPath, blockCopyProgress);
-                        LOGGER.warn(msg);
+                        logger.warn(msg);
                         return new MigrateVolumeAnswer(command, false, msg, null);
->>>>>>> b2ef53b8
                     }
                 }
             } else {
