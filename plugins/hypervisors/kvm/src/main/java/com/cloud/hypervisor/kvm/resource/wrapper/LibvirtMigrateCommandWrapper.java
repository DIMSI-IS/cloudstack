//
// Licensed to the Apache Software Foundation (ASF) under one
// or more contributor license agreements.  See the NOTICE file
// distributed with this work for additional information
// regarding copyright ownership.  The ASF licenses this file
// to you under the Apache License, Version 2.0 (the
// "License"); you may not use this file except in compliance
// with the License.  You may obtain a copy of the License at
//
//   http://www.apache.org/licenses/LICENSE-2.0
//
// Unless required by applicable law or agreed to in writing,
// software distributed under the License is distributed on an
// "AS IS" BASIS, WITHOUT WARRANTIES OR CONDITIONS OF ANY
// KIND, either express or implied.  See the License for the
// specific language governing permissions and limitations
// under the License.
//

package com.cloud.hypervisor.kvm.resource.wrapper;

import java.io.ByteArrayOutputStream;
import java.io.IOException;
import java.io.InputStream;
import java.net.URISyntaxException;
import java.nio.charset.StandardCharsets;
import java.util.HashSet;
import java.util.List;
import java.util.Map;
import java.util.Set;
import java.util.concurrent.Callable;
import java.util.concurrent.ExecutionException;
import java.util.concurrent.ExecutorService;
import java.util.concurrent.Executors;
import java.util.concurrent.Future;
import java.util.concurrent.TimeUnit;
import java.util.concurrent.TimeoutException;

import javax.xml.parsers.DocumentBuilder;
import javax.xml.parsers.DocumentBuilderFactory;
import javax.xml.parsers.ParserConfigurationException;
import javax.xml.transform.Transformer;
import javax.xml.transform.TransformerException;
import javax.xml.transform.TransformerFactory;
import javax.xml.transform.dom.DOMSource;
import javax.xml.transform.stream.StreamResult;

import org.apache.cloudstack.utils.security.ParserUtils;
import org.apache.commons.collections.MapUtils;
import org.apache.commons.io.FilenameUtils;
import org.apache.commons.io.IOUtils;
import org.apache.commons.lang3.StringUtils;
import org.libvirt.Connect;
import org.libvirt.Domain;
import org.libvirt.DomainInfo.DomainState;
import org.libvirt.DomainJobInfo;
import org.libvirt.LibvirtException;
import org.libvirt.StorageVol;
import org.w3c.dom.Document;
import org.w3c.dom.Element;
import org.w3c.dom.NamedNodeMap;
import org.w3c.dom.Node;
import org.w3c.dom.NodeList;
import org.xml.sax.SAXException;

import com.cloud.agent.api.Answer;
import com.cloud.agent.api.MigrateAnswer;
import com.cloud.agent.api.MigrateCommand;
import com.cloud.agent.api.MigrateCommand.MigrateDiskInfo;
import com.cloud.agent.api.to.DataTO;
import com.cloud.agent.api.to.DiskTO;
import com.cloud.agent.api.to.DpdkTO;
import com.cloud.agent.api.to.VirtualMachineTO;
import com.cloud.agent.properties.AgentProperties;
import com.cloud.agent.properties.AgentPropertiesFileHandler;
import com.cloud.hypervisor.kvm.resource.LibvirtComputingResource;
import com.cloud.hypervisor.kvm.resource.LibvirtConnection;
import com.cloud.hypervisor.kvm.resource.LibvirtVMDef.DiskDef;
import com.cloud.hypervisor.kvm.resource.LibvirtVMDef.InterfaceDef;
import com.cloud.hypervisor.kvm.resource.MigrateKVMAsync;
import com.cloud.hypervisor.kvm.resource.VifDriver;
import com.cloud.resource.CommandWrapper;
import com.cloud.resource.ResourceWrapper;
import com.cloud.utils.Ternary;
import com.cloud.utils.exception.CloudRuntimeException;
import com.cloud.vm.VirtualMachine;

@ResourceWrapper(handles =  MigrateCommand.class)
public final class LibvirtMigrateCommandWrapper extends CommandWrapper<MigrateCommand, Answer, LibvirtComputingResource> {

    private static final String GRAPHICS_ELEM_END = "/graphics>";
    private static final String GRAPHICS_ELEM_START = "<graphics";
    private static final String CONTENTS_WILDCARD = "(?s).*";
<<<<<<< HEAD
=======
    private static final String CDROM_LABEL = "hdc";
    private static final Logger s_logger = Logger.getLogger(LibvirtMigrateCommandWrapper.class);
>>>>>>> b2ef53b8

    protected String createMigrationURI(final String destinationIp, final LibvirtComputingResource libvirtComputingResource) {
        if (StringUtils.isEmpty(destinationIp)) {
            throw new CloudRuntimeException("Provided libvirt destination ip is invalid");
        }
        return String.format("%s://%s/system", libvirtComputingResource.isHostSecured() ? "qemu+tls" : "qemu+tcp", destinationIp);
    }

    @Override
    public Answer execute(final MigrateCommand command, final LibvirtComputingResource libvirtComputingResource) {
        final String vmName = command.getVmName();
        final Map<String, Boolean> vlanToPersistenceMap = command.getVlanToPersistenceMap();
        final String destinationUri = createMigrationURI(command.getDestinationIp(), libvirtComputingResource);
        final List<MigrateDiskInfo> migrateDiskInfoList = command.getMigrateDiskInfoList();
        if (logger.isDebugEnabled()) {
            logger.debug(String.format("Trying to migrate VM [%s] to destination host: [%s].", vmName, destinationUri));
        }

        String result = null;

        List<InterfaceDef> ifaces = null;
        List<DiskDef> disks;

        Domain dm = null;
        Connect dconn = null;
        Domain destDomain = null;
        Connect conn = null;
        String xmlDesc = null;
        List<Ternary<String, Boolean, String>> vmsnapshots = null;

        try {
            final LibvirtUtilitiesHelper libvirtUtilitiesHelper = libvirtComputingResource.getLibvirtUtilitiesHelper();

            conn = libvirtUtilitiesHelper.getConnectionByVmName(vmName);
            ifaces = libvirtComputingResource.getInterfaces(conn, vmName);
            disks = libvirtComputingResource.getDisks(conn, vmName);
            if (logger.isDebugEnabled()) {
                logger.debug(String.format("Found domain with name [%s]. Starting VM migration to host [%s].", vmName, destinationUri));
            }
            VirtualMachineTO to = command.getVirtualMachine();

            dm = conn.domainLookupByName(vmName);
            /*
                We replace the private IP address with the address of the destination host.
                This is because the VNC listens on the private IP address of the hypervisor,
                but that address is of course different on the target host.

                MigrateCommand.getDestinationIp() returns the private IP address of the target
                hypervisor. So it's safe to use.

                The Domain.migrate method from libvirt supports passing a different XML
                description for the instance to be used on the target host.

                This is supported by libvirt-java from version 0.50.0

                CVE-2015-3252: Get XML with sensitive information suitable for migration by using
                               VIR_DOMAIN_XML_MIGRATABLE flag (value = 8)
                               https://libvirt.org/html/libvirt-libvirt-domain.html#virDomainXMLFlags

                               Use VIR_DOMAIN_XML_SECURE (value = 1) prior to v1.0.0.
             */
            final int xmlFlag = conn.getLibVirVersion() >= 1000000 ? 8 : 1; // 1000000 equals v1.0.0

            final String target = command.getDestinationIp();
            xmlDesc = dm.getXMLDesc(xmlFlag);
            if (logger.isDebugEnabled()) {
                logger.debug(String.format("VM [%s] with XML configuration [%s] will be migrated to host [%s].", vmName, xmlDesc, target));
            }

            // Limit the VNC password in case the length is greater than 8 characters
            // Since libvirt version 8 VNC passwords are limited to 8 characters
            String vncPassword = org.apache.commons.lang3.StringUtils.truncate(to.getVncPassword(), 8);
            xmlDesc = replaceIpForVNCInDescFileAndNormalizePassword(xmlDesc, target, vncPassword, vmName);

            // Replace Config Drive ISO path
            String oldIsoVolumePath = getOldVolumePath(disks, vmName);
            String newIsoVolumePath = getNewVolumePathIfDatastoreHasChanged(libvirtComputingResource, conn, to);
            if (newIsoVolumePath != null && !newIsoVolumePath.equals(oldIsoVolumePath)) {
                logger.debug(String.format("Editing mount path of iso from %s to %s", oldIsoVolumePath, newIsoVolumePath));
                xmlDesc = replaceDiskSourceFile(xmlDesc, newIsoVolumePath, vmName);
                if (logger.isDebugEnabled()) {
                    logger.debug(String.format("Replaced disk mount point [%s] with [%s] in VM [%s] XML configuration. New XML configuration is [%s].", oldIsoVolumePath, newIsoVolumePath, vmName, xmlDesc));
                }
            }

            // Replace CDROM ISO path
            String oldCdromIsoPath = getOldVolumePathForCdrom(disks, vmName);
            String newCdromIsoPath = getNewVolumePathForCdrom(libvirtComputingResource, conn, to);
            if (newCdromIsoPath != null && !newCdromIsoPath.equals(oldCdromIsoPath)) {
                xmlDesc = replaceCdromIsoPath(xmlDesc, vmName, oldCdromIsoPath, newCdromIsoPath);
            }

            // delete the metadata of vm snapshots before migration
            vmsnapshots = libvirtComputingResource.cleanVMSnapshotMetadata(dm);

            // Verify Format of backing file
            for (DiskDef disk : disks) {
                if (disk.getDeviceType() == DiskDef.DeviceType.DISK
                        && disk.getDiskFormatType() == DiskDef.DiskFmtType.QCOW2) {
                    libvirtComputingResource.setBackingFileFormat(disk.getDiskPath());
                }
            }

            Map<String, MigrateCommand.MigrateDiskInfo> mapMigrateStorage = command.getMigrateStorage();
            // migrateStorage is declared as final because the replaceStorage method may mutate mapMigrateStorage, but
            // migrateStorage's value should always only be associated with the initial state of mapMigrateStorage.
            final boolean migrateStorage = MapUtils.isNotEmpty(mapMigrateStorage);
            final boolean migrateStorageManaged = command.isMigrateStorageManaged();
            Set<String> migrateDiskLabels = null;

            if (migrateStorage) {
                if (logger.isDebugEnabled()) {
                    logger.debug(String.format("Changing VM [%s] volumes during migration to host: [%s].", vmName, target));
                }
                xmlDesc = replaceStorage(xmlDesc, mapMigrateStorage, migrateStorageManaged);
                if (logger.isDebugEnabled()) {
                    logger.debug(String.format("Changed VM [%s] XML configuration of used storage. New XML configuration is [%s].", vmName, xmlDesc));
                }
                migrateDiskLabels = getMigrateStorageDeviceLabels(disks, mapMigrateStorage);
            }

            Map<String, DpdkTO> dpdkPortsMapping = command.getDpdkInterfaceMapping();
            if (MapUtils.isNotEmpty(dpdkPortsMapping)) {
                if (logger.isTraceEnabled()) {
                    logger.trace(String.format("Changing VM [%s] DPDK interfaces during migration to host: [%s].", vmName, target));
                }
                xmlDesc = replaceDpdkInterfaces(xmlDesc, dpdkPortsMapping);
                if (logger.isDebugEnabled()) {
                    logger.debug(String.format("Changed VM [%s] XML configuration of DPDK interfaces. New XML configuration is [%s].", vmName, xmlDesc));
                }
            }

            xmlDesc = updateVmSharesIfNeeded(command, xmlDesc, libvirtComputingResource);

            dconn = libvirtUtilitiesHelper.retrieveQemuConnection(destinationUri);

            if (to.getType() == VirtualMachine.Type.User) {
                libvirtComputingResource.detachAndAttachConfigDriveISO(conn, vmName);
            }

            //run migration in thread so we can monitor it
            logger.info(String.format("Starting live migration of instance [%s] to destination host [%s] having the final XML configuration: [%s].", vmName, dconn.getURI(), xmlDesc));
            final ExecutorService executor = Executors.newFixedThreadPool(1);
            boolean migrateNonSharedInc = command.isMigrateNonSharedInc() && !migrateStorageManaged;

            final Callable<Domain> worker = new MigrateKVMAsync(libvirtComputingResource, dm, dconn, xmlDesc,
                    migrateStorage, migrateNonSharedInc,
                    command.isAutoConvergence(), vmName, command.getDestinationIp(), migrateDiskLabels);
            final Future<Domain> migrateThread = executor.submit(worker);
            executor.shutdown();
            long sleeptime = 0;
            while (!executor.isTerminated()) {
                Thread.sleep(100);
                sleeptime += 100;
                if (sleeptime == 1000) { // wait 1s before attempting to set downtime on migration, since I don't know of a VIR_DOMAIN_MIGRATING state
                    final int migrateDowntime = libvirtComputingResource.getMigrateDowntime();
                    if (migrateDowntime > 0 ) {
                        try {
                            final int setDowntime = dm.migrateSetMaxDowntime(migrateDowntime);
                            if (setDowntime == 0 ) {
                                logger.debug("Set max downtime for migration of " + vmName + " to " + String.valueOf(migrateDowntime) + "ms");
                            }
                        } catch (final LibvirtException e) {
                            logger.debug("Failed to set max downtime for migration, perhaps migration completed? Error: " + e.getMessage());
                        }
                    }
                }
                if (sleeptime % 1000 == 0) {
                    logger.info("Waiting for migration of " + vmName + " to complete, waited " + sleeptime + "ms");
                }

                // abort the vm migration if the job is executed more than vm.migrate.wait
                final int migrateWait = libvirtComputingResource.getMigrateWait();
                if (migrateWait > 0 && sleeptime > migrateWait * 1000) {
                    DomainState state = null;
                    try {
                        state = dm.getInfo().state;
                    } catch (final LibvirtException e) {
                        logger.info("Couldn't get VM domain state after " + sleeptime + "ms: " + e.getMessage());
                    }
                    if (state != null && state == DomainState.VIR_DOMAIN_RUNNING) {
                        try {
                            DomainJobInfo job = dm.getJobInfo();
                            logger.info(String.format("Aborting migration of VM [%s] with domain job [%s] due to time out after %d seconds.", vmName, job, migrateWait));
                            dm.abortJob();
                            result = String.format("Migration of VM [%s] was cancelled by CloudStack due to time out after %d seconds.", vmName, migrateWait);
                            logger.debug(result);
                            break;
                        } catch (final LibvirtException e) {
                            logger.error(String.format("Failed to abort the VM migration job of VM [%s] due to: [%s].", vmName, e.getMessage()), e);
                        }
                    }
                }

                // pause vm if we meet the vm.migrate.pauseafter threshold and not already paused
                final int migratePauseAfter = libvirtComputingResource.getMigratePauseAfter();
                if (migratePauseAfter > 0 && sleeptime > migratePauseAfter) {
                    DomainState state = null;
                    try {
                        state = dm.getInfo().state;
                    } catch (final LibvirtException e) {
                        logger.info("Couldn't get VM domain state after " + sleeptime + "ms: " + e.getMessage());
                    }
                    if (state != null && state == DomainState.VIR_DOMAIN_RUNNING) {
                        try {
                            logger.info("Pausing VM " + vmName + " due to property vm.migrate.pauseafter setting to " + migratePauseAfter + "ms to complete migration");
                            dm.suspend();
                        } catch (final LibvirtException e) {
                            // pause could be racy if it attempts to pause right when vm is finished, simply warn
                            logger.info("Failed to pause vm " + vmName + " : " + e.getMessage());
                        }
                    }
                }
            }
            logger.info(String.format("Migration thread of VM [%s] finished.", vmName));

            destDomain = migrateThread.get(AgentPropertiesFileHandler.getPropertyValue(AgentProperties.VM_MIGRATE_DOMAIN_RETRIEVE_TIMEOUT), TimeUnit.SECONDS);

            if (destDomain != null) {
                if (logger.isDebugEnabled()) {
                    logger.debug(String.format("Cleaning the disks of VM [%s] in the source pool after VM migration finished.", vmName));
                }
                deleteOrDisconnectDisksOnSourcePool(libvirtComputingResource, migrateDiskInfoList, disks);
                libvirtComputingResource.cleanOldSecretsByDiskDef(conn, disks);
            }

        } catch (final LibvirtException e) {
            logger.error(String.format("Can't migrate domain [%s] due to: [%s].", vmName, e.getMessage()), e);
            result = e.getMessage();
            if (result.startsWith("unable to connect to server") && result.endsWith("refused")) {
                logger.debug("Migration failed as connection to destination [{}] was refused. Please check libvirt configuration compatibility and firewall rules on the source and destination hosts.", destinationUri);
                result = String.format("Failed to migrate domain [%s].", vmName);
            }
        } catch (final InterruptedException
            | ExecutionException
            | TimeoutException
            | IOException
            | ParserConfigurationException
            | SAXException
            | TransformerException
            | URISyntaxException e) {
            logger.error(String.format("Can't migrate domain [%s] due to: [%s].", vmName, e.getMessage()), e);
            if (result == null) {
                result = "Exception during migrate: " + e.getMessage();
            }
        } finally {
            try {
                if (dm != null && result != null) {
                    // restore vm snapshots in case of failed migration
                    if (vmsnapshots != null) {
                        libvirtComputingResource.restoreVMSnapshotMetadata(dm, vmName, vmsnapshots);
                    }
                }
                if (dm != null) {
                    if (dm.isPersistent() == 1) {
                        dm.undefine();
                    }
                    dm.free();
                }
                if (dconn != null) {
                    dconn.close();
                }
                if (destDomain != null) {
                    destDomain.free();
                }
            } catch (final LibvirtException e) {
                logger.trace("Ignoring libvirt error.", e);
            }
        }

        if (result == null) {
            libvirtComputingResource.destroyNetworkRulesForVM(conn, vmName);
            for (final InterfaceDef iface : ifaces) {
                String vlanId = libvirtComputingResource.getVlanIdFromBridgeName(iface.getBrName());
                // We don't know which "traffic type" is associated with
                // each interface at this point, so inform all vif drivers
                final List<VifDriver> allVifDrivers = libvirtComputingResource.getAllVifDrivers();
                for (final VifDriver vifDriver : allVifDrivers) {
                    vifDriver.unplug(iface, libvirtComputingResource.shouldDeleteBridge(vlanToPersistenceMap, vlanId));
                }
            }
        }

        return new MigrateAnswer(command, result == null, result, null);
    }

    /**
     * Gets the disk labels (vda, vdb...) of the disks mapped for migration on mapMigrateStorage.
     * @param diskDefinitions list of all the disksDefinitions of the VM.
     * @param mapMigrateStorage map of the disks that should be migrated.
     * @return set with the labels of the disks that should be migrated.
     * */
    protected Set<String> getMigrateStorageDeviceLabels(List<DiskDef> diskDefinitions, Map<String, MigrateCommand.MigrateDiskInfo> mapMigrateStorage) {
        HashSet<String> setOfLabels = new HashSet<>();
        logger.debug("Searching for disk labels of disks [{}].", mapMigrateStorage.keySet());
        for (String fileName : mapMigrateStorage.keySet()) {
            for (DiskDef diskDef : diskDefinitions) {
                String diskPath = diskDef.getDiskPath();
                if (diskPath != null && diskPath.contains(fileName)) {
                    setOfLabels.add(diskDef.getDiskLabel());
                    logger.debug("Found label [{}] for disk [{}].", diskDef.getDiskLabel(), fileName);
                    break;
                }
            }
        }

        return setOfLabels;
    }


    /**
     * Checks if the CPU shares are equal in the source host and destination host.
     *  <ul>
     *      <li>
     *          If both hosts utilize cgroup v1; then, the shares value of the VM is equal in both hosts, and there is no need to update the VM CPU shares value for the
     *          migration.</li>
     *      <li>
     *          If, at least, one of the hosts utilize cgroup v2, the VM CPU shares must be recalculated for the migration, accordingly to
     *          method {@link LibvirtComputingResource#calculateCpuShares(VirtualMachineTO)}.
     *      </li>
     *  </ul>
     */
    protected String updateVmSharesIfNeeded(MigrateCommand migrateCommand, String xmlDesc, LibvirtComputingResource libvirtComputingResource)
            throws ParserConfigurationException, IOException, SAXException, TransformerException {
        Integer newVmCpuShares = migrateCommand.getNewVmCpuShares();
        int currentCpuShares = libvirtComputingResource.calculateCpuShares(migrateCommand.getVirtualMachine());

        if (newVmCpuShares == currentCpuShares) {
            logger.info(String.format("Current CPU shares [%s] is equal in both hosts; therefore, there is no need to update the CPU shares for the new host.",
                    currentCpuShares));
            return xmlDesc;
        }

        InputStream inputStream = IOUtils.toInputStream(xmlDesc, StandardCharsets.UTF_8);
        DocumentBuilderFactory docFactory = ParserUtils.getSaferDocumentBuilderFactory();
        DocumentBuilder docBuilder = docFactory.newDocumentBuilder();
        Document document = docBuilder.parse(inputStream);

        Element root = document.getDocumentElement();
        Node sharesNode = root.getElementsByTagName("shares").item(0);
        String currentShares = sharesNode.getTextContent();

        logger.info(String.format("VM [%s] will have CPU shares altered from [%s] to [%s] as part of migration because the cgroups version differs between hosts.",
                migrateCommand.getVmName(), currentShares, newVmCpuShares));
        sharesNode.setTextContent(String.valueOf(newVmCpuShares));
        return getXml(document);
    }

    /**
     * Replace DPDK source path and target before migrations
     */
    protected String replaceDpdkInterfaces(String xmlDesc, Map<String, DpdkTO> dpdkPortsMapping) throws TransformerException, ParserConfigurationException, IOException, SAXException {
        InputStream in = IOUtils.toInputStream(xmlDesc);

        DocumentBuilderFactory docFactory = ParserUtils.getSaferDocumentBuilderFactory();
        DocumentBuilder docBuilder = docFactory.newDocumentBuilder();
        Document doc = docBuilder.parse(in);

        // Get the root element
        Node domainNode = doc.getFirstChild();

        NodeList domainChildNodes = domainNode.getChildNodes();

        for (int i = 0; i < domainChildNodes.getLength(); i++) {
            Node domainChildNode = domainChildNodes.item(i);

            if ("devices".equals(domainChildNode.getNodeName())) {
                NodeList devicesChildNodes = domainChildNode.getChildNodes();

                for (int x = 0; x < devicesChildNodes.getLength(); x++) {
                    Node deviceChildNode = devicesChildNodes.item(x);

                    if ("interface".equals(deviceChildNode.getNodeName())) {
                        Node interfaceNode = deviceChildNode;
                        NamedNodeMap attributes = interfaceNode.getAttributes();
                        Node interfaceTypeAttr = attributes.getNamedItem("type");

                        if ("vhostuser".equals(interfaceTypeAttr.getNodeValue())) {
                            NodeList diskChildNodes = interfaceNode.getChildNodes();

                            String mac = null;
                            for (int y = 0; y < diskChildNodes.getLength(); y++) {
                                Node diskChildNode = diskChildNodes.item(y);
                                if (!"mac".equals(diskChildNode.getNodeName())) {
                                    continue;
                                }
                                mac = diskChildNode.getAttributes().getNamedItem("address").getNodeValue();
                            }

                            if (StringUtils.isNotBlank(mac)) {
                                DpdkTO to = dpdkPortsMapping.get(mac);

                                for (int z = 0; z < diskChildNodes.getLength(); z++) {
                                    Node diskChildNode = diskChildNodes.item(z);

                                    if ("target".equals(diskChildNode.getNodeName())) {
                                        Node targetNode = diskChildNode;
                                        Node targetNodeAttr = targetNode.getAttributes().getNamedItem("dev");
                                        targetNodeAttr.setNodeValue(to.getPort());
                                    } else if ("source".equals(diskChildNode.getNodeName())) {
                                        Node sourceNode = diskChildNode;
                                        NamedNodeMap attrs = sourceNode.getAttributes();
                                        Node path = attrs.getNamedItem("path");
                                        path.setNodeValue(to.getPath() + "/" + to.getPort());
                                        Node mode = attrs.getNamedItem("mode");
                                        mode.setNodeValue(to.getMode());
                                    }
                                }
                            }
                        }
                    }
                }
            }
        }

        return getXml(doc);
    }

    /**
     * In case of a local file, it deletes the file on the source host/storage pool. Otherwise (for instance iScsi) it disconnects the disk on the source storage pool. </br>
     * This method must be executed after a successful migration to a target storage pool, cleaning up the source storage.
     */
    protected void deleteOrDisconnectDisksOnSourcePool(final LibvirtComputingResource libvirtComputingResource, final List<MigrateDiskInfo> migrateDiskInfoList,
            List<DiskDef> disks) {
        for (DiskDef disk : disks) {
            MigrateDiskInfo migrateDiskInfo = searchDiskDefOnMigrateDiskInfoList(migrateDiskInfoList, disk);
            if (migrateDiskInfo != null && migrateDiskInfo.isSourceDiskOnStorageFileSystem()) {
                deleteLocalVolume(disk.getDiskPath());
            } else {
                libvirtComputingResource.cleanupDisk(disk);
            }
        }
    }

    /**
     * Deletes the local volume from the storage pool.
     */
    protected void deleteLocalVolume(String localPath) {
        try {
            Connect conn = LibvirtConnection.getConnection();
            StorageVol storageVolLookupByPath = conn.storageVolLookupByPath(localPath);
            storageVolLookupByPath.delete(0);
        } catch (LibvirtException e) {
            logger.error(String.format("Cannot delete local volume [%s] due to: %s", localPath, e));
        }
    }

    /**
     * Searches for a {@link MigrateDiskInfo} with the path matching the {@link DiskDef} path.
     */
    protected MigrateDiskInfo searchDiskDefOnMigrateDiskInfoList(List<MigrateDiskInfo> migrateDiskInfoList, DiskDef disk) {
        for (MigrateDiskInfo migrateDiskInfo : migrateDiskInfoList) {
            if (StringUtils.contains(disk.getDiskPath(), migrateDiskInfo.getSerialNumber())) {
                return migrateDiskInfo;
            }
        }
        logger.debug(String.format("Cannot find Disk [uuid: %s] on the list of disks to be migrated", disk.getDiskPath()));
        return null;
    }

    /**
     * This function assumes an qemu machine description containing a single graphics element like
     *     <graphics type='vnc' port='5900' autoport='yes' listen='10.10.10.1'>
     *       <listen type='address' address='10.10.10.1'/>
     *     </graphics>
     * @param xmlDesc the qemu xml description
     * @param target the ip address to migrate to
     * @param vncPassword if set, the VNC password truncated to 8 characters
     * @return the new xmlDesc
     */
    String replaceIpForVNCInDescFileAndNormalizePassword(String xmlDesc, final String target, String vncPassword, String vmName) {
        final int begin = xmlDesc.indexOf(GRAPHICS_ELEM_START);
        if (begin >= 0) {
            final int end = xmlDesc.lastIndexOf(GRAPHICS_ELEM_END) + GRAPHICS_ELEM_END.length();
            if (end > begin) {
                String originalGraphElem = xmlDesc.substring(begin, end);
                String graphElem = xmlDesc.substring(begin, end);
                graphElem = graphElem.replaceAll("listen='[a-zA-Z0-9\\.]*'", "listen='" + target + "'");
                graphElem = graphElem.replaceAll("address='[a-zA-Z0-9\\.]*'", "address='" + target + "'");
                if (org.apache.commons.lang3.StringUtils.isNotBlank(vncPassword)) {
                    graphElem = graphElem.replaceAll("passwd='([^\\s]+)'", "passwd='" + vncPassword + "'");
                }
                xmlDesc = xmlDesc.replaceAll(GRAPHICS_ELEM_START + CONTENTS_WILDCARD + GRAPHICS_ELEM_END, graphElem);
                if (logger.isDebugEnabled()) {
                    logger.debug(String.format("Replaced the VNC IP address [%s] with [%s] in VM [%s].", originalGraphElem, graphElem, vmName));
                }
            }
        }
        return xmlDesc;
    }

    /**
     * Pass in a list of the disks to update in the XML (xmlDesc). Each disk passed in needs to have a serial number. If any disk's serial number in the
     * list does not match a disk in the XML, an exception should be thrown.
     * In addition to the serial number, each disk in the list needs the following info:
     * <ul>
     *  <li>The value of the 'type' of the disk (ex. file, block)
     *  <li>The value of the 'type' of the driver of the disk (ex. qcow2, raw)
     *  <li>The source of the disk needs an attribute that is either 'file' or 'dev' as well as its corresponding value.
     * </ul>
     */
    protected String replaceStorage(String xmlDesc, Map<String, MigrateCommand.MigrateDiskInfo> migrateStorage,
                                  boolean migrateStorageManaged)
            throws IOException, ParserConfigurationException, SAXException, TransformerException {
        InputStream in = IOUtils.toInputStream(xmlDesc);

        DocumentBuilderFactory docFactory = ParserUtils.getSaferDocumentBuilderFactory();
        DocumentBuilder docBuilder = docFactory.newDocumentBuilder();
        Document doc = docBuilder.parse(in);

        // Get the root element
        Node domainNode = doc.getFirstChild();

        NodeList domainChildNodes = domainNode.getChildNodes();

        for (int i = 0; i < domainChildNodes.getLength(); i++) {
            Node domainChildNode = domainChildNodes.item(i);

            if ("devices".equals(domainChildNode.getNodeName())) {
                NodeList devicesChildNodes = domainChildNode.getChildNodes();

                for (int x = 0; x < devicesChildNodes.getLength(); x++) {
                    Node deviceChildNode = devicesChildNodes.item(x);

                    if ("disk".equals(deviceChildNode.getNodeName())) {
                        Node diskNode = deviceChildNode;

                        String sourceText = getSourceText(diskNode);

                        String path = getPathFromSourceText(migrateStorage.keySet(), sourceText);

                        if (path != null) {
                            MigrateCommand.MigrateDiskInfo migrateDiskInfo = migrateStorage.get(path);

                            NamedNodeMap diskNodeAttributes = diskNode.getAttributes();
                            Node diskNodeAttribute = diskNodeAttributes.getNamedItem("type");

                            diskNodeAttribute.setTextContent(migrateDiskInfo.getDiskType().toString());

                            NodeList diskChildNodes = diskNode.getChildNodes();

                            for (int z = 0; z < diskChildNodes.getLength(); z++) {
                                Node diskChildNode = diskChildNodes.item(z);

                                if (migrateStorageManaged && "driver".equals(diskChildNode.getNodeName())) {
                                    Node driverNode = diskChildNode;

                                    NamedNodeMap driverNodeAttributes = driverNode.getAttributes();
                                    Node driverNodeAttribute = driverNodeAttributes.getNamedItem("type");

                                    driverNodeAttribute.setTextContent(migrateDiskInfo.getDriverType().toString());
                                } else if ("source".equals(diskChildNode.getNodeName())) {
                                    diskNode.removeChild(diskChildNode);

                                    Element newChildSourceNode = doc.createElement("source");

                                    newChildSourceNode.setAttribute(migrateDiskInfo.getSource().toString(), migrateDiskInfo.getSourceText());

                                    diskNode.appendChild(newChildSourceNode);
                                } else if (migrateStorageManaged && "auth".equals(diskChildNode.getNodeName())) {
                                    diskNode.removeChild(diskChildNode);
                                } else if ("backingStore".equals(diskChildNode.getNodeName()) && migrateDiskInfo.getBackingStoreText() != null) {
                                    for (int b = 0; b < diskChildNode.getChildNodes().getLength(); b++) {
                                        Node backingChild = diskChildNode.getChildNodes().item(b);
                                        if ("source".equals(backingChild.getNodeName())) {
                                            diskChildNode.removeChild(backingChild);
                                            Element newChildBackingElement = doc.createElement("source");
                                            newChildBackingElement.setAttribute(migrateDiskInfo.getSource().toString(), migrateDiskInfo.getBackingStoreText());
                                            diskChildNode.appendChild(newChildBackingElement);
                                        }
                                    }
                                } else if ("encryption".equals(diskChildNode.getNodeName())) {
                                    for (int s = 0; s < diskChildNode.getChildNodes().getLength(); s++) {
                                        Node encryptionChild = diskChildNode.getChildNodes().item(s);
                                        if ("secret".equals(encryptionChild.getNodeName())) {
                                            NamedNodeMap secretAttributes = encryptionChild.getAttributes();
                                            Node uuidAttribute = secretAttributes.getNamedItem("uuid");
                                            String volumeFileName = FilenameUtils.getBaseName(migrateDiskInfo.getSourceText());
                                            String newSecretUuid = LibvirtComputingResource.generateSecretUUIDFromString(volumeFileName);
                                            uuidAttribute.setTextContent(newSecretUuid);
                                        }
                                    }
                                }
                            }
                        }
                    }
                }
            }
        }

        return getXml(doc);
    }

    private  String getOldVolumePath(List<DiskDef> disks, String vmName) {
        String oldIsoVolumePath = null;
        for (DiskDef disk : disks) {
            if (disk.getDiskPath() != null && disk.getDiskPath().contains(vmName)) {
                oldIsoVolumePath = disk.getDiskPath();
                break;
            }
        }
        return oldIsoVolumePath;
    }

    private String getNewVolumePathIfDatastoreHasChanged(LibvirtComputingResource libvirtComputingResource, Connect conn, VirtualMachineTO to) throws LibvirtException, URISyntaxException {
        DiskTO newDisk = null;
        for (DiskTO disk : to.getDisks()) {
            if (disk.getPath() != null && disk.getPath().contains("configdrive")) {
                newDisk = disk;
                break;
            }
        }

        String newIsoVolumePath = null;
        if (newDisk != null) {
            newIsoVolumePath = libvirtComputingResource.getVolumePath(conn, newDisk, to.isConfigDriveOnHostCache());
        }
        return newIsoVolumePath;
    }

    private String getOldVolumePathForCdrom(List<DiskDef> disks, String vmName) {
        String oldIsoVolumePath = null;
        for (DiskDef disk : disks) {
            if (DiskDef.DeviceType.CDROM.equals(disk.getDeviceType())
                    && CDROM_LABEL.equals(disk.getDiskLabel())
                    && disk.getDiskPath() != null) {
                oldIsoVolumePath = disk.getDiskPath();
                break;
            }
        }
        return oldIsoVolumePath;
    }

    private String getNewVolumePathForCdrom(LibvirtComputingResource libvirtComputingResource, Connect conn, VirtualMachineTO to) throws LibvirtException, URISyntaxException {
        DiskTO newDisk = null;
        for (DiskTO disk : to.getDisks()) {
            DataTO data = disk.getData();
            if (disk.getDiskSeq() == 3 && data != null && data.getPath() != null) {
                newDisk = disk;
                break;
            }
        }

        String newIsoVolumePath = null;
        if (newDisk != null) {
            newIsoVolumePath = libvirtComputingResource.getVolumePath(conn, newDisk);
        }
        return newIsoVolumePath;
    }

    protected String replaceCdromIsoPath(String xmlDesc, String vmName, String oldIsoVolumePath, String newIsoVolumePath) throws IOException, ParserConfigurationException, TransformerException, SAXException {
        InputStream in = IOUtils.toInputStream(xmlDesc);

        DocumentBuilderFactory docFactory = ParserUtils.getSaferDocumentBuilderFactory();
        DocumentBuilder docBuilder = docFactory.newDocumentBuilder();
        Document doc = docBuilder.parse(in);

        // Get the root element
        Node domainNode = doc.getFirstChild();

        NodeList domainChildNodes = domainNode.getChildNodes();

        for (int i = 0; i < domainChildNodes.getLength(); i++) {
            Node domainChildNode = domainChildNodes.item(i);
            if ("devices".equals(domainChildNode.getNodeName())) {
                NodeList devicesChildNodes = domainChildNode.getChildNodes();
                for (int x = 0; x < devicesChildNodes.getLength(); x++) {
                    Node deviceChildNode = devicesChildNodes.item(x);
                    if ("disk".equals(deviceChildNode.getNodeName())) {
                        Node diskNode = deviceChildNode;
                        NodeList diskChildNodes = diskNode.getChildNodes();
                        for (int z = 0; z < diskChildNodes.getLength(); z++) {
                            Node diskChildNode = diskChildNodes.item(z);
                            if ("source".equals(diskChildNode.getNodeName())) {
                                NamedNodeMap sourceNodeAttributes = diskChildNode.getAttributes();
                                Node sourceNodeAttribute = sourceNodeAttributes.getNamedItem("file");
                                if (oldIsoVolumePath != null && sourceNodeAttribute != null
                                        && oldIsoVolumePath.equals(sourceNodeAttribute.getNodeValue())) {
                                    diskNode.removeChild(diskChildNode);
                                    Element newChildSourceNode = doc.createElement("source");
                                    newChildSourceNode.setAttribute("file", newIsoVolumePath);
                                    diskNode.appendChild(newChildSourceNode);
                                    s_logger.debug(String.format("Replaced ISO path [%s] with [%s] in VM [%s] XML configuration.", oldIsoVolumePath, newIsoVolumePath, vmName));
                                    return getXml(doc);
                                }
                            }
                        }
                    }
                }
            }
        }

        return getXml(doc);
    }

    private String getPathFromSourceText(Set<String> paths, String sourceText) {
        if (paths != null && StringUtils.isNotBlank(sourceText)) {
            for (String path : paths) {
                if (sourceText.contains(path)) {
                    return path;
                }
            }
        }

        return null;
    }

    private String getSourceText(Node diskNode) {
        NodeList diskChildNodes = diskNode.getChildNodes();

        for (int i = 0; i < diskChildNodes.getLength(); i++) {
            Node diskChildNode = diskChildNodes.item(i);

            if ("source".equals(diskChildNode.getNodeName())) {
                NamedNodeMap diskNodeAttributes = diskChildNode.getAttributes();

                Node diskNodeAttribute = diskNodeAttributes.getNamedItem("file");

                if (diskNodeAttribute != null) {
                    return diskNodeAttribute.getTextContent();
                }

                diskNodeAttribute = diskNodeAttributes.getNamedItem("dev");

                if (diskNodeAttribute != null) {
                    return diskNodeAttribute.getTextContent();
                }

                diskNodeAttribute = diskNodeAttributes.getNamedItem("protocol");

                if (diskNodeAttribute != null) {
                    String textContent = diskNodeAttribute.getTextContent();

                    if ("rbd".equalsIgnoreCase(textContent)) {
                        diskNodeAttribute = diskNodeAttributes.getNamedItem("name");

                        if (diskNodeAttribute != null) {
                            return diskNodeAttribute.getTextContent();
                        }
                    }
                }
            }
        }

        return null;
    }

    private String getXml(Document doc) throws TransformerException {
        TransformerFactory transformerFactory = ParserUtils.getSaferTransformerFactory();
        Transformer transformer = transformerFactory.newTransformer();

        DOMSource source = new DOMSource(doc);

        ByteArrayOutputStream byteArrayOutputStream = new ByteArrayOutputStream();
        StreamResult result = new StreamResult(byteArrayOutputStream);

        transformer.transform(source, result);

        return byteArrayOutputStream.toString();
    }

    private String replaceDiskSourceFile(String xmlDesc, String isoPath, String vmName) throws IOException, SAXException, ParserConfigurationException, TransformerException {
        InputStream in = IOUtils.toInputStream(xmlDesc);

        DocumentBuilderFactory docFactory = ParserUtils.getSaferDocumentBuilderFactory();
        DocumentBuilder docBuilder = docFactory.newDocumentBuilder();
        Document doc = docBuilder.parse(in);

        // Get the root element
        Node domainNode = doc.getFirstChild();

        NodeList domainChildNodes = domainNode.getChildNodes();

        for (int i = 0; i < domainChildNodes.getLength(); i++) {
            Node domainChildNode = domainChildNodes.item(i);

            if ("devices".equals(domainChildNode.getNodeName())) {
                NodeList devicesChildNodes = domainChildNode.getChildNodes();
                if (findDiskNode(doc, devicesChildNodes, vmName, isoPath)) {
                    break;
                }
            }
        }
        return getXml(doc);
    }

    private boolean findDiskNode(Document doc, NodeList devicesChildNodes, String vmName, String isoPath) {
        for (int x = 0; x < devicesChildNodes.getLength(); x++) {
            Node deviceChildNode = devicesChildNodes.item(x);
            if ("disk".equals(deviceChildNode.getNodeName())) {
                Node diskNode = deviceChildNode;
                if (findSourceNode(doc, diskNode, vmName, isoPath)) {
                    return true;
                }
            }
        }
        return false;
    }

    private boolean findSourceNode(Document doc, Node diskNode, String vmName, String isoPath) {
        NodeList diskChildNodes = diskNode.getChildNodes();
        for (int z = 0; z < diskChildNodes.getLength(); z++) {
            Node diskChildNode = diskChildNodes.item(z);
            if ("source".equals(diskChildNode.getNodeName())) {
                Node sourceNode = diskChildNode;
                NamedNodeMap sourceNodeAttributes = sourceNode.getAttributes();
                Node sourceNodeAttribute = sourceNodeAttributes.getNamedItem("file");
                if ( sourceNodeAttribute.getNodeValue().contains(vmName)) {
                    diskNode.removeChild(diskChildNode);
                    Element newChildSourceNode = doc.createElement("source");
                    newChildSourceNode.setAttribute("file", isoPath);
                    diskNode.appendChild(newChildSourceNode);
                    return true;
                }
            }
        }
        return false;
    }
}<|MERGE_RESOLUTION|>--- conflicted
+++ resolved
@@ -91,11 +91,7 @@
     private static final String GRAPHICS_ELEM_END = "/graphics>";
     private static final String GRAPHICS_ELEM_START = "<graphics";
     private static final String CONTENTS_WILDCARD = "(?s).*";
-<<<<<<< HEAD
-=======
     private static final String CDROM_LABEL = "hdc";
-    private static final Logger s_logger = Logger.getLogger(LibvirtMigrateCommandWrapper.class);
->>>>>>> b2ef53b8
 
     protected String createMigrationURI(final String destinationIp, final LibvirtComputingResource libvirtComputingResource) {
         if (StringUtils.isEmpty(destinationIp)) {
@@ -778,7 +774,7 @@
                                     Element newChildSourceNode = doc.createElement("source");
                                     newChildSourceNode.setAttribute("file", newIsoVolumePath);
                                     diskNode.appendChild(newChildSourceNode);
-                                    s_logger.debug(String.format("Replaced ISO path [%s] with [%s] in VM [%s] XML configuration.", oldIsoVolumePath, newIsoVolumePath, vmName));
+                                    logger.debug(String.format("Replaced ISO path [%s] with [%s] in VM [%s] XML configuration.", oldIsoVolumePath, newIsoVolumePath, vmName));
                                     return getXml(doc);
                                 }
                             }
