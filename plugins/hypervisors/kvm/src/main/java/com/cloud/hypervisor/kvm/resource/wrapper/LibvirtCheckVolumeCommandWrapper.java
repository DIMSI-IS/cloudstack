--- conflicted
+++ resolved
@@ -35,12 +35,8 @@
 import org.apache.cloudstack.utils.qemu.QemuImg;
 import org.apache.cloudstack.utils.qemu.QemuImgException;
 import org.apache.cloudstack.utils.qemu.QemuImgFile;
-<<<<<<< HEAD
-=======
 import org.apache.commons.collections.MapUtils;
 import org.apache.commons.lang3.StringUtils;
-import org.apache.log4j.Logger;
->>>>>>> a4263da8
 import org.libvirt.LibvirtException;
 
 import java.util.Arrays;
@@ -51,12 +47,8 @@
 @ResourceWrapper(handles = CheckVolumeCommand.class)
 public final class LibvirtCheckVolumeCommandWrapper extends CommandWrapper<CheckVolumeCommand, Answer, LibvirtComputingResource> {
 
-<<<<<<< HEAD
-=======
-    private static final Logger s_logger = Logger.getLogger(LibvirtCheckVolumeCommandWrapper.class);
     private static final List<Storage.StoragePoolType> STORAGE_POOL_TYPES_SUPPORTED = Arrays.asList(Storage.StoragePoolType.Filesystem, Storage.StoragePoolType.NetworkFilesystem);
 
->>>>>>> a4263da8
     @Override
     public Answer execute(final CheckVolumeCommand command, final LibvirtComputingResource libvirtComputingResource) {
         String result = null;
@@ -81,11 +73,7 @@
                 return new Answer(command, false, "Unsupported Storage Pool");
             }
         } catch (final Exception e) {
-<<<<<<< HEAD
-            logger.error("Error while locating disk: "+ e.getMessage());
-=======
-            s_logger.error("Error while checking the disk: " + e.getMessage());
->>>>>>> a4263da8
+            logger.error("Error while checking the disk: {}", e.getMessage());
             return new Answer(command, false, result);
         }
     }
