//
// Licensed to the Apache Software Foundation (ASF) under one
// or more contributor license agreements.  See the NOTICE file
// distributed with this work for additional information
// regarding copyright ownership.  The ASF licenses this file
// to you under the Apache License, Version 2.0 (the
// "License"); you may not use this file except in compliance
// with the License.  You may obtain a copy of the License at
//
//   http://www.apache.org/licenses/LICENSE-2.0
//
// Unless required by applicable law or agreed to in writing,
// software distributed under the License is distributed on an
// "AS IS" BASIS, WITHOUT WARRANTIES OR CONDITIONS OF ANY
// KIND, either express or implied.  See the License for the
// specific language governing permissions and limitations
// under the License.
//
package com.cloud.hypervisor.kvm.resource.wrapper;

import java.io.File;
import java.io.FileNotFoundException;
import java.io.IOException;
import java.nio.file.Files;
import java.nio.file.Path;
import java.nio.file.Paths;

import org.apache.cloudstack.agent.directdownload.SetupDirectDownloadCertificateCommand;
import org.apache.cloudstack.utils.security.KeyStoreUtils;
import org.apache.commons.lang3.StringUtils;
import org.apache.log4j.Logger;

import com.cloud.agent.api.Answer;
import com.cloud.hypervisor.kvm.resource.LibvirtComputingResource;
import com.cloud.resource.CommandWrapper;
import com.cloud.resource.ResourceWrapper;
import com.cloud.utils.FileUtil;
import com.cloud.utils.PropertiesUtil;
import com.cloud.utils.exception.CloudRuntimeException;
import com.cloud.utils.script.Script;
<<<<<<< HEAD
import org.apache.cloudstack.agent.directdownload.SetupDirectDownloadCertificateCommand;
import org.apache.cloudstack.utils.security.KeyStoreUtils;
import org.apache.commons.lang3.StringUtils;

import java.io.File;
import java.io.FileNotFoundException;
import java.io.IOException;
=======
>>>>>>> d99cf93d

@ResourceWrapper(handles =  SetupDirectDownloadCertificateCommand.class)
public class LibvirtSetupDirectDownloadCertificateCommandWrapper extends CommandWrapper<SetupDirectDownloadCertificateCommand, Answer, LibvirtComputingResource> {

    private static final String temporaryCertFilePrefix = "CSCERTIFICATE";


    /**
     * Retrieve agent.properties file
     */
    private File getAgentPropertiesFile() throws FileNotFoundException {
        final File agentFile = PropertiesUtil.findConfigFile("agent.properties");
        if (agentFile == null) {
            throw new FileNotFoundException("Failed to find agent.properties file");
        }
        return agentFile;
    }

    /**
     * Get the property 'keystore.passphrase' value from agent.properties file
     */
    private String getKeystorePassword(File agentFile) {
        String pass = null;
        if (agentFile != null) {
            try {
                pass = PropertiesUtil.loadFromFile(agentFile).getProperty(KeyStoreUtils.KS_PASSPHRASE_PROPERTY);
            } catch (IOException e) {
                logger.error("Could not get 'keystore.passphrase' property value due to: " + e.getMessage());
            }
        }
        return pass;
    }

    /**
     * Get keystore path
     */
    private String getKeyStoreFilePath(File agentFile) {
        return agentFile.getParent() + "/" + KeyStoreUtils.KS_FILENAME;
    }

    /**
     * Import certificate from temporary file into keystore
     */
    private void importCertificate(String tempCerFilePath, String keyStoreFile, String certificateName, String privatePassword) {
<<<<<<< HEAD
        logger.debug("Importing certificate from temporary file to keystore");
        String importCommandFormat = "keytool -importcert -file %s -keystore %s -alias '%s' -storepass '%s' -noprompt";
        String importCmd = String.format(importCommandFormat, tempCerFilePath, keyStoreFile, certificateName, privatePassword);
        int result = Script.runSimpleBashScriptForExitValue(importCmd);
=======
        s_logger.debug("Importing certificate from temporary file to keystore");
        String keyToolPath = Script.getExecutableAbsolutePath("keytool");
        int result = Script.executeCommandForExitValue(keyToolPath, "-importcert", "file", tempCerFilePath,
                "-keystore", keyStoreFile, "-alias", sanitizeBashCommandArgument(certificateName), "-storepass",
                privatePassword, "-noprompt");
>>>>>>> d99cf93d
        if (result != 0) {
            logger.debug("Certificate " + certificateName + " not imported as it already exist on keystore");
        }
    }

    /**
     * Create temporary file and return its path
     */
    private String createTemporaryFile(File agentFile, String certificateName, String certificate) {
        String tempCerFilePath = String.format("%s/%s-%s",
                agentFile.getParent(), temporaryCertFilePrefix, certificateName);
<<<<<<< HEAD
        logger.debug("Creating temporary certificate file into: " + tempCerFilePath);
        int result = Script.runSimpleBashScriptForExitValue(String.format("echo '%s' > %s", certificate, tempCerFilePath));
        if (result != 0) {
=======
        s_logger.debug("Creating temporary certificate file into: " + tempCerFilePath);
        if (!FileUtil.writeToFile(tempCerFilePath, certificate)) {
>>>>>>> d99cf93d
            throw new CloudRuntimeException("Could not create the certificate file on path: " + tempCerFilePath);
        }
        return tempCerFilePath;
    }

    /**
     * Remove temporary file
     */
<<<<<<< HEAD
    private void cleanupTemporaryFile(String temporaryFile) {
        logger.debug("Cleaning up temporary certificate file");
        Script.runSimpleBashScript("rm -f " + temporaryFile);
=======
    protected void cleanupTemporaryFile(String temporaryFile) {
        s_logger.debug("Cleaning up temporary certificate file");
        if (StringUtils.isBlank(temporaryFile)) {
            s_logger.debug("Provided temporary certificate file path is empty");
            return;
        }
        try {
            Path filePath = Paths.get(temporaryFile);
            if (!Files.exists(filePath)) {
                s_logger.debug("Temporary certificate file does not exist: " + temporaryFile);
                return;
            }
            Files.delete(filePath);
        } catch (IOException e) {
            s_logger.warn(String.format("Error while cleaning up temporary file: %s", temporaryFile));
            s_logger.debug(String.format("Error while cleaning up temporary file: %s", temporaryFile), e);
        }
>>>>>>> d99cf93d
    }

    @Override
    public Answer execute(SetupDirectDownloadCertificateCommand cmd, LibvirtComputingResource serverResource) {
        String certificate = cmd.getCertificate();
        String certificateName = cmd.getCertificateName();

        try {
            File agentFile = getAgentPropertiesFile();
            String privatePassword = getKeystorePassword(agentFile);
            if (StringUtils.isBlank(privatePassword)) {
                return new Answer(cmd, false, "No password found for keystore: " + KeyStoreUtils.KS_FILENAME);
            }

            final String keyStoreFile = getKeyStoreFilePath(agentFile);
            String temporaryFile = createTemporaryFile(agentFile, certificateName, certificate);
            importCertificate(temporaryFile, keyStoreFile, certificateName, privatePassword);
            cleanupTemporaryFile(temporaryFile);
        } catch (FileNotFoundException | CloudRuntimeException e) {
            logger.error("Error while setting up certificate " + certificateName, e);
            return new Answer(cmd, false, e.getMessage());
        }

        return new Answer(cmd, true, "Certificate " + certificateName + " imported");
    }
}<|MERGE_RESOLUTION|>--- conflicted
+++ resolved
@@ -28,7 +28,6 @@
 import org.apache.cloudstack.agent.directdownload.SetupDirectDownloadCertificateCommand;
 import org.apache.cloudstack.utils.security.KeyStoreUtils;
 import org.apache.commons.lang3.StringUtils;
-import org.apache.log4j.Logger;
 
 import com.cloud.agent.api.Answer;
 import com.cloud.hypervisor.kvm.resource.LibvirtComputingResource;
@@ -38,16 +37,6 @@
 import com.cloud.utils.PropertiesUtil;
 import com.cloud.utils.exception.CloudRuntimeException;
 import com.cloud.utils.script.Script;
-<<<<<<< HEAD
-import org.apache.cloudstack.agent.directdownload.SetupDirectDownloadCertificateCommand;
-import org.apache.cloudstack.utils.security.KeyStoreUtils;
-import org.apache.commons.lang3.StringUtils;
-
-import java.io.File;
-import java.io.FileNotFoundException;
-import java.io.IOException;
-=======
->>>>>>> d99cf93d
 
 @ResourceWrapper(handles =  SetupDirectDownloadCertificateCommand.class)
 public class LibvirtSetupDirectDownloadCertificateCommandWrapper extends CommandWrapper<SetupDirectDownloadCertificateCommand, Answer, LibvirtComputingResource> {
@@ -92,18 +81,11 @@
      * Import certificate from temporary file into keystore
      */
     private void importCertificate(String tempCerFilePath, String keyStoreFile, String certificateName, String privatePassword) {
-<<<<<<< HEAD
         logger.debug("Importing certificate from temporary file to keystore");
-        String importCommandFormat = "keytool -importcert -file %s -keystore %s -alias '%s' -storepass '%s' -noprompt";
-        String importCmd = String.format(importCommandFormat, tempCerFilePath, keyStoreFile, certificateName, privatePassword);
-        int result = Script.runSimpleBashScriptForExitValue(importCmd);
-=======
-        s_logger.debug("Importing certificate from temporary file to keystore");
         String keyToolPath = Script.getExecutableAbsolutePath("keytool");
         int result = Script.executeCommandForExitValue(keyToolPath, "-importcert", "file", tempCerFilePath,
                 "-keystore", keyStoreFile, "-alias", sanitizeBashCommandArgument(certificateName), "-storepass",
                 privatePassword, "-noprompt");
->>>>>>> d99cf93d
         if (result != 0) {
             logger.debug("Certificate " + certificateName + " not imported as it already exist on keystore");
         }
@@ -115,14 +97,8 @@
     private String createTemporaryFile(File agentFile, String certificateName, String certificate) {
         String tempCerFilePath = String.format("%s/%s-%s",
                 agentFile.getParent(), temporaryCertFilePrefix, certificateName);
-<<<<<<< HEAD
         logger.debug("Creating temporary certificate file into: " + tempCerFilePath);
-        int result = Script.runSimpleBashScriptForExitValue(String.format("echo '%s' > %s", certificate, tempCerFilePath));
-        if (result != 0) {
-=======
-        s_logger.debug("Creating temporary certificate file into: " + tempCerFilePath);
         if (!FileUtil.writeToFile(tempCerFilePath, certificate)) {
->>>>>>> d99cf93d
             throw new CloudRuntimeException("Could not create the certificate file on path: " + tempCerFilePath);
         }
         return tempCerFilePath;
@@ -131,29 +107,24 @@
     /**
      * Remove temporary file
      */
-<<<<<<< HEAD
-    private void cleanupTemporaryFile(String temporaryFile) {
+
+    protected void cleanupTemporaryFile(String temporaryFile) {
         logger.debug("Cleaning up temporary certificate file");
-        Script.runSimpleBashScript("rm -f " + temporaryFile);
-=======
-    protected void cleanupTemporaryFile(String temporaryFile) {
-        s_logger.debug("Cleaning up temporary certificate file");
         if (StringUtils.isBlank(temporaryFile)) {
-            s_logger.debug("Provided temporary certificate file path is empty");
+            logger.debug("Provided temporary certificate file path is empty");
             return;
         }
         try {
             Path filePath = Paths.get(temporaryFile);
             if (!Files.exists(filePath)) {
-                s_logger.debug("Temporary certificate file does not exist: " + temporaryFile);
+                logger.debug("Temporary certificate file does not exist: " + temporaryFile);
                 return;
             }
             Files.delete(filePath);
         } catch (IOException e) {
-            s_logger.warn(String.format("Error while cleaning up temporary file: %s", temporaryFile));
-            s_logger.debug(String.format("Error while cleaning up temporary file: %s", temporaryFile), e);
+            logger.warn(String.format("Error while cleaning up temporary file: %s", temporaryFile));
+            logger.debug(String.format("Error while cleaning up temporary file: %s", temporaryFile), e);
         }
->>>>>>> d99cf93d
     }
 
     @Override
