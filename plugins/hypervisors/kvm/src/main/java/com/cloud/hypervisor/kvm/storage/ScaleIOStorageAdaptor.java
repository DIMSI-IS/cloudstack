// Licensed to the Apache Software Foundation (ASF) under one
// or more contributor license agreements.  See the NOTICE file
// distributed with this work for additional information
// regarding copyright ownership.  The ASF licenses this file
// to you under the Apache License, Version 2.0 (the
// "License"); you may not use this file except in compliance
// with the License.  You may obtain a copy of the License at
//
//   http://www.apache.org/licenses/LICENSE-2.0
//
// Unless required by applicable law or agreed to in writing,
// software distributed under the License is distributed on an
// "AS IS" BASIS, WITHOUT WARRANTIES OR CONDITIONS OF ANY
// KIND, either express or implied.  See the License for the
// specific language governing permissions and limitations
// under the License.

package com.cloud.hypervisor.kvm.storage;

import java.io.File;
import java.io.FileFilter;
import java.io.IOException;
import java.util.ArrayList;
import java.util.Arrays;
import java.util.Collection;
import java.util.HashMap;
import java.util.List;
import java.util.Map;
import java.util.UUID;

import com.cloud.agent.api.PrepareStorageClientCommand;
import org.apache.cloudstack.storage.datastore.client.ScaleIOGatewayClient;
import org.apache.cloudstack.storage.datastore.manager.ScaleIOSDCManager;
import org.apache.cloudstack.storage.datastore.util.ScaleIOUtil;
import org.apache.cloudstack.utils.cryptsetup.CryptSetup;
import org.apache.cloudstack.utils.cryptsetup.CryptSetupException;
import org.apache.cloudstack.utils.cryptsetup.KeyFile;
import org.apache.cloudstack.utils.qemu.QemuImageOptions;
import org.apache.cloudstack.utils.qemu.QemuImg;
import org.apache.cloudstack.utils.qemu.QemuImgException;
import org.apache.cloudstack.utils.qemu.QemuImgFile;
import org.apache.cloudstack.utils.qemu.QemuObject;
import org.apache.commons.collections.MapUtils;
import org.apache.commons.io.filefilter.WildcardFileFilter;
import org.apache.logging.log4j.Logger;
import org.apache.logging.log4j.LogManager;
import org.libvirt.LibvirtException;

import com.cloud.storage.Storage;
import com.cloud.storage.StorageManager;
import com.cloud.utils.Pair;
import com.cloud.utils.Ternary;
import com.cloud.utils.exception.CloudRuntimeException;
import com.cloud.utils.script.OutputInterpreter;
import com.cloud.utils.script.Script;
import org.apache.commons.lang3.StringUtils;

public class ScaleIOStorageAdaptor implements StorageAdaptor {
    protected Logger logger = LogManager.getLogger(getClass());
    private static final Map<String, KVMStoragePool> MapStorageUuidToStoragePool = new HashMap<>();
    private static final int DEFAULT_DISK_WAIT_TIME_IN_SECS = 60;

    public ScaleIOStorageAdaptor() {

    }

    @Override
    public KVMStoragePool getStoragePool(String uuid) {
        KVMStoragePool pool = MapStorageUuidToStoragePool.get(uuid);
        if (pool == null) {
            logger.error("Pool: " + uuid + " not found, probably sdc not connected on agent start");
            throw new CloudRuntimeException("Pool: " + uuid + " not found, reconnect sdc and restart agent if sdc not connected on agent start");
        }

        return pool;
    }

    @Override
    public Storage.StoragePoolType getStoragePoolType() {
        return Storage.StoragePoolType.PowerFlex;
    }

    @Override
    public KVMStoragePool getStoragePool(String uuid, boolean refreshInfo) {
        return getStoragePool(uuid);
    }

    @Override
    public KVMPhysicalDisk getPhysicalDisk(String volumePath, KVMStoragePool pool) {
        if (StringUtils.isEmpty(volumePath) || pool == null) {
            logger.error("Unable to get physical disk, volume path or pool not specified");
            return null;
        }

        String volumeId = ScaleIOUtil.getVolumePath(volumePath);

        try {
            String diskFilePath = null;
            String systemId = ScaleIOUtil.getSystemIdForVolume(volumeId);
            if (StringUtils.isNotEmpty(systemId) && systemId.length() == ScaleIOUtil.IDENTIFIER_LENGTH) {
                // Disk path format: /dev/disk/by-id/emc-vol-<SystemID>-<VolumeID>
                final String diskFileName = ScaleIOUtil.DISK_NAME_PREFIX + systemId + "-" + volumeId;
                diskFilePath = ScaleIOUtil.DISK_PATH + File.separator + diskFileName;
                final File diskFile = new File(diskFilePath);
                if (!diskFile.exists()) {
                    logger.debug("Physical disk file: " + diskFilePath + " doesn't exists on the storage pool: " + pool.getUuid());
                    return null;
                }
            } else {
                logger.debug("Try with wildcard filter to get the physical disk: " + volumeId + " on the storage pool: " + pool.getUuid());
                final File dir = new File(ScaleIOUtil.DISK_PATH);
                final FileFilter fileFilter = new WildcardFileFilter(ScaleIOUtil.DISK_NAME_PREFIX_FILTER + volumeId);
                final File[] files = dir.listFiles(fileFilter);
                if (files != null && files.length == 1) {
                    diskFilePath = files[0].getAbsolutePath();
                } else {
                    logger.debug("Unable to find the physical disk: " + volumeId + " on the storage pool: " + pool.getUuid());
                    return null;
                }
            }

            KVMPhysicalDisk disk = new KVMPhysicalDisk(diskFilePath, volumePath, pool);

            // try to discover format as written to disk, rather than assuming raw.
            // We support qcow2 for stored primary templates, disks seen as other should be treated as raw.
            QemuImg qemu = new QemuImg(0);
            QemuImgFile qemuFile = new QemuImgFile(diskFilePath);
            Map<String, String> details = qemu.info(qemuFile);
            String detectedFormat = details.getOrDefault(QemuImg.FILE_FORMAT, "none");
            if (detectedFormat.equalsIgnoreCase(QemuImg.PhysicalDiskFormat.QCOW2.toString())) {
                disk.setFormat(QemuImg.PhysicalDiskFormat.QCOW2);
            } else {
                disk.setFormat(QemuImg.PhysicalDiskFormat.RAW);
            }

            long diskSize = getPhysicalDiskSize(diskFilePath);
            disk.setSize(diskSize);

            if (details.containsKey(QemuImg.VIRTUAL_SIZE)) {
                disk.setVirtualSize(Long.parseLong(details.get(QemuImg.VIRTUAL_SIZE)));
            } else {
                disk.setVirtualSize(diskSize);
            }

            return disk;
        } catch (Exception e) {
            logger.error("Failed to get the physical disk: " + volumePath + " on the storage pool: " + pool.getUuid() + " due to " + e.getMessage());
            throw new CloudRuntimeException("Failed to get the physical disk: " + volumePath + " on the storage pool: " + pool.getUuid());
        }
    }

    @Override
    public KVMStoragePool createStoragePool(String uuid, String host, int port, String path, String userInfo, Storage.StoragePoolType type, Map<String, String> details, boolean isPrimaryStorage) {
        ScaleIOStoragePool storagePool = new ScaleIOStoragePool(uuid, host, port, path, type, details, this);
        if (MapUtils.isNotEmpty(details) && details.containsKey(ScaleIOSDCManager.ConnectOnDemand.key())) {
            String connectOnDemand = details.get(ScaleIOSDCManager.ConnectOnDemand.key());
            if (connectOnDemand != null && !Boolean.parseBoolean(connectOnDemand)) {
                Ternary<Boolean, Map<String, String>, String> prepareStorageClientStatus = prepareStorageClient(uuid, details);
                if (prepareStorageClientStatus.first()) {
                    details.putAll(prepareStorageClientStatus.second());
                }
            }
        }

        validateMdmState(details);

        MapStorageUuidToStoragePool.put(uuid, storagePool);
        return storagePool;
    }

    /**
     * Validate Storage Pool state to ensure it healthy and can operate requests.
     * There is observed situation where ScaleIO configuration file has different values than ScaleIO CLI.
     * Validation compares values from both drv_cfg.txt and drv_cfg CLI and throws exception if there is mismatch.
     *
     * @param details see {@link PrepareStorageClientCommand#getDetails()}
     *                and {@link @UnprepareStorageClientCommand#getDetails()}, expected to contain
     *                {@link ScaleIOSDCManager#ValidateMdmsOnConnect#key()}
     * @throws CloudRuntimeException in case if Storage Pool is not operate-able
     */
    private void validateMdmState(Map<String, String> details) {
        String configKey = ScaleIOSDCManager.ValidateMdmsOnConnect.key();
        if (MapUtils.isEmpty(details) || !details.containsKey(configKey)) {
            logger.debug(String.format("Skipped PowerFlex MDMs validation as property %s not sent by Management Server", configKey));
            return;
        }

        String configValue = details.get(configKey);

        // be as much verbose as possible, otherwise it will be difficult to troubleshoot operational issue without logs
        if (StringUtils.isEmpty(configValue)) {
            logger.debug(String.format("Skipped PowerFlex MDMs validation as property %s sent by Management Server is empty", configKey));
        } else if (Boolean.valueOf(configValue).equals(Boolean.FALSE)) {
            logger.debug(String.format("Skipped PowerFlex MDMs validation as property %s received as %s", configKey, configValue));
        } else {
            Collection<String> mdmsFromConfigFile = ScaleIOUtil.getMdmsFromConfigFile();
            Collection<String> mdmsFromCliCmd = ScaleIOUtil.getMdmsFromCliCmd();
            if (!mdmsFromCliCmd.equals(mdmsFromConfigFile)) {
                String msg = String.format("PowerFlex MDM addresses from CLI and Configuration File doesn't match. " +
                        "CLI values: %s, Configuration File values: %s", mdmsFromCliCmd, mdmsFromConfigFile);
                logger.warn(msg);
                throw new CloudRuntimeException(msg);
            }
        }
    }

    @Override
    public boolean deleteStoragePool(String uuid) {
        ScaleIOStoragePool storagePool = (ScaleIOStoragePool) MapStorageUuidToStoragePool.get(uuid);
        if (storagePool != null) {
            unprepareStorageClient(uuid, storagePool.getDetails());
        }
        return MapStorageUuidToStoragePool.remove(uuid) != null;
    }

    @Override
    public boolean deleteStoragePool(String uuid, Map<String, String> details) {
        if (MapUtils.isNotEmpty(details) && details.containsKey(ScaleIOSDCManager.ConnectOnDemand.key())) {
            String connectOnDemand = details.get(ScaleIOSDCManager.ConnectOnDemand.key());
            if (connectOnDemand != null && !Boolean.parseBoolean(connectOnDemand)) {
                Pair<Boolean, String> unprepareStorageClientStatus = unprepareStorageClient(uuid, details);
                return MapStorageUuidToStoragePool.remove(uuid) != null && unprepareStorageClientStatus.first();
            }
        }
        return MapStorageUuidToStoragePool.remove(uuid) != null;
    }

    @Override
    public KVMPhysicalDisk createPhysicalDisk(String name, KVMStoragePool pool, QemuImg.PhysicalDiskFormat format, Storage.ProvisioningType provisioningType, long size, byte[] passphrase) {
        return createPhysicalDisk(name, pool, format, provisioningType, size, null, passphrase);
    }

    /**
     * ScaleIO doesn't need to communicate with the hypervisor normally to create a volume. This is used only to prepare a ScaleIO data disk for encryption.
     * Thin encrypted volumes are provisioned in QCOW2 format, which insulates the guest from zeroes/unallocated blocks in the block device that would
     * otherwise show up as garbage data through the encryption layer.  As a bonus, encrypted QCOW2 format handles discard.
     * @param name disk path
     * @param pool pool
     * @param format disk format
     * @param provisioningType provisioning type
     * @param size disk size
     * @param usableSize usage disk size
     * @param passphrase passphrase
     * @return the disk object
     */
    @Override
    public KVMPhysicalDisk createPhysicalDisk(String name, KVMStoragePool pool, QemuImg.PhysicalDiskFormat format, Storage.ProvisioningType provisioningType, long size, Long usableSize, byte[] passphrase) {
        if (passphrase == null || passphrase.length == 0) {
            return null;
        }

        if(!connectPhysicalDisk(name, pool, null, false)) {
            throw new CloudRuntimeException(String.format("Failed to ensure disk %s was present", name));
        }

        KVMPhysicalDisk disk = getPhysicalDisk(name, pool);

        if (provisioningType.equals(Storage.ProvisioningType.THIN)) {
            disk.setFormat(QemuImg.PhysicalDiskFormat.QCOW2);
            disk.setQemuEncryptFormat(QemuObject.EncryptFormat.LUKS);
            try (KeyFile keyFile = new KeyFile(passphrase)){
                QemuImg qemuImg = new QemuImg(0, true, false);
                Map<String, String> options = new HashMap<>();
                List<QemuObject> qemuObjects = new ArrayList<>();
                long formattedSize;
                if (usableSize != null && usableSize > 0) {
                    formattedSize = usableSize;
                } else {
                    formattedSize = getUsableBytesFromRawBytes(disk.getSize());
                }

                options.put("preallocation", QemuImg.PreallocationType.Metadata.toString());
                qemuObjects.add(QemuObject.prepareSecretForQemuImg(disk.getFormat(), disk.getQemuEncryptFormat(), keyFile.toString(), "sec0", options));
                QemuImgFile file = new QemuImgFile(disk.getPath(), formattedSize, disk.getFormat());
                qemuImg.create(file, null, options, qemuObjects);
                logger.debug(String.format("Successfully formatted %s as encrypted QCOW2", file.getFileName()));
            } catch (QemuImgException | LibvirtException | IOException ex) {
                throw new CloudRuntimeException("Failed to set up encrypted QCOW on block device " + disk.getPath(), ex);
            }
        } else {
            try {
                CryptSetup crypt = new CryptSetup();
                crypt.luksFormat(passphrase, CryptSetup.LuksType.LUKS, disk.getPath());
                disk.setQemuEncryptFormat(QemuObject.EncryptFormat.LUKS);
                disk.setFormat(QemuImg.PhysicalDiskFormat.RAW);
            } catch (CryptSetupException ex) {
                throw new CloudRuntimeException("Failed to set up encryption for block device " + disk.getPath(), ex);
            }
        }

        return disk;
    }

    @Override
    public boolean connectPhysicalDisk(String volumePath, KVMStoragePool pool, Map<String, String> details, boolean isMigration) {
        if (StringUtils.isEmpty(volumePath) || pool == null) {
            logger.error("Unable to connect physical disk due to insufficient data");
            throw new CloudRuntimeException("Unable to connect physical disk due to insufficient data");
        }

        volumePath = ScaleIOUtil.getVolumePath(volumePath);

        int waitTimeInSec = DEFAULT_DISK_WAIT_TIME_IN_SECS;
        if (MapUtils.isNotEmpty(details) && details.containsKey(StorageManager.STORAGE_POOL_DISK_WAIT.toString())) {
            String waitTime = details.get(StorageManager.STORAGE_POOL_DISK_WAIT.toString());
            if (StringUtils.isNotEmpty(waitTime)) {
                waitTimeInSec = Integer.valueOf(waitTime).intValue();
            }
        }
        return waitForDiskToBecomeAvailable(volumePath, pool, waitTimeInSec);
    }

    private boolean waitForDiskToBecomeAvailable(String volumePath, KVMStoragePool pool, int waitTimeInSec) {
        logger.debug("Waiting for the volume with id: " + volumePath + " of the storage pool: " + pool.getUuid() + " to become available for " + waitTimeInSec + " secs");
        int timeBetweenTries = 1000; // Try more frequently (every sec) and return early if disk is found
        KVMPhysicalDisk physicalDisk = null;

        // Rescan before checking for the physical disk
        ScaleIOUtil.rescanForNewVolumes();

        while (waitTimeInSec > 0) {
            physicalDisk = getPhysicalDisk(volumePath, pool);
            if (physicalDisk != null && physicalDisk.getSize() > 0) {
                logger.debug("Found the volume with id: " + volumePath + " of the storage pool: " + pool.getUuid());
                return true;
            }

            waitTimeInSec--;

            try {
                Thread.sleep(timeBetweenTries);
            } catch (Exception ex) {
                // don't do anything
            }
        }

        physicalDisk = getPhysicalDisk(volumePath, pool);
        if (physicalDisk != null && physicalDisk.getSize() > 0) {
            logger.debug("Found the volume using id: " + volumePath + " of the storage pool: " + pool.getUuid());
            return true;
        }

        logger.debug("Unable to find the volume with id: " + volumePath + " of the storage pool: " + pool.getUuid());
        return false;
    }

    private long getPhysicalDiskSize(String diskPath) {
        if (StringUtils.isEmpty(diskPath)) {
            return 0;
        }

        Script diskCmd = new Script("blockdev", logger);
        diskCmd.add("--getsize64", diskPath);

        OutputInterpreter.OneLineParser parser = new OutputInterpreter.OneLineParser();
        String result = diskCmd.execute(parser);

        if (result != null) {
            logger.warn("Unable to get the disk size at path: " + diskPath);
            return 0;
        } else {
            logger.info("Able to retrieve the disk size at path:" + diskPath);
        }

        return Long.parseLong(parser.getLine());
    }

    @Override
    public boolean disconnectPhysicalDisk(String volumePath, KVMStoragePool pool) {
        return true;
    }

    @Override
    public boolean disconnectPhysicalDisk(Map<String, String> volumeToDisconnect) {
        return false;
    }

    @Override
    public boolean disconnectPhysicalDiskByPath(String localPath) {
        return false;
    }

    @Override
    public boolean deletePhysicalDisk(String uuid, KVMStoragePool pool, Storage.ImageFormat format) {
        return true;
    }

    @Override
    public KVMPhysicalDisk createDiskFromTemplate(KVMPhysicalDisk template, String name, QemuImg.PhysicalDiskFormat format, Storage.ProvisioningType provisioningType, long size, KVMStoragePool destPool, int timeout, byte[] passphrase) {
        return null;
    }

    @Override
    public KVMPhysicalDisk createTemplateFromDisk(KVMPhysicalDisk disk, String name, QemuImg.PhysicalDiskFormat format, long size, KVMStoragePool destPool) {
        return null;
    }

    @Override
    public List<KVMPhysicalDisk> listPhysicalDisks(String storagePoolUuid, KVMStoragePool pool) {
        return null;
    }

    @Override
    public KVMPhysicalDisk copyPhysicalDisk(KVMPhysicalDisk disk, String name, KVMStoragePool destPool, int timeout) {
        return copyPhysicalDisk(disk, name, destPool, timeout, null, null, Storage.ProvisioningType.THIN);
    }

    @Override
    public KVMPhysicalDisk copyPhysicalDisk(KVMPhysicalDisk disk, String name, KVMStoragePool destPool, int timeout, byte[] srcPassphrase, byte[]dstPassphrase, Storage.ProvisioningType provisioningType) {
        if (StringUtils.isEmpty(name) || disk == null || destPool == null) {
            logger.error("Unable to copy physical disk due to insufficient data");
            throw new CloudRuntimeException("Unable to copy physical disk due to insufficient data");
        }

        if (provisioningType == null) {
            provisioningType = Storage.ProvisioningType.THIN;
        }

        logger.debug("Copy physical disk with size: " + disk.getSize() + ", virtualsize: " + disk.getVirtualSize()+ ", format: " + disk.getFormat());

        KVMPhysicalDisk destDisk = destPool.getPhysicalDisk(name);
        if (destDisk == null) {
            logger.error("Failed to find the disk: " + name + " of the storage pool: " + destPool.getUuid());
            throw new CloudRuntimeException("Failed to find the disk: " + name + " of the storage pool: " + destPool.getUuid());
        }

        destDisk.setVirtualSize(disk.getVirtualSize());
        destDisk.setSize(disk.getSize());

        QemuImg qemu = null;
        QemuImgFile srcQemuFile = null;
        QemuImgFile destQemuFile = null;
        String srcKeyName = "sec0";
        String destKeyName = "sec1";
        List<QemuObject> qemuObjects = new ArrayList<>();
        Map<String, String> options = new HashMap<String, String>();
        CryptSetup cryptSetup = null;

        try (KeyFile srcKey = new KeyFile(srcPassphrase); KeyFile dstKey = new KeyFile(dstPassphrase)){
            qemu = new QemuImg(timeout, provisioningType.equals(Storage.ProvisioningType.FAT), false);
            String srcPath = disk.getPath();
            String destPath = destDisk.getPath();

            QemuImageOptions qemuImageOpts = new QemuImageOptions(srcPath);

            srcQemuFile = new QemuImgFile(srcPath, disk.getFormat());
            destQemuFile = new QemuImgFile(destPath);

            if (disk.useAsTemplate()) {
                destQemuFile.setFormat(QemuImg.PhysicalDiskFormat.QCOW2);
            }

            if (srcKey.isSet()) {
                qemuObjects.add(QemuObject.prepareSecretForQemuImg(disk.getFormat(), disk.getQemuEncryptFormat(), srcKey.toString(), srcKeyName, options));
                qemuImageOpts = new QemuImageOptions(disk.getFormat(), srcPath, srcKeyName);
            }

            if (dstKey.isSet()) {
                if (!provisioningType.equals(Storage.ProvisioningType.FAT)) {
                    destDisk.setFormat(QemuImg.PhysicalDiskFormat.QCOW2);
                    destQemuFile.setFormat(QemuImg.PhysicalDiskFormat.QCOW2);
                    options.put("preallocation", QemuImg.PreallocationType.Metadata.toString());
                } else {
                    qemu.setSkipZero(false);
                    destDisk.setFormat(QemuImg.PhysicalDiskFormat.RAW);
                    // qemu-img wants to treat RAW + encrypt formatting as LUKS
                    destQemuFile.setFormat(QemuImg.PhysicalDiskFormat.LUKS);
                }
                qemuObjects.add(QemuObject.prepareSecretForQemuImg(destDisk.getFormat(), QemuObject.EncryptFormat.LUKS, dstKey.toString(), destKeyName, options));
                destDisk.setQemuEncryptFormat(QemuObject.EncryptFormat.LUKS);
            }

            boolean forceSourceFormat = srcQemuFile.getFormat() == QemuImg.PhysicalDiskFormat.RAW;
            logger.debug(String.format("Starting copy from source disk %s(%s) to PowerFlex volume %s(%s), forcing source format is %b", srcQemuFile.getFileName(), srcQemuFile.getFormat(), destQemuFile.getFileName(), destQemuFile.getFormat(), forceSourceFormat));
            qemuImageOpts.setImageOptsFlag(true);
            qemu.convert(srcQemuFile, destQemuFile, options, qemuObjects, qemuImageOpts,null, forceSourceFormat);
            logger.debug("Successfully converted source disk image " + srcQemuFile.getFileName() + " to PowerFlex volume: " + destDisk.getPath());

            if (destQemuFile.getFormat() == QemuImg.PhysicalDiskFormat.QCOW2 && !disk.useAsTemplate()) {
                QemuImageOptions resizeOptions = new QemuImageOptions(destQemuFile.getFormat(), destPath, destKeyName);
                resizeQcow2ToVolume(destPath, resizeOptions, qemuObjects, timeout);
                logger.debug("Resized volume at " + destPath);
            }
        }  catch (QemuImgException | LibvirtException | IOException e) {
            try {
                Map<String, String> srcInfo = qemu.info(srcQemuFile);
                logger.debug("Source disk info: " + Arrays.asList(srcInfo));
            } catch (Exception ignored) {
                logger.warn("Unable to get info from source disk: " + disk.getName());
            }

            String errMsg = String.format("Unable to convert/copy from %s to %s, due to: %s", disk.getName(), name, ((StringUtils.isEmpty(e.getMessage())) ? "an unknown error" : e.getMessage()));
            logger.error(errMsg);
            throw new CloudRuntimeException(errMsg, e);
        } finally {
            if (cryptSetup != null) {
                try {
                    cryptSetup.close(name);
                } catch (CryptSetupException ex) {
                    logger.warn("Failed to clean up LUKS disk after copying disk", ex);
                }
            }
        }

        return destDisk;
    }


    @Override
    public boolean refresh(KVMStoragePool pool) {
        return true;
    }

    @Override
    public boolean deleteStoragePool(KVMStoragePool pool) {
        return deleteStoragePool(pool.getUuid());
    }

    @Override
    public boolean createFolder(String uuid, String path) {
        return createFolder(uuid, path, null);
    }

    @Override
    public boolean createFolder(String uuid, String path, String localPath) {
        return true;
    }


    @Override
    public KVMPhysicalDisk createDiskFromTemplateBacking(KVMPhysicalDisk template, String name, QemuImg.PhysicalDiskFormat format, long size, KVMStoragePool destPool, int timeout, byte[] passphrase) {
        return null;
    }

    @Override
    public KVMPhysicalDisk createTemplateFromDirectDownloadFile(String templateFilePath, String destTemplatePath, KVMStoragePool destPool, Storage.ImageFormat format, int timeout) {
        if (StringUtils.isAnyEmpty(templateFilePath, destTemplatePath) || destPool == null) {
            logger.error("Unable to create template from direct download template file due to insufficient data");
            throw new CloudRuntimeException("Unable to create template from direct download template file due to insufficient data");
        }

        logger.debug("Create template from direct download template - file path: " + templateFilePath + ", dest path: " + destTemplatePath + ", format: " + format.toString());

        File sourceFile = new File(templateFilePath);
        if (!sourceFile.exists()) {
            throw new CloudRuntimeException("Direct download template file " + templateFilePath + " does not exist on this host");
        }

        if (destTemplatePath == null || destTemplatePath.isEmpty()) {
            logger.error("Failed to create template, target template disk path not provided");
            throw new CloudRuntimeException("Target template disk path not provided");
        }

        if (destPool.getType() != Storage.StoragePoolType.PowerFlex) {
            throw new CloudRuntimeException("Unsupported storage pool type: " + destPool.getType().toString());
        }

        if (Storage.ImageFormat.RAW.equals(format) && Storage.ImageFormat.QCOW2.equals(format)) {
            logger.error("Failed to create template, unsupported template format: " + format.toString());
            throw new CloudRuntimeException("Unsupported template format: " + format.toString());
        }

        String srcTemplateFilePath = templateFilePath;
        KVMPhysicalDisk destDisk = null;
        QemuImgFile srcFile = null;
        QemuImgFile destFile = null;
        try {
            QemuImg qemu = new QemuImg(timeout, true, false);
            destDisk = destPool.getPhysicalDisk(destTemplatePath);
            if (destDisk == null) {
                logger.error("Failed to find the disk: " + destTemplatePath + " of the storage pool: " + destPool.getUuid());
                throw new CloudRuntimeException("Failed to find the disk: " + destTemplatePath + " of the storage pool: " + destPool.getUuid());
            }

            if (isTemplateExtractable(templateFilePath)) {
                srcTemplateFilePath = sourceFile.getParent() + "/" + UUID.randomUUID().toString();
                logger.debug("Extract the downloaded template " + templateFilePath + " to " + srcTemplateFilePath);
                String extractCommand = getExtractCommandForDownloadedFile(templateFilePath, srcTemplateFilePath);
                Script.runSimpleBashScript(extractCommand);
                Script.runSimpleBashScript("rm -f " + templateFilePath);
            }

            QemuImg.PhysicalDiskFormat srcFileFormat = QemuImg.PhysicalDiskFormat.RAW;
            if (format == Storage.ImageFormat.RAW) {
                srcFileFormat = QemuImg.PhysicalDiskFormat.RAW;
            } else if (format == Storage.ImageFormat.QCOW2) {
                srcFileFormat = QemuImg.PhysicalDiskFormat.QCOW2;
            }

            srcFile = new QemuImgFile(srcTemplateFilePath, srcFileFormat);
            qemu.info(srcFile);
            /**
             * Even though the disk itself is raw, we store templates on ScaleIO in qcow2 format.
             * This improves performance by reading/writing less data to volume, saves the unused space for encryption header, and
             * nicely encapsulates VM images that might contain LUKS data (as opposed to converting to raw which would look like a LUKS volume).
             */
            destFile = new QemuImgFile(destDisk.getPath(), QemuImg.PhysicalDiskFormat.QCOW2);
            destFile.setSize(srcFile.getSize());

            logger.debug("Starting copy from source downloaded template " + srcFile.getFileName() + " to PowerFlex template volume: " + destDisk.getPath());
            qemu.create(destFile);
            qemu.convert(srcFile, destFile);
            logger.debug("Successfully converted source downloaded template " + srcFile.getFileName() + " to PowerFlex template volume: " + destDisk.getPath());
        }  catch (QemuImgException | LibvirtException e) {
            logger.error("Failed to convert. The error was: " + e.getMessage(), e);
            destDisk = null;
        } finally {
            Script.runSimpleBashScript("rm -f " + srcTemplateFilePath);
        }

        return destDisk;
    }

    private boolean isTemplateExtractable(String templatePath) {
        String type = Script.runSimpleBashScript("file " + templatePath + " | awk -F' ' '{print $2}'");
        return type.equalsIgnoreCase("bzip2") || type.equalsIgnoreCase("gzip") || type.equalsIgnoreCase("zip");
    }

    private String getExtractCommandForDownloadedFile(String downloadedTemplateFile, String templateFile) {
        if (downloadedTemplateFile.endsWith(".zip")) {
            return "unzip -p " + downloadedTemplateFile + " | cat > " + templateFile;
        } else if (downloadedTemplateFile.endsWith(".bz2")) {
            return "bunzip2 -c " + downloadedTemplateFile + " > " + templateFile;
        } else if (downloadedTemplateFile.endsWith(".gz")) {
            return "gunzip -c " + downloadedTemplateFile + " > " + templateFile;
        } else {
            throw new CloudRuntimeException("Unable to extract template " + downloadedTemplateFile);
        }
    }

    public void resizeQcow2ToVolume(String volumePath, QemuImageOptions options, List<QemuObject> objects, Integer timeout) throws QemuImgException, LibvirtException {
        long rawSizeBytes = getPhysicalDiskSize(volumePath);
        long usableSizeBytes = getUsableBytesFromRawBytes(rawSizeBytes);
        QemuImg qemu = new QemuImg(timeout);
        qemu.resize(options, objects, usableSizeBytes);
    }

    public Ternary<Boolean, Map<String, String>, String> prepareStorageClient(String uuid, Map<String, String> details) {
        if (!ScaleIOUtil.isSDCServiceInstalled()) {
            logger.debug("SDC service not installed on host, preparing the SDC client not possible");
            return new Ternary<>(false, null, "SDC service not installed on host");
        }

        if (!ScaleIOUtil.isSDCServiceEnabled()) {
            logger.debug("SDC service not enabled on host, enabling it");
            if (!ScaleIOUtil.enableSDCService()) {
                return new Ternary<>(false, null, "SDC service not enabled on host");
            }
        }

        if (!ScaleIOUtil.isSDCServiceActive()) {
            logger.debug("SDC service is not active on host, starting it");
            if (!ScaleIOUtil.startSDCService()) {
                return new Ternary<>(false, null, "Couldn't start SDC service on host");
            }
<<<<<<< HEAD
        }

        if (MapUtils.isNotEmpty(details) && details.containsKey(ScaleIOGatewayClient.STORAGE_POOL_MDMS)) {
            // Assuming SDC service is started, add mdms
            String mdms = details.get(ScaleIOGatewayClient.STORAGE_POOL_MDMS);
            String[] mdmAddresses = mdms.split(",");
            if (mdmAddresses.length > 0) {
                if (ScaleIOUtil.isMdmPresent(mdmAddresses[0])) {
                    return new Ternary<>(true, getSDCDetails(details), "MDM added, no need to prepare the SDC client");
                }

                ScaleIOUtil.addMdms(mdmAddresses);
                if (!ScaleIOUtil.isMdmPresent(mdmAddresses[0])) {
                    return new Ternary<>(false, null, "Failed to add MDMs");
                } else {
                    logger.debug(String.format("MDMs %s added to storage pool %s", mdms, uuid));
                    applyMdmsChangeWaitTime(details);
                }
            }
        }

        Map<String, String> sdcDetails = getSDCDetails(details);
        if (MapUtils.isEmpty(sdcDetails)) {
            return new Ternary<>(false, null, "Couldn't get the SDC details on the host");
        }

        return new Ternary<>(true, sdcDetails, "Prepared client successfully");
=======
        } else {
            logger.debug("SDC service is active on host, re-starting it");
            if (!ScaleIOUtil.restartSDCService()) {
                return new Ternary<>(false, null, "Couldn't restart SDC service on host");
            }
        }

        Map<String, String> sdcDetails = getSDCDetails(details);
        if (MapUtils.isEmpty(sdcDetails)) {
            return new Ternary<>(false, null, "Couldn't get the SDC details on the host");
        }

        return new Ternary<>( true, sdcDetails, "Prepared client successfully");
>>>>>>> 0d65c8c4
    }

    public Pair<Boolean, String> unprepareStorageClient(String uuid, Map<String, String> details) {
        if (!ScaleIOUtil.isSDCServiceInstalled()) {
            logger.debug("SDC service not installed on host, no need to unprepare the SDC client");
            return new Pair<>(true, "SDC service not installed on host, no need to unprepare the SDC client");
        }

        if (!ScaleIOUtil.isSDCServiceEnabled()) {
            logger.debug("SDC service not enabled on host, no need to unprepare the SDC client");
            return new Pair<>(true, "SDC service not enabled on host, no need to unprepare the SDC client");
        }

        if (MapUtils.isNotEmpty(details) && details.containsKey(ScaleIOGatewayClient.STORAGE_POOL_MDMS)) {
            String mdms = details.get(ScaleIOGatewayClient.STORAGE_POOL_MDMS);
            String[] mdmAddresses = mdms.split(",");
            if (mdmAddresses.length > 0) {
                if (!ScaleIOUtil.isMdmPresent(mdmAddresses[0])) {
                    return new Pair<>(true, "MDM not added, no need to unprepare the SDC client");
                } else {
                    String configKey = ScaleIOSDCManager.BlockSdcUnprepareIfRestartNeededAndVolumesAreAttached.key();
                    String configValue = details.get(configKey);

                    if (StringUtils.isEmpty(configValue)) {
                        logger.debug(String.format("Configuration key %s not provided", configKey));
                    } else {
                        logger.debug(String.format("Configuration key %s provided as %s", configKey, configValue));
                    }
                    Boolean blockUnprepare = Boolean.valueOf(configValue);
                    if (!ScaleIOUtil.isRemoveMdmCliSupported() // scini restart required when --remove_mdm is not supported
                            && !ScaleIOUtil.getVolumeIds().isEmpty()
                            && Boolean.TRUE.equals(blockUnprepare)) {
                        return new Pair<>(false, "Failed to remove MDMs, SDC client requires service to be restarted, but there are Volumes attached to the Host");
                    }
                }

                // Immediate removal of MDMs after unmapping volume throws Error: "Volume is mappedKernel module rejects removing MDM"
                // Wait before removing MDMs for any volumes to get unmapped.
                applyMdmsChangeWaitTime(details);
                ScaleIOUtil.removeMdms(mdmAddresses);
                if (ScaleIOUtil.isMdmPresent(mdmAddresses[0])) {
                    return new Pair<>(false, "Failed to remove MDMs, unable to unprepare the SDC client");
                } else {
                    logger.debug(String.format("MDMs %s removed from storage pool %s", mdms, uuid));
                    applyMdmsChangeWaitTime(details);
                }
            }
        }

        /*
         * TODO:
         * 1. Verify on-demand is true
         * 2. If on-demand is true check whether other MDM addresses are still present
         * 3. If there are no MDM addresses, then stop SDC service.
         */

        return new Pair<>(true, "Unprepared SDC client successfully");
    }

    /**
     * Check whether details map has wait time configured and do "apply wait time" pause before returning response
     * (to have ScaleIO changes applied).
     *
     * @param details see {@link PrepareStorageClientCommand#getDetails()}
     *                and {@link @UnprepareStorageClientCommand#getDetails()}, expected to contain
     *                {@link ScaleIOSDCManager#MdmsChangeApplyWaitTime#key()}
     */
    private void applyMdmsChangeWaitTime(Map<String, String> details) {
        String configKey = ScaleIOSDCManager.MdmsChangeApplyWaitTime.key();
        if (MapUtils.isEmpty(details) || !details.containsKey(configKey)) {
            logger.debug(String.format("Apply wait time property %s not sent by Management Server, skip", configKey));
            return;
        }

        String configValue = details.get(configKey);
        if (StringUtils.isEmpty(configValue)) {
            logger.debug(String.format("Apply wait time value not defined in property %s, skip", configKey));
            return;
        }
        long timeoutMs;
        try {
            timeoutMs = Long.parseLong(configValue);
        } catch (NumberFormatException e) {
            logger.warn(String.format("Invalid apply wait time value defined in property %s, skip", configKey), e);
            return;
        }
        if (timeoutMs < 1) {
            logger.warn(String.format("Apply wait time value is too small (%s ms), skipping", timeoutMs));
            return;
        }
        try {
            logger.debug(String.format("Waiting for %d ms as defined in property %s", timeoutMs, configKey));
            Thread.sleep(timeoutMs);
        } catch (InterruptedException e) {
            logger.warn(String.format("Waiting for %d ms interrupted", timeoutMs), e);
        }
    }

    private Map<String, String> getSDCDetails(Map<String, String> details) {
        Map<String, String> sdcDetails = new HashMap<String, String>();
<<<<<<< HEAD
        if (MapUtils.isEmpty(details) || !details.containsKey(ScaleIOGatewayClient.STORAGE_POOL_SYSTEM_ID))  {
=======
        if (MapUtils.isEmpty(details)  || !details.containsKey(ScaleIOGatewayClient.STORAGE_POOL_SYSTEM_ID))  {
>>>>>>> 0d65c8c4
            return sdcDetails;
        }

        String storageSystemId = details.get(ScaleIOGatewayClient.STORAGE_POOL_SYSTEM_ID);
        if (StringUtils.isEmpty(storageSystemId)) {
            return sdcDetails;
        }

        int numberOfTries = 5;
        int timeBetweenTries = 1000; // Try more frequently (every sec) and return early when SDC Id or Guid found
        int attempt = 1;
        do {
            logger.debug("Get SDC details, attempt #{}", attempt);
            String sdcId = ScaleIOUtil.getSdcId(storageSystemId);
            if (sdcId != null) {
                sdcDetails.put(ScaleIOGatewayClient.SDC_ID, sdcId);
                return sdcDetails;
<<<<<<< HEAD
            }

            String sdcGuId = ScaleIOUtil.getSdcGuid();
            if (sdcGuId != null) {
                sdcDetails.put(ScaleIOGatewayClient.SDC_GUID, sdcGuId);
                return sdcDetails;
=======
            } else {
                String sdcGuId = ScaleIOUtil.getSdcGuid();
                if (sdcGuId != null) {
                    sdcDetails.put(ScaleIOGatewayClient.SDC_GUID, sdcGuId);
                    return sdcDetails;
                }
>>>>>>> 0d65c8c4
            }

            try {
                Thread.sleep(timeBetweenTries);
            } catch (Exception ignore) {
            }
            numberOfTries--;
            attempt++;
        } while (numberOfTries > 0);

        return sdcDetails;
    }

    /**
     * Calculates usable size from raw size, assuming qcow2 requires 192k/1GB for metadata
     * We also remove 128MiB for encryption/fragmentation/safety factor.
     * @param raw size in bytes
     * @return usable size in bytesbytes
     */
    public static long getUsableBytesFromRawBytes(Long raw) {
        long usable = raw - (128 << 20) - ((raw >> 30) * 200704);
        if (usable < 0) {
            usable = 0L;
        }
        return usable;
    }
}<|MERGE_RESOLUTION|>--- conflicted
+++ resolved
@@ -653,35 +653,6 @@
             if (!ScaleIOUtil.startSDCService()) {
                 return new Ternary<>(false, null, "Couldn't start SDC service on host");
             }
-<<<<<<< HEAD
-        }
-
-        if (MapUtils.isNotEmpty(details) && details.containsKey(ScaleIOGatewayClient.STORAGE_POOL_MDMS)) {
-            // Assuming SDC service is started, add mdms
-            String mdms = details.get(ScaleIOGatewayClient.STORAGE_POOL_MDMS);
-            String[] mdmAddresses = mdms.split(",");
-            if (mdmAddresses.length > 0) {
-                if (ScaleIOUtil.isMdmPresent(mdmAddresses[0])) {
-                    return new Ternary<>(true, getSDCDetails(details), "MDM added, no need to prepare the SDC client");
-                }
-
-                ScaleIOUtil.addMdms(mdmAddresses);
-                if (!ScaleIOUtil.isMdmPresent(mdmAddresses[0])) {
-                    return new Ternary<>(false, null, "Failed to add MDMs");
-                } else {
-                    logger.debug(String.format("MDMs %s added to storage pool %s", mdms, uuid));
-                    applyMdmsChangeWaitTime(details);
-                }
-            }
-        }
-
-        Map<String, String> sdcDetails = getSDCDetails(details);
-        if (MapUtils.isEmpty(sdcDetails)) {
-            return new Ternary<>(false, null, "Couldn't get the SDC details on the host");
-        }
-
-        return new Ternary<>(true, sdcDetails, "Prepared client successfully");
-=======
         } else {
             logger.debug("SDC service is active on host, re-starting it");
             if (!ScaleIOUtil.restartSDCService()) {
@@ -694,8 +665,7 @@
             return new Ternary<>(false, null, "Couldn't get the SDC details on the host");
         }
 
-        return new Ternary<>( true, sdcDetails, "Prepared client successfully");
->>>>>>> 0d65c8c4
+        return new Ternary<>(true, sdcDetails, "Prepared client successfully");
     }
 
     public Pair<Boolean, String> unprepareStorageClient(String uuid, Map<String, String> details) {
@@ -796,11 +766,7 @@
 
     private Map<String, String> getSDCDetails(Map<String, String> details) {
         Map<String, String> sdcDetails = new HashMap<String, String>();
-<<<<<<< HEAD
         if (MapUtils.isEmpty(details) || !details.containsKey(ScaleIOGatewayClient.STORAGE_POOL_SYSTEM_ID))  {
-=======
-        if (MapUtils.isEmpty(details)  || !details.containsKey(ScaleIOGatewayClient.STORAGE_POOL_SYSTEM_ID))  {
->>>>>>> 0d65c8c4
             return sdcDetails;
         }
 
@@ -818,21 +784,12 @@
             if (sdcId != null) {
                 sdcDetails.put(ScaleIOGatewayClient.SDC_ID, sdcId);
                 return sdcDetails;
-<<<<<<< HEAD
-            }
-
-            String sdcGuId = ScaleIOUtil.getSdcGuid();
-            if (sdcGuId != null) {
-                sdcDetails.put(ScaleIOGatewayClient.SDC_GUID, sdcGuId);
-                return sdcDetails;
-=======
             } else {
                 String sdcGuId = ScaleIOUtil.getSdcGuid();
                 if (sdcGuId != null) {
                     sdcDetails.put(ScaleIOGatewayClient.SDC_GUID, sdcGuId);
                     return sdcDetails;
                 }
->>>>>>> 0d65c8c4
             }
 
             try {
