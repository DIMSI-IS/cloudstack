--- conflicted
+++ resolved
@@ -126,13 +126,7 @@
         } catch (final LibvirtException | CloudRuntimeException | InternalErrorException | URISyntaxException e) {
             if (MapUtils.isNotEmpty(dpdkInterfaceMapping)) {
                 for (DpdkTO to : dpdkInterfaceMapping.values()) {
-<<<<<<< HEAD
-                    String cmd = String.format("ovs-vsctl del-port %s", to.getPort());
-                    logger.debug("Removing DPDK port: " + to.getPort());
-                    Script.runSimpleBashScript(cmd);
-=======
                     removeDpdkPort(to.getPort());
->>>>>>> d99cf93d
                 }
             }
             return new PrepareForMigrationAnswer(command, e.toString());
