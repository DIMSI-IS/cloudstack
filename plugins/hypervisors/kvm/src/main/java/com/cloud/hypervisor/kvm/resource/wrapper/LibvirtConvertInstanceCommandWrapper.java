--- conflicted
+++ resolved
@@ -18,28 +18,43 @@
 //
 package com.cloud.hypervisor.kvm.resource.wrapper;
 
+import java.io.BufferedInputStream;
+import java.io.File;
+import java.io.FileInputStream;
+import java.io.IOException;
+import java.io.InputStream;
 import java.net.URLEncoder;
 import java.nio.charset.Charset;
+import java.util.ArrayList;
 import java.util.List;
 import java.util.UUID;
-
+import java.util.stream.Collectors;
+
+import org.apache.cloudstack.storage.to.PrimaryDataStoreTO;
+import org.apache.cloudstack.vm.UnmanagedInstanceTO;
+import org.apache.commons.collections.CollectionUtils;
+import org.apache.commons.io.IOUtils;
+import org.apache.commons.lang3.StringUtils;
+
+import com.cloud.agent.api.Answer;
 import com.cloud.agent.api.ConvertInstanceAnswer;
-import org.apache.cloudstack.storage.to.PrimaryDataStoreTO;
-import org.apache.commons.lang3.StringUtils;
-
-import com.cloud.agent.api.Answer;
 import com.cloud.agent.api.ConvertInstanceCommand;
 import com.cloud.agent.api.to.DataStoreTO;
 import com.cloud.agent.api.to.NfsTO;
 import com.cloud.agent.api.to.RemoteInstanceTO;
 import com.cloud.hypervisor.Hypervisor;
 import com.cloud.hypervisor.kvm.resource.LibvirtComputingResource;
+import com.cloud.hypervisor.kvm.resource.LibvirtDomainXMLParser;
 import com.cloud.hypervisor.kvm.resource.LibvirtVMDef;
+import com.cloud.hypervisor.kvm.storage.KVMPhysicalDisk;
 import com.cloud.hypervisor.kvm.storage.KVMStoragePool;
 import com.cloud.hypervisor.kvm.storage.KVMStoragePoolManager;
 import com.cloud.resource.CommandWrapper;
 import com.cloud.resource.ResourceWrapper;
+import com.cloud.storage.Storage;
 import com.cloud.utils.FileUtil;
+import com.cloud.utils.Pair;
+import com.cloud.utils.exception.CloudRuntimeException;
 import com.cloud.utils.script.OutputInterpreter;
 import com.cloud.utils.script.Script;
 
@@ -55,32 +70,23 @@
         Hypervisor.HypervisorType sourceHypervisorType = sourceInstance.getHypervisorType();
         String sourceInstanceName = sourceInstance.getInstanceName();
         Hypervisor.HypervisorType destinationHypervisorType = cmd.getDestinationHypervisorType();
+        List<String> destinationStoragePools = cmd.getDestinationStoragePools();
         DataStoreTO conversionTemporaryLocation = cmd.getConversionTemporaryLocation();
         long timeout = (long) cmd.getWait() * 1000;
 
         if (cmd.getCheckConversionSupport() && !serverResource.hostSupportsInstanceConversion()) {
             String msg = String.format("Cannot convert the instance %s from VMware as the virt-v2v binary is not found. " +
                     "Please install virt-v2v%s on the host before attempting the instance conversion.", sourceInstanceName, serverResource.isUbuntuHost()? ", nbdkit" : "");
-<<<<<<< HEAD
             logger.info(msg);
             return new ConvertInstanceAnswer(cmd, false, msg);
-=======
-            s_logger.info(msg);
-            return new Answer(cmd, false, msg);
->>>>>>> 7cfeab1a
         }
 
         if (!areSourceAndDestinationHypervisorsSupported(sourceHypervisorType, destinationHypervisorType)) {
             String err = destinationHypervisorType != Hypervisor.HypervisorType.KVM ?
                     String.format("The destination hypervisor type is %s, KVM was expected, cannot handle it", destinationHypervisorType) :
                     String.format("The source hypervisor type %s is not supported for KVM conversion", sourceHypervisorType);
-<<<<<<< HEAD
             logger.error(err);
             return new ConvertInstanceAnswer(cmd, false, err);
-=======
-            s_logger.error(err);
-            return new Answer(cmd, false, err);
->>>>>>> 7cfeab1a
         }
 
         final KVMStoragePoolManager storagePoolMgr = serverResource.getStoragePoolMgr();
@@ -97,13 +103,8 @@
             String exportInstanceOVAUrl = getExportInstanceOVAUrl(sourceInstance);
             if (StringUtils.isBlank(exportInstanceOVAUrl)) {
                 String err = String.format("Couldn't export OVA for the VM %s, due to empty url", sourceInstanceName);
-<<<<<<< HEAD
                 logger.error(err);
                 return new ConvertInstanceAnswer(cmd, false, err);
-=======
-                s_logger.error(err);
-                return new Answer(cmd, false, err);
->>>>>>> 7cfeab1a
             }
 
             int noOfThreads = cmd.getThreadsCountToExportOvf();
@@ -116,13 +117,8 @@
             ovfExported = exportOVAFromVMOnVcenter(exportInstanceOVAUrl, sourceOVFDirPath, noOfThreads, timeout);
             if (!ovfExported) {
                 String err = String.format("Export OVA for the VM %s failed", sourceInstanceName);
-<<<<<<< HEAD
                 logger.error(err);
                 return new ConvertInstanceAnswer(cmd, false, err);
-=======
-                s_logger.error(err);
-                return new Answer(cmd, false, err);
->>>>>>> 7cfeab1a
             }
             sourceOVFDirPath = String.format("%s%s/", sourceOVFDirPath, sourceInstanceName);
         } else {
@@ -139,46 +135,29 @@
             boolean result = performInstanceConversion(sourceOVFDirPath, temporaryConvertPath, temporaryConvertUuid,
                     timeout, verboseModeEnabled);
             if (!result) {
-<<<<<<< HEAD
-                String err = String.format("The virt-v2v conversion for the OVF %s failed. " +
-                                "Please check the agent logs for the virt-v2v output", ovfTemplateDirOnConversionLocation);
-                logger.error(err);
-                return new ConvertInstanceAnswer(cmd, false, err);
-=======
                 String err = String.format(
                         "The virt-v2v conversion for the OVF %s failed. Please check the agent logs " +
                                 "for the virt-v2v output. Please try on a different kvm host which " +
                                 "has a different virt-v2v version.",
                         ovfTemplateDirOnConversionLocation);
-                s_logger.error(err);
-                return new Answer(cmd, false, err);
->>>>>>> 7cfeab1a
+                logger.error(err);
+                return new ConvertInstanceAnswer(cmd, false, err);
             }
             return new ConvertInstanceAnswer(cmd, temporaryConvertUuid);
         } catch (Exception e) {
             String error = String.format("Error converting instance %s from %s, due to: %s",
                     sourceInstanceName, sourceHypervisorType, e.getMessage());
-<<<<<<< HEAD
             logger.error(error, e);
+            cleanupSecondaryStorage = true;
             return new ConvertInstanceAnswer(cmd, false, error);
-=======
-            s_logger.error(error, e);
-            cleanupSecondaryStorage = true;
-            return new Answer(cmd, false, error);
->>>>>>> 7cfeab1a
         } finally {
             if (ovfExported && StringUtils.isNotBlank(ovfTemplateDirOnConversionLocation)) {
                 String sourceOVFDir = String.format("%s/%s", temporaryConvertPath, ovfTemplateDirOnConversionLocation);
                 logger.debug("Cleaning up exported OVA at dir " + sourceOVFDir);
                 FileUtil.deletePath(sourceOVFDir);
             }
-<<<<<<< HEAD
-            if (conversionTemporaryLocation instanceof NfsTO) {
+            if (cleanupSecondaryStorage && conversionTemporaryLocation instanceof NfsTO) {
                 logger.debug("Cleaning up secondary storage temporary location");
-=======
-            if (cleanupSecondaryStorage && conversionTemporaryLocation instanceof NfsTO) {
-                s_logger.debug("Cleaning up secondary storage temporary location");
->>>>>>> 7cfeab1a
                 storagePoolMgr.deleteStoragePool(temporaryStoragePool.getType(), temporaryStoragePool.getUuid());
             }
         }
@@ -221,7 +200,6 @@
                 encodedUsername, encodedPassword, vcenter, datacenter, vm);
     }
 
-<<<<<<< HEAD
     protected List<KVMPhysicalDisk> getTemporaryDisksFromParsedXml(KVMStoragePool pool, LibvirtDomainXMLParser xmlParser, String convertedBasePath) {
         List<LibvirtVMDef.DiskDef> disksDefs = xmlParser.getDisks();
         disksDefs = disksDefs.stream().filter(x -> x.getDiskType() == LibvirtVMDef.DiskDef.DiskType.FILE &&
@@ -271,8 +249,6 @@
         FileUtil.deleteFiles(temporaryStoragePool.getLocalPath(), temporaryConvertUuid, ".xml");
     }
 
-=======
->>>>>>> 7cfeab1a
     protected void sanitizeDisksPath(List<LibvirtVMDef.DiskDef> disks) {
         for (LibvirtVMDef.DiskDef disk : disks) {
             String[] diskPathParts = disk.getDiskPath().split("/");
@@ -281,7 +257,6 @@
         }
     }
 
-<<<<<<< HEAD
     protected List<KVMPhysicalDisk> moveTemporaryDisksToDestination(List<KVMPhysicalDisk> temporaryDisks,
                                                                   List<String> destinationStoragePools,
                                                                   KVMStoragePoolManager storagePoolMgr) {
@@ -390,8 +365,6 @@
         return new Pair<>(sourceHostIp, sourcePath);
     }
 
-=======
->>>>>>> 7cfeab1a
     private boolean exportOVAFromVMOnVcenter(String vmExportUrl,
                                              String targetOvfDir,
                                              int noOfThreads,
@@ -434,7 +407,6 @@
         return exitValue == 0;
     }
 
-<<<<<<< HEAD
     protected LibvirtDomainXMLParser parseMigratedVMXmlDomain(String installPath) throws IOException {
         String xmlPath = String.format("%s.xml", installPath);
         if (!new File(xmlPath).exists()) {
@@ -456,8 +428,6 @@
         }
     }
 
-=======
->>>>>>> 7cfeab1a
     protected String encodeUsername(String username) {
         return URLEncoder.encode(username, Charset.defaultCharset());
     }
