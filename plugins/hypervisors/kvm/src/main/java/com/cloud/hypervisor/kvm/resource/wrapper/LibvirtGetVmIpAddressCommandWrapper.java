--- conflicted
+++ resolved
@@ -21,8 +21,6 @@
 
 import java.util.ArrayList;
 import java.util.List;
-
-import org.apache.log4j.Logger;
 
 import com.cloud.agent.api.Answer;
 import com.cloud.agent.api.GetVmIpAddressCommand;
@@ -72,11 +70,7 @@
                         ip = ipAddr;
                         break;
                     }
-<<<<<<< HEAD
-                    logger.debug("GetVmIp: "+command.getVmName()+ " Ip: "+ipAddr+" does not belong to network "+networkCidr);
-=======
-                    s_logger.debug("GetVmIp: "+ vmName + " Ip: "+ipAddr+" does not belong to network "+networkCidr);
->>>>>>> d99cf93d
+                    logger.debug("GetVmIp: "+ vmName + " Ip: "+ipAddr+" does not belong to network "+networkCidr);
                 }
             }
         } else {
@@ -88,11 +82,7 @@
             commands.add(new String[]{sed_path, "-e", "s/^\"//", "-e", "s/\"$//"});
             String ipList = Script.executePipedCommands(commands, 0).second();
             if(ipList != null) {
-<<<<<<< HEAD
-                logger.debug("GetVmIp: "+command.getVmName()+ "Ips: "+ipList);
-=======
-                s_logger.debug("GetVmIp: "+ vmName + "Ips: "+ipList);
->>>>>>> d99cf93d
+                logger.debug("GetVmIp: "+ vmName + "Ips: "+ipList);
                 String[] ips = ipList.split("\n");
                 for (String ipAddr : ips){
                     // Check if the IP belongs to the network
@@ -100,21 +90,13 @@
                         ip = ipAddr;
                         break;
                     }
-<<<<<<< HEAD
-                    logger.debug("GetVmIp: "+command.getVmName()+ " Ip: "+ipAddr+" does not belong to network "+networkCidr);
-=======
-                    s_logger.debug("GetVmIp: "+ vmName + " Ip: "+ipAddr+" does not belong to network "+networkCidr);
->>>>>>> d99cf93d
+                    logger.debug("GetVmIp: "+ vmName + " Ip: "+ipAddr+" does not belong to network "+networkCidr);
                 }
             }
         }
         if(ip != null){
             result = true;
-<<<<<<< HEAD
-            logger.debug("GetVmIp: "+command.getVmName()+ " Found Ip: "+ip);
-=======
-            s_logger.debug("GetVmIp: "+ vmName + " Found Ip: "+ip);
->>>>>>> d99cf93d
+            logger.debug("GetVmIp: "+ vmName + " Found Ip: "+ip);
         }
         return new Answer(command, result, ip);
     }
