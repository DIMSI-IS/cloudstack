// Licensed to the Apache Software Foundation (ASF) under one
// or more contributor license agreements.  See the NOTICE file
// distributed with this work for additional information
// regarding copyright ownership.  The ASF licenses this file
// to you under the Apache License, Version 2.0 (the
// "License"); you may not use this file except in compliance
// with the License.  You may obtain a copy of the License at
//
//   http://www.apache.org/licenses/LICENSE-2.0
//
// Unless required by applicable law or agreed to in writing,
// software distributed under the License is distributed on an
// "AS IS" BASIS, WITHOUT WARRANTIES OR CONDITIONS OF ANY
// KIND, either express or implied.  See the License for the
// specific language governing permissions and limitations
// under the License.
package com.cloud.hypervisor.kvm.resource;

import java.io.File;
import java.util.ArrayList;
import java.util.Arrays;
import java.util.HashMap;
import java.util.List;
import java.util.Map;

import org.apache.cloudstack.api.ApiConstants.IoDriverPolicy;
import org.apache.cloudstack.utils.qemu.QemuObject;
import org.apache.commons.lang.StringEscapeUtils;
import org.apache.commons.lang3.StringUtils;
import org.apache.logging.log4j.Logger;
import org.apache.logging.log4j.LogManager;

import com.cloud.agent.properties.AgentProperties;
import com.cloud.agent.properties.AgentPropertiesFileHandler;

public class LibvirtVMDef {
    protected static Logger LOGGER = LogManager.getLogger(LibvirtVMDef.class);

    private String _hvsType;
    private static long s_libvirtVersion;
    private static long s_qemuVersion;
    private String _domName;
    private String _domUUID;
    private String _desc;
    private String _platformEmulator;
    private final Map<String, Object> components = new HashMap<String, Object>();
    private static final int NUMBER_OF_IOTHREADS = AgentPropertiesFileHandler.getPropertyValue(AgentProperties.IOTHREADS);

    public static class GuestDef {
        enum GuestType {
            KVM, XEN, EXE, LXC
        }

        enum BootOrder {
            HARDISK("hd"), CDROM("cdrom"), FLOPPY("fd"), NETWORK("network");
            String _order;

            BootOrder(String order) {
                _order = order;
            }

            @Override
            public String toString() {
                return _order;
            }
        }

        enum BootType {
            UEFI("UEFI"), BIOS("BIOS");

            String _type;

            BootType(String type) {
                _type = type;
            }

            @Override
            public String toString() {
                return _type;
            }
        }

        enum BootMode {
            LEGACY("LEGACY"), SECURE("SECURE");

            String _mode;

            BootMode(String mode) {
                _mode = mode;
            }

            @Override
            public String toString() {
                return _mode;
            }
        }

        private GuestType _type;
        private String manufacturer;
        private String product;
        private BootType _boottype;
        private BootMode _bootmode;
        private String _arch;
        private String _loader;
        private String _kernel;
        private String _initrd;
        private String _root;
        private String _cmdline;
        private String _uuid;
        private final List<BootOrder> _bootdevs = new ArrayList<BootOrder>();
        private String _machine;
        private String _nvram;
        private String _nvramTemplate;
        private boolean iothreads;

        public static final String GUEST_LOADER_SECURE = "guest.loader.secure";
        public static final String GUEST_LOADER_LEGACY = "guest.loader.legacy";
        public static final String GUEST_NVRAM_PATH = "guest.nvram.path";
        public static final String GUEST_NVRAM_TEMPLATE_SECURE = "guest.nvram.template.secure";
        public static final String GUEST_NVRAM_TEMPLATE_LEGACY = "guest.nvram.template.legacy";

        public void setGuestType(GuestType type) {
            _type = type;
        }

        public GuestType getGuestType() {
            return _type;
        }

        public String getManufacturer() {
            if (StringUtils.isEmpty(manufacturer)) {
                return "Apache Software Foundation";
            }
            return manufacturer;
        }

        public void setManufacturer(String manufacturer) {
            this.manufacturer = manufacturer;
        }

        public String getProduct() {
            if (StringUtils.isEmpty(product)) {
                return "CloudStack KVM Hypervisor";
            }
            return product;
        }

        public void setProduct(String product) {
            this.product = product;
        }

        public void setNvram(String nvram) { _nvram = nvram; }

        public void setNvramTemplate(String nvramTemplate) { _nvramTemplate = nvramTemplate; }

        public void setGuestArch(String arch) {
            _arch = arch;
        }

        public void setMachineType(String machine) {
            _machine = machine;
        }

        public void setLoader(String loader) {
            _loader = loader;
        }

        public void setBootKernel(String kernel, String initrd, String rootdev, String cmdline) {
            _kernel = kernel;
            _initrd = initrd;
            _root = rootdev;
            _cmdline = cmdline;
        }

        public void setBootOrder(BootOrder order) {
            _bootdevs.add(order);
        }

        public void setUuid(String uuid) {
            _uuid = uuid;
        }

        public BootType getBootType() {
            return _boottype;
        }

        public void setBootType(BootType boottype) {
            this._boottype = boottype;
        }

        public BootMode getBootMode() {
            return _bootmode;
        }

        public void setBootMode(BootMode bootmode) {
            this._bootmode = bootmode;
        }

        public void setIothreads(boolean iothreads) {
            this.iothreads = iothreads;
        }

        @Override
        public String toString() {
            if (_type == GuestType.KVM) {
                StringBuilder guestDef = new StringBuilder();

                guestDef.append("<sysinfo type='smbios'>\n");
                guestDef.append("<system>\n");
                guestDef.append("<entry name='manufacturer'>" + getManufacturer() +"</entry>\n");
                guestDef.append("<entry name='product'>" + getProduct() + "</entry>\n");
                guestDef.append("<entry name='uuid'>" + _uuid + "</entry>\n");
                guestDef.append("<entry name='serial'>" + _uuid + "</entry>\n");
                guestDef.append("</system>\n");
                guestDef.append("</sysinfo>\n");

                guestDef.append("<os>\n");
                guestDef.append("<type ");
                if (_arch != null) {
                    guestDef.append(" arch='" + _arch + "'");
                }
                if (_machine != null) {
                    guestDef.append(" machine='" + _machine + "'");
                }
                guestDef.append(">hvm</type>\n");
                if (_arch != null && _arch.equals("aarch64")) {
                    guestDef.append("<loader readonly='yes' type='pflash'>/usr/share/AAVMF/AAVMF_CODE.fd</loader>\n");
                }
                if (_loader != null) {
                    if (_bootmode == BootMode.LEGACY) {
                        guestDef.append("<loader readonly='yes' secure='no' type='pflash'>" + _loader + "</loader>\n");
                    } else if (_bootmode == BootMode.SECURE) {
                        guestDef.append("<loader readonly='yes' secure='yes' type='pflash'>" + _loader + "</loader>\n");
                    }
                }
                if (_nvram != null) {
                    guestDef.append("<nvram ");
                    if (_nvramTemplate != null) {
                        guestDef.append("template='" + _nvramTemplate + "'>");
                    } else {
                        guestDef.append(">");
                    }

                    guestDef.append(_nvram);
                    guestDef.append(_uuid + ".fd</nvram>");
                }
                if (!_bootdevs.isEmpty()) {
                    for (BootOrder bo : _bootdevs) {
                        guestDef.append("<boot dev='" + bo + "'/>\n");
                    }
                }
<<<<<<< HEAD
                if (_arch == null || ! (_arch.equals("aarch64") || _arch.equals("s390x"))) { // simplification of (as ref.) (!(_arch != null && _arch.equals("s390x")) || (_arch == null || !_arch.equals("aarch64")))
                    guestDef.append("<smbios mode='sysinfo'/>\n");
                }
=======
                guestDef.append("<smbios mode='sysinfo'/>\n");
>>>>>>> 7e041435
                guestDef.append("</os>\n");
                if (iothreads) {
                    guestDef.append(String.format("<iothreads>%s</iothreads>", NUMBER_OF_IOTHREADS));
                }
                return guestDef.toString();
            } else if (_type == GuestType.LXC) {
                StringBuilder guestDef = new StringBuilder();
                guestDef.append("<os>\n");
                guestDef.append("<type>exe</type>\n");
                guestDef.append("<init>/sbin/init</init>\n");
                guestDef.append("</os>\n");
                return guestDef.toString();
            } else {
                return null;
            }
        }
    }

    public static class GuestResourceDef {
        private long memory;
        private long currentMemory = -1;
        private int vcpu = -1;
        private int maxVcpu = -1;
        private boolean memoryBalloning = false;
        private int memoryBalloonStatsPeriod = AgentPropertiesFileHandler.getPropertyValue(AgentProperties.VM_MEMBALLOON_STATS_PERIOD);

        public void setMemorySize(long mem) {
            this.memory = mem;
        }

        public void setCurrentMem(long currMem) {
            this.currentMemory = currMem;
        }

        public void setVcpuNum(int vcpu) {
            this.vcpu = vcpu;
        }

        public void setMaxVcpuNum(int maxVcpu) {
            this.maxVcpu = maxVcpu;
        }

        public int getVcpu() {
            return vcpu;
        }

        public int getMaxVcpu() {
            return maxVcpu;
        }

        public void setMemBalloning(boolean memoryBalloning) {
            this.memoryBalloning = memoryBalloning;
        }

        @Override
        public String toString() {
            StringBuilder response = new StringBuilder();
            response.append(String.format("<memory>%s</memory>\n", this.currentMemory));
            response.append(String.format("<currentMemory>%s</currentMemory>\n", this.currentMemory));

            if (this.memory > this.currentMemory) {
                response.append(String.format("<maxMemory slots='16' unit='KiB'>%s</maxMemory>\n", this.memory));
                response.append(String.format("<cpu> <numa> <cell id='0' cpus='0-%s' memory='%s' unit='KiB'/> </numa> </cpu>\n", this.maxVcpu - 1, this.currentMemory));
            }

            MemBalloonDef memBalloonDef = new MemBalloonDef();
            if (this.memoryBalloning) {
                memBalloonDef.defVirtioMemBalloon(String.valueOf(memoryBalloonStatsPeriod));
            } else {
                memBalloonDef.defNoneMemBalloon();
            }
            response.append(String.format("<devices>%n%s%n</devices>%n", memBalloonDef.toString()));

            response.append(String.format("<vcpu current=\"%s\">%s</vcpu>\n", this.vcpu, this.maxVcpu));
            return response.toString();
        }
    }

    public static class HyperVEnlightenmentFeatureDef {
        enum Enlight {
            RELAX("relaxed"),
            VAPIC("vapic"),
            SPIN("spinlocks");

            private final String featureName;
            Enlight(String featureName) { this.featureName = featureName; }
            String getFeatureName() { return featureName; }

            static boolean isValidFeature(String featureName) {
                Enlight[] enlights = Enlight.values();
                for(Enlight e : enlights) {
                    if(e.getFeatureName().equals(featureName))
                        return true;
                }
                return false;
            }
        }

        private final Map<String, String> features = new HashMap<String, String>();
        private int retries = 4096; // set to sane default

        public void setFeature(String feature, boolean on) {
            if(on && Enlight.isValidFeature(feature))
                setFeature(feature);
        }

        private void setFeature(String feature) {
            features.put(feature, "on");
        }

        public void setRetries(int retry) {
            if(retry>=retries)
                retries=retry;
        }

        public int getRetries() {
            return retries;
        }

        @Override
        public String toString() {
            StringBuilder feaBuilder = new StringBuilder();
            feaBuilder.append("<hyperv>\n");
            for (Map.Entry<String, String> e : features.entrySet()) {
                feaBuilder.append("<");
                feaBuilder.append(e.getKey());

                if(e.getKey().equals("spinlocks"))  feaBuilder.append(" state='" + e.getValue() + "' retries='" + getRetries() + "'");
                else                                feaBuilder.append(" state='" + e.getValue() + "'");

                feaBuilder.append("/>\n");
            }
            feaBuilder.append("</hyperv>\n");
            return feaBuilder.toString();
        }
    }

    public static class FeaturesDef {
        private final List<String> _features = new ArrayList<String>();

        private HyperVEnlightenmentFeatureDef hyperVEnlightenmentFeatureDef = null;
        public void addFeatures(String feature) {
            _features.add(feature);
        }

        public void addHyperVFeature(HyperVEnlightenmentFeatureDef hyperVEnlightenmentFeatureDef) {
            this.hyperVEnlightenmentFeatureDef = hyperVEnlightenmentFeatureDef;
        }

        @Override
        public String toString() {
            StringBuilder feaBuilder = new StringBuilder();
            feaBuilder.append("<features>\n");
            for (String feature : _features) {
                if (feature.equalsIgnoreCase("smm")) {
                    feaBuilder.append("<" + feature + " state=\'on\' " + "/>\n");
                } else {
                    feaBuilder.append("<" + feature + "/>\n");
                }
            }
            if (hyperVEnlightenmentFeatureDef != null) {
                String hpervF = hyperVEnlightenmentFeatureDef.toString();
                if (!hpervF.isEmpty()) {
                    feaBuilder.append(hpervF);
                }
            }
            feaBuilder.append("</features>\n");
            return feaBuilder.toString();
        }
    }

    public static class TermPolicy {
        private String _reboot;
        private String _powerOff;
        private String _crash;

        public TermPolicy() {
            _reboot = _powerOff = _crash = "destroy";
        }

        public void setRebootPolicy(String rbPolicy) {
            _reboot = rbPolicy;
        }

        public void setPowerOffPolicy(String poPolicy) {
            _powerOff = poPolicy;
        }

        public void setCrashPolicy(String crashPolicy) {
            _crash = crashPolicy;
        }

        @Override
        public String toString() {
            StringBuilder term = new StringBuilder();
            term.append("<on_reboot>" + _reboot + "</on_reboot>\n");
            term.append("<on_poweroff>" + _powerOff + "</on_poweroff>\n");
            term.append("<on_crash>" + _powerOff + "</on_crash>\n");
            return term.toString();
        }
    }

    public static class ClockDef {
        public enum ClockOffset {
            UTC("utc"), LOCALTIME("localtime"), TIMEZONE("timezone"), VARIABLE("variable");

            private String _offset;

            private ClockOffset(String offset) {
                _offset = offset;
            }

            @Override
            public String toString() {
                return _offset;
            }
        }

        private ClockOffset _offset;
        private String _timerName;
        private String _tickPolicy;
        private String _track;
        private boolean _noKvmClock = false;

        public ClockDef() {
            _offset = ClockOffset.UTC;
        }

        public void setClockOffset(ClockOffset offset) {
            _offset = offset;
        }

        public void setTimer(String timerName, String tickPolicy, String track) {
            _timerName = timerName;
            _tickPolicy = tickPolicy;
            _track = track;
        }

        public void setTimer(String timerName, String tickPolicy, String track, boolean noKvmClock) {
            _noKvmClock = noKvmClock;
            setTimer(timerName, tickPolicy, track);
        }

        @Override
        public String toString() {
            StringBuilder clockBuilder = new StringBuilder();
            clockBuilder.append("<clock offset='");
            clockBuilder.append(_offset.toString());
            clockBuilder.append("'>\n");
            if (_timerName != null) {
                clockBuilder.append("<timer name='");
                clockBuilder.append(_timerName);
                clockBuilder.append("' ");

                if (_timerName.equals("kvmclock") && _noKvmClock) {
                    clockBuilder.append("present='no' />");
                } else if (_timerName.equals("hypervclock")) {
                    clockBuilder.append("present='yes' />");
                } else {
                    if (_tickPolicy != null) {
                        clockBuilder.append("tickpolicy='");
                        clockBuilder.append(_tickPolicy);
                        clockBuilder.append("' ");
                    }

                    if (_track != null) {
                        clockBuilder.append("track='");
                        clockBuilder.append(_track);
                        clockBuilder.append("' ");
                    }

                    clockBuilder.append(">\n");
                    clockBuilder.append("</timer>\n");
                }
            }
            clockBuilder.append("</clock>\n");
            return clockBuilder.toString();
        }
    }

    public static class DevicesDef {
        private String _emulator;
        private GuestDef.GuestType _guestType;
        private final Map<String, List<?>> devices = new HashMap<String, List<?>>();

        public boolean addDevice(Object device) {
            Object dev = devices.get(device.getClass().toString());
            if (dev == null) {
                List<Object> devs = new ArrayList<Object>();
                devs.add(device);
                devices.put(device.getClass().toString(), devs);
            } else {
                List<Object> devs = (List<Object>)dev;
                devs.add(device);
            }
            return true;
        }

        public void setEmulatorPath(String emulator) {
            _emulator = emulator;
        }

        public void setGuestType(GuestDef.GuestType guestType) {
            _guestType = guestType;
        }

        @Override
        public String toString() {
            StringBuilder devicesBuilder = new StringBuilder();
            devicesBuilder.append("<devices>\n");
            if (_emulator != null) {
                devicesBuilder.append("<emulator>" + _emulator + "</emulator>\n");
            }

            for (List<?> devs : devices.values()) {
                for (Object dev : devs) {
                    if (_guestType == GuestDef.GuestType.LXC) {
                        if (dev instanceof GraphicDef || dev instanceof InputDef) {
                            continue;
                        }
                        if(dev instanceof DiskDef){
                            DiskDef disk = (DiskDef)dev;
                            if(!disk.getDiskType().toString().equals("block")){
                                continue;
                            }
                        }
                    }
                    devicesBuilder.append(dev.toString());
                }
            }

            if (_emulator != null && (_emulator.endsWith("aarch64") || _emulator.endsWith("s390x"))) {
                devicesBuilder.append("<controller type='pci' model='pcie-root'/>\n");
                for (int i = 0; i < 32; i++) {
                  devicesBuilder.append("<controller type='pci' model='pcie-root-port'/>\n");
                }
                devicesBuilder.append("<controller type='pci' model='pcie-to-pci-bridge'/>\n");
            }

            devicesBuilder.append("</devices>\n");
            return devicesBuilder.toString();
        }

        @SuppressWarnings("unchecked")
        public List<DiskDef> getDisks() {
            return (List<DiskDef>)devices.get(DiskDef.class.toString());
        }

        @SuppressWarnings("unchecked")
        public List<InterfaceDef> getInterfaces() {
            return (List<InterfaceDef>)devices.get(InterfaceDef.class.toString());
        }

    }

    public static class DiskDef {

        public static class LibvirtDiskEncryptDetails {
            String passphraseUuid;
            QemuObject.EncryptFormat encryptFormat;

            public LibvirtDiskEncryptDetails(String passphraseUuid, QemuObject.EncryptFormat encryptFormat) {
                this.passphraseUuid = passphraseUuid;
                this.encryptFormat = encryptFormat;
            }

            public String getPassphraseUuid() { return this.passphraseUuid; }
            public QemuObject.EncryptFormat getEncryptFormat() { return this.encryptFormat; }
        }

        public static class DiskGeometry {
            int cylinders;
            int heads;
            int sectors;

            public DiskGeometry(int cylinders, int heads, int sectors) {
                this.cylinders = cylinders;
                this.heads = heads;
                this.sectors = sectors;
            }

            public String toXml() {
                return String.format("<geometry cyls='%d' heads='%d' secs='%d'/>\n", this.cylinders, this.heads, this.sectors);
            }
        }

        public enum DeviceType {
            FLOPPY("floppy"), DISK("disk"), CDROM("cdrom"), LUN("lun");
            String _type;

            DeviceType(String type) {
                _type = type;
            }

            @Override
            public String toString() {
                return _type;
            }
        }

        public enum DiskType {
            FILE("file"), BLOCK("block"), DIRECTROY("dir"), NETWORK("network");
            String _diskType;

            DiskType(String type) {
                _diskType = type;
            }

            @Override
            public String toString() {
                return _diskType;
            }
        }

        public enum DiskProtocol {
            RBD("rbd"), SHEEPDOG("sheepdog"), GLUSTER("gluster");
            String _diskProtocol;

            DiskProtocol(String protocol) {
                _diskProtocol = protocol;
            }

            @Override
            public String toString() {
                return _diskProtocol;
            }
        }

        public enum DiskBus {
            IDE("ide"), SCSI("scsi"), VIRTIO("virtio"), XEN("xen"), USB("usb"), UML("uml"), FDC("fdc"), SATA("sata"), VIRTIOBLK("virtio-blk");
            String _bus;

            DiskBus(String bus) {
                _bus = bus;
            }

            @Override
            public String toString() {
                return _bus;
            }
        }

        public enum DiskFmtType {
            RAW("raw"), QCOW2("qcow2");
            String _fmtType;

            DiskFmtType(String fmt) {
                _fmtType = fmt;
            }

            @Override
            public String toString() {
                return _fmtType;
            }
        }

        public enum DiskCacheMode {
            NONE("none"), WRITEBACK("writeback"), WRITETHROUGH("writethrough");
            String _diskCacheMode;

            DiskCacheMode(String cacheMode) {
                _diskCacheMode = cacheMode;
            }

            @Override
            public String toString() {
                if (_diskCacheMode == null) {
                    return "NONE";
                }
                return _diskCacheMode;
            }
        }

        public enum DiscardType {
            IGNORE("ignore"), UNMAP("unmap");
            String _discardType;
            DiscardType(String discardType) {
                _discardType = discardType;
            }

            @Override
            public String toString() {
                if (_discardType == null) {
                    return "ignore";
                }
                return _discardType;
            }

        }

        public enum BlockIOSize {
            SIZE_512("512"), SIZE_4K("4096");
            final String blockSize;

            BlockIOSize(String size) { this.blockSize = size; }

            @Override
            public String toString() {
                return blockSize;
            }
        }

        private DeviceType _deviceType; /* floppy, disk, cdrom */
        private DiskType _diskType;
        private DiskProtocol _diskProtocol;
        private String _sourcePath;
        private String _sourceHost;
        private int _sourcePort;
        private String _authUserName;
        private String _authSecretUUID;
        private String _diskLabel;
        private DiskBus _bus;
        private DiskFmtType _diskFmtType; /* qcow2, raw etc. */
        private boolean _readonly = false;
        private boolean _shareable = false;
        private boolean _deferAttach = false;
        private Long _bytesReadRate;
        private Long _bytesReadRateMax;
        private Long _bytesReadRateMaxLength;
        private Long _bytesWriteRate;
        private Long _bytesWriteRateMax;
        private Long _bytesWriteRateMaxLength;
        private Long _iopsReadRate;
        private Long _iopsReadRateMax;
        private Long _iopsReadRateMaxLength;
        private Long _iopsWriteRate;
        private Long _iopsWriteRateMax;
        private Long _iopsWriteRateMaxLength;
        private DiskCacheMode _diskCacheMode;
        private String _serial;
        private boolean qemuDriver = true;
        private DiscardType _discard = DiscardType.IGNORE;
        private IoDriverPolicy ioDriver;
        private LibvirtDiskEncryptDetails encryptDetails;
        private boolean isIothreadsEnabled;
        private BlockIOSize logicalBlockIOSize = null;
        private BlockIOSize physicalBlockIOSize = null;
        private DiskGeometry geometry = null;

        public DiscardType getDiscard() {
            return _discard;
        }

        public void setDiscard(DiscardType discard) {
            this._discard = discard;
        }

        public IoDriverPolicy getIoDriver() {
            return ioDriver;
        }

        public void setIoDriver(IoDriverPolicy ioDriver) {
            this.ioDriver = ioDriver;
        }

        public void setDeviceType(DeviceType deviceType) {
            _deviceType = deviceType;
        }

        public void isIothreadsEnabled(boolean isIothreadsEnabled) {
            this.isIothreadsEnabled = isIothreadsEnabled;
        }

        public void setPhysicalBlockIOSize(BlockIOSize size) { this.physicalBlockIOSize = size; }

        public void setLogicalBlockIOSize(BlockIOSize size) { this.logicalBlockIOSize = size; }

        public void defFileBasedDisk(String filePath, String diskLabel, DiskBus bus, DiskFmtType diskFmtType) {
            _diskType = DiskType.FILE;
            _deviceType = DeviceType.DISK;
            _diskCacheMode = DiskCacheMode.NONE;
            _sourcePath = filePath;
            _diskLabel = diskLabel;
            _diskFmtType = diskFmtType;
            _bus = bus;

        }

        /* skip iso labels */
        private String getDevLabel(int devId, DiskBus bus, boolean forIso) {
            if (devId < 0) {
                return "";
            }

            if (bus == DiskBus.SCSI) {
                return "sd" + getDevLabelSuffix(devId);
            } else if (bus == DiskBus.VIRTIO) {
                return "vd" + getDevLabelSuffix(devId);
            } else if (bus == DiskBus.SATA){
                return "sd" + getDevLabelSuffix(devId);
            }
            if (forIso) {
                devId --;
            } else if(devId >= 2) {
                devId += 2;
            }
            return "hd" + getDevLabelSuffix(devId);

        }

        private String getDevLabelSuffix(int deviceIndex) {
            if (deviceIndex < 0) {
                return "";
            }

            int base = 'z' - 'a' + 1;
            String labelSuffix = "";
            do {
                char suffix = (char)('a' + (deviceIndex % base));
                labelSuffix = suffix + labelSuffix;
                deviceIndex = (deviceIndex / base) - 1;
            } while (deviceIndex >= 0);

            return labelSuffix;
        }

        public void defFileBasedDisk(String filePath, int devId, DiskBus bus, DiskFmtType diskFmtType) {

            _diskType = DiskType.FILE;
            _deviceType = DeviceType.DISK;
            _diskCacheMode = DiskCacheMode.NONE;
            _sourcePath = filePath;
            _diskLabel = getDevLabel(devId, bus, false);
            _diskFmtType = diskFmtType;
            _bus = bus;

        }

        public void defFileBasedDisk(String filePath, int devId, DiskFmtType diskFmtType,boolean isWindowsOS) {

            _diskType = DiskType.FILE;
            _deviceType = DeviceType.DISK;
            _diskCacheMode = DiskCacheMode.NONE;
            _sourcePath = filePath;
            _diskFmtType = diskFmtType;

            if (isWindowsOS) {
                _diskLabel = getDevLabel(devId, DiskBus.SATA, false); // Windows Secure VM
                _bus = DiskBus.SATA;
            } else {
                _diskLabel = getDevLabel(devId, DiskBus.VIRTIO, false); // Linux Secure VM
                _bus = DiskBus.VIRTIO;
            }
        }

        public void defISODisk(String volPath, DiskType diskType) {
            _diskType = diskType;
            _deviceType = DeviceType.CDROM;
            _sourcePath = volPath;
            _diskLabel = getDevLabel(3, DiskBus.IDE, true);
            _diskFmtType = DiskFmtType.RAW;
            _diskCacheMode = DiskCacheMode.NONE;
            _bus = DiskBus.IDE;
        }

        public void defISODisk(String volPath, boolean isUefiEnabled, DiskType diskType) {
            _diskType = diskType;
            _deviceType = DeviceType.CDROM;
            _sourcePath = volPath;
            _bus = isUefiEnabled ? DiskBus.SATA : DiskBus.IDE;
            _diskLabel = getDevLabel(3, _bus, true);
            _diskFmtType = DiskFmtType.RAW;
            _diskCacheMode = DiskCacheMode.NONE;
        }

        public void defISODisk(String volPath, Integer devId, DiskType diskType) {
            defISODisk(volPath, devId, null, diskType);
        }

        public void defISODisk(String volPath, Integer devId, String diskLabel, DiskType diskType) {
            if (devId == null && StringUtils.isBlank(diskLabel)) {
                LOGGER.debug(String.format("No ID or label informed for volume [%s].", volPath));
                defISODisk(volPath, diskType);
                return;
            }

            _diskType = diskType;
            _deviceType = DeviceType.CDROM;
            _sourcePath = volPath;

            if (StringUtils.isNotBlank(diskLabel)) {
                LOGGER.debug(String.format("Using informed label [%s] for volume [%s].", diskLabel, volPath));
                _diskLabel = diskLabel;
            } else {
                _diskLabel = getDevLabel(devId, DiskBus.IDE, true);
                LOGGER.debug(String.format("Using device ID [%s] to define the label [%s] for volume [%s].", devId, _diskLabel, volPath));
            }

            _diskFmtType = DiskFmtType.RAW;
            _diskCacheMode = DiskCacheMode.NONE;
            _bus = DiskBus.IDE;
        }

        public void defISODisk(String volPath, Integer devId, boolean isSecure, DiskType diskType) {
            if (!isSecure) {
                defISODisk(volPath, devId, diskType);
            } else {
                _diskType = diskType;
                _deviceType = DeviceType.CDROM;
                _sourcePath = volPath;
                _diskLabel = getDevLabel(devId, DiskBus.SATA, true);
                _bus = DiskBus.SATA;
                _diskFmtType = DiskFmtType.RAW;
                _diskCacheMode = DiskCacheMode.NONE;

            }
        }

        public void defBlockBasedDisk(String diskName, int devId, DiskBus bus) {
            _diskType = DiskType.BLOCK;
            _deviceType = DeviceType.DISK;
            _diskFmtType = DiskFmtType.RAW;
            _diskCacheMode = DiskCacheMode.NONE;
            _sourcePath = diskName;
            _diskLabel = getDevLabel(devId, bus, false);
            _bus = bus;
        }

        public void defBlockBasedDisk(String diskName, String diskLabel, DiskBus bus) {
            _diskType = DiskType.BLOCK;
            _deviceType = DeviceType.DISK;
            _diskFmtType = DiskFmtType.RAW;
            _diskCacheMode = DiskCacheMode.NONE;
            _sourcePath = diskName;
            _diskLabel = diskLabel;
            _bus = bus;
        }

        public void defNetworkBasedDisk(String diskName, String sourceHost, int sourcePort, String authUserName, String authSecretUUID, int devId, DiskBus bus,
                DiskProtocol protocol, DiskFmtType diskFmtType) {
            _diskType = DiskType.NETWORK;
            _deviceType = DeviceType.DISK;
            _diskFmtType = diskFmtType;
            _diskCacheMode = DiskCacheMode.NONE;
            _sourcePath = diskName;
            _sourceHost = sourceHost;
            _sourcePort = sourcePort;
            _authUserName = authUserName;
            _authSecretUUID = authSecretUUID;
            _diskLabel = getDevLabel(devId, bus, false);
            _bus = bus;
            _diskProtocol = protocol;
        }

        public void defNetworkBasedDisk(String diskName, String sourceHost, int sourcePort, String authUserName, String authSecretUUID, String diskLabel, DiskBus bus,
                DiskProtocol protocol, DiskFmtType diskFmtType) {
            _diskType = DiskType.NETWORK;
            _deviceType = DeviceType.DISK;
            _diskFmtType = diskFmtType;
            _diskCacheMode = DiskCacheMode.NONE;
            _sourcePath = diskName;
            _sourceHost = sourceHost;
            _sourcePort = sourcePort;
            _authUserName = authUserName;
            _authSecretUUID = authSecretUUID;
            _diskLabel = diskLabel;
            _bus = bus;
            _diskProtocol = protocol;
        }

        public void setReadonly() {
            _readonly = true;
        }

        public void setSharable() {
            _shareable = true;
        }

        public void setAttachDeferred(boolean deferAttach) {
            _deferAttach = deferAttach;
        }

        public boolean isAttachDeferred() {
            return _deferAttach;
        }

        public String getDiskPath() {
            return _sourcePath;
        }

        public String getDiskLabel() {
            return _diskLabel;
        }

        public void setDiskLabel(String label) {
            _diskLabel = label;
        }

        public DiskType getDiskType() {
            return _diskType;
        }

        public DeviceType getDeviceType() {
            return _deviceType;
        }

        public void setDiskPath(String volPath) {
            _sourcePath = volPath;
        }

        public DiskProtocol getDiskProtocol() {
            return _diskProtocol;
        }

        public DiskBus getBusType() {
            return _bus;
        }

        public void setBusType(DiskBus busType) {
            _bus = busType;
        }

        public DiskFmtType getDiskFormatType() {
            return _diskFmtType;
        }

        public void setDiskFormatType(DiskFmtType type) { _diskFmtType = type; }

        public void setBytesReadRate(Long bytesReadRate) {
            _bytesReadRate = bytesReadRate;
        }

        public void setBytesReadRateMax(Long bytesReadRateMax) {
            _bytesReadRateMax = bytesReadRateMax;
        }

        public void  setBytesReadRateMaxLength(Long bytesReadRateLength) {
            _bytesReadRateMaxLength = bytesReadRateLength;
        }

        public void setBytesWriteRate(Long bytesWriteRate) {
            _bytesWriteRate = bytesWriteRate;
        }

        public void setBytesWriteRateMax(Long bytesWriteRateMax) {
            _bytesWriteRateMax = bytesWriteRateMax;
        }

        public void setBytesWriteRateMaxLength(Long bytesWriteRateMaxLength) {
            _bytesWriteRateMaxLength = bytesWriteRateMaxLength;
        }

        public void setIopsReadRate(Long iopsReadRate) {
            _iopsReadRate = iopsReadRate;
        }

        public void setIopsReadRateMax(Long iopsReadRateMax) {
            _iopsReadRateMax = iopsReadRateMax;
        }

        public void setIopsReadRateMaxLength(Long iopsReadRateMaxLength) {
            _iopsReadRateMaxLength = iopsReadRateMaxLength;
        }

        public void setIopsWriteRate(Long iopsWriteRate) {
            _iopsWriteRate = iopsWriteRate;
        }

        public void setIopsWriteRateMax(Long iopsWriteRateMax) {
            _iopsWriteRateMax = iopsWriteRateMax;
        }

        public void setIopsWriteRateMaxLength(Long iopsWriteRateMaxLength) {
            _iopsWriteRateMaxLength = iopsWriteRateMaxLength;
        }

        public void setCacheMode(DiskCacheMode cacheMode) {
            _diskCacheMode = cacheMode;
        }

        public DiskCacheMode getCacheMode() {
            return _diskCacheMode;
        }

        public void setQemuDriver(boolean qemuDriver){
            this.qemuDriver = qemuDriver;
        }

        public void setSerial(String serial) {
            this._serial = serial;
        }

        public void setLibvirtDiskEncryptDetails(LibvirtDiskEncryptDetails details)
        {
            this.encryptDetails = details;
        }

        public LibvirtDiskEncryptDetails getLibvirtDiskEncryptDetails()
        {
            return this.encryptDetails;
        }

        public void setGeometry(DiskGeometry geometry)
        {
            this.geometry = geometry;
        }

        public String getSourceHost() {
            return _sourceHost;
        }

        public int getSourceHostPort() {
            return _sourcePort;
        }

        public String getSourcePath() {
            return _sourcePath;
        }

        @Override
        public String toString() {
            StringBuilder diskBuilder = new StringBuilder();
            diskBuilder.append("<disk ");
            if (_deviceType != null) {
                diskBuilder.append(" device='" + _deviceType + "'");
            }
            diskBuilder.append(" type='" + _diskType + "'");
            diskBuilder.append(">\n");
            if(qemuDriver) {
                diskBuilder.append("<driver name='qemu'" + " type='" + _diskFmtType + "' ");

                if (_deviceType != DeviceType.CDROM) {
                    diskBuilder.append("cache='" + _diskCacheMode + "' ");
                }

                if(_discard != null && _discard != DiscardType.IGNORE) {
                    diskBuilder.append("discard='" + _discard.toString() + "' ");
                }

                if(ioDriver != null) {
                    diskBuilder.append(String.format("io='%s' ", ioDriver));
                }

                if (isIothreadsEnabled && _bus == DiskBus.VIRTIO) {
                    diskBuilder.append(String.format("iothread='%s' ", NUMBER_OF_IOTHREADS));
                }
                diskBuilder.append("/>\n");
            }

            if (_diskType == DiskType.FILE) {
                diskBuilder.append("<source ");
                if (_sourcePath != null) {
                    diskBuilder.append("file='" + _sourcePath + "'");
                } else if (_deviceType == DeviceType.CDROM) {
                    diskBuilder.append("file=''");
                }
                diskBuilder.append("/>\n");
            } else if (_diskType == DiskType.BLOCK) {
                diskBuilder.append("<source");
                if (_sourcePath != null) {
                    diskBuilder.append(" dev='" + _sourcePath + "'");
                }
                diskBuilder.append("/>\n");
            } else if (_diskType == DiskType.NETWORK) {
                diskBuilder.append("<source ");
                diskBuilder.append(" protocol='" + _diskProtocol + "'");
                diskBuilder.append(" name='" + _sourcePath + "'");
                diskBuilder.append(">\n");
                for (String sourceHost : _sourceHost.split(",")) {
                    diskBuilder.append("<host name='");
                    diskBuilder.append(sourceHost.replace("[", "").replace("]", ""));
                    if (_sourcePort != 0) {
                        diskBuilder.append("' port='");
                        diskBuilder.append(_sourcePort);
                    }
                    diskBuilder.append("'/>\n");
                }
                diskBuilder.append("</source>\n");
                if (_authUserName != null) {
                    diskBuilder.append("<auth username='" + _authUserName + "'>\n");
                    diskBuilder.append("<secret type='ceph' uuid='" + _authSecretUUID + "'/>\n");
                    diskBuilder.append("</auth>\n");
                }
            }
            diskBuilder.append("<target dev='" + _diskLabel + "'");
            if (_bus != null) {
                diskBuilder.append(" bus='" + _bus + "'");
            }
            diskBuilder.append("/>\n");

            if (geometry != null) {
                diskBuilder.append(geometry.toXml());
            }

            if (logicalBlockIOSize != null || physicalBlockIOSize != null) {
                diskBuilder.append("<blockio ");
                if (logicalBlockIOSize != null) {
                    diskBuilder.append(String.format("logical_block_size='%s' ", logicalBlockIOSize));
                }
                if (physicalBlockIOSize != null) {
                    diskBuilder.append(String.format("physical_block_size='%s' ", physicalBlockIOSize));
                }
                diskBuilder.append("/>\n");
            }

            if (_serial != null && !_serial.isEmpty() && _deviceType != DeviceType.LUN) {
                diskBuilder.append("<serial>" + _serial + "</serial>\n");
            }

            if (encryptDetails != null) {
                diskBuilder.append("<encryption format='" + encryptDetails.encryptFormat + "'>\n");
                diskBuilder.append("<secret type='passphrase' uuid='" + encryptDetails.passphraseUuid + "' />\n");
                diskBuilder.append("</encryption>\n");
            }

            if ((_deviceType != DeviceType.CDROM) &&
                    (s_libvirtVersion >= 9008) &&
                    (s_qemuVersion >= 1001000) &&
                    (((_bytesReadRate != null) && (_bytesReadRate > 0)) || ((_bytesWriteRate != null) && (_bytesWriteRate > 0)) ||
                            ((_iopsReadRate != null) && (_iopsReadRate > 0)) || ((_iopsWriteRate != null) && (_iopsWriteRate > 0)))) { // not CDROM, from libvirt 0.9.8 and QEMU 1.1.0
                diskBuilder.append("<iotune>\n");
                if ((_bytesReadRate != null) && (_bytesReadRate > 0))
                    diskBuilder.append("<read_bytes_sec>" + _bytesReadRate + "</read_bytes_sec>\n");
                if ((_bytesWriteRate != null) && (_bytesWriteRate > 0))
                    diskBuilder.append("<write_bytes_sec>" + _bytesWriteRate + "</write_bytes_sec>\n");
                if ((_iopsReadRate != null) && (_iopsReadRate > 0))
                    diskBuilder.append("<read_iops_sec>" + _iopsReadRate + "</read_iops_sec>\n");
                if ((_iopsWriteRate != null) && (_iopsWriteRate > 0))
                    diskBuilder.append("<write_iops_sec>" + _iopsWriteRate + "</write_iops_sec>\n");
                if (s_qemuVersion >= 2004000) {
                    if (_bytesReadRateMax != null && _bytesReadRateMax > 0 ) {
                        diskBuilder.append("<read_bytes_sec_max>" + _bytesReadRateMax + "</read_bytes_sec_max>\n");
                    }
                    if (_bytesWriteRateMax != null && _bytesWriteRateMax > 0) {
                        diskBuilder.append("<write_bytes_sec_max>" + _bytesWriteRateMax + "</write_bytes_sec_max>\n");
                    }
                    if (_iopsReadRateMax != null && _iopsReadRateMax > 0)
                        diskBuilder.append("<read_iops_sec_max>" + _iopsReadRateMax + "</read_iops_sec_max>\n");
                    if (_iopsWriteRateMax != null && _iopsWriteRateMax > 0)
                        diskBuilder.append("<write_iops_sec_max>" + _iopsWriteRateMax + "</write_iops_sec_max>\n");
                }
                if (s_qemuVersion >= 2006000) {
                    if (_bytesReadRateMaxLength != null && _bytesReadRateMaxLength > 0) {
                        diskBuilder.append("<read_bytes_sec_max_length>" + _bytesReadRateMaxLength + "</read_bytes_sec_max_length>\n");
                    }
                    if (_bytesWriteRateMaxLength != null && _bytesWriteRateMaxLength > 0) {
                        diskBuilder.append("<write_bytes_sec_max_length>" + _bytesWriteRateMaxLength + "</write_bytes_sec_max_length>\n");
                    }
                    if (_iopsReadRateMaxLength != null && _iopsReadRateMaxLength > 0)
                        diskBuilder.append("<read_iops_sec_max_length>" + _iopsReadRateMaxLength + "</read_iops_sec_max_length>\n");
                    if (_iopsWriteRateMaxLength != null && _iopsWriteRateMaxLength > 0)
                        diskBuilder.append("<write_iops_sec_max_length>" + _iopsWriteRateMaxLength + "</write_iops_sec_max_length>\n");
                }

                diskBuilder.append("</iotune>\n");
            }

            diskBuilder.append("</disk>\n");
            return diskBuilder.toString();
        }
    }

    public static class MemBalloonDef {
        private MemBalloonModel memBalloonModel;
        private String memBalloonStatsPeriod;

        public enum MemBalloonModel {
            NONE("none"), VIRTIO("virtio");
            String model;

            MemBalloonModel(String model) {
                this.model = model;
            }

            @Override
            public String toString() {
                return model;
            }
        }

        public void defNoneMemBalloon() {
            memBalloonModel = MemBalloonModel.NONE;
        }

        public void defVirtioMemBalloon(String period) {
            memBalloonModel = MemBalloonModel.VIRTIO;
            memBalloonStatsPeriod = period;
        }

        public MemBalloonModel getMemBalloonModel() {
            return memBalloonModel;
        }

        public String getMemBalloonStatsPeriod() {
            return memBalloonStatsPeriod;
        }

        @Override
        public String toString() {
            StringBuilder memBalloonBuilder = new StringBuilder();
            memBalloonBuilder.append("<memballoon model='" + memBalloonModel + "'>\n");
            if (StringUtils.isNotBlank(memBalloonStatsPeriod)) {
                memBalloonBuilder.append("<stats period='" + memBalloonStatsPeriod +"'/>\n");
            }
            memBalloonBuilder.append("</memballoon>");
            return memBalloonBuilder.toString();
        }
    }

    public static class InterfaceDef {
        public enum GuestNetType {
            BRIDGE("bridge"), DIRECT("direct"), NETWORK("network"), USER("user"), ETHERNET("ethernet"), INTERNAL("internal"), VHOSTUSER("vhostuser");
            String _type;

            GuestNetType(String type) {
                _type = type;
            }

            @Override
            public String toString() {
                return _type;
            }
        }

        public enum NicModel {
            E1000("e1000"), VIRTIO("virtio"), RTL8139("rtl8139"), NE2KPCI("ne2k_pci"), VMXNET3("vmxnet3");
            String _model;

            NicModel(String model) {
                _model = model;
            }

            @Override
            public String toString() {
                return _model;
            }
        }

        enum HostNicType {
            DIRECT_ATTACHED_WITHOUT_DHCP, DIRECT_ATTACHED_WITH_DHCP, VNET, VLAN;
        }

        public static final int MULTI_QUEUE_NUMBER_MEANS_CPU_CORES = -1;

        private GuestNetType _netType; /*
         * bridge, ethernet, network, user,
         * internal, vhostuser
         */
        private HostNicType _hostNetType; /* Only used by agent java code */
        private String _netSourceMode;
        private String _sourceName;
        private String _networkName;
        private String _macAddr;
        private String _ipAddr;
        private String _scriptPath;
        private NicModel _model;
        private int _networkRateKBps;
        private String _virtualPortType;
        private String _virtualPortInterfaceId;
        private int _vlanTag = -1;
        private boolean _pxeDisable = false;
        private boolean _linkStateUp = true;
        private Integer _slot;
        private String _dpdkSourcePath;
        private String _dpdkSourcePort;
        private String _dpdkExtraLines;
        private String _interfaceMode;
        private String _userIp4Network;
        private Integer _userIp4Prefix;
        private Integer _multiQueueNumber;
        private Boolean _packedVirtQueues;

        public void defBridgeNet(String brName, String targetBrName, String macAddr, NicModel model) {
            defBridgeNet(brName, targetBrName, macAddr, model, 0);
        }

        public void defUserNet(NicModel model, String macAddr, String ip4Network, Integer ip4Prefix) {
            _netType = GuestNetType.USER;
            _macAddr = macAddr;
            _userIp4Network = ip4Network;
            _userIp4Prefix = ip4Prefix;
            _model = model;
        }

        public void defUserNet(NicModel model, String macAddr) {
            _netType = GuestNetType.USER;
            _macAddr = macAddr;
            _model = model;
        }

        public void defBridgeNet(String brName, String targetBrName, String macAddr, NicModel model, Integer networkRateKBps) {
            _netType = GuestNetType.BRIDGE;
            _sourceName = brName;
            _networkName = targetBrName;
            _macAddr = macAddr;
            _model = model;
            _networkRateKBps = networkRateKBps;
        }

        public void defDpdkNet(String dpdkSourcePath, String dpdkPort, String macAddress, NicModel model,
                               Integer networkRateKBps, String extra, String interfaceMode) {
            _netType = GuestNetType.VHOSTUSER;
            _dpdkSourcePath = dpdkSourcePath;
            _dpdkSourcePort = dpdkPort;
            _macAddr = macAddress;
            _model = model;
            _networkRateKBps = networkRateKBps;
            _dpdkExtraLines = extra;
            _interfaceMode = interfaceMode;
        }

        public void defDirectNet(String sourceName, String targetName, String macAddr, NicModel model, String sourceMode) {
            defDirectNet(sourceName, targetName, macAddr, model, sourceMode, 0);
        }

        public void defDirectNet(String sourceName, String targetName, String macAddr, NicModel model, String sourceMode, Integer networkRateKBps) {
            _netType = GuestNetType.DIRECT;
            _netSourceMode = sourceMode;
            _sourceName = sourceName;
            _networkName = targetName;
            _macAddr = macAddr;
            _model = model;
            _networkRateKBps = networkRateKBps;
        }

        public void defPrivateNet(String networkName, String targetName, String macAddr, NicModel model) {
            defPrivateNet(networkName, targetName, macAddr, model, 0);
        }

        public void defPrivateNet(String networkName, String targetName, String macAddr, NicModel model, Integer networkRateKBps) {
            _netType = GuestNetType.NETWORK;
            _sourceName = networkName;
            _networkName = targetName;
            _macAddr = macAddr;
            _model = model;
            _networkRateKBps = networkRateKBps;
        }

        public void defEthernet(String targetName, String macAddr, NicModel model, String scriptPath) {
            defEthernet(targetName, macAddr, model, scriptPath, 0);
        }

        public void defEthernet(String targetName, String macAddr, NicModel model, String scriptPath, Integer networkRateKBps) {
            _netType = GuestNetType.ETHERNET;
            _networkName = targetName;
            _sourceName = targetName;
            _macAddr = macAddr;
            _model = model;
            _scriptPath = scriptPath;
            _networkRateKBps = networkRateKBps;
        }

        public void defEthernet(String targetName, String macAddr, NicModel model) {
            defEthernet(targetName, macAddr, model, null);
        }

        public void setHostNetType(HostNicType hostNetType) {
            _hostNetType = hostNetType;
        }

        public HostNicType getHostNetType() {
            return _hostNetType;
        }

        public void setPxeDisable(boolean pxeDisable) {
            _pxeDisable = pxeDisable;
        }

        public String getBrName() {
            return _sourceName;
        }

        public GuestNetType getNetType() {
            return _netType;
        }

        public String getNetSourceMode() {
            return _netSourceMode;
        }

        public String getDevName() {
            return _networkName;
        }

        public void setDevName(String networkName) {
            _networkName = networkName;
        }

        public String getMacAddress() {
            return _macAddr;
        }

        public NicModel getModel() {
            return _model;
        }

        public void setVirtualPortType(String virtualPortType) {
            _virtualPortType = virtualPortType;
        }

        public String getVirtualPortType() {
            return _virtualPortType;
        }

        public void setVirtualPortInterfaceId(String virtualPortInterfaceId) {
            _virtualPortInterfaceId = virtualPortInterfaceId;
        }

        public String getVirtualPortInterfaceId() {
            return _virtualPortInterfaceId;
        }

        public void setVlanTag(int vlanTag) {
            _vlanTag = vlanTag;
        }

        public int getVlanTag() {
            return _vlanTag;
        }

        public void setSlot(Integer slot) {
            _slot = slot;
        }

        public Integer getSlot() {
            return _slot;
        }

        public void setLinkStateUp(boolean linkStateUp) {
            _linkStateUp = linkStateUp;
        }

        public boolean isLinkStateUp() {
            return _linkStateUp;
        }

        public String getDpdkSourcePort() {
            return _dpdkSourcePort;
        }
        public void setDpdkSourcePort(String port) {
            _dpdkSourcePort = port;
        }

        public String getDpdkOvsPath() {
            return _dpdkSourcePath;
        }

        public void setDpdkOvsPath(String path) {
            _dpdkSourcePath = path;
        }

        public String getInterfaceMode() {
            return _interfaceMode;
        }

        public void setInterfaceMode(String mode) {
            _interfaceMode = mode;
        }

        public void setMultiQueueNumber(Integer multiQueueNumber) {
            this._multiQueueNumber = multiQueueNumber;
        }

        public void setPackedVirtQueues(Boolean packedVirtQueues) {
            this._packedVirtQueues = packedVirtQueues;
        }

        public String getContent() {
            StringBuilder netBuilder = new StringBuilder();
            if (_netType == GuestNetType.BRIDGE) {
                netBuilder.append("<source bridge='" + _sourceName + "'/>\n");
            } else if (_netType == GuestNetType.NETWORK) {
                netBuilder.append("<source network='" + _sourceName + "'/>\n");
            } else if (_netType == GuestNetType.DIRECT) {
                netBuilder.append("<source dev='" + _sourceName + "' mode='" + _netSourceMode + "'/>\n");
            } else if (_netType == GuestNetType.VHOSTUSER) {
                netBuilder.append("<source type='unix' path='"+ _dpdkSourcePath + _dpdkSourcePort +
                        "' mode='" + _interfaceMode + "'/>\n");
            }

            if (_networkName != null) {
                netBuilder.append("<target dev='" + _networkName + "'/>\n");
            }
            if (_macAddr != null) {
                netBuilder.append("<mac address='" + _macAddr + "'/>\n");
            }
            if (_model != null) {
                netBuilder.append("<model type='" + _model + "'/>\n");
            }
            if (NicModel.VIRTIO.equals(_model)) {
                boolean isMultiQueueNumberSpecified = _multiQueueNumber != null;
                boolean isPackedVirtQueuesEnabled = _packedVirtQueues != null && _packedVirtQueues
                        && s_qemuVersion >= 4200000 && s_libvirtVersion >= 6300000;
                if (isMultiQueueNumberSpecified || isPackedVirtQueuesEnabled) {
                    netBuilder.append("<driver");
                    if (isMultiQueueNumberSpecified) {
                        netBuilder.append(" queues='" + _multiQueueNumber + "'");
                    }
                    if (isPackedVirtQueuesEnabled) {
                        netBuilder.append(" packed='on'");
                    }
                    netBuilder.append("/>\n");
                }
            }
            if ((s_libvirtVersion >= 9004) && (_networkRateKBps > 0)) { // supported from libvirt 0.9.4
                netBuilder.append("<bandwidth>\n");
                netBuilder.append("<inbound average='" + _networkRateKBps + "' peak='" + _networkRateKBps + "'/>\n");
                netBuilder.append("<outbound average='" + _networkRateKBps + "' peak='" + _networkRateKBps + "'/>\n");
                netBuilder.append("</bandwidth>\n");
            }
            if (_scriptPath != null) {
                netBuilder.append("<script path='" + _scriptPath + "'/>\n");
            }
            if (_pxeDisable && !"s390x".equals(System.getProperty("os.arch"))) {
                netBuilder.append("<rom bar='off' file=''/>");
            }
            if (_virtualPortType != null) {
                netBuilder.append("<virtualport type='" + _virtualPortType + "'>\n");
                if (_virtualPortInterfaceId != null) {
                    netBuilder.append("<parameters interfaceid='" + _virtualPortInterfaceId + "'/>\n");
                }
                netBuilder.append("</virtualport>\n");
            }
            if (_vlanTag > 0 && _vlanTag < 4095) {
                netBuilder.append("<vlan trunk='no'>\n<tag id='" + _vlanTag + "'/>\n</vlan>");
            }

            if (StringUtils.isNotBlank(_dpdkExtraLines)) {
                netBuilder.append(_dpdkExtraLines);
            }

            if (_netType != GuestNetType.VHOSTUSER && _netType != GuestNetType.USER) {
                netBuilder.append("<link state='" + (_linkStateUp ? "up" : "down") +"'/>\n");
            }

            if (_slot  != null) {
                netBuilder.append(String.format("<address type='pci' domain='0x0000' bus='0x00' slot='0x%02x' function='0x0'/>\n", _slot));
            }

            if (StringUtils.isNotBlank(_userIp4Network) && _userIp4Prefix != null) {
                netBuilder.append(String.format("<ip family='ipv4' address='%s' prefix='%s'/>\n", _userIp4Network, _userIp4Prefix));
            }

            return netBuilder.toString();
        }

        @Override
        public String toString() {
            StringBuilder netBuilder = new StringBuilder();
            netBuilder.append("<interface type='" + _netType + "'>\n");
            netBuilder.append(getContent());
            netBuilder.append("</interface>\n");
            return netBuilder.toString();
        }
    }

    public static class ConsoleDef {
        private final String _ttyPath;
        private final String _type;
        private final String _source;
        private short _port = -1;

        public ConsoleDef(String type, String path, String source, short port) {
            _type = type;
            _ttyPath = path;
            _source = source;
            _port = port;
        }

        @Override
        public String toString() {
            StringBuilder consoleBuilder = new StringBuilder();
            consoleBuilder.append("<console ");
            consoleBuilder.append("type='" + _type + "'");
            if (_ttyPath != null) {
                consoleBuilder.append("tty='" + _ttyPath + "'");
            }
            consoleBuilder.append(">\n");
            if (_source != null) {
                consoleBuilder.append("<source path='" + _source + "'/>\n");
            }
            if (_port != -1) {
                consoleBuilder.append("<target port='" + _port + "'/>\n");
            }
            consoleBuilder.append("</console>\n");
            return consoleBuilder.toString();
        }
    }

    public static class CpuTuneDef {
        private int _shares = 0;
        private int quota = 0;
        private int period = 0;
        static final int DEFAULT_PERIOD = 10000;
        static final int MIN_QUOTA = 1000;
        static final int MAX_PERIOD = 1000000;

        public void setShares(int shares) {
            _shares = shares;
        }

        public int getShares() {
            return _shares;
        }

        public int getQuota() {
            return quota;
        }

        public void setQuota(int quota) {
            this.quota = quota;
        }

        public int getPeriod() {
            return period;
        }

        public void setPeriod(int period) {
            this.period = period;
        }

        @Override
        public String toString() {
            StringBuilder cpuTuneBuilder = new StringBuilder();
            cpuTuneBuilder.append("<cputune>\n");
            if (_shares > 0) {
                cpuTuneBuilder.append("<shares>" + _shares + "</shares>\n");
            }
            if (quota > 0) {
                cpuTuneBuilder.append("<quota>" + quota + "</quota>\n");
            }
            if (period > 0) {
                cpuTuneBuilder.append("<period>" + period + "</period>\n");
            }
            cpuTuneBuilder.append("</cputune>\n");
            return cpuTuneBuilder.toString();
        }
    }

    public static class CpuModeDef {
        private String _mode;
        private String _model;
        private List<String> _features;
        private int _coresPerSocket = -1;
        private int _threadsPerCore = -1;
        private int _sockets = -1;

        public void setMode(String mode) {
            _mode = mode;
        }

        public void setFeatures(List<String> features) {
            if (features != null) {
                _features = features;
            }
        }

        public void setModel(String model) {
            _model = model;
        }

        public void setTopology(int coresPerSocket, int threadsPerCore, int sockets) {
            _coresPerSocket = coresPerSocket;
            _threadsPerCore = threadsPerCore;
            _sockets = sockets;
        }

        @Override
        public String toString() {
            StringBuilder modeBuilder = new StringBuilder();

            // start cpu def, adding mode, model
            if ("custom".equalsIgnoreCase(_mode) && _model != null){
                modeBuilder.append("<cpu mode='custom' match='exact'><model fallback='allow'>" + _model + "</model>");
            } else if ("host-model".equals(_mode)) {
                modeBuilder.append("<cpu mode='host-model'><model fallback='allow'></model>");
            } else if ("host-passthrough".equals(_mode)) {
                modeBuilder.append("<cpu mode='host-passthrough'>");
            } else {
                modeBuilder.append("<cpu>");
            }

            if (_features != null) {
                for (String feature : _features) {
                    if (feature.startsWith("-")) {
                        modeBuilder.append("<feature policy='disable' name='" + feature.substring(1) + "'/>");
                    } else {
                        modeBuilder.append("<feature policy='require' name='" + feature + "'/>");
                    }
                }
            }

            // add topology. Note we require sockets, cores, and threads defined
            if (_sockets > 0 && _coresPerSocket > 0 && _threadsPerCore > 0) {
                modeBuilder.append("<topology sockets='" + _sockets + "' cores='" + _coresPerSocket + "' threads='"  + _threadsPerCore + "' />");
            }

            // close cpu def
            modeBuilder.append("</cpu>");
            return modeBuilder.toString();
        }

        public int getCoresPerSocket() {
            return _coresPerSocket;
        }
        public int getThreadsPerCore() { return _threadsPerCore; }
        public int getSockets() { return _sockets; }
    }

    public static class SerialDef {
        private final String _type;
        private final String _source;
        private short _port = -1;

        public SerialDef(String type, String source, short port) {
            _type = type;
            _source = source;
            _port = port;
        }

        @Override
        public String toString() {
            StringBuilder serialBuidler = new StringBuilder();
            serialBuidler.append("<serial type='" + _type + "'>\n");
            if (_source != null) {
                serialBuidler.append("<source path='" + _source + "'/>\n");
            }
            if (_port != -1) {
                serialBuidler.append("<target port='" + _port + "'/>\n");
            }
            serialBuidler.append("</serial>\n");
            return serialBuidler.toString();
        }
    }

    public static class VideoDef {
        private String _videoModel;
        private int _videoRam;

        public VideoDef(String videoModel, int videoRam) {
            _videoModel = videoModel;
            _videoRam = videoRam;
        }

        @Override
        public String toString() {
            StringBuilder videoBuilder = new StringBuilder();
            if (_videoModel != null && !_videoModel.isEmpty()){
                videoBuilder.append("<video>\n");
                if (_videoRam != 0) {
                    videoBuilder.append("<model type='" + _videoModel + "' vram='" + _videoRam + "'/>\n");
                } else {
                    videoBuilder.append("<model type='" + _videoModel + "'/>\n");
                }
                videoBuilder.append("</video>\n");
                return videoBuilder.toString();
            }
            return "";
        }
    }

    public final static class ChannelDef {
        enum ChannelType {
            UNIX("unix"), SERIAL("serial"), SPICEVMC("spicevmc");
            String type;

            ChannelType(String type) {
                this.type = type;
            }

            @Override
            public String toString() {
                return this.type;
            }
        }

        enum ChannelState {
            DISCONNECTED("disconnected"), CONNECTED("connected");
            String type;

            ChannelState(String type) {
                this.type = type;
            }

            @Override
            public String toString() {
                return type;
            }
        }

        private final String name;
        private File path = new File("");
        private final ChannelType type;
        private ChannelState state;

        public ChannelDef(String name, ChannelType type) {
            this.name = name;
            this.type = type;
        }

        public ChannelDef(String name, ChannelType type, File path) {
            this.name = name;
            this.path = path;
            this.type = type;
        }

        public ChannelDef(String name, ChannelType type, ChannelState state) {
            this.name = name;
            this.state = state;
            this.type = type;
        }

        public ChannelDef(String name, ChannelType type, ChannelState state, File path) {
            this.name = name;
            this.path = path;
            this.state = state;
            this.type = type;
        }

        public ChannelType getChannelType() {
            return type;
        }

        public ChannelState getChannelState() {
            return state;
        }

        public String getName() {
            return name;
        }

        public File getPath() {
            return path;
        }

        @Override
        public String toString() {
            StringBuilder virtioSerialBuilder = new StringBuilder();
            virtioSerialBuilder.append("<channel type='" + type.toString() + "'>\n");
            if (path == null) {
                virtioSerialBuilder.append("<source mode='bind'/>\n");
            } else {
                virtioSerialBuilder.append("<source mode='bind' path='" + path.toString() + "'/>\n");
            }
            virtioSerialBuilder.append("<address type='virtio-serial'/>\n");
            if (state == null) {
                virtioSerialBuilder.append("<target type='virtio' name='" + name + "'/>\n");
            } else {
                virtioSerialBuilder.append("<target type='virtio' name='" + name + "' state='" + state.toString() + "'/>\n");
            }
            virtioSerialBuilder.append("</channel>\n");
            return virtioSerialBuilder.toString();
        }
    }

    public static class GraphicDef {
        private final String _type;
        private short _port = -2;
        private boolean _autoPort = false;
        private final String _listenAddr;
        private final String _passwd;
        private final String _keyMap;

        public GraphicDef(String type, short port, boolean autoPort, String listenAddr, String passwd, String keyMap) {
            _type = type;
            _port = port;
            _autoPort = autoPort;
            _listenAddr = listenAddr;
            _passwd = StringEscapeUtils.escapeXml(passwd);
            _keyMap = keyMap;
        }

        @Override
        public String toString() {
            StringBuilder graphicBuilder = new StringBuilder();
            graphicBuilder.append("<graphics type='" + _type + "'");
            if (_autoPort) {
                graphicBuilder.append(" autoport='yes'");
            } else if (_port != -2) {
                graphicBuilder.append(" port='" + _port + "'");
            }
            if (_listenAddr != null) {
                graphicBuilder.append(" listen='" + _listenAddr + "'");
            } else {
                graphicBuilder.append(" listen=''");
            }
            if (_passwd != null) {
                graphicBuilder.append(" passwd='" + StringUtils.truncate(_passwd, 8) + "'");
            } else if (_keyMap != null) {
                graphicBuilder.append(" _keymap='" + _keyMap + "'");
            }
            graphicBuilder.append("/>\n");
            return graphicBuilder.toString();
        }
    }

    public static class SCSIDef {
        private short index = 0;
        private int domain = 0;
        private int bus = 0;
        private int slot = 9;
        private int function = 0;
        private int queues = 0;
        private boolean isIoThreadsEnabled;

        public SCSIDef(short index, int domain, int bus, int slot, int function, int queues) {
            this.index = index;
            this.domain = domain;
            this.bus = bus;
            this.slot = slot;
            this.function = function;
            this.queues = queues;
        }

        public SCSIDef(short index, int domain, int bus, int slot, int function, int queues, boolean ioThreadsEnabled) {
            this.index = index;
            this.domain = domain;
            this.bus = bus;
            this.slot = slot;
            this.function = function;
            this.queues = queues;
            this.isIoThreadsEnabled = ioThreadsEnabled;
        }

        public SCSIDef() {

        }

        @Override
        public String toString() {
            StringBuilder scsiBuilder = new StringBuilder();

            scsiBuilder.append(String.format("<controller type='scsi' index='%d' model='virtio-scsi'>\n", this.index));
            scsiBuilder.append(String.format("<address type='pci' domain='0x%04X' bus='0x%02X' slot='0x%02X' function='0x%01X'/>\n",
                    this.domain, this.bus, this.slot, this.function ) );
            if (this.queues > 0 || isIoThreadsEnabled) {
                scsiBuilder.append("<driver");
                if (queues > 0) {
                    scsiBuilder.append(String.format(" queues='%s'", queues));
                }
                if (isIoThreadsEnabled) {
                    scsiBuilder.append(String.format(" iothread='%s'", NUMBER_OF_IOTHREADS));
                }
                scsiBuilder.append("/>\n");
            }

            scsiBuilder.append("</controller>\n");
            return scsiBuilder.toString();
        }
    }

    public static class USBDef {
        private short index = 0;
        private int domain = 0;
        private int bus = 0;
        private int slot = 9;
        private int function = 0;

        public USBDef(short index, int domain, int bus, int slot, int function) {
            this.index = index;
            this.domain = domain;
            this.bus = bus;
            this.slot = slot;
            this.function = function;
        }

        public USBDef() {
        }

        @Override
        public String toString() {
            StringBuilder scsiBuilder = new StringBuilder();

            scsiBuilder.append(String.format("<controller type='usb' index='%d' model='qemu-xhci'>\n", this.index));
            scsiBuilder.append("<alias name='usb'/>");
            scsiBuilder.append(String.format("<address type='pci' domain='0x%04X' bus='0x%02X' slot='0x%02X' function='0x%01X'/>\n",
                    this.domain, this.bus, this.slot, this.function ) );
            scsiBuilder.append("</controller>\n");
            return scsiBuilder.toString();
        }
    }

    public static class InputDef {
        private final String _type; /* tablet, mouse */
        private final String _bus; /* ps2, usb, xen */

        public InputDef(String type, String bus) {
            _type = type;
            _bus = bus;
        }

        @Override
        public String toString() {
            StringBuilder inputBuilder = new StringBuilder();
            inputBuilder.append("<input type='" + _type + "'");
            if (_bus != null) {
                inputBuilder.append(" bus='" + _bus + "'");
            }
            inputBuilder.append("/>\n");
            return inputBuilder.toString();
        }
    }

    public static class FilesystemDef {
        private final String _sourcePath;
        private final String _targetPath;

        public FilesystemDef(String sourcePath, String targetPath) {
            _sourcePath = sourcePath;
            _targetPath = targetPath;
        }

        @Override
        public String toString() {
            StringBuilder fsBuilder = new StringBuilder();
            fsBuilder.append("<filesystem type='mount'>\n");
            fsBuilder.append("  <source dir='" + _sourcePath + "'/>\n");
            fsBuilder.append("  <target dir='" + _targetPath + "'/>\n");
            fsBuilder.append("</filesystem>\n");
            return fsBuilder.toString();
        }
    }

    public class MetadataDef {
        Map<String, Object> customNodes = new HashMap<>();

        public <T> T getMetadataNode(Class<T> fieldClass) {
            T field = (T) customNodes.get(fieldClass.getName());
            if (field == null) {
                try {
                    field = fieldClass.newInstance();
                    customNodes.put(field.getClass().getName(), field);
                } catch (InstantiationException | IllegalAccessException e) {
                    LOGGER.debug("No default constructor available in class " + fieldClass.getName() + ", ignoring exception", e);
                }
            }
            return field;
        }

        @Override
        public String toString() {
            StringBuilder fsBuilder = new StringBuilder();
            fsBuilder.append("<metadata>\n");
            for (Object field : customNodes.values()) {
                fsBuilder.append(field.toString());
            }
            fsBuilder.append("</metadata>\n");
            return fsBuilder.toString();
        }
    }

    public static class RngDef {
        enum RngModel {
            VIRTIO("virtio");
            String model;

            RngModel(String model) {
                this.model = model;
            }

            @Override
            public String toString() {
                return model;
            }
        }

        enum RngBackendModel {
            RANDOM("random"), EGD("egd");
            String model;

            RngBackendModel(String model) {
                this.model = model;
            }

            @Override
            public String toString() {
                return model;
            }
        }

        private String path = "/dev/random";
        private RngModel rngModel = RngModel.VIRTIO;
        private RngBackendModel rngBackendModel = RngBackendModel.RANDOM;
        private Integer rngRateBytes = 2048;
        private Integer rngRatePeriod = 1000;

        public RngDef(String path) {
            this.path = path;
        }

        public RngDef(String path, Integer rngRateBytes, Integer rngRatePeriod) {
            this.path = path;
            this.rngRateBytes = rngRateBytes;
            this.rngRatePeriod = rngRatePeriod;
        }

        public RngDef(RngModel rngModel) {
            this.rngModel = rngModel;
        }

        public RngDef(RngBackendModel rngBackendModel) {
            this.rngBackendModel = rngBackendModel;
        }

        public RngDef(String path, RngBackendModel rngBackendModel) {
            this.path = path;
            this.rngBackendModel = rngBackendModel;
        }

        public RngDef(String path, RngBackendModel rngBackendModel, Integer rngRateBytes, Integer rngRatePeriod) {
            this.path = path;
            this.rngBackendModel = rngBackendModel;
            this.rngRateBytes = rngRateBytes;
            this.rngRatePeriod = rngRatePeriod;
        }

        public RngDef(String path, RngModel rngModel) {
            this.path = path;
            this.rngModel = rngModel;
        }

        public String getPath() {
           return path;
        }

        public RngBackendModel getRngBackendModel() {
            return rngBackendModel;
        }

        public RngModel getRngModel() {
            return rngModel;
        }

        public int getRngRateBytes() {
            return rngRateBytes != null ? rngRateBytes : 0;
        }

        public int getRngRatePeriod() {
            return rngRatePeriod != null ? rngRatePeriod : 0;
        }

        @Override
        public String toString() {
            StringBuilder rngBuilder = new StringBuilder();
            rngBuilder.append("<rng model='" + rngModel + "'>\n");
            rngBuilder.append("<rate period='" + rngRatePeriod + "' bytes='" + rngRateBytes + "' />\n");
            rngBuilder.append("<backend model='" + rngBackendModel + "'>" + path + "</backend>");
            rngBuilder.append("</rng>\n");
            return rngBuilder.toString();
        }
    }

    public static class WatchDogDef {
        enum WatchDogModel {
            I6300ESB("i6300esb"), IB700("ib700"), DIAG288("diag288"), ITCO("itco"), NONE("none");
            String model;

            WatchDogModel(String model) {
                this.model = model;
            }

            @Override
            public String toString() {
                return model;
            }
        }

        enum WatchDogAction {
            RESET("reset"), SHUTDOWN("shutdown"), POWEROFF("poweroff"), PAUSE("pause"), NONE("none"), DUMP("dump"), INJECT_NMI("inject-nmi");
            String action;

            WatchDogAction(String action) {
                this.action = action;
            }

            @Override
            public String toString() {
                return action;
            }
        }

        WatchDogModel model = WatchDogModel.I6300ESB;
        WatchDogAction action = WatchDogAction.NONE;

        public WatchDogDef(WatchDogAction action) {
            this.action = action;
        }

        public WatchDogDef(WatchDogModel model) {
            this.model = model;
        }

        public WatchDogDef(WatchDogAction action, WatchDogModel model) {
            this.action = action;
            this.model = model;
        }

        public WatchDogAction getAction() {
            return action;
        }

        public WatchDogModel getModel() {
            return model;
        }

        @Override
        public String toString() {
            if (WatchDogModel.NONE == model) {
                // Do not add watchodogs when the model is set to none
                return "";
            }
            StringBuilder wacthDogBuilder = new StringBuilder();
            wacthDogBuilder.append("<watchdog model='" + model + "' action='" + action + "'/>\n");
            return wacthDogBuilder.toString();
        }
    }

    public static class TpmDef {
        enum TpmModel {
            TIS("tpm-tis"), // TPM Interface Specification (TIS)
            CRB("tpm-crb"); // Command-Response Buffer (CRB)

            final String model;

            TpmModel(String model) {
                this.model = model;
            }

            @Override
            public String toString() {
                return model;
            }
        }

        enum TpmVersion {
            V1_2("1.2"),    // 1.2
            V2_0("2.0");    // 2.0. Default version. The CRB model is only supported with version 2.0.

            final String version;

            TpmVersion(String version) {
                this.version = version;
            }

            @Override
            public String toString() {
                return version;
            }
        }

        private TpmModel model;
        private TpmVersion version = TpmVersion.V2_0;

        public TpmDef(TpmModel model, TpmVersion version) {
            this.model = model;
            if (version != null) {
                this.version = version;
            }
        }

        public TpmDef(String model, String version) {
            this.model = Arrays.stream(TpmModel.values())
                    .filter(tpmModel -> tpmModel.toString().equals(model))
                    .findFirst()
                    .orElse(null);
            if (version != null) {
                this.version = Arrays.stream(TpmVersion.values())
                        .filter(tpmVersion -> tpmVersion.toString().equals(version))
                        .findFirst()
                        .orElse(this.version);;
            }
        }

        public TpmModel getModel() {
            return model;
        }

        public TpmVersion getVersion() {
            return version;
        }

        @Override
        public String toString() {
            StringBuilder tpmBuidler = new StringBuilder();
            if (model != null) {
                tpmBuidler.append("<tpm model='").append(model).append("'>\n");
                tpmBuidler.append("<backend type='emulator' version='").append(version).append("'/>\n");
                tpmBuidler.append("</tpm>\n");
            }
            return tpmBuidler.toString();
        }
    }

    public void setHvsType(String hvs) {
        _hvsType = hvs;
    }

    public String getHvsType() {
        return _hvsType;
    }

    public static void setGlobalLibvirtVersion(long libvirtVersion) {
        s_libvirtVersion = libvirtVersion;
    }

    public void setLibvirtVersion(long libvirtVersion) {
        setGlobalLibvirtVersion(libvirtVersion);
    }

    public static void setGlobalQemuVersion(long qemuVersion) {
        s_qemuVersion = qemuVersion;
    }

    public void setQemuVersion(long qemuVersion) {
        setGlobalQemuVersion(qemuVersion);
    }

    public void setDomainName(String domainName) {
        _domName = domainName;
    }

    public void setDomUUID(String uuid) {
        _domUUID = uuid;
    }

    public void setDomDescription(String desc) {
        _desc = desc;
    }

    public String getGuestOSType() {
        return _desc;
    }

    public void setPlatformEmulator(String platformEmulator) {
        _platformEmulator = platformEmulator;
    }

    public String getPlatformEmulator() {
        return _platformEmulator;
    }

    public void addComp(Object comp) {
        components.put(comp.getClass().toString(), comp);
    }

    public DevicesDef getDevices() {
        Object o = components.get(DevicesDef.class.toString());
        if (o != null) {
            return (DevicesDef)o;
        }
        return null;
    }

    public MetadataDef getMetaData() {
        MetadataDef o = (MetadataDef) components.get(MetadataDef.class.toString());
        if (o == null) {
            o = new MetadataDef();
            addComp(o);
        }
        return o;
    }

    @Override
    public String toString() {
        StringBuilder vmBuilder = new StringBuilder();
        vmBuilder.append("<domain type='" + _hvsType + "'>\n");
        vmBuilder.append("<name>" + _domName + "</name>\n");
        if (_domUUID != null) {
            vmBuilder.append("<uuid>" + _domUUID + "</uuid>\n");
        }
        if (_desc != null) {
            vmBuilder.append("<description>" + _desc + "</description>\n");
        }
        for (Object o : components.values()) {
            vmBuilder.append(o.toString());
        }
        vmBuilder.append("</domain>\n");
        return vmBuilder.toString();
    }
}<|MERGE_RESOLUTION|>--- conflicted
+++ resolved
@@ -249,13 +249,7 @@
                         guestDef.append("<boot dev='" + bo + "'/>\n");
                     }
                 }
-<<<<<<< HEAD
-                if (_arch == null || ! (_arch.equals("aarch64") || _arch.equals("s390x"))) { // simplification of (as ref.) (!(_arch != null && _arch.equals("s390x")) || (_arch == null || !_arch.equals("aarch64")))
-                    guestDef.append("<smbios mode='sysinfo'/>\n");
-                }
-=======
                 guestDef.append("<smbios mode='sysinfo'/>\n");
->>>>>>> 7e041435
                 guestDef.append("</os>\n");
                 if (iothreads) {
                     guestDef.append(String.format("<iothreads>%s</iothreads>", NUMBER_OF_IOTHREADS));
