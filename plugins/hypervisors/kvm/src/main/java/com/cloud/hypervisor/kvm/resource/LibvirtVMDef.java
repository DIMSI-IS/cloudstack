--- conflicted
+++ resolved
@@ -248,11 +248,7 @@
                         guestDef.append("<boot dev='" + bo + "'/>\n");
                     }
                 }
-<<<<<<< HEAD
-                if (!(_arch != null && _arch.equals("s390x"))) {
-=======
-                if (_arch == null || !_arch.equals("aarch64")) {
->>>>>>> 4f3e8e8c
+                if (_arch == null || ! (_arch.equals("aarch64") || _arch.equals("s390x"))) { // simplification of (as ref.) (!(_arch != null && _arch.equals("s390x")) || (_arch == null || !_arch.equals("aarch64")))
                     guestDef.append("<smbios mode='sysinfo'/>\n");
                 }
                 guestDef.append("</os>\n");
