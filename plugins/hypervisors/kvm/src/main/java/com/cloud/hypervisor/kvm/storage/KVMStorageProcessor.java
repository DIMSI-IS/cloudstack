--- conflicted
+++ resolved
@@ -162,7 +162,7 @@
     /**
      * Time interval before rechecking virsh commands
      */
-    private long waitDelayForVirshCommands = 1000l;
+    private final long waitDelayForVirshCommands = 1000L;
 
     public KVMStorageProcessor(final KVMStoragePoolManager storagePoolMgr, final LibvirtComputingResource resource) {
         this.storagePoolMgr = storagePoolMgr;
@@ -259,7 +259,7 @@
             logger.debug("Copying template to primary storage, template format is " + tmplVol.getFormat() );
             final KVMStoragePool primaryPool = storagePoolMgr.getStoragePool(primaryStore.getPoolType(), primaryStore.getUuid());
 
-            KVMPhysicalDisk primaryVol = null;
+            KVMPhysicalDisk primaryVol;
             if (destData instanceof VolumeObjectTO) {
                 final VolumeObjectTO volume = (VolumeObjectTO)destData;
                 // pass along volume's target size if it's bigger than template's size, for storage types that copy template rather than cloning on deploy
@@ -278,18 +278,13 @@
 
                 String path = derivePath(primaryStore, destData, details);
 
-<<<<<<< HEAD
-                if (!storagePoolMgr.connectPhysicalDisk(primaryStore.getPoolType(), primaryStore.getUuid(), path, details)) {
-                    logger.warn("Failed to connect physical disk at path: {}, in storage pool [id: {}, name: {}]", path, primaryStore.getUuid(), primaryStore.getName());
-=======
                 if (path == null) {
                     path = destTempl.getUuid();
                 }
 
                 if (path != null && !storagePoolMgr.connectPhysicalDisk(primaryStore.getPoolType(), primaryStore.getUuid(), path, details)) {
-                    s_logger.warn("Failed to connect physical disk at path: " + path + ", in storage pool id: " + primaryStore.getUuid());
+                    logger.warn("Failed to connect physical disk at path: {}, in storage pool [id: {}, name: {}]", path, primaryStore.getUuid(), primaryStore.getName());
                     return new PrimaryStorageDownloadAnswer("Failed to spool template disk at path: " + path + ", in storage pool id: " + primaryStore.getUuid());
->>>>>>> ae1d7cc8
                 }
 
                 primaryVol = storagePoolMgr.copyPhysicalDisk(tmplVol, path != null ? path : destTempl.getUuid(), primaryPool, cmd.getWaitInMillSeconds());
@@ -347,7 +342,7 @@
     }
 
     private String derivePath(PrimaryDataStoreTO primaryStore, DataTO destData, Map<String, String> details) {
-        String path = null;
+        String path;
         if (primaryStore.getPoolType() == StoragePoolType.FiberChannel) {
             path = destData.getPath();
         } else {
@@ -402,8 +397,7 @@
                 logger.debug("Using templates disk size of " + toHumanReadableSize(templateVol.getVirtualSize()) + "since size passed was " + toHumanReadableSize(size));
             }
 
-            final KVMPhysicalDisk primaryVol = storagePoolMgr.copyPhysicalDisk(templateVol, volUuid, primaryPool, timeout);
-            return primaryVol;
+            return storagePoolMgr.copyPhysicalDisk(templateVol, volUuid, primaryPool, timeout);
         } catch (final CloudRuntimeException e) {
             logger.error("Failed to download template to primary storage", e);
             return null;
@@ -422,9 +416,9 @@
         final DataStoreTO imageStore = template.getDataStore();
         final VolumeObjectTO volume = (VolumeObjectTO)destData;
         final PrimaryDataStoreTO primaryStore = (PrimaryDataStoreTO)volume.getDataStore();
-        KVMPhysicalDisk BaseVol = null;
-        KVMStoragePool primaryPool = null;
-        KVMPhysicalDisk vol = null;
+        KVMPhysicalDisk BaseVol;
+        KVMStoragePool primaryPool;
+        KVMPhysicalDisk vol;
 
         try {
             primaryPool = storagePoolMgr.getStoragePool(primaryStore.getPoolType(), primaryStore.getUuid());
@@ -432,13 +426,9 @@
             String templatePath = template.getPath();
 
             if (primaryPool.getType() == StoragePoolType.CLVM) {
-                templatePath = ((NfsTO)imageStore).getUrl() + File.separator + templatePath;
+                templatePath = imageStore.getUrl() + File.separator + templatePath;
                 vol = templateToPrimaryDownload(templatePath, primaryPool, volume.getUuid(), volume.getSize(), cmd.getWaitInMillSeconds());
-<<<<<<< HEAD
             } if (storagePoolMgr.supportsPhysicalDiskCopy(primaryPool.getType())) {
-=======
-            } if (primaryPool.getType() == StoragePoolType.PowerFlex || primaryPool.getType() == StoragePoolType.FiberChannel) {
->>>>>>> ae1d7cc8
                 Map<String, String> details = primaryStore.getDetails();
                 String path = derivePath(primaryStore, destData, details);
 
