// Licensed to the Apache Software Foundation (ASF) under one
// or more contributor license agreements.  See the NOTICE file
// distributed with this work for additional information
// regarding copyright ownership.  The ASF licenses this file
// to you under the Apache License, Version 2.0 (the
// "License"); you may not use this file except in compliance
// with the License.  You may obtain a copy of the License at
//
//   http://www.apache.org/licenses/LICENSE-2.0
//
// Unless required by applicable law or agreed to in writing,
// software distributed under the License is distributed on an
// "AS IS" BASIS, WITHOUT WARRANTIES OR CONDITIONS OF ANY
// KIND, either express or implied.  See the License for the
// specific language governing permissions and limitations
// under the License.
package com.cloud.hypervisor.kvm.resource;

import static com.cloud.host.Host.HOST_VOLUME_ENCRYPTION;

import java.io.BufferedReader;
import java.io.File;
import java.io.FileNotFoundException;
import java.io.IOException;
import java.io.StringReader;
import java.net.InetAddress;
import java.net.NetworkInterface;
import java.net.URI;
import java.net.URISyntaxException;
import java.nio.file.Paths;
import java.util.ArrayList;
import java.util.Arrays;
import java.util.Calendar;
import java.util.Collections;
import java.util.Comparator;
import java.util.HashMap;
import java.util.HashSet;
import java.util.List;
import java.util.Map;
import java.util.Properties;
import java.util.Set;
import java.util.UUID;
import java.util.concurrent.ConcurrentHashMap;
import java.util.regex.Matcher;
import java.util.regex.Pattern;

import javax.naming.ConfigurationException;
import javax.xml.parsers.DocumentBuilder;
import javax.xml.parsers.ParserConfigurationException;

import org.apache.cloudstack.api.ApiConstants.IoDriverPolicy;
import org.apache.cloudstack.engine.orchestration.service.NetworkOrchestrationService;
import org.apache.cloudstack.storage.command.browser.ListDataStoreObjectsCommand;
import org.apache.cloudstack.storage.configdrive.ConfigDrive;
import org.apache.cloudstack.storage.to.PrimaryDataStoreTO;
import org.apache.cloudstack.storage.to.TemplateObjectTO;
import org.apache.cloudstack.storage.to.VolumeObjectTO;
import org.apache.cloudstack.utils.bytescale.ByteScaleUtils;
import org.apache.cloudstack.utils.cryptsetup.CryptSetup;
import org.apache.cloudstack.utils.hypervisor.HypervisorUtils;
import org.apache.cloudstack.utils.linux.CPUStat;
import org.apache.cloudstack.utils.linux.KVMHostInfo;
import org.apache.cloudstack.utils.linux.MemStat;
import org.apache.cloudstack.utils.qemu.QemuImg;
import org.apache.cloudstack.utils.qemu.QemuImg.PhysicalDiskFormat;
import org.apache.cloudstack.utils.qemu.QemuImgException;
import org.apache.cloudstack.utils.qemu.QemuImgFile;
import org.apache.cloudstack.utils.qemu.QemuObject;
import org.apache.cloudstack.utils.security.KeyStoreUtils;
import org.apache.cloudstack.utils.security.ParserUtils;
import org.apache.commons.collections.MapUtils;
import org.apache.commons.io.FileUtils;
import org.apache.commons.lang.ArrayUtils;
import org.apache.commons.lang.BooleanUtils;
import org.apache.commons.lang.math.NumberUtils;
import org.apache.commons.lang3.ObjectUtils;
import org.apache.commons.lang3.StringUtils;
import org.apache.logging.log4j.Logger;
import org.apache.logging.log4j.LogManager;
import org.apache.xerces.impl.xpath.regex.Match;
import org.joda.time.Duration;
import org.libvirt.Connect;
import org.libvirt.Domain;
import org.libvirt.DomainBlockStats;
import org.libvirt.DomainInfo;
import org.libvirt.DomainInfo.DomainState;
import org.libvirt.DomainInterfaceStats;
import org.libvirt.DomainSnapshot;
import org.libvirt.LibvirtException;
import org.libvirt.MemoryStatistic;
import org.libvirt.Network;
import org.libvirt.SchedParameter;
import org.libvirt.SchedUlongParameter;
import org.libvirt.Secret;
import org.libvirt.VcpuInfo;
import org.w3c.dom.Document;
import org.w3c.dom.Element;
import org.w3c.dom.Node;
import org.w3c.dom.NodeList;
import org.xml.sax.InputSource;
import org.xml.sax.SAXException;


import com.cloud.agent.api.Answer;
import com.cloud.agent.api.Command;
import com.cloud.agent.api.HostVmStateReportEntry;
import com.cloud.agent.api.PingCommand;
import com.cloud.agent.api.PingRoutingCommand;
import com.cloud.agent.api.PingRoutingWithNwGroupsCommand;
import com.cloud.agent.api.SecurityGroupRulesCmd;
import com.cloud.agent.api.SetupGuestNetworkCommand;
import com.cloud.agent.api.StartupCommand;
import com.cloud.agent.api.StartupRoutingCommand;
import com.cloud.agent.api.StartupStorageCommand;
import com.cloud.agent.api.VmDiskStatsEntry;
import com.cloud.agent.api.VmNetworkStatsEntry;
import com.cloud.agent.api.VmStatsEntry;
import com.cloud.agent.api.routing.IpAssocCommand;
import com.cloud.agent.api.routing.IpAssocVpcCommand;
import com.cloud.agent.api.routing.NetworkElementCommand;
import com.cloud.agent.api.routing.SetSourceNatCommand;
import com.cloud.agent.api.to.DataStoreTO;
import com.cloud.agent.api.to.DataTO;
import com.cloud.agent.api.to.DiskTO;
import com.cloud.agent.api.to.IpAddressTO;
import com.cloud.agent.api.to.NfsTO;
import com.cloud.agent.api.to.NicTO;
import com.cloud.agent.api.to.VirtualMachineTO;
import com.cloud.agent.dao.impl.PropertiesStorage;
import com.cloud.agent.properties.AgentProperties;
import com.cloud.agent.properties.AgentPropertiesFileHandler;
import com.cloud.agent.resource.virtualnetwork.VRScripts;
import com.cloud.agent.resource.virtualnetwork.VirtualRouterDeployer;
import com.cloud.agent.resource.virtualnetwork.VirtualRoutingResource;
import com.cloud.configuration.Config;
import com.cloud.dc.Vlan;
import com.cloud.exception.InternalErrorException;
import com.cloud.host.Host.Type;
import com.cloud.hypervisor.Hypervisor.HypervisorType;
import com.cloud.hypervisor.kvm.dpdk.DpdkHelper;
import com.cloud.hypervisor.kvm.resource.LibvirtVMDef.ChannelDef;
import com.cloud.hypervisor.kvm.resource.LibvirtVMDef.ClockDef;
import com.cloud.hypervisor.kvm.resource.LibvirtVMDef.ConsoleDef;
import com.cloud.hypervisor.kvm.resource.LibvirtVMDef.CpuModeDef;
import com.cloud.hypervisor.kvm.resource.LibvirtVMDef.CpuTuneDef;
import com.cloud.hypervisor.kvm.resource.LibvirtVMDef.DevicesDef;
import com.cloud.hypervisor.kvm.resource.LibvirtVMDef.DiskDef;
import com.cloud.hypervisor.kvm.resource.LibvirtVMDef.DiskDef.DeviceType;
import com.cloud.hypervisor.kvm.resource.LibvirtVMDef.DiskDef.DiscardType;
import com.cloud.hypervisor.kvm.resource.LibvirtVMDef.DiskDef.DiskProtocol;
import com.cloud.hypervisor.kvm.resource.LibvirtVMDef.FeaturesDef;
import com.cloud.hypervisor.kvm.resource.LibvirtVMDef.FilesystemDef;
import com.cloud.hypervisor.kvm.resource.LibvirtVMDef.GraphicDef;
import com.cloud.hypervisor.kvm.resource.LibvirtVMDef.GuestDef;
import com.cloud.hypervisor.kvm.resource.LibvirtVMDef.GuestResourceDef;
import com.cloud.hypervisor.kvm.resource.LibvirtVMDef.InputDef;
import com.cloud.hypervisor.kvm.resource.LibvirtVMDef.InterfaceDef;
import com.cloud.hypervisor.kvm.resource.LibvirtVMDef.MemBalloonDef;
import com.cloud.hypervisor.kvm.resource.LibvirtVMDef.RngDef;
import com.cloud.hypervisor.kvm.resource.LibvirtVMDef.RngDef.RngBackendModel;
import com.cloud.hypervisor.kvm.resource.LibvirtVMDef.SCSIDef;
import com.cloud.hypervisor.kvm.resource.LibvirtVMDef.SerialDef;
import com.cloud.hypervisor.kvm.resource.LibvirtVMDef.TermPolicy;
import com.cloud.hypervisor.kvm.resource.LibvirtVMDef.VideoDef;
import com.cloud.hypervisor.kvm.resource.LibvirtVMDef.WatchDogDef;
import com.cloud.hypervisor.kvm.resource.LibvirtVMDef.WatchDogDef.WatchDogAction;
import com.cloud.hypervisor.kvm.resource.LibvirtVMDef.WatchDogDef.WatchDogModel;
import com.cloud.hypervisor.kvm.resource.rolling.maintenance.RollingMaintenanceAgentExecutor;
import com.cloud.hypervisor.kvm.resource.rolling.maintenance.RollingMaintenanceExecutor;
import com.cloud.hypervisor.kvm.resource.rolling.maintenance.RollingMaintenanceServiceExecutor;
import com.cloud.hypervisor.kvm.resource.wrapper.LibvirtRequestWrapper;
import com.cloud.hypervisor.kvm.resource.wrapper.LibvirtUtilitiesHelper;
import com.cloud.hypervisor.kvm.storage.IscsiStorageCleanupMonitor;
import com.cloud.hypervisor.kvm.storage.KVMPhysicalDisk;
import com.cloud.hypervisor.kvm.storage.KVMStoragePool;
import com.cloud.hypervisor.kvm.storage.KVMStoragePoolManager;
import com.cloud.hypervisor.kvm.storage.KVMStorageProcessor;
import com.cloud.network.Networks.BroadcastDomainType;
import com.cloud.network.Networks.IsolationType;
import com.cloud.network.Networks.RouterPrivateIpStrategy;
import com.cloud.network.Networks.TrafficType;
import com.cloud.resource.AgentStatusUpdater;
import com.cloud.resource.ResourceStatusUpdater;
import com.cloud.resource.RequestWrapper;
import com.cloud.resource.ServerResource;
import com.cloud.resource.ServerResourceBase;
import com.cloud.storage.JavaStorageLayer;
import com.cloud.storage.Storage;
import com.cloud.storage.Storage.StoragePoolType;
import com.cloud.storage.StorageLayer;
import com.cloud.storage.Volume;
import com.cloud.storage.resource.StorageSubsystemCommandHandler;
import com.cloud.storage.resource.StorageSubsystemCommandHandlerBase;
import com.cloud.utils.ExecutionResult;
import com.cloud.utils.NumbersUtil;
import com.cloud.utils.Pair;
import com.cloud.utils.PropertiesUtil;
import com.cloud.utils.Ternary;
import com.cloud.utils.UuidUtils;
import com.cloud.utils.exception.CloudRuntimeException;
import com.cloud.utils.net.NetUtils;
import com.cloud.utils.script.OutputInterpreter;
import com.cloud.utils.script.OutputInterpreter.AllLinesParser;
import com.cloud.utils.script.Script;
import com.cloud.utils.ssh.SshHelper;
import com.cloud.vm.VirtualMachine;
import com.cloud.vm.VirtualMachine.PowerState;
import com.cloud.vm.VmDetailConstants;
import com.google.gson.Gson;

/**
 * LibvirtComputingResource execute requests on the computing/routing host using
 * the libvirt API
 *
 * @config {@table || Param Name | Description | Values | Default || ||
 *         hypervisor.type | type of local hypervisor | string | kvm || ||
 *         hypervisor.uri | local hypervisor to connect to | URI |
 *         qemu:///system || || domr.arch | instruction set for domr template |
 *         string | i686 || || private.bridge.name | private bridge where the
 *         domrs have their private interface | string | vmops0 || ||
 *         public.bridge.name | public bridge where the domrs have their public
 *         interface | string | br0 || || private.network.name | name of the
 *         network where the domrs have their private interface | string |
 *         vmops-private || || private.ipaddr.start | start of the range of
 *         private ip addresses for domrs | ip address | 192.168.166.128 || ||
 *         private.ipaddr.end | end of the range of private ip addresses for
 *         domrs | ip address | start + 126 || || private.macaddr.start | start
 *         of the range of private mac addresses for domrs | mac address |
 *         00:16:3e:77:e2:a0 || || private.macaddr.end | end of the range of
 *         private mac addresses for domrs | mac address | start + 126 || ||
 *         pool | the parent of the storage pool hierarchy * }
 **/
public class LibvirtComputingResource extends ServerResourceBase implements ServerResource, VirtualRouterDeployer, ResourceStatusUpdater {

    protected static Logger LOGGER = LogManager.getLogger(LibvirtComputingResource.class);
    private static final String CONFIG_VALUES_SEPARATOR = ",";


    private static final String LEGACY = "legacy";
    private static final String SECURE = "secure";

    /**
     * Machine type.
     */
    private static final String PC = "pc";
    private static final String VIRT = "virt";

    /**
     * Possible devices to add to VM.
     */
    private static final String TABLET = "tablet";
    private static final String USB = "usb";
    private static final String MOUSE = "mouse";
    private static final String KEYBOARD = "keyboard";

    /**
     * Policies used by VM.
     */
    private static final String RESTART = "restart";
    private static final String DESTROY = "destroy";

    private static final String KVMCLOCK = "kvmclock";
    private static final String HYPERVCLOCK = "hypervclock";
    private static final String WINDOWS = "Windows";
    private static final String Q35 = "q35";
    private static final String PTY = "pty";
    private static final String VNC = "vnc";

    /**
     * Acronym of System Management Mode. Perform low-level system management operations while an OS is running.
     */
    private static final String SMM = "smm";
    /**
     * Acronym of Advanced Configuration and Power Interface.<br>
     * Provides an open standard that operating systems can use to discover and configure
     * computer hardware components, to perform power management.
     */
    private static final String ACPI = "acpi";
    /**
     * Acronym of Advanced Programmable Interrupt Controllers.<br>
     * With an I/O APIC, operating systems can use more than 16 interrupt requests (IRQs)
     * and therefore avoid IRQ sharing for improved reliability.
     */
    private static final String APIC = "apic";
    /**
     * Acronym of Physical Address Extension. Feature implemented in modern x86 processors.<br>
     * PAE extends memory addressing capabilities, allowing more than 4 GB of random access memory (RAM) to be used.
     */
    private static final String PAE = "pae";
    /**
     * Libvirt supports guest CPU mode since 0.9.10.
     */
    private static final int MIN_LIBVIRT_VERSION_FOR_GUEST_CPU_MODE = 9010;
    /**
     * The CPU tune element provides details of the CPU tunable parameters for the domain.<br>
     * It is supported since Libvirt 0.9.0
     */
    private static final int MIN_LIBVIRT_VERSION_FOR_GUEST_CPU_TUNE = 9000;
    /**
     * Constant that defines ARM64 (aarch64) guest architectures.
     */
    private static final String AARCH64 = "aarch64";

    public static final String RESIZE_NOTIFY_ONLY = "NOTIFYONLY";
    public static final String BASEPATH = "/usr/share/cloudstack-common/vms/";

    public static final String TUNGSTEN_PATH = "scripts/vm/network/tungsten";

    private String modifyVlanPath;
    private String versionStringPath;
    private String patchScriptPath;
    private String createVmPath;
    private String manageSnapshotPath;
    private String resizeVolumePath;
    private String createTmplPath;
    private String heartBeatPath;
    private String vmActivityCheckPath;
    private String securityGroupPath;
    private String ovsPvlanDhcpHostPath;
    private String ovsPvlanVmPath;
    private String routerProxyPath;
    private String ovsTunnelPath;

    private String setupTungstenVrouterPath;
    private String updateTungstenLoadbalancerStatsPath;
    private String updateTungstenLoadbalancerSslPath;
    private String host;

    private String dcId;
    private String clusterId;
    private final Properties uefiProperties = new Properties();
    private String hostHealthCheckScriptPath;

    private long hvVersion;
    private Duration timeout;
    /**
     * Since the memoryStats method returns an array that isn't ordered, we pass a big number to get all the array and then search for the information we want.
     * */
    private static final int NUMMEMSTATS = 20;

    /**
     * Unused memory's tag to search in the array returned by the Domain.memoryStats() method.
     * */
    private static final int UNUSEDMEMORY = 4;


    private KVMHAMonitor kvmhaMonitor;
    public static final String SSHPUBKEYPATH = SSHKEYSPATH + File.separator + "id_rsa.pub.cloud";
    public static final String DEFAULTDOMRSSHPORT = "3922";

    public final static String CONFIG_DIR = "config";
    private boolean enableIoUring;

    public static final String BASH_SCRIPT_PATH = "/bin/bash";

    private StorageLayer storageLayer;
    private KVMStoragePoolManager storagePoolManager;

    private VifDriver defaultVifDriver;
    private VifDriver tungstenVifDriver;
    private Map<TrafficType, VifDriver> trafficTypeVifDriverMap;

    protected static final String DEFAULT_OVS_VIF_DRIVER_CLASS_NAME = "com.cloud.hypervisor.kvm.resource.OvsVifDriver";
    protected static final String DEFAULT_BRIDGE_VIF_DRIVER_CLASS_NAME = "com.cloud.hypervisor.kvm.resource.BridgeVifDriver";
    protected static final String DEFAULT_TUNGSTEN_VIF_DRIVER_CLASS_NAME = "com.cloud.hypervisor.kvm.resource.VRouterVifDriver";
    private final static long HYPERVISOR_LIBVIRT_VERSION_SUPPORTS_IO_URING = 6003000;
    private final static long HYPERVISOR_QEMU_VERSION_SUPPORTS_IO_URING = 5000000;

    protected HypervisorType hypervisorType;
    protected String hypervisorURI;
    protected long hypervisorLibvirtVersion;
    protected long hypervisorQemuVersion;
    protected String hypervisorPath;
    protected String hostDistro;
    protected String networkDirectSourceMode;
    protected String networkDirectDevice;
    protected String sysvmISOPath;
    protected String privNwName;
    protected String privBridgeName;
    protected String linkLocalBridgeName;
    protected String publicBridgeName;
    protected String guestBridgeName;
    protected String privateIp;
    protected String pool;
    protected String localGateway;
    private boolean canBridgeFirewall;
    protected boolean noMemBalloon = false;
    protected String guestCpuArch;
    protected String guestCpuMode;
    protected String guestCpuModel;
    protected boolean noKvmClock;
    protected String videoHw;
    protected int videoRam;
    protected Pair<Integer,Integer> hostOsVersion;
    protected int migrateSpeed;
    protected int migrateDowntime;
    protected int migratePauseAfter;
    protected int migrateWait;
    protected boolean diskActivityCheckEnabled;
    protected RollingMaintenanceExecutor rollingMaintenanceExecutor;
    protected long diskActivityCheckFileSizeMin = 10485760; // 10MB
    protected int diskActivityCheckTimeoutSeconds = 120; // 120s
    protected long diskActivityInactiveThresholdMilliseconds = 30000; // 30s
    protected boolean rngEnable = false;
    protected RngBackendModel rngBackendModel = RngBackendModel.RANDOM;
    protected String rngPath = "/dev/random";
    protected int rngRatePeriod = 1000;
    protected int rngRateBytes = 2048;
    protected int manualCpuSpeed = 0;
    protected String agentHooksBasedir = "/etc/cloudstack/agent/hooks";

    protected String agentHooksLibvirtXmlScript = "libvirt-vm-xml-transformer.groovy";
    protected String agentHooksLibvirtXmlMethod = "transform";

    protected String agentHooksVmOnStartScript = "libvirt-vm-state-change.groovy";
    protected String agentHooksVmOnStartMethod = "onStart";

    protected String agentHooksVmOnStopScript = "libvirt-vm-state-change.groovy";
    protected String agentHooksVmOnStopMethod = "onStop";

    protected static final String LOCAL_STORAGE_PATH = "local.storage.path";
    protected static final String LOCAL_STORAGE_UUID = "local.storage.uuid";
    protected static final String DEFAULT_LOCAL_STORAGE_PATH = "/var/lib/libvirt/images/";

    protected List<String> localStoragePaths = new ArrayList<>();
    protected List<String> localStorageUUIDs = new ArrayList<>();

    private static final String CONFIG_DRIVE_ISO_DISK_LABEL = "hdd";
    private static final int CONFIG_DRIVE_ISO_DEVICE_ID = 4;

    protected File qemuSocketsPath;
    private final String qemuGuestAgentSocketName = "org.qemu.guest_agent.0";
    protected WatchDogAction watchDogAction = WatchDogAction.NONE;
    protected WatchDogModel watchDogModel = WatchDogModel.I6300ESB;

    private final Map <String, String> pifs = new HashMap<String, String>();
    private final Map<String, VmStats> vmStats = new ConcurrentHashMap<String, VmStats>();

    private final Map<String, DomainBlockStats> vmDiskStats = new ConcurrentHashMap<>();

    protected static final HashMap<DomainState, PowerState> POWER_STATES_TABLE;
    static {
        POWER_STATES_TABLE = new HashMap<DomainState, PowerState>();
        POWER_STATES_TABLE.put(DomainState.VIR_DOMAIN_SHUTOFF, PowerState.PowerOff);
        POWER_STATES_TABLE.put(DomainState.VIR_DOMAIN_PAUSED, PowerState.PowerOn);
        POWER_STATES_TABLE.put(DomainState.VIR_DOMAIN_RUNNING, PowerState.PowerOn);
        POWER_STATES_TABLE.put(DomainState.VIR_DOMAIN_BLOCKED, PowerState.PowerOn);
        POWER_STATES_TABLE.put(DomainState.VIR_DOMAIN_NOSTATE, PowerState.PowerUnknown);
        POWER_STATES_TABLE.put(DomainState.VIR_DOMAIN_SHUTDOWN, PowerState.PowerOff);
    }

    public VirtualRoutingResource virtRouterResource;

    private String pingTestPath;

    private String updateHostPasswdPath;

    private long dom0MinMem;

    private long dom0OvercommitMem;

    private int dom0MinCpuCores;

    protected int cmdsTimeout;
    protected int stopTimeout;
    protected CPUStat cpuStat = new CPUStat();
    protected MemStat memStat = new MemStat(dom0MinMem, dom0OvercommitMem);
    private final LibvirtUtilitiesHelper libvirtUtilitiesHelper = new LibvirtUtilitiesHelper();
    private LibvirtDomainListener libvirtDomainListener;

    protected Boolean enableManuallySettingCpuTopologyOnKvmVm = AgentPropertiesFileHandler.getPropertyValue(AgentProperties.ENABLE_MANUALLY_SETTING_CPU_TOPOLOGY_ON_KVM_VM);

    protected LibvirtDomainXMLParser parser = new LibvirtDomainXMLParser();

    private boolean isTungstenEnabled = false;

    private static Gson gson = new Gson();

    /**
     * Virsh command to set the memory balloon stats period.<br><br>
     * 1st parameter: the VM ID or name;<br>
     * 2nd parameter: the period (in seconds).
     */
    private static final String COMMAND_SET_MEM_BALLOON_STATS_PERIOD = "virsh dommemstat %s --period %s --live";

    private static int hostCpuMaxCapacity = 0;

    private static final int CGROUP_V2_UPPER_LIMIT = 10000;

    private static final String COMMAND_GET_CGROUP_HOST_VERSION = "stat -fc %T /sys/fs/cgroup/";

    public static final String CGROUP_V2 = "cgroup2fs";

    protected long getHypervisorLibvirtVersion() {
        return hypervisorLibvirtVersion;
    }

    protected long getHypervisorQemuVersion() {
        return hypervisorQemuVersion;
    }

    @Override
    public synchronized void registerStatusUpdater(AgentStatusUpdater updater) {
        if (AgentPropertiesFileHandler.getPropertyValue(AgentProperties.LIBVIRT_EVENTS_ENABLED)) {
            try {
                Connect conn = LibvirtConnection.getConnection();
                if (libvirtDomainListener != null) {
                    LOGGER.debug("Clearing old domain listener");
                    conn.removeLifecycleListener(libvirtDomainListener);
                }
                libvirtDomainListener = new LibvirtDomainListener(updater);
                conn.addLifecycleListener(libvirtDomainListener);
                LOGGER.debug("Set up the libvirt domain event lifecycle listener");
            } catch (LibvirtException e) {
                LOGGER.error("Failed to get libvirt connection for domain event lifecycle", e);
            }
        } else {
            LOGGER.debug("Libvirt event listening is disabled, not registering status updater");
        }
    }

    @Override
    public ExecutionResult executeInVR(final String routerIp, final String script, final String args) {
        return executeInVR(routerIp, script, args, timeout);
    }

    @Override
    public ExecutionResult executeInVR(final String routerIp, final String script, final String args, final Duration timeout) {
        final Script command = new Script(routerProxyPath, timeout, LOGGER);
        final AllLinesParser parser = new AllLinesParser();
        command.add(script);
        command.add(routerIp);
        if (args != null) {
            command.add(args);
        }
        String details = command.execute(parser);
        if (details == null) {
            details = parser.getLines();
        }

        LOGGER.debug("Executing script in VR: " + script);

        return new ExecutionResult(command.getExitValue() == 0, details);
    }

    @Override
    public ExecutionResult createFileInVR(final String routerIp, final String path, final String filename, final String content) {
        final File permKey = new File("/root/.ssh/id_rsa.cloud");
        boolean success = true;
        String details = "Creating file in VR, with ip: " + routerIp + ", file: " + filename;
        LOGGER.debug(details);

        try {
            SshHelper.scpTo(routerIp, 3922, "root", permKey, null, path, content.getBytes(), filename, null);
        } catch (final Exception e) {
            LOGGER.warn("Failed to create file " + path + filename + " in VR " + routerIp, e);
            details = e.getMessage();
            success = false;
        }
        return new ExecutionResult(success, details);
    }

    @Override
    public ExecutionResult prepareCommand(final NetworkElementCommand cmd) {
        //Update IP used to access router
        cmd.setRouterAccessIp(cmd.getAccessDetail(NetworkElementCommand.ROUTER_IP));
        assert cmd.getRouterAccessIp() != null;

        if (cmd instanceof IpAssocVpcCommand) {
            return prepareNetworkElementCommand((IpAssocVpcCommand)cmd);
        } else if (cmd instanceof IpAssocCommand) {
            return prepareNetworkElementCommand((IpAssocCommand)cmd);
        } else if (cmd instanceof SetupGuestNetworkCommand) {
            return prepareNetworkElementCommand((SetupGuestNetworkCommand)cmd);
        } else if (cmd instanceof SetSourceNatCommand) {
            return prepareNetworkElementCommand((SetSourceNatCommand)cmd);
        }
        return new ExecutionResult(true, null);
    }

    @Override
    public ExecutionResult cleanupCommand(final NetworkElementCommand cmd) {
        if (cmd instanceof IpAssocCommand && !(cmd instanceof IpAssocVpcCommand)) {
            return cleanupNetworkElementCommand((IpAssocCommand)cmd);
        }
        return new ExecutionResult(true, null);
    }

    /**
     * @return the host CPU max capacity according to the method {@link LibvirtComputingResource#calculateHostCpuMaxCapacity(int, Long)}; if the host utilizes cgroup v1, this
     * value is 0.
     */
    public int getHostCpuMaxCapacity() {
        return hostCpuMaxCapacity;
    }

    public void setHostCpuMaxCapacity(int hostCpuMaxCapacity) {
        LibvirtComputingResource.hostCpuMaxCapacity = hostCpuMaxCapacity;
    }

    public LibvirtKvmAgentHook getTransformer() throws IOException {
        return new LibvirtKvmAgentHook(agentHooksBasedir, agentHooksLibvirtXmlScript, agentHooksLibvirtXmlMethod);
    }

    public LibvirtKvmAgentHook getStartHook() throws IOException {
        return new LibvirtKvmAgentHook(agentHooksBasedir, agentHooksVmOnStartScript, agentHooksVmOnStartMethod);
    }

    public LibvirtKvmAgentHook getStopHook() throws IOException {
        return new LibvirtKvmAgentHook(agentHooksBasedir, agentHooksVmOnStopScript, agentHooksVmOnStopMethod);
    }

    public LibvirtUtilitiesHelper getLibvirtUtilitiesHelper() {
        return libvirtUtilitiesHelper;
    }

    public CPUStat getCPUStat() {
        return cpuStat;
    }

    public MemStat getMemStat() {
        memStat.refresh();
        return memStat;
    }

    public VirtualRoutingResource getVirtRouterResource() {
        return virtRouterResource;
    }

    public String getPublicBridgeName() {
        return publicBridgeName;
    }

    public KVMStoragePoolManager getStoragePoolMgr() {
        return storagePoolManager;
    }

    public String getPrivateIp() {
        return privateIp;
    }

    public int getMigrateDowntime() {
        return migrateDowntime;
    }

    public int getMigratePauseAfter() {
        return migratePauseAfter;
    }

    public int getMigrateWait() {
        return migrateWait;
    }

    public int getMigrateSpeed() {
        return migrateSpeed;
    }

    public RollingMaintenanceExecutor getRollingMaintenanceExecutor() {
        return rollingMaintenanceExecutor;
    }

    public String getPingTestPath() {
        return pingTestPath;
    }

    public String getUpdateHostPasswdPath() {
        return updateHostPasswdPath;
    }

    public Duration getTimeout() {
        return timeout;
    }

    public String getOvsTunnelPath() {
        return ovsTunnelPath;
    }

    public KVMHAMonitor getMonitor() {
        return kvmhaMonitor;
    }

    public StorageLayer getStorage() {
        return storageLayer;
    }

    public String createTmplPath() {
        return createTmplPath;
    }

    public int getCmdsTimeout() {
        return cmdsTimeout;
    }

    public String manageSnapshotPath() {
        return manageSnapshotPath;
    }

    public String getGuestBridgeName() {
        return guestBridgeName;
    }

    public String getVmActivityCheckPath() {
        return vmActivityCheckPath;
    }

    public String getOvsPvlanDhcpHostPath() {
        return ovsPvlanDhcpHostPath;
    }

    public String getOvsPvlanVmPath() {
        return ovsPvlanVmPath;
    }

    public String getDirectDownloadTemporaryDownloadPath() {
        return directDownloadTemporaryDownloadPath;
    }

    public String getConfigPath() {
        return getCachePath() + "/" + CONFIG_DIR;
    }

    public String getCachePath() {
        return cachePath;
    }

    public String getResizeVolumePath() {
        return resizeVolumePath;
    }

    public StorageSubsystemCommandHandler getStorageHandler() {
        return storageHandler;
    }
    private static final class KeyValueInterpreter extends OutputInterpreter {
        private final Map<String, String> map = new HashMap<String, String>();

        @Override
        public String interpret(final BufferedReader reader) throws IOException {
            String line = null;
            int numLines = 0;
            while ((line = reader.readLine()) != null) {
                final String[] toks = line.trim().split("=");
                if (toks.length < 2) {
                    LOGGER.warn("Failed to parse Script output: " + line);
                } else {
                    map.put(toks[0].trim(), toks[1].trim());
                }
                numLines++;
            }
            if (numLines == 0) {
                LOGGER.warn("KeyValueInterpreter: no output lines?");
            }
            return null;
        }

        public Map<String, String> getKeyValues() {
            return map;
        }
    }

    @Override
    protected String getDefaultScriptsDir() {
        return null;
    }

    protected List<String> cpuFeatures;

    protected enum BridgeType {
        NATIVE, OPENVSWITCH, TUNGSTEN
    }

    protected enum HealthCheckResult {
        SUCCESS, FAILURE, IGNORE
    }

    protected BridgeType bridgeType;

    protected StorageSubsystemCommandHandler storageHandler;

    private boolean convertInstanceVerboseMode = false;
    protected boolean dpdkSupport = false;
    protected String dpdkOvsPath;
    protected String directDownloadTemporaryDownloadPath;
    protected String cachePath;
    protected String javaTempDir = System.getProperty("java.io.tmpdir");

    private String getEndIpFromStartIp(final String startIp, final int numIps) {
        final String[] tokens = startIp.split("[.]");
        assert tokens.length == 4;
        int lastbyte = Integer.parseInt(tokens[3]);
        lastbyte = lastbyte + numIps;
        tokens[3] = Integer.toString(lastbyte);
        final StringBuilder end = new StringBuilder(15);
        end.append(tokens[0]).append(".").append(tokens[1]).append(".").append(tokens[2]).append(".").append(tokens[3]);
        return end.toString();
    }

    private Map<String, Object> getDeveloperProperties() throws ConfigurationException {

        final File file = PropertiesUtil.findConfigFile("developer.properties");
        if (file == null) {
            throw new ConfigurationException("Unable to find developer.properties.");
        }

        LOGGER.info("developer.properties found at " + file.getAbsolutePath());
        try {
            final Properties properties = PropertiesUtil.loadFromFile(file);

            final String startMac = (String)properties.get("private.macaddr.start");
            if (startMac == null) {
                throw new ConfigurationException("Developers must specify start mac for private ip range");
            }

            final String startIp = (String)properties.get("private.ipaddr.start");
            if (startIp == null) {
                throw new ConfigurationException("Developers must specify start ip for private ip range");
            }
            final Map<String, Object> params = PropertiesUtil.toMap(properties);

            String endIp = (String)properties.get("private.ipaddr.end");
            if (endIp == null) {
                endIp = getEndIpFromStartIp(startIp, 16);
                params.put("private.ipaddr.end", endIp);
            }
            return params;
        } catch (final FileNotFoundException ex) {
            throw new CloudRuntimeException("Cannot find the file: " + file.getAbsolutePath(), ex);
        } catch (final IOException ex) {
            throw new CloudRuntimeException("IOException in reading " + file.getAbsolutePath(), ex);
        }
    }

    protected String getNetworkDirectSourceMode() {
        return networkDirectSourceMode;
    }

    protected String getNetworkDirectDevice() {
        return networkDirectDevice;
    }

    public boolean isConvertInstanceVerboseModeEnabled() {
        return convertInstanceVerboseMode;
    }

    /**
     * Defines resource's public and private network interface according to what is configured in agent.properties.
     */
    @Override
    protected void defineResourceNetworkInterfaces(Map<String, Object> params) {
        privBridgeName = AgentPropertiesFileHandler.getPropertyValue(AgentProperties.PRIVATE_NETWORK_DEVICE);
        publicBridgeName = AgentPropertiesFileHandler.getPropertyValue(AgentProperties.PUBLIC_NETWORK_DEVICE);

        privateNic = NetUtils.getNetworkInterface(privBridgeName);
        publicNic = NetUtils.getNetworkInterface(publicBridgeName);
    }

    public NetworkInterface getPrivateNic() {
        return privateNic;
    }

    public NetworkInterface getPublicNic() {
        return publicNic;
    }

    protected String getDefaultTungstenScriptsDir() {
        return TUNGSTEN_PATH;
    }

    @Override
    public boolean configure(final String name, final Map<String, Object> params) throws ConfigurationException {
        boolean success = super.configure(name, params);
        if (!success) {
            return false;
        }
        try {
            loadUefiProperties();
        } catch (FileNotFoundException e) {
            LOGGER.error("uefi properties file not found due to: " + e.getLocalizedMessage());
        }

        storageLayer = new JavaStorageLayer();
        storageLayer.configure("StorageLayer", params);

        String domrScriptsDir = AgentPropertiesFileHandler.getPropertyValue(AgentProperties.DOMR_SCRIPTS_DIR);

        String hypervisorScriptsDir = AgentPropertiesFileHandler.getPropertyValue(AgentProperties.HYPERVISOR_SCRIPTS_DIR);

        String kvmScriptsDir = AgentPropertiesFileHandler.getPropertyValue(AgentProperties.KVM_SCRIPTS_DIR);

        String networkScriptsDir = AgentPropertiesFileHandler.getPropertyValue(AgentProperties.NETWORK_SCRIPTS_DIR);

        String storageScriptsDir = AgentPropertiesFileHandler.getPropertyValue(AgentProperties.STORAGE_SCRIPTS_DIR);

        String tungstenScriptsDir = (String) params.get("tungsten.scripts.dir");
        if (tungstenScriptsDir == null) {
            tungstenScriptsDir = getDefaultTungstenScriptsDir();
        }

        final String bridgeType = AgentPropertiesFileHandler.getPropertyValue(AgentProperties.NETWORK_BRIDGE_TYPE);
        if (bridgeType == null) {
            this.bridgeType = BridgeType.NATIVE;
        } else {
            this.bridgeType = BridgeType.valueOf(bridgeType.toUpperCase());
        }

        Boolean dpdk = AgentPropertiesFileHandler.getPropertyValue(AgentProperties.OPENVSWITCH_DPDK_ENABLED);
        if (this.bridgeType == BridgeType.OPENVSWITCH && BooleanUtils.isTrue(dpdk)) {
            dpdkSupport = true;
            dpdkOvsPath = AgentPropertiesFileHandler.getPropertyValue(AgentProperties.OPENVSWITCH_DPDK_OVS_PATH);
            if (dpdkOvsPath != null && !dpdkOvsPath.endsWith("/")) {
                dpdkOvsPath += "/";
            }
        }

        directDownloadTemporaryDownloadPath = AgentPropertiesFileHandler.getPropertyValue(AgentProperties.DIRECT_DOWNLOAD_TEMPORARY_DOWNLOAD_LOCATION);

        cachePath = AgentPropertiesFileHandler.getPropertyValue(AgentProperties.HOST_CACHE_LOCATION);

        params.put("domr.scripts.dir", domrScriptsDir);

        virtRouterResource = new VirtualRoutingResource(this);
        success = virtRouterResource.configure(name, params);

        if (!success) {
            return false;
        }

        dcId = AgentPropertiesFileHandler.getPropertyValue(AgentProperties.ZONE);

        clusterId = AgentPropertiesFileHandler.getPropertyValue(AgentProperties.CLUSTER);

        updateHostPasswdPath = Script.findScript(hypervisorScriptsDir, VRScripts.UPDATE_HOST_PASSWD);
        if (updateHostPasswdPath == null) {
            throw new ConfigurationException("Unable to find update_host_passwd.sh");
        }

        modifyVlanPath = Script.findScript(networkScriptsDir, "modifyvlan.sh");
        if (modifyVlanPath == null) {
            throw new ConfigurationException("Unable to find modifyvlan.sh");
        }

        versionStringPath = Script.findScript(kvmScriptsDir, "versions.sh");
        if (versionStringPath == null) {
            throw new ConfigurationException("Unable to find versions.sh");
        }

        patchScriptPath = Script.findScript(kvmScriptsDir, "patch.sh");
        if (patchScriptPath == null) {
            throw new ConfigurationException("Unable to find patch.sh");
        }

        heartBeatPath = Script.findScript(kvmScriptsDir, "kvmheartbeat.sh");
        if (heartBeatPath == null) {
            throw new ConfigurationException("Unable to find kvmheartbeat.sh");
        }

        createVmPath = Script.findScript(storageScriptsDir, "createvm.sh");
        if (createVmPath == null) {
            throw new ConfigurationException("Unable to find the createvm.sh");
        }

        manageSnapshotPath = Script.findScript(storageScriptsDir, "managesnapshot.sh");
        if (manageSnapshotPath == null) {
            throw new ConfigurationException("Unable to find the managesnapshot.sh");
        }

        resizeVolumePath = Script.findScript(storageScriptsDir, "resizevolume.sh");
        if (resizeVolumePath == null) {
            throw new ConfigurationException("Unable to find the resizevolume.sh");
        }

        vmActivityCheckPath = Script.findScript(kvmScriptsDir, "kvmvmactivity.sh");
        if (vmActivityCheckPath == null) {
            throw new ConfigurationException("Unable to find kvmvmactivity.sh");
        }

        createTmplPath = Script.findScript(storageScriptsDir, "createtmplt.sh");
        if (createTmplPath == null) {
            throw new ConfigurationException("Unable to find the createtmplt.sh");
        }

        securityGroupPath = Script.findScript(networkScriptsDir, "security_group.py");
        if (securityGroupPath == null) {
            throw new ConfigurationException("Unable to find the security_group.py");
        }

        ovsTunnelPath = Script.findScript(networkScriptsDir, "ovstunnel.py");
        if (ovsTunnelPath == null) {
            throw new ConfigurationException("Unable to find the ovstunnel.py");
        }

        routerProxyPath = Script.findScript("scripts/network/domr/", "router_proxy.sh");
        if (routerProxyPath == null) {
            throw new ConfigurationException("Unable to find the router_proxy.sh");
        }

        ovsPvlanDhcpHostPath = Script.findScript(networkScriptsDir, "ovs-pvlan-kvm-dhcp-host.sh");
        if (ovsPvlanDhcpHostPath == null) {
            throw new ConfigurationException("Unable to find the ovs-pvlan-kvm-dhcp-host.sh");
        }

        ovsPvlanVmPath = Script.findScript(networkScriptsDir, "ovs-pvlan-kvm-vm.sh");
        if (ovsPvlanVmPath == null) {
            throw new ConfigurationException("Unable to find the ovs-pvlan-kvm-vm.sh");
        }

        hostHealthCheckScriptPath = AgentPropertiesFileHandler.getPropertyValue(AgentProperties.HEALTH_CHECK_SCRIPT_PATH);
        if (StringUtils.isNotBlank(hostHealthCheckScriptPath) && !new File(hostHealthCheckScriptPath).exists()) {
            logger.info(String.format("Unable to find the host health check script at: %s, " +
                    "discarding it", hostHealthCheckScriptPath));
        }

        setupTungstenVrouterPath = Script.findScript(tungstenScriptsDir, "setup_tungsten_vrouter.sh");
        if (setupTungstenVrouterPath == null) {
            throw new ConfigurationException("Unable to find the setup_tungsten_vrouter.sh");
        }

        updateTungstenLoadbalancerStatsPath = Script.findScript(tungstenScriptsDir, "update_tungsten_loadbalancer_stats.sh");
        if (updateTungstenLoadbalancerStatsPath == null) {
            throw new ConfigurationException("Unable to find the update_tungsten_loadbalancer_stats.sh");
        }

        updateTungstenLoadbalancerSslPath = Script.findScript(tungstenScriptsDir, "update_tungsten_loadbalancer_ssl.sh");
        if (updateTungstenLoadbalancerSslPath == null) {
            throw new ConfigurationException("Unable to find the update_tungsten_loadbalancer_ssl.sh");
        }

        final boolean isDeveloper = AgentPropertiesFileHandler.getPropertyValue(AgentProperties.DEVELOPER);
        if (isDeveloper) {
            params.putAll(getDeveloperProperties());
        }

        convertInstanceVerboseMode = BooleanUtils.isTrue(AgentPropertiesFileHandler.getPropertyValue(AgentProperties.VIRTV2V_VERBOSE_ENABLED));

        pool = (String)params.get("pool");
        if (pool == null) {
            pool = "/root";
        }

        final String instance = AgentPropertiesFileHandler.getPropertyValue(AgentProperties.INSTANCE);

        hypervisorType = HypervisorType.getType(AgentPropertiesFileHandler.getPropertyValue(AgentProperties.HYPERVISOR_TYPE));

        String hooksDir = AgentPropertiesFileHandler.getPropertyValue(AgentProperties.ROLLING_MAINTENANCE_HOOKS_DIR);
        rollingMaintenanceExecutor = BooleanUtils.isTrue(AgentPropertiesFileHandler.getPropertyValue(AgentProperties.ROLLING_MAINTENANCE_SERVICE_EXECUTOR_DISABLED)) ? new RollingMaintenanceAgentExecutor(hooksDir) :
                new RollingMaintenanceServiceExecutor(hooksDir);

        hypervisorURI = LibvirtConnection.getHypervisorURI(hypervisorType.toString());

        networkDirectSourceMode = AgentPropertiesFileHandler.getPropertyValue(AgentProperties.NETWORK_DIRECT_SOURCE_MODE);
        networkDirectDevice = AgentPropertiesFileHandler.getPropertyValue(AgentProperties.NETWORK_DIRECT_DEVICE);

        pingTestPath = Script.findScript(kvmScriptsDir, "pingtest.sh");
        if (pingTestPath == null) {
            throw new ConfigurationException("Unable to find the pingtest.sh");
        }

        linkLocalBridgeName = AgentPropertiesFileHandler.getPropertyValue(AgentProperties.PRIVATE_BRIDGE_NAME);
        if (linkLocalBridgeName == null) {
            if (isDeveloper) {
                linkLocalBridgeName = "cloud-" + instance + "-0";
            } else {
                linkLocalBridgeName = "cloud0";
            }
        }

        guestBridgeName = AgentPropertiesFileHandler.getPropertyValue(AgentProperties.GUEST_NETWORK_DEVICE);
        if (guestBridgeName == null) {
            guestBridgeName = privBridgeName;
        }

        privNwName = AgentPropertiesFileHandler.getPropertyValue(AgentProperties.PRIVATE_NETWORK_NAME);
        if (privNwName == null) {
            if (isDeveloper) {
                privNwName = "cloud-" + instance + "-private";
            } else {
                privNwName = "cloud-private";
            }
        }

        enableSSLForKvmAgent();
        configureLocalStorage();

        /* Directory to use for Qemu sockets like for the Qemu Guest Agent */
        String qemuSocketsPathVar = AgentPropertiesFileHandler.getPropertyValue(AgentProperties.QEMU_SOCKETS_PATH);
        qemuSocketsPath = new File(qemuSocketsPathVar);

        // This value is never set. Default value is always used.
        String value = (String)params.get("scripts.timeout");
        timeout = Duration.standardSeconds(NumbersUtil.parseInt(value, 30 * 60));

        stopTimeout = AgentPropertiesFileHandler.getPropertyValue(AgentProperties.STOP_SCRIPT_TIMEOUT) * 1000;

        cmdsTimeout = AgentPropertiesFileHandler.getPropertyValue(AgentProperties.CMDS_TIMEOUT) * 1000;

        noMemBalloon = AgentPropertiesFileHandler.getPropertyValue(AgentProperties.VM_MEMBALLOON_DISABLE);

        manualCpuSpeed = AgentPropertiesFileHandler.getPropertyValue(AgentProperties.HOST_CPU_MANUAL_SPEED_MHZ);

        videoHw = AgentPropertiesFileHandler.getPropertyValue(AgentProperties.VM_VIDEO_HARDWARE);

        videoRam = AgentPropertiesFileHandler.getPropertyValue(AgentProperties.VM_VIDEO_RAM);

        // Reserve 1GB unless admin overrides
        dom0MinMem = ByteScaleUtils.mebibytesToBytes(AgentPropertiesFileHandler.getPropertyValue(AgentProperties.HOST_RESERVED_MEM_MB));

        dom0MinCpuCores = AgentPropertiesFileHandler.getPropertyValue(AgentProperties.HOST_RESERVED_CPU_CORE_COUNT);

        // Support overcommit memory for host if host uses ZSWAP, KSM and other memory
        // compressing technologies
        dom0OvercommitMem = ByteScaleUtils.mebibytesToBytes(AgentPropertiesFileHandler.getPropertyValue(AgentProperties.HOST_OVERCOMMIT_MEM_MB));

        if (BooleanUtils.isTrue(AgentPropertiesFileHandler.getPropertyValue(AgentProperties.KVMCLOCK_DISABLE))) {
            noKvmClock = true;
        }

        if (BooleanUtils.isTrue(AgentPropertiesFileHandler.getPropertyValue(AgentProperties.VM_RNG_ENABLE))) {
            rngEnable = true;

            rngBackendModel = RngBackendModel.valueOf(AgentPropertiesFileHandler.getPropertyValue(AgentProperties.VM_RNG_MODEL).toUpperCase());

            rngPath = AgentPropertiesFileHandler.getPropertyValue(AgentProperties.VM_RNG_PATH);

            rngRateBytes = AgentPropertiesFileHandler.getPropertyValue(AgentProperties.VM_RNG_RATE_BYTES);

            rngRatePeriod = AgentPropertiesFileHandler.getPropertyValue(AgentProperties.VM_RNG_RATE_PERIOD);
        }

        watchDogModel = WatchDogModel.valueOf(AgentPropertiesFileHandler.getPropertyValue(AgentProperties.VM_WATCHDOG_MODEL).toUpperCase());

        watchDogAction = WatchDogAction.valueOf(AgentPropertiesFileHandler.getPropertyValue(AgentProperties.VM_WATCHDOG_ACTION).toUpperCase());

        LibvirtConnection.initialize(hypervisorURI);
        Connect conn = null;
        try {
            conn = LibvirtConnection.getConnection();

            if (this.bridgeType == BridgeType.OPENVSWITCH) {
                if (conn.getLibVirVersion() < 10 * 1000 + 0) {
                    throw new ConfigurationException("Libvirt version 0.10.0 required for openvswitch support, but version " + conn.getLibVirVersion() + " detected");
                }
            }
        } catch (final LibvirtException e) {
            throw new CloudRuntimeException(e.getMessage());
        }

        // destroy default network, see https://libvirt.org/sources/java/javadoc/org/libvirt/Network.html
        try {
            Network network = conn.networkLookupByName("default");
            LOGGER.debug("Found libvirt default network, destroying it and setting autostart to false");
            if (network.isActive() == 1) {
                network.destroy();
            }
            if (network.getAutostart()) {
                network.setAutostart(false);
            }
        } catch (final LibvirtException e) {
            LOGGER.warn("Ignoring libvirt error.", e);
        }

        if (HypervisorType.KVM == hypervisorType) {
            /* Does node support HVM guest? If not, exit */
            if (!IsHVMEnabled(conn)) {
                throw new ConfigurationException("NO HVM support on this machine, please make sure: " + "1. VT/SVM is supported by your CPU, or is enabled in BIOS. "
                        + "2. kvm modules are loaded (kvm, kvm_amd|kvm_intel)");
            }
        }

        hypervisorPath = getHypervisorPath(conn);
        try {
            hvVersion = conn.getVersion();
            hvVersion = hvVersion % 1000000 / 1000;
            hypervisorLibvirtVersion = conn.getLibVirVersion();
            hypervisorQemuVersion = conn.getVersion();
        } catch (final LibvirtException e) {
            LOGGER.trace("Ignoring libvirt error.", e);
        }

        // Enable/disable IO driver for Qemu (in case it is not set CloudStack can also detect if its supported by qemu)
        enableIoUring = isIoUringEnabled();
        LOGGER.info("IO uring driver for Qemu: " + (enableIoUring ? "enabled" : "disabled"));

        final String cpuArchOverride = AgentPropertiesFileHandler.getPropertyValue(AgentProperties.GUEST_CPU_ARCH);
        if (StringUtils.isNotEmpty(cpuArchOverride)) {
            guestCpuArch = cpuArchOverride;
            LOGGER.info("Using guest CPU architecture: " + guestCpuArch);
        }

        guestCpuMode = AgentPropertiesFileHandler.getPropertyValue(AgentProperties.GUEST_CPU_MODE);
        if (guestCpuMode != null) {
            guestCpuModel = AgentPropertiesFileHandler.getPropertyValue(AgentProperties.GUEST_CPU_MODEL);

            if (hypervisorLibvirtVersion < 9 * 1000 + 10) {
                LOGGER.warn("Libvirt version 0.9.10 required for guest cpu mode, but version " + prettyVersion(hypervisorLibvirtVersion) +
                        " detected, so it will be disabled");
                guestCpuMode = "";
                guestCpuModel = "";
            }
            params.put("guest.cpu.mode", guestCpuMode);
            params.put("guest.cpu.model", guestCpuModel);
        }

        final String cpuFeatures = AgentPropertiesFileHandler.getPropertyValue(AgentProperties.GUEST_CPU_FEATURES);
        if (cpuFeatures != null) {
            this.cpuFeatures = new ArrayList<String>();
            for (final String feature: cpuFeatures.split(" ")) {
                if (!feature.isEmpty()) {
                    this.cpuFeatures.add(feature);
                }
            }
        }

        final String[] info = NetUtils.getNetworkParams(privateNic);

        kvmhaMonitor = new KVMHAMonitor(null, info[0], heartBeatPath);
        final Thread ha = new Thread(kvmhaMonitor);
        ha.start();

        storagePoolManager = new KVMStoragePoolManager(storageLayer, kvmhaMonitor);

        final Map<String, String> bridges = new HashMap<String, String>();

        params.put("libvirt.host.bridges", bridges);
        params.put("libvirt.host.pifs", pifs);

        params.put("libvirt.computing.resource", this);
        params.put("libvirtVersion", hypervisorLibvirtVersion);


        configureVifDrivers(params);

        /*
        switch (_bridgeType) {
        case OPENVSWITCH:
            getOvsPifs();
            break;
        case NATIVE:
        default:
            getPifs();
            break;
        }
        */

        if (pifs.get("private") == null) {
            LOGGER.error("Failed to get private nic name");
            throw new ConfigurationException("Failed to get private nic name");
        }

        if (pifs.get("public") == null) {
            LOGGER.error("Failed to get public nic name");
            throw new ConfigurationException("Failed to get public nic name");
        }
        LOGGER.debug("Found pif: " + pifs.get("private") + " on " + privBridgeName + ", pif: " + pifs.get("public") + " on " + publicBridgeName);

        canBridgeFirewall = canBridgeFirewall(pifs.get("public"));

        localGateway = Script.runSimpleBashScript("ip route show default 0.0.0.0/0|head -1|awk '{print $3}'");
        if (localGateway == null) {
            LOGGER.warn("No default IPv4 gateway found");
        }

        migrateDowntime = AgentPropertiesFileHandler.getPropertyValue(AgentProperties.VM_MIGRATE_DOWNTIME);

        migratePauseAfter = AgentPropertiesFileHandler.getPropertyValue(AgentProperties.VM_MIGRATE_PAUSEAFTER);

        migrateWait = AgentPropertiesFileHandler.getPropertyValue(AgentProperties.VM_MIGRATE_WAIT);

        configureAgentHooks();

        migrateSpeed = AgentPropertiesFileHandler.getPropertyValue(AgentProperties.VM_MIGRATE_SPEED);
        if (migrateSpeed == -1) {
            //get guest network device speed
            migrateSpeed = 0;
            final String speed = Script.runSimpleBashScript("ethtool " + pifs.get("public") + " |grep Speed | cut -d \\  -f 2");
            if (speed != null) {
                final String[] tokens = speed.split("M");
                if (tokens.length == 2) {
                    try {
                        migrateSpeed = Integer.parseInt(tokens[0]);
                    } catch (final NumberFormatException e) {
                        LOGGER.trace("Ignoring migrateSpeed extraction error.", e);
                    }
                    LOGGER.debug("device " + pifs.get("public") + " has speed: " + String.valueOf(migrateSpeed));
                }
            }
            params.put("vm.migrate.speed", String.valueOf(migrateSpeed));
        }

        bridges.put("linklocal", linkLocalBridgeName);
        bridges.put("public", publicBridgeName);
        bridges.put("private", privBridgeName);
        bridges.put("guest", guestBridgeName);

        getVifDriver(TrafficType.Control).createControlNetwork(linkLocalBridgeName);

        configureDiskActivityChecks();

        final KVMStorageProcessor storageProcessor = new KVMStorageProcessor(storagePoolManager, this);
        storageProcessor.configure(name, params);
        storageHandler = new StorageSubsystemCommandHandlerBase(storageProcessor);

        Boolean iscsiCleanUpEnabled = AgentPropertiesFileHandler.getPropertyValue(AgentProperties.ISCSI_SESSION_CLEANUP_ENABLED);

        if (BooleanUtils.isTrue(iscsiCleanUpEnabled)) {
            IscsiStorageCleanupMonitor isciCleanupMonitor = new IscsiStorageCleanupMonitor();
            final Thread cleanupMonitor = new Thread(isciCleanupMonitor);
            cleanupMonitor.start();
        } else {
            LOGGER.info("iscsi session clean up is disabled");
        }

        setupMemoryBalloonStatsPeriod(conn);

        return true;
    }

    /**
     * Gets the ID list of the VMs to set memory balloon stats period.
     * @param conn the Libvirt connection.
     * @return the list of VM IDs.
     */
    protected List<Integer> getVmsToSetMemoryBalloonStatsPeriod(Connect conn) {
        List<Integer> vmIdList = new ArrayList<>();
        Integer[] vmIds = null;
        try {
            vmIds = ArrayUtils.toObject(conn.listDomains());
        } catch (final LibvirtException e) {
            LOGGER.error("Unable to get the list of Libvirt domains on this host.", e);
            return vmIdList;
        }
        vmIdList.addAll(Arrays.asList(vmIds));
        LOGGER.debug(String.format("We have found a total of [%s] VMs (Libvirt domains) on this host: [%s].", vmIdList.size(), vmIdList.toString()));

        if (vmIdList.isEmpty()) {
            LOGGER.info("Skipping the memory balloon stats period setting, since there are no VMs (active Libvirt domains) on this host.");
        }
        return vmIdList;
    }

    /**
     * Gets the current VM balloon stats period from the agent.properties file.
     * @return the current VM balloon stats period.
     */
    protected Integer getCurrentVmBalloonStatsPeriod() {
        if (Boolean.TRUE.equals(AgentPropertiesFileHandler.getPropertyValue(AgentProperties.VM_MEMBALLOON_DISABLE))) {
            LOGGER.info(String.format("The [%s] property is set to 'true', so the memory balloon stats period will be set to 0 for all VMs.",
                    AgentProperties.VM_MEMBALLOON_DISABLE.getName()));
            return 0;
        }
        Integer vmBalloonStatsPeriod = AgentPropertiesFileHandler.getPropertyValue(AgentProperties.VM_MEMBALLOON_STATS_PERIOD);
        if (vmBalloonStatsPeriod == 0) {
            LOGGER.info(String.format("The [%s] property is set to '0', this prevents memory statistics from being displayed correctly. "
                    + "Adjust (increase) the value of this parameter to correct this.", AgentProperties.VM_MEMBALLOON_STATS_PERIOD.getName()));
        }
        return vmBalloonStatsPeriod;
    }

    /**
     * Sets the balloon driver of each VM to get the memory stats at the time interval defined in the agent.properties file.
     * @param conn the Libvirt connection.
     */
    protected void setupMemoryBalloonStatsPeriod(Connect conn) {
        List<Integer> vmIdList = getVmsToSetMemoryBalloonStatsPeriod(conn);
        Integer currentVmBalloonStatsPeriod = getCurrentVmBalloonStatsPeriod();
        for (Integer vmId : vmIdList) {
            Domain dm = null;
            try {
                dm = conn.domainLookupByID(vmId);
                parser.parseDomainXML(dm.getXMLDesc(0));
                MemBalloonDef memBalloon = parser.getMemBalloon();
                if (!MemBalloonDef.MemBalloonModel.VIRTIO.equals(memBalloon.getMemBalloonModel())) {
                    LOGGER.debug(String.format("Skipping the memory balloon stats period setting for the VM (Libvirt Domain) with ID [%s] and name [%s] because this VM has no memory"
                            + " balloon.", vmId, dm.getName()));
                }
                String setMemBalloonStatsPeriodCommand = String.format(COMMAND_SET_MEM_BALLOON_STATS_PERIOD, vmId, currentVmBalloonStatsPeriod);
                String setMemBalloonStatsPeriodResult = Script.runSimpleBashScript(setMemBalloonStatsPeriodCommand);
                if (StringUtils.isNotBlank(setMemBalloonStatsPeriodResult)) {
                    LOGGER.error(String.format("Unable to set up memory balloon stats period for VM (Libvirt Domain) with ID [%s] due to an error when running the [%s] "
                            + "command. Output: [%s].", vmId, setMemBalloonStatsPeriodCommand, setMemBalloonStatsPeriodResult));
                    continue;
                }
                LOGGER.debug(String.format("The memory balloon stats period [%s] has been set successfully for the VM (Libvirt Domain) with ID [%s] and name [%s].",
                        currentVmBalloonStatsPeriod, vmId, dm.getName()));
            } catch (final Exception e) {
                LOGGER.warn(String.format("Failed to set up memory balloon stats period for the VM %s with exception %s", parser.getName(), e.getMessage()));
            }
        }
    }

    private void enableSSLForKvmAgent() {
        final File keyStoreFile = PropertiesUtil.findConfigFile(KeyStoreUtils.KS_FILENAME);
        if (keyStoreFile == null) {
            LOGGER.info("Failed to find keystore file: " + KeyStoreUtils.KS_FILENAME);
            return;
        }
        String keystorePass = AgentPropertiesFileHandler.getPropertyValue(AgentProperties.KEYSTORE_PASSPHRASE);
        if (StringUtils.isBlank(keystorePass)) {
            LOGGER.info("Failed to find passphrase for keystore: " + KeyStoreUtils.KS_FILENAME);
            return;
        }
        if (keyStoreFile.exists() && !keyStoreFile.isDirectory()) {
            System.setProperty("javax.net.ssl.trustStore", keyStoreFile.getAbsolutePath());
            System.setProperty("javax.net.ssl.trustStorePassword", keystorePass);
        }
    }

    protected void configureLocalStorage() throws ConfigurationException {
        String localStoragePath = AgentPropertiesFileHandler.getPropertyValue(AgentProperties.LOCAL_STORAGE_PATH);
        LOGGER.debug(String.format("Local Storage Path set: [%s].", localStoragePath));

        String localStorageUUIDString = AgentPropertiesFileHandler.getPropertyValue(AgentProperties.LOCAL_STORAGE_UUID);
        if (localStorageUUIDString == null) {
            localStorageUUIDString = UUID.randomUUID().toString();
        }
        LOGGER.debug(String.format("Local Storage UUID set: [%s].", localStorageUUIDString));

        String[] localStorageRelativePaths = localStoragePath.split(CONFIG_VALUES_SEPARATOR);
        String[] localStorageUUIDStrings = localStorageUUIDString.split(CONFIG_VALUES_SEPARATOR);
        if (localStorageRelativePaths.length != localStorageUUIDStrings.length) {
            String errorMessage = String.format("The path and UUID of the local storage pools have different length. Path: [%s], UUID: [%s].", localStoragePath,
                localStorageUUIDString);
            LOGGER.error(errorMessage);
            throw new ConfigurationException(errorMessage);
        }
        for (String localStorageRelativePath : localStorageRelativePaths) {
            final File storagePath = new File(localStorageRelativePath);
            localStoragePaths.add(storagePath.getAbsolutePath());
        }

        for (String localStorageUUID : localStorageUUIDStrings) {
            validateLocalStorageUUID(localStorageUUID);
            localStorageUUIDs.add(localStorageUUID);
        }
    }

    private void validateLocalStorageUUID(String localStorageUUID) throws ConfigurationException {
        if (StringUtils.isBlank(localStorageUUID)) {
            throw new ConfigurationException("The UUID of local storage pools must be non-blank");
        }
        try {
            UUID.fromString(localStorageUUID);
        } catch (IllegalArgumentException ex) {
            throw new ConfigurationException("The UUID of local storage pool is invalid : " + localStorageUUID);
        }
    }

    public boolean configureHostParams(final Map<String, String> params) {
        final File file = PropertiesUtil.findConfigFile("agent.properties");
        if (file == null) {
            LOGGER.error("Unable to find the file agent.properties");
            return false;
        }
        // Save configurations in agent.properties
        PropertiesStorage storage = new PropertiesStorage();
        storage.configure("Storage", new HashMap<String, Object>());
        Long longValue = AgentPropertiesFileHandler.getPropertyValue(AgentProperties.ROUTER_AGGREGATION_COMMAND_EACH_TIMEOUT);
        if (longValue != null) {
            storage.persist(AgentProperties.ROUTER_AGGREGATION_COMMAND_EACH_TIMEOUT.getName(), String.valueOf(longValue));
        }

        if (params.get(Config.MigrateWait.toString()) != null) {
            String value = (String)params.get(Config.MigrateWait.toString());
            Integer intValue = NumbersUtil.parseInt(value, -1);
            storage.persist("vm.migrate.wait", String.valueOf(intValue));
            migrateWait = intValue;
        }

        if (params.get(NetworkOrchestrationService.TUNGSTEN_ENABLED.key()) != null) {
            isTungstenEnabled = Boolean.parseBoolean(params.get(NetworkOrchestrationService.TUNGSTEN_ENABLED.key()));
        }

        return true;
    }

    private void configureAgentHooks() {
        agentHooksBasedir = AgentPropertiesFileHandler.getPropertyValue(AgentProperties.AGENT_HOOKS_BASEDIR);
        LOGGER.debug("agent.hooks.basedir is " + agentHooksBasedir);

        agentHooksLibvirtXmlScript = AgentPropertiesFileHandler.getPropertyValue(AgentProperties.AGENT_HOOKS_LIBVIRT_VM_XML_TRANSFORMER_SCRIPT);
        LOGGER.debug("agent.hooks.libvirt_vm_xml_transformer.script is " + agentHooksLibvirtXmlScript);

        agentHooksLibvirtXmlMethod = AgentPropertiesFileHandler.getPropertyValue(AgentProperties.AGENT_HOOKS_LIBVIRT_VM_XML_TRANSFORMER_METHOD);
        LOGGER.debug("agent.hooks.libvirt_vm_xml_transformer.method is " + agentHooksLibvirtXmlMethod);

        agentHooksVmOnStartScript = AgentPropertiesFileHandler.getPropertyValue(AgentProperties.AGENT_HOOKS_LIBVIRT_VM_ON_START_SCRIPT);
        LOGGER.debug("agent.hooks.libvirt_vm_on_start.script is " + agentHooksVmOnStartScript);

        agentHooksVmOnStartMethod = AgentPropertiesFileHandler.getPropertyValue(AgentProperties.AGENT_HOOKS_LIBVIRT_VM_ON_START_METHOD);
        LOGGER.debug("agent.hooks.libvirt_vm_on_start.method is " + agentHooksVmOnStartMethod);

        agentHooksVmOnStopScript = AgentPropertiesFileHandler.getPropertyValue(AgentProperties.AGENT_HOOKS_LIBVIRT_VM_ON_STOP_SCRIPT);
        LOGGER.debug("agent.hooks.libvirt_vm_on_stop.script is " + agentHooksVmOnStopScript);

        agentHooksVmOnStopMethod = AgentPropertiesFileHandler.getPropertyValue(AgentProperties.AGENT_HOOKS_LIBVIRT_VM_ON_STOP_METHOD);
        LOGGER.debug("agent.hooks.libvirt_vm_on_stop.method is " + agentHooksVmOnStopMethod);
    }

    public boolean isUefiPropertiesFileLoaded() {
        return !uefiProperties.isEmpty();
    }

    private void loadUefiProperties() throws FileNotFoundException {

        if (isUefiPropertiesFileLoaded()) {
            return;
        }
        final File file = PropertiesUtil.findConfigFile("uefi.properties");
        if (file == null) {
            throw new FileNotFoundException("Unable to find file uefi.properties.");
        }

        LOGGER.info("uefi.properties file found at " + file.getAbsolutePath());
        try {
            PropertiesUtil.loadFromFile(uefiProperties, file);
            LOGGER.info("guest.nvram.template.legacy = " + uefiProperties.getProperty("guest.nvram.template.legacy"));
            LOGGER.info("guest.loader.legacy = " + uefiProperties.getProperty("guest.loader.legacy"));
            LOGGER.info("guest.nvram.template.secure = " + uefiProperties.getProperty("guest.nvram.template.secure"));
            LOGGER.info("guest.loader.secure =" + uefiProperties.getProperty("guest.loader.secure"));
            LOGGER.info("guest.nvram.path = " + uefiProperties.getProperty("guest.nvram.path"));
        } catch (final FileNotFoundException ex) {
            throw new CloudRuntimeException("Cannot find the file: " + file.getAbsolutePath(), ex);
        } catch (final IOException ex) {
            throw new CloudRuntimeException("IOException in reading " + file.getAbsolutePath(), ex);
        }
    }

    protected void configureDiskActivityChecks() {
        diskActivityCheckEnabled = AgentPropertiesFileHandler.getPropertyValue(AgentProperties.VM_DISKACTIVITY_CHECKENABLED);
        if (diskActivityCheckEnabled) {
            final int timeout = AgentPropertiesFileHandler.getPropertyValue(AgentProperties.VM_DISKACTIVITY_CHECKTIMEOUT_S);
            if (timeout > 0) {
                diskActivityCheckTimeoutSeconds = timeout;
            }
            final long inactiveTime = AgentPropertiesFileHandler.getPropertyValue(AgentProperties.VM_DISKACTIVITY_INACTIVETIME_MS);
            if (inactiveTime > 0) {
                diskActivityInactiveThresholdMilliseconds = inactiveTime;
            }
        }
    }

    protected void configureVifDrivers(final Map<String, Object> params) throws ConfigurationException {
        final String LIBVIRT_VIF_DRIVER = "libvirt.vif.driver";

        trafficTypeVifDriverMap = new HashMap<TrafficType, VifDriver>();

        // Load the default vif driver
        String defaultVifDriverName = AgentPropertiesFileHandler.getPropertyValue(AgentProperties.LIBVIRT_VIF_DRIVER);
        if (defaultVifDriverName == null) {
            if (bridgeType == BridgeType.OPENVSWITCH) {
                LOGGER.info("No libvirt.vif.driver specified. Defaults to OvsVifDriver.");
                defaultVifDriverName = DEFAULT_OVS_VIF_DRIVER_CLASS_NAME;
            } else {
                LOGGER.info("No libvirt.vif.driver specified. Defaults to BridgeVifDriver.");
                defaultVifDriverName = DEFAULT_BRIDGE_VIF_DRIVER_CLASS_NAME;
            }
        }
        defaultVifDriver = getVifDriverClass(defaultVifDriverName, params);
        tungstenVifDriver = getVifDriverClass(DEFAULT_TUNGSTEN_VIF_DRIVER_CLASS_NAME, params);

        // Load any per-traffic-type vif drivers
        for (final Map.Entry<String, Object> entry : params.entrySet()) {
            final String k = entry.getKey();
            final String vifDriverPrefix = LIBVIRT_VIF_DRIVER + ".";

            if (k.startsWith(vifDriverPrefix)) {
                // Get trafficType
                final String trafficTypeSuffix = k.substring(vifDriverPrefix.length());

                // Does this suffix match a real traffic type?
                final TrafficType trafficType = TrafficType.getTrafficType(trafficTypeSuffix);
                if (!trafficType.equals(TrafficType.None)) {
                    // Get vif driver class name
                    final String vifDriverClassName = (String)entry.getValue();
                    // if value is null, ignore
                    if (vifDriverClassName != null) {
                        // add traffic type to vif driver mapping to Map
                        trafficTypeVifDriverMap.put(trafficType, getVifDriverClass(vifDriverClassName, params));
                    }
                }
            }
        }
    }

    protected VifDriver getVifDriverClass(final String vifDriverClassName, final Map<String, Object> params) throws ConfigurationException {
        VifDriver vifDriver;

        try {
            final Class<?> clazz = Class.forName(vifDriverClassName);
            vifDriver = (VifDriver)clazz.newInstance();
            vifDriver.configure(params);
        } catch (final ClassNotFoundException e) {
            throw new ConfigurationException("Unable to find class for libvirt.vif.driver " + e);
        } catch (final InstantiationException e) {
            throw new ConfigurationException("Unable to instantiate class for libvirt.vif.driver " + e);
        } catch (final IllegalAccessException e) {
            throw new ConfigurationException("Unable to instantiate class for libvirt.vif.driver " + e);
        }
        return vifDriver;
    }

    public VifDriver getVifDriver(final TrafficType trafficType) {
        VifDriver vifDriver = trafficTypeVifDriverMap.get(trafficType);

        if (vifDriver == null) {
            vifDriver = defaultVifDriver;
        }

        return vifDriver;
    }

    public VifDriver getVifDriver(final TrafficType trafficType, final String bridgeName) {
        VifDriver vifDriver = null;

        for (VifDriver driver : getAllVifDrivers()) {
            if (driver.isExistingBridge(bridgeName)) {
                vifDriver = driver;
                break;
            }
        }

        if (vifDriver == null) {
            vifDriver = getVifDriver(trafficType);
        }

        return vifDriver;
    }

    public List<VifDriver> getAllVifDrivers() {
        final Set<VifDriver> vifDrivers = new HashSet<VifDriver>();

        vifDrivers.add(defaultVifDriver);
        if (isTungstenEnabled) {
            vifDrivers.add(tungstenVifDriver);
        }
        vifDrivers.addAll(trafficTypeVifDriverMap.values());

        final ArrayList<VifDriver> vifDriverList = new ArrayList<VifDriver>(vifDrivers);

        return vifDriverList;
    }

    private void getPifs() {
        final File dir = new File("/sys/devices/virtual/net");
        final File[] netdevs = dir.listFiles();
        final List<String> bridges = new ArrayList<String>();
        for (int i = 0; i < netdevs.length; i++) {
            final File isbridge = new File(netdevs[i].getAbsolutePath() + "/bridge");
            final String netdevName = netdevs[i].getName();
            LOGGER.debug("looking in file " + netdevs[i].getAbsolutePath() + "/bridge");
            if (isbridge.exists()) {
                LOGGER.debug("Found bridge " + netdevName);
                bridges.add(netdevName);
            }
        }

        for (final String bridge : bridges) {
            LOGGER.debug("looking for pif for bridge " + bridge);
            final String pif = getPif(bridge);
            if (isPublicBridge(bridge)) {
                pifs.put("public", pif);
            }
            if (isGuestBridge(bridge)) {
                pifs.put("private", pif);
            }
            pifs.put(bridge, pif);
        }

        // guest(private) creates bridges on a pif, if private bridge not found try pif direct
        // This addresses the unnecessary requirement of someone to create an unused bridge just for traffic label
        if (pifs.get("private") == null) {
            LOGGER.debug("guest(private) traffic label '" + guestBridgeName + "' not found as bridge, looking for physical interface");
            final File dev = new File("/sys/class/net/" + guestBridgeName);
            if (dev.exists()) {
                LOGGER.debug("guest(private) traffic label '" + guestBridgeName + "' found as a physical device");
                pifs.put("private", guestBridgeName);
            }
        }

        // public creates bridges on a pif, if private bridge not found try pif direct
        // This addresses the unnecessary requirement of someone to create an unused bridge just for traffic label
        if (pifs.get("public") == null) {
            LOGGER.debug("public traffic label '" + publicBridgeName + "' not found as bridge, looking for physical interface");
            final File dev = new File("/sys/class/net/" + publicBridgeName);
            if (dev.exists()) {
                LOGGER.debug("public traffic label '" + publicBridgeName + "' found as a physical device");
                pifs.put("public", publicBridgeName);
            }
        }

        LOGGER.debug("done looking for pifs, no more bridges");
    }

    boolean isGuestBridge(String bridge) {
        return guestBridgeName != null && bridge.equals(guestBridgeName);
    }

    private void getOvsPifs() {
        final String cmdout = Script.runSimpleBashScript("ovs-vsctl list-br | sed '{:q;N;s/\\n/%/g;t q}'");
        LOGGER.debug("cmdout was " + cmdout);
        final List<String> bridges = Arrays.asList(cmdout.split("%"));
        for (final String bridge : bridges) {
            LOGGER.debug("looking for pif for bridge " + bridge);
            // String pif = getOvsPif(bridge);
            // Not really interested in the pif name at this point for ovs
            // bridges
            final String pif = bridge;
            if (isPublicBridge(bridge)) {
                pifs.put("public", pif);
            }
            if (isGuestBridge(bridge)) {
                pifs.put("private", pif);
            }
            pifs.put(bridge, pif);
        }
        LOGGER.debug("done looking for pifs, no more bridges");
    }

    public boolean isPublicBridge(String bridge) {
        return publicBridgeName != null && bridge.equals(publicBridgeName);
    }

    private String getPif(final String bridge) {
        String pif = matchPifFileInDirectory(bridge);
        final File vlanfile = new File("/proc/net/vlan/" + pif);

        if (vlanfile.isFile()) {
            pif = Script.runSimpleBashScript("grep ^Device\\: /proc/net/vlan/" + pif + " | awk {'print $2'}");
        }

        return pif;
    }

    private String matchPifFileInDirectory(final String bridgeName) {
        final File brif = new File("/sys/devices/virtual/net/" + bridgeName + "/brif");

        if (!brif.isDirectory()) {
            final File pif = new File("/sys/class/net/" + bridgeName);
            if (pif.isDirectory()) {
                // if bridgeName already refers to a pif, return it as-is
                return bridgeName;
            }
            LOGGER.debug("failing to get physical interface from bridge " + bridgeName + ", does " + brif.getAbsolutePath() + "exist?");
            return "";
        }

        final File[] interfaces = brif.listFiles();

        for (int i = 0; i < interfaces.length; i++) {
            final String fname = interfaces[i].getName();
            LOGGER.debug("matchPifFileInDirectory: file name '" + fname + "'");
            if (isInterface(fname)) {
                return fname;
            }
        }

        LOGGER.debug("failing to get physical interface from bridge " + bridgeName + ", did not find an eth*, bond*, team*, vlan*, em*, p*p*, ens*, eno*, enp*, or enx* in " + brif.getAbsolutePath());
        return "";
    }

    static String [] ifNamePatterns = {
            "^eth",
            "^bond",
            "^vlan",
            "^vx",
            "^em",
            "^ens",
            "^eno",
            "^enp",
            "^team",
            "^enx",
            "^dummy",
            "^lo",
            "^p\\d+p\\d+",
            "^vni"
    };

    /**
     * @param fname
     * @return
     */
    protected static boolean isInterface(final String fname) {
        StringBuffer commonPattern = new StringBuffer();
        for (final String ifNamePattern : ifNamePatterns) {
            commonPattern.append("|(").append(ifNamePattern).append(".*)");
        }
        if(fname.matches(commonPattern.toString())) {
            return true;
        }
        return false;
    }

    public boolean checkNetwork(final TrafficType trafficType, final String networkName) {
        if (networkName == null) {
            return true;
        }

        if (getVifDriver(trafficType, networkName) instanceof OvsVifDriver) {
            return checkOvsNetwork(networkName);
        } else {
            return checkBridgeNetwork(networkName);
        }
    }

    private boolean checkBridgeNetwork(final String networkName) {
        if (networkName == null) {
            return true;
        }

        final String name = matchPifFileInDirectory(networkName);

        if (name == null || name.isEmpty()) {
            return false;
        } else {
            return true;
        }
    }

    private boolean checkOvsNetwork(final String networkName) {
        LOGGER.debug("Checking if network " + networkName + " exists as openvswitch bridge");
        if (networkName == null) {
            return true;
        }

        final Script command = new Script("/bin/sh", timeout);
        command.add("-c");
        command.add("ovs-vsctl br-exists " + networkName);
        return "0".equals(command.execute(null));
    }

    public boolean passCmdLine(final String vmName, final String cmdLine) throws InternalErrorException {
        final Script command = new Script(patchScriptPath, 300000, LOGGER);
        String result;
        command.add("-n", vmName);
        command.add("-c", cmdLine);
        result = command.execute();
        if (result != null) {
            LOGGER.error("Passing cmdline failed:" + result);
            return false;
        }
        return true;
    }

    boolean isDirectAttachedNetwork(final String type) {
        if ("untagged".equalsIgnoreCase(type)) {
            return true;
        } else {
            try {
                Long.valueOf(type);
            } catch (final NumberFormatException e) {
                return true;
            }
            return false;
        }
    }

    public String startVM(final Connect conn, final String vmName, final String domainXML) throws LibvirtException, InternalErrorException {
        try {
            /*
                We create a transient domain here. When this method gets
                called we receive a full XML specification of the guest,
                so no need to define it persistent.

                This also makes sure we never have any old "garbage" defined
                in libvirt which might haunt us.
             */

            // check for existing inactive vm definition and remove it
            // this can sometimes happen during crashes, etc
            Domain dm = null;
            try {
                dm = conn.domainLookupByName(vmName);
                if (dm != null && dm.isPersistent() == 1) {
                    // this is safe because it doesn't stop running VMs
                    dm.undefine();
                }
            } catch (final LibvirtException e) {
                // this is what we want, no domain found
            } finally {
                if (dm != null) {
                    dm.free();
                }
            }

            conn.domainCreateXML(domainXML, 0);
        } catch (final LibvirtException e) {
            throw e;
        }
        return null;
    }

    @Override
    public boolean stop() {
        try {
            final Connect conn = LibvirtConnection.getConnection();
            if (AgentPropertiesFileHandler.getPropertyValue(AgentProperties.LIBVIRT_EVENTS_ENABLED) && libvirtDomainListener != null) {
                LOGGER.debug("Clearing old domain listener");
                conn.removeLifecycleListener(libvirtDomainListener);
            }
            conn.close();
        } catch (final LibvirtException e) {
            LOGGER.trace("Ignoring libvirt error.", e);
        }

        return true;
    }

    /**
     * This finds a command wrapper to handle the command and executes it.
     * If no wrapper is found an {@see UnsupportedAnswer} is sent back.
     * Any other exceptions are to be caught and wrapped in an generic {@see Answer}, marked as failed.
     *
     * @param cmd the instance of a {@see Command} to execute.
     * @return the for the {@see Command} appropriate {@see Answer} or {@see UnsupportedAnswer}
     */
    @Override
    public Answer executeRequest(final Command cmd) {

        final LibvirtRequestWrapper wrapper = LibvirtRequestWrapper.getInstance();
        try {
            return wrapper.execute(cmd, this);
        } catch (final RequestWrapper.CommandNotSupported cmde) {
            return Answer.createUnsupportedCommandAnswer(cmd);
        }
    }

    public synchronized boolean destroyTunnelNetwork(final String bridge) {
        findOrCreateTunnelNetwork(bridge);

        final Script cmd = new Script(ovsTunnelPath, timeout, LOGGER);
        cmd.add("destroy_ovs_bridge");
        cmd.add("--bridge", bridge);

        final String result = cmd.execute();

        if (result != null) {
            LOGGER.debug("OVS Bridge could not be destroyed due to error ==> " + result);
            return false;
        }
        return true;
    }

    public synchronized boolean findOrCreateTunnelNetwork(final String nwName) {
        try {
            if (checkNetwork(TrafficType.Guest, nwName)) {
                return true;
            }
            // if not found, create a new one
            final Map<String, String> otherConfig = new HashMap<String, String>();
            otherConfig.put("ovs-host-setup", "");
            Script.runSimpleBashScript("ovs-vsctl -- --may-exist add-br "
                    + nwName + " -- set bridge " + nwName
                    + " other_config:ovs-host-setup='-1'");
            LOGGER.debug("### KVM network for tunnels created:" + nwName);
        } catch (final Exception e) {
            LOGGER.warn("createTunnelNetwork failed", e);
            return false;
        }
        return true;
    }

    public synchronized boolean configureTunnelNetwork(final Long networkId,
                                                       final long hostId, final String nwName) {
        try {
            final boolean findResult = findOrCreateTunnelNetwork(nwName);
            if (!findResult) {
                LOGGER.warn("LibvirtComputingResource.findOrCreateTunnelNetwork() failed! Cannot proceed creating the tunnel.");
                return false;
            }
            final String configuredHosts = Script
                    .runSimpleBashScript("ovs-vsctl get bridge " + nwName
                            + " other_config:ovs-host-setup");
            boolean configured = false;
            if (configuredHosts != null) {
                final String hostIdsStr[] = configuredHosts.split(",");
                for (final String hostIdStr : hostIdsStr) {
                    if (hostIdStr.equals(((Long)hostId).toString())) {
                        configured = true;
                        break;
                    }
                }
            }
            if (!configured) {
                final Script cmd = new Script(ovsTunnelPath, timeout, LOGGER);
                cmd.add("setup_ovs_bridge");
                cmd.add("--key", nwName);
                cmd.add("--cs_host_id", ((Long)hostId).toString());
                cmd.add("--bridge", nwName);
                final String result = cmd.execute();
                if (result != null) {
                    throw new CloudRuntimeException(
                            "Unable to pre-configure OVS bridge " + nwName
                                    + " for network ID:" + networkId);
                }
            }
        } catch (final Exception e) {
            LOGGER.warn("createandConfigureTunnelNetwork failed", e);
            return false;
        }
        return true;
    }

    protected Storage.StorageResourceType getStorageResourceType() {
        return Storage.StorageResourceType.STORAGE_POOL;
    }

    // this is much like PrimaryStorageDownloadCommand, but keeping it separate
    public KVMPhysicalDisk templateToPrimaryDownload(final String templateUrl, final KVMStoragePool primaryPool, final String volUuid) {
        final int index = templateUrl.lastIndexOf("/");
        final String mountpoint = templateUrl.substring(0, index);
        String templateName = null;
        if (index < templateUrl.length() - 1) {
            templateName = templateUrl.substring(index + 1);
        }

        KVMPhysicalDisk templateVol = null;
        KVMStoragePool secondaryPool = null;
        try {
            secondaryPool = storagePoolManager.getStoragePoolByURI(mountpoint);
            /* Get template vol */
            if (templateName == null) {
                secondaryPool.refresh();
                final List<KVMPhysicalDisk> disks = secondaryPool.listPhysicalDisks();
                if (disks == null || disks.isEmpty()) {
                    LOGGER.error("Failed to get volumes from pool: " + secondaryPool.getUuid());
                    return null;
                }
                for (final KVMPhysicalDisk disk : disks) {
                    if (disk.getName().endsWith("qcow2")) {
                        templateVol = disk;
                        break;
                    }
                }
                if (templateVol == null) {
                    LOGGER.error("Failed to get template from pool: " + secondaryPool.getUuid());
                    return null;
                }
            } else {
                templateVol = secondaryPool.getPhysicalDisk(templateName);
            }

            /* Copy volume to primary storage */

            final KVMPhysicalDisk primaryVol = storagePoolManager.copyPhysicalDisk(templateVol, volUuid, primaryPool, 0);
            return primaryVol;
        } catch (final CloudRuntimeException e) {
            LOGGER.error("Failed to download template to primary storage", e);
            return null;
        } finally {
            if (secondaryPool != null) {
                storagePoolManager.deleteStoragePool(secondaryPool.getType(), secondaryPool.getUuid());
            }
        }
    }

    public String getResizeScriptType(final KVMStoragePool pool, final KVMPhysicalDisk vol) {
        final StoragePoolType poolType = pool.getType();
        final PhysicalDiskFormat volFormat = vol.getFormat();

        if (pool.getType() == StoragePoolType.CLVM && volFormat == PhysicalDiskFormat.RAW) {
            return "CLVM";
        } else if ((poolType == StoragePoolType.NetworkFilesystem
                || poolType == StoragePoolType.SharedMountPoint
                || poolType == StoragePoolType.Filesystem
                || poolType == StoragePoolType.Gluster)
                && volFormat == PhysicalDiskFormat.QCOW2 ) {
            return "QCOW2";
        } else if (poolType == StoragePoolType.Linstor) {
            return RESIZE_NOTIFY_ONLY;
        }
        throw new CloudRuntimeException("Cannot determine resize type from pool type " + pool.getType());
    }

    private String getBroadcastUriFromBridge(final String brName) {
        final String pif = matchPifFileInDirectory(brName);
        final Pattern pattern = Pattern.compile("(\\D+)(\\d+)(\\D*)(\\d*)(\\D*)(\\d*)");
        final Matcher matcher = pattern.matcher(pif);
        LOGGER.debug("getting broadcast uri for pif " + pif + " and bridge " + brName);
        if(matcher.find()) {
            if (brName.startsWith("brvx")){
                return BroadcastDomainType.Vxlan.toUri(matcher.group(2)).toString();
            }
            else{
                if (!matcher.group(6).isEmpty()) {
                    return BroadcastDomainType.Vlan.toUri(matcher.group(6)).toString();
                } else if (!matcher.group(4).isEmpty()) {
                    return BroadcastDomainType.Vlan.toUri(matcher.group(4)).toString();
                } else {
                    //untagged or not matching (eth|bond|team)#.#
                    LOGGER.debug("failed to get vNet id from bridge " + brName
                            + "attached to physical interface" + pif + ", perhaps untagged interface");
                    return "";
                }
            }
        } else {
            LOGGER.debug("failed to get vNet id from bridge " + brName + "attached to physical interface" + pif);
            return "";
        }
    }

    private void VifHotPlug(final Connect conn, final String vmName, final String broadcastUri, final String macAddr) throws InternalErrorException, LibvirtException {
        final NicTO nicTO = new NicTO();
        nicTO.setMac(macAddr);
        nicTO.setType(TrafficType.Public);
        if (broadcastUri == null) {
            nicTO.setBroadcastType(BroadcastDomainType.Native);
        } else {
            final URI uri = BroadcastDomainType.fromString(broadcastUri);
            nicTO.setBroadcastType(BroadcastDomainType.getSchemeValue(uri));
            nicTO.setBroadcastUri(uri);
        }

        final Domain vm = getDomain(conn, vmName);
        vm.attachDevice(getVifDriver(nicTO.getType()).plug(nicTO, "Other PV", "", null).toString());
    }


    private void vifHotUnPlug (final Connect conn, final String vmName, final String macAddr) throws InternalErrorException, LibvirtException {

        Domain vm = null;
        vm = getDomain(conn, vmName);
        final List<InterfaceDef> pluggedNics = getInterfaces(conn, vmName);
        for (final InterfaceDef pluggedNic : pluggedNics) {
            if (pluggedNic.getMacAddress().equalsIgnoreCase(macAddr)) {
                vm.detachDevice(pluggedNic.toString());
                // We don't know which "traffic type" is associated with
                // each interface at this point, so inform all vif drivers
                for (final VifDriver vifDriver : getAllVifDrivers()) {
                    vifDriver.unplug(pluggedNic, true);
                }
            }
        }
    }

    private ExecutionResult prepareNetworkElementCommand(final SetupGuestNetworkCommand cmd) {
        Connect conn;
        final NicTO nic = cmd.getNic();
        final String routerName = cmd.getAccessDetail(NetworkElementCommand.ROUTER_NAME);

        try {
            conn = LibvirtConnection.getConnectionByVmName(routerName);
            final List<InterfaceDef> pluggedNics = getInterfaces(conn, routerName);
            InterfaceDef routerNic = null;

            for (final InterfaceDef pluggedNic : pluggedNics) {
                if (pluggedNic.getMacAddress().equalsIgnoreCase(nic.getMac())) {
                    routerNic = pluggedNic;
                    break;
                }
            }

            if (routerNic == null) {
                return new ExecutionResult(false, "Can not find nic with mac " + nic.getMac() + " for VM " + routerName);
            }

            return new ExecutionResult(true, null);
        } catch (final LibvirtException e) {
            final String msg = "Creating guest network failed due to " + e.toString();
            LOGGER.warn(msg, e);
            return new ExecutionResult(false, msg);
        }
    }

    protected ExecutionResult prepareNetworkElementCommand(final SetSourceNatCommand cmd) {
        Connect conn;
        final String routerName = cmd.getAccessDetail(NetworkElementCommand.ROUTER_NAME);
        cmd.getAccessDetail(NetworkElementCommand.ROUTER_IP);
        final IpAddressTO pubIP = cmd.getIpAddress();

        try {
            conn = LibvirtConnection.getConnectionByVmName(routerName);
            Integer devNum = 0;
            final String pubVlan = pubIP.getBroadcastUri();
            final List<InterfaceDef> pluggedNics = getInterfaces(conn, routerName);

            for (final InterfaceDef pluggedNic : pluggedNics) {
                final String pluggedVlanBr = pluggedNic.getBrName();
                final String pluggedVlanId = getBroadcastUriFromBridge(pluggedVlanBr);
                if (pubVlan.equalsIgnoreCase(Vlan.UNTAGGED) && pluggedVlanBr.equalsIgnoreCase(publicBridgeName)) {
                    break;
                } else if (pluggedVlanBr.equalsIgnoreCase(linkLocalBridgeName)) {
                    /*skip over, no physical bridge device exists*/
                } else if (pluggedVlanId == null) {
                    /*this should only be true in the case of link local bridge*/
                    return new ExecutionResult(false, "unable to find the vlan id for bridge " + pluggedVlanBr + " when attempting to set up" + pubVlan +
                            " on router " + routerName);
                } else if (pluggedVlanId.equals(pubVlan)) {
                    break;
                }
                devNum++;
            }

            pubIP.setNicDevId(devNum);

            return new ExecutionResult(true, "success");
        } catch (final LibvirtException e) {
            final String msg = "Ip SNAT failure due to " + e.toString();
            LOGGER.error(msg, e);
            return new ExecutionResult(false, msg);
        }
    }

    protected ExecutionResult prepareNetworkElementCommand(final IpAssocVpcCommand cmd) {
        Connect conn;
        final String routerName = cmd.getAccessDetail(NetworkElementCommand.ROUTER_NAME);

        try {
            conn = getLibvirtUtilitiesHelper().getConnectionByVmName(routerName);
            Pair<Map<String, Integer>, Integer> macAddressToNicNumPair = getMacAddressToNicNumPair(conn, routerName);
            final Map<String, Integer> macAddressToNicNum = macAddressToNicNumPair.first();
            Integer devNum = macAddressToNicNumPair.second();

            final IpAddressTO[] ips = cmd.getIpAddresses();
            for (final IpAddressTO ip : ips) {
                ip.setNicDevId(macAddressToNicNum.get(ip.getVifMacAddress()));
            }

            return new ExecutionResult(true, null);
        } catch (final LibvirtException e) {
            LOGGER.error("Ip Assoc failure on applying one ip due to exception:  ", e);
            return new ExecutionResult(false, e.getMessage());
        }
    }

    public ExecutionResult prepareNetworkElementCommand(final IpAssocCommand cmd) {
        final String routerName = cmd.getAccessDetail(NetworkElementCommand.ROUTER_NAME);
        final String routerIp = cmd.getAccessDetail(NetworkElementCommand.ROUTER_IP);
        Connect conn;
        try {
            conn = getLibvirtUtilitiesHelper().getConnectionByVmName(routerName);
            Pair<Map<String, Integer>, Integer> macAddressToNicNumPair = getMacAddressToNicNumPair(conn, routerName);
            final Map<String, Integer> macAddressToNicNum = macAddressToNicNumPair.first();
            Integer devNum = macAddressToNicNumPair.second();

            final IpAddressTO[] ips = cmd.getIpAddresses();
            int nicNum = 0;
            for (final IpAddressTO ip : ips) {
                boolean newNic = false;
                if (!macAddressToNicNum.containsKey(ip.getVifMacAddress())) {
                    /* plug a vif into router */
                    VifHotPlug(conn, routerName, ip.getBroadcastUri(), ip.getVifMacAddress());
                    macAddressToNicNum.put(ip.getVifMacAddress(), devNum++);
                    newNic = true;
                }
                nicNum = macAddressToNicNum.get(ip.getVifMacAddress());
                networkUsage(routerIp, "addVif", "eth" + nicNum);

                ip.setNicDevId(nicNum);
                ip.setNewNic(newNic);
            }
            return new ExecutionResult(true, null);
        } catch (final LibvirtException e) {
            LOGGER.error("ipassoccmd failed", e);
            return new ExecutionResult(false, e.getMessage());
        } catch (final InternalErrorException e) {
            LOGGER.error("ipassoccmd failed", e);
            return new ExecutionResult(false, e.getMessage());
        }
    }

    protected ExecutionResult cleanupNetworkElementCommand(final IpAssocCommand cmd) {

        final String routerName = cmd.getAccessDetail(NetworkElementCommand.ROUTER_NAME);
        final String routerIp = cmd.getAccessDetail(NetworkElementCommand.ROUTER_IP);
        final String lastIp = cmd.getAccessDetail(NetworkElementCommand.NETWORK_PUB_LAST_IP);
        Connect conn;
        try {
            conn = getLibvirtUtilitiesHelper().getConnectionByVmName(routerName);
            Pair<Map<String, Integer>, Integer> macAddressToNicNumPair = getMacAddressToNicNumPair(conn, routerName);
            final Map<String, Integer> macAddressToNicNum = macAddressToNicNumPair.first();
            Integer devNum = macAddressToNicNumPair.second();

            final IpAddressTO[] ips = cmd.getIpAddresses();
            int nicNum = 0;
            for (final IpAddressTO ip : ips) {
                if (!macAddressToNicNum.containsKey(ip.getVifMacAddress())) {
                    /* plug a vif into router */
                    VifHotPlug(conn, routerName, ip.getBroadcastUri(), ip.getVifMacAddress());
                    macAddressToNicNum.put(ip.getVifMacAddress(), devNum++);
                }
                nicNum = macAddressToNicNum.get(ip.getVifMacAddress());

                if (StringUtils.equalsIgnoreCase(lastIp, "true") && !ip.isAdd()) {
                    // in isolated network eth2 is the default public interface. We don't want to delete it.
                    if (nicNum != 2) {
                        vifHotUnPlug(conn, routerName, ip.getVifMacAddress());
                        networkUsage(routerIp, "deleteVif", "eth" + nicNum);
                    }
                }
            }

        } catch (final LibvirtException e) {
            LOGGER.error("ipassoccmd failed", e);
            return new ExecutionResult(false, e.getMessage());
        } catch (final InternalErrorException e) {
            LOGGER.error("ipassoccmd failed", e);
            return new ExecutionResult(false, e.getMessage());
        }

        return new ExecutionResult(true, null);
    }


    private Pair<Map<String, Integer>, Integer> getMacAddressToNicNumPair(Connect conn, String routerName) {
        Integer devNum = 0;
        final List<InterfaceDef> pluggedNics = getInterfaces(conn, routerName);
        final Map<String, Integer> macAddressToNicNum = new HashMap<>(pluggedNics.size());
        for (final InterfaceDef pluggedNic : pluggedNics) {
            final String pluggedVlan = pluggedNic.getBrName();
            macAddressToNicNum.put(pluggedNic.getMacAddress(), devNum);
            devNum++;
        }
        return new Pair<Map<String, Integer>, Integer>(macAddressToNicNum, devNum);
    }

    public PowerState convertToPowerState(final DomainState ps) {
        final PowerState state = POWER_STATES_TABLE.get(ps);
        return state == null ? PowerState.PowerUnknown : state;
    }

    public PowerState getVmState(final Connect conn, final String vmName) {
        int retry = 3;
        Domain vms = null;
        while (retry-- > 0) {
            try {
                vms = conn.domainLookupByName(vmName);
                final PowerState s = convertToPowerState(vms.getInfo().state);
                return s;
            } catch (final LibvirtException e) {
                LOGGER.warn("Can't get vm state " + vmName + e.getMessage() + "retry:" + retry);
            } finally {
                try {
                    if (vms != null) {
                        vms.free();
                    }
                } catch (final LibvirtException l) {
                    LOGGER.trace("Ignoring libvirt error.", l);
                }
            }
        }
        return PowerState.PowerOff;
    }

    public String networkUsage(final String privateIpAddress, final String option, final String vif) {
        return networkUsage(privateIpAddress, option, vif, null);
    }

    public String networkUsage(final String privateIpAddress, final String option, final String vif, String publicIp) {
        final Script getUsage = new Script(routerProxyPath, LOGGER);
        getUsage.add("netusage.sh");
        getUsage.add(privateIpAddress);
        if (option.equals("get")) {
            getUsage.add("-g");
            if (StringUtils.isNotEmpty(publicIp)) {
                getUsage.add("-l", publicIp);
            }
        } else if (option.equals("create")) {
            getUsage.add("-c");
        } else if (option.equals("reset")) {
            getUsage.add("-r");
        } else if (option.equals("addVif")) {
            getUsage.add("-a", vif);
        } else if (option.equals("deleteVif")) {
            getUsage.add("-d", vif);
        }

        final OutputInterpreter.OneLineParser usageParser = new OutputInterpreter.OneLineParser();
        final String result = getUsage.execute(usageParser);
        if (result != null) {
            LOGGER.debug("Failed to execute networkUsage:" + result);
            return null;
        }
        return usageParser.getLine();
    }

    public long[] getNetworkStats(final String privateIP) {
        return getNetworkStats(privateIP, null);
    }

    public long[] getNetworkStats(final String privateIP, String publicIp) {
        final String result = networkUsage(privateIP, "get", null, publicIp);
        final long[] stats = new long[2];
        if (result != null) {
            final String[] splitResult = result.split(":");
            int i = 0;
            while (i < splitResult.length - 1) {
                stats[0] += Long.parseLong(splitResult[i++]);
                stats[1] += Long.parseLong(splitResult[i++]);
            }
        }
        return stats;
    }

    public String getHaproxyStats(final String privateIP, final String publicIp, final Integer port) {
        final Script getHaproxyStatsScript = new Script(routerProxyPath, LOGGER);
        getHaproxyStatsScript.add("get_haproxy_stats.sh");
        getHaproxyStatsScript.add(privateIP);
        getHaproxyStatsScript.add(publicIp);
        getHaproxyStatsScript.add(String.valueOf(port));

        final OutputInterpreter.OneLineParser statsParser = new OutputInterpreter.OneLineParser();
        final String result = getHaproxyStatsScript.execute(statsParser);
        if (result != null) {
            LOGGER.debug("Failed to execute haproxy stats:" + result);
            return null;
        }
        return statsParser.getLine();
    }

    public long[] getNetworkLbStats(final String privateIp, final String publicIp, final Integer port) {
        final String result = getHaproxyStats(privateIp, publicIp, port);
        final long[] stats = new long[1];
        if (result != null) {
            final String[] splitResult = result.split(",");
            stats[0] += Long.parseLong(splitResult[0]);
        }
        return stats;
    }

    public String configureVPCNetworkUsage(final String privateIpAddress, final String publicIp, final String option, final String vpcCIDR) {
        final Script getUsage = new Script(routerProxyPath, LOGGER);
        getUsage.add("vpc_netusage.sh");
        getUsage.add(privateIpAddress);
        getUsage.add("-l", publicIp);

        if (option.equals("get")) {
            getUsage.add("-g");
        } else if (option.equals("create")) {
            getUsage.add("-c");
            getUsage.add("-v", vpcCIDR);
        } else if (option.equals("reset")) {
            getUsage.add("-r");
        } else if (option.equals("vpn")) {
            getUsage.add("-n");
        } else if (option.equals("remove")) {
            getUsage.add("-d");
        }

        final OutputInterpreter.OneLineParser usageParser = new OutputInterpreter.OneLineParser();
        final String result = getUsage.execute(usageParser);
        if (result != null) {
            LOGGER.debug("Failed to execute VPCNetworkUsage:" + result);
            return null;
        }
        return usageParser.getLine();
    }

    public long[] getVPCNetworkStats(final String privateIP, final String publicIp, final String option) {
        final String result = configureVPCNetworkUsage(privateIP, publicIp, option, null);
        final long[] stats = new long[2];
        if (result != null) {
            final String[] splitResult = result.split(":");
            int i = 0;
            while (i < splitResult.length - 1) {
                stats[0] += Long.parseLong(splitResult[i++]);
                stats[1] += Long.parseLong(splitResult[i++]);
            }
        }
        return stats;
    }

    public void handleVmStartFailure(final Connect conn, final String vmName, final LibvirtVMDef vm) {
        if (vm != null && vm.getDevices() != null) {
            cleanupVMNetworks(conn, vm.getDevices().getInterfaces());
        }
    }

    protected String getUuid(String uuid) {
        if (uuid == null) {
            uuid = UUID.randomUUID().toString();
        } else {
            try {
                final UUID uuid2 = UUID.fromString(uuid);
                final String uuid3 = uuid2.toString();
                if (!uuid3.equals(uuid)) {
                    uuid = UUID.randomUUID().toString();
                }
            } catch (final IllegalArgumentException e) {
                uuid = UUID.randomUUID().toString();
            }
        }
        return uuid;
    }

    /**
     * Set quota and period tags on 'ctd' when CPU limit use is set
     */
    protected void setQuotaAndPeriod(VirtualMachineTO vmTO, CpuTuneDef ctd) {
        if (vmTO.getLimitCpuUse() && vmTO.getCpuQuotaPercentage() != null) {
            Double cpuQuotaPercentage = vmTO.getCpuQuotaPercentage();
            int period = CpuTuneDef.DEFAULT_PERIOD;
            int quota = (int) (period * cpuQuotaPercentage);
            if (quota < CpuTuneDef.MIN_QUOTA) {
                LOGGER.info("Calculated quota (" + quota + ") below the minimum (" + CpuTuneDef.MIN_QUOTA + ") for VM domain " + vmTO.getUuid() + ", setting it to minimum " +
                        "and calculating period instead of using the default");
                quota = CpuTuneDef.MIN_QUOTA;
                period = (int) ((double) quota / cpuQuotaPercentage);
                if (period > CpuTuneDef.MAX_PERIOD) {
                    LOGGER.info("Calculated period (" + period + ") exceeds the maximum (" + CpuTuneDef.MAX_PERIOD +
                            "), setting it to the maximum");
                    period = CpuTuneDef.MAX_PERIOD;
                }
            }
            ctd.setQuota(quota);
            ctd.setPeriod(period);
            LOGGER.info("Setting quota=" + quota + ", period=" + period + " to VM domain " + vmTO.getUuid());
        }
    }

    protected void enlightenWindowsVm(VirtualMachineTO vmTO, FeaturesDef features) {
        if (vmTO.getOs().contains("Windows PV")) {
            // If OS is Windows PV, then enable the features. Features supported on Windows 2008 and later
            LibvirtVMDef.HyperVEnlightenmentFeatureDef hyv = new LibvirtVMDef.HyperVEnlightenmentFeatureDef();
            hyv.setFeature("relaxed", true);
            hyv.setFeature("vapic", true);
            hyv.setFeature("spinlocks", true);
            hyv.setRetries(8096);
            features.addHyperVFeature(hyv);
            LOGGER.info("Enabling KVM Enlightment Features to VM domain " + vmTO.getUuid());
        }
    }

    /**
     * Creates VM KVM definitions from virtual machine transfer object specifications.
     */
    public LibvirtVMDef createVMFromSpec(final VirtualMachineTO vmTO) {
        LOGGER.debug(String.format("Creating VM from specifications [%s]", vmTO.toString()));

        LibvirtVMDef vm = new LibvirtVMDef();
        vm.setDomainName(vmTO.getName());
        String uuid = vmTO.getUuid();
        uuid = getUuid(uuid);
        vm.setDomUUID(uuid);
        vm.setDomDescription(vmTO.getOs());
        vm.setPlatformEmulator(vmTO.getPlatformEmulator());

        Map<String, String> customParams = vmTO.getDetails();
        boolean isUefiEnabled = false;
        boolean isSecureBoot = false;
        String bootMode = null;

        if (MapUtils.isNotEmpty(customParams) && customParams.containsKey(GuestDef.BootType.UEFI.toString())) {
            isUefiEnabled = true;
            LOGGER.debug(String.format("Enabled UEFI for VM UUID [%s].", uuid));

            if (isSecureMode(customParams.get(GuestDef.BootType.UEFI.toString()))) {
                LOGGER.debug(String.format("Enabled Secure Boot for VM UUID [%s].", uuid));
                isSecureBoot = true;
            }

            bootMode = customParams.get(GuestDef.BootType.UEFI.toString());
        }

        Map<String, String> extraConfig = vmTO.getExtraConfig();
        if (dpdkSupport && (!extraConfig.containsKey(DpdkHelper.DPDK_NUMA) || !extraConfig.containsKey(DpdkHelper.DPDK_HUGE_PAGES))) {
            LOGGER.info(String.format("DPDK is enabled for VM [%s], but it needs extra configurations for CPU NUMA and Huge Pages for VM deployment.", vmTO.toString()));
        }
        configureVM(vmTO, vm, customParams, isUefiEnabled, isSecureBoot, bootMode, extraConfig, uuid);
        return vm;
    }

    /**
     * Configures created VM from specification, adding the necessary components to VM.
     */
    private void configureVM(VirtualMachineTO vmTO, LibvirtVMDef vm, Map<String, String> customParams, boolean isUefiEnabled, boolean isSecureBoot, String bootMode,
            Map<String, String> extraConfig, String uuid) {
        LOGGER.debug(String.format("Configuring VM with UUID [%s].", uuid));

        GuestDef guest = createGuestFromSpec(vmTO, vm, uuid, customParams);
        if (isUefiEnabled) {
            configureGuestIfUefiEnabled(isSecureBoot, bootMode, guest);
        }

        vm.addComp(guest);
        vm.addComp(createGuestResourceDef(vmTO));

        int vcpus = vmTO.getCpus();
        if (!extraConfig.containsKey(DpdkHelper.DPDK_NUMA)) {
            vm.addComp(createCpuModeDef(vmTO, vcpus));
        }

        if (hypervisorLibvirtVersion >= MIN_LIBVIRT_VERSION_FOR_GUEST_CPU_TUNE) {
            vm.addComp(createCpuTuneDef(vmTO));
        }

        FeaturesDef features = createFeaturesDef(customParams, isUefiEnabled, isSecureBoot);
        enlightenWindowsVm(vmTO, features);
        vm.addComp(features);

        vm.addComp(createTermPolicy());
        vm.addComp(createClockDef(vmTO));
        vm.addComp(createDevicesDef(vmTO, guest, vcpus, isUefiEnabled));

        addExtraConfigsToVM(vmTO, vm, extraConfig);
    }

    /**
     *  Adds extra configuration to User VM Domain XML before starting.
     */
    private void addExtraConfigsToVM(VirtualMachineTO vmTO, LibvirtVMDef vm, Map<String, String> extraConfig) {
        if (MapUtils.isNotEmpty(extraConfig) && VirtualMachine.Type.User.equals(vmTO.getType())) {
            LOGGER.debug(String.format("Appending extra configuration data [%s] to guest VM [%s] domain XML.", extraConfig, vmTO.toString()));
            addExtraConfigComponent(extraConfig, vm);
        }
    }

    /**
     * Adds devices components to VM.
     */
    protected DevicesDef createDevicesDef(VirtualMachineTO vmTO, GuestDef guest, int vcpus, boolean isUefiEnabled) {
        DevicesDef devices = new DevicesDef();
        devices.setEmulatorPath(hypervisorPath);
        devices.setGuestType(guest.getGuestType());
        devices.addDevice(createSerialDef());

        if (rngEnable) {
            devices.addDevice(createRngDef());
        }

        devices.addDevice(createChannelDef(vmTO));
        devices.addDevice(createWatchDogDef());
        devices.addDevice(createVideoDef(vmTO));
        devices.addDevice(createConsoleDef());
        devices.addDevice(createGraphicDef(vmTO));
        devices.addDevice(createTabletInputDef());

        if (isGuestAarch64()) {
            createArm64UsbDef(devices);
        }

        DiskDef.DiskBus busT = getDiskModelFromVMDetail(vmTO);
        if (busT == null) {
            busT = getGuestDiskModel(vmTO.getPlatformEmulator(), isUefiEnabled);
        }

        if (busT == DiskDef.DiskBus.SCSI) {
            Map<String, String> details = vmTO.getDetails();

            boolean isIothreadsEnabled = details != null && details.containsKey(VmDetailConstants.IOTHREADS);
            devices.addDevice(createSCSIDef(vcpus, isIothreadsEnabled));
        }
        return devices;
    }

    protected WatchDogDef createWatchDogDef() {
        return new WatchDogDef(watchDogAction, watchDogModel);
    }

    protected void createArm64UsbDef(DevicesDef devices) {
        devices.addDevice(new InputDef(KEYBOARD, USB));
        devices.addDevice(new InputDef(MOUSE, USB));
        devices.addDevice(new LibvirtVMDef.USBDef((short)0, 0, 5, 0, 0));
    }

    protected InputDef createTabletInputDef() {
        return new InputDef(TABLET, USB);
    }

    /**
     * Creates a Libvirt Graphic Definition with the VM's password and VNC address.
     */
    protected GraphicDef createGraphicDef(VirtualMachineTO vmTO) {
        return new GraphicDef(VNC, (short)0, true, vmTO.getVncAddr(), vmTO.getVncPassword(), null);
    }

    /**
     * Adds a Virtio channel for the Qemu Guest Agent tools.
     */
    protected ChannelDef createChannelDef(VirtualMachineTO vmTO) {
        File virtIoChannel = Paths.get(qemuSocketsPath.getPath(), vmTO.getName() + "." + qemuGuestAgentSocketName).toFile();
        return new ChannelDef(qemuGuestAgentSocketName, ChannelDef.ChannelType.UNIX, virtIoChannel);
    }

    /**
     * Creates Virtio SCSI controller. <br>
     * The respective Virtio SCSI XML definition is generated only if the VM's Disk Bus is of ISCSI.
     */
    protected SCSIDef createSCSIDef(int vcpus, boolean isIothreadsEnabled) {
        return new SCSIDef((short)0, 0, 0, 9, 0, vcpus, isIothreadsEnabled);
    }

    protected ConsoleDef createConsoleDef() {
        return new ConsoleDef(PTY, null, null, (short)0);
    }

    protected VideoDef createVideoDef(VirtualMachineTO vmTO) {
        Map<String, String> details = vmTO.getDetails();
        String videoHw = this.videoHw;
        int videoRam = this.videoRam;
        if (details != null) {
            if (details.containsKey(VmDetailConstants.VIDEO_HARDWARE)) {
                videoHw = details.get(VmDetailConstants.VIDEO_HARDWARE);
            }
            if (details.containsKey(VmDetailConstants.VIDEO_RAM)) {
                String value = details.get(VmDetailConstants.VIDEO_RAM);
                videoRam = NumbersUtil.parseInt(value, videoRam);
            }
        }
        return new VideoDef(videoHw, videoRam);
    }

    protected RngDef createRngDef() {
        return new RngDef(rngPath, rngBackendModel, rngRateBytes, rngRatePeriod);
    }

    protected SerialDef createSerialDef() {
        return new SerialDef(PTY, null, (short)0);
    }

    protected ClockDef createClockDef(final VirtualMachineTO vmTO) {
        ClockDef clock = new ClockDef();
        if (StringUtils.startsWith(vmTO.getOs(), WINDOWS)) {
            clock.setClockOffset(ClockDef.ClockOffset.LOCALTIME);
            clock.setTimer(HYPERVCLOCK, null, null);
        } else if ((vmTO.getType() != VirtualMachine.Type.User || isGuestPVEnabled(vmTO.getOs())) && hypervisorLibvirtVersion >= MIN_LIBVIRT_VERSION_FOR_GUEST_CPU_MODE) {
            clock.setTimer(KVMCLOCK, null, null, noKvmClock);
        }
        return clock;
    }

    protected TermPolicy createTermPolicy() {
        TermPolicy term = new TermPolicy();
        term.setCrashPolicy(DESTROY);
        term.setPowerOffPolicy(DESTROY);
        term.setRebootPolicy(RESTART);
        return term;
    }

    protected FeaturesDef createFeaturesDef(Map<String, String> customParams, boolean isUefiEnabled, boolean isSecureBoot) {
        FeaturesDef features = new FeaturesDef();
        features.addFeatures(PAE);
        features.addFeatures(APIC);
        features.addFeatures(ACPI);
        if (isUefiEnabled && isSecureBoot) {
            features.addFeatures(SMM);
        }
        return features;
    }

    /**
     * A 4.0.X/4.1.X management server doesn't send the correct JSON
     * command for getMinSpeed, it only sends a 'speed' field.<br>
     * So, to create a cpu tune,  if getMinSpeed() returns null we fall back to getSpeed().<br>
     * This way a >4.1 agent can work communicate a <=4.1 management server.<br>
     * This change is due to the overcommit feature in 4.2.
     */
    protected CpuTuneDef createCpuTuneDef(VirtualMachineTO vmTO) {
        CpuTuneDef ctd = new CpuTuneDef();
        ctd.setShares(calculateCpuShares(vmTO));
        setQuotaAndPeriod(vmTO, ctd);
        return ctd;
    }

    /**
     * Calculates the VM CPU shares considering the cgroup version of the host.
     * <ul>
     *     <li>
     *         If the host utilize cgroup v1, then, the CPU shares is calculated as <b>VM CPU shares = CPU cores * CPU frequency</b>.
     *     </li>
     *     <li>
     *         If the host utilize cgroup v2, the CPU shares calculation considers the cgroup v2 upper limit of <b>10,000</b>, and a linear scale conversion is applied
     *         considering the maximum host CPU shares (i.e. using the number of CPU cores and CPU nominal frequency of the host). Therefore, the VM CPU shares is calculated as
     *         <b>VM CPU shares = (VM requested shares * cgroup upper limit) / host max shares</b>.
     *     </li>
     * </ul>
     */
    public int calculateCpuShares(VirtualMachineTO vmTO) {
        int vCpus = vmTO.getCpus();
        int cpuSpeed = ObjectUtils.defaultIfNull(vmTO.getMinSpeed(), vmTO.getSpeed());
        int requestedCpuShares = vCpus * cpuSpeed;
        int hostCpuMaxCapacity = getHostCpuMaxCapacity();

        if (hostCpuMaxCapacity > 0) {
            int updatedCpuShares = (int) Math.ceil((requestedCpuShares * CGROUP_V2_UPPER_LIMIT) / (double) hostCpuMaxCapacity);
            logger.debug(String.format("This host utilizes cgroupv2 (as the max shares value is [%s]), thus, the VM requested shares of [%s] will be converted to " +
                    "consider the host limits; the new CPU shares value is [%s].", hostCpuMaxCapacity, requestedCpuShares, updatedCpuShares));
            return updatedCpuShares;
        }
        logger.debug(String.format("This host does not have a maximum CPU shares set; therefore, this host utilizes cgroupv1 and the VM requested CPU shares [%s] will not be " +
                "converted.", requestedCpuShares));
        return requestedCpuShares;
    }

    private CpuModeDef createCpuModeDef(VirtualMachineTO vmTO, int vcpus) {
        final CpuModeDef cmd = new CpuModeDef();
        cmd.setMode(guestCpuMode);
        cmd.setModel(guestCpuModel);
        if (VirtualMachine.Type.User.equals(vmTO.getType())) {
            cmd.setFeatures(cpuFeatures);
        }
        int vCpusInDef = vmTO.getVcpuMaxLimit() == null ? vcpus : vmTO.getVcpuMaxLimit();
        setCpuTopology(cmd, vCpusInDef, vmTO.getDetails());
        return cmd;
    }

    private void configureGuestIfUefiEnabled(boolean isSecureBoot, String bootMode, GuestDef guest) {
        setGuestLoader(bootMode, SECURE, guest, GuestDef.GUEST_LOADER_SECURE);
        setGuestLoader(bootMode, LEGACY, guest, GuestDef.GUEST_LOADER_LEGACY);

        if (isUefiPropertieNotNull(GuestDef.GUEST_NVRAM_PATH)) {
            guest.setNvram(uefiProperties.getProperty(GuestDef.GUEST_NVRAM_PATH));
        }

        if (isSecureBoot && isUefiPropertieNotNull(GuestDef.GUEST_NVRAM_TEMPLATE_SECURE) && SECURE.equalsIgnoreCase(bootMode)) {
            guest.setNvramTemplate(uefiProperties.getProperty(GuestDef.GUEST_NVRAM_TEMPLATE_SECURE));
        } else if (isUefiPropertieNotNull(GuestDef.GUEST_NVRAM_TEMPLATE_LEGACY)) {
            guest.setNvramTemplate(uefiProperties.getProperty(GuestDef.GUEST_NVRAM_TEMPLATE_LEGACY));
        }
    }

    private void setGuestLoader(String bootMode, String mode, GuestDef guest, String propertie) {
        if (isUefiPropertieNotNull(propertie) && mode.equalsIgnoreCase(bootMode)) {
            guest.setLoader(uefiProperties.getProperty(propertie));
        }
    }

    private boolean isUefiPropertieNotNull(String propertie) {
        return uefiProperties.getProperty(propertie) != null;
    }

    private boolean isGuestAarch64() {
        return AARCH64.equals(guestCpuArch);
    }

    /**
     * Creates a guest definition from a VM specification.
     */
    protected GuestDef createGuestFromSpec(VirtualMachineTO vmTO, LibvirtVMDef vm, String uuid, Map<String, String> customParams) {
        GuestDef guest = new GuestDef();

        configureGuestAndVMHypervisorType(vmTO, vm, guest);
        guest.setGuestArch(guestCpuArch != null ? guestCpuArch : vmTO.getArch());
        guest.setMachineType(isGuestAarch64() ? VIRT : PC);
        guest.setBootType(GuestDef.BootType.BIOS);
        if (MapUtils.isNotEmpty(customParams)) {
            if (customParams.containsKey(GuestDef.BootType.UEFI.toString())) {
                guest.setBootType(GuestDef.BootType.UEFI);
                guest.setBootMode(GuestDef.BootMode.LEGACY);
                guest.setMachineType(Q35);
                if (SECURE.equalsIgnoreCase(customParams.get(GuestDef.BootType.UEFI.toString()))) {
                    guest.setBootMode(GuestDef.BootMode.SECURE);
                }
            }
            guest.setIothreads(customParams.containsKey(VmDetailConstants.IOTHREADS));
        }
        guest.setUuid(uuid);
        guest.setBootOrder(GuestDef.BootOrder.CDROM);
        guest.setBootOrder(GuestDef.BootOrder.HARDISK);
        return guest;
    }

    protected void configureGuestAndVMHypervisorType(VirtualMachineTO vmTO, LibvirtVMDef vm, GuestDef guest) {
        if (HypervisorType.LXC == hypervisorType && VirtualMachine.Type.User.equals(vmTO.getType())) {
            configureGuestAndUserVMToUseLXC(vm, guest);
        } else {
            configureGuestAndSystemVMToUseKVM(vm, guest);
        }
    }

    /**
     * KVM domain is only valid for system VMs. Use LXC for user VMs.
     */
    private void configureGuestAndSystemVMToUseKVM(LibvirtVMDef vm, GuestDef guest) {
        guest.setGuestType(GuestDef.GuestType.KVM);
        vm.setHvsType(HypervisorType.KVM.toString().toLowerCase());
        vm.setLibvirtVersion(hypervisorLibvirtVersion);
        vm.setQemuVersion(hypervisorQemuVersion);
    }

    /**
     * LXC domain is only valid for user VMs. Use KVM for system VMs.
     */
    private void configureGuestAndUserVMToUseLXC(LibvirtVMDef vm, GuestDef guest) {
        guest.setGuestType(GuestDef.GuestType.LXC);
        vm.setHvsType(HypervisorType.LXC.toString().toLowerCase());
    }

    /**
     * Creates guest resources based in VM specification.
     */
    protected GuestResourceDef createGuestResourceDef(VirtualMachineTO vmTO){
        GuestResourceDef grd = new GuestResourceDef();

        grd.setMemBalloning(!noMemBalloon);

        Long maxRam = ByteScaleUtils.bytesToKibibytes(vmTO.getMaxRam());

        grd.setMemorySize(maxRam);
        grd.setCurrentMem(getCurrentMemAccordingToMemBallooning(vmTO, maxRam));

        int vcpus = vmTO.getCpus();
        Integer maxVcpus = vmTO.getVcpuMaxLimit();

        grd.setVcpuNum(vcpus);
        grd.setMaxVcpuNum(maxVcpus == null ? vcpus : maxVcpus);

        return grd;
    }

    protected long getCurrentMemAccordingToMemBallooning(VirtualMachineTO vmTO, long maxRam) {
        long retVal = maxRam;
        if (noMemBalloon) {
            LOGGER.warn(String.format("Setting VM's [%s] current memory as max memory [%s] due to memory ballooning is disabled. If you are using a custom service offering, verify if memory ballooning really should be disabled.", vmTO.toString(), maxRam));
        } else if (vmTO != null && vmTO.getType() != VirtualMachine.Type.User) {
            LOGGER.warn(String.format("Setting System VM's [%s] current memory as max memory [%s].", vmTO.toString(), maxRam));
        } else {
            long minRam = ByteScaleUtils.bytesToKibibytes(vmTO.getMinRam());
            logger.debug(String.format("Setting VM's [%s] current memory as min memory [%s] due to memory ballooning is enabled.", vmTO.toString(), minRam));
            retVal = minRam;
        }
        return retVal;
    }

    /**
     * Adds extra configurations (if any) as a String component to the domain XML
     */
    protected void addExtraConfigComponent(Map<String, String> extraConfig, LibvirtVMDef vm) {
        if (MapUtils.isNotEmpty(extraConfig)) {
            StringBuilder extraConfigBuilder = new StringBuilder();
            for (String key : extraConfig.keySet()) {
                if (!key.startsWith(DpdkHelper.DPDK_INTERFACE_PREFIX) && !key.equals(DpdkHelper.DPDK_VHOST_USER_MODE)) {
                    extraConfigBuilder.append(extraConfig.get(key));
                }
            }
            String comp = extraConfigBuilder.toString();
            if (StringUtils.isNotBlank(comp)) {
                vm.addComp(comp);
            }
        }
    }

    public void createVifs(final VirtualMachineTO vmSpec, final LibvirtVMDef vm) throws InternalErrorException, LibvirtException {
        final NicTO[] nics = vmSpec.getNics();
        final Map <String, String> params = vmSpec.getDetails();
        String nicAdapter = "";
        if (params != null && params.get("nicAdapter") != null && !params.get("nicAdapter").isEmpty()) {
            nicAdapter = params.get("nicAdapter");
        }
        Map<String, String> extraConfig = vmSpec.getExtraConfig();
        for (int i = 0; i < nics.length; i++) {
            for (final NicTO nic : vmSpec.getNics()) {
                if (nic.getDeviceId() == i) {
                    createVif(vm, vmSpec, nic, nicAdapter, extraConfig);
                }
            }
        }
    }

    public String getVolumePath(final Connect conn, final DiskTO volume) throws LibvirtException, URISyntaxException {
        return getVolumePath(conn, volume, false);
    }

    public String getVolumePath(final Connect conn, final DiskTO volume, boolean diskOnHostCache) throws LibvirtException, URISyntaxException {
        final DataTO data = volume.getData();
        final DataStoreTO store = data.getDataStore();
        final String dataPath = data.getPath();

        if (volume.getType() == Volume.Type.ISO && dataPath != null) {
            if (dataPath.startsWith(ConfigDrive.CONFIGDRIVEDIR) && diskOnHostCache) {
                return getConfigPath() + "/" + data.getPath();
            }

            if (store instanceof NfsTO || store instanceof PrimaryDataStoreTO && data instanceof TemplateObjectTO && !((TemplateObjectTO) data).isDirectDownload()) {
                final String isoPath = store.getUrl().split("\\?")[0] + File.separator + dataPath;
                final int index = isoPath.lastIndexOf("/");
                final String path = isoPath.substring(0, index);
                final String name = isoPath.substring(index + 1);
                final KVMStoragePool secondaryPool = storagePoolManager.getStoragePoolByURI(path);
                final KVMPhysicalDisk isoVol = secondaryPool.getPhysicalDisk(name);
                return isoVol.getPath();
            }
        }

        return dataPath;
    }

    public void createVbd(final Connect conn, final VirtualMachineTO vmSpec, final String vmName, final LibvirtVMDef vm) throws InternalErrorException, LibvirtException, URISyntaxException {
        final Map<String, String> details = vmSpec.getDetails();
        final List<DiskTO> disks = Arrays.asList(vmSpec.getDisks());
        boolean isSecureBoot = false;
        boolean isWindowsTemplate = false;
        Collections.sort(disks, new Comparator<DiskTO>() {
            @Override
            public int compare(final DiskTO arg0, final DiskTO arg1) {
                return arg0.getDiskSeq() > arg1.getDiskSeq() ? 1 : -1;
            }
        });

        boolean isUefiEnabled = MapUtils.isNotEmpty(details) && details.containsKey(GuestDef.BootType.UEFI.toString());
        if (isUefiEnabled) {
            isSecureBoot = isSecureMode(details.get(GuestDef.BootType.UEFI.toString()));
        }

        if (vmSpec.getOs().toLowerCase().contains("window")) {
            isWindowsTemplate =true;
        }
        for (final DiskTO volume : disks) {
            KVMPhysicalDisk physicalDisk = null;
            KVMStoragePool pool = null;
            final DataTO data = volume.getData();
            if (volume.getType() == Volume.Type.ISO && data.getPath() != null) {
                DataStoreTO dataStore = data.getDataStore();
                String dataStoreUrl = null;
                if (data.getPath().startsWith(ConfigDrive.CONFIGDRIVEDIR) && vmSpec.isConfigDriveOnHostCache() && data instanceof TemplateObjectTO) {
                    String configDrivePath = getConfigPath() + "/" + data.getPath();
                    physicalDisk = new KVMPhysicalDisk(configDrivePath, ((TemplateObjectTO) data).getUuid(), null);
                    physicalDisk.setFormat(PhysicalDiskFormat.FILE);
                } else if (dataStore instanceof NfsTO) {
                    NfsTO nfsStore = (NfsTO)data.getDataStore();
                    dataStoreUrl = nfsStore.getUrl();
                    physicalDisk = getPhysicalDiskFromNfsStore(dataStoreUrl, data);
                } else if (dataStore instanceof PrimaryDataStoreTO) {
                    //In order to support directly downloaded ISOs
                    PrimaryDataStoreTO primaryDataStoreTO = (PrimaryDataStoreTO) dataStore;
                    if (primaryDataStoreTO.getPoolType().equals(StoragePoolType.NetworkFilesystem)) {
                        String psHost = primaryDataStoreTO.getHost();
                        String psPath = primaryDataStoreTO.getPath();
                        dataStoreUrl = "nfs://" + psHost + File.separator + psPath;
                        physicalDisk = getPhysicalDiskFromNfsStore(dataStoreUrl, data);
                    } else if (primaryDataStoreTO.getPoolType().equals(StoragePoolType.SharedMountPoint) ||
                            primaryDataStoreTO.getPoolType().equals(StoragePoolType.Filesystem) ||
                            primaryDataStoreTO.getPoolType().equals(StoragePoolType.StorPool)) {
                        physicalDisk = getPhysicalDiskPrimaryStore(primaryDataStoreTO, data);
                    }
                }
            } else if (volume.getType() != Volume.Type.ISO) {
                final PrimaryDataStoreTO store = (PrimaryDataStoreTO)data.getDataStore();
                physicalDisk = storagePoolManager.getPhysicalDisk(store.getPoolType(), store.getUuid(), data.getPath());
                pool = physicalDisk.getPool();
            }

            String volPath = null;
            if (physicalDisk != null) {
                volPath = physicalDisk.getPath();
            }

            if (volume.getType() != Volume.Type.ISO
                    && physicalDisk != null && physicalDisk.getFormat() == PhysicalDiskFormat.QCOW2
                    && (pool.getType() == StoragePoolType.NetworkFilesystem
                    || pool.getType() == StoragePoolType.SharedMountPoint
                    || pool.getType() == StoragePoolType.Filesystem
                    || pool.getType() == StoragePoolType.Gluster
                    || pool.getType() == StoragePoolType.StorPool)) {
                setBackingFileFormat(physicalDisk.getPath());
            }

            // check for disk activity, if detected we should exit because vm is running elsewhere
            if (diskActivityCheckEnabled && physicalDisk != null && physicalDisk.getFormat() == PhysicalDiskFormat.QCOW2) {
                LOGGER.debug("Checking physical disk file at path " + volPath + " for disk activity to ensure vm is not running elsewhere");
                try {
                    HypervisorUtils.checkVolumeFileForActivity(volPath, diskActivityCheckTimeoutSeconds, diskActivityInactiveThresholdMilliseconds, diskActivityCheckFileSizeMin);
                } catch (final IOException ex) {
                    throw new CloudRuntimeException("Unable to check physical disk file for activity", ex);
                }
                LOGGER.debug("Disk activity check cleared");
            }

            // if params contains a rootDiskController key, use its value (this is what other HVs are doing)
            DiskDef.DiskBus diskBusType = getDiskModelFromVMDetail(vmSpec);
            if (diskBusType == null) {
                diskBusType = getGuestDiskModel(vmSpec.getPlatformEmulator(), isUefiEnabled);
            }

            DiskDef.DiskBus diskBusTypeData = getDataDiskModelFromVMDetail(vmSpec);
            if (diskBusTypeData == null) {
                diskBusTypeData = (diskBusType == DiskDef.DiskBus.SCSI) ? diskBusType : DiskDef.DiskBus.VIRTIO;
            }

            final DiskDef disk = new DiskDef();
            int devId = volume.getDiskSeq().intValue();
            if (volume.getType() == Volume.Type.ISO) {

                disk.defISODisk(volPath, devId, isUefiEnabled);

                if (guestCpuArch != null && guestCpuArch.equals("aarch64")) {
                    disk.setBusType(DiskDef.DiskBus.SCSI);
                }
            } else {
                if (pool == null) {
                    throw new CloudRuntimeException(String.format("Found null pool for volume %s", volume));
                }

                disk.setLogicalBlockIOSize(pool.getSupportedLogicalBlockSize());
                disk.setPhysicalBlockIOSize(pool.getSupportedPhysicalBlockSize());

                if (diskBusType == DiskDef.DiskBus.SCSI ) {
                    disk.setQemuDriver(true);
                    disk.setDiscard(DiscardType.UNMAP);
                }

                boolean iothreadsEnabled = MapUtils.isNotEmpty(details) && details.containsKey(VmDetailConstants.IOTHREADS);
                disk.isIothreadsEnabled(iothreadsEnabled);

                String ioDriver =  null;

                if (MapUtils.isNotEmpty(volume.getDetails()) && volume.getDetails().containsKey(VmDetailConstants.IO_POLICY)) {
                    ioDriver = volume.getDetails().get(VmDetailConstants.IO_POLICY).toUpperCase();
                } else if (iothreadsEnabled) {
                    ioDriver = IoDriverPolicy.THREADS.name();
                }

                setDiskIoDriver(disk, getIoDriverForTheStorage(ioDriver));

                if (pool.getType() == StoragePoolType.RBD) {
                    /*
                            For RBD pools we use the secret mechanism in libvirt.
                            We store the secret under the UUID of the pool, that's why
                            we pass the pool's UUID as the authSecret
                     */
                    disk.defNetworkBasedDisk(physicalDisk.getPath().replace("rbd:", ""), pool.getSourceHost(), pool.getSourcePort(), pool.getAuthUserName(),
                            pool.getUuid(), devId, diskBusType, DiskProtocol.RBD, DiskDef.DiskFmtType.RAW);
                } else if (pool.getType() == StoragePoolType.PowerFlex) {
                    disk.defBlockBasedDisk(physicalDisk.getPath(), devId, diskBusTypeData);
                    if (physicalDisk.getFormat().equals(PhysicalDiskFormat.QCOW2)) {
                        disk.setDiskFormatType(DiskDef.DiskFmtType.QCOW2);
                    }
                } else if (pool.getType() == StoragePoolType.Gluster) {
                    final String mountpoint = pool.getLocalPath();
                    final String path = physicalDisk.getPath();
                    final String glusterVolume = pool.getSourceDir().replace("/", "");
                    disk.defNetworkBasedDisk(glusterVolume + path.replace(mountpoint, ""), pool.getSourceHost(), pool.getSourcePort(), null,
                            null, devId, diskBusType, DiskProtocol.GLUSTER, DiskDef.DiskFmtType.QCOW2);
                } else if (pool.getType() == StoragePoolType.CLVM || physicalDisk.getFormat() == PhysicalDiskFormat.RAW) {
                    if (volume.getType() == Volume.Type.DATADISK && !(isWindowsTemplate && isUefiEnabled)) {
                        disk.defBlockBasedDisk(physicalDisk.getPath(), devId, diskBusTypeData);
                    }
                    else {
                        disk.defBlockBasedDisk(physicalDisk.getPath(), devId, diskBusType);
                    }
                } else {
                    if (volume.getType() == Volume.Type.DATADISK && !(isWindowsTemplate && isUefiEnabled)) {
                        disk.defFileBasedDisk(physicalDisk.getPath(), devId, diskBusTypeData, DiskDef.DiskFmtType.QCOW2);
                    } else {
                        if (isSecureBoot) {
                            disk.defFileBasedDisk(physicalDisk.getPath(), devId, DiskDef.DiskFmtType.QCOW2, isWindowsTemplate);
                        } else {
                            disk.defFileBasedDisk(physicalDisk.getPath(), devId, diskBusType, DiskDef.DiskFmtType.QCOW2);
                        }
                    }

                }
                pool.customizeLibvirtDiskDef(disk);
            }

            if (data instanceof VolumeObjectTO) {
                final VolumeObjectTO volumeObjectTO = (VolumeObjectTO)data;
                disk.setSerial(diskUuidToSerial(volumeObjectTO.getUuid()));
                setBurstProperties(volumeObjectTO, disk);

                if (volumeObjectTO.getCacheMode() != null) {
                    disk.setCacheMode(DiskDef.DiskCacheMode.valueOf(volumeObjectTO.getCacheMode().toString().toUpperCase()));
                }

                if (volumeObjectTO.requiresEncryption()) {
                    String secretUuid = createLibvirtVolumeSecret(conn, volumeObjectTO.getPath(), volumeObjectTO.getPassphrase());
                    DiskDef.LibvirtDiskEncryptDetails encryptDetails = new DiskDef.LibvirtDiskEncryptDetails(secretUuid, QemuObject.EncryptFormat.enumValue(volumeObjectTO.getEncryptFormat()));
                    disk.setLibvirtDiskEncryptDetails(encryptDetails);
                }
            }
            if (vm.getDevices() == null) {
                LOGGER.error("There is no devices for" + vm);
                throw new RuntimeException("There is no devices for" + vm);
            }
            vm.getDevices().addDevice(disk);
        }

        if (vmSpec.getType() != VirtualMachine.Type.User) {
            final DiskDef iso = new DiskDef();
            iso.defISODisk(sysvmISOPath);
            if (guestCpuArch != null && guestCpuArch.equals("aarch64")) {
                iso.setBusType(DiskDef.DiskBus.SCSI);
            }
            vm.getDevices().addDevice(iso);
        }

        // For LXC, find and add the root filesystem, rbd data disks
        if (HypervisorType.LXC.toString().toLowerCase().equals(vm.getHvsType())) {
            for (final DiskTO volume : disks) {
                final DataTO data = volume.getData();
                final PrimaryDataStoreTO store = (PrimaryDataStoreTO)data.getDataStore();
                if (volume.getType() == Volume.Type.ROOT) {
                    final KVMPhysicalDisk physicalDisk = storagePoolManager.getPhysicalDisk(store.getPoolType(), store.getUuid(), data.getPath());
                    final FilesystemDef rootFs = new FilesystemDef(physicalDisk.getPath(), "/");
                    vm.getDevices().addDevice(rootFs);
                } else if (volume.getType() == Volume.Type.DATADISK) {
                    final KVMPhysicalDisk physicalDisk = storagePoolManager.getPhysicalDisk(store.getPoolType(), store.getUuid(), data.getPath());
                    final KVMStoragePool pool = physicalDisk.getPool();
                    if(StoragePoolType.RBD.equals(pool.getType())) {
                        final int devId = volume.getDiskSeq().intValue();
                        final String device = mapRbdDevice(physicalDisk);
                        if (device != null) {
                            LOGGER.debug("RBD device on host is: " + device);
                            final DiskDef diskdef = new DiskDef();
                            diskdef.defBlockBasedDisk(device, devId, DiskDef.DiskBus.VIRTIO);
                            diskdef.setQemuDriver(false);
                            vm.getDevices().addDevice(diskdef);
                        } else {
                            throw new InternalErrorException("Error while mapping RBD device on host");
                        }
                    }
                }
            }
        }
    }

    private KVMPhysicalDisk getPhysicalDiskPrimaryStore(PrimaryDataStoreTO primaryDataStoreTO, DataTO data) {
        KVMStoragePool storagePool = storagePoolManager.getStoragePool(primaryDataStoreTO.getPoolType(), primaryDataStoreTO.getUuid());
        return storagePool.getPhysicalDisk(data.getPath());
    }

    /**
     * Check if IO_URING is supported by qemu
     */
    protected boolean isIoUringSupportedByQemu() {
        LOGGER.debug("Checking if iouring is supported");
        String command = getIoUringCheckCommand();
        if (org.apache.commons.lang3.StringUtils.isBlank(command)) {
            LOGGER.debug("Could not check iouring support, disabling it");
            return false;
        }
        int exitValue = executeBashScriptAndRetrieveExitValue(command);
        return exitValue == 0;
    }

    protected String getIoUringCheckCommand() {
        String[] qemuPaths = { "/usr/bin/qemu-system-x86_64", "/usr/libexec/qemu-kvm", "/usr/bin/qemu-kvm" };
        for (String qemuPath : qemuPaths) {
            File file = new File(qemuPath);
            if (file.exists()) {
                String cmd = String.format("ldd %s | grep -Eqe '[[:space:]]liburing\\.so'", qemuPath);
                LOGGER.debug("Using the check command: " + cmd);
                return cmd;
            }
        }
        return null;
    }

    /**
     * Set Disk IO Driver, if supported by the Libvirt/Qemu version.
     * IO Driver works for:
     * (i) Qemu >= 5.0;
     * (ii) Libvirt >= 6.3.0
     */
    public void setDiskIoDriver(DiskDef disk, IoDriverPolicy ioDriver) {
        logger.debug(String.format("Disk IO driver policy [%s]. The host supports the io_uring policy [%s]", ioDriver, enableIoUring));
        if (ioDriver != null) {
            if (IoDriverPolicy.IO_URING != ioDriver) {
                disk.setIoDriver(ioDriver);
            } else if (enableIoUring) {
                disk.setIoDriver(IoDriverPolicy.IO_URING);
            }
        }
    }

    public IoDriverPolicy getIoDriverForTheStorage(String ioDriver) {
        if (ioDriver == null) {
            return null;
        }
        return IoDriverPolicy.valueOf(ioDriver);
    }

    /**
     * IO_URING supported if the property 'enable.io.uring' is set to true OR it is supported by qemu
     */
    private boolean isIoUringEnabled() {
        boolean meetRequirements = getHypervisorLibvirtVersion() >= HYPERVISOR_LIBVIRT_VERSION_SUPPORTS_IO_URING
                && getHypervisorQemuVersion() >= HYPERVISOR_QEMU_VERSION_SUPPORTS_IO_URING;
        if (!meetRequirements) {
            return false;
        }
        return isUbuntuHost() || isIoUringSupportedByQemu();
    }

    public boolean isUbuntuHost() {
        Map<String, String> versionString = getVersionStrings();
        String hostKey = "Host.OS";
        if (MapUtils.isEmpty(versionString) || !versionString.containsKey(hostKey) || versionString.get(hostKey) == null) {
            return false;
        }
        return versionString.get(hostKey).equalsIgnoreCase("ubuntu");
    }

    private KVMPhysicalDisk getPhysicalDiskFromNfsStore(String dataStoreUrl, DataTO data) {
        final String volPath = dataStoreUrl + File.separator + data.getPath();
        final int index = volPath.lastIndexOf("/");
        final String volDir = volPath.substring(0, index);
        final String volName = volPath.substring(index + 1);
        final KVMStoragePool storage = storagePoolManager.getStoragePoolByURI(volDir);
        return storage.getPhysicalDisk(volName);
    }

    private void setBurstProperties(final VolumeObjectTO volumeObjectTO, final DiskDef disk ) {
        if (volumeObjectTO.getBytesReadRate() != null && volumeObjectTO.getBytesReadRate() > 0) {
            disk.setBytesReadRate(volumeObjectTO.getBytesReadRate());
        }
        if (volumeObjectTO.getBytesReadRateMax() != null && volumeObjectTO.getBytesReadRateMax() > 0) {
            disk.setBytesReadRateMax(volumeObjectTO.getBytesReadRateMax());
        }
        if (volumeObjectTO.getBytesReadRateMaxLength() != null && volumeObjectTO.getBytesReadRateMaxLength() > 0) {
            disk.setBytesReadRateMaxLength(volumeObjectTO.getBytesReadRateMaxLength());
        }
        if (volumeObjectTO.getBytesWriteRate() != null && volumeObjectTO.getBytesWriteRate() > 0) {
            disk.setBytesWriteRate(volumeObjectTO.getBytesWriteRate());
        }
        if (volumeObjectTO.getBytesWriteRateMax() != null && volumeObjectTO.getBytesWriteRateMax() > 0) {
            disk.setBytesWriteRateMax(volumeObjectTO.getBytesWriteRateMax());
        }
        if (volumeObjectTO.getBytesWriteRateMaxLength() != null && volumeObjectTO.getBytesWriteRateMaxLength() > 0) {
            disk.setBytesWriteRateMaxLength(volumeObjectTO.getBytesWriteRateMaxLength());
        }
        if (volumeObjectTO.getIopsReadRate() != null && volumeObjectTO.getIopsReadRate() > 0) {
            disk.setIopsReadRate(volumeObjectTO.getIopsReadRate());
        }
        if (volumeObjectTO.getIopsReadRateMax() != null && volumeObjectTO.getIopsReadRateMax() > 0) {
            disk.setIopsReadRateMax(volumeObjectTO.getIopsReadRateMax());
        }
        if (volumeObjectTO.getIopsReadRateMaxLength() != null && volumeObjectTO.getIopsReadRateMaxLength() > 0) {
            disk.setIopsReadRateMaxLength(volumeObjectTO.getIopsReadRateMaxLength());
        }
        if (volumeObjectTO.getIopsWriteRate() != null && volumeObjectTO.getIopsWriteRate() > 0) {
            disk.setIopsWriteRate(volumeObjectTO.getIopsWriteRate());
        }
        if (volumeObjectTO.getIopsWriteRateMax() != null && volumeObjectTO.getIopsWriteRateMax() > 0) {
            disk.setIopsWriteRateMax(volumeObjectTO.getIopsWriteRateMax());
        }
        if (volumeObjectTO.getIopsWriteRateMaxLength() != null && volumeObjectTO.getIopsWriteRateMaxLength() > 0) {
            disk.setIopsWriteRateMaxLength(volumeObjectTO.getIopsWriteRateMaxLength());
        }
    }

    private void createVif(final LibvirtVMDef vm, final VirtualMachineTO vmSpec, final NicTO nic, final String nicAdapter, Map<String, String> extraConfig) throws InternalErrorException, LibvirtException {
        if (vm.getDevices() == null) {
            LOGGER.error("LibvirtVMDef object get devices with null result");
            throw new InternalErrorException("LibvirtVMDef object get devices with null result");
        }
        final InterfaceDef interfaceDef = getVifDriver(nic.getType(), nic.getName()).plug(nic, vm.getPlatformEmulator(), nicAdapter, extraConfig);
        if (vmSpec.getDetails() != null) {
            setInterfaceDefQueueSettings(vmSpec.getDetails(), vmSpec.getCpus(), interfaceDef);
        }
        vm.getDevices().addDevice(interfaceDef);
    }

    public boolean cleanupDisk(Map<String, String> volumeToDisconnect) {
        return storagePoolManager.disconnectPhysicalDisk(volumeToDisconnect);
    }

    public boolean cleanupDisk(final DiskDef disk) {
        final String path = disk.getDiskPath();

        if (StringUtils.isBlank(path)) {
            LOGGER.debug("Unable to clean up disk with null path (perhaps empty cdrom drive):" + disk);
            return false;
        }

        if (path.endsWith("systemvm.iso")) {
            // don't need to clean up system vm ISO as it's stored in local
            return true;
        }

        return storagePoolManager.disconnectPhysicalDiskByPath(path);
    }

    protected KVMStoragePoolManager getPoolManager() {
        return storagePoolManager;
    }

    public void detachAndAttachConfigDriveISO(final Connect conn, final String vmName) {
        // detach and re-attach configdrive ISO
        List<DiskDef> disks = getDisks(conn, vmName);
        DiskDef configdrive = null;
        for (DiskDef disk : disks) {
            if (disk.getDeviceType() == DiskDef.DeviceType.CDROM && disk.getDiskLabel() == CONFIG_DRIVE_ISO_DISK_LABEL) {
                configdrive = disk;
            }
        }
        if (configdrive != null) {
            try {
                String result = attachOrDetachISO(conn, vmName, configdrive.getDiskPath(), false, CONFIG_DRIVE_ISO_DEVICE_ID);
                if (result != null) {
                    LOGGER.warn("Detach ConfigDrive ISO with result: " + result);
                }
                result = attachOrDetachISO(conn, vmName, configdrive.getDiskPath(), true, CONFIG_DRIVE_ISO_DEVICE_ID);
                if (result != null) {
                    LOGGER.warn("Attach ConfigDrive ISO with result: " + result);
                }
            } catch (final LibvirtException | InternalErrorException | URISyntaxException e) {
                final String msg = "Detach and attach ConfigDrive ISO failed due to " + e.toString();
                LOGGER.warn(msg, e);
            }
        }
    }

    public synchronized String attachOrDetachISO(final Connect conn, final String vmName, String isoPath, final boolean isAttach, final Integer diskSeq) throws LibvirtException, URISyntaxException,
            InternalErrorException {
        final DiskDef iso = new DiskDef();
        if (isoPath != null && isAttach) {
            final int index = isoPath.lastIndexOf("/");
            final String path = isoPath.substring(0, index);
            final String name = isoPath.substring(index + 1);
            final KVMStoragePool secondaryPool = storagePoolManager.getStoragePoolByURI(path);
            final KVMPhysicalDisk isoVol = secondaryPool.getPhysicalDisk(name);
            isoPath = isoVol.getPath();

            iso.defISODisk(isoPath, diskSeq);
        } else {
            iso.defISODisk(null, diskSeq);
        }

        final String result = attachOrDetachDevice(conn, true, vmName, iso.toString());
        if (result == null && !isAttach) {
            final List<DiskDef> disks = getDisks(conn, vmName);
            for (final DiskDef disk : disks) {
                if (disk.getDeviceType() == DiskDef.DeviceType.CDROM
                        && (diskSeq == null || disk.getDiskLabel() == iso.getDiskLabel())) {
                    cleanupDisk(disk);
                }
            }

        }
        return result;
    }

    public synchronized String attachOrDetachDisk(final Connect conn,
                                                  final boolean attach, final String vmName, final KVMPhysicalDisk attachingDisk,
                                                  final int devId, final Long bytesReadRate, final Long bytesReadRateMax, final Long bytesReadRateMaxLength, final Long bytesWriteRate, final Long bytesWriteRateMax, final Long bytesWriteRateMaxLength, final Long iopsReadRate, final Long iopsReadRateMax, final Long iopsReadRateMaxLength, final Long iopsWriteRate, final Long iopsWriteRateMax, final Long iopsWriteRateMaxLength, final String cacheMode) throws LibvirtException, InternalErrorException {
        List<DiskDef> disks = null;
        Domain dm = null;
        DiskDef diskdef = null;
        final KVMStoragePool attachingPool = attachingDisk.getPool();
        try {
            dm = conn.domainLookupByName(vmName);
            final LibvirtDomainXMLParser parser = new LibvirtDomainXMLParser();
            final String domXml = dm.getXMLDesc(0);
            parser.parseDomainXML(domXml);
            disks = parser.getDisks();

            if (!attach) {
                for (final DiskDef disk : disks) {
                    final String file = disk.getDiskPath();
                    if (file != null && file.equalsIgnoreCase(attachingDisk.getPath())) {
                        diskdef = disk;
                        break;
                    }
                }
                if (diskdef == null) {
                    throw new InternalErrorException("disk: " + attachingDisk.getPath() + " is not attached before");
                }
            } else {
                DiskDef.DiskBus busT = DiskDef.DiskBus.VIRTIO;
                for (final DiskDef disk : disks) {
                    if (disk.getDeviceType() == DeviceType.DISK) {
                        if (disk.getBusType() == DiskDef.DiskBus.SCSI) {
                            busT = DiskDef.DiskBus.SCSI;
                        }
                        break;
                    }
                }

                diskdef = new DiskDef();
                if (busT == DiskDef.DiskBus.SCSI) {
                    diskdef.setQemuDriver(true);
                    diskdef.setDiscard(DiscardType.UNMAP);
                }
                if (attachingPool.getType() == StoragePoolType.RBD) {
                    diskdef.defNetworkBasedDisk(attachingDisk.getPath(), attachingPool.getSourceHost(), attachingPool.getSourcePort(), attachingPool.getAuthUserName(),
                            attachingPool.getUuid(), devId, busT, DiskProtocol.RBD, DiskDef.DiskFmtType.RAW);
                } else if (attachingPool.getType() == StoragePoolType.PowerFlex) {
                    diskdef.defBlockBasedDisk(attachingDisk.getPath(), devId, busT);
                } else if (attachingPool.getType() == StoragePoolType.Gluster) {
                    diskdef.defNetworkBasedDisk(attachingDisk.getPath(), attachingPool.getSourceHost(), attachingPool.getSourcePort(), null,
                            null, devId, busT, DiskProtocol.GLUSTER, DiskDef.DiskFmtType.QCOW2);
                } else if (attachingDisk.getFormat() == PhysicalDiskFormat.QCOW2) {
                    diskdef.defFileBasedDisk(attachingDisk.getPath(), devId, busT, DiskDef.DiskFmtType.QCOW2);
                } else if (attachingDisk.getFormat() == PhysicalDiskFormat.RAW) {
                    diskdef.defBlockBasedDisk(attachingDisk.getPath(), devId, busT);
                }
                if (bytesReadRate != null && bytesReadRate > 0) {
                    diskdef.setBytesReadRate(bytesReadRate);
                }
                if (bytesReadRateMax != null && bytesReadRateMax > 0) {
                    diskdef.setBytesReadRateMax(bytesReadRateMax);
                }
                if (bytesReadRateMaxLength != null && bytesReadRateMaxLength > 0) {
                    diskdef.setBytesReadRateMaxLength(bytesReadRateMaxLength);
                }
                if (bytesWriteRate != null && bytesWriteRate > 0) {
                    diskdef.setBytesWriteRate(bytesWriteRate);
                }
                if (bytesWriteRateMax != null && bytesWriteRateMax > 0) {
                    diskdef.setBytesWriteRateMax(bytesWriteRateMax);
                }
                if (bytesWriteRateMaxLength != null && bytesWriteRateMaxLength > 0) {
                    diskdef.setBytesWriteRateMaxLength(bytesWriteRateMaxLength);
                }
                if (iopsReadRate != null && iopsReadRate > 0) {
                    diskdef.setIopsReadRate(iopsReadRate);
                }
                if (iopsReadRateMax != null && iopsReadRateMax > 0) {
                    diskdef.setIopsReadRateMax(iopsReadRateMax);
                }
                if (iopsReadRateMaxLength != null && iopsReadRateMaxLength > 0) {
                    diskdef.setIopsReadRateMaxLength(iopsReadRateMaxLength);
                }
                if (iopsWriteRate != null && iopsWriteRate > 0) {
                    diskdef.setIopsWriteRate(iopsWriteRate);
                }
                if (iopsWriteRateMax != null && iopsWriteRateMax > 0) {
                    diskdef.setIopsWriteRateMax(iopsWriteRateMax);
                }

                if (cacheMode != null) {
                    diskdef.setCacheMode(DiskDef.DiskCacheMode.valueOf(cacheMode.toUpperCase()));
                }

                diskdef.setPhysicalBlockIOSize(attachingPool.getSupportedPhysicalBlockSize());
                diskdef.setLogicalBlockIOSize(attachingPool.getSupportedLogicalBlockSize());
                attachingPool.customizeLibvirtDiskDef(diskdef);
            }

            final String xml = diskdef.toString();
            return attachOrDetachDevice(conn, attach, vmName, xml);
        } finally {
            if (dm != null) {
                dm.free();
            }
        }
    }

    protected synchronized String attachOrDetachDevice(final Connect conn, final boolean attach, final String vmName, final String xml) throws LibvirtException, InternalErrorException {
        Domain dm = null;
        try {
            dm = conn.domainLookupByName(vmName);
            if (attach) {
                LOGGER.debug("Attaching device: " + xml);
                dm.attachDevice(xml);
            } else {
                LOGGER.debug("Detaching device: " + xml);
                dm.detachDevice(xml);
            }
        } catch (final LibvirtException e) {
            if (attach) {
                LOGGER.warn("Failed to attach device to " + vmName + ": " + e.getMessage());
            } else {
                LOGGER.warn("Failed to detach device from " + vmName + ": " + e.getMessage());
            }
            throw e;
        } finally {
            if (dm != null) {
                try {
                    dm.free();
                } catch (final LibvirtException l) {
                    LOGGER.trace("Ignoring libvirt error.", l);
                }
            }
        }

        return null;
    }

    @Override
    public PingCommand getCurrentStatus(final long id) {
        PingRoutingCommand pingRoutingCommand;
        if (!canBridgeFirewall) {
            pingRoutingCommand = new PingRoutingCommand(com.cloud.host.Host.Type.Routing, id, this.getHostVmStateReport());
        } else {
            final HashMap<String, Pair<Long, Long>> nwGrpStates = syncNetworkGroups(id);
            pingRoutingCommand = new PingRoutingWithNwGroupsCommand(getType(), id, this.getHostVmStateReport(), nwGrpStates);
        }
        HealthCheckResult healthCheckResult = getHostHealthCheckResult();
        if (healthCheckResult != HealthCheckResult.IGNORE) {
            pingRoutingCommand.setHostHealthCheckResult(healthCheckResult == HealthCheckResult.SUCCESS);
        }
        return pingRoutingCommand;
    }

    /**
     * The health check result is true, if the script is executed successfully and the exit code is 0
     * The health check result is false, if the script is executed successfully and the exit code is 1
     * The health check result is null, if
     * - Script file is not specified, or
     * - Script file does not exist, or
     * - Script file is not accessible by the user of the cloudstack-agent process, or
     * - Script file is not executable
     * - There are errors when the script is executed (exit codes other than 0 or 1)
     */
    private HealthCheckResult getHostHealthCheckResult() {
        if (StringUtils.isBlank(hostHealthCheckScriptPath)) {
            logger.debug("Host health check script path is not specified");
            return HealthCheckResult.IGNORE;
        }
        File script = new File(hostHealthCheckScriptPath);
        if (!script.exists() || !script.isFile() || !script.canExecute()) {
            logger.warn(String.format("The host health check script file set at: %s cannot be executed, " +
                            "reason: %s", hostHealthCheckScriptPath,
                    !script.exists() ? "file does not exist" : "please check file permissions to execute this file"));
            return HealthCheckResult.IGNORE;
        }
        int exitCode = executeBashScriptAndRetrieveExitValue(hostHealthCheckScriptPath);
        if (logger.isDebugEnabled()) {
            logger.debug(String.format("Host health check script exit code: %s", exitCode));
        }
        return retrieveHealthCheckResultFromExitCode(exitCode);
    }

    private HealthCheckResult retrieveHealthCheckResultFromExitCode(int exitCode) {
        if (exitCode != 0 && exitCode != 1) {
            return HealthCheckResult.IGNORE;
        }
        return exitCode == 0 ? HealthCheckResult.SUCCESS : HealthCheckResult.FAILURE;
    }

    @Override
    public Type getType() {
        return Type.Routing;
    }

    private Map<String, String> getVersionStrings() {
        final Script command = new Script(versionStringPath, timeout, LOGGER);
        final KeyValueInterpreter kvi = new KeyValueInterpreter();
        final String result = command.execute(kvi);
        if (result == null) {
            return kvi.getKeyValues();
        } else {
            return new HashMap<String, String>(1);
        }
    }

    @Override
    public StartupCommand[] initialize() {
        final KVMHostInfo info = new KVMHostInfo(dom0MinMem, dom0OvercommitMem, manualCpuSpeed, dom0MinCpuCores);
        calculateHostCpuMaxCapacity(info.getAllocatableCpus(), info.getCpuSpeed());

        String capabilities = String.join(",", info.getCapabilities());
        if (dpdkSupport) {
            capabilities += ",dpdk";
        }

        final StartupRoutingCommand cmd =
                new StartupRoutingCommand(info.getAllocatableCpus(), info.getCpuSpeed(), info.getTotalMemory(), info.getReservedMemory(), capabilities, hypervisorType,
                        RouterPrivateIpStrategy.HostLocal);
        cmd.setCpuSockets(info.getCpuSockets());
        fillNetworkInformation(cmd);
        privateIp = cmd.getPrivateIpAddress();
        cmd.getHostDetails().putAll(getVersionStrings());
        cmd.getHostDetails().put(KeyStoreUtils.SECURED, String.valueOf(isHostSecured()).toLowerCase());
        cmd.setPool(pool);
        cmd.setCluster(clusterId);
        cmd.setGatewayIpAddress(localGateway);
        cmd.setIqn(getIqn());
        cmd.getHostDetails().put(HOST_VOLUME_ENCRYPTION, String.valueOf(hostSupportsVolumeEncryption()));
        cmd.setHostTags(getHostTags());
        HealthCheckResult healthCheckResult = getHostHealthCheckResult();
        if (healthCheckResult != HealthCheckResult.IGNORE) {
            cmd.setHostHealthCheckResult(healthCheckResult == HealthCheckResult.SUCCESS);
        }

        if (cmd.getHostDetails().containsKey("Host.OS")) {
            hostDistro = cmd.getHostDetails().get("Host.OS");
        }

        List<StartupCommand> startupCommands = new ArrayList<>();
        startupCommands.add(cmd);
        for (int i = 0; i < localStoragePaths.size(); i++) {
            String localStoragePath = localStoragePaths.get(i);
            String localStorageUUID = localStorageUUIDs.get(i);
            StartupStorageCommand sscmd = createLocalStoragePool(localStoragePath, localStorageUUID, cmd);
            if (sscmd != null) {
                startupCommands.add(sscmd);
            }
        }
        StartupCommand[] startupCommandsArray = new StartupCommand[startupCommands.size()];
        int i = 0;
        for (StartupCommand startupCommand : startupCommands) {
            startupCommandsArray[i] = startupCommand;
            i++;
        }
        return startupCommandsArray;
    }

    protected List<String> getHostTags() {
        List<String> hostTagsList = new ArrayList<>();
        String hostTags = AgentPropertiesFileHandler.getPropertyValue(AgentProperties.HOST_TAGS);
        if (StringUtils.isNotBlank(hostTags)) {
            for (String hostTag : hostTags.split(",")) {
                if (!hostTagsList.contains(hostTag.trim())) {
                    hostTagsList.add(hostTag.trim());
                }
            }
        }
        return hostTagsList;
    }

    /**
     * Calculates and sets the host CPU max capacity according to the cgroup version of the host.
     * <ul>
     *     <li>
     *         <b>cgroup v1</b>: the max CPU capacity for the host is set to <b>0</b>.
     *     </li>
     *     <li>
     *         <b>cgroup v2</b>: the max CPU capacity for the host is the value of <b>cpuCores * cpuSpeed</b>.
     *     </li>
     * </ul>
     */
    protected void calculateHostCpuMaxCapacity(int cpuCores, Long cpuSpeed) {
        String output = Script.runSimpleBashScript(COMMAND_GET_CGROUP_HOST_VERSION);
        logger.info(String.format("Host uses control group [%s].", output));

        if (!CGROUP_V2.equals(output)) {
            logger.info(String.format("Setting host CPU max capacity to 0, as it uses cgroup v1.", getHostCpuMaxCapacity()));
            setHostCpuMaxCapacity(0);
            return;
        }

        logger.info(String.format("Calculating the max shares of the host."));
        setHostCpuMaxCapacity(cpuCores * cpuSpeed.intValue());
        logger.info(String.format("The max shares of the host is [%d].", getHostCpuMaxCapacity()));
    }

    private StartupStorageCommand createLocalStoragePool(String localStoragePath, String localStorageUUID, StartupRoutingCommand cmd) {
        StartupStorageCommand sscmd = null;
        try {
            final KVMStoragePool localStoragePool = storagePoolManager.createStoragePool(localStorageUUID, "localhost", -1, localStoragePath, "", StoragePoolType.Filesystem);
            final com.cloud.agent.api.StoragePoolInfo pi =
                    new com.cloud.agent.api.StoragePoolInfo(localStoragePool.getUuid(), cmd.getPrivateIpAddress(), localStoragePath, localStoragePath,
                            StoragePoolType.Filesystem, localStoragePool.getCapacity(), localStoragePool.getAvailable());

            sscmd = new StartupStorageCommand();
            sscmd.setPoolInfo(pi);
            sscmd.setGuid(pi.getUuid());
            sscmd.setDataCenter(dcId);
            sscmd.setResourceType(Storage.StorageResourceType.STORAGE_POOL);
        } catch (final CloudRuntimeException e) {
            LOGGER.debug("Unable to initialize local storage pool: " + e);
        }
        return sscmd;
    }

    public String diskUuidToSerial(String uuid) {
        String uuidWithoutHyphen = uuid.replace("-","");
        return uuidWithoutHyphen.substring(0, Math.min(uuidWithoutHyphen.length(), 20));
    }

    private String getIqn() {
        try {
            final String textToFind = "InitiatorName=";

            final Script iScsiAdmCmd = new Script(true, "grep", 0, LOGGER);

            iScsiAdmCmd.add(textToFind);
            iScsiAdmCmd.add("/etc/iscsi/initiatorname.iscsi");

            final OutputInterpreter.OneLineParser parser = new OutputInterpreter.OneLineParser();

            final String result = iScsiAdmCmd.execute(parser);

            if (result != null) {
                return null;
            }

            final String textFound = parser.getLine().trim();

            return textFound.substring(textToFind.length());
        }
        catch (final Exception ex) {
            return null;
        }
    }

    /**
     * Given a disk path on KVM host, attempts to find source host and path using mount command
     * @param diskPath KVM host path for virtual disk
     * @return Pair with IP of host and path
     */
    public Pair<String, String> getSourceHostPath(String diskPath) {
        String sourceHostIp = null;
        String sourcePath = null;
        try {
            String mountResult = Script.runSimpleBashScript("mount | grep \"" + diskPath + "\"");
            logger.debug("Got mount result for " + diskPath + "\n\n" + mountResult);
            if (StringUtils.isNotEmpty(mountResult)) {
                String[] res = mountResult.strip().split(" ");
                if (res[0].contains(":")) {
                    res = res[0].split(":");
                    sourceHostIp = res[0].strip();
                    sourcePath = res[1].strip();
                } else {
                    // Assume local storage
                    sourceHostIp = getPrivateIp();
                    sourcePath = diskPath;
                }
            }
            if (StringUtils.isNotEmpty(sourceHostIp) && StringUtils.isNotEmpty(sourcePath)) {
                return new Pair<>(sourceHostIp, sourcePath);
            }
        } catch (Exception ex) {
            logger.warn("Failed to list source host and IP for " + diskPath + ex.toString());
        }
        return null;
    }

    public List<String> getAllVmNames(final Connect conn) {
        final ArrayList<String> domainNames = new ArrayList<String>();
        try {
            final String names[] = conn.listDefinedDomains();
            for (int i = 0; i < names.length; i++) {
                domainNames.add(names[i]);
            }
        } catch (final LibvirtException e) {
<<<<<<< HEAD
            LOGGER.warn("Failed to list Defined domains", e);
=======
            s_logger.warn("Failed to list defined domains", e);
>>>>>>> 620ed164
        }

        int[] ids = null;
        try {
            ids = conn.listDomains();
        } catch (final LibvirtException e) {
<<<<<<< HEAD
            LOGGER.warn("Failed to list domains", e);
            return la;
=======
            s_logger.warn("Failed to list domains", e);
            return domainNames;
>>>>>>> 620ed164
        }

        Domain dm = null;
        for (int i = 0; i < ids.length; i++) {
            try {
                dm = conn.domainLookupByID(ids[i]);
                domainNames.add(dm.getName());
            } catch (final LibvirtException e) {
                LOGGER.warn("Unable to get vms", e);
            } finally {
                try {
                    if (dm != null) {
                        dm.free();
                    }
                } catch (final LibvirtException e) {
                    LOGGER.trace("Ignoring libvirt error.", e);
                }
            }
        }

        return domainNames;
    }

    private HashMap<String, HostVmStateReportEntry> getHostVmStateReport() {
        final HashMap<String, HostVmStateReportEntry> vmStates = new HashMap<String, HostVmStateReportEntry>();
        Connect conn = null;

        if (hypervisorType == HypervisorType.LXC) {
            try {
                conn = LibvirtConnection.getConnectionByType(HypervisorType.LXC.toString());
                vmStates.putAll(getHostVmStateReport(conn));
                conn = LibvirtConnection.getConnectionByType(HypervisorType.KVM.toString());
                vmStates.putAll(getHostVmStateReport(conn));
            } catch (final LibvirtException e) {
                LOGGER.debug("Failed to get connection: " + e.getMessage());
            }
        }

        if (hypervisorType == HypervisorType.KVM) {
            try {
                conn = LibvirtConnection.getConnectionByType(HypervisorType.KVM.toString());
                vmStates.putAll(getHostVmStateReport(conn));
            } catch (final LibvirtException e) {
                LOGGER.debug("Failed to get connection: " + e.getMessage());
            }
        }

        return vmStates;
    }

    private HashMap<String, HostVmStateReportEntry> getHostVmStateReport(final Connect conn) {
        final HashMap<String, HostVmStateReportEntry> vmStates = new HashMap<String, HostVmStateReportEntry>();

        String[] vms = null;
        int[] ids = null;

        try {
            ids = conn.listDomains();
        } catch (final LibvirtException e) {
            LOGGER.warn("Unable to listDomains", e);
            return null;
        }
        try {
            vms = conn.listDefinedDomains();
        } catch (final LibvirtException e) {
            LOGGER.warn("Unable to listDomains", e);
            return null;
        }

        Domain dm = null;
        for (int i = 0; i < ids.length; i++) {
            try {
                dm = conn.domainLookupByID(ids[i]);

                final DomainState ps = dm.getInfo().state;

                final PowerState state = convertToPowerState(ps);

                LOGGER.trace("VM " + dm.getName() + ": powerstate = " + ps + "; vm state=" + state.toString());
                final String vmName = dm.getName();

                // TODO : for XS/KVM (host-based resource), we require to remove
                // VM completely from host, for some reason, KVM seems to still keep
                // Stopped VM around, to work-around that, reporting only powered-on VM
                //
                if (state == PowerState.PowerOn) {
                    vmStates.put(vmName, new HostVmStateReportEntry(state, conn.getHostName()));
                }
            } catch (final LibvirtException e) {
                LOGGER.warn("Unable to get vms", e);
            } finally {
                try {
                    if (dm != null) {
                        dm.free();
                    }
                } catch (final LibvirtException e) {
                    LOGGER.trace("Ignoring libvirt error.", e);
                }
            }
        }

        for (int i = 0; i < vms.length; i++) {
            try {

                dm = conn.domainLookupByName(vms[i]);

                final DomainState ps = dm.getInfo().state;
                final PowerState state = convertToPowerState(ps);
                final String vmName = dm.getName();
                LOGGER.trace("VM " + vmName + ": powerstate = " + ps + "; vm state=" + state.toString());

                // TODO : for XS/KVM (host-based resource), we require to remove
                // VM completely from host, for some reason, KVM seems to still keep
                // Stopped VM around, to work-around that, reporting only powered-on VM
                //
                if (state == PowerState.PowerOn) {
                    vmStates.put(vmName, new HostVmStateReportEntry(state, conn.getHostName()));
                }
            } catch (final LibvirtException e) {
                LOGGER.warn("Unable to get vms", e);
            } finally {
                try {
                    if (dm != null) {
                        dm.free();
                    }
                } catch (final LibvirtException e) {
                    LOGGER.trace("Ignoring libvirt error.", e);
                }
            }
        }

        return vmStates;
    }

    public String rebootVM(final Connect conn, final String vmName) throws LibvirtException{
        Domain dm = null;
        String msg = null;
        try {
            dm = conn.domainLookupByName(vmName);
            // Perform ACPI based reboot
            // https://libvirt.org/html/libvirt-libvirt-domain.html#virDomainReboot
            // https://libvirt.org/html/libvirt-libvirt-domain.html#virDomainRebootFlagValues
            // Send ACPI event to Reboot
            dm.reboot(0x1);
            return null;
        } catch (final LibvirtException e) {
            LOGGER.warn("Failed to create vm", e);
            msg = e.getMessage();
        } finally {
            try {
                if (dm != null) {
                    dm.free();
                }
            } catch (final LibvirtException e) {
                LOGGER.trace("Ignoring libvirt error.", e);
            }
        }

        return msg;
    }

    public String stopVM(final Connect conn, final String vmName, final boolean forceStop) {
        DomainState state = null;
        Domain dm = null;

        // delete the metadata of vm snapshots before stopping
        try {
            dm = conn.domainLookupByName(vmName);
            cleanVMSnapshotMetadata(dm);
        } catch (LibvirtException e) {
            LOGGER.debug("Failed to get vm :" + e.getMessage());
        } finally {
            try {
                if (dm != null) {
                    dm.free();
                }
            } catch (LibvirtException l) {
                LOGGER.trace("Ignoring libvirt error.", l);
            }
        }

        LOGGER.debug("Try to stop the vm at first");
        if (forceStop) {
            return stopVMInternal(conn, vmName, true);
        }
        String ret = stopVMInternal(conn, vmName, false);
        if (ret == Script.ERR_TIMEOUT) {
            ret = stopVMInternal(conn, vmName, true);
        } else if (ret != null) {
            /*
             * There is a race condition between libvirt and qemu: libvirt
             * listens on qemu's monitor fd. If qemu is shutdown, while libvirt
             * is reading on the fd, then libvirt will report an error.
             */
            /* Retry 3 times, to make sure we can get the vm's status */
            for (int i = 0; i < 3; i++) {
                try {
                    dm = conn.domainLookupByName(vmName);
                    state = dm.getInfo().state;
                    break;
                } catch (final LibvirtException e) {
                    LOGGER.debug("Failed to get vm status:" + e.getMessage());
                } finally {
                    try {
                        if (dm != null) {
                            dm.free();
                        }
                    } catch (final LibvirtException l) {
                        LOGGER.trace("Ignoring libvirt error.", l);
                    }
                }
            }

            if (state == null) {
                LOGGER.debug("Can't get vm's status, assume it's dead already");
                return null;
            }

            if (state != DomainState.VIR_DOMAIN_SHUTOFF) {
                LOGGER.debug("Try to destroy the vm");
                ret = stopVMInternal(conn, vmName, true);
                if (ret != null) {
                    return ret;
                }
            }
        }

        return null;
    }

    protected String stopVMInternal(final Connect conn, final String vmName, final boolean force) {
        Domain dm = null;
        try {
            dm = conn.domainLookupByName(vmName);
            final int persist = dm.isPersistent();
            if (force) {
                if (dm.isActive() == 1) {
                    dm.destroy();
                    if (persist == 1) {
                        dm.undefine();
                    }
                }
            } else {
                if (dm.isActive() == 0) {
                    return null;
                }
                dm.shutdown();
                int retry = stopTimeout / 2000;
                /* Wait for the domain gets into shutoff state. When it does
                   the dm object will no longer work, so we need to catch it. */
                try {
                    while (dm.isActive() == 1 && retry >= 0) {
                        Thread.sleep(2000);
                        retry--;
                    }
                } catch (final LibvirtException e) {
                    final String error = e.toString();
                    if (error.contains("Domain not found")) {
                        LOGGER.debug("successfully shut down vm " + vmName);
                    } else {
                        LOGGER.debug("Error in waiting for vm shutdown:" + error);
                    }
                }
                if (retry < 0) {
                    LOGGER.warn("Timed out waiting for domain " + vmName + " to shutdown gracefully");
                    return Script.ERR_TIMEOUT;
                } else {
                    if (persist == 1) {
                        dm.undefine();
                    }
                }
            }
        } catch (final LibvirtException e) {
            if (e.getMessage().contains("Domain not found")) {
                LOGGER.debug("VM " + vmName + " doesn't exist, no need to stop it");
                return null;
            }
            LOGGER.debug("Failed to stop VM :" + vmName + " :", e);
            return e.getMessage();
        } catch (final InterruptedException ie) {
            LOGGER.debug("Interrupted sleep");
            return ie.getMessage();
        } finally {
            try {
                if (dm != null) {
                    dm.free();
                }
            } catch (final LibvirtException e) {
                LOGGER.trace("Ignoring libvirt error.", e);
            }
        }

        return null;
    }

    public Integer getVncPort(final Connect conn, final String vmName) throws LibvirtException {
        final LibvirtDomainXMLParser parser = new LibvirtDomainXMLParser();
        Domain dm = null;
        try {
            dm = conn.domainLookupByName(vmName);
            final String xmlDesc = dm.getXMLDesc(0);
            parser.parseDomainXML(xmlDesc);
            return parser.getVncPort();
        } finally {
            try {
                if (dm != null) {
                    dm.free();
                }
            } catch (final LibvirtException l) {
                LOGGER.trace("Ignoring libvirt error.", l);
            }
        }
    }

    private boolean IsHVMEnabled(final Connect conn) {
        final LibvirtCapXMLParser parser = new LibvirtCapXMLParser();
        try {
            parser.parseCapabilitiesXML(conn.getCapabilities());
            final ArrayList<String> osTypes = parser.getGuestOsType();
            for (final String o : osTypes) {
                if (o.equalsIgnoreCase("hvm")) {
                    return true;
                }
            }
        } catch (final LibvirtException e) {
            LOGGER.trace("Ignoring libvirt error.", e);
        }
        return false;
    }

    private String getHypervisorPath(final Connect conn) {
        final LibvirtCapXMLParser parser = new LibvirtCapXMLParser();
        try {
            parser.parseCapabilitiesXML(conn.getCapabilities());
        } catch (final LibvirtException e) {
            LOGGER.debug(e.getMessage());
        }
        return parser.getEmulator();
    }

    boolean isGuestPVEnabled(final String guestOSName) {
        DiskDef.DiskBus db = getGuestDiskModel(guestOSName, false);
        return db != DiskDef.DiskBus.IDE;
    }

    public boolean isCentosHost() {
        if (hvVersion <= 9) {
            return true;
        } else {
            return false;
        }
    }

    public DiskDef.DiskBus getDiskModelFromVMDetail(final VirtualMachineTO vmTO) {
        Map<String, String> details = vmTO.getDetails();
        if (details == null) {
            return null;
        }

        String rootDiskController = details.get(VmDetailConstants.ROOT_DISK_CONTROLLER);
        if (StringUtils.isNotBlank(rootDiskController)) {
            LOGGER.debug("Passed custom disk controller for ROOT disk " + rootDiskController);
            for (DiskDef.DiskBus bus : DiskDef.DiskBus.values()) {
                if (bus.toString().equalsIgnoreCase(rootDiskController)) {
                    LOGGER.debug("Found matching enum for disk controller for ROOT disk " + rootDiskController);
                    return bus;
                }
            }
        }
        return null;
    }

    public DiskDef.DiskBus getDataDiskModelFromVMDetail(final VirtualMachineTO vmTO) {
        Map<String, String> details = vmTO.getDetails();
        if (details == null) {
            return null;
        }

        String dataDiskController = details.get(VmDetailConstants.DATA_DISK_CONTROLLER);
        if (StringUtils.isNotBlank(dataDiskController)) {
            LOGGER.debug("Passed custom disk controller for DATA disk " + dataDiskController);
            for (DiskDef.DiskBus bus : DiskDef.DiskBus.values()) {
                if (bus.toString().equalsIgnoreCase(dataDiskController)) {
                    LOGGER.debug("Found matching enum for disk controller for DATA disk " + dataDiskController);
                    return bus;
                }
            }
        }
        return null;
    }

    private DiskDef.DiskBus getGuestDiskModel(final String platformEmulator, boolean isUefiEnabled) {
        if (platformEmulator == null) {
            return DiskDef.DiskBus.IDE;
        } else if (platformEmulator.startsWith("Other PV Virtio-SCSI")) {
            return DiskDef.DiskBus.SCSI;
        } else if (platformEmulator.contains("Ubuntu") ||
                StringUtils.startsWithAny(platformEmulator,
                        "Fedora", "CentOS", "Red Hat Enterprise Linux", "Debian GNU/Linux", "FreeBSD", "Oracle",
                        "Rocky Linux", "AlmaLinux", "Other PV")) {
            return DiskDef.DiskBus.VIRTIO;
        } else if (isUefiEnabled && StringUtils.startsWithAny(platformEmulator, "Windows", "Other")) {
            return DiskDef.DiskBus.SATA;
        } else if (guestCpuArch != null && guestCpuArch.equals("aarch64")) {
            return DiskDef.DiskBus.SCSI;
        } else {
            return DiskDef.DiskBus.IDE;
        }

    }
    private void cleanupVMNetworks(final Connect conn, final List<InterfaceDef> nics) {
        if (nics != null) {
            for (final InterfaceDef nic : nics) {
                for (final VifDriver vifDriver : getAllVifDrivers()) {
                    vifDriver.unplug(nic, true);
                }
            }
        }
    }

    public Domain getDomain(final Connect conn, final String vmName) throws LibvirtException {
        return conn.domainLookupByName(vmName);
    }

    public List<InterfaceDef> getInterfaces(final Connect conn, final String vmName) {
        final LibvirtDomainXMLParser parser = new LibvirtDomainXMLParser();
        Domain dm = null;
        try {
            dm = conn.domainLookupByName(vmName);
            parser.parseDomainXML(dm.getXMLDesc(0));
            return parser.getInterfaces();

        } catch (final LibvirtException e) {
            LOGGER.debug("Failed to get dom xml: " + e.toString());
            return new ArrayList<InterfaceDef>();
        } finally {
            try {
                if (dm != null) {
                    dm.free();
                }
            } catch (final LibvirtException e) {
                LOGGER.trace("Ignoring libvirt error.", e);
            }
        }
    }

    public List<DiskDef> getDisks(final Connect conn, final String vmName) {
        final LibvirtDomainXMLParser parser = new LibvirtDomainXMLParser();
        Domain dm = null;
        try {
            dm = conn.domainLookupByName(vmName);
            parser.parseDomainXML(dm.getXMLDesc(0));
            return parser.getDisks();

        } catch (final LibvirtException e) {
            LOGGER.debug("Failed to get dom xml: " + e.toString());
            return new ArrayList<DiskDef>();
        } finally {
            try {
                if (dm != null) {
                    dm.free();
                }
            } catch (final LibvirtException e) {
                LOGGER.trace("Ignoring libvirt error.", e);
            }
        }
    }

    private String executeBashScript(final String script) {
        return createScript(script).execute();
    }

    private Script createScript(final String script) {
        final Script command = new Script("/bin/bash", timeout, LOGGER);
        command.add("-c");
        command.add(script);
        return command;
    }

    private int executeBashScriptAndRetrieveExitValue(final String script) {
        Script command = createScript(script);
        command.execute();
        return command.getExitValue();
    }

    public List<VmNetworkStatsEntry> getVmNetworkStat(Connect conn, String vmName) throws LibvirtException {
        Domain dm = null;
        try {
            dm = getDomain(conn, vmName);

            List<VmNetworkStatsEntry> stats = new ArrayList<VmNetworkStatsEntry>();

            List<InterfaceDef> nics = getInterfaces(conn, vmName);

            for (InterfaceDef nic : nics) {
                DomainInterfaceStats nicStats = dm.interfaceStats(nic.getDevName());
                String macAddress = nic.getMacAddress();
                VmNetworkStatsEntry stat = new VmNetworkStatsEntry(vmName, macAddress, nicStats.tx_bytes, nicStats.rx_bytes);
                stats.add(stat);
            }

            return stats;
        } finally {
            if (dm != null) {
                dm.free();
            }
        }
    }

    public List<VmDiskStatsEntry> getVmDiskStat(final Connect conn, final String vmName) throws LibvirtException {
        Domain dm = null;
        try {
            dm = getDomain(conn, vmName);

            final List<VmDiskStatsEntry> stats = new ArrayList<>();

            final List<DiskDef> disks = getDisks(conn, vmName);

            for (final DiskDef disk : disks) {
                if (disk.getDeviceType() != DeviceType.DISK) {
                    break;
                }
                final DomainBlockStats blockStats = dm.blockStats(disk.getDiskLabel());
                String diskPath = getDiskPathFromDiskDef(disk);
                if (diskPath != null) {
                    final VmDiskStatsEntry stat = new VmDiskStatsEntry(vmName, diskPath, blockStats.wr_req, blockStats.rd_req, blockStats.wr_bytes, blockStats.rd_bytes);
                    final DomainBlockStats oldStats = vmDiskStats.get(String.format("%s-%s", vmName, diskPath));
                    if (oldStats != null) {
                        final long deltaiord = blockStats.rd_req - oldStats.rd_req;
                        if (deltaiord > 0) {
                            stat.setDeltaIoRead(deltaiord);
                        }
                        final long deltaiowr = blockStats.wr_req - oldStats.wr_req;
                        if (deltaiowr > 0) {
                            stat.setDeltaIoWrite(deltaiowr);
                        }
                        final long deltabytesrd = blockStats.rd_bytes - oldStats.rd_bytes;
                        if (deltabytesrd > 0) {
                            stat.setDeltaBytesRead(deltabytesrd);
                        }
                        final long deltabyteswr = blockStats.wr_bytes - oldStats.wr_bytes;
                        if (deltabyteswr > 0) {
                            stat.setDeltaBytesWrite(deltabyteswr);
                        }
                    }
                    stats.add(stat);
                    vmDiskStats.put(String.format("%s-%s", vmName, diskPath), blockStats);
                }
            }

            return stats;
        } finally {
            if (dm != null) {
                dm.free();
            }
        }
    }

    protected String getDiskPathFromDiskDef(DiskDef disk) {
        final String path = disk.getDiskPath();
        if (path != null) {
            final String[] token = path.split("/");
            if (DiskProtocol.RBD.equals(disk.getDiskProtocol())) {
                // for example, path = <RBD pool>/<disk path>
                if (token.length > 1) {
                    return token[1];
                }
            } else if (token.length > 3) {
                // for example, path = /mnt/pool_uuid/disk_path/
                return token[3];
            }
        }
        return null;
    }

    private class VmStats {
        long usedTime;
        long tx;
        long rx;
        long ioRead;
        long ioWrote;
        long bytesRead;
        long bytesWrote;
        Calendar timestamp;
    }

    public VmStatsEntry getVmStat(final Connect conn, final String vmName) throws LibvirtException {
        Domain dm = null;
        try {
            dm = getDomain(conn, vmName);
            if (dm == null) {
                return null;
            }
            DomainInfo info = dm.getInfo();
            final VmStatsEntry stats = new VmStatsEntry();

            stats.setNumCPUs(info.nrVirtCpu);
            stats.setEntityType("vm");

            stats.setMemoryKBs(info.maxMem);
            stats.setTargetMemoryKBs(info.memory);
            stats.setIntFreeMemoryKBs(getMemoryFreeInKBs(dm));

            /* get cpu utilization */
            VmStats oldStats = null;

            final Calendar now = Calendar.getInstance();

            oldStats = vmStats.get(vmName);

            long elapsedTime = 0;
            if (oldStats != null) {
                elapsedTime = now.getTimeInMillis() - oldStats.timestamp.getTimeInMillis();
                double utilization = (info.cpuTime - oldStats.usedTime) / ((double)elapsedTime * 1000000);

                utilization = utilization / info.nrVirtCpu;
                if (utilization > 0) {
                    stats.setCPUUtilization(utilization * 100);
                }
            }

            /* get network stats */

            final List<InterfaceDef> vifs = getInterfaces(conn, vmName);
            long rx = 0;
            long tx = 0;
            for (final InterfaceDef vif : vifs) {
                final DomainInterfaceStats ifStats = dm.interfaceStats(vif.getDevName());
                rx += ifStats.rx_bytes;
                tx += ifStats.tx_bytes;
            }

            if (oldStats != null) {
                final double deltarx = rx - oldStats.rx;
                if (deltarx > 0) {
                    stats.setNetworkReadKBs(deltarx / 1024);
                }
                final double deltatx = tx - oldStats.tx;
                if (deltatx > 0) {
                    stats.setNetworkWriteKBs(deltatx / 1024);
                }
            }

            /* get disk stats */
            final List<DiskDef> disks = getDisks(conn, vmName);
            long io_rd = 0;
            long io_wr = 0;
            long bytes_rd = 0;
            long bytes_wr = 0;
            for (final DiskDef disk : disks) {
                if (disk.getDeviceType() == DeviceType.CDROM || disk.getDeviceType() == DeviceType.FLOPPY) {
                    continue;
                }
                final DomainBlockStats blockStats = dm.blockStats(disk.getDiskLabel());
                io_rd += blockStats.rd_req;
                io_wr += blockStats.wr_req;
                bytes_rd += blockStats.rd_bytes;
                bytes_wr += blockStats.wr_bytes;
            }

            if (oldStats != null) {
                final long deltaiord = io_rd - oldStats.ioRead;
                if (deltaiord > 0) {
                    stats.setDiskReadIOs(deltaiord);
                }
                final long deltaiowr = io_wr - oldStats.ioWrote;
                if (deltaiowr > 0) {
                    stats.setDiskWriteIOs(deltaiowr);
                }
                final double deltabytesrd = bytes_rd - oldStats.bytesRead;
                if (deltabytesrd > 0) {
                    stats.setDiskReadKBs(deltabytesrd / 1024);
                }
                final double deltabyteswr = bytes_wr - oldStats.bytesWrote;
                if (deltabyteswr > 0) {
                    stats.setDiskWriteKBs(deltabyteswr / 1024);
                }
            }

            /* save to Hashmap */
            final VmStats newStat = new VmStats();
            newStat.usedTime = info.cpuTime;
            newStat.rx = rx;
            newStat.tx = tx;
            newStat.ioRead = io_rd;
            newStat.ioWrote = io_wr;
            newStat.bytesRead = bytes_rd;
            newStat.bytesWrote = bytes_wr;
            newStat.timestamp = now;
            vmStats.put(vmName, newStat);
            return stats;
        } finally {
            if (dm != null) {
                dm.free();
            }
        }
    }

    /**
     * This method retrieves the memory statistics from the domain given as parameters.
     * If no memory statistic is found, it will return {@link NumberUtils#LONG_MINUS_ONE} as the value of free memory in the domain.
     * If it can retrieve the domain memory statistics, it will return the free memory statistic; that means, it returns the value at the first position of the array returned by {@link Domain#memoryStats(int)}.
     *
     * @return the amount of free memory in KBs
     */
    protected long getMemoryFreeInKBs(Domain dm) throws LibvirtException {
        MemoryStatistic[] memoryStats = dm.memoryStats(NUMMEMSTATS);

        if(LOGGER.isTraceEnabled()){
            LOGGER.trace(String.format("Retrieved memory statistics (information about tags can be found on the libvirt documentation):", ArrayUtils.toString(memoryStats)));
        }

        long freeMemory = NumberUtils.LONG_MINUS_ONE;

        if (ArrayUtils.isEmpty(memoryStats)){
            return freeMemory;
        }

        for (int i = 0; i < memoryStats.length; i++) {
            if(memoryStats[i].getTag() == UNUSEDMEMORY) {
                freeMemory = memoryStats[i].getValue();
                break;
            }
        }

        if (freeMemory == NumberUtils.LONG_MINUS_ONE){
            LOGGER.warn("Couldn't retrieve free memory, returning -1.");
        }
        return freeMemory;
    }

    private boolean canBridgeFirewall(final String prvNic) {
        final Script cmd = new Script(securityGroupPath, timeout, LOGGER);
        cmd.add("can_bridge_firewall");
        cmd.add("--privnic", prvNic);
        final String result = cmd.execute();
        if (result != null) {
            return false;
        }
        return true;
    }

    public boolean destroyNetworkRulesForVM(final Connect conn, final String vmName) {
        if (!canBridgeFirewall) {
            return false;
        }
        String vif = null;
        final List<InterfaceDef> intfs = getInterfaces(conn, vmName);
        if (intfs.size() > 0) {
            final InterfaceDef intf = intfs.get(0);
            vif = intf.getDevName();
        }
        final Script cmd = new Script(securityGroupPath, timeout, LOGGER);
        cmd.add("destroy_network_rules_for_vm");
        cmd.add("--vmname", vmName);
        if (vif != null) {
            cmd.add("--vif", vif);
        }
        final String result = cmd.execute();
        if (result != null) {
            return false;
        }
        return true;
    }

    /**
     * Function to destroy the security group rules applied to the nic's
     * @param conn
     * @param vmName
     * @param nic
     * @return
     *      true   : If success
     *      false  : If failure
     */
    public boolean destroyNetworkRulesForNic(final Connect conn, final String vmName, final NicTO nic) {
        if (!canBridgeFirewall) {
            return false;
        }
        final List<String> nicSecIps = nic.getNicSecIps();
        String secIpsStr;
        final StringBuilder sb = new StringBuilder();
        if (nicSecIps != null) {
            for (final String ip : nicSecIps) {
                sb.append(ip).append(SecurityGroupRulesCmd.RULE_COMMAND_SEPARATOR);
            }
            secIpsStr = sb.toString();
        } else {
            secIpsStr = "0" + SecurityGroupRulesCmd.RULE_COMMAND_SEPARATOR;
        }
        final List<InterfaceDef> intfs = getInterfaces(conn, vmName);
        if (intfs.size() == 0 || intfs.size() < nic.getDeviceId()) {
            return false;
        }

        final InterfaceDef intf = intfs.get(nic.getDeviceId());
        final String brname = intf.getBrName();
        final String vif = intf.getDevName();

        final Script cmd = new Script(securityGroupPath, timeout, LOGGER);
        cmd.add("destroy_network_rules_for_vm");
        cmd.add("--vmname", vmName);
        if (nic.getIp() != null) {
            cmd.add("--vmip", nic.getIp());
        }
        cmd.add("--vmmac", nic.getMac());
        cmd.add("--vif", vif);
        cmd.add("--nicsecips", secIpsStr);

        final String result = cmd.execute();
        if (result != null) {
            return false;
        }
        return true;
    }

    /**
     * Function to apply default network rules for a VM
     * @param conn
     * @param vm
     * @param checkBeforeApply
     * @return
     */
    public boolean applyDefaultNetworkRules(final Connect conn, final VirtualMachineTO vm, final boolean checkBeforeApply) {
        NicTO[] nicTOs = new NicTO[] {};
        if (vm != null && vm.getNics() != null) {
            LOGGER.debug("Checking default network rules for vm " + vm.getName());
            nicTOs = vm.getNics();
        }
        for (NicTO nic : nicTOs) {
            if (vm.getType() != VirtualMachine.Type.User) {
                nic.setPxeDisable(true);
            }
        }
        boolean isFirstNic = true;
        for (final NicTO nic : nicTOs) {
            if (nic.isSecurityGroupEnabled() || nic.getIsolationUri() != null && nic.getIsolationUri().getScheme().equalsIgnoreCase(IsolationType.Ec2.toString())) {
                if (vm.getType() != VirtualMachine.Type.User) {
                    configureDefaultNetworkRulesForSystemVm(conn, vm.getName());
                    break;
                }
                if (!applyDefaultNetworkRulesOnNic(conn, vm.getName(), vm.getId(), nic, isFirstNic, checkBeforeApply)) {
                    LOGGER.error("Unable to apply default network rule for nic " + nic.getName() + " for VM " + vm.getName());
                    return false;
                }
                isFirstNic = false;
            }
        }
        return true;
    }

    /**
     * Function to apply default network rules for a NIC
     * @param conn
     * @param vmName
     * @param vmId
     * @param nic
     * @param isFirstNic
     * @param checkBeforeApply
     * @return
     */
    public boolean applyDefaultNetworkRulesOnNic(final Connect conn, final String vmName, final Long vmId, final NicTO nic, boolean isFirstNic, boolean checkBeforeApply) {
        final List<String> nicSecIps = nic.getNicSecIps();
        String secIpsStr;
        final StringBuilder sb = new StringBuilder();
        if (nicSecIps != null) {
            for (final String ip : nicSecIps) {
                sb.append(ip).append(SecurityGroupRulesCmd.RULE_COMMAND_SEPARATOR);
            }
            secIpsStr = sb.toString();
        } else {
            secIpsStr = "0" + SecurityGroupRulesCmd.RULE_COMMAND_SEPARATOR;
        }
        return defaultNetworkRules(conn, vmName, nic, vmId, secIpsStr, isFirstNic, checkBeforeApply);
    }

    public boolean defaultNetworkRules(final Connect conn, final String vmName, final NicTO nic, final Long vmId, final String secIpStr, final boolean isFirstNic, final boolean checkBeforeApply) {
        if (!canBridgeFirewall) {
            return false;
        }

        final List<InterfaceDef> intfs = getInterfaces(conn, vmName);
        if (intfs.size() == 0 || intfs.size() < nic.getDeviceId()) {
            return false;
        }

        final InterfaceDef intf = intfs.get(nic.getDeviceId());
        final String brname = intf.getBrName();
        final String vif = intf.getDevName();

        final Script cmd = new Script(securityGroupPath, timeout, LOGGER);
        cmd.add("default_network_rules");
        cmd.add("--vmname", vmName);
        cmd.add("--vmid", vmId.toString());
        if (nic.getIp() != null) {
            cmd.add("--vmip", nic.getIp());
        }
        if (nic.getIp6Address() != null) {
            cmd.add("--vmip6", nic.getIp6Address());
        }
        cmd.add("--vmmac", nic.getMac());
        cmd.add("--vif", vif);
        cmd.add("--brname", brname);
        cmd.add("--nicsecips", secIpStr);
        if (isFirstNic) {
            cmd.add("--isFirstNic");
        }
        if (checkBeforeApply) {
            cmd.add("--check");
        }
        final String result = cmd.execute();
        if (result != null) {
            return false;
        }
        return true;
    }

    protected boolean post_default_network_rules(final Connect conn, final String vmName, final NicTO nic, final Long vmId, final InetAddress dhcpServerIp, final String hostIp, final String hostMacAddr) {
        if (!canBridgeFirewall) {
            return false;
        }

        final List<InterfaceDef> intfs = getInterfaces(conn, vmName);
        if (intfs.size() < nic.getDeviceId()) {
            return false;
        }

        final InterfaceDef intf = intfs.get(nic.getDeviceId());
        final String brname = intf.getBrName();
        final String vif = intf.getDevName();

        final Script cmd = new Script(securityGroupPath, timeout, LOGGER);
        cmd.add("post_default_network_rules");
        cmd.add("--vmname", vmName);
        cmd.add("--vmid", vmId.toString());
        cmd.add("--vmip", nic.getIp());
        cmd.add("--vmmac", nic.getMac());
        cmd.add("--vif", vif);
        cmd.add("--brname", brname);
        if (dhcpServerIp != null) {
            cmd.add("--dhcpSvr", dhcpServerIp.getHostAddress());
        }

        cmd.add("--hostIp", hostIp);
        cmd.add("--hostMacAddr", hostMacAddr);
        final String result = cmd.execute();
        if (result != null) {
            return false;
        }
        return true;
    }

    public boolean configureDefaultNetworkRulesForSystemVm(final Connect conn, final String vmName) {
        if (!canBridgeFirewall) {
            return false;
        }

        final Script cmd = new Script(securityGroupPath, timeout, LOGGER);
        cmd.add("default_network_rules_systemvm");
        cmd.add("--vmname", vmName);
        cmd.add("--localbrname", linkLocalBridgeName);
        final String result = cmd.execute();
        if (result != null) {
            return false;
        }
        return true;
    }

    public Answer listFilesAtPath(ListDataStoreObjectsCommand command) {
        DataStoreTO store = command.getStore();
        KVMStoragePool storagePool = storagePoolManager.getStoragePool(StoragePoolType.NetworkFilesystem, store.getUuid());
        return listFilesAtPath(storagePool.getLocalPath(), command.getPath(), command.getStartIndex(), command.getPageSize());
    }

    public boolean addNetworkRules(final String vmName, final String vmId, final String guestIP, final String guestIP6, final String sig, final String seq, final String mac, final String rules, final String vif, final String brname,
                                   final String secIps) {
        if (!canBridgeFirewall) {
            return false;
        }

        final String newRules = rules.replace(" ", ";");
        final Script cmd = new Script(securityGroupPath, timeout, LOGGER);
        cmd.add("add_network_rules");
        cmd.add("--vmname", vmName);
        cmd.add("--vmid", vmId);
        cmd.add("--vmip", guestIP);
        if (StringUtils.isNotBlank(guestIP6)) {
            cmd.add("--vmip6", guestIP6);
        }
        cmd.add("--sig", sig);
        cmd.add("--seq", seq);
        cmd.add("--vmmac", mac);
        cmd.add("--vif", vif);
        cmd.add("--brname", brname);
        cmd.add("--nicsecips", secIps);
        if (newRules != null && !newRules.isEmpty()) {
            cmd.add("--rules", newRules);
        }
        final String result = cmd.execute();
        if (result != null) {
            return false;
        }
        return true;
    }

    public boolean configureNetworkRulesVMSecondaryIP(final Connect conn, final String vmName, final String vmMac, final String secIp, final String action) {

        if (!canBridgeFirewall) {
            return false;
        }

        final Script cmd = new Script(securityGroupPath, timeout, LOGGER);
        cmd.add("network_rules_vmSecondaryIp");
        cmd.add("--vmname", vmName);
        cmd.add("--vmmac", vmMac);
        cmd.add("--nicsecips", secIp);
        cmd.add("--action=" + action);

        final String result = cmd.execute();
        if (result != null) {
            return false;
        }
        return true;
    }

    public boolean setupTungstenVRouter(final String oper, final String inf, final String subnet, final String route,
        final String vrf) {
        final Script cmd = new Script(setupTungstenVrouterPath, timeout, logger);
        cmd.add(oper);
        cmd.add(inf);
        cmd.add(subnet);
        cmd.add(route);
        cmd.add(vrf);

        final String result = cmd.execute();
        return result == null;
    }

    public boolean updateTungstenLoadbalancerStats(final String lbUuid, final String lbStatsPort,
        final String lbStatsUri, final String lbStatsAuth) {
        final Script cmd = new Script(updateTungstenLoadbalancerStatsPath, timeout, logger);
        cmd.add(lbUuid);
        cmd.add(lbStatsPort);
        cmd.add(lbStatsUri);
        cmd.add(lbStatsAuth);

        final String result = cmd.execute();
        return result == null;
    }

    public boolean updateTungstenLoadbalancerSsl(final String lbUuid, final String sslCertName,
        final String certificateKey, final String privateKey, final String privateIp, final String port) {
        final Script cmd = new Script(updateTungstenLoadbalancerSslPath, timeout, logger);
        cmd.add(lbUuid);
        cmd.add(sslCertName);
        cmd.add(certificateKey);
        cmd.add(privateKey);
        cmd.add(privateIp);
        cmd.add(port);

        final String result = cmd.execute();
        return result == null;
    }

    public boolean setupTfRoute(final String privateIpAddress, final String fromNetwork, final String toNetwork) {
        final Script setupTfRouteScript = new Script(routerProxyPath, timeout, logger);
        setupTfRouteScript.add("setup_tf_route.py");
        setupTfRouteScript.add(privateIpAddress);
        setupTfRouteScript.add(fromNetwork);
        setupTfRouteScript.add(toNetwork);

        final OutputInterpreter.OneLineParser setupTfRouteParser = new OutputInterpreter.OneLineParser();
        final String result = setupTfRouteScript.execute(setupTfRouteParser);
        if (result != null) {
            logger.debug("Failed to execute setup TF Route:" + result);
            return false;
        }
        return true;
    }

    public boolean cleanupRules() {
        if (!canBridgeFirewall) {
            return false;
        }
        final Script cmd = new Script(securityGroupPath, timeout, LOGGER);
        cmd.add("cleanup_rules");
        final String result = cmd.execute();
        if (result != null) {
            return false;
        }
        return true;
    }

    public String getRuleLogsForVms() {
        final Script cmd = new Script(securityGroupPath, timeout, LOGGER);
        cmd.add("get_rule_logs_for_vms");
        final OutputInterpreter.OneLineParser parser = new OutputInterpreter.OneLineParser();
        final String result = cmd.execute(parser);
        if (result == null) {
            return parser.getLine();
        }
        return null;
    }

    private HashMap<String, Pair<Long, Long>> syncNetworkGroups(final long id) {
        final HashMap<String, Pair<Long, Long>> states = new HashMap<String, Pair<Long, Long>>();

        final String result = getRuleLogsForVms();
        LOGGER.trace("syncNetworkGroups: id=" + id + " got: " + result);
        final String[] rulelogs = result != null ? result.split(";") : new String[0];
        for (final String rulesforvm : rulelogs) {
            final String[] log = rulesforvm.split(",");
            if (log.length != 6) {
                continue;
            }
            try {
                states.put(log[0], new Pair<Long, Long>(Long.parseLong(log[1]), Long.parseLong(log[5])));
            } catch (final NumberFormatException nfe) {
                states.put(log[0], new Pair<Long, Long>(-1L, -1L));
            }
        }
        return states;
    }

    /* online snapshot supported by enhanced qemu-kvm */
    private boolean isSnapshotSupported() {
        final String result = executeBashScript("qemu-img --help|grep convert");
        if (result != null) {
            return false;
        } else {
            return true;
        }
    }

    public Pair<Double, Double> getNicStats(final String nicName) {
        return new Pair<Double, Double>(readDouble(nicName, "rx_bytes"), readDouble(nicName, "tx_bytes"));
    }

    double readDouble(final String nicName, final String fileName) {
        final String path = "/sys/class/net/" + nicName + "/statistics/" + fileName;
        try {
            return Double.parseDouble(FileUtils.readFileToString(new File(path)));
        } catch (final IOException ioe) {
            LOGGER.warn("Failed to read the " + fileName + " for " + nicName + " from " + path, ioe);
            return 0.0;
        }
    }

    private String prettyVersion(final long version) {
        final long major = version / 1000000;
        final long minor = version % 1000000 / 1000;
        final long release = version % 1000000 % 1000;
        return major + "." + minor + "." + release;
    }

    @Override
    public void setName(final String name) {
        // TODO Auto-generated method stub
    }

    @Override
    public void setConfigParams(final Map<String, Object> params) {
        // TODO Auto-generated method stub
    }

    @Override
    public Map<String, Object> getConfigParams() {
        // TODO Auto-generated method stub
        return null;
    }

    @Override
    public int getRunLevel() {
        // TODO Auto-generated method stub
        return 0;
    }

    @Override
    public void setRunLevel(final int level) {
        // TODO Auto-generated method stub
    }

    public HypervisorType getHypervisorType(){
        return hypervisorType;
    }

    public String mapRbdDevice(final KVMPhysicalDisk disk){
        final KVMStoragePool pool = disk.getPool();
        //Check if rbd image is already mapped
        final String[] splitPoolImage = disk.getPath().split("/");
        String device = Script.runSimpleBashScript("rbd showmapped | grep \""+splitPoolImage[0]+"[ ]*"+splitPoolImage[1]+"\" | grep -o \"[^ ]*[ ]*$\"");
        if(device == null) {
            //If not mapped, map and return mapped device
            Script.runSimpleBashScript("rbd map " + disk.getPath() + " --id " + pool.getAuthUserName());
            device = Script.runSimpleBashScript("rbd showmapped | grep \""+splitPoolImage[0]+"[ ]*"+splitPoolImage[1]+"\" | grep -o \"[^ ]*[ ]*$\"");
        }
        return device;
    }

    public List<Ternary<String, Boolean, String>> cleanVMSnapshotMetadata(Domain dm) throws LibvirtException {
        LOGGER.debug("Cleaning the metadata of vm snapshots of vm " + dm.getName());
        List<Ternary<String, Boolean, String>> vmsnapshots = new ArrayList<Ternary<String, Boolean, String>>();
        if (dm.snapshotNum() == 0) {
            if (LOGGER.isDebugEnabled()) {
                LOGGER.debug(String.format("VM [%s] does not have any snapshots. Skipping cleanup of snapshots for this VM.", dm.getName()));
            }
            return vmsnapshots;
        }
        String currentSnapshotName = null;
        try {
            DomainSnapshot snapshotCurrent = dm.snapshotCurrent();
            String snapshotXML = snapshotCurrent.getXMLDesc();
            if (LOGGER.isDebugEnabled()) {
                LOGGER.debug(String.format("Current snapshot of VM [%s] has the following XML: [%s].", dm.getName(), snapshotXML));
            }

            snapshotCurrent.free();
            DocumentBuilder builder;
            try {
                builder = ParserUtils.getSaferDocumentBuilderFactory().newDocumentBuilder();

                InputSource is = new InputSource();
                is.setCharacterStream(new StringReader(snapshotXML));
                Document doc = builder.parse(is);
                Element rootElement = doc.getDocumentElement();

                currentSnapshotName = getTagValue("name", rootElement);
            } catch (ParserConfigurationException | SAXException | IOException e) {
                LOGGER.error(String.format("Failed to parse snapshot configuration [%s] of VM [%s] due to: [%s].", snapshotXML, dm.getName(), e.getMessage()), e);
            }
        } catch (LibvirtException e) {
            LOGGER.error(String.format("Failed to get the current snapshot of VM [%s] due to: [%s]. Continuing the migration process.", dm.getName(), e.getMessage()), e);
        }
        int flags = 2; // VIR_DOMAIN_SNAPSHOT_DELETE_METADATA_ONLY = 2
        String[] snapshotNames = dm.snapshotListNames();
        Arrays.sort(snapshotNames);
        LOGGER.debug(String.format("Found [%s] snapshots in VM [%s] to clean.", snapshotNames.length, dm.getName()));
        for (String snapshotName: snapshotNames) {
            DomainSnapshot snapshot = dm.snapshotLookupByName(snapshotName);
            Boolean isCurrent = (currentSnapshotName != null && currentSnapshotName.equals(snapshotName)) ? true: false;
            vmsnapshots.add(new Ternary<String, Boolean, String>(snapshotName, isCurrent, snapshot.getXMLDesc()));
        }
        for (String snapshotName: snapshotNames) {
            if (LOGGER.isDebugEnabled()) {
                LOGGER.debug(String.format("Cleaning snapshot [%s] of VM [%s] metadata.", snapshotNames, dm.getName()));
            }
            DomainSnapshot snapshot = dm.snapshotLookupByName(snapshotName);
            snapshot.delete(flags); // clean metadata of vm snapshot
        }
        return vmsnapshots;
    }

    public String getVlanIdFromBridgeName(String brName) {
        if (StringUtils.isNotBlank(brName)) {
            String[] s = brName.split("-");
            if (s.length > 1) {
                return s[1];
            }
            return null;
        }
        return null;
    }

    public boolean shouldDeleteBridge(Map<String, Boolean> vlanToPersistenceMap, String vlanId) {
        if (MapUtils.isNotEmpty(vlanToPersistenceMap) && vlanId != null && vlanToPersistenceMap.containsKey(vlanId)) {
            return vlanToPersistenceMap.get(vlanId);
        }
        return true;
    }

    private static String getTagValue(String tag, Element eElement) {
        NodeList nlList = eElement.getElementsByTagName(tag).item(0).getChildNodes();
        Node nValue = nlList.item(0);

        return nValue.getNodeValue();
    }

    public void restoreVMSnapshotMetadata(Domain dm, String vmName, List<Ternary<String, Boolean, String>> vmsnapshots) {
        LOGGER.debug("Restoring the metadata of vm snapshots of vm " + vmName);
        for (Ternary<String, Boolean, String> vmsnapshot: vmsnapshots) {
            String snapshotName = vmsnapshot.first();
            Boolean isCurrent = vmsnapshot.second();
            String snapshotXML = vmsnapshot.third();
            LOGGER.debug("Restoring vm snapshot " + snapshotName + " on " + vmName + " with XML:\n " + snapshotXML);
            try {
                int flags = 1; // VIR_DOMAIN_SNAPSHOT_CREATE_REDEFINE = 1
                if (isCurrent) {
                    flags += 2; // VIR_DOMAIN_SNAPSHOT_CREATE_CURRENT = 2
                }
                dm.snapshotCreateXML(snapshotXML, flags);
            } catch (LibvirtException e) {
                LOGGER.debug("Failed to restore vm snapshot " + snapshotName + ", continue");
                continue;
            }
        }
    }

    public String getHostDistro() {
        return hostDistro;
    }

    public boolean isHostSecured() {
        // Test for host certificates
        final File confFile = PropertiesUtil.findConfigFile(KeyStoreUtils.AGENT_PROPSFILE);
        if (confFile == null || !confFile.exists() || !Paths.get(confFile.getParent(), KeyStoreUtils.CERT_FILENAME).toFile().exists()) {
            return false;
        }

        // Test for libvirt TLS configuration
        try {
            new Connect(String.format("qemu+tls://%s/system", privateIp));
        } catch (final LibvirtException ignored) {
            return false;
        }
        return true;
    }

    /**
     * Test host for volume encryption support
     * @return boolean
     */
    public boolean hostSupportsVolumeEncryption() {
        // test qemu-img
        try {
            QemuImg qemu = new QemuImg(0);
            if (!qemu.supportsImageFormat(PhysicalDiskFormat.LUKS)) {
                return false;
            }
        } catch (QemuImgException | LibvirtException ex) {
            LOGGER.info("Host's qemu install doesn't support encryption", ex);
            return false;
        }

        // test cryptsetup
        CryptSetup crypt = new CryptSetup();
        if (!crypt.isSupported()) {
            LOGGER.info("Host can't run cryptsetup");
            return false;
        }

        return true;
    }

    public boolean isSecureMode(String bootMode) {
        if (StringUtils.isNotBlank(bootMode) && "secure".equalsIgnoreCase(bootMode)) {
            return true;
        }

        return false;
    }

    protected void setCpuTopology(CpuModeDef cmd, int vCpusInDef, Map<String, String> details) {
        if (!enableManuallySettingCpuTopologyOnKvmVm) {
            LOGGER.debug(String.format("Skipping manually setting CPU topology on VM's XML due to it is disabled in agent.properties {\"property\": \"%s\", \"value\": %s}.",
              AgentProperties.ENABLE_MANUALLY_SETTING_CPU_TOPOLOGY_ON_KVM_VM.getName(), enableManuallySettingCpuTopologyOnKvmVm));
            return;
        }

        int numCoresPerSocket = 1;
        int numThreadsPerCore = 1;

        if (details != null) {
            numCoresPerSocket = NumbersUtil.parseInt(details.get(VmDetailConstants.CPU_CORE_PER_SOCKET), 1);
            numThreadsPerCore = NumbersUtil.parseInt(details.get(VmDetailConstants.CPU_THREAD_PER_CORE), 1);
        }

        if ((numCoresPerSocket * numThreadsPerCore) > vCpusInDef) {
            LOGGER.warn(String.format("cores per socket (%d) * threads per core (%d) exceeds total VM cores. Ignoring extra topology", numCoresPerSocket, numThreadsPerCore));
            numCoresPerSocket = 1;
            numThreadsPerCore = 1;
        }

        if (vCpusInDef % (numCoresPerSocket * numThreadsPerCore) != 0) {
            LOGGER.warn(String.format("cores per socket(%d) * threads per core(%d) doesn't divide evenly into total VM cores(%d). Ignoring extra topology", numCoresPerSocket, numThreadsPerCore, vCpusInDef));
            numCoresPerSocket = 1;
            numThreadsPerCore = 1;
        }

        // Set default coupling (makes 4 or 6 core sockets for larger core configs)
        int numTotalSockets = 1;
        if (numCoresPerSocket == 1 && numThreadsPerCore == 1) {
            if (vCpusInDef % 6 == 0) {
                numCoresPerSocket = 6;
            } else if (vCpusInDef % 4 == 0) {
                numCoresPerSocket = 4;
            }
            numTotalSockets = vCpusInDef / numCoresPerSocket;
        } else {
            int nTotalCores = vCpusInDef / numThreadsPerCore;
            numTotalSockets = nTotalCores / numCoresPerSocket;
        }

        cmd.setTopology(numCoresPerSocket, numThreadsPerCore, numTotalSockets);
    }

    public void setBackingFileFormat(String volPath) {
        final int timeout = 0;
        QemuImgFile file = new QemuImgFile(volPath);

        try{
            QemuImg qemu = new QemuImg(timeout);
            Map<String, String> info = qemu.info(file);
            String backingFilePath = info.get(QemuImg.BACKING_FILE);
            String backingFileFormat = info.get(QemuImg.BACKING_FILE_FORMAT);
            if (StringUtils.isNotBlank(backingFilePath) && StringUtils.isBlank(backingFileFormat)) {
                // VMs which are created in CloudStack 4.14 and before cannot be started or migrated
                // in latest Linux distributions due to missing backing file format
                // Please refer to https://libvirt.org/kbase/backing_chains.html#vm-refuses-to-start-due-to-misconfigured-backing-store-format
                LOGGER.info("Setting backing file format of " + volPath);
                QemuImgFile backingFile = new QemuImgFile(backingFilePath);
                Map<String, String> backingFileinfo = qemu.info(backingFile);
                String backingFileFmt = backingFileinfo.get(QemuImg.FILE_FORMAT);
                qemu.rebase(file, backingFile, backingFileFmt, false);
            }
        } catch (QemuImgException | LibvirtException e) {
            LOGGER.error("Failed to set backing file format of " + volPath + " due to : " + e.getMessage(), e);
        }
    }

    /**
     * Retrieves the memory of the running VM. <br/>
     * The libvirt (see <a href="https://github.com/libvirt/libvirt/blob/master/src/conf/domain_conf.c">https://github.com/libvirt/libvirt/blob/master/src/conf/domain_conf.c</a>, function <b>virDomainDefParseMemory</b>) uses <b>total memory</b> as the tag <b>memory</b>, in VM's XML.
     * @param dm domain of the VM.
     * @return the memory of the VM.
     * @throws org.libvirt.LibvirtException
     **/
    public static long getDomainMemory(Domain dm) throws LibvirtException {
        return dm.getMaxMemory();
    }

    /**
     * Retrieves the quantity of running VCPUs of the running VM. <br/>
     * @param dm domain of the VM.
     * @return the quantity of running VCPUs of the running VM.
     * @throws org.libvirt.LibvirtException
     **/
    public static long countDomainRunningVcpus(Domain dm) throws LibvirtException {
        VcpuInfo vcpus[] = dm.getVcpusInfo();
        return Arrays.stream(vcpus).filter(vcpu -> vcpu.state.equals(VcpuInfo.VcpuState.VIR_VCPU_RUNNING)).count();
    }

    /**
     * Retrieves the cpu_shares (priority) of the running VM <br/>
     * @param dm domain of the VM.
     * @return the value of cpu_shares of the running VM.
     * @throws org.libvirt.LibvirtException
     **/
    public static Integer getCpuShares(Domain dm) throws LibvirtException {
        for (SchedParameter c : dm.getSchedulerParameters()) {
            if (c.field.equals("cpu_shares")) {
                return Integer.parseInt(c.getValueAsString());
            }
        }
        LOGGER.warn(String.format("Could not get cpu_shares of domain: [%s]. Returning default value of 0. ", dm.getName()));
        return 0;
    }

    /**
     * Sets the cpu_shares (priority) of the running VM <br/>
     * @param dm domain of the VM.
     * @param cpuShares new priority of the running VM.
     * @throws org.libvirt.LibvirtException
     **/
    public static void setCpuShares(Domain dm, Integer cpuShares) throws LibvirtException {
        SchedUlongParameter[] params = new SchedUlongParameter[1];
        params[0] = new SchedUlongParameter();
        params[0].field = "cpu_shares";
        params[0].value = cpuShares;

        dm.setSchedulerParameters(params);
    }

    /**
     * Set up a libvirt secret for a volume. If Libvirt says that a secret already exists for this volume path, we use its uuid.
     * The UUID of the secret needs to be prescriptive such that we can register the same UUID on target host during live migration
     *
     * @param conn libvirt connection
     * @param consumer identifier for volume in secret
     * @param data secret contents
     * @return uuid of matching secret for volume
     * @throws LibvirtException
     */
    public String createLibvirtVolumeSecret(Connect conn, String consumer, byte[] data) throws LibvirtException {
        String secretUuid = null;
        LibvirtSecretDef secretDef = new LibvirtSecretDef(LibvirtSecretDef.Usage.VOLUME, generateSecretUUIDFromString(consumer));
        secretDef.setVolumeVolume(consumer);
        secretDef.setPrivate(true);
        secretDef.setEphemeral(true);

        try {
            Secret secret = conn.secretDefineXML(secretDef.toString());
            secret.setValue(data);
            secretUuid = secret.getUUIDString();
            secret.free();
        } catch (LibvirtException ex) {
            if (ex.getMessage().contains("already defined for use")) {
                Match match = new Match();
                if (UuidUtils.getUuidRegex().matches(ex.getMessage(), match)) {
                    secretUuid = match.getCapturedText(0);
                    LOGGER.info(String.format("Reusing previously defined secret '%s' for volume '%s'", secretUuid, consumer));
                } else {
                    throw ex;
                }
            } else {
                throw ex;
            }
        }

        return secretUuid;
    }

    public void removeLibvirtVolumeSecret(Connect conn, String secretUuid) throws LibvirtException {
        try {
            Secret secret = conn.secretLookupByUUIDString(secretUuid);
            secret.undefine();
        } catch (LibvirtException ex) {
            if (ex.getMessage().contains("Secret not found")) {
                LOGGER.debug(String.format("Secret uuid %s doesn't exist", secretUuid));
                return;
            }
            throw ex;
        }
        LOGGER.debug(String.format("Undefined secret %s", secretUuid));
    }

    public void cleanOldSecretsByDiskDef(Connect conn, List<DiskDef> disks) throws LibvirtException {
        for (DiskDef disk : disks) {
            DiskDef.LibvirtDiskEncryptDetails encryptDetails = disk.getLibvirtDiskEncryptDetails();
            if (encryptDetails != null) {
                removeLibvirtVolumeSecret(conn, encryptDetails.getPassphraseUuid());
            }
        }
    }

    public static String generateSecretUUIDFromString(String seed) {
        return UUID.nameUUIDFromBytes(seed.getBytes()).toString();
    }

    public void setInterfaceDefQueueSettings(Map<String, String> details, Integer cpus, InterfaceDef interfaceDef) {
        String nicMultiqueueNumber = details.get(VmDetailConstants.NIC_MULTIQUEUE_NUMBER);
        if (nicMultiqueueNumber != null) {
            try {
                Integer nicMultiqueueNumberInteger = Integer.valueOf(nicMultiqueueNumber);
                if (nicMultiqueueNumberInteger == InterfaceDef.MULTI_QUEUE_NUMBER_MEANS_CPU_CORES) {
                    if (cpus != null) {
                        interfaceDef.setMultiQueueNumber(cpus);
                    }
                } else {
                    interfaceDef.setMultiQueueNumber(nicMultiqueueNumberInteger);
                }
            } catch (NumberFormatException ex) {
                logger.warn(String.format("VM details %s is not a valid integer value %s", VmDetailConstants.NIC_MULTIQUEUE_NUMBER, nicMultiqueueNumber));
            }
        }
        String nicPackedEnabled = details.get(VmDetailConstants.NIC_PACKED_VIRTQUEUES_ENABLED);
        if (nicPackedEnabled != null) {
            try {
                interfaceDef.setPackedVirtQueues(Boolean.valueOf(nicPackedEnabled));
            } catch (NumberFormatException ex) {
                logger.warn(String.format("VM details %s is not a valid Boolean value %s", VmDetailConstants.NIC_PACKED_VIRTQUEUES_ENABLED, nicPackedEnabled));
            }
        }
    }

    /*
    Scp volume from remote host to local directory
     */
    public String copyVolume(String srcIp, String username, String password, String localDir, String remoteFile, String tmpPath, int timeoutInSecs) {
        String outputFile = UUID.randomUUID().toString();
        try {
            StringBuilder command = new StringBuilder("qemu-img convert -O qcow2 ");
            command.append(remoteFile);
            command.append(" " + tmpPath);
            command.append(outputFile);
<<<<<<< HEAD
            logger.debug("Converting remoteFile: "+remoteFile);
            SshHelper.sshExecute(srcIp, 22, username, null, password, command.toString());
            logger.debug("Copying remoteFile to: "+localDir);
            SshHelper.scpFrom(srcIp, 22, username, null, password, localDir, tmpPath+outputFile);
            logger.debug("Successfully copyied remoteFile to: "+localDir+"/"+outputFile);
=======
            s_logger.debug(String.format("Converting remote disk file: %s, output file: %s%s (timeout: %d secs)", remoteFile, tmpPath, outputFile, timeoutInSecs));
            SshHelper.sshExecute(srcIp, 22, username, null, password, command.toString(), timeoutInSecs * 1000);
            s_logger.debug("Copying converted remote disk file " + outputFile + " to: " + localDir);
            SshHelper.scpFrom(srcIp, 22, username, null, password, localDir, tmpPath + outputFile);
            s_logger.debug("Successfully copied converted remote disk file to: " + localDir + "/" + outputFile);
>>>>>>> 620ed164
            return outputFile;
        } catch (Exception e) {
            try {
                String deleteRemoteConvertedFileCmd = String.format("rm -f %s%s", tmpPath, outputFile);
                SshHelper.sshExecute(srcIp, 22, username, null, password, deleteRemoteConvertedFileCmd);
            } catch (Exception ignored) {
            }

            try {
                FileUtils.deleteQuietly(new File(localDir + "/" + outputFile));
            } catch (Exception ignored) {
            }

            throw new RuntimeException(e);
        }
    }
}<|MERGE_RESOLUTION|>--- conflicted
+++ resolved
@@ -3804,24 +3804,15 @@
                 domainNames.add(names[i]);
             }
         } catch (final LibvirtException e) {
-<<<<<<< HEAD
-            LOGGER.warn("Failed to list Defined domains", e);
-=======
-            s_logger.warn("Failed to list defined domains", e);
->>>>>>> 620ed164
+            logger.warn("Failed to list defined domains", e);
         }
 
         int[] ids = null;
         try {
             ids = conn.listDomains();
         } catch (final LibvirtException e) {
-<<<<<<< HEAD
-            LOGGER.warn("Failed to list domains", e);
-            return la;
-=======
-            s_logger.warn("Failed to list domains", e);
+            logger.warn("Failed to list domains", e);
             return domainNames;
->>>>>>> 620ed164
         }
 
         Domain dm = null;
@@ -5395,19 +5386,11 @@
             command.append(remoteFile);
             command.append(" " + tmpPath);
             command.append(outputFile);
-<<<<<<< HEAD
-            logger.debug("Converting remoteFile: "+remoteFile);
-            SshHelper.sshExecute(srcIp, 22, username, null, password, command.toString());
-            logger.debug("Copying remoteFile to: "+localDir);
-            SshHelper.scpFrom(srcIp, 22, username, null, password, localDir, tmpPath+outputFile);
-            logger.debug("Successfully copyied remoteFile to: "+localDir+"/"+outputFile);
-=======
-            s_logger.debug(String.format("Converting remote disk file: %s, output file: %s%s (timeout: %d secs)", remoteFile, tmpPath, outputFile, timeoutInSecs));
+            logger.debug(String.format("Converting remote disk file: %s, output file: %s%s (timeout: %d secs)", remoteFile, tmpPath, outputFile, timeoutInSecs));
             SshHelper.sshExecute(srcIp, 22, username, null, password, command.toString(), timeoutInSecs * 1000);
-            s_logger.debug("Copying converted remote disk file " + outputFile + " to: " + localDir);
+            logger.debug("Copying converted remote disk file " + outputFile + " to: " + localDir);
             SshHelper.scpFrom(srcIp, 22, username, null, password, localDir, tmpPath + outputFile);
-            s_logger.debug("Successfully copied converted remote disk file to: " + localDir + "/" + outputFile);
->>>>>>> 620ed164
+            logger.debug("Successfully copied converted remote disk file to: " + localDir + "/" + outputFile);
             return outputFile;
         } catch (Exception e) {
             try {
