//
// Licensed to the Apache Software Foundation (ASF) under one
// or more contributor license agreements.  See the NOTICE file
// distributed with this work for additional information
// regarding copyright ownership.  The ASF licenses this file
// to you under the Apache License, Version 2.0 (the
// "License"); you may not use this file except in compliance
// with the License.  You may obtain a copy of the License at
//
//   http://www.apache.org/licenses/LICENSE-2.0
//
// Unless required by applicable law or agreed to in writing,
// software distributed under the License is distributed on an
// "AS IS" BASIS, WITHOUT WARRANTIES OR CONDITIONS OF ANY
// KIND, either express or implied.  See the License for the
// specific language governing permissions and limitations
// under the License.
//

package com.cloud.hypervisor.kvm.resource.wrapper;

import com.cloud.agent.api.Answer;
import com.cloud.agent.api.GetRemoteVmsAnswer;
import com.cloud.agent.api.GetRemoteVmsCommand;
import com.cloud.hypervisor.kvm.resource.LibvirtComputingResource;
import com.cloud.hypervisor.kvm.resource.LibvirtConnection;
import com.cloud.hypervisor.kvm.resource.LibvirtDomainXMLParser;
import com.cloud.hypervisor.kvm.resource.LibvirtVMDef;
import com.cloud.resource.CommandWrapper;
import com.cloud.resource.ResourceWrapper;
import com.cloud.utils.Pair;
import com.cloud.utils.exception.CloudRuntimeException;
import com.cloud.vm.VirtualMachine;
import org.apache.cloudstack.vm.UnmanagedInstanceTO;
import org.libvirt.Connect;
import org.libvirt.Domain;
import org.libvirt.DomainBlockInfo;
import org.libvirt.DomainInfo;
import org.libvirt.LibvirtException;

import java.util.ArrayList;
import java.util.HashMap;
import java.util.List;

@ResourceWrapper(handles = GetRemoteVmsCommand.class)
public final class LibvirtGetRemoteVmsCommandWrapper extends CommandWrapper<GetRemoteVmsCommand, Answer, LibvirtComputingResource> {

    @Override
    public Answer execute(final GetRemoteVmsCommand command, final LibvirtComputingResource libvirtComputingResource) {
        String remoteIp = command.getRemoteIp();
        String hypervisorURI = "qemu+tcp://" + remoteIp + "/system";
        HashMap<String, UnmanagedInstanceTO> unmanagedInstances = new HashMap<>();
        try {
            Connect conn = LibvirtConnection.getConnection(hypervisorURI);
            final List<String> allVmNames = libvirtComputingResource.getAllVmNames(conn);
            s_logger.info(String.format("Found %d VMs on the remote host %s", allVmNames.size(), remoteIp));
            for (String name : allVmNames) {
                final Domain domain = libvirtComputingResource.getDomain(conn, name);
                final DomainInfo.DomainState ps = domain.getInfo().state;
                final VirtualMachine.PowerState state = libvirtComputingResource.convertToPowerState(ps);
<<<<<<< HEAD

                logger.debug("VM " + domain.getName() + " - powerstate: " + ps + ", state: " + state.toString());
=======
                s_logger.debug(String.format("Remote VM %s - powerstate: %s, state: %s", domain.getName(), ps.toString(), state.toString()));
>>>>>>> 620ed164

                if (state == VirtualMachine.PowerState.PowerOff) {
                    try {
                        UnmanagedInstanceTO instance = getUnmanagedInstance(libvirtComputingResource, domain, conn);
                        unmanagedInstances.put(instance.getName(), instance);
                    } catch (Exception e) {
<<<<<<< HEAD
                        logger.error("Couldn't fetch VM " + domain.getName() + " details, due to: " + e.getMessage(), e);
=======
                        s_logger.error("Couldn't fetch remote VM " + domain.getName() + " details, due to: " + e.getMessage(), e);
>>>>>>> 620ed164
                    }
                }
                domain.free();
            }
<<<<<<< HEAD
            logger.debug("Found " + unmanagedInstances.size() + " stopped VMs on host " + command.getRemoteIp());
            return new GetRemoteVmsAnswer(command, "", unmanagedInstances);
        } catch (final LibvirtException e) {
            logger.error("Failed to list stopped VMs on remote host " + command.getRemoteIp() + ", due to: " + e.getMessage(), e);
=======
            s_logger.debug("Found " + unmanagedInstances.size() + " stopped VMs on remote host " + remoteIp);
            return new GetRemoteVmsAnswer(command, "", unmanagedInstances);
        } catch (final LibvirtException e) {
            s_logger.error("Failed to list stopped VMs on remote host " + remoteIp + ", due to: " + e.getMessage(), e);
>>>>>>> 620ed164
            if (e.getMessage().toLowerCase().contains("connection refused")) {
                return new Answer(command, false, "Unable to connect to remote host " + remoteIp + ", please check the libvirtd tcp connectivity and retry");
            }
            return new Answer(command, false, "Unable to list stopped VMs on remote host " + remoteIp + ", due to: " + e.getMessage());
        }
    }

    private UnmanagedInstanceTO getUnmanagedInstance(LibvirtComputingResource libvirtComputingResource, Domain domain, Connect conn) {
        try {
            final LibvirtDomainXMLParser parser = new LibvirtDomainXMLParser();
            parser.parseDomainXML(domain.getXMLDesc(1));

            final UnmanagedInstanceTO instance = new UnmanagedInstanceTO();
            instance.setName(domain.getName());
            if (parser.getCpuModeDef() != null) {
                instance.setCpuCoresPerSocket(parser.getCpuModeDef().getCoresPerSocket());
            }
            Long memory = domain.getMaxMemory();
            instance.setMemory(memory.intValue()/1024);
            if (parser.getCpuTuneDef() !=null) {
                instance.setCpuSpeed(parser.getCpuTuneDef().getShares());
            }
            instance.setPowerState(getPowerState(libvirtComputingResource.getVmState(conn,domain.getName())));
            instance.setNics(getUnmanagedInstanceNics(parser.getInterfaces()));
            instance.setDisks(getUnmanagedInstanceDisks(parser.getDisks(),libvirtComputingResource, domain));
            instance.setVncPassword(parser.getVncPasswd() + "aaaaaaaaaaaaaa"); // Suffix back extra characters for DB compatibility

            return instance;
        } catch (Exception e) {
<<<<<<< HEAD
            logger.debug("Unable to retrieve unmanaged instance info,  due to: " + e.getMessage(), e);
            throw new CloudRuntimeException("Unable to retrieve unmanaged instance info, due to: " + e.getMessage());
=======
            s_logger.debug("Unable to retrieve remote unmanaged instance info,  due to: " + e.getMessage(), e);
            throw new CloudRuntimeException("Unable to retrieve remote unmanaged instance info, due to: " + e.getMessage());
>>>>>>> 620ed164
        }
    }

    private UnmanagedInstanceTO.PowerState getPowerState(VirtualMachine.PowerState vmPowerState) {
        switch (vmPowerState) {
            case PowerOn:
                return UnmanagedInstanceTO.PowerState.PowerOn;
            case PowerOff:
                return UnmanagedInstanceTO.PowerState.PowerOff;
            default:
                return UnmanagedInstanceTO.PowerState.PowerUnknown;
        }
    }

    private List<UnmanagedInstanceTO.Nic> getUnmanagedInstanceNics(List<LibvirtVMDef.InterfaceDef> interfaces) {
        final ArrayList<UnmanagedInstanceTO.Nic> nics = new ArrayList<>(interfaces.size());
        int counter = 0;
        for (LibvirtVMDef.InterfaceDef interfaceDef : interfaces) {
            final UnmanagedInstanceTO.Nic nic = new UnmanagedInstanceTO.Nic();
            nic.setNicId(String.valueOf(counter++));
            nic.setMacAddress(interfaceDef.getMacAddress());
            nic.setAdapterType(interfaceDef.getModel().toString());
            nic.setNetwork(interfaceDef.getDevName());
            nic.setPciSlot(interfaceDef.getSlot().toString());
            nic.setVlan(interfaceDef.getVlanTag());
            nics.add(nic);
        }
        return nics;
    }

    private List<UnmanagedInstanceTO.Disk> getUnmanagedInstanceDisks(List<LibvirtVMDef.DiskDef> disksInfo,
                                                                     LibvirtComputingResource libvirtComputingResource,
                                                                     Domain dm){
        final ArrayList<UnmanagedInstanceTO.Disk> disks = new ArrayList<>(disksInfo.size());
        int counter = 0;
        for (LibvirtVMDef.DiskDef diskDef : disksInfo) {
            if (diskDef.getDeviceType() != LibvirtVMDef.DiskDef.DeviceType.DISK) {
                continue;
            }

            final UnmanagedInstanceTO.Disk disk = new UnmanagedInstanceTO.Disk();

            disk.setPosition(counter);

            Long size;
            try {
                DomainBlockInfo blockInfo = dm.blockInfo(diskDef.getSourcePath());
                size = blockInfo.getCapacity();
            } catch (LibvirtException e) {
                throw new RuntimeException(e);
            }

            disk.setCapacity(size);
            disk.setDiskId(String.valueOf(counter++));
            disk.setLabel(diskDef.getDiskLabel());
            disk.setController(diskDef.getBusType().toString());

            Pair<String, String> sourceHostPath = getSourceHostPath(libvirtComputingResource, diskDef.getSourcePath());
            if (sourceHostPath != null) {
                disk.setDatastoreHost(sourceHostPath.first());
                disk.setDatastorePath(sourceHostPath.second());
            } else {
                disk.setDatastorePath(diskDef.getSourcePath());
                disk.setDatastoreHost(diskDef.getSourceHost());
            }

            disk.setDatastoreType(diskDef.getDiskType().toString());
            disk.setDatastorePort(diskDef.getSourceHostPort());
            disks.add(disk);
        }
        return disks;
    }

    private Pair<String, String> getSourceHostPath(LibvirtComputingResource libvirtComputingResource, String diskPath) {
        int pathEnd = diskPath.lastIndexOf("/");
        if (pathEnd >= 0) {
            diskPath = diskPath.substring(0, pathEnd);
            return libvirtComputingResource.getSourceHostPath(diskPath);
        }
        return null;
    }
}<|MERGE_RESOLUTION|>--- conflicted
+++ resolved
@@ -53,43 +53,28 @@
         try {
             Connect conn = LibvirtConnection.getConnection(hypervisorURI);
             final List<String> allVmNames = libvirtComputingResource.getAllVmNames(conn);
-            s_logger.info(String.format("Found %d VMs on the remote host %s", allVmNames.size(), remoteIp));
+            logger.info(String.format("Found %d VMs on the remote host %s", allVmNames.size(), remoteIp));
             for (String name : allVmNames) {
                 final Domain domain = libvirtComputingResource.getDomain(conn, name);
                 final DomainInfo.DomainState ps = domain.getInfo().state;
                 final VirtualMachine.PowerState state = libvirtComputingResource.convertToPowerState(ps);
-<<<<<<< HEAD
 
-                logger.debug("VM " + domain.getName() + " - powerstate: " + ps + ", state: " + state.toString());
-=======
-                s_logger.debug(String.format("Remote VM %s - powerstate: %s, state: %s", domain.getName(), ps.toString(), state.toString()));
->>>>>>> 620ed164
+                logger.debug(String.format("Remote VM %s - powerstate: %s, state: %s", domain.getName(), ps.toString(), state.toString()));
 
                 if (state == VirtualMachine.PowerState.PowerOff) {
                     try {
                         UnmanagedInstanceTO instance = getUnmanagedInstance(libvirtComputingResource, domain, conn);
                         unmanagedInstances.put(instance.getName(), instance);
                     } catch (Exception e) {
-<<<<<<< HEAD
-                        logger.error("Couldn't fetch VM " + domain.getName() + " details, due to: " + e.getMessage(), e);
-=======
-                        s_logger.error("Couldn't fetch remote VM " + domain.getName() + " details, due to: " + e.getMessage(), e);
->>>>>>> 620ed164
+                        logger.error("Couldn't fetch remote VM " + domain.getName() + " details, due to: " + e.getMessage(), e);
                     }
                 }
                 domain.free();
             }
-<<<<<<< HEAD
-            logger.debug("Found " + unmanagedInstances.size() + " stopped VMs on host " + command.getRemoteIp());
+            logger.debug("Found " + unmanagedInstances.size() + " stopped VMs on remote host " + remoteIp);
             return new GetRemoteVmsAnswer(command, "", unmanagedInstances);
         } catch (final LibvirtException e) {
-            logger.error("Failed to list stopped VMs on remote host " + command.getRemoteIp() + ", due to: " + e.getMessage(), e);
-=======
-            s_logger.debug("Found " + unmanagedInstances.size() + " stopped VMs on remote host " + remoteIp);
-            return new GetRemoteVmsAnswer(command, "", unmanagedInstances);
-        } catch (final LibvirtException e) {
-            s_logger.error("Failed to list stopped VMs on remote host " + remoteIp + ", due to: " + e.getMessage(), e);
->>>>>>> 620ed164
+            logger.error("Failed to list stopped VMs on remote host " + remoteIp + ", due to: " + e.getMessage(), e);
             if (e.getMessage().toLowerCase().contains("connection refused")) {
                 return new Answer(command, false, "Unable to connect to remote host " + remoteIp + ", please check the libvirtd tcp connectivity and retry");
             }
@@ -119,13 +104,8 @@
 
             return instance;
         } catch (Exception e) {
-<<<<<<< HEAD
-            logger.debug("Unable to retrieve unmanaged instance info,  due to: " + e.getMessage(), e);
-            throw new CloudRuntimeException("Unable to retrieve unmanaged instance info, due to: " + e.getMessage());
-=======
-            s_logger.debug("Unable to retrieve remote unmanaged instance info,  due to: " + e.getMessage(), e);
+            logger.debug("Unable to retrieve remote unmanaged instance info,  due to: " + e.getMessage(), e);
             throw new CloudRuntimeException("Unable to retrieve remote unmanaged instance info, due to: " + e.getMessage());
->>>>>>> 620ed164
         }
     }
 
