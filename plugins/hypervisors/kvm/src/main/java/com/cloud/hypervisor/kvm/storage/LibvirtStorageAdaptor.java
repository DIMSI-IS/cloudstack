// Licensed to the Apache Software Foundation (ASF) under one
// or more contributor license agreements.  See the NOTICE file
// distributed with this work for additional information
// regarding copyright ownership.  The ASF licenses this file
// to you under the Apache License, Version 2.0 (the
// "License"); you may not use this file except in compliance
// with the License.  You may obtain a copy of the License at
//
//   http://www.apache.org/licenses/LICENSE-2.0
//
// Unless required by applicable law or agreed to in writing,
// software distributed under the License is distributed on an
// "AS IS" BASIS, WITHOUT WARRANTIES OR CONDITIONS OF ANY
// KIND, either express or implied.  See the License for the
// specific language governing permissions and limitations
// under the License.
package com.cloud.hypervisor.kvm.storage;

import java.io.File;
import java.io.IOException;
import java.nio.charset.Charset;
import java.util.ArrayList;
import java.util.HashMap;
import java.util.List;
import java.util.Map;
import java.util.UUID;

import org.apache.cloudstack.api.ApiConstants;
import org.apache.cloudstack.utils.cryptsetup.KeyFile;
import org.apache.cloudstack.utils.qemu.QemuImg;
import org.apache.cloudstack.utils.qemu.QemuImg.PhysicalDiskFormat;
import org.apache.cloudstack.utils.qemu.QemuImgException;
import org.apache.cloudstack.utils.qemu.QemuImgFile;
import org.apache.cloudstack.utils.qemu.QemuObject;
import org.apache.commons.codec.binary.Base64;
import org.apache.logging.log4j.Logger;
import org.apache.logging.log4j.LogManager;
import org.apache.commons.collections.CollectionUtils;
import org.libvirt.Connect;
import org.libvirt.LibvirtException;
import org.libvirt.Secret;
import org.libvirt.StoragePool;
import org.libvirt.StoragePoolInfo.StoragePoolState;
import org.libvirt.StorageVol;

import com.ceph.rados.IoCTX;
import com.ceph.rados.Rados;
import com.ceph.rados.exceptions.ErrorCode;
import com.ceph.rados.exceptions.RadosException;
import com.ceph.rbd.Rbd;
import com.ceph.rbd.RbdException;
import com.ceph.rbd.RbdImage;
import com.ceph.rbd.jna.RbdImageInfo;
import com.ceph.rbd.jna.RbdSnapInfo;
import com.cloud.exception.InternalErrorException;
import com.cloud.hypervisor.kvm.resource.LibvirtConnection;
import com.cloud.hypervisor.kvm.resource.LibvirtSecretDef;
import com.cloud.hypervisor.kvm.resource.LibvirtSecretDef.Usage;
import com.cloud.hypervisor.kvm.resource.LibvirtStoragePoolDef;
import com.cloud.hypervisor.kvm.resource.LibvirtStoragePoolDef.AuthenticationType;
import com.cloud.hypervisor.kvm.resource.LibvirtStoragePoolDef.PoolType;
import com.cloud.hypervisor.kvm.resource.LibvirtStoragePoolXMLParser;
import com.cloud.hypervisor.kvm.resource.LibvirtStorageVolumeDef;
import com.cloud.hypervisor.kvm.resource.LibvirtStorageVolumeDef.VolumeFormat;
import com.cloud.hypervisor.kvm.resource.LibvirtStorageVolumeXMLParser;
import com.cloud.storage.Storage;
import com.cloud.storage.Storage.StoragePoolType;
import com.cloud.storage.StorageLayer;
import com.cloud.utils.exception.CloudRuntimeException;
import com.cloud.utils.script.Script;

import static com.cloud.utils.NumbersUtil.toHumanReadableSize;
import java.util.Arrays;
import java.util.HashSet;
import java.util.Set;
import java.util.concurrent.ConcurrentHashMap;
import java.util.stream.Collectors;


public class LibvirtStorageAdaptor implements StorageAdaptor {
    protected Logger logger = LogManager.getLogger(getClass());
    private StorageLayer _storageLayer;
    private String _mountPoint = "/mnt";
    private String _manageSnapshotPath;
    private static final ConcurrentHashMap<String, Integer> storagePoolRefCounts = new ConcurrentHashMap<>();

    private String rbdTemplateSnapName = "cloudstack-base-snap";
    private static final int RBD_FEATURE_LAYERING = 1;
    private static final int RBD_FEATURE_EXCLUSIVE_LOCK = 4;
    private static final int RBD_FEATURE_OBJECT_MAP = 8;
    private static final int RBD_FEATURE_FAST_DIFF = 16;
    private static final int RBD_FEATURE_DEEP_FLATTEN = 32;
    public static final int RBD_FEATURES = RBD_FEATURE_LAYERING + RBD_FEATURE_EXCLUSIVE_LOCK + RBD_FEATURE_OBJECT_MAP + RBD_FEATURE_FAST_DIFF + RBD_FEATURE_DEEP_FLATTEN;
    private int rbdOrder = 0; /* Order 0 means 4MB blocks (the default) */

    private static final Set<StoragePoolType> poolTypesThatEnableCreateDiskFromTemplateBacking = new HashSet<>(Arrays.asList(StoragePoolType.NetworkFilesystem,
      StoragePoolType.Filesystem));

    public LibvirtStorageAdaptor(StorageLayer storage) {
        _storageLayer = storage;
        _manageSnapshotPath = Script.findScript("scripts/storage/qcow2/", "managesnapshot.sh");
    }

    @Override
    public boolean createFolder(String uuid, String path) {
        return createFolder(uuid, path, null);
    }

    @Override
    public boolean createFolder(String uuid, String path, String localPath) {
        String mountPoint = _mountPoint + File.separator + uuid;

        if (localPath != null) {
            logger.debug(String.format("Pool [%s] is of type local or shared mount point; therefore, we will use the local path [%s] to create the folder [%s] (if it does not"
                    + " exist).", uuid, localPath, path));

            mountPoint = localPath;
        }

        File f = new File(mountPoint + File.separator + path);
        if (!f.exists()) {
            f.mkdirs();
        }
        return true;
    }

    @Override
    public KVMPhysicalDisk createDiskFromTemplateBacking(KVMPhysicalDisk template, String name, PhysicalDiskFormat format, long size,
                                                         KVMStoragePool destPool, int timeout, byte[] passphrase) {
        String volumeDesc = String.format("volume [%s], with template backing [%s], in pool [%s] (%s), with size [%s] and encryption is %s", name, template.getName(), destPool.getUuid(),
          destPool.getType(), size, passphrase != null && passphrase.length > 0);

        if (!poolTypesThatEnableCreateDiskFromTemplateBacking.contains(destPool.getType())) {
            logger.info(String.format("Skipping creation of %s due to pool type is none of the following types %s.", volumeDesc, poolTypesThatEnableCreateDiskFromTemplateBacking.stream()
              .map(type -> type.toString()).collect(Collectors.joining(", "))));

            return null;
        }

        if (format != PhysicalDiskFormat.QCOW2) {
            logger.info(String.format("Skipping creation of %s due to format [%s] is not [%s].", volumeDesc, format, PhysicalDiskFormat.QCOW2));
            return null;
        }

        logger.info(String.format("Creating %s.", volumeDesc));

        String destPoolLocalPath = destPool.getLocalPath();
        String destPath = String.format("%s%s%s", destPoolLocalPath, destPoolLocalPath.endsWith("/") ? "" : "/", name);

        Map<String, String> options = new HashMap<>();
        List<QemuObject> passphraseObjects = new ArrayList<>();
        try (KeyFile keyFile = new KeyFile(passphrase)) {
            QemuImgFile destFile = new QemuImgFile(destPath, format);
            destFile.setSize(size);
            QemuImgFile backingFile = new QemuImgFile(template.getPath(), template.getFormat());

            if (keyFile.isSet()) {
                passphraseObjects.add(QemuObject.prepareSecretForQemuImg(format, QemuObject.EncryptFormat.LUKS, keyFile.toString(), "sec0", options));
            }
            logger.debug(String.format("Passphrase is staged to keyFile: %s", keyFile.isSet()));

            QemuImg qemu = new QemuImg(timeout);
            qemu.create(destFile, backingFile, options, passphraseObjects);
        } catch (QemuImgException | LibvirtException | IOException e) {
            // why don't we throw an exception here? I guess we fail to find the volume later and that results in a failure returned?
            logger.error(String.format("Failed to create %s in [%s] due to [%s].", volumeDesc, destPath, e.getMessage()), e);
        }

        return null;
    }

    /**
     * Checks if downloaded template is extractable
     * @return true if it should be extracted, false if not
     */
    private boolean isTemplateExtractable(String templatePath) {
        String type = Script.runSimpleBashScript("file " + templatePath + " | awk -F' ' '{print $2}'");
        return type.equalsIgnoreCase("bzip2") || type.equalsIgnoreCase("gzip") || type.equalsIgnoreCase("zip");
    }

    /**
     * Return extract command to execute given downloaded file
     * @param downloadedTemplateFile
     * @param templateUuid
     */
    private String getExtractCommandForDownloadedFile(String downloadedTemplateFile, String templateUuid) {
        if (downloadedTemplateFile.endsWith(".zip")) {
            return "unzip -p " + downloadedTemplateFile + " | cat > " + templateUuid;
        } else if (downloadedTemplateFile.endsWith(".bz2")) {
            return "bunzip2 -c " + downloadedTemplateFile + " > " + templateUuid;
        } else if (downloadedTemplateFile.endsWith(".gz")) {
            return "gunzip -c " + downloadedTemplateFile + " > " + templateUuid;
        } else {
            throw new CloudRuntimeException("Unable to extract template " + downloadedTemplateFile);
        }
    }

    /**
     * Extract downloaded template into installPath, remove compressed file
     */
    private void extractDownloadedTemplate(String downloadedTemplateFile, KVMStoragePool destPool, String destinationFile) {
        String extractCommand = getExtractCommandForDownloadedFile(downloadedTemplateFile, destinationFile);
        Script.runSimpleBashScript(extractCommand);
        Script.runSimpleBashScript("rm -f " + downloadedTemplateFile);
    }

    @Override
    public KVMPhysicalDisk createTemplateFromDirectDownloadFile(String templateFilePath, String destTemplatePath, KVMStoragePool destPool, Storage.ImageFormat format, int timeout) {
        File sourceFile = new File(templateFilePath);
        if (!sourceFile.exists()) {
            throw new CloudRuntimeException("Direct download template file " + sourceFile + " does not exist on this host");
        }
        String templateUuid = UUID.randomUUID().toString();
        if (Storage.ImageFormat.ISO.equals(format)) {
            templateUuid += ".iso";
        }
        String destinationFile = destPool.getLocalPath() + File.separator + templateUuid;

        if (destPool.getType() == StoragePoolType.NetworkFilesystem || destPool.getType() == StoragePoolType.Filesystem
            || destPool.getType() == StoragePoolType.SharedMountPoint) {
            if (!Storage.ImageFormat.ISO.equals(format) && isTemplateExtractable(templateFilePath)) {
                extractDownloadedTemplate(templateFilePath, destPool, destinationFile);
            } else {
                Script.runSimpleBashScript("mv " + templateFilePath + " " + destinationFile);
            }
        }
        return destPool.getPhysicalDisk(templateUuid);
    }

    public StorageVol getVolume(StoragePool pool, String volName) {
        StorageVol vol = null;

        try {
            vol = pool.storageVolLookupByName(volName);
        } catch (LibvirtException e) {
            logger.debug("Could not find volume " + volName + ": " + e.getMessage());
        }

        /**
         * The volume was not found in the storage pool
         * This can happen when a volume has just been created on a different host and
         * since then the libvirt storage pool has not been refreshed.
         */
        if (vol == null) {
            try {
                logger.debug("Refreshing storage pool " + pool.getName());
                refreshPool(pool);
            } catch (LibvirtException e) {
                logger.debug("Failed to refresh storage pool: " + e.getMessage());
            }

            try {
                vol = pool.storageVolLookupByName(volName);
                logger.debug("Found volume " + volName + " in storage pool " + pool.getName() + " after refreshing the pool");
            } catch (LibvirtException e) {
                throw new CloudRuntimeException("Could not find volume " + volName + ": " + e.getMessage());
            }
        }

        return vol;
    }

    public StorageVol createVolume(Connect conn, StoragePool pool, String uuid, long size, VolumeFormat format) throws LibvirtException {
        LibvirtStorageVolumeDef volDef = new LibvirtStorageVolumeDef(UUID.randomUUID().toString(), size, format, null, null);
        logger.debug(volDef.toString());

        return pool.storageVolCreateXML(volDef.toString(), 0);
    }

    public void storagePoolRefresh(StoragePool pool) {
        try {
            synchronized (getStoragePool(pool.getUUIDString())) {
                refreshPool(pool);
            }
        } catch (LibvirtException e) {
            logger.debug("refresh storage pool failed: " + e.toString());
        }
    }

    private void checkNetfsStoragePoolMounted(String uuid) {
        String targetPath = _mountPoint + File.separator + uuid;
        int mountpointResult = Script.runSimpleBashScriptForExitValue("mountpoint -q " + targetPath);
        if (mountpointResult != 0) {
            String errMsg = String.format("libvirt failed to mount storage pool %s at %s", uuid, targetPath);
            logger.error(errMsg);
            throw new CloudRuntimeException(errMsg);
        }
    }

    private StoragePool createNetfsStoragePool(PoolType fsType, Connect conn, String uuid, String host, String path, List<String> nfsMountOpts) throws LibvirtException {
        String targetPath = _mountPoint + File.separator + uuid;
        LibvirtStoragePoolDef spd = new LibvirtStoragePoolDef(fsType, uuid, uuid, host, path, targetPath, nfsMountOpts);
        _storageLayer.mkdir(targetPath);
        StoragePool sp = null;
        try {
            logger.debug(spd.toString());
            // check whether the pool is already mounted
            int mountpointResult = Script.runSimpleBashScriptForExitValue("mountpoint -q " + targetPath);
            // if the pool is mounted, try to unmount it
            if(mountpointResult == 0) {
                logger.info("Attempting to unmount old mount at " + targetPath);
                String result = Script.runSimpleBashScript("umount -l " + targetPath);
                if (result == null) {
                    logger.info("Succeeded in unmounting " + targetPath);
                } else {
                    logger.error("Failed in unmounting storage");
                }
            }

            sp = conn.storagePoolCreateXML(spd.toString(), 0);
            return sp;
        } catch (LibvirtException e) {
            logger.error(e.toString());
            throw e;
        }
    }

    private StoragePool createSharedStoragePool(Connect conn, String uuid, String host, String path) {
        String mountPoint = path;
        if (!_storageLayer.exists(mountPoint)) {
            logger.error(mountPoint + " does not exists. Check local.storage.path in agent.properties.");
            return null;
        }
        LibvirtStoragePoolDef spd = new LibvirtStoragePoolDef(PoolType.DIR, uuid, uuid, host, path, path);
        StoragePool sp = null;
        try {
            logger.debug(spd.toString());
            sp = conn.storagePoolCreateXML(spd.toString(), 0);
            return sp;
        } catch (LibvirtException e) {
            logger.error(e.toString());
            if (sp != null) {
                try {
                    if (sp.isPersistent() == 1) {
                        sp.destroy();
                        sp.undefine();
                    } else {
                        sp.destroy();
                    }
                    sp.free();
                } catch (LibvirtException l) {
                    logger.debug("Failed to define shared mount point storage pool with: " + l.toString());
                }
            }
            return null;
        }
    }

    private StoragePool createCLVMStoragePool(Connect conn, String uuid, String host, String path) {

        String volgroupPath = "/dev/" + path;
        String volgroupName = path;
        volgroupName = volgroupName.replaceFirst("/", "");

        LibvirtStoragePoolDef spd = new LibvirtStoragePoolDef(PoolType.loggerICAL, volgroupName, uuid, host, volgroupPath, volgroupPath);
        StoragePool sp = null;
        try {
            logger.debug(spd.toString());
            sp = conn.storagePoolCreateXML(spd.toString(), 0);
            return sp;
        } catch (LibvirtException e) {
            logger.error(e.toString());
            if (sp != null) {
                try {
                    if (sp.isPersistent() == 1) {
                        sp.destroy();
                        sp.undefine();
                    } else {
                        sp.destroy();
                    }
                    sp.free();
                } catch (LibvirtException l) {
                    logger.debug("Failed to define clvm storage pool with: " + l.toString());
                }
            }
            return null;
        }

    }

    private List<String> getNFSMountOptsFromDetails(StoragePoolType type, Map<String, String> details) {
        List<String> nfsMountOpts = null;
        if (!type.equals(StoragePoolType.NetworkFilesystem) || details == null) {
            return nfsMountOpts;
        }
        if (details.containsKey(ApiConstants.NFS_MOUNT_OPTIONS)) {
            nfsMountOpts = Arrays.asList(details.get(ApiConstants.NFS_MOUNT_OPTIONS).replaceAll("\\s", "").split(","));
        }
        return nfsMountOpts;
    }

    private boolean destroyStoragePoolOnNFSMountOptionsChange(StoragePool sp, Connect conn, List<String> nfsMountOpts) {
        try {
            LibvirtStoragePoolDef poolDef = getStoragePoolDef(conn, sp);
            Set poolNfsMountOpts = poolDef.getNfsMountOpts();
            boolean mountOptsDiffer = false;
            if (poolNfsMountOpts.size() != nfsMountOpts.size()) {
                mountOptsDiffer = true;
            } else {
                for (String nfsMountOpt : nfsMountOpts) {
                    if (!poolNfsMountOpts.contains(nfsMountOpt)) {
                        mountOptsDiffer = true;
                        break;
                    }
                }
            }
            if (mountOptsDiffer) {
                sp.destroy();
                return true;
            }
        } catch (LibvirtException e) {
            logger.error("Failure in destroying the pre-existing storage pool for changing the NFS mount options" + e);
        }
        return false;
    }

    private StoragePool createRBDStoragePool(Connect conn, String uuid, String host, int port, String userInfo, String path) {

        LibvirtStoragePoolDef spd;
        StoragePool sp = null;
        Secret s = null;

        String[] userInfoTemp = userInfo.split(":");
        if (userInfoTemp.length == 2) {
            LibvirtSecretDef sd = new LibvirtSecretDef(Usage.CEPH, uuid);

            sd.setCephName(userInfoTemp[0] + "@" + host + ":" + port + "/" + path);

            try {
                logger.debug(sd.toString());
                s = conn.secretDefineXML(sd.toString());
                s.setValue(Base64.decodeBase64(userInfoTemp[1]));
            } catch (LibvirtException e) {
                logger.error("Failed to define the libvirt secret: " + e.toString());
                if (s != null) {
                    try {
                        s.undefine();
                        s.free();
                    } catch (LibvirtException l) {
                        logger.error("Failed to undefine the libvirt secret: " + l.toString());
                    }
                }
                return null;
            }
            spd = new LibvirtStoragePoolDef(PoolType.RBD, uuid, uuid, host, port, path, userInfoTemp[0], AuthenticationType.CEPH, uuid);
        } else {
            spd = new LibvirtStoragePoolDef(PoolType.RBD, uuid, uuid, host, port, path, "");
        }

        try {
            logger.debug(spd.toString());
            sp = conn.storagePoolCreateXML(spd.toString(), 0);
            return sp;
        } catch (LibvirtException e) {
            logger.error("Failed to create RBD storage pool: " + e.toString());
            if (sp != null) {
                try {
                    if (sp.isPersistent() == 1) {
                        sp.destroy();
                        sp.undefine();
                    } else {
                        sp.destroy();
                    }
                    sp.free();
                } catch (LibvirtException l) {
                    logger.error("Failed to undefine RBD storage pool: " + l.toString());
                }
            }

            if (s != null) {
                try {
                    logger.error("Failed to create the RBD storage pool, cleaning up the libvirt secret");
                    s.undefine();
                    s.free();
                } catch (LibvirtException se) {
                    logger.error("Failed to remove the libvirt secret: " + se.toString());
                }
            }

            return null;
        }
    }

    public StorageVol copyVolume(StoragePool destPool, LibvirtStorageVolumeDef destVol, StorageVol srcVol, int timeout) throws LibvirtException {
        StorageVol vol = destPool.storageVolCreateXML(destVol.toString(), 0);
        String srcPath = srcVol.getKey();
        String destPath = vol.getKey();
        Script.runSimpleBashScript("cp " + srcPath + " " + destPath, timeout);
        return vol;
    }

    public boolean copyVolume(String srcPath, String destPath, String volumeName, int timeout) throws InternalErrorException {
        _storageLayer.mkdirs(destPath);
        if (!_storageLayer.exists(srcPath)) {
            throw new InternalErrorException("volume:" + srcPath + " is not exits");
        }
        String result = Script.runSimpleBashScript("cp " + srcPath + " " + destPath + File.separator + volumeName, timeout);
        return result == null;
    }

    public LibvirtStoragePoolDef getStoragePoolDef(Connect conn, StoragePool pool) throws LibvirtException {
        String poolDefXML = pool.getXMLDesc(0);
        LibvirtStoragePoolXMLParser parser = new LibvirtStoragePoolXMLParser();
        return parser.parseStoragePoolXML(poolDefXML);
    }

    public LibvirtStorageVolumeDef getStorageVolumeDef(Connect conn, StorageVol vol) throws LibvirtException {
        String volDefXML = vol.getXMLDesc(0);
        LibvirtStorageVolumeXMLParser parser = new LibvirtStorageVolumeXMLParser();
        return parser.parseStorageVolumeXML(volDefXML);
    }

    @Override
    public StoragePoolType getStoragePoolType() {
        // This is mapped manually in KVMStoragePoolManager
        return  null;
    }

    @Override
    public KVMStoragePool getStoragePool(String uuid) {
        return this.getStoragePool(uuid, false);
    }

    @Override
    public KVMStoragePool getStoragePool(String uuid, boolean refreshInfo) {
        logger.info("Trying to fetch storage pool " + uuid + " from libvirt");
        StoragePool storage = null;
        try {
            Connect conn = LibvirtConnection.getConnection();
            storage = conn.storagePoolLookupByUUIDString(uuid);

            if (storage.getInfo().state != StoragePoolState.VIR_STORAGE_POOL_RUNNING) {
                logger.warn("Storage pool " + uuid + " is not in running state. Attempting to start it.");
                storage.create(0);
            }
            LibvirtStoragePoolDef spd = getStoragePoolDef(conn, storage);
            if (spd == null) {
                throw new CloudRuntimeException("Unable to parse the storage pool definition for storage pool " + uuid);
            }
            StoragePoolType type = null;
            if (spd.getPoolType() == LibvirtStoragePoolDef.PoolType.NETFS) {
                type = StoragePoolType.NetworkFilesystem;
            } else if (spd.getPoolType() == LibvirtStoragePoolDef.PoolType.DIR) {
                type = StoragePoolType.Filesystem;
            } else if (spd.getPoolType() == LibvirtStoragePoolDef.PoolType.RBD) {
                type = StoragePoolType.RBD;
            } else if (spd.getPoolType() == LibvirtStoragePoolDef.PoolType.loggerICAL) {
                type = StoragePoolType.CLVM;
            } else if (spd.getPoolType() == LibvirtStoragePoolDef.PoolType.GLUSTERFS) {
                type = StoragePoolType.Gluster;
            } else if (spd.getPoolType() == LibvirtStoragePoolDef.PoolType.POWERFLEX) {
                type = StoragePoolType.PowerFlex;
            }

            LibvirtStoragePool pool = new LibvirtStoragePool(uuid, storage.getName(), type, this, storage);

            if (pool.getType() != StoragePoolType.RBD && pool.getType() != StoragePoolType.PowerFlex)
                pool.setLocalPath(spd.getTargetPath());
            else
                pool.setLocalPath("");

            if (pool.getType() == StoragePoolType.RBD
                    || pool.getType() == StoragePoolType.Gluster) {
                pool.setSourceHost(spd.getSourceHost());
                pool.setSourcePort(spd.getSourcePort());
                pool.setSourceDir(spd.getSourceDir());
                String authUsername = spd.getAuthUserName();
                if (authUsername != null) {
                    Secret secret = conn.secretLookupByUUIDString(spd.getSecretUUID());
                    String secretValue = new String(Base64.encodeBase64(secret.getByteValue()), Charset.defaultCharset());
                    pool.setAuthUsername(authUsername);
                    pool.setAuthSecret(secretValue);
                }
            }

            /**
             * On large (RBD) storage pools it can take up to a couple of minutes
             * for libvirt to refresh the pool.
             *
             * Refreshing a storage pool means that libvirt will have to iterate the whole pool
             * and fetch information of each volume in there
             *
             * It is not always required to refresh a pool. So we can control if we want to or not
             *
             * By default only the getStorageStats call in the LibvirtComputingResource will ask to
             * refresh the pool
             */
            if (refreshInfo) {
                logger.info("Asking libvirt to refresh storage pool " + uuid);
                pool.refresh();
            }
            pool.setCapacity(storage.getInfo().capacity);
            pool.setUsed(storage.getInfo().allocation);
            pool.setAvailable(storage.getInfo().available);

            logger.debug("Successfully refreshed pool " + uuid +
                           " Capacity: " + toHumanReadableSize(storage.getInfo().capacity) +
                           " Used: " + toHumanReadableSize(storage.getInfo().allocation) +
                           " Available: " + toHumanReadableSize(storage.getInfo().available));

            return pool;
        } catch (LibvirtException e) {
            logger.debug("Could not find storage pool " + uuid + " in libvirt");
            throw new CloudRuntimeException(e.toString(), e);
        }
    }

    @Override
    public KVMPhysicalDisk getPhysicalDisk(String volumeUuid, KVMStoragePool pool) {
        LibvirtStoragePool libvirtPool = (LibvirtStoragePool)pool;

        try {
            StorageVol vol = getVolume(libvirtPool.getPool(), volumeUuid);
            KVMPhysicalDisk disk;
            LibvirtStorageVolumeDef voldef = getStorageVolumeDef(libvirtPool.getPool().getConnect(), vol);
            disk = new KVMPhysicalDisk(vol.getPath(), vol.getName(), pool);
            disk.setSize(vol.getInfo().allocation);
            disk.setVirtualSize(vol.getInfo().capacity);

            /**
             * libvirt returns format = 'unknow', so we have to force
             * the format to RAW for RBD storage volumes
             */
            if (pool.getType() == StoragePoolType.RBD) {
                disk.setFormat(PhysicalDiskFormat.RAW);
            } else if (voldef.getFormat() == null) {
                File diskDir = new File(disk.getPath());
                if (diskDir.exists() && diskDir.isDirectory()) {
                    disk.setFormat(PhysicalDiskFormat.DIR);
                } else if (volumeUuid.endsWith("tar") || volumeUuid.endsWith(("TAR"))) {
                    disk.setFormat(PhysicalDiskFormat.TAR);
                } else if (volumeUuid.endsWith("raw") || volumeUuid.endsWith(("RAW"))) {
                    disk.setFormat(PhysicalDiskFormat.RAW);
                } else {
                    disk.setFormat(pool.getDefaultFormat());
                }
            } else if (voldef.getFormat() == LibvirtStorageVolumeDef.VolumeFormat.QCOW2) {
                disk.setFormat(PhysicalDiskFormat.QCOW2);
            } else if (voldef.getFormat() == LibvirtStorageVolumeDef.VolumeFormat.RAW) {
                disk.setFormat(PhysicalDiskFormat.RAW);
            }
            return disk;
        } catch (LibvirtException e) {
            logger.debug("Failed to get physical disk:", e);
            throw new CloudRuntimeException(e.toString());
        }
    }

    /**
     * adjust refcount
     */
    private int adjustStoragePoolRefCount(String uuid, int adjustment) {
        final String mutexKey = storagePoolRefCounts.keySet().stream()
                .filter(k -> k.equals(uuid))
                .findFirst()
                .orElse(uuid);
        synchronized (mutexKey) {
            // some access on the storagePoolRefCounts.key(mutexKey) element
            int refCount = storagePoolRefCounts.computeIfAbsent(mutexKey, k -> 0);
            refCount += adjustment;
            if (refCount < 1) {
                storagePoolRefCounts.remove(mutexKey);
            } else {
                storagePoolRefCounts.put(mutexKey, refCount);
            }
            return refCount;
        }
    }
    /**
     * Thread-safe increment storage pool usage refcount
     * @param uuid UUID of the storage pool to increment the count
     */
    private void incStoragePoolRefCount(String uuid) {
        adjustStoragePoolRefCount(uuid, 1);
    }
    /**
     * Thread-safe decrement storage pool usage refcount for the given uuid and return if storage pool still in use.
     * @param uuid UUID of the storage pool to decrement the count
     * @return true if the storage pool is still used, else false.
     */
    private boolean decStoragePoolRefCount(String uuid) {
        return adjustStoragePoolRefCount(uuid, -1) > 0;
    }

    @Override
<<<<<<< HEAD
    public KVMStoragePool createStoragePool(String name, String host, int port, String path, String userInfo, StoragePoolType type, Map<String, String> details) {
        logger.info("Attempting to create storage pool " + name + " (" + type.toString() + ") in libvirt");
=======
    public KVMStoragePool createStoragePool(String name, String host, int port, String path, String userInfo, StoragePoolType type, Map<String, String> details, boolean isPrimaryStorage) {
        s_logger.info("Attempting to create storage pool " + name + " (" + type.toString() + ") in libvirt");
>>>>>>> dfe4a678

        StoragePool sp = null;
        Connect conn = null;
        try {
            conn = LibvirtConnection.getConnection();
        } catch (LibvirtException e) {
            throw new CloudRuntimeException(e.toString());
        }

        try {
            sp = conn.storagePoolLookupByUUIDString(name);
            if (sp != null && sp.isActive() == 0) {
                sp.undefine();
                sp = null;
                logger.info("Found existing defined storage pool " + name + ". It wasn't running, so we undefined it.");
            }
            if (sp != null) {
                logger.info("Found existing defined storage pool " + name + ", using it.");
            }
        } catch (LibvirtException e) {
            sp = null;
            logger.warn("Storage pool " + name + " was not found running in libvirt. Need to create it.");
        }

        // libvirt strips trailing slashes off of path, we will too in order to match
        // existing paths
        if (path.endsWith("/")) {
            path = path.substring(0, path.length() - 1);
        }

        if (sp == null) {
            // see if any existing pool by another name is using our storage path.
            // if anyone is, undefine the pool so we can define it as requested.
            // This should be safe since a pool in use can't be removed, and no
            // volumes are affected by unregistering the pool with libvirt.
            logger.info("Didn't find an existing storage pool " + name + " by UUID, checking for pools with duplicate paths");

            try {
                String[] poolnames = conn.listStoragePools();
                for (String poolname : poolnames) {
                    logger.debug("Checking path of existing pool " + poolname + " against pool we want to create");
                    StoragePool p = conn.storagePoolLookupByName(poolname);
                    LibvirtStoragePoolDef pdef = getStoragePoolDef(conn, p);
                    if (pdef == null) {
                        throw new CloudRuntimeException("Unable to parse the storage pool definition for storage pool " + poolname);
                    }

                    String targetPath = pdef.getTargetPath();
                    if (targetPath != null && targetPath.equals(path)) {
                        logger.debug("Storage pool utilizing path '" + path + "' already exists as pool " + poolname +
                                ", undefining so we can re-define with correct name " + name);
                        if (p.isPersistent() == 1) {
                            p.destroy();
                            p.undefine();
                        } else {
                            p.destroy();
                        }
                    }
                }
            } catch (LibvirtException e) {
                logger.error("Failure in attempting to see if an existing storage pool might be using the path of the pool to be created:" + e);
            }
        }

        List<String> nfsMountOpts = getNFSMountOptsFromDetails(type, details);
        if (sp != null && CollectionUtils.isNotEmpty(nfsMountOpts) &&
            destroyStoragePoolOnNFSMountOptionsChange(sp, conn, nfsMountOpts)) {
            sp = null;
        }

        if (sp == null) {

            logger.debug("Attempting to create storage pool " + name);

            if (type == StoragePoolType.NetworkFilesystem) {
                try {
                    sp = createNetfsStoragePool(PoolType.NETFS, conn, name, host, path, nfsMountOpts);
                } catch (LibvirtException e) {
                    logger.error("Failed to create netfs mount: " + host + ":" + path , e);
                    logger.error(e.getStackTrace());
                    throw new CloudRuntimeException(e.toString());
                }
            } else if (type == StoragePoolType.Gluster) {
                try {
                    sp = createNetfsStoragePool(PoolType.GLUSTERFS, conn, name, host, path, null);
                } catch (LibvirtException e) {
                    logger.error("Failed to create glusterfs mount: " + host + ":" + path , e);
                    logger.error(e.getStackTrace());
                    throw new CloudRuntimeException(e.toString());
                }
            } else if (type == StoragePoolType.SharedMountPoint || type == StoragePoolType.Filesystem) {
                sp = createSharedStoragePool(conn, name, host, path);
            } else if (type == StoragePoolType.RBD) {
                sp = createRBDStoragePool(conn, name, host, port, userInfo, path);
            } else if (type == StoragePoolType.CLVM) {
                sp = createCLVMStoragePool(conn, name, host, path);
            }
        }

        if (sp == null) {
            throw new CloudRuntimeException("Failed to create storage pool: " + name);
        }

        try {
            if (!isPrimaryStorage) {
                // only ref count storage pools for secondary storage, as primary storage is assumed
                // to be always mounted, as long the primary storage isn't fully deleted.
                incStoragePoolRefCount(name);
            }

            if (sp.isActive() == 0) {
                logger.debug("Attempting to activate pool " + name);
                sp.create(0);
            }

            if (type == StoragePoolType.NetworkFilesystem) {
                checkNetfsStoragePoolMounted(name);
            }

            return getStoragePool(name);
        } catch (LibvirtException e) {
            decStoragePoolRefCount(name);
            String error = e.toString();
            if (error.contains("Storage source conflict")) {
                throw new CloudRuntimeException("A pool matching this location already exists in libvirt, " +
                        " but has a different UUID/Name. Cannot create new pool without first " + " removing it. Check for inactive pools via 'virsh pool-list --all'. " +
                        error);
            } else {
                throw new CloudRuntimeException(error);
            }
        }
    }

    private boolean destroyStoragePool(Connect conn, String uuid) throws LibvirtException {
        StoragePool sp;
        try {
            sp = conn.storagePoolLookupByUUIDString(uuid);
        } catch (LibvirtException exc) {
            logger.warn("Storage pool " + uuid + " doesn't exist in libvirt. Assuming it is already removed");
            logger.warn(exc.getStackTrace());
            return true;
        }

        if (sp != null) {
            if (sp.isPersistent() == 1) {
                sp.destroy();
                sp.undefine();
            } else {
                sp.destroy();
            }
            sp.free();

            return true;
        } else {
            logger.warn("Storage pool " + uuid + " doesn't exist in libvirt. Assuming it is already removed");
            return false;
        }
    }

    private boolean destroyStoragePoolHandleException(Connect conn, String uuid)
    {
        try {
            return destroyStoragePool(conn, uuid);
        } catch (LibvirtException e) {
            logger.error(String.format("Failed to destroy libvirt pool %s: %s", uuid, e));
        }
        return false;
    }

    @Override
    public boolean deleteStoragePool(String uuid) {
<<<<<<< HEAD
        logger.info("Attempting to remove storage pool " + uuid + " from libvirt");
        Connect conn = null;
=======
        s_logger.info("Attempting to remove storage pool " + uuid + " from libvirt");

        // decrement and check if storage pool still in use
        if (decStoragePoolRefCount(uuid)) {
            s_logger.info(String.format("deleteStoragePool: Storage pool %s still in use", uuid));
            return true;
        }

        Connect conn;
>>>>>>> dfe4a678
        try {
            conn = LibvirtConnection.getConnection();
        } catch (LibvirtException e) {
            throw new CloudRuntimeException(e.toString());
        }

        Secret s = null;

        /*
         * Some storage pools, like RBD also have 'secret' information stored in libvirt
         * Destroy them if they exist
         */
        try {
            s = conn.secretLookupByUUIDString(uuid);
        } catch (LibvirtException e) {
            logger.info("Storage pool " + uuid + " has no corresponding secret. Not removing any secret.");
        }

        try {
            destroyStoragePool(conn, uuid);
            if (s != null) {
                s.undefine();
                s.free();
            }

            logger.info("Storage pool " + uuid + " was successfully removed from libvirt.");

            return true;
        } catch (LibvirtException e) {
            // handle ebusy error when pool is quickly destroyed
            if (e.toString().contains("exit status 16")) {
                String targetPath = _mountPoint + File.separator + uuid;
                    logger.error("deleteStoragePool removed pool from libvirt, but libvirt had trouble unmounting the pool. Trying umount location " + targetPath +
                        " again in a few seconds");
                String result = Script.runSimpleBashScript("sleep 5 && umount " + targetPath);
                if (result == null) {
                    logger.info("Succeeded in unmounting " + targetPath);
                    destroyStoragePoolHandleException(conn, uuid);
                    return true;
                }
                logger.error("Failed to unmount " + targetPath);
            }
            throw new CloudRuntimeException(e.toString(), e);
        }
    }

    @Override
    public KVMPhysicalDisk createPhysicalDisk(String name, KVMStoragePool pool,
            PhysicalDiskFormat format, Storage.ProvisioningType provisioningType, long size, byte[] passphrase) {

        logger.info("Attempting to create volume " + name + " (" + pool.getType().toString() + ") in pool "
                + pool.getUuid() + " with size " + toHumanReadableSize(size));

        StoragePoolType poolType = pool.getType();
        if (poolType.equals(StoragePoolType.RBD)) {
            return createPhysicalDiskByLibVirt(name, pool, PhysicalDiskFormat.RAW, provisioningType, size);
        } else if (poolType.equals(StoragePoolType.NetworkFilesystem) || poolType.equals(StoragePoolType.Filesystem)) {
            switch (format) {
                case QCOW2:
                case RAW:
                    return createPhysicalDiskByQemuImg(name, pool, format, provisioningType, size, passphrase);
                case DIR:
                case TAR:
                    return createPhysicalDiskByLibVirt(name, pool, format, provisioningType, size);
                default:
                    throw new CloudRuntimeException("Unexpected disk format is specified.");
            }
        } else {
            return createPhysicalDiskByLibVirt(name, pool, format, provisioningType, size);
        }
    }

    private KVMPhysicalDisk createPhysicalDiskByLibVirt(String name, KVMStoragePool pool,
            PhysicalDiskFormat format, Storage.ProvisioningType provisioningType, long size) {
        LibvirtStoragePool libvirtPool = (LibvirtStoragePool) pool;
        StoragePool virtPool = libvirtPool.getPool();
        LibvirtStorageVolumeDef.VolumeFormat libvirtformat = LibvirtStorageVolumeDef.VolumeFormat.getFormat(format);

        String volPath = null;
        String volName = null;
        long volAllocation = 0;
        long volCapacity = 0;

        LibvirtStorageVolumeDef volDef = new LibvirtStorageVolumeDef(name,
                size, libvirtformat, null, null);
        logger.debug(volDef.toString());
        try {
            StorageVol vol = virtPool.storageVolCreateXML(volDef.toString(), 0);
            volPath = vol.getPath();
            volName = vol.getName();
            volAllocation = vol.getInfo().allocation;
            volCapacity = vol.getInfo().capacity;
        } catch (LibvirtException e) {
            throw new CloudRuntimeException(e.toString());
        }

        KVMPhysicalDisk disk = new KVMPhysicalDisk(volPath, volName, pool);
        disk.setFormat(format);
        disk.setSize(volAllocation);
        disk.setVirtualSize(volCapacity);
        return disk;
    }


    private KVMPhysicalDisk createPhysicalDiskByQemuImg(String name, KVMStoragePool pool,
            PhysicalDiskFormat format, Storage.ProvisioningType provisioningType, long size, byte[] passphrase) {
        String volPath = pool.getLocalPath() + "/" + name;
        String volName = name;
        long virtualSize = 0;
        long actualSize = 0;
        QemuObject.EncryptFormat encryptFormat = null;
        List<QemuObject> passphraseObjects = new ArrayList<>();

        final int timeout = 0;

        QemuImgFile destFile = new QemuImgFile(volPath);
        destFile.setFormat(format);
        destFile.setSize(size);
        Map<String, String> options = new HashMap<String, String>();
        if (List.of(StoragePoolType.NetworkFilesystem, StoragePoolType.Filesystem).contains(pool.getType())) {
            options.put("preallocation", QemuImg.PreallocationType.getPreallocationType(provisioningType).toString());
        }

        try (KeyFile keyFile = new KeyFile(passphrase)) {
            QemuImg qemu = new QemuImg(timeout);
            if (keyFile.isSet()) {
                passphraseObjects.add(QemuObject.prepareSecretForQemuImg(format, QemuObject.EncryptFormat.LUKS, keyFile.toString(), "sec0", options));

                // make room for encryption header on raw format, use LUKS
                if (format == PhysicalDiskFormat.RAW) {
                    destFile.setSize(destFile.getSize() - (16<<20));
                    destFile.setFormat(PhysicalDiskFormat.LUKS);
                }

                encryptFormat = QemuObject.EncryptFormat.LUKS;
            }
            qemu.create(destFile, null, options, passphraseObjects);
            Map<String, String> info = qemu.info(destFile);
            virtualSize = Long.parseLong(info.get(QemuImg.VIRTUAL_SIZE));
            actualSize = new File(destFile.getFileName()).length();
        } catch (QemuImgException | LibvirtException | IOException e) {
            throw new CloudRuntimeException(String.format("Failed to create %s due to a failed execution of qemu-img", volPath), e);
        }

        KVMPhysicalDisk disk = new KVMPhysicalDisk(volPath, volName, pool);
        disk.setFormat(format);
        disk.setSize(actualSize);
        disk.setVirtualSize(virtualSize);
        disk.setQemuEncryptFormat(encryptFormat);
        return disk;
    }

    @Override
    public boolean connectPhysicalDisk(String name, KVMStoragePool pool, Map<String, String> details) {
        // this is for managed storage that needs to prep disks prior to use
        return true;
    }

    @Override
    public boolean disconnectPhysicalDisk(String uuid, KVMStoragePool pool) {
        // this is for managed storage that needs to cleanup disks after use
        return true;
    }

    @Override
    public boolean disconnectPhysicalDisk(Map<String, String> volumeToDisconnect) {
        // this is for managed storage that needs to cleanup disks after use
        return false;
    }

    @Override
    public boolean disconnectPhysicalDiskByPath(String localPath) {
        // we've only ever cleaned up ISOs that are NFS mounted
        String poolUuid = null;
        if (localPath != null && localPath.startsWith(_mountPoint) && localPath.endsWith(".iso")) {
            String[] token = localPath.split("/");

            if (token.length > 3) {
                poolUuid = token[2];
            }
        } else {
            return false;
        }

        if (poolUuid == null) {
            return false;
        }

        try {
            Connect conn = LibvirtConnection.getConnection();

            conn.storagePoolLookupByUUIDString(poolUuid);

            deleteStoragePool(poolUuid);

            return true;
        } catch (LibvirtException ex) {
            return false;
        } catch (CloudRuntimeException ex) {
            return false;
        }
    }

    @Override
    public boolean deletePhysicalDisk(String uuid, KVMStoragePool pool, Storage.ImageFormat format) {

        logger.info("Attempting to remove volume " + uuid + " from pool " + pool.getUuid());

        /**
         * RBD volume can have snapshots and while they exist libvirt
         * can't remove the RBD volume
         *
         * We have to remove those snapshots first
         */
        if (pool.getType() == StoragePoolType.RBD) {
            try {
                logger.info("Unprotecting and Removing RBD snapshots of image " + pool.getSourceDir() + "/" + uuid + " prior to removing the image");

                Rados r = new Rados(pool.getAuthUserName());
                r.confSet("mon_host", pool.getSourceHost() + ":" + pool.getSourcePort());
                r.confSet("key", pool.getAuthSecret());
                r.confSet("client_mount_timeout", "30");
                r.connect();
                logger.debug("Successfully connected to Ceph cluster at " + r.confGet("mon_host"));

                IoCTX io = r.ioCtxCreate(pool.getSourceDir());
                Rbd rbd = new Rbd(io);
                RbdImage image = rbd.open(uuid);
                logger.debug("Fetching list of snapshots of RBD image " + pool.getSourceDir() + "/" + uuid);
                List<RbdSnapInfo> snaps = image.snapList();
                try {
                    for (RbdSnapInfo snap : snaps) {
                        if (image.snapIsProtected(snap.name)) {
                            logger.debug("Unprotecting snapshot " + pool.getSourceDir() + "/" + uuid + "@" + snap.name);
                            image.snapUnprotect(snap.name);
                        } else {
                            logger.debug("Snapshot " + pool.getSourceDir() + "/" + uuid + "@" + snap.name + " is not protected.");
                        }
                        logger.debug("Removing snapshot " + pool.getSourceDir() + "/" + uuid + "@" + snap.name);
                        image.snapRemove(snap.name);
                    }
                    logger.info("Successfully unprotected and removed any remaining snapshots (" + snaps.size() + ") of "
                        + pool.getSourceDir() + "/" + uuid + " Continuing to remove the RBD image");
                } catch (RbdException e) {
                    logger.error("Failed to remove snapshot with exception: " + e.toString() +
                        ", RBD error: " + ErrorCode.getErrorMessage(e.getReturnValue()));
                    throw new CloudRuntimeException(e.toString() + " - " + ErrorCode.getErrorMessage(e.getReturnValue()));
                } finally {
                    logger.debug("Closing image and destroying context");
                    rbd.close(image);
                    r.ioCtxDestroy(io);
                }
            } catch (RadosException e) {
                logger.error("Failed to remove snapshot with exception: " + e.toString() +
                    ", RBD error: " + ErrorCode.getErrorMessage(e.getReturnValue()));
                throw new CloudRuntimeException(e.toString() + " - " + ErrorCode.getErrorMessage(e.getReturnValue()));
            } catch (RbdException e) {
                logger.error("Failed to remove snapshot with exception: " + e.toString() +
                    ", RBD error: " + ErrorCode.getErrorMessage(e.getReturnValue()));
                throw new CloudRuntimeException(e.toString() + " - " + ErrorCode.getErrorMessage(e.getReturnValue()));
            }
        }

        LibvirtStoragePool libvirtPool = (LibvirtStoragePool)pool;
        try {
            StorageVol vol = getVolume(libvirtPool.getPool(), uuid);
            logger.debug("Instructing libvirt to remove volume " + uuid + " from pool " + pool.getUuid());
            if(Storage.ImageFormat.DIR.equals(format)){
                deleteDirVol(libvirtPool, vol);
            } else {
                deleteVol(libvirtPool, vol);
            }
            vol.free();
            return true;
        } catch (LibvirtException e) {
            throw new CloudRuntimeException(e.toString());
        }
    }

    /**
     * This function copies a physical disk from Secondary Storage to Primary Storage
     * or from Primary to Primary Storage
     *
     * The first time a template is deployed in Primary Storage it will be copied from
     * Secondary to Primary.
     *
     * If it has been created on Primary Storage, it will be copied on the Primary Storage
     */
    @Override
    public KVMPhysicalDisk createDiskFromTemplate(KVMPhysicalDisk template,
            String name, PhysicalDiskFormat format, Storage.ProvisioningType provisioningType, long size, KVMStoragePool destPool, int timeout, byte[] passphrase) {

        logger.info("Creating volume " + name + " from template " + template.getName() + " in pool " + destPool.getUuid() +
                " (" + destPool.getType().toString() + ") with size " + toHumanReadableSize(size));

        KVMPhysicalDisk disk = null;

        if (destPool.getType() == StoragePoolType.RBD) {
            disk = createDiskFromTemplateOnRBD(template, name, format, provisioningType, size, destPool, timeout);
        } else {
            try (KeyFile keyFile = new KeyFile(passphrase)){
                String newUuid = name;
                List<QemuObject> passphraseObjects = new ArrayList<>();
                disk = destPool.createPhysicalDisk(newUuid, format, provisioningType, template.getVirtualSize(), passphrase);
                if (disk == null) {
                    throw new CloudRuntimeException("Failed to create disk from template " + template.getName());
                }

                if (template.getFormat() == PhysicalDiskFormat.TAR) {
                    Script.runSimpleBashScript("tar -x -f " + template.getPath() + " -C " + disk.getPath(), timeout); // TO BE FIXED to aware provisioningType
                } else if (template.getFormat() == PhysicalDiskFormat.DIR) {
                    Script.runSimpleBashScript("mkdir -p " + disk.getPath());
                    Script.runSimpleBashScript("chmod 755 " + disk.getPath());
                    Script.runSimpleBashScript("tar -x -f " + template.getPath() + "/*.tar -C " + disk.getPath(), timeout);
                } else if (format == PhysicalDiskFormat.QCOW2) {
                    QemuImg qemu = new QemuImg(timeout);
                    QemuImgFile destFile = new QemuImgFile(disk.getPath(), format);
                    if (size > template.getVirtualSize()) {
                        destFile.setSize(size);
                    } else {
                        destFile.setSize(template.getVirtualSize());
                    }
                    Map<String, String> options = new HashMap<String, String>();
                    options.put("preallocation", QemuImg.PreallocationType.getPreallocationType(provisioningType).toString());


                    if (keyFile.isSet()) {
                        passphraseObjects.add(QemuObject.prepareSecretForQemuImg(format, QemuObject.EncryptFormat.LUKS, keyFile.toString(), "sec0", options));
                        disk.setQemuEncryptFormat(QemuObject.EncryptFormat.LUKS);
                    }
                    switch(provisioningType){
                    case THIN:
                        QemuImgFile backingFile = new QemuImgFile(template.getPath(), template.getFormat());
                        qemu.create(destFile, backingFile, options, passphraseObjects);
                        break;
                    case SPARSE:
                    case FAT:
                        QemuImgFile srcFile = new QemuImgFile(template.getPath(), template.getFormat());
                        qemu.convert(srcFile, destFile, options, passphraseObjects, null, false);
                        break;
                    }
                } else if (format == PhysicalDiskFormat.RAW) {
                    PhysicalDiskFormat destFormat = PhysicalDiskFormat.RAW;
                    Map<String, String> options = new HashMap<String, String>();

                    if (keyFile.isSet()) {
                        destFormat = PhysicalDiskFormat.LUKS;
                        disk.setQemuEncryptFormat(QemuObject.EncryptFormat.LUKS);
                        passphraseObjects.add(QemuObject.prepareSecretForQemuImg(destFormat, QemuObject.EncryptFormat.LUKS, keyFile.toString(), "sec0", options));
                    }

                    QemuImgFile sourceFile = new QemuImgFile(template.getPath(), template.getFormat());
                    QemuImgFile destFile = new QemuImgFile(disk.getPath(), destFormat);
                    if (size > template.getVirtualSize()) {
                        destFile.setSize(size);
                    } else {
                        destFile.setSize(template.getVirtualSize());
                    }
                    QemuImg qemu = new QemuImg(timeout);
                    qemu.convert(sourceFile, destFile, options, passphraseObjects, null, false);
                }
            } catch (QemuImgException | LibvirtException | IOException e) {
                throw new CloudRuntimeException(String.format("Failed to create %s due to a failed execution of qemu-img", name), e);
            }
        }

        return disk;
    }

    private KVMPhysicalDisk createDiskFromTemplateOnRBD(KVMPhysicalDisk template,
            String name, PhysicalDiskFormat format, Storage.ProvisioningType provisioningType, long size, KVMStoragePool destPool, int timeout){

        /*
            With RBD you can't run qemu-img convert with an existing RBD image as destination
            qemu-img will exit with the error that the destination already exists.
            So for RBD we don't create the image, but let qemu-img do that for us.

            We then create a KVMPhysicalDisk object that we can return
         */

        KVMStoragePool srcPool = template.getPool();
        KVMPhysicalDisk disk = null;
        String newUuid = name;

        format = PhysicalDiskFormat.RAW;
        disk = new KVMPhysicalDisk(destPool.getSourceDir() + "/" + newUuid, newUuid, destPool);
        disk.setFormat(format);
        if (size > template.getVirtualSize()) {
            disk.setSize(size);
            disk.setVirtualSize(size);
        } else {
            // leave these as they were if size isn't applicable
            disk.setSize(template.getVirtualSize());
            disk.setVirtualSize(disk.getSize());
        }


        QemuImgFile srcFile;
        QemuImgFile destFile = new QemuImgFile(KVMPhysicalDisk.RBDStringBuilder(destPool.getSourceHost(),
                destPool.getSourcePort(),
                destPool.getAuthUserName(),
                destPool.getAuthSecret(),
                disk.getPath()));
        destFile.setFormat(format);

        if (srcPool.getType() != StoragePoolType.RBD) {
            srcFile = new QemuImgFile(template.getPath(), template.getFormat());
            try{
                QemuImg qemu = new QemuImg(timeout);
                qemu.convert(srcFile, destFile);
            } catch (QemuImgException | LibvirtException e) {
                logger.error("Failed to create " + disk.getPath() +
                        " due to a failed executing of qemu-img: " + e.getMessage());
            }
        } else {

            /**
             * We have to find out if the source file is in the same RBD pool and has
             * RBD format 2 before we can do a layering/clone operation on the RBD image
             *
             * This will be the case when the template is already on Primary Storage and
             * we want to copy it
             */

            try {
                if ((srcPool.getSourceHost().equals(destPool.getSourceHost())) && (srcPool.getSourceDir().equals(destPool.getSourceDir()))) {
                    /* We are on the same Ceph cluster, but we require RBD format 2 on the source image */
                    logger.debug("Trying to perform a RBD clone (layering) since we are operating in the same storage pool");

                    Rados r = new Rados(srcPool.getAuthUserName());
                    r.confSet("mon_host", srcPool.getSourceHost() + ":" + srcPool.getSourcePort());
                    r.confSet("key", srcPool.getAuthSecret());
                    r.confSet("client_mount_timeout", "30");
                    r.connect();
                    logger.debug("Successfully connected to Ceph cluster at " + r.confGet("mon_host"));

                    IoCTX io = r.ioCtxCreate(srcPool.getSourceDir());
                    Rbd rbd = new Rbd(io);
                    RbdImage srcImage = rbd.open(template.getName());

                    if (srcImage.isOldFormat()) {
                        /* The source image is RBD format 1, we have to do a regular copy */
                        logger.debug("The source image " + srcPool.getSourceDir() + "/" + template.getName() +
                                " is RBD format 1. We have to perform a regular copy (" + toHumanReadableSize(disk.getVirtualSize()) + " bytes)");

                        rbd.create(disk.getName(), disk.getVirtualSize(), RBD_FEATURES, rbdOrder);
                        RbdImage destImage = rbd.open(disk.getName());

                        logger.debug("Starting to copy " + srcImage.getName() +  " to " + destImage.getName() + " in Ceph pool " + srcPool.getSourceDir());
                        rbd.copy(srcImage, destImage);

                        logger.debug("Finished copying " + srcImage.getName() +  " to " + destImage.getName() + " in Ceph pool " + srcPool.getSourceDir());
                        rbd.close(destImage);
                    } else {
                        logger.debug("The source image " + srcPool.getSourceDir() + "/" + template.getName()
                                + " is RBD format 2. We will perform a RBD clone using snapshot "
                                + rbdTemplateSnapName);
                        /* The source image is format 2, we can do a RBD snapshot+clone (layering) */


                        logger.debug("Checking if RBD snapshot " + srcPool.getSourceDir() + "/" + template.getName()
                                + "@" + rbdTemplateSnapName + " exists prior to attempting a clone operation.");

                        List<RbdSnapInfo> snaps = srcImage.snapList();
                        logger.debug("Found " + snaps.size() +  " snapshots on RBD image " + srcPool.getSourceDir() + "/" + template.getName());
                        boolean snapFound = false;
                        for (RbdSnapInfo snap : snaps) {
                            if (rbdTemplateSnapName.equals(snap.name)) {
                                logger.debug("RBD snapshot " + srcPool.getSourceDir() + "/" + template.getName()
                                        + "@" + rbdTemplateSnapName + " already exists.");
                                snapFound = true;
                                break;
                            }
                        }

                        if (!snapFound) {
                            logger.debug("Creating RBD snapshot " + rbdTemplateSnapName + " on image " + name);
                            srcImage.snapCreate(rbdTemplateSnapName);
                            logger.debug("Protecting RBD snapshot " + rbdTemplateSnapName + " on image " + name);
                            srcImage.snapProtect(rbdTemplateSnapName);
                        }

                        rbd.clone(template.getName(), rbdTemplateSnapName, io, disk.getName(), RBD_FEATURES, rbdOrder);
                        logger.debug("Successfully cloned " + template.getName() + "@" + rbdTemplateSnapName + " to " + disk.getName());
                        /* We also need to resize the image if the VM was deployed with a larger root disk size */
                        if (disk.getVirtualSize() > template.getVirtualSize()) {
                            RbdImage diskImage = rbd.open(disk.getName());
                            diskImage.resize(disk.getVirtualSize());
                            rbd.close(diskImage);
                            logger.debug("Resized " + disk.getName() + " to " + toHumanReadableSize(disk.getVirtualSize()));
                        }

                    }

                    rbd.close(srcImage);
                    r.ioCtxDestroy(io);
                } else {
                    /* The source pool or host is not the same Ceph cluster, we do a simple copy with Qemu-Img */
                    logger.debug("Both the source and destination are RBD, but not the same Ceph cluster. Performing a copy");

                    Rados rSrc = new Rados(srcPool.getAuthUserName());
                    rSrc.confSet("mon_host", srcPool.getSourceHost() + ":" + srcPool.getSourcePort());
                    rSrc.confSet("key", srcPool.getAuthSecret());
                    rSrc.confSet("client_mount_timeout", "30");
                    rSrc.connect();
                    logger.debug("Successfully connected to source Ceph cluster at " + rSrc.confGet("mon_host"));

                    Rados rDest = new Rados(destPool.getAuthUserName());
                    rDest.confSet("mon_host", destPool.getSourceHost() + ":" + destPool.getSourcePort());
                    rDest.confSet("key", destPool.getAuthSecret());
                    rDest.confSet("client_mount_timeout", "30");
                    rDest.connect();
                    logger.debug("Successfully connected to source Ceph cluster at " + rDest.confGet("mon_host"));

                    IoCTX sIO = rSrc.ioCtxCreate(srcPool.getSourceDir());
                    Rbd sRbd = new Rbd(sIO);

                    IoCTX dIO = rDest.ioCtxCreate(destPool.getSourceDir());
                    Rbd dRbd = new Rbd(dIO);

                    logger.debug("Creating " + disk.getName() + " on the destination cluster " + rDest.confGet("mon_host") + " in pool " +
                            destPool.getSourceDir());
                    dRbd.create(disk.getName(), disk.getVirtualSize(), RBD_FEATURES, rbdOrder);

                    RbdImage srcImage = sRbd.open(template.getName());
                    RbdImage destImage = dRbd.open(disk.getName());

                    logger.debug("Copying " + template.getName() + " from Ceph cluster " + rSrc.confGet("mon_host") + " to " + disk.getName()
                            + " on cluster " + rDest.confGet("mon_host"));
                    sRbd.copy(srcImage, destImage);

                    sRbd.close(srcImage);
                    dRbd.close(destImage);

                    rSrc.ioCtxDestroy(sIO);
                    rDest.ioCtxDestroy(dIO);
                }
            } catch (RadosException e) {
                logger.error("Failed to perform a RADOS action on the Ceph cluster, the error was: " + e.getMessage());
                disk = null;
            } catch (RbdException e) {
                logger.error("Failed to perform a RBD action on the Ceph cluster, the error was: " + e.getMessage());
                disk = null;
            }
        }
        return disk;
    }

    @Override
    public KVMPhysicalDisk createTemplateFromDisk(KVMPhysicalDisk disk, String name, PhysicalDiskFormat format, long size, KVMStoragePool destPool) {
        return null;
    }

    @Override
    public List<KVMPhysicalDisk> listPhysicalDisks(String storagePoolUuid, KVMStoragePool pool) {
        LibvirtStoragePool libvirtPool = (LibvirtStoragePool)pool;
        StoragePool virtPool = libvirtPool.getPool();
        List<KVMPhysicalDisk> disks = new ArrayList<KVMPhysicalDisk>();
        try {
            String[] vols = virtPool.listVolumes();
            for (String volName : vols) {
                KVMPhysicalDisk disk = getPhysicalDisk(volName, pool);
                disks.add(disk);
            }
            return disks;
        } catch (LibvirtException e) {
            throw new CloudRuntimeException(e.toString());
        }
    }

    @Override
    public KVMPhysicalDisk copyPhysicalDisk(KVMPhysicalDisk disk, String name, KVMStoragePool destPool, int timeout) {
        return copyPhysicalDisk(disk, name, destPool, timeout, null, null, null);
    }

    /**
     * This copies a volume from Primary Storage to Secondary Storage
     *
     * In theory it could also do it the other way around, but the current implementation
     * in ManagementServerImpl shows that the destPool is always a Secondary Storage Pool
     */
    @Override
    public KVMPhysicalDisk copyPhysicalDisk(KVMPhysicalDisk disk, String name, KVMStoragePool destPool, int timeout, byte[] srcPassphrase, byte[] dstPassphrase, Storage.ProvisioningType provisioningType) {

        /**
            With RBD you can't run qemu-img convert with an existing RBD image as destination
            qemu-img will exit with the error that the destination already exists.
            So for RBD we don't create the image, but let qemu-img do that for us.

            We then create a KVMPhysicalDisk object that we can return

            It is however very unlikely that the destPool will be RBD, since it isn't supported
            for Secondary Storage
         */

        KVMStoragePool srcPool = disk.getPool();
        /* Linstor images are always stored as RAW, but Linstor uses qcow2 in DB,
           to support snapshots(backuped) as qcow2 files. */
        PhysicalDiskFormat sourceFormat = srcPool.getType() != StoragePoolType.Linstor ?
                disk.getFormat() : PhysicalDiskFormat.RAW;
        String sourcePath = disk.getPath();

        KVMPhysicalDisk newDisk;
        logger.debug("copyPhysicalDisk: disk size:" + toHumanReadableSize(disk.getSize()) + ", virtualsize:" + toHumanReadableSize(disk.getVirtualSize())+" format:"+disk.getFormat());
        if (destPool.getType() != StoragePoolType.RBD) {
            if (disk.getFormat() == PhysicalDiskFormat.TAR) {
                newDisk = destPool.createPhysicalDisk(name, PhysicalDiskFormat.DIR, Storage.ProvisioningType.THIN, disk.getVirtualSize(), null);
            } else {
                newDisk = destPool.createPhysicalDisk(name, Storage.ProvisioningType.THIN, disk.getVirtualSize(), null);
            }
        } else {
            newDisk = new KVMPhysicalDisk(destPool.getSourceDir() + "/" + name, name, destPool);
            newDisk.setFormat(PhysicalDiskFormat.RAW);
            newDisk.setSize(disk.getVirtualSize());
            newDisk.setVirtualSize(disk.getSize());
        }

        String destPath = newDisk.getPath();
        PhysicalDiskFormat destFormat = newDisk.getFormat();

        QemuImg qemu;

        try {
            qemu = new QemuImg(timeout);
        } catch (QemuImgException | LibvirtException ex ) {
            throw new CloudRuntimeException("Failed to create qemu-img command", ex);
        }
        QemuImgFile srcFile = null;
        QemuImgFile destFile = null;

        if ((srcPool.getType() != StoragePoolType.RBD) && (destPool.getType() != StoragePoolType.RBD)) {
            if(sourceFormat == PhysicalDiskFormat.TAR && destFormat == PhysicalDiskFormat.DIR) { //LXC template
                Script.runSimpleBashScript("cp "+ sourcePath + " " + destPath);
            } else if (sourceFormat == PhysicalDiskFormat.TAR) {
                Script.runSimpleBashScript("tar -x -f " + sourcePath + " -C " + destPath, timeout);
            } else if (sourceFormat == PhysicalDiskFormat.DIR) {
                Script.runSimpleBashScript("mkdir -p " + destPath);
                Script.runSimpleBashScript("chmod 755 " + destPath);
                Script.runSimpleBashScript("cp -p -r " + sourcePath + "/* " + destPath, timeout);
            } else {
                srcFile = new QemuImgFile(sourcePath, sourceFormat);
                try {
                    Map<String, String> info = qemu.info(srcFile);
                    String backingFile = info.get(QemuImg.BACKING_FILE);
                    // qcow2 templates can just be copied into place
                    if (sourceFormat.equals(destFormat) && backingFile == null && sourcePath.endsWith(".qcow2")) {
                        String result = Script.runSimpleBashScript("cp -f " + sourcePath + " " + destPath, timeout);
                        if (result != null) {
                            throw new CloudRuntimeException("Failed to create disk: " + result);
                        }
                    } else {
                        destFile = new QemuImgFile(destPath, destFormat);
                        try {
                            qemu.convert(srcFile, destFile);
                            Map<String, String> destInfo = qemu.info(destFile);
                            Long virtualSize = Long.parseLong(destInfo.get(QemuImg.VIRTUAL_SIZE));
                            newDisk.setVirtualSize(virtualSize);
                            newDisk.setSize(virtualSize);
                        } catch (QemuImgException | LibvirtException e) {
                            logger.error("Failed to convert " + srcFile.getFileName() + " to " + destFile.getFileName() + " the error was: " + e.getMessage());
                            newDisk = null;
                        }
                    }
                } catch (QemuImgException e) {
                    logger.error("Failed to fetch the information of file " + srcFile.getFileName() + " the error was: " + e.getMessage());
                    newDisk = null;
                }
            }
        } else if ((srcPool.getType() != StoragePoolType.RBD) && (destPool.getType() == StoragePoolType.RBD)) {
            /**
             * Using qemu-img we copy the QCOW2 disk to RAW (on RBD) directly.
             * To do so it's mandatory that librbd on the system is at least 0.67.7 (Ceph Dumpling)
             */
            logger.debug("The source image is not RBD, but the destination is. We will convert into RBD format 2");
            try {
                srcFile = new QemuImgFile(sourcePath, sourceFormat);
                String rbdDestPath = destPool.getSourceDir() + "/" + name;
                String rbdDestFile = KVMPhysicalDisk.RBDStringBuilder(destPool.getSourceHost(),
                        destPool.getSourcePort(),
                        destPool.getAuthUserName(),
                        destPool.getAuthSecret(),
                        rbdDestPath);
                destFile = new QemuImgFile(rbdDestFile, destFormat);

                logger.debug("Starting copy from source image " + srcFile.getFileName() + " to RBD image " + rbdDestPath);
                qemu.convert(srcFile, destFile);
                logger.debug("Successfully converted source image " + srcFile.getFileName() + " to RBD image " + rbdDestPath);

                /* We have to stat the RBD image to see how big it became afterwards */
                Rados r = new Rados(destPool.getAuthUserName());
                r.confSet("mon_host", destPool.getSourceHost() + ":" + destPool.getSourcePort());
                r.confSet("key", destPool.getAuthSecret());
                r.confSet("client_mount_timeout", "30");
                r.connect();
                logger.debug("Successfully connected to Ceph cluster at " + r.confGet("mon_host"));

                IoCTX io = r.ioCtxCreate(destPool.getSourceDir());
                Rbd rbd = new Rbd(io);

                RbdImage image = rbd.open(name);
                RbdImageInfo rbdInfo = image.stat();
                newDisk.setSize(rbdInfo.size);
                newDisk.setVirtualSize(rbdInfo.size);
                logger.debug("After copy the resulting RBD image " + rbdDestPath + " is " + toHumanReadableSize(rbdInfo.size) + " bytes long");
                rbd.close(image);

                r.ioCtxDestroy(io);
            } catch (QemuImgException | LibvirtException e) {
                String srcFilename = srcFile != null ? srcFile.getFileName() : null;
                String destFilename = destFile != null ? destFile.getFileName() : null;
                logger.error(String.format("Failed to convert from %s to %s the error was: %s", srcFilename, destFilename, e.getMessage()));
                newDisk = null;
            } catch (RadosException e) {
                logger.error("A Ceph RADOS operation failed (" + e.getReturnValue() + "). The error was: " + e.getMessage());
                newDisk = null;
            } catch (RbdException e) {
                logger.error("A Ceph RBD operation failed (" + e.getReturnValue() + "). The error was: " + e.getMessage());
                newDisk = null;
            }
        } else {
            /**
                We let Qemu-Img do the work here. Although we could work with librbd and have that do the cloning
                it doesn't benefit us. It's better to keep the current code in place which works
             */
            srcFile =
                    new QemuImgFile(KVMPhysicalDisk.RBDStringBuilder(srcPool.getSourceHost(), srcPool.getSourcePort(), srcPool.getAuthUserName(), srcPool.getAuthSecret(),
                            sourcePath));
            srcFile.setFormat(sourceFormat);
            destFile = new QemuImgFile(destPath);
            destFile.setFormat(destFormat);

            try {
                qemu.convert(srcFile, destFile);
            } catch (QemuImgException | LibvirtException e) {
                logger.error("Failed to convert " + srcFile.getFileName() + " to " + destFile.getFileName() + " the error was: " + e.getMessage());
                newDisk = null;
            }
        }

        if (newDisk == null) {
            throw new CloudRuntimeException("Failed to copy " + disk.getPath() + " to " + name);
        }

        return newDisk;
    }

    @Override
    public boolean refresh(KVMStoragePool pool) {
        LibvirtStoragePool libvirtPool = (LibvirtStoragePool)pool;
        StoragePool virtPool = libvirtPool.getPool();
        try {
            refreshPool(virtPool);
        } catch (LibvirtException e) {
            return false;
        }
        return true;
    }

    @Override
    public boolean deleteStoragePool(KVMStoragePool pool) {
        return deleteStoragePool(pool.getUuid());
    }

    private void refreshPool(StoragePool pool) throws LibvirtException {
        pool.refresh(0);
        return;
    }

    private void deleteVol(LibvirtStoragePool pool, StorageVol vol) throws LibvirtException {
        vol.delete(0);
    }

    private void deleteDirVol(LibvirtStoragePool pool, StorageVol vol) throws LibvirtException {
        Script.runSimpleBashScript("rm -r --interactive=never " + vol.getPath());
    }
}<|MERGE_RESOLUTION|>--- conflicted
+++ resolved
@@ -683,13 +683,8 @@
     }
 
     @Override
-<<<<<<< HEAD
-    public KVMStoragePool createStoragePool(String name, String host, int port, String path, String userInfo, StoragePoolType type, Map<String, String> details) {
+    public KVMStoragePool createStoragePool(String name, String host, int port, String path, String userInfo, StoragePoolType type, Map<String, String> details, boolean isPrimaryStorage) {
         logger.info("Attempting to create storage pool " + name + " (" + type.toString() + ") in libvirt");
-=======
-    public KVMStoragePool createStoragePool(String name, String host, int port, String path, String userInfo, StoragePoolType type, Map<String, String> details, boolean isPrimaryStorage) {
-        s_logger.info("Attempting to create storage pool " + name + " (" + type.toString() + ") in libvirt");
->>>>>>> dfe4a678
 
         StoragePool sp = null;
         Connect conn = null;
@@ -861,20 +856,15 @@
 
     @Override
     public boolean deleteStoragePool(String uuid) {
-<<<<<<< HEAD
         logger.info("Attempting to remove storage pool " + uuid + " from libvirt");
-        Connect conn = null;
-=======
-        s_logger.info("Attempting to remove storage pool " + uuid + " from libvirt");
 
         // decrement and check if storage pool still in use
         if (decStoragePoolRefCount(uuid)) {
-            s_logger.info(String.format("deleteStoragePool: Storage pool %s still in use", uuid));
+            logger.info(String.format("deleteStoragePool: Storage pool %s still in use", uuid));
             return true;
         }
 
-        Connect conn;
->>>>>>> dfe4a678
+        Connect conn = null;
         try {
             conn = LibvirtConnection.getConnection();
         } catch (LibvirtException e) {
