// Licensed to the Apache Software Foundation (ASF) under one
// or more contributor license agreements.  See the NOTICE file
// distributed with this work for additional information
// regarding copyright ownership.  The ASF licenses this file
// to you under the Apache License, Version 2.0 (the
// "License"); you may not use this file except in compliance
// with the License.  You may obtain a copy of the License at
//
//   http://www.apache.org/licenses/LICENSE-2.0
//
// Unless required by applicable law or agreed to in writing,
// software distributed under the License is distributed on an
// "AS IS" BASIS, WITHOUT WARRANTIES OR CONDITIONS OF ANY
// KIND, either express or implied.  See the License for the
// specific language governing permissions and limitations
// under the License.
package com.cloud.hypervisor.kvm.storage;

import java.util.HashMap;
import java.util.List;
import java.util.Map;

import org.apache.cloudstack.utils.qemu.QemuImg.PhysicalDiskFormat;

import com.cloud.storage.Storage;
import com.cloud.storage.Storage.StoragePoolType;
import com.cloud.utils.Pair;
import com.cloud.utils.Ternary;

public interface StorageAdaptor {

    StoragePoolType getStoragePoolType();

    public KVMStoragePool getStoragePool(String uuid);

    // Get the storage pool from libvirt, but control if libvirt should refresh the pool (can take a long time)
    public KVMStoragePool getStoragePool(String uuid, boolean refreshInfo);

    // given disk path (per database) and pool, create new KVMPhysicalDisk, populate
    // it with info from local disk, and return it
    public KVMPhysicalDisk getPhysicalDisk(String volumeUuid, KVMStoragePool pool);

    public KVMStoragePool createStoragePool(String name, String host, int port, String path, String userInfo, StoragePoolType type, Map<String, String> details);

    public boolean deleteStoragePool(String uuid);

    public default KVMPhysicalDisk createPhysicalDisk(String name, KVMStoragePool pool,
                                                      PhysicalDiskFormat format, Storage.ProvisioningType provisioningType, long size, Long usableSize, byte[] passphrase) {
        return createPhysicalDisk(name, pool, format, provisioningType, size, passphrase);
    }

    public KVMPhysicalDisk createPhysicalDisk(String name, KVMStoragePool pool,
            PhysicalDiskFormat format, Storage.ProvisioningType provisioningType, long size, byte[] passphrase);

    // given disk path (per database) and pool, prepare disk on host
    public boolean connectPhysicalDisk(String volumePath, KVMStoragePool pool, Map<String, String> details);

    // given disk path (per database) and pool, clean up disk on host
    public boolean disconnectPhysicalDisk(String volumePath, KVMStoragePool pool);

    public boolean disconnectPhysicalDisk(Map<String, String> volumeToDisconnect);

    /**
     * Given local path to file/device (per Libvirt XML),
     * 1) Make sure to check that device is handled by your adaptor, return false if not.
     * 2) clean up device, return true
     * 3) if clean up fails, then return false
     *
     * If the method wrongly returns true, then there are chances that disconnect will not reach the right storage adapter
     *
     * @param localPath path for the file/device from the disk definition per Libvirt XML.
     * @return true if the operation is successful; false if the operation fails or the adapter fails to handle the path.
     */
    public boolean disconnectPhysicalDiskByPath(String localPath);

    public boolean deletePhysicalDisk(String uuid, KVMStoragePool pool, Storage.ImageFormat format);

    public KVMPhysicalDisk createDiskFromTemplate(KVMPhysicalDisk template,
            String name, PhysicalDiskFormat format, Storage.ProvisioningType provisioningType, long size,
            KVMStoragePool destPool, int timeout, byte[] passphrase);

    public KVMPhysicalDisk createTemplateFromDisk(KVMPhysicalDisk disk, String name, PhysicalDiskFormat format, long size, KVMStoragePool destPool);

    public List<KVMPhysicalDisk> listPhysicalDisks(String storagePoolUuid, KVMStoragePool pool);

    public KVMPhysicalDisk copyPhysicalDisk(KVMPhysicalDisk disk, String name, KVMStoragePool destPools, int timeout);
    public KVMPhysicalDisk copyPhysicalDisk(KVMPhysicalDisk disk, String name, KVMStoragePool destPools, int timeout, byte[] srcPassphrase, byte[] dstPassphrase, Storage.ProvisioningType provisioningType);

    public boolean refresh(KVMStoragePool pool);

    public boolean deleteStoragePool(KVMStoragePool pool);

    public boolean createFolder(String uuid, String path);

    public boolean createFolder(String uuid, String path, String localPath);

    /**
     * Creates disk using template backing.
     * Precondition: Template is on destPool
     */
    KVMPhysicalDisk createDiskFromTemplateBacking(KVMPhysicalDisk template,
                                                  String name, PhysicalDiskFormat format, long size,
                                                  KVMStoragePool destPool, int timeout, byte[] passphrase);

    /**
     * Create physical disk on Primary Storage from direct download template on the host (in temporary location)
     * @param templateFilePath
     * @param destPool
     * @param format
     * @param timeout
     */
    KVMPhysicalDisk createTemplateFromDirectDownloadFile(String templateFilePath, String destTemplatePath, KVMStoragePool destPool, Storage.ImageFormat format, int timeout);

    /**
<<<<<<< HEAD
     * Returns true if storage adaptor supports physical disk copy functionality.
     */
    default boolean supportsPhysicalDiskCopy(StoragePoolType type) {
        return StoragePoolType.PowerFlex == type;
=======
     * Prepares the storage client.
     * @param type type of the storage pool
     * @param uuid uuid of the storage pool
     * @param details any details of the storage pool that are required for client preparation
     * @return status, client details, & message in case failed
     */
    default Ternary<Boolean, Map<String, String>, String> prepareStorageClient(StoragePoolType type, String uuid, Map<String, String> details) {
        return new Ternary<>(true, new HashMap<>(), "");
    }

    /**
     * Unprepares the storage client.
     * @param type type of the storage pool
     * @param uuid uuid of the storage pool
     * @return status, & message in case failed
     */
    default Pair<Boolean, String> unprepareStorageClient(StoragePoolType type, String uuid) {
        return new Pair<>(true, "");
>>>>>>> d7973560
    }
}<|MERGE_RESOLUTION|>--- conflicted
+++ resolved
@@ -112,12 +112,13 @@
     KVMPhysicalDisk createTemplateFromDirectDownloadFile(String templateFilePath, String destTemplatePath, KVMStoragePool destPool, Storage.ImageFormat format, int timeout);
 
     /**
-<<<<<<< HEAD
      * Returns true if storage adaptor supports physical disk copy functionality.
      */
     default boolean supportsPhysicalDiskCopy(StoragePoolType type) {
         return StoragePoolType.PowerFlex == type;
-=======
+    }
+
+    /**
      * Prepares the storage client.
      * @param type type of the storage pool
      * @param uuid uuid of the storage pool
@@ -136,6 +137,5 @@
      */
     default Pair<Boolean, String> unprepareStorageClient(StoragePoolType type, String uuid) {
         return new Pair<>(true, "");
->>>>>>> d7973560
     }
 }