--- conflicted
+++ resolved
@@ -549,11 +549,7 @@
                 returnedHostList.add(mor);
                 return returnedHostList;
             } else {
-<<<<<<< HEAD
                 logger.error("Unsupport host type {}:{} from inventory path: {}", mor.getType(), mor.getValue(), hostInventoryPath);
-=======
-                s_logger.error("Unsupport host type " + mor.getType() + ":" + mor.getValue() + " from inventory path: " + hostInventoryPath);
->>>>>>> 9d9737ae
                 return null;
             }
         }
@@ -671,27 +667,15 @@
         long msid = Long.parseLong(tokens[1]);
         long runid = Long.parseLong(tokens[2]);
 
-<<<<<<< HEAD
-        if (msHostPeerDao.countStateSeenInPeers(msId, runId, ManagementServerHost.State.Down) > 0) {
+        if (msHostPeerDao.countStateSeenInPeers(msid, runid, ManagementServerHost.State.Down) > 0) {
             if (logger.isInfoEnabled())
                 logger.info("Worker VM's owner management server node has been detected down from peer nodes, recycle it");
             return true;
         }
 
-        if (runId != clusterManager.getManagementRunId(msId)) {
+        if (runid != clusterManager.getManagementRunId(msid)) {
             if (logger.isInfoEnabled())
                 logger.info("Worker VM's owner management server has changed runid, recycle it");
-=======
-        if (msHostPeerDao.countStateSeenInPeers(msid, runid, ManagementServerHost.State.Down) > 0) {
-            if (s_logger.isInfoEnabled())
-                s_logger.info("Worker VM's owner management server node has been detected down from peer nodes, recycle it");
-            return true;
-        }
-
-        if (runid != clusterManager.getManagementRunId(msid)) {
-            if (s_logger.isInfoEnabled())
-                s_logger.info("Worker VM's owner management server has changed runid, recycle it");
->>>>>>> 9d9737ae
             return true;
         }
 
@@ -726,13 +710,8 @@
                     File patchFolder = new File(mountPoint + "/systemvm");
                     if (!patchFolder.exists()) {
                         if (!patchFolder.mkdirs()) {
-<<<<<<< HEAD
                             String msg = "Unable to create systemvm folder on secondary storage. location: " + patchFolder;
                             logger.error(msg);
-=======
-                            String msg = "Unable to create systemvm folder on secondary storage. location: " + patchFolder.toString();
-                            s_logger.error(msg);
->>>>>>> 9d9737ae
                             throw new CloudRuntimeException(msg);
                         }
                     }
@@ -750,13 +729,8 @@
                         } catch (IOException e) {
                             logger.error("Unexpected exception ", e);
 
-<<<<<<< HEAD
                             String msg = "Unable to copy systemvm ISO on secondary storage. src location: " + srcIso + ", dest location: " + destIso;
                             logger.error(msg);
-=======
-                            String msg = "Unable to copy systemvm ISO on secondary storage. src location: " + srcIso.toString() + ", dest location: " + destIso;
-                            s_logger.error(msg);
->>>>>>> 9d9737ae
                             throw new CloudRuntimeException(msg);
                         }
                     } else {
@@ -799,11 +773,7 @@
 
         assert (isoFile != null);
         if (!isoFile.exists()) {
-<<<<<<< HEAD
             logger.error("Unable to locate systemvm.iso in your setup at " + isoFile);
-=======
-            s_logger.error("Unable to locate systemvm.iso in your setup at " + isoFile.toString());
->>>>>>> 9d9737ae
         }
         return isoFile;
     }
@@ -820,11 +790,7 @@
         }
         assert (keyFile != null);
         if (!keyFile.exists()) {
-<<<<<<< HEAD
             logger.error("Unable to locate id_rsa.cloud in your setup at " + keyFile);
-=======
-            s_logger.error("Unable to locate id_rsa.cloud in your setup at " + keyFile.toString());
->>>>>>> 9d9737ae
         }
         return keyFile;
     }
@@ -886,12 +852,8 @@
             for (String mountPoint : mounts) {
                 logger.info("umount NFS mount from previous session: " + mountPoint);
 
-<<<<<<< HEAD
+                String result = null;
                 Script command = new Script(true, "umount", _timeout, logger);
-=======
-                String result = null;
-                Script command = new Script(true, "umount", _timeout, s_logger);
->>>>>>> 9d9737ae
                 command.add(mountPoint);
                 result = command.execute();
                 if (result != null) {
@@ -911,14 +873,10 @@
         for (String mountPoint : _storageMounts.values()) {
             logger.info("umount NFS mount: " + mountPoint);
 
-<<<<<<< HEAD
+            String result = null;
             Script command = new Script(true, "umount", _timeout, logger);
-=======
-            String result = null;
-            Script command = new Script(true, "umount", _timeout, s_logger);
->>>>>>> 9d9737ae
             command.add(mountPoint);
-            String result = command.execute();
+            result = command.execute();
             if (result != null) {
                 logger.warn("Unable to umount " + mountPoint + " due to " + result);
             }
@@ -936,15 +894,9 @@
             return null;
         }
 
-<<<<<<< HEAD
-        Script script;
-        String result;
-        Script command = new Script(true, "mount", _timeout, logger);
-=======
         Script script = null;
         String result = null;
-        Script command = new Script(true, "mount", _timeout, s_logger);
->>>>>>> 9d9737ae
+        Script command = new Script(true, "mount", _timeout, logger);
         command.add("-t", "nfs");
         if (nfsVersion != null){
             command.add("-o", "vers=" + nfsVersion);
@@ -1042,13 +994,8 @@
     protected final static int DEFAULT_DOMR_SSHPORT = 3922;
 
     protected boolean shutdownRouterVM(DomainRouterVO router) {
-<<<<<<< HEAD
         if (logger.isDebugEnabled()) {
             logger.debug("Try to shutdown router VM " + router.getInstanceName() + " directly.");
-=======
-        if (s_logger.isDebugEnabled()) {
-            s_logger.debug("Try to shutdown router VM " + router.getInstanceName() + " directly.");
->>>>>>> 9d9737ae
         }
 
         Pair<Boolean, String> result;
@@ -1056,7 +1003,6 @@
             result = SshHelper.sshExecute(router.getPrivateIpAddress(), DEFAULT_DOMR_SSHPORT, "root", getSystemVMKeyFile(), null, "poweroff -f");
 
             if (!result.first()) {
-<<<<<<< HEAD
                 logger.debug("Unable to shutdown " + router.getInstanceName() + " directly");
                 return false;
             }
@@ -1066,17 +1012,6 @@
         }
         if (logger.isDebugEnabled()) {
             logger.debug("Shutdown router " + router.getInstanceName() + " successful.");
-=======
-                s_logger.debug("Unable to shutdown " + router.getInstanceName() + " directly");
-                return false;
-            }
-        } catch (Throwable e) {
-            s_logger.warn("Unable to shutdown router " + router.getInstanceName() + " directly.");
-            return false;
-        }
-        if (s_logger.isDebugEnabled()) {
-            s_logger.debug("Shutdown router " + router.getInstanceName() + " successful.");
->>>>>>> 9d9737ae
         }
         return true;
     }
@@ -1457,11 +1392,7 @@
 
             // Reset custom field property cloud.zone over this DC
             dcMo.setCustomFieldValue(CustomFieldConstants.CLOUD_ZONE, "false");
-<<<<<<< HEAD
-            logger.info("Sucessfully reset custom field property cloud.zone over DC {}", vmwareDcName);
-=======
-            s_logger.info("Sucessfully reset custom field property cloud.zone over DC " + vmwareDcName);
->>>>>>> 9d9737ae
+            logger.info("Successfully reset custom field property cloud.zone over DC {}", vmwareDcName);
         } catch (Exception e) {
             String msg = "Unable to reset custom field property cloud.zone over DC " + vmwareDcName + " due to : " + VmwareHelper.getExceptionMessage(e);
             logger.error(msg);
@@ -1655,86 +1586,7 @@
     }
 
     @Override
-<<<<<<< HEAD
-    public List<HostMO> listHostsInDatacenter(ListVmwareDcHostsCmd cmd) {
-        VcenterData vmwaredc = getVcenterData(cmd);
-
-        try {
-            VmwareContext context = getVmwareContext(vmwaredc);
-            DatacenterMO dcMo = getDatacenterMO(context, vmwaredc);
-            return dcMo.getAllHostsOnDatacenter();
-        } catch (RuntimeFaultFaultMsg | URISyntaxException | VmwareClientException | InvalidLocaleFaultMsg |
-                 InvalidLoginFaultMsg | InvalidPropertyFaultMsg e) {
-            String errorMsg = String.format("Error retrieving stopped VMs from the VMware VC %s datacenter %s: %s",
-                    vmwaredc.vcenter, vmwaredc.datacenterName, e.getMessage());
-            logger.error(errorMsg, e);
-            throw new CloudRuntimeException(errorMsg);
-        }
-
-    }
-
-    @Override
-    public Pair<String, List<UnmanagedInstanceTO>> listVMsInDatacenter(ListVmwareDcVmsCmd cmd) {
-        Integer maxObjects = cmd.getBatchSize();
-        String token = cmd.getToken();
-        String host = cmd.getHost();
-
-        VcenterData vmwaredc = getVcenterData(cmd);
-
-        try {
-            VmwareContext context = getVmwareContext(vmwaredc);
-
-            DatacenterMO dcMo = getDatacenterMO(context, vmwaredc);
-
-            if (com.cloud.utils.StringUtils.isNotBlank(host)) {
-                ManagedObjectReference hostMor = dcMo.findHost(host);
-                if (hostMor == null) {
-                    throw new VmwareClientException(String.format("No host '%s' found on DC: %s.", host, dcMo.getName()));
-                }
-                HostMO hostMo = new HostMO(context, hostMor);
-                return hostMo.getVms(maxObjects, token);
-            } else {
-                return dcMo.getVms(maxObjects, token);
-            }
-        } catch (InvalidParameterValueException | VmwareClientException | InvalidLocaleFaultMsg | InvalidLoginFaultMsg |
-                 RuntimeFaultFaultMsg | URISyntaxException | InvalidPropertyFaultMsg | InvocationTargetException |
-                 NoSuchMethodException | IllegalAccessException e) {
-            String errorMsg = String.format("Error retrieving stopped VMs from the VMware VC %s datacenter %s: %s",
-                    vmwaredc.vcenter, vmwaredc.datacenterName, e.getMessage());
-            logger.error(errorMsg, e);
-            throw new CloudRuntimeException(errorMsg);
-        }
-    }
-
-    @NotNull
-    private DatacenterMO getDatacenterMO(VmwareContext context, VcenterData vmwaredc) throws InvalidPropertyFaultMsg, RuntimeFaultFaultMsg {
-        DatacenterMO dcMo = new DatacenterMO(context, vmwaredc.datacenterName);
-        ManagedObjectReference dcMor = dcMo.getMor();
-        if (dcMor == null) {
-            String msg = String.format("Unable to find VMware datacenter %s in vCenter %s",
-                    vmwaredc.datacenterName, vmwaredc.vcenter);
-            logger.error(msg);
-            throw new InvalidParameterValueException(msg);
-        }
-        return dcMo;
-    }
-
-    @NotNull
-    private VmwareContext getVmwareContext(VcenterData vmwaredc) throws RuntimeFaultFaultMsg, URISyntaxException, VmwareClientException, InvalidLocaleFaultMsg, InvalidLoginFaultMsg {
-        logger.debug(String.format("Connecting to the VMware datacenter %s at vCenter %s to retrieve VMs",
-                vmwaredc.datacenterName, vmwaredc.vcenter));
-        String serviceUrl = String.format("https://%s/sdk/vimService", vmwaredc.vcenter);
-        VmwareClient vimClient = new VmwareClient(vmwaredc.vcenter);
-        vimClient.connect(serviceUrl, vmwaredc.username, vmwaredc.password);
-        VmwareContext context = new VmwareContext(vimClient, vmwaredc.vcenter);
-        return context;
-    }
-
-    @NotNull
-    private VcenterData getVcenterData(ListVmwareDcItems cmd) {
-=======
     public List<UnmanagedInstanceTO> listVMsInDatacenter(ListVmwareDcVmsCmd cmd) {
->>>>>>> 9d9737ae
         String vcenter = cmd.getVcenter();
         String datacenterName = cmd.getDatacenterName();
         String username = cmd.getUsername();
@@ -1763,7 +1615,7 @@
         }
 
         try {
-            s_logger.debug(String.format("Connecting to the VMware datacenter %s at vCenter %s to retrieve VMs",
+            logger.debug(String.format("Connecting to the VMware datacenter %s at vCenter %s to retrieve VMs",
                     datacenterName, vcenter));
             String serviceUrl = String.format("https://%s/sdk/vimService", vcenter);
             VmwareClient vimClient = new VmwareClient(vcenter);
@@ -1775,7 +1627,7 @@
             if (dcMor == null) {
                 String msg = String.format("Unable to find VMware datacenter %s in vCenter %s",
                         datacenterName, vcenter);
-                s_logger.error(msg);
+                logger.error(msg);
                 throw new InvalidParameterValueException(msg);
             }
             List<UnmanagedInstanceTO> instances = dcMo.getAllVmsOnDatacenter();
@@ -1784,7 +1636,7 @@
         } catch (Exception e) {
             String errorMsg = String.format("Error retrieving stopped VMs from the VMware VC %s datacenter %s: %s",
                     vcenter, datacenterName, e.getMessage());
-            s_logger.error(errorMsg, e);
+            logger.error(errorMsg, e);
             throw new CloudRuntimeException(errorMsg);
         }
     }
