// Licensed to the Apache Software Foundation (ASF) under one
// or more contributor license agreements.  See the NOTICE file
// distributed with this work for additional information
// regarding copyright ownership.  The ASF licenses this file
// to you under the Apache License, Version 2.0 (the
// "License"); you may not use this file except in compliance
// with the License.  You may obtain a copy of the License at
//
//   http://www.apache.org/licenses/LICENSE-2.0
//
// Unless required by applicable law or agreed to in writing,
// software distributed under the License is distributed on an
// "AS IS" BASIS, WITHOUT WARRANTIES OR CONDITIONS OF ANY
// KIND, either express or implied.  See the License for the
// specific language governing permissions and limitations
// under the License.
package com.cloud.hypervisor.vmware.manager;

import java.io.File;
import java.io.FileInputStream;
import java.io.IOException;
import java.net.URI;
import java.net.URISyntaxException;
import java.net.URL;
import java.net.URLDecoder;
import java.rmi.RemoteException;
import java.time.Duration;
import java.time.Instant;
import java.util.ArrayList;
import java.util.Collections;
import java.util.HashMap;
import java.util.List;
import java.util.Map;
import java.util.Random;
import java.util.UUID;
import java.util.concurrent.Executors;
import java.util.concurrent.RejectedExecutionException;
import java.util.concurrent.ScheduledExecutorService;
import java.util.concurrent.TimeUnit;
import java.util.stream.Collectors;

import javax.inject.Inject;
import javax.naming.ConfigurationException;
import javax.persistence.EntityExistsException;

import com.cloud.hypervisor.vmware.mo.VirtualMachineMO;
import com.cloud.hypervisor.vmware.util.VmwareClient;
import org.apache.cloudstack.api.command.admin.zone.AddVmwareDcCmd;
import org.apache.cloudstack.api.command.admin.zone.ImportVsphereStoragePoliciesCmd;
import org.apache.cloudstack.api.command.admin.zone.ListVmwareDcVmsCmd;
import org.apache.cloudstack.api.command.admin.zone.ListVmwareDcsCmd;
import org.apache.cloudstack.api.command.admin.zone.ListVsphereStoragePoliciesCmd;
import org.apache.cloudstack.api.command.admin.zone.ListVsphereStoragePolicyCompatiblePoolsCmd;
import org.apache.cloudstack.api.command.admin.zone.RemoveVmwareDcCmd;
import org.apache.cloudstack.api.command.admin.zone.UpdateVmwareDcCmd;
import org.apache.cloudstack.engine.subsystem.api.storage.DataStore;
import org.apache.cloudstack.engine.subsystem.api.storage.DataStoreManager;
import org.apache.cloudstack.framework.config.ConfigKey;
import org.apache.cloudstack.framework.config.Configurable;
import org.apache.cloudstack.framework.config.dao.ConfigurationDao;
import org.apache.cloudstack.framework.jobs.impl.AsyncJobManagerImpl;
import org.apache.cloudstack.management.ManagementServerHost;
import org.apache.cloudstack.storage.command.CheckDataStoreStoragePolicyComplainceCommand;
import org.apache.cloudstack.storage.datastore.db.PrimaryDataStoreDao;
import org.apache.cloudstack.storage.datastore.db.StoragePoolVO;
import org.apache.cloudstack.utils.identity.ManagementServerNode;
import org.apache.cloudstack.vm.UnmanagedInstanceTO;
import org.apache.commons.codec.digest.DigestUtils;
import org.apache.commons.collections.MapUtils;
import org.apache.commons.lang3.StringUtils;

import com.amazonaws.util.CollectionUtils;
import com.cloud.agent.AgentManager;
import com.cloud.agent.Listener;
import com.cloud.agent.api.AgentControlAnswer;
import com.cloud.agent.api.AgentControlCommand;
import com.cloud.agent.api.Answer;
import com.cloud.agent.api.Command;
import com.cloud.agent.api.StartupCommand;
import com.cloud.agent.api.StartupRoutingCommand;
import com.cloud.agent.api.to.StorageFilerTO;
import com.cloud.api.query.dao.TemplateJoinDao;
import com.cloud.cluster.ClusterManager;
import com.cloud.cluster.dao.ManagementServerHostPeerDao;
import com.cloud.configuration.Config;
import com.cloud.dc.ClusterDetailsDao;
import com.cloud.dc.ClusterVO;
import com.cloud.dc.ClusterVSMMapVO;
import com.cloud.dc.DataCenterVO;
import com.cloud.dc.VsphereStoragePolicy;
import com.cloud.dc.VsphereStoragePolicyVO;
import com.cloud.dc.dao.ClusterDao;
import com.cloud.dc.dao.ClusterVSMMapDao;
import com.cloud.dc.dao.DataCenterDao;
import com.cloud.dc.dao.VsphereStoragePolicyDao;
import com.cloud.event.ActionEvent;
import com.cloud.event.EventTypes;
import com.cloud.exception.AgentUnavailableException;
import com.cloud.exception.DiscoveredWithErrorException;
import com.cloud.exception.DiscoveryException;
import com.cloud.exception.InvalidParameterValueException;
import com.cloud.exception.OperationTimedoutException;
import com.cloud.exception.ResourceInUseException;
import com.cloud.host.Host;
import com.cloud.host.HostVO;
import com.cloud.host.Status;
import com.cloud.host.dao.HostDao;
import com.cloud.host.dao.HostDetailsDao;
import com.cloud.hypervisor.Hypervisor;
import com.cloud.hypervisor.Hypervisor.HypervisorType;
import com.cloud.hypervisor.HypervisorGuruManager;
import com.cloud.hypervisor.dao.HypervisorCapabilitiesDao;
import com.cloud.hypervisor.vmware.LegacyZoneVO;
import com.cloud.hypervisor.vmware.VmwareCleanupMaid;
import com.cloud.dc.VmwareDatacenter;
import com.cloud.hypervisor.vmware.VmwareDatacenterService;
import com.cloud.dc.VmwareDatacenterVO;
import com.cloud.hypervisor.vmware.VmwareDatacenterZoneMap;
import com.cloud.hypervisor.vmware.VmwareDatacenterZoneMapVO;
import com.cloud.hypervisor.vmware.dao.LegacyZoneDao;
import com.cloud.dc.dao.VmwareDatacenterDao;
import com.cloud.hypervisor.vmware.dao.VmwareDatacenterZoneMapDao;
import com.cloud.hypervisor.vmware.mo.CustomFieldConstants;
import com.cloud.hypervisor.vmware.mo.DatacenterMO;
import com.cloud.hypervisor.vmware.mo.DiskControllerType;
import com.cloud.hypervisor.vmware.mo.HostFirewallSystemMO;
import com.cloud.hypervisor.vmware.mo.HostMO;
import com.cloud.hypervisor.vmware.mo.HypervisorHostHelper;
import com.cloud.hypervisor.vmware.mo.PbmProfileManagerMO;
import com.cloud.hypervisor.vmware.mo.VirtualEthernetCardType;
import com.cloud.hypervisor.vmware.mo.VirtualSwitchType;
import com.cloud.hypervisor.vmware.mo.VmwareHostType;
import com.cloud.hypervisor.vmware.resource.VmwareContextFactory;
import com.cloud.hypervisor.vmware.util.VmwareContext;
import com.cloud.hypervisor.vmware.util.VmwareHelper;
import com.cloud.network.CiscoNexusVSMDeviceVO;
import com.cloud.network.NetworkModel;
import com.cloud.network.Networks.BroadcastDomainType;
import com.cloud.network.Networks.TrafficType;
import com.cloud.network.VmwareTrafficLabel;
import com.cloud.network.dao.CiscoNexusVSMDeviceDao;
import com.cloud.org.Cluster;
import com.cloud.org.Cluster.ClusterType;
import com.cloud.secstorage.CommandExecLogDao;
import com.cloud.server.ConfigurationServer;
import com.cloud.storage.ImageStoreDetailsUtil;
import com.cloud.storage.JavaStorageLayer;
import com.cloud.storage.StorageLayer;
import com.cloud.storage.StorageManager;
import com.cloud.storage.StoragePool;
import com.cloud.storage.StoragePoolStatus;
import com.cloud.storage.dao.VMTemplatePoolDao;
import com.cloud.template.TemplateManager;
import com.cloud.utils.FileUtil;
import com.cloud.utils.NumbersUtil;
import com.cloud.utils.Pair;
import com.cloud.utils.UriUtils;
import com.cloud.utils.component.ManagerBase;
import com.cloud.utils.concurrency.NamedThreadFactory;
import com.cloud.utils.db.DB;
import com.cloud.utils.db.GlobalLock;
import com.cloud.utils.db.Transaction;
import com.cloud.utils.db.TransactionCallback;
import com.cloud.utils.db.TransactionCallbackNoReturn;
import com.cloud.utils.db.TransactionStatus;
import com.cloud.utils.exception.CloudRuntimeException;
import com.cloud.utils.script.Script;
import com.cloud.utils.ssh.SshHelper;
import com.cloud.vm.DomainRouterVO;
import com.cloud.vm.dao.UserVmCloneSettingDao;
import com.cloud.vm.dao.VMInstanceDao;
import com.vmware.pbm.PbmProfile;
import com.vmware.vim25.AboutInfo;
import com.vmware.vim25.ManagedObjectReference;

public class VmwareManagerImpl extends ManagerBase implements VmwareManager, VmwareStorageMount, Listener, VmwareDatacenterService, Configurable {

    private static final long SECONDS_PER_MINUTE = 60;
    private static final int DEFAULT_PORTS_PER_DV_PORT_GROUP_VSPHERE4_x = 256;
    private static final int DEFAULT_PORTS_PER_DV_PORT_GROUP = 8;

    private int _timeout;

    private String _instance;

    @Inject
    private AgentManager _agentMgr;
    @Inject
    private NetworkModel _netMgr;
    @Inject
    private ClusterDao clusterDao;
    @Inject
    private ClusterDetailsDao clusterDetailsDao;
    @Inject
    private HostDao hostDao;
    @Inject
    private HostDetailsDao hostDetailsDao;
    @Inject
    private CommandExecLogDao _cmdExecLogDao;
    @Inject
    private DataStoreManager _dataStoreMgr;
    @Inject
    private CiscoNexusVSMDeviceDao _nexusDao;
    @Inject
    private ClusterVSMMapDao _vsmMapDao;
    @Inject
    private ConfigurationDao _configDao;
    @Inject
    private ConfigurationServer _configServer;
    @Inject
    private HypervisorCapabilitiesDao _hvCapabilitiesDao;
    @Inject
    private DataCenterDao datacenterDao;
    @Inject
    private VmwareDatacenterDao vmwareDcDao;
    @Inject
    private VmwareDatacenterZoneMapDao vmwareDatacenterZoneMapDao;
    @Inject
    private LegacyZoneDao legacyZoneDao;
    @Inject
    private ManagementServerHostPeerDao msHostPeerDao;
    @Inject
    private ClusterManager clusterManager;
    @Inject
    private ImageStoreDetailsUtil imageStoreDetailsUtil;
    @Inject
    private PrimaryDataStoreDao primaryStorageDao;
    @Inject
    private VMTemplatePoolDao templateStoragePoolDao;
    @Inject
    private TemplateJoinDao templateDao;
    @Inject
    private VMInstanceDao vmInstanceDao;
    @Inject
    private UserVmCloneSettingDao cloneSettingDao;
    @Inject
    private TemplateManager templateManager;
    @Inject
    private VsphereStoragePolicyDao vsphereStoragePolicyDao;
    @Inject
    private StorageManager storageManager;
    @Inject
    private HypervisorGuruManager hypervisorGuruManager;

    private String _mountParent;
    private StorageLayer _storage;
    private final String _privateNetworkVSwitchName = "vSwitch0";

    private int _portsPerDvPortGroup = DEFAULT_PORTS_PER_DV_PORT_GROUP;
    private boolean _fullCloneFlag;
    private boolean _instanceNameFlag;
    private String _serviceConsoleName;
    private String _managemetPortGroupName;
    private String _defaultSystemVmNicAdapterType = VirtualEthernetCardType.E1000.toString();
    private String _recycleHungWorker = "false";
    private int _additionalPortRangeStart;
    private int _additionalPortRangeSize;
    private int _vCenterSessionTimeout = 1200000; // Timeout in milliseconds
    private String _rootDiskController = DiskControllerType.ide.toString();

    private final String _dataDiskController = DiskControllerType.osdefault.toString();

    private final Map<String, String> _storageMounts = new HashMap<>();

    private final Random _rand = new Random(System.currentTimeMillis());

    private static ScheduledExecutorService templateCleanupScheduler = Executors.newScheduledThreadPool(1, new NamedThreadFactory("Vmware-FullyClonedTemplateCheck"));;

    private final VmwareStorageManager _storageMgr;
    private final GlobalLock _exclusiveOpLock = GlobalLock.getInternLock("vmware.exclusive.op");

    public VmwareManagerImpl() {
        _storageMgr = new VmwareStorageManagerImpl(this);
    }

    private boolean isSystemVmIsoCopyNeeded(File srcIso, File destIso) {
        if (!destIso.exists()) {
            return true;
        }
        boolean copyNeeded = false;
        try {
            String srcIsoMd5 = DigestUtils.md5Hex(new FileInputStream(srcIso));
            String destIsoMd5 = DigestUtils.md5Hex(new FileInputStream(destIso));
            copyNeeded = !StringUtils.equals(srcIsoMd5, destIsoMd5);
            if (copyNeeded) {
                logger.debug(String.format("MD5 checksum: %s for source ISO: %s is different from MD5 checksum: %s from destination ISO: %s", srcIsoMd5, srcIso.getAbsolutePath(), destIsoMd5, destIso.getAbsolutePath()));
            }
        } catch (IOException e) {
            logger.debug(String.format("Unable to compare MD5 checksum for systemvm.iso at source: %s and destination: %s", srcIso.getAbsolutePath(), destIso.getAbsolutePath()), e);
        }
        return copyNeeded;
    }

    @Override
    public String getConfigComponentName() {
        return VmwareManagerImpl.class.getSimpleName();
    }

    @Override
    public ConfigKey<?>[] getConfigKeys() {
        return new ConfigKey<?>[] {s_vmwareNicHotplugWaitTimeout, s_vmwareCleanOldWorderVMs, templateCleanupInterval, s_vmwareSearchExcludeFolder, s_vmwareOVAPackageTimeout, s_vmwareCleanupPortGroups, VMWARE_STATS_TIME_WINDOW, VmwareUserVmNicDeviceType};
    }
    @Override
    public boolean configure(String name, Map<String, Object> params) throws ConfigurationException {
        logger.info("Configure VmwareManagerImpl, manager name: " + name);

        if (!_configDao.isPremium()) {
            logger.error("Vmware component can only run under premium distribution");
            throw new ConfigurationException("Vmware component can only run under premium distribution");
        }

        _instance = _configDao.getValue(Config.InstanceName.key());
        if (_instance == null) {
            _instance = "DEFAULT";
        }
        logger.info("VmwareManagerImpl config - instance.name: " + _instance);

        _mountParent = _configDao.getValue(Config.MountParent.key());
        if (_mountParent == null) {
            _mountParent = File.separator + "mnt";
        }

        if (_instance != null) {
            _mountParent = _mountParent + File.separator + _instance;
        }
        logger.info("VmwareManagerImpl config - _mountParent: " + _mountParent);

        String value = (String)params.get("scripts.timeout");
        _timeout = NumbersUtil.parseInt(value, 1440) * 1000;

        _storage = (StorageLayer)params.get(StorageLayer.InstanceConfigKey);
        if (_storage == null) {
            _storage = new JavaStorageLayer();
            _storage.configure("StorageLayer", params);
        }

        _fullCloneFlag = StorageManager.VmwareCreateCloneFull.value();

        value = _configDao.getValue(Config.SetVmInternalNameUsingDisplayName.key());
        if (value == null) {
            _instanceNameFlag = false;
        } else {
            _instanceNameFlag = Boolean.parseBoolean(value);
        }

        _serviceConsoleName = _configDao.getValue(Config.VmwareServiceConsole.key());
        if (_serviceConsoleName == null) {
            _serviceConsoleName = "Service Console";
        }

        _managemetPortGroupName = _configDao.getValue(Config.VmwareManagementPortGroup.key());
        if (_managemetPortGroupName == null) {
            _managemetPortGroupName = "Management Network";
        }

        _defaultSystemVmNicAdapterType = _configDao.getValue(Config.VmwareSystemVmNicDeviceType.key());
        if (_defaultSystemVmNicAdapterType == null) {
            _defaultSystemVmNicAdapterType = VirtualEthernetCardType.E1000.toString();
        }

        _additionalPortRangeStart = NumbersUtil.parseInt(_configDao.getValue(Config.VmwareAdditionalVncPortRangeStart.key()), 59000);
        if (_additionalPortRangeStart > 65535) {
            logger.warn("Invalid port range start port (" + _additionalPortRangeStart + ") for additional VNC port allocation, reset it to default start port 59000");
            _additionalPortRangeStart = 59000;
        }

        _additionalPortRangeSize = NumbersUtil.parseInt(_configDao.getValue(Config.VmwareAdditionalVncPortRangeSize.key()), 1000);
        if (_additionalPortRangeSize < 0 || _additionalPortRangeStart + _additionalPortRangeSize > 65535) {
            logger.warn("Invalid port range size (" + _additionalPortRangeSize + " for range starts at " + _additionalPortRangeStart);
            _additionalPortRangeSize = Math.min(1000, 65535 - _additionalPortRangeStart);
        }

        _vCenterSessionTimeout = NumbersUtil.parseInt(_configDao.getValue(Config.VmwareVcenterSessionTimeout.key()), 1200) * 1000;
        logger.info("VmwareManagerImpl config - vmware.vcenter.session.timeout: " + _vCenterSessionTimeout);

        _recycleHungWorker = _configDao.getValue(Config.VmwareRecycleHungWorker.key());
        if (_recycleHungWorker == null || _recycleHungWorker.isEmpty()) {
            _recycleHungWorker = "false";
        }

        _rootDiskController = _configDao.getValue(Config.VmwareRootDiskControllerType.key());
        if (_rootDiskController == null || _rootDiskController.isEmpty()) {
            _rootDiskController = DiskControllerType.ide.toString();
        }

        logger.info("Additional VNC port allocation range is settled at " + _additionalPortRangeStart + " to " + (_additionalPortRangeStart + _additionalPortRangeSize));

        ((VmwareStorageManagerImpl)_storageMgr).configure(params);

        _agentMgr.registerForHostEvents(this, true, true, true);

        logger.info("VmwareManagerImpl has been successfully configured");
        return true;
    }

    @Override
    public boolean start() {
// Do not run empty task        _hostScanScheduler.scheduleAtFixedRate(getHostScanTask(), STARTUP_DELAY, _hostScanInterval, TimeUnit.MILLISECONDS);
// but implement it first!

        startTemplateCleanJobSchedule();
        startupCleanup(_mountParent);

        logger.info("start done");
        return true;
    }

    @Override
    public boolean stop() {
        logger.info("shutting down scheduled tasks");
        templateCleanupScheduler.shutdown();
        shutdownCleanup();
        return true;
    }

    @Override
    public boolean getFullCloneFlag() {
        return _fullCloneFlag;
    }

    @Override
    public String composeWorkerName() {
        return UUID.randomUUID().toString().replace("-", "");
    }

    @Override
    public String getPrivateVSwitchName(long dcId, HypervisorType hypervisorType) {
        return _netMgr.getDefaultManagementTrafficLabel(dcId, hypervisorType);
    }

    private void prepareHost(HostMO hostMo, String privateTrafficLabel) throws Exception {
        // For ESX host, we need to enable host firewall to allow VNC access
        HostFirewallSystemMO firewallMo = hostMo.getHostFirewallSystemMO();
        if (firewallMo != null) {
            if (hostMo.getHostType() == VmwareHostType.ESX) {
                firewallMo.enableRuleset("vncServer");
                firewallMo.refreshFirewall();
            }
        }

        // prepare at least one network on the vswitch to enable OVF importing
        String vSwitchName;
        String vlanId;
        String vSwitchType;
        VmwareTrafficLabel mgmtTrafficLabelObj = new VmwareTrafficLabel(privateTrafficLabel, TrafficType.Management);
        vSwitchName = mgmtTrafficLabelObj.getVirtualSwitchName();
        vlanId = mgmtTrafficLabelObj.getVlanId();
        vSwitchType = mgmtTrafficLabelObj.getVirtualSwitchType().toString();

        logger.info("Preparing network on host " + hostMo.getContext().toString() + " for " + privateTrafficLabel);
        VirtualSwitchType vsType = VirtualSwitchType.getType(vSwitchType);
        //The management network is probably always going to be a physical network with islation type of vlans, so assume BroadcastDomainType VLAN
        if (VirtualSwitchType.StandardVirtualSwitch == vsType) {
            HypervisorHostHelper.prepareNetwork(vSwitchName, "cloud.private", hostMo, vlanId, null, null, 180000, false, BroadcastDomainType.Vlan, null, null);
        }
        else {
            int portsPerDvPortGroup = _portsPerDvPortGroup;
            AboutInfo about = hostMo.getHostAboutInfo();
            if (about != null) {
                String version = about.getApiVersion();
                if (version != null && (version.equals("4.0") || version.equals("4.1")) && _portsPerDvPortGroup < DEFAULT_PORTS_PER_DV_PORT_GROUP_VSPHERE4_x) {
                    portsPerDvPortGroup = DEFAULT_PORTS_PER_DV_PORT_GROUP_VSPHERE4_x;
                }
            }
            HypervisorHostHelper.prepareNetwork(vSwitchName, "cloud.private", hostMo, vlanId, null, null, null, 180000,
                    vsType, portsPerDvPortGroup, null, false, BroadcastDomainType.Vlan, null, null, null);
        }
    }

    private HostMO getOldestExistentHostInCluster(Long clusterId, VmwareContext serviceContext) throws Exception {
        HostVO host = hostDao.findOldestExistentHypervisorHostInCluster(clusterId);
        if (host == null) {
            return null;
        }

        ManagedObjectReference morSrcHost = HypervisorHostHelper.getHypervisorHostMorFromGuid(host.getGuid());
        if (morSrcHost == null) {
            Map<String, String> clusterDetails = clusterDetailsDao.findDetails(clusterId);
            if (MapUtils.isEmpty(clusterDetails) || StringUtils.isBlank(clusterDetails.get("url"))) {
                return null;
            }

            URI uriForHost = new URI(UriUtils.encodeURIComponent(clusterDetails.get("url") + "/" + host.getName()));
            morSrcHost = serviceContext.getHostMorByPath(URLDecoder.decode(uriForHost.getPath(), "UTF-8"));
            if (morSrcHost == null) {
                return null;
            }
        }

        return new HostMO(serviceContext, morSrcHost);
    }

    @Override
    public List<ManagedObjectReference> addHostToPodCluster(VmwareContext serviceContext, long dcId, Long podId, Long clusterId, String hostInventoryPath)
            throws Exception {
        if (serviceContext == null) {
            throw new CloudRuntimeException("Invalid serviceContext");
        }
        ManagedObjectReference mor = serviceContext.getHostMorByPath(hostInventoryPath);
        String privateTrafficLabel = null;
        privateTrafficLabel = serviceContext.getStockObject("privateTrafficLabel");
        if (privateTrafficLabel == null) {
            privateTrafficLabel = _privateNetworkVSwitchName;
        }

        if (mor != null) {
            List<ManagedObjectReference> returnedHostList = new ArrayList<ManagedObjectReference>();

            if (mor.getType().equals("ComputeResource")) {
                List<ManagedObjectReference> hosts = serviceContext.getVimClient().getDynamicProperty(mor, "host");
                assert (hosts != null && hosts.size() > 0);

                // For ESX host, we need to enable host firewall to allow VNC access
                HostMO hostMo = new HostMO(serviceContext, hosts.get(0));

                prepareHost(hostMo, privateTrafficLabel);
                returnedHostList.add(hosts.get(0));
                return returnedHostList;
            } else if (mor.getType().equals("ClusterComputeResource")) {
                List<ManagedObjectReference> hosts = serviceContext.getVimClient().getDynamicProperty(mor, "host");
                assert (hosts != null);

                if (hosts.size() > 0) {
                    AboutInfo about = (AboutInfo)(serviceContext.getVimClient().getDynamicProperty(hosts.get(0), "config.product"));
                    String version = about.getApiVersion();
                    int maxHostsPerCluster = _hvCapabilitiesDao.getMaxHostsPerCluster(HypervisorType.VMware, version);
                    if (hosts.size() > maxHostsPerCluster) {
                        String msg = "Failed to add VMware cluster as size is too big, current size: " + hosts.size() + ", max. size: " + maxHostsPerCluster;
                        logger.error(msg);
                        throw new DiscoveredWithErrorException(msg);
                    }
                }

                for (ManagedObjectReference morHost : hosts) {
                    // For ESX host, we need to enable host firewall to allow VNC access
                    HostMO hostMo = new HostMO(serviceContext, morHost);
                    prepareHost(hostMo, privateTrafficLabel);
                    returnedHostList.add(morHost);
                }
                return returnedHostList;
            } else if (mor.getType().equals("HostSystem")) {
                // For ESX host, we need to enable host firewall to allow VNC access
                HostMO hostMo = new HostMO(serviceContext, mor);
                prepareHost(hostMo, privateTrafficLabel);
                HostMO olderHostMo = getOldestExistentHostInCluster(clusterId, serviceContext);
                if (olderHostMo != null) {
                    hostMo.copyPortGroupsFromHost(olderHostMo);
                }

                returnedHostList.add(mor);
                return returnedHostList;
            } else {
                logger.error("Unsupport host type {}:{} from inventory path: {}", mor.getType(), mor.getValue(), hostInventoryPath);
                return null;
            }
        }

        logger.error("Unable to find host from inventory path: " + hostInventoryPath);
        return null;
    }

    @Override
    public Pair<String, Long> getSecondaryStorageStoreUrlAndId(long dcId) {
        String secUrl = null;
        Long secId = null;
        DataStore secStore = _dataStoreMgr.getImageStoreWithFreeCapacity(dcId);
        if (secStore != null) {
            secUrl = secStore.getUri();
            secId = secStore.getId();
        }

        if (secUrl == null) {
            logger.info("Secondary storage is either not having free capacity or not NFS, then use cache/staging storage instead");
            DataStore cacheStore = _dataStoreMgr.getImageCacheStore(dcId);
            if (cacheStore != null) {
                secUrl = cacheStore.getUri();
                secId = cacheStore.getId();
            } else {
                logger.warn("No cache/staging storage found when NFS secondary storage with free capacity not available or non-NFS secondary storage is used");
            }
        }

        return new Pair<>(secUrl, secId);
    }

    @Override
    public List<Pair<String, Long>> getSecondaryStorageStoresUrlAndIdList(long dcId) {
        List<Pair<String, Long>> urlIdList = new ArrayList<>();
        List<DataStore> secStores = _dataStoreMgr.listImageStoresWithFreeCapacity(dcId);
        if (!CollectionUtils.isNullOrEmpty(secStores)) {
            for (DataStore secStore : secStores) {
                if (secStore != null) {
                    urlIdList.add(new Pair<>(secStore.getUri(), secStore.getId()));
                }
            }
        }

        if (urlIdList.isEmpty()) {
            logger.info("Secondary storage is either not having free capacity or not NFS, then use cache/staging storage instead");
            DataStore cacheStore = _dataStoreMgr.getImageCacheStore(dcId);
            if (cacheStore != null) {
                urlIdList.add(new Pair<>(cacheStore.getUri(), cacheStore.getId()));
            } else {
                logger.warn("No cache/staging storage found when NFS secondary storage with free capacity not available or non-NFS secondary storage is used");
            }
        }

        return urlIdList;
    }

    @Override
    public String getServiceConsolePortGroupName() {
        return _serviceConsoleName;
    }

    @Override
    public String getManagementPortGroupName() {
        return _managemetPortGroupName;
    }

    @Override
    public String getManagementPortGroupByHost(HostMO hostMo) throws Exception {
        if (hostMo.getHostType() == VmwareHostType.ESXi) {
            return _managemetPortGroupName;
        }
        return _serviceConsoleName;
    }

    @Override
    public void setupResourceStartupParams(Map<String, Object> params) {
        params.put("vmware.create.full.clone", _fullCloneFlag);
        params.put("vm.instancename.flag", _instanceNameFlag);
        params.put("service.console.name", _serviceConsoleName);
        params.put("management.portgroup.name", _managemetPortGroupName);
        params.put("vmware.root.disk.controller", _rootDiskController);
        params.put("vmware.data.disk.controller", _dataDiskController);
        params.put("vmware.recycle.hung.wokervm", _recycleHungWorker);
        params.put("ports.per.dvportgroup", _portsPerDvPortGroup);
    }

    @Override
    public VmwareStorageManager getStorageManager() {
        return _storageMgr;
    }

    @Override
    public void gcLeftOverVMs(VmwareContext context) {
        VmwareCleanupMaid.gcLeftOverVMs(context);
    }

    @Override
    public boolean needRecycle(String workerTag) {
        if (logger.isInfoEnabled())
            logger.info("Check to see if a worker VM with tag " + workerTag + " needs to be recycled");

        if (workerTag == null || workerTag.isEmpty()) {
            logger.error("Invalid worker VM tag " + workerTag);
            return false;
        }

        String tokens[] = workerTag.split("-");
        if (tokens.length != 3) {
            logger.error("Invalid worker VM tag " + workerTag);
            return false;
        }

        long startTick = Long.parseLong(tokens[0]);
        long msid = Long.parseLong(tokens[1]);
        long runid = Long.parseLong(tokens[2]);

        if (msHostPeerDao.countStateSeenInPeers(msid, runid, ManagementServerHost.State.Down) > 0) {
            if (logger.isInfoEnabled())
                logger.info("Worker VM's owner management server node has been detected down from peer nodes, recycle it");
            return true;
        }

        if (runid != clusterManager.getManagementRunId(msid)) {
            if (logger.isInfoEnabled())
                logger.info("Worker VM's owner management server has changed runid, recycle it");
            return true;
        }

        // this time-out check was disabled
        // "until we have found out a VMware API that can check if there are pending tasks on the subject VM"
        // but as we expire jobs and those stale worker VMs stay around until an MS reboot we opt in to have them removed anyway
        Instant start = Instant.ofEpochMilli(startTick);
        Instant end = start.plusSeconds(2 * (AsyncJobManagerImpl.JobExpireMinutes.value() + AsyncJobManagerImpl.JobCancelThresholdMinutes.value()) * SECONDS_PER_MINUTE);
        Instant now = Instant.now();
        if(s_vmwareCleanOldWorderVMs.value() && now.isAfter(end)) {
            if(logger.isInfoEnabled()) {
                logger.info("Worker VM expired, seconds elapsed: " + Duration.between(start,now).getSeconds());
            }
            return true;
        }
        if (logger.isTraceEnabled()) {
            logger.trace("Worker VM with tag '" + workerTag + "' does not need recycling, yet." +
                    "But in " + Duration.between(now,end).getSeconds() + " seconds, though");
        }
        return false;
    }

    @Override
    public void prepareSecondaryStorageStore(String storageUrl, Long storeId) {
        String nfsVersion = imageStoreDetailsUtil.getNfsVersion(storeId);
        String mountPoint = getMountPoint(storageUrl, nfsVersion);

        GlobalLock lock = GlobalLock.getInternLock("prepare.systemvm");
        try {
            if (lock.lock(3600)) {
                try {
                    File patchFolder = new File(mountPoint + "/systemvm");
                    if (!patchFolder.exists()) {
                        if (!patchFolder.mkdirs()) {
                            String msg = "Unable to create systemvm folder on secondary storage. location: " + patchFolder;
                            logger.error(msg);
                            throw new CloudRuntimeException(msg);
                        }
                    }

                    File srcIso = getSystemVMPatchIsoFile();
                    File destIso = new File(mountPoint + "/systemvm/" + getSystemVMIsoFileNameOnDatastore());
                    if (isSystemVmIsoCopyNeeded(srcIso, destIso)) {
                        logger.info("Inject SSH key pairs before copying systemvm.iso into secondary storage");
                        _configServer.updateKeyPairs();

                        logger.info("Copy System VM patch ISO file to secondary storage. source ISO: " + srcIso.getAbsolutePath() + ", destination: " +
                                destIso.getAbsolutePath());
                        try {
                            FileUtil.copyfile(srcIso, destIso);
                        } catch (IOException e) {
                            logger.error("Unexpected exception ", e);

                            String msg = "Unable to copy systemvm ISO on secondary storage. src location: " + srcIso + ", dest location: " + destIso;
                            logger.error(msg);
                            throw new CloudRuntimeException(msg);
                        }
                    } else {
                        if (logger.isTraceEnabled()) {
                            logger.trace("SystemVM ISO file " + destIso.getPath() + " already exists");
                        }
                    }
                } finally {
                    lock.unlock();
                }
            }
        } finally {
            lock.releaseRef();
        }
    }

    @Override
    public String getSystemVMIsoFileNameOnDatastore() {
        String version = this.getClass().getPackage().getImplementationVersion();
        String fileName = "systemvm-" + version + ".iso";
        return fileName.replace(':', '-');
    }

    @Override
    public String getSystemVMDefaultNicAdapterType() {
        return _defaultSystemVmNicAdapterType;
    }

    private File getSystemVMPatchIsoFile() {
        // locate systemvm.iso
        URL url = this.getClass().getClassLoader().getResource("vms/systemvm.iso");
        File isoFile = null;
        if (url != null) {
            isoFile = new File(url.getPath());
        }

        if (isoFile == null || !isoFile.exists()) {
            isoFile = new File("/usr/share/cloudstack-common/vms/systemvm.iso");
        }

        assert (isoFile != null);
        if (!isoFile.exists()) {
            logger.error("Unable to locate systemvm.iso in your setup at " + isoFile);
        }
        return isoFile;
    }

    @Override
    public File getSystemVMKeyFile() {
        URL url = this.getClass().getClassLoader().getResource("scripts/vm/systemvm/id_rsa.cloud");
        File keyFile = null;
        if (url != null) {
            keyFile = new File(url.getPath());
        }
        if (keyFile == null || !keyFile.exists()) {
            keyFile = new File("/usr/share/cloudstack-common/scripts/vm/systemvm/id_rsa.cloud");
        }
        assert (keyFile != null);
        if (!keyFile.exists()) {
            logger.error("Unable to locate id_rsa.cloud in your setup at " + keyFile);
        }
        return keyFile;
    }

    @Override
    public String getMountPoint(String storageUrl, String nfsVersion) {
        String mountPoint = null;
        synchronized (_storageMounts) {
            mountPoint = _storageMounts.get(storageUrl);
            if (mountPoint != null) {
                return mountPoint;
            }

            URI uri;
            try {
                uri = new URI(storageUrl);
            } catch (URISyntaxException e) {
                logger.error("Invalid storage URL format ", e);
                throw new CloudRuntimeException("Unable to create mount point due to invalid storage URL format " + storageUrl);
            }

            mountPoint = mount(uri.getHost() + ":" + uri.getPath(), _mountParent, nfsVersion);
            if (mountPoint == null) {
                logger.error("Unable to create mount point for " + storageUrl);
                return "/mnt/sec"; // throw new CloudRuntimeException("Unable to create mount point for " + storageUrl);
            }

            _storageMounts.put(storageUrl, mountPoint);
            return mountPoint;
        }
    }

    private String setupMountPoint(String parent) {
        String mountPoint = null;
        long mshostId = ManagementServerNode.getManagementServerId();
        for (int i = 0; i < 10; i++) {
            String mntPt = parent + File.separator + String.valueOf(mshostId) + "." + Integer.toHexString(_rand.nextInt(Integer.MAX_VALUE));
            File file = new File(mntPt);
            if (!file.exists()) {
                if (_storage.mkdir(mntPt)) {
                    mountPoint = mntPt;
                    break;
                }
            }
            logger.error("Unable to create mount: " + mntPt);
        }

        return mountPoint;
    }

    private void startupCleanup(String parent) {
        logger.info("Cleanup mounted NFS mount points used in previous session");

        long mshostId = ManagementServerNode.getManagementServerId();

        // cleanup left-over NFS mounts from previous session
        List<String> mounts = _storage.listMountPointsByMsHost(parent, mshostId);
        if (mounts != null && !mounts.isEmpty()) {
            for (String mountPoint : mounts) {
                logger.info("umount NFS mount from previous session: " + mountPoint);

                String result = null;
                Script command = new Script(true, "umount", _timeout, logger);
                command.add(mountPoint);
                result = command.execute();
                if (result != null) {
                    logger.warn("Unable to umount " + mountPoint + " due to " + result);
                }
                File file = new File(mountPoint);
                if (file.exists()) {
                    file.delete();
                }
            }
        }
    }

    private void shutdownCleanup() {
        logger.info("Cleanup mounted NFS mount points used in current session");

        for (String mountPoint : _storageMounts.values()) {
            logger.info("umount NFS mount: " + mountPoint);

            String result = null;
            Script command = new Script(true, "umount", _timeout, logger);
            command.add(mountPoint);
            result = command.execute();
            if (result != null) {
                logger.warn("Unable to umount " + mountPoint + " due to " + result);
            }
            File file = new File(mountPoint);
            if (file.exists()) {
                file.delete();
            }
        }
    }

    protected String mount(String path, String parent, String nfsVersion) {
        String mountPoint = setupMountPoint(parent);
        if (mountPoint == null) {
            logger.warn("Unable to create a mount point");
            return null;
        }

        Script script = null;
        String result = null;
        Script command = new Script(true, "mount", _timeout, logger);
        command.add("-t", "nfs");
        if (nfsVersion != null){
            command.add("-o", "vers=" + nfsVersion);
        }
        // command.add("-o", "soft,timeo=133,retrans=2147483647,tcp,acdirmax=0,acdirmin=0");
        if ("Mac OS X".equalsIgnoreCase(System.getProperty("os.name"))) {
            command.add("-o", "resvport");
        }
        command.add(path);
        command.add(mountPoint);
        result = command.execute();
        if (result != null) {
            logger.warn("Unable to mount " + path + " due to " + result);
            File file = new File(mountPoint);
            if (file.exists()) {
                file.delete();
            }
            return null;
        }

        // Change permissions for the mountpoint
        script = new Script(true, "chmod", _timeout, logger);
        script.add("1777", mountPoint);
        result = script.execute();
        if (result != null) {
            logger.warn("Unable to set permissions for " + mountPoint + " due to " + result);
        }
        return mountPoint;
    }

    @DB
    private void updateClusterNativeHAState(Host host, StartupCommand cmd) {
        ClusterVO cluster = clusterDao.findById(host.getClusterId());
        if (cluster.getClusterType() == ClusterType.ExternalManaged) {
            if (cmd instanceof StartupRoutingCommand) {
                StartupRoutingCommand hostStartupCmd = (StartupRoutingCommand)cmd;
                Map<String, String> details = hostStartupCmd.getHostDetails();

                if (details.get("NativeHA") != null && details.get("NativeHA").equalsIgnoreCase("true")) {
                    clusterDetailsDao.persist(host.getClusterId(), "NativeHA", "true");
                } else {
                    clusterDetailsDao.persist(host.getClusterId(), "NativeHA", "false");
                }
            }
        }
    }

    @Override
    @DB
    public boolean processAnswers(long agentId, long seq, Answer[] answers) {
        if (answers != null) {
            for (Answer answer : answers) {
                String execIdStr = answer.getContextParam("execid");
                if (execIdStr != null) {
                    long execId = 0;
                    try {
                        execId = Long.parseLong(execIdStr);
                    } catch (NumberFormatException e) {
                        assert (false);
                    }

                    _cmdExecLogDao.expunge(execId);
                }
            }
        }

        return false;
    }

    @Override
    public boolean processCommands(long agentId, long seq, Command[] commands) {
        return false;
    }

    @Override
    public AgentControlAnswer processControlCommand(long agentId, AgentControlCommand cmd) {
        return null;
    }

    @Override
    public void processHostAdded(long hostId) {
    }

    @Override
    public void processConnect(Host host, StartupCommand cmd, boolean forRebalance) {
        if (cmd instanceof StartupCommand) {
            if (host.getHypervisorType() == HypervisorType.VMware) {
                updateClusterNativeHAState(host, cmd);
            } else {
                return;
            }
        }
    }

    protected final static int DEFAULT_DOMR_SSHPORT = 3922;

    protected boolean shutdownRouterVM(DomainRouterVO router) {
        if (logger.isDebugEnabled()) {
            logger.debug("Try to shutdown router VM " + router.getInstanceName() + " directly.");
        }

        Pair<Boolean, String> result;
        try {
            result = SshHelper.sshExecute(router.getPrivateIpAddress(), DEFAULT_DOMR_SSHPORT, "root", getSystemVMKeyFile(), null, "poweroff -f");

            if (!result.first()) {
                logger.debug("Unable to shutdown " + router.getInstanceName() + " directly");
                return false;
            }
        } catch (Throwable e) {
            logger.warn("Unable to shutdown router " + router.getInstanceName() + " directly.");
            return false;
        }
        if (logger.isDebugEnabled()) {
            logger.debug("Shutdown router " + router.getInstanceName() + " successful.");
        }
        return true;
    }

    @Override
    public boolean processDisconnect(long agentId, Status state) {
        return false;
    }

    @Override
    public void processHostAboutToBeRemoved(long hostId) {
    }

    @Override
    public void processHostRemoved(long hostId, long clusterId) {
    }

    @Override
    public boolean isRecurring() {
        return false;
    }

    @Override
    public int getTimeout() {
        return 0;
    }

    @Override
    public boolean processTimeout(long agentId, long seq) {
        return false;
    }

    @Override
    public boolean beginExclusiveOperation(int timeOutSeconds) {
        return _exclusiveOpLock.lock(timeOutSeconds);
    }

    @Override
    public void endExclusiveOperation() {
        _exclusiveOpLock.unlock();
    }

    @Override
    public Pair<Integer, Integer> getAddiionalVncPortRange() {
        return new Pair<Integer, Integer>(_additionalPortRangeStart, _additionalPortRangeSize);
    }

    @Override
    public Map<String, String> getNexusVSMCredentialsByClusterId(Long clusterId) {
        CiscoNexusVSMDeviceVO nexusVSM = null;
        ClusterVSMMapVO vsmMapVO = null;

        vsmMapVO = _vsmMapDao.findByClusterId(clusterId);
        long vsmId = 0;
        if (vsmMapVO != null) {
            vsmId = vsmMapVO.getVsmId();
            logger.info("vsmId is " + vsmId);
            nexusVSM = _nexusDao.findById(vsmId);
            logger.info("Fetching nexus vsm credentials from database.");
        } else {
            logger.info("Found empty vsmMapVO.");
            return null;
        }

        Map<String, String> nexusVSMCredentials = new HashMap<String, String>();
        if (nexusVSM != null) {
            nexusVSMCredentials.put("vsmip", nexusVSM.getipaddr());
            nexusVSMCredentials.put("vsmusername", nexusVSM.getUserName());
            nexusVSMCredentials.put("vsmpassword", nexusVSM.getPassword());
            logger.info("Successfully fetched the credentials of Nexus VSM.");
        }
        return nexusVSMCredentials;
    }

    @Override
    public String getRootDiskController() {
        return _rootDiskController;
    }

    @Override
    public String getDataDiskController() {
        return _dataDiskController;
    }

    @Override
    public int getVcenterSessionTimeout() {
        return _vCenterSessionTimeout;
    }

    @Override
    public List<Class<?>> getCommands() {
        List<Class<?>> cmdList = new ArrayList<Class<?>>();
        cmdList.add(AddVmwareDcCmd.class);
        cmdList.add(UpdateVmwareDcCmd.class);
        cmdList.add(RemoveVmwareDcCmd.class);
        cmdList.add(ListVmwareDcsCmd.class);
        cmdList.add(ImportVsphereStoragePoliciesCmd.class);
        cmdList.add(ListVsphereStoragePoliciesCmd.class);
        cmdList.add(ListVsphereStoragePolicyCompatiblePoolsCmd.class);
        cmdList.add(ListVmwareDcVmsCmd.class);
        return cmdList;
    }

    @Override
    @DB
    public VmwareDatacenterVO addVmwareDatacenter(AddVmwareDcCmd cmd) throws ResourceInUseException {
        VmwareDatacenterVO vmwareDc = null;
        Long zoneId = cmd.getZoneId();
        String userName = cmd.getUsername();
        String password = cmd.getPassword();
        String vCenterHost = cmd.getVcenter();
        String vmwareDcName = cmd.getName();

        // Validate username, password, VMware DC name and vCenter
        if (userName == null) {
            throw new InvalidParameterValueException("Missing or invalid parameter username.");
        }

        if (password == null) {
            throw new InvalidParameterValueException("Missing or invalid parameter username.");
        }

        if (vmwareDcName == null) {
            throw new InvalidParameterValueException("Missing or invalid parameter name. Please provide valid VMware datacenter name.");
        }

        if (vCenterHost == null) {
            throw new InvalidParameterValueException("Missing or invalid parameter name. "
                    + "Please provide valid VMware vCenter server's IP address or fully qualified domain name.");
        }

        if (zoneId == null) {
            throw new InvalidParameterValueException("Missing or invalid parameter name. " + "Please provide valid zone id.");
        }

        // Zone validation
        validateZone(zoneId);

        VmwareDatacenterZoneMapVO vmwareDcZoneMap = vmwareDatacenterZoneMapDao.findByZoneId(zoneId);
        // Check if zone is associated with VMware DC
        if (vmwareDcZoneMap != null) {
            // Check if the associated VMware DC matches the one specified in API params
            // This check would yield success as the association exists between same entities (zone and VMware DC)
            // This scenario would result in if the API addVmwareDc is called more than once with same parameters.
            Long associatedVmwareDcId = vmwareDcZoneMap.getVmwareDcId();
            VmwareDatacenterVO associatedVmwareDc = vmwareDcDao.findById(associatedVmwareDcId);
            if (associatedVmwareDc.getVcenterHost().equalsIgnoreCase(vCenterHost) && associatedVmwareDc.getVmwareDatacenterName().equalsIgnoreCase(vmwareDcName)) {
                logger.info("Ignoring API call addVmwareDc, because VMware DC " + vCenterHost + "/" + vmwareDcName +
                        " is already associated with specified zone with id " + zoneId);
                return associatedVmwareDc;
            } else {
                throw new CloudRuntimeException("Zone " + zoneId + " is already associated with a VMware datacenter. " +
                        "Only 1 VMware DC can be associated with a zone.");
            }
        }
        // Zone validation to check if the zone already has resources.
        // Association of VMware DC to zone is not allowed if zone already has resources added.
        validateZoneWithResources(zoneId, "add VMware datacenter to zone");

        checkIfDcIsUsed(vCenterHost, vmwareDcName, zoneId);

        VmwareContext context = null;
        DatacenterMO dcMo = null;
        String dcCustomFieldValue;
        boolean addDcCustomFieldDef = false;
        boolean dcInUse = false;
        String guid;
        ManagedObjectReference dcMor;
        try {
            context = VmwareContextFactory.create(vCenterHost, userName, password);

            // Check if DC exists on vCenter
            dcMo = new DatacenterMO(context, vmwareDcName);
            dcMor = dcMo.getMor();
            if (dcMor == null) {
                String msg = "Unable to find VMware DC " + vmwareDcName + " in vCenter " + vCenterHost + ". ";
                logger.error(msg);
                throw new InvalidParameterValueException(msg);
            }

            // Check if DC is already associated with another cloudstack deployment
            // Get custom field property cloud.zone over this DC
            guid = vmwareDcName + "@" + vCenterHost;

            dcCustomFieldValue = dcMo.getCustomFieldValue(CustomFieldConstants.CLOUD_ZONE);
            if (dcCustomFieldValue == null) {
                addDcCustomFieldDef = true;
            }
            dcInUse = Boolean.parseBoolean(dcCustomFieldValue);
            if (dcInUse) {
                throw new ResourceInUseException("This DC is being managed by other CloudStack deployment. Cannot add this DC to zone.");
            }

            vmwareDc = createOrUpdateDc(guid, vmwareDcName, vCenterHost, userName, password);

                // Map zone with vmware datacenter
            vmwareDcZoneMap = new VmwareDatacenterZoneMapVO(zoneId, vmwareDc.getId());

            vmwareDcZoneMap = vmwareDatacenterZoneMapDao.persist(vmwareDcZoneMap);

            // Set custom field for this DC
            if (addDcCustomFieldDef) {
                dcMo.ensureCustomFieldDef(CustomFieldConstants.CLOUD_ZONE);
            }
            dcMo.setCustomFieldValue(CustomFieldConstants.CLOUD_ZONE, "true");

        } catch (Throwable e) {
            String msg = "Failed to add VMware DC to zone ";
            if (e instanceof RemoteException) {
                msg = "Encountered remote exception at vCenter. " + VmwareHelper.getExceptionMessage(e);
            } else {
                msg += "due to : " + e.getMessage();
            }
            throw new CloudRuntimeException(msg);
        } finally {
            if (context != null) {
                context.close();
            }
            context = null;
        }
        importVsphereStoragePoliciesInternal(zoneId, vmwareDc.getId());
        return vmwareDc;
    }

    VmwareDatacenterVO createOrUpdateDc(String guid, String name, String host, String user, String password) {
        VmwareDatacenterVO vmwareDc = new VmwareDatacenterVO(guid, name, host, user, password);
        // Add DC to database into vmware_data_center table
        try {
            vmwareDc = vmwareDcDao.persist(vmwareDc);
        } catch (EntityExistsException e) {
            // if that fails just get the record as is
            vmwareDc = vmwareDcDao.getVmwareDatacenterByGuid(guid);
            // we could now update the `vmwareDC` with the user supplied `password`, `user`, `name` and `host`,
            // but let's assume user error for now
        }

        return vmwareDc;
    }

    /**
     * Check if DC is already part of zone
     * In that case vmware_data_center table should have the DC and a dc zone mapping should exist
     *
     * @param vCenterHost
     * @param vmwareDcName
     * @param zoneId
     * @throws ResourceInUseException if the DC can not be used.
     */
    private void checkIfDcIsUsed(String vCenterHost, String vmwareDcName, Long zoneId) throws ResourceInUseException {
        VmwareDatacenterVO vmwareDc;
        vmwareDc = vmwareDcDao.getVmwareDatacenterByGuid(vmwareDcName + "@" + vCenterHost);
        if (vmwareDc != null) {
            VmwareDatacenterZoneMapVO mapping = vmwareDatacenterZoneMapDao.findByVmwareDcId(vmwareDc.getId());
            if (mapping != null && Long.compare(zoneId, mapping.getZoneId()) == 0) {
                throw new ResourceInUseException(String.format("This DC (%s) is already part of other CloudStack zone (%d). Cannot add this DC to more zones.", vmwareDc.getUuid(), zoneId));
            }
        }
    }

    @Override
    @ActionEvent(eventType = EventTypes.EVENT_ZONE_EDIT, eventDescription = "updating VMware datacenter")
    public VmwareDatacenter updateVmwareDatacenter(UpdateVmwareDcCmd cmd) {
        final Long zoneId = cmd.getZoneId();
        final String userName = cmd.getUsername();
        final String password = cmd.getPassword();
        final String vCenterHost = cmd.getVcenter();
        final String vmwareDcName = cmd.getName();
        final Boolean isRecursive = cmd.isRecursive();

        final VmwareDatacenterZoneMap vdcMap = vmwareDatacenterZoneMapDao.findByZoneId(zoneId);
        final VmwareDatacenterVO vmwareDc = vmwareDcDao.findById(vdcMap.getVmwareDcId());
        if (vmwareDc == null) {
            throw new CloudRuntimeException("VMWare datacenter does not exist by provided ID");
        }
        final String oldVCenterHost = vmwareDc.getVcenterHost();

        if (StringUtils.isNotEmpty(userName)) {
            vmwareDc.setUser(userName);
        }
        if (StringUtils.isNotEmpty(password)) {
            vmwareDc.setPassword(password);
        }
        if (StringUtils.isNotEmpty(vCenterHost)) {
            vmwareDc.setVcenterHost(vCenterHost);
        }
        if (StringUtils.isNotEmpty(vmwareDcName)) {
            vmwareDc.setVmwareDatacenterName(vmwareDcName);
        }
        vmwareDc.setGuid(String.format("%s@%s", vmwareDc.getVmwareDatacenterName(), vmwareDc.getVcenterHost()));

        return Transaction.execute(new TransactionCallback<VmwareDatacenter>() {
            @Override
            public VmwareDatacenter doInTransaction(TransactionStatus status) {
                if (vmwareDcDao.update(vmwareDc.getId(), vmwareDc)) {
                    if (isRecursive) {
                        for (final Cluster cluster : clusterDao.listByDcHyType(zoneId, Hypervisor.HypervisorType.VMware.toString())) {
                            final Map<String, String> clusterDetails = clusterDetailsDao.findDetails(cluster.getId());
                            clusterDetails.put("username", vmwareDc.getUser());
                            clusterDetails.put("password", vmwareDc.getPassword());
                            final String clusterUrl = clusterDetails.get("url");
                            if (!oldVCenterHost.equals(vmwareDc.getVcenterHost()) && StringUtils.isNotEmpty(clusterUrl)) {
                                clusterDetails.put("url", clusterUrl.replace(oldVCenterHost, vmwareDc.getVcenterHost()));
                            }
                            clusterDetailsDao.persist(cluster.getId(), clusterDetails);
                        }
                        for (final Host host : hostDao.listAllHostsByZoneAndHypervisorType(zoneId, HypervisorType.VMware)) {
                            final Map<String, String> hostDetails = hostDetailsDao.findDetails(host.getId());
                            hostDetails.put("username", vmwareDc.getUser());
                            hostDetails.put("password", vmwareDc.getPassword());
                            final String hostGuid = hostDetails.get("guid");
                            if (StringUtils.isNotEmpty(hostGuid)) {
                                hostDetails.put("guid", hostGuid.replace(oldVCenterHost, vmwareDc.getVcenterHost()));
                            }
                            hostDetailsDao.persist(host.getId(), hostDetails);
                        }
                    }
                    importVsphereStoragePoliciesInternal(zoneId, vmwareDc.getId());
                    return vmwareDc;
                }
                return null;
            }
        });
    }

    @Override
    public boolean removeVmwareDatacenter(RemoveVmwareDcCmd cmd) throws ResourceInUseException {
        Long zoneId = cmd.getZoneId();
        // Validate Id of zone
        doesZoneExist(zoneId);
        // Zone validation to check if the zone already has resources.
        // Association of VMware DC to zone is not allowed if zone already has resources added.
        validateZoneWithResources(zoneId, "remove VMware datacenter to zone");

        // Get DC associated with this zone
        VmwareDatacenterVO vmwareDatacenter;
        String vmwareDcName;
        String vCenterHost;
        String userName;
        String password;
        DatacenterMO dcMo = null;
        final VmwareDatacenterZoneMapVO vmwareDcZoneMap = vmwareDatacenterZoneMapDao.findByZoneId(zoneId);
        // Check if zone is associated with VMware DC
        if (vmwareDcZoneMap == null) {
            throw new CloudRuntimeException("Zone " + zoneId + " is not associated with any VMware datacenter.");
        }

        final long vmwareDcId = vmwareDcZoneMap.getVmwareDcId();
        vmwareDatacenter = vmwareDcDao.findById(vmwareDcId);
        vmwareDcName = vmwareDatacenter.getVmwareDatacenterName();
        vCenterHost = vmwareDatacenter.getVcenterHost();
        userName = vmwareDatacenter.getUser();
        password = vmwareDatacenter.getPassword();
        Transaction.execute(new TransactionCallbackNoReturn() {
            @Override
            public void doInTransactionWithoutResult(TransactionStatus status) {
                // Remove the VMware datacenter entry in table vmware_data_center
                vmwareDcDao.remove(vmwareDcId);
                // Remove the map entry in table vmware_data_center_zone_map
                vmwareDatacenterZoneMapDao.remove(vmwareDcZoneMap.getId());
            }
        });

        // Construct context
        VmwareContext context = null;
        try {
            context = VmwareContextFactory.create(vCenterHost, userName, password);

            // Check if DC exists on vCenter
            try {
                dcMo = new DatacenterMO(context, vmwareDcName);
            } catch (Throwable t) {
                String msg = "Unable to find DC " + vmwareDcName + " in vCenter " + vCenterHost;
                logger.error(msg);
                throw new DiscoveryException(msg);
            }

            assert (dcMo != null);

            // Reset custom field property cloud.zone over this DC
            dcMo.setCustomFieldValue(CustomFieldConstants.CLOUD_ZONE, "false");
            logger.info("Successfully reset custom field property cloud.zone over DC {}", vmwareDcName);
        } catch (Exception e) {
            String msg = "Unable to reset custom field property cloud.zone over DC " + vmwareDcName + " due to : " + VmwareHelper.getExceptionMessage(e);
            logger.error(msg);
            throw new CloudRuntimeException(msg);
        } finally {
            if (context != null) {
                context.close();
            }
            context = null;
        }
        return true;
    }

    private void validateZone(Long zoneId) throws InvalidParameterValueException {
        // Check if zone with specified id exists
        doesZoneExist(zoneId);
        // Check if zone is legacy zone
        if (isLegacyZone(zoneId)) {
            throw new InvalidParameterValueException("The specified zone is legacy zone. Adding VMware datacenter to legacy zone is not supported.");
        } else {
            if (logger.isTraceEnabled()) {
                logger.trace("The specified zone is not legacy zone.");
            }
        }
    }

    private void validateZoneWithResources(Long zoneId, String errStr) throws ResourceInUseException {
        // Check if zone has resources? - For now look for clusters
        List<ClusterVO> clusters = clusterDao.listByZoneId(zoneId);
        if (clusters != null && clusters.size() > 0) {
            // Look for VMware hypervisor.
            for (ClusterVO cluster : clusters) {
                if (cluster.getHypervisorType().equals(HypervisorType.VMware)) {
                    throw new ResourceInUseException("Zone has one or more clusters." + " Can't " + errStr + " which already has clusters.");
                }
            }
        }
    }

    @Override
    public boolean isLegacyZone(long dcId) {
        boolean isLegacyZone = false;
        LegacyZoneVO legacyZoneVo = legacyZoneDao.findByZoneId(dcId);
        if (legacyZoneVo != null) {
            isLegacyZone = true;
        }
        return isLegacyZone;
    }

    @Override
    public List<? extends VmwareDatacenter> listVmwareDatacenters(ListVmwareDcsCmd cmd) throws CloudRuntimeException, InvalidParameterValueException {
        Long zoneId = cmd.getZoneId();
        List<VmwareDatacenterVO> vmwareDcList = new ArrayList<VmwareDatacenterVO>();
        VmwareDatacenterZoneMapVO vmwareDcZoneMap;
        VmwareDatacenterVO vmwareDatacenter;
        long vmwareDcId;

        // Validate if zone id parameter passed to API is valid
        doesZoneExist(zoneId);

        // Check if zone is associated with VMware DC
        vmwareDcZoneMap = vmwareDatacenterZoneMapDao.findByZoneId(zoneId);
        if (vmwareDcZoneMap == null) {
            return null;
        }
        // Retrieve details of VMware DC associated with zone.
        vmwareDcId = vmwareDcZoneMap.getVmwareDcId();
        vmwareDatacenter = vmwareDcDao.findById(vmwareDcId);
        vmwareDcList.add(vmwareDatacenter);

        // Currently a zone can have only 1 VMware DC associated with.
        // Returning list of VmwareDatacenterVO objects, in-line with future requirements, if any, like participation of multiple VMware DCs in a zone.
        return vmwareDcList;
    }

    private void doesZoneExist(Long zoneId) throws InvalidParameterValueException {
        // Check if zone with specified id exists
        DataCenterVO zone = datacenterDao.findById(zoneId);
        if (zone == null) {
            throw new InvalidParameterValueException("Can't find zone by the id specified.");
        }
        if (logger.isTraceEnabled()) {
            logger.trace("Zone with id:[" + zoneId + "] exists.");
        }
    }

    @Override
    public List<? extends VsphereStoragePolicy> importVsphereStoragePolicies(ImportVsphereStoragePoliciesCmd cmd) {
        Long zoneId = cmd.getZoneId();
        // Validate Id of zone
        doesZoneExist(zoneId);

        final VmwareDatacenterZoneMapVO vmwareDcZoneMap = vmwareDatacenterZoneMapDao.findByZoneId(zoneId);
        // Check if zone is associated with VMware DC
        if (vmwareDcZoneMap == null) {
            throw new CloudRuntimeException("Zone " + zoneId + " is not associated with any VMware datacenter.");
        }

        final long vmwareDcId = vmwareDcZoneMap.getVmwareDcId();
        return importVsphereStoragePoliciesInternal(zoneId, vmwareDcId);
    }

    public List<? extends VsphereStoragePolicy> importVsphereStoragePoliciesInternal(Long zoneId, Long vmwareDcId) {

        // Get DC associated with this zone
        VmwareDatacenterVO vmwareDatacenter = vmwareDcDao.findById(vmwareDcId);
        String vmwareDcName = vmwareDatacenter.getVmwareDatacenterName();
        String vCenterHost = vmwareDatacenter.getVcenterHost();
        String userName = vmwareDatacenter.getUser();
        String password = vmwareDatacenter.getPassword();
        List<PbmProfile> storageProfiles = null;
        try {
            logger.debug(String.format("Importing vSphere Storage Policies for the vmware DC %d in zone %d", vmwareDcId, zoneId));
            VmwareContext context = VmwareContextFactory.getContext(vCenterHost, userName, password);
            PbmProfileManagerMO profileManagerMO = new PbmProfileManagerMO(context);
            storageProfiles = profileManagerMO.getStorageProfiles();
            logger.debug(String.format("Import vSphere Storage Policies for the vmware DC %d in zone %d is successful", vmwareDcId, zoneId));
        } catch (Exception e) {
            String msg = String.format("Unable to list storage profiles from DC %s due to : %s", vmwareDcName, VmwareHelper.getExceptionMessage(e));
            logger.error(msg);
            throw new CloudRuntimeException(msg);
        }

        for (PbmProfile storageProfile : storageProfiles) {
            VsphereStoragePolicyVO storagePolicyVO = vsphereStoragePolicyDao.findByPolicyId(zoneId, storageProfile.getProfileId().getUniqueId());
            if (storagePolicyVO == null) {
                storagePolicyVO = new VsphereStoragePolicyVO(zoneId, storageProfile.getProfileId().getUniqueId(), storageProfile.getName(), storageProfile.getDescription());
                vsphereStoragePolicyDao.persist(storagePolicyVO);
            } else {
                storagePolicyVO.setDescription(storageProfile.getDescription());
                storagePolicyVO.setName(storageProfile.getName());
                vsphereStoragePolicyDao.update(storagePolicyVO.getId(), storagePolicyVO);
            }
        }

        List<VsphereStoragePolicyVO> allStoragePolicies = vsphereStoragePolicyDao.listAll();
        List<PbmProfile> finalStorageProfiles = storageProfiles;
        List<VsphereStoragePolicyVO> needToMarkRemoved = allStoragePolicies.stream()
                .filter(existingPolicy -> !finalStorageProfiles.stream()
                    .anyMatch(storageProfile -> storageProfile.getProfileId().getUniqueId().equals(existingPolicy.getPolicyId())))
                .collect(Collectors.toList());

        for (VsphereStoragePolicyVO storagePolicy : needToMarkRemoved) {
            vsphereStoragePolicyDao.remove(storagePolicy.getId());
        }

        List<VsphereStoragePolicyVO> storagePolicies = vsphereStoragePolicyDao.listAll();
        return storagePolicies;
    }

    @Override
    public List<? extends VsphereStoragePolicy> listVsphereStoragePolicies(ListVsphereStoragePoliciesCmd cmd) {
        List<? extends VsphereStoragePolicy> storagePolicies = vsphereStoragePolicyDao.findByZoneId(cmd.getZoneId());
        if (storagePolicies != null) {
            return new ArrayList<>(storagePolicies);
        }
        return Collections.emptyList();
    }

    @Override
    public List<StoragePool> listVsphereStoragePolicyCompatibleStoragePools(ListVsphereStoragePolicyCompatiblePoolsCmd cmd) {
        Long policyId = cmd.getPolicyId();
        VsphereStoragePolicyVO storagePolicy = vsphereStoragePolicyDao.findById(policyId);
        if (storagePolicy == null) {
            throw new CloudRuntimeException("Storage policy with ID = " + policyId + " was not found");
        }
        long zoneId = storagePolicy.getZoneId();
        List<StoragePoolVO> poolsInZone = primaryStorageDao.listByStatusInZone(zoneId, StoragePoolStatus.Up);
        List<StoragePool> compatiblePools = new ArrayList<>();
        for (StoragePoolVO pool : poolsInZone) {
            StorageFilerTO storageFilerTO = new StorageFilerTO(pool);
            List<Long> hostIds = storageManager.getUpHostsInPool(pool.getId());
            if (CollectionUtils.isNullOrEmpty(hostIds)) {
                logger.debug("Did not find a suitable host to verify compatibility of the pool " + pool.getName());
                continue;
            }
            Collections.shuffle(hostIds);
            CheckDataStoreStoragePolicyComplainceCommand command = new CheckDataStoreStoragePolicyComplainceCommand(storagePolicy.getPolicyId(), storageFilerTO);
            long targetHostId = hypervisorGuruManager.getGuruProcessedCommandTargetHost(hostIds.get(0), command);
            try {
                Answer answer = _agentMgr.send(targetHostId, command);
                boolean result = answer != null && answer.getResult();
                if (result) {
                    compatiblePools.add(pool);
                }
            } catch (AgentUnavailableException | OperationTimedoutException e) {
                logger.error("Could not verify if storage policy " + storagePolicy.getName() + " is compatible with storage pool " + pool.getName());
            }
        }
        return compatiblePools;
    }

    private static class VcenterData {
        public final String vcenter;
        public final String datacenterName;
        public final String username;
        public final String password;

        public VcenterData(String vcenter, String datacenterName, String username, String password) {
            this.vcenter = vcenter;
            this.datacenterName = datacenterName;
            this.username = username;
            this.password = password;
        }
    }

    private VcenterData getVcenterData(ListVmwareDcVmsCmd cmd) {
        String vcenter = cmd.getVcenter();
        String datacenterName = cmd.getDatacenterName();
        String username = cmd.getUsername();
        String password = cmd.getPassword();
        Long existingVcenterId = cmd.getExistingVcenterId();

        if ((existingVcenterId == null && StringUtils.isBlank(vcenter)) ||
                (existingVcenterId != null && StringUtils.isNotBlank(vcenter))) {
            throw new InvalidParameterValueException("Please provide an existing vCenter ID or a vCenter IP/Name, parameters are mutually exclusive");
        }

        if (existingVcenterId == null && StringUtils.isAnyBlank(vcenter, datacenterName, username, password)) {
            throw new InvalidParameterValueException("Please set all the information for a vCenter IP/Name, datacenter, username and password");
        }

        if (existingVcenterId != null) {
            VmwareDatacenterVO vmwareDc = vmwareDcDao.findById(existingVcenterId);
            if (vmwareDc == null) {
                throw new InvalidParameterValueException(String.format("Cannot find a VMware datacenter with ID %s", existingVcenterId));
            }
            vcenter = vmwareDc.getVcenterHost();
            datacenterName = vmwareDc.getVmwareDatacenterName();
            username = vmwareDc.getUser();
            password = vmwareDc.getPassword();
        }
        VcenterData vmwaredc = new VcenterData(vcenter, datacenterName, username, password);
        return vmwaredc;
    }

    private static VmwareContext getVmwareContext(String vcenter, String username, String password) throws Exception {
        s_logger.debug(String.format("Connecting to the VMware vCenter %s", vcenter));
        String serviceUrl = String.format("https://%s/sdk/vimService", vcenter);
        VmwareClient vimClient = new VmwareClient(vcenter);
        vimClient.connect(serviceUrl, username, password);
        return new VmwareContext(vimClient, vcenter);
    }

    @Override
    public List<UnmanagedInstanceTO> listVMsInDatacenter(ListVmwareDcVmsCmd cmd) {
        VcenterData vmwareDC = getVcenterData(cmd);
        String vcenter = vmwareDC.vcenter;
        String username = vmwareDC.username;
        String password = vmwareDC.password;
        String datacenterName = vmwareDC.datacenterName;
        String keyword = cmd.getKeyword();
        String esxiHostName = cmd.getHostName();
        String virtualMachineName = cmd.getInstanceName();

        try {
<<<<<<< HEAD
            logger.debug(String.format("Connecting to the VMware datacenter %s at vCenter %s to retrieve VMs",
                    datacenterName, vcenter));
            String serviceUrl = String.format("https://%s/sdk/vimService", vcenter);
            VmwareClient vimClient = new VmwareClient(vcenter);
            vimClient.connect(serviceUrl, username, password);
            VmwareContext context = new VmwareContext(vimClient, vcenter);

            DatacenterMO dcMo = new DatacenterMO(context, datacenterName);
            ManagedObjectReference dcMor = dcMo.getMor();
            if (dcMor == null) {
                String msg = String.format("Unable to find VMware datacenter %s in vCenter %s",
                        datacenterName, vcenter);
                logger.error(msg);
                throw new InvalidParameterValueException(msg);
=======
            VmwareContext context = getVmwareContext(vcenter, username, password);
            DatacenterMO dcMo = getDatacenterMO(context, vcenter, datacenterName);

            List<UnmanagedInstanceTO> instances;
            if (StringUtils.isNotBlank(esxiHostName) && StringUtils.isNotBlank(virtualMachineName)) {
                ManagedObjectReference hostMor = dcMo.findHost(esxiHostName);
                if (hostMor == null) {
                    String errorMsg = String.format("Cannot find a host with name %s on vcenter %s", esxiHostName, vcenter);
                    s_logger.error(errorMsg);
                    throw new CloudRuntimeException(errorMsg);
                }
                HostMO hostMO = new HostMO(context, hostMor);
                VirtualMachineMO vmMo = hostMO.findVmOnHyperHost(virtualMachineName);
                instances = Collections.singletonList(VmwareHelper.getUnmanagedInstance(hostMO, vmMo));
            } else {
                instances = dcMo.getAllVmsOnDatacenter(keyword);
>>>>>>> 39a0ba96
            }
            return instances;
        } catch (Exception e) {
            String errorMsg = String.format("Error retrieving VMs from the VMware VC %s datacenter %s: %s",
                    vcenter, datacenterName, e.getMessage());
            logger.error(errorMsg, e);
            throw new CloudRuntimeException(errorMsg);
        }
    }

    private static DatacenterMO getDatacenterMO(VmwareContext context, String vcenter, String datacenterName) throws Exception {
        DatacenterMO dcMo = new DatacenterMO(context, datacenterName);
        ManagedObjectReference dcMor = dcMo.getMor();
        if (dcMor == null) {
            String msg = String.format("Unable to find VMware datacenter %s in vCenter %s", datacenterName, vcenter);
            s_logger.error(msg);
            throw new InvalidParameterValueException(msg);
        }
        return dcMo;
    }

    @Override
    public boolean hasNexusVSM(Long clusterId) {
        ClusterVSMMapVO vsmMapVo = null;

        vsmMapVo = _vsmMapDao.findByClusterId(clusterId);
        if (vsmMapVo == null) {
            logger.info("There is no instance of Nexus 1000v VSM associated with this cluster [Id:" + clusterId + "] yet.");
            return false;
        }
        else {
            logger.info("An instance of Nexus 1000v VSM [Id:" + vsmMapVo.getVsmId() + "] associated with this cluster [Id:" + clusterId + "]");
            return true;
        }
    }

    private void startTemplateCleanJobSchedule() {
        if(logger.isDebugEnabled()) {
            logger.debug("checking to see if we should schedule a job to search for fully cloned templates to clean-up");
        }
        if(StorageManager.StorageCleanupEnabled.value() &&
                StorageManager.TemplateCleanupEnabled.value() &&
                templateCleanupInterval.value() > 0) {
            try {
                if (logger.isInfoEnabled()) {
                    logger.info("scheduling job to search for fully cloned templates to clean-up once per " + templateCleanupInterval.value() + " minutes.");
                }
//                    futureTemplateCleanup =
                Runnable task = getCleanupFullyClonedTemplatesTask();
                templateCleanupScheduler.scheduleAtFixedRate(task,
                        templateCleanupInterval.value(),
                        templateCleanupInterval.value(),
                        TimeUnit.MINUTES);
                if (logger.isTraceEnabled()) {
                    logger.trace("scheduled job to search for fully cloned templates to clean-up.");
                }
            } catch (RejectedExecutionException ree) {
                logger.error("job to search for fully cloned templates cannot be scheduled");
                logger.debug("job to search for fully cloned templates cannot be scheduled;", ree);
            } catch (NullPointerException npe) {
                logger.error("job to search for fully cloned templates is invalid");
                logger.debug("job to search for fully cloned templates is invalid;", npe);
            } catch (IllegalArgumentException iae) {
                logger.error("job to search for fully cloned templates is scheduled at invalid intervals");
                logger.debug("job to search for fully cloned templates is scheduled at invalid intervals;", iae);
            } catch (Exception e) {
                logger.error("job to search for fully cloned templates failed for unknown reasons");
                logger.debug("job to search for fully cloned templates failed for unknown reasons;", e);
            }
        }
    }

    /**
     * This task is to cleanup templates from primary storage that are otherwise not cleaned by the {@link com.cloud.storage.StorageManagerImpl.StorageGarbageCollector}.
     * it is called at regular intervals when storage.template.cleanup.enabled == true
     * It collect all templates that
     * - are deleted from cloudstack
     * - when vmware.create.full.clone == true and the entries for VMs having volumes on the primary storage in db table “user_vm_clone_setting” reads 'full'
     */
    private Runnable getCleanupFullyClonedTemplatesTask() {
        return new CleanupFullyClonedTemplatesTask(primaryStorageDao,
                templateStoragePoolDao,
                templateDao,
                vmInstanceDao,
                cloneSettingDao,
                templateManager);
    }
}<|MERGE_RESOLUTION|>--- conflicted
+++ resolved
@@ -172,8 +172,11 @@
 import com.vmware.pbm.PbmProfile;
 import com.vmware.vim25.AboutInfo;
 import com.vmware.vim25.ManagedObjectReference;
+import org.apache.logging.log4j.LogManager;
+import org.apache.logging.log4j.Logger;
 
 public class VmwareManagerImpl extends ManagerBase implements VmwareManager, VmwareStorageMount, Listener, VmwareDatacenterService, Configurable {
+    protected static Logger static_logger = LogManager.getLogger(VmwareManagerImpl.class);
 
     private static final long SECONDS_PER_MINUTE = 60;
     private static final int DEFAULT_PORTS_PER_DV_PORT_GROUP_VSPHERE4_x = 256;
@@ -1631,7 +1634,7 @@
     }
 
     private static VmwareContext getVmwareContext(String vcenter, String username, String password) throws Exception {
-        s_logger.debug(String.format("Connecting to the VMware vCenter %s", vcenter));
+        static_logger.debug(String.format("Connecting to the VMware vCenter %s", vcenter));
         String serviceUrl = String.format("https://%s/sdk/vimService", vcenter);
         VmwareClient vimClient = new VmwareClient(vcenter);
         vimClient.connect(serviceUrl, username, password);
@@ -1650,22 +1653,8 @@
         String virtualMachineName = cmd.getInstanceName();
 
         try {
-<<<<<<< HEAD
             logger.debug(String.format("Connecting to the VMware datacenter %s at vCenter %s to retrieve VMs",
                     datacenterName, vcenter));
-            String serviceUrl = String.format("https://%s/sdk/vimService", vcenter);
-            VmwareClient vimClient = new VmwareClient(vcenter);
-            vimClient.connect(serviceUrl, username, password);
-            VmwareContext context = new VmwareContext(vimClient, vcenter);
-
-            DatacenterMO dcMo = new DatacenterMO(context, datacenterName);
-            ManagedObjectReference dcMor = dcMo.getMor();
-            if (dcMor == null) {
-                String msg = String.format("Unable to find VMware datacenter %s in vCenter %s",
-                        datacenterName, vcenter);
-                logger.error(msg);
-                throw new InvalidParameterValueException(msg);
-=======
             VmwareContext context = getVmwareContext(vcenter, username, password);
             DatacenterMO dcMo = getDatacenterMO(context, vcenter, datacenterName);
 
@@ -1674,7 +1663,7 @@
                 ManagedObjectReference hostMor = dcMo.findHost(esxiHostName);
                 if (hostMor == null) {
                     String errorMsg = String.format("Cannot find a host with name %s on vcenter %s", esxiHostName, vcenter);
-                    s_logger.error(errorMsg);
+                    logger.error(errorMsg);
                     throw new CloudRuntimeException(errorMsg);
                 }
                 HostMO hostMO = new HostMO(context, hostMor);
@@ -1682,7 +1671,6 @@
                 instances = Collections.singletonList(VmwareHelper.getUnmanagedInstance(hostMO, vmMo));
             } else {
                 instances = dcMo.getAllVmsOnDatacenter(keyword);
->>>>>>> 39a0ba96
             }
             return instances;
         } catch (Exception e) {
@@ -1698,7 +1686,7 @@
         ManagedObjectReference dcMor = dcMo.getMor();
         if (dcMor == null) {
             String msg = String.format("Unable to find VMware datacenter %s in vCenter %s", datacenterName, vcenter);
-            s_logger.error(msg);
+            static_logger.error(msg);
             throw new InvalidParameterValueException(msg);
         }
         return dcMo;
@@ -1756,7 +1744,7 @@
     }
 
     /**
-     * This task is to cleanup templates from primary storage that are otherwise not cleaned by the {@link com.cloud.storage.StorageManagerImpl.StorageGarbageCollector}.
+     * This task is to cleanup templates from primary storage that are otherwise not cleaned by the {code}StorageGarbageCollector{code} from {@link com.cloud.storage.StorageManagerImpl}.
      * it is called at regular intervals when storage.template.cleanup.enabled == true
      * It collect all templates that
      * - are deleted from cloudstack
