// Licensed to the Apache Software Foundation (ASF) under one
// or more contributor license agreements.  See the NOTICE file
// distributed with this work for additional information
// regarding copyright ownership.  The ASF licenses this file
// to you under the Apache License, Version 2.0 (the
// "License"); you may not use this file except in compliance
// with the License.  You may obtain a copy of the License at
//
//   http://www.apache.org/licenses/LICENSE-2.0
//
// Unless required by applicable law or agreed to in writing,
// software distributed under the License is distributed on an
// "AS IS" BASIS, WITHOUT WARRANTIES OR CONDITIONS OF ANY
// KIND, either express or implied.  See the License for the
// specific language governing permissions and limitations
// under the License.
package com.cloud.hypervisor.vmware.manager;

import java.io.File;
import java.io.FileInputStream;
import java.io.IOException;
import java.lang.reflect.InvocationTargetException;
import java.net.URI;
import java.net.URISyntaxException;
import java.net.URL;
import java.net.URLDecoder;
import java.nio.charset.StandardCharsets;
import java.rmi.RemoteException;
import java.time.Duration;
import java.time.Instant;
import java.util.ArrayList;
import java.util.Collections;
import java.util.HashMap;
import java.util.List;
import java.util.Map;
import java.util.Random;
import java.util.UUID;
import java.util.concurrent.Executors;
import java.util.concurrent.RejectedExecutionException;
import java.util.concurrent.ScheduledExecutorService;
import java.util.concurrent.TimeUnit;
import java.util.stream.Collectors;

import javax.inject.Inject;
import javax.naming.ConfigurationException;
import javax.persistence.EntityExistsException;

import org.apache.cloudstack.api.command.admin.zone.AddVmwareDcCmd;
import org.apache.cloudstack.api.command.admin.zone.ImportVsphereStoragePoliciesCmd;
import org.apache.cloudstack.api.command.admin.zone.ListVmwareDcVmsCmd;
import org.apache.cloudstack.api.command.admin.zone.ListVmwareDcHostsCmd;
import org.apache.cloudstack.api.command.admin.zone.ListVmwareDcItems;
import org.apache.cloudstack.api.command.admin.zone.ListVmwareDcsCmd;
import org.apache.cloudstack.api.command.admin.zone.ListVsphereStoragePoliciesCmd;
import org.apache.cloudstack.api.command.admin.zone.ListVsphereStoragePolicyCompatiblePoolsCmd;
import org.apache.cloudstack.api.command.admin.zone.RemoveVmwareDcCmd;
import org.apache.cloudstack.api.command.admin.zone.UpdateVmwareDcCmd;
import org.apache.cloudstack.engine.subsystem.api.storage.DataStore;
import org.apache.cloudstack.engine.subsystem.api.storage.DataStoreManager;
import org.apache.cloudstack.framework.config.ConfigKey;
import org.apache.cloudstack.framework.config.Configurable;
import org.apache.cloudstack.framework.config.dao.ConfigurationDao;
import org.apache.cloudstack.framework.jobs.impl.AsyncJobManagerImpl;
import org.apache.cloudstack.management.ManagementServerHost;
import org.apache.cloudstack.storage.command.CheckDataStoreStoragePolicyComplainceCommand;
import org.apache.cloudstack.storage.datastore.db.PrimaryDataStoreDao;
import org.apache.cloudstack.storage.datastore.db.StoragePoolVO;
import org.apache.cloudstack.utils.identity.ManagementServerNode;
import org.apache.cloudstack.vm.UnmanagedInstanceTO;
import org.apache.commons.codec.digest.DigestUtils;
import org.apache.commons.collections.MapUtils;
import org.apache.commons.lang3.StringUtils;

import com.amazonaws.util.CollectionUtils;
import com.cloud.agent.AgentManager;
import com.cloud.agent.Listener;
import com.cloud.agent.api.AgentControlAnswer;
import com.cloud.agent.api.AgentControlCommand;
import com.cloud.agent.api.Answer;
import com.cloud.agent.api.Command;
import com.cloud.agent.api.StartupCommand;
import com.cloud.agent.api.StartupRoutingCommand;
import com.cloud.agent.api.to.StorageFilerTO;
import com.cloud.api.query.dao.TemplateJoinDao;
import com.cloud.cluster.ClusterManager;
import com.cloud.cluster.dao.ManagementServerHostPeerDao;
import com.cloud.configuration.Config;
import com.cloud.dc.ClusterDetailsDao;
import com.cloud.dc.ClusterVO;
import com.cloud.dc.ClusterVSMMapVO;
import com.cloud.dc.DataCenterVO;
import com.cloud.dc.VmwareDatacenter;
import com.cloud.dc.VsphereStoragePolicy;
import com.cloud.dc.VsphereStoragePolicyVO;
import com.cloud.dc.dao.ClusterDao;
import com.cloud.dc.dao.ClusterVSMMapDao;
import com.cloud.dc.dao.DataCenterDao;
import com.cloud.dc.dao.VsphereStoragePolicyDao;
import com.cloud.event.ActionEvent;
import com.cloud.event.EventTypes;
import com.cloud.exception.AgentUnavailableException;
import com.cloud.exception.DiscoveredWithErrorException;
import com.cloud.exception.DiscoveryException;
import com.cloud.exception.InvalidParameterValueException;
import com.cloud.exception.OperationTimedoutException;
import com.cloud.exception.ResourceInUseException;
import com.cloud.host.Host;
import com.cloud.host.HostVO;
import com.cloud.host.Status;
import com.cloud.host.dao.HostDao;
import com.cloud.host.dao.HostDetailsDao;
import com.cloud.hypervisor.Hypervisor;
import com.cloud.hypervisor.Hypervisor.HypervisorType;
import com.cloud.hypervisor.HypervisorGuruManager;
import com.cloud.hypervisor.dao.HypervisorCapabilitiesDao;
import com.cloud.hypervisor.vmware.LegacyZoneVO;
import com.cloud.hypervisor.vmware.VmwareCleanupMaid;
import com.cloud.hypervisor.vmware.util.VmwareClient;
import com.cloud.hypervisor.vmware.util.VmwareClientException;
import com.cloud.hypervisor.vmware.VmwareDatacenterService;
import com.cloud.dc.VmwareDatacenterVO;
import com.cloud.hypervisor.vmware.VmwareDatacenterZoneMap;
import com.cloud.hypervisor.vmware.VmwareDatacenterZoneMapVO;
import com.cloud.hypervisor.vmware.dao.LegacyZoneDao;
import com.cloud.dc.dao.VmwareDatacenterDao;
import com.cloud.hypervisor.vmware.dao.VmwareDatacenterZoneMapDao;
import com.cloud.hypervisor.vmware.mo.CustomFieldConstants;
import com.cloud.hypervisor.vmware.mo.DatacenterMO;
import com.cloud.hypervisor.vmware.mo.DiskControllerType;
import com.cloud.hypervisor.vmware.mo.HostFirewallSystemMO;
import com.cloud.hypervisor.vmware.mo.HostMO;
import com.cloud.hypervisor.vmware.mo.HypervisorHostHelper;
import com.cloud.hypervisor.vmware.mo.PbmProfileManagerMO;
import com.cloud.hypervisor.vmware.mo.VirtualEthernetCardType;
import com.cloud.hypervisor.vmware.mo.VirtualSwitchType;
import com.cloud.hypervisor.vmware.mo.VmwareHostType;
import com.cloud.hypervisor.vmware.resource.VmwareContextFactory;
import com.cloud.hypervisor.vmware.util.VmwareContext;
import com.cloud.hypervisor.vmware.util.VmwareHelper;
import com.cloud.network.CiscoNexusVSMDeviceVO;
import com.cloud.network.NetworkModel;
import com.cloud.network.Networks.BroadcastDomainType;
import com.cloud.network.Networks.TrafficType;
import com.cloud.network.VmwareTrafficLabel;
import com.cloud.network.dao.CiscoNexusVSMDeviceDao;
import com.cloud.org.Cluster;
import com.cloud.org.Cluster.ClusterType;
import com.cloud.secstorage.CommandExecLogDao;
import com.cloud.server.ConfigurationServer;
import com.cloud.storage.ImageStoreDetailsUtil;
import com.cloud.storage.JavaStorageLayer;
import com.cloud.storage.StorageLayer;
import com.cloud.storage.StorageManager;
import com.cloud.storage.StoragePool;
import com.cloud.storage.StoragePoolStatus;
import com.cloud.storage.dao.VMTemplatePoolDao;
import com.cloud.template.TemplateManager;
import com.cloud.utils.FileUtil;
import com.cloud.utils.NumbersUtil;
import com.cloud.utils.Pair;
import com.cloud.utils.UriUtils;
import com.cloud.utils.component.ManagerBase;
import com.cloud.utils.concurrency.NamedThreadFactory;
import com.cloud.utils.db.DB;
import com.cloud.utils.db.GlobalLock;
import com.cloud.utils.db.Transaction;
import com.cloud.utils.db.TransactionCallback;
import com.cloud.utils.db.TransactionCallbackNoReturn;
import com.cloud.utils.db.TransactionStatus;
import com.cloud.utils.exception.CloudRuntimeException;
import com.cloud.utils.script.Script;
import com.cloud.vm.dao.UserVmCloneSettingDao;
import com.cloud.vm.dao.VMInstanceDao;

// TODO move these items upstream?
import com.vmware.pbm.PbmProfile;
import com.vmware.vim25.AboutInfo;
import com.vmware.vim25.ManagedObjectReference;
import com.vmware.vim25.InvalidLocaleFaultMsg;
import com.vmware.vim25.InvalidLoginFaultMsg;
import com.vmware.vim25.RuntimeFaultFaultMsg;
import com.vmware.vim25.InvalidPropertyFaultMsg;
import org.jetbrains.annotations.NotNull;

public class VmwareManagerImpl extends ManagerBase implements VmwareManager, VmwareStorageMount, Listener, VmwareDatacenterService, Configurable {

    private static final long SECONDS_PER_MINUTE = 60;
    private static final int DEFAULT_PORTS_PER_DV_PORT_GROUP_VSPHERE4_x = 256;
    private static final int DEFAULT_PORTS_PER_DV_PORT_GROUP = 8;

    private int _timeout;

    private String _instance;

    @Inject
    private AgentManager _agentMgr;
    @Inject
    private NetworkModel _netMgr;
    @Inject
    private ClusterDao clusterDao;
    @Inject
    private ClusterDetailsDao clusterDetailsDao;
    @Inject
    private HostDao hostDao;
    @Inject
    private HostDetailsDao hostDetailsDao;
    @Inject
    private CommandExecLogDao _cmdExecLogDao;
    @Inject
    private DataStoreManager _dataStoreMgr;
    @Inject
    private CiscoNexusVSMDeviceDao _nexusDao;
    @Inject
    private ClusterVSMMapDao _vsmMapDao;
    @Inject
    private ConfigurationDao _configDao;
    @Inject
    private ConfigurationServer _configServer;
    @Inject
    private HypervisorCapabilitiesDao _hvCapabilitiesDao;
    @Inject
    private DataCenterDao datacenterDao;
    @Inject
    private VmwareDatacenterDao vmwareDcDao;
    @Inject
    private VmwareDatacenterZoneMapDao vmwareDatacenterZoneMapDao;
    @Inject
    private LegacyZoneDao legacyZoneDao;
    @Inject
    private ManagementServerHostPeerDao msHostPeerDao;
    @Inject
    private ClusterManager clusterManager;
    @Inject
    private ImageStoreDetailsUtil imageStoreDetailsUtil;
    @Inject
    private PrimaryDataStoreDao primaryStorageDao;
    @Inject
    private VMTemplatePoolDao templateStoragePoolDao;
    @Inject
    private TemplateJoinDao templateDao;
    @Inject
    private VMInstanceDao vmInstanceDao;
    @Inject
    private UserVmCloneSettingDao cloneSettingDao;
    @Inject
    private TemplateManager templateManager;
    @Inject
    private VsphereStoragePolicyDao vsphereStoragePolicyDao;
    @Inject
    private StorageManager storageManager;
    @Inject
    private HypervisorGuruManager hypervisorGuruManager;

    private String _mountParent;
    private StorageLayer _storage;
    private final String _privateNetworkVSwitchName = "vSwitch0";

    private final int _portsPerDvPortGroup = DEFAULT_PORTS_PER_DV_PORT_GROUP;
    private boolean _fullCloneFlag;
    private boolean _instanceNameFlag;
    private String _serviceConsoleName;
    private String _managementPortGroupName;
    private String _defaultSystemVmNicAdapterType = VirtualEthernetCardType.E1000.toString();
    private String _recycleHungWorker = "false";
    private int _additionalPortRangeStart;
    private int _additionalPortRangeSize;
    private int _vCenterSessionTimeout = 1200000; // Timeout in milliseconds
    private String _rootDiskController = DiskControllerType.ide.toString();

    private final String _dataDiskController = DiskControllerType.osdefault.toString();

    private final Map<String, String> _storageMounts = new HashMap<>();

    private final Random _rand = new Random(System.currentTimeMillis());

    private static final ScheduledExecutorService templateCleanupScheduler = Executors.newScheduledThreadPool(1, new NamedThreadFactory("Vmware-FullyClonedTemplateCheck"));

    private final VmwareStorageManager _storageMgr;
    private final GlobalLock _exclusiveOpLock = GlobalLock.getInternLock("vmware.exclusive.op");

    public VmwareManagerImpl() {
        _storageMgr = new VmwareStorageManagerImpl(this);
    }

    private boolean isSystemVmIsoCopyNeeded(File srcIso, File destIso) {
        if (!destIso.exists()) {
            return true;
        }
        boolean copyNeeded = false;
        try {
            String srcIsoMd5 = DigestUtils.md5Hex(new FileInputStream(srcIso));
            String destIsoMd5 = DigestUtils.md5Hex(new FileInputStream(destIso));
            copyNeeded = !StringUtils.equals(srcIsoMd5, destIsoMd5);
            if (copyNeeded) {
                logger.debug(String.format("MD5 checksum: %s for source ISO: %s is different from MD5 checksum: %s from destination ISO: %s", srcIsoMd5, srcIso.getAbsolutePath(), destIsoMd5, destIso.getAbsolutePath()));
            }
        } catch (IOException e) {
            logger.debug(String.format("Unable to compare MD5 checksum for systemvm.iso at source: %s and destination: %s", srcIso.getAbsolutePath(), destIso.getAbsolutePath()), e);
        }
        return copyNeeded;
    }

    @Override
    public String getConfigComponentName() {
        return VmwareManagerImpl.class.getSimpleName();
    }

    @Override
    public ConfigKey<?>[] getConfigKeys() {
        return new ConfigKey<?>[] {s_vmwareNicHotplugWaitTimeout, s_vmwareCleanOldWorderVMs, templateCleanupInterval, s_vmwareSearchExcludeFolder, s_vmwareOVAPackageTimeout, s_vmwareCleanupPortGroups, VMWARE_STATS_TIME_WINDOW, VmwareUserVmNicDeviceType};
    }
    @Override
    public boolean configure(String name, Map<String, Object> params) throws ConfigurationException {
        logger.info("Configure VmwareManagerImpl, manager name: " + name);

        if (!_configDao.isPremium()) {
            logger.error("Vmware component can only run under premium distribution");
            throw new ConfigurationException("Vmware component can only run under premium distribution");
        }

        _instance = _configDao.getValue(Config.InstanceName.key());
        if (_instance == null) {
            _instance = "DEFAULT";
        }
        logger.info("VmwareManagerImpl config - instance.name: " + _instance);

        _mountParent = _configDao.getValue(Config.MountParent.key());
        if (_mountParent == null) {
            _mountParent = File.separator + "mnt";
        }

        if (_instance != null) {
            _mountParent = _mountParent + File.separator + _instance;
        }
        logger.info("VmwareManagerImpl config - _mountParent: " + _mountParent);

        String value = (String)params.get("scripts.timeout");
        _timeout = NumbersUtil.parseInt(value, 1440) * 1000;

        _storage = (StorageLayer)params.get(StorageLayer.InstanceConfigKey);
        if (_storage == null) {
            _storage = new JavaStorageLayer();
            _storage.configure("StorageLayer", params);
        }

        _fullCloneFlag = StorageManager.VmwareCreateCloneFull.value();

        value = _configDao.getValue(Config.SetVmInternalNameUsingDisplayName.key());
        if (value == null) {
            _instanceNameFlag = false;
        } else {
            _instanceNameFlag = Boolean.parseBoolean(value);
        }

        _serviceConsoleName = _configDao.getValue(Config.VmwareServiceConsole.key());
        if (_serviceConsoleName == null) {
            _serviceConsoleName = "Service Console";
        }

        _managementPortGroupName = _configDao.getValue(Config.VmwareManagementPortGroup.key());
        if (_managementPortGroupName == null) {
            _managementPortGroupName = "Management Network";
        }

        _defaultSystemVmNicAdapterType = _configDao.getValue(Config.VmwareSystemVmNicDeviceType.key());
        if (_defaultSystemVmNicAdapterType == null) {
            _defaultSystemVmNicAdapterType = VirtualEthernetCardType.E1000.toString();
        }

        _additionalPortRangeStart = NumbersUtil.parseInt(_configDao.getValue(Config.VmwareAdditionalVncPortRangeStart.key()), 59000);
        if (_additionalPortRangeStart > 65535) {
            logger.warn("Invalid port range start port (" + _additionalPortRangeStart + ") for additional VNC port allocation, reset it to default start port 59000");
            _additionalPortRangeStart = 59000;
        }

        _additionalPortRangeSize = NumbersUtil.parseInt(_configDao.getValue(Config.VmwareAdditionalVncPortRangeSize.key()), 1000);
        if (_additionalPortRangeSize < 0 || _additionalPortRangeStart + _additionalPortRangeSize > 65535) {
            logger.warn("Invalid port range size (" + _additionalPortRangeSize + " for range starts at " + _additionalPortRangeStart);
            _additionalPortRangeSize = Math.min(1000, 65535 - _additionalPortRangeStart);
        }

        _vCenterSessionTimeout = NumbersUtil.parseInt(_configDao.getValue(Config.VmwareVcenterSessionTimeout.key()), 1200) * 1000;
        logger.info("VmwareManagerImpl config - vmware.vcenter.session.timeout: " + _vCenterSessionTimeout);

        _recycleHungWorker = _configDao.getValue(Config.VmwareRecycleHungWorker.key());
        if (_recycleHungWorker == null || _recycleHungWorker.isEmpty()) {
            _recycleHungWorker = "false";
        }

        _rootDiskController = _configDao.getValue(Config.VmwareRootDiskControllerType.key());
        if (_rootDiskController == null || _rootDiskController.isEmpty()) {
            _rootDiskController = DiskControllerType.ide.toString();
        }

        logger.info("Additional VNC port allocation range is settled at " + _additionalPortRangeStart + " to " + (_additionalPortRangeStart + _additionalPortRangeSize));

        ((VmwareStorageManagerImpl)_storageMgr).configure(params);

        _agentMgr.registerForHostEvents(this, true, true, true);

        logger.info("VmwareManagerImpl has been successfully configured");
        return true;
    }

    @Override
    public boolean start() {
// Do not run empty task        _hostScanScheduler.scheduleAtFixedRate(getHostScanTask(), STARTUP_DELAY, _hostScanInterval, TimeUnit.MILLISECONDS);
// but implement it first!

        startTemplateCleanJobSchedule();
        startupCleanup(_mountParent);

        logger.info("start done");
        return true;
    }

    @Override
    public boolean stop() {
        logger.info("shutting down scheduled tasks");
        templateCleanupScheduler.shutdown();
        shutdownCleanup();
        return true;
    }

    @Override
    public boolean getFullCloneFlag() {
        return _fullCloneFlag;
    }

    @Override
    public String composeWorkerName() {
        return UUID.randomUUID().toString().replace("-", "");
    }

    @Override
    public String getPrivateVSwitchName(long dcId, HypervisorType hypervisorType) {
        return _netMgr.getDefaultManagementTrafficLabel(dcId, hypervisorType);
    }

    private void prepareHost(HostMO hostMo, String privateTrafficLabel) throws Exception {
        // For ESX host, we need to enable host firewall to allow VNC access
        HostFirewallSystemMO firewallMo = hostMo.getHostFirewallSystemMO();
        if (firewallMo != null) {
            if (hostMo.getHostType() == VmwareHostType.ESX) {
                firewallMo.enableRuleset("vncServer");
                firewallMo.refreshFirewall();
            }
        }

        // prepare at least one network on the vswitch to enable OVF importing
        String vSwitchName;
        String vlanId;
        String vSwitchType;
        VmwareTrafficLabel mgmtTrafficLabelObj = new VmwareTrafficLabel(privateTrafficLabel, TrafficType.Management);
        vSwitchName = mgmtTrafficLabelObj.getVirtualSwitchName();
        vlanId = mgmtTrafficLabelObj.getVlanId();
        vSwitchType = mgmtTrafficLabelObj.getVirtualSwitchType().toString();

        logger.info("Preparing network on host " + hostMo.getContext().toString() + " for " + privateTrafficLabel);
        VirtualSwitchType vsType = VirtualSwitchType.getType(vSwitchType);
        //The management network is probably always going to be a physical network with isolation type of vlans, so assume BroadcastDomainType VLAN
        if (VirtualSwitchType.StandardVirtualSwitch == vsType) {
            HypervisorHostHelper.prepareNetwork(vSwitchName, "cloud.private", hostMo, vlanId, null, null, 180000, false, BroadcastDomainType.Vlan, null, null);
        }
        else {
            int portsPerDvPortGroup = _portsPerDvPortGroup;
            AboutInfo about = hostMo.getHostAboutInfo();
            if (about != null) {
                String version = about.getApiVersion();
                if (version != null && (version.equals("4.0") || version.equals("4.1")) ) { // && _portsPerDvPortGroup < DEFAULT_PORTS_PER_DV_PORT_GROUP_VSPHERE4_x)
                    portsPerDvPortGroup = DEFAULT_PORTS_PER_DV_PORT_GROUP_VSPHERE4_x;
                }
            }
            HypervisorHostHelper.prepareNetwork(vSwitchName, "cloud.private", hostMo, vlanId, null, null, null, 180000,
                    vsType, portsPerDvPortGroup, null, false, BroadcastDomainType.Vlan, null, null, null);
        }
    }

    private HostMO getOldestExistentHostInCluster(Long clusterId, VmwareContext serviceContext) throws Exception {
        HostVO host = hostDao.findOldestExistentHypervisorHostInCluster(clusterId);
        if (host == null) {
            return null;
        }

        ManagedObjectReference morSrcHost = HypervisorHostHelper.getHypervisorHostMorFromGuid(host.getGuid());
        if (morSrcHost == null) {
            Map<String, String> clusterDetails = clusterDetailsDao.findDetails(clusterId);
            if (MapUtils.isEmpty(clusterDetails) || StringUtils.isBlank(clusterDetails.get("url"))) {
                return null;
            }

            URI uriForHost = new URI(UriUtils.encodeURIComponent(clusterDetails.get("url") + "/" + host.getName()));
            morSrcHost = serviceContext.getHostMorByPath(URLDecoder.decode(uriForHost.getPath(), StandardCharsets.UTF_8));
            if (morSrcHost == null) {
                return null;
            }
        }

        return new HostMO(serviceContext, morSrcHost);
    }

    @Override
    public List<ManagedObjectReference> addHostToPodCluster(VmwareContext serviceContext, long dcId, Long podId, Long clusterId, String hostInventoryPath)
            throws Exception {
        if (serviceContext == null) {
            throw new CloudRuntimeException("Invalid serviceContext");
        }
        ManagedObjectReference mor = serviceContext.getHostMorByPath(hostInventoryPath);
        String privateTrafficLabel;
        privateTrafficLabel = serviceContext.getStockObject("privateTrafficLabel");
        if (privateTrafficLabel == null) {
            privateTrafficLabel = _privateNetworkVSwitchName;
        }

        if (mor != null) {
            List<ManagedObjectReference> returnedHostList = new ArrayList<>();

            if (mor.getType().equals("ComputeResource")) {
                List<ManagedObjectReference> hosts = serviceContext.getVimClient().getDynamicProperty(mor, "host");
                assert (CollectionUtils.isNullOrEmpty(hosts));
                // For ESX host, we need to enable host firewall to allow VNC access
                HostMO hostMo = new HostMO(serviceContext, hosts.get(0));

                prepareHost(hostMo, privateTrafficLabel);
                returnedHostList.add(hosts.get(0));
                return returnedHostList;
            } else if (mor.getType().equals("ClusterComputeResource")) {
                List<ManagedObjectReference> hosts = serviceContext.getVimClient().getDynamicProperty(mor, "host");
                assert (hosts != null);

                if (!hosts.isEmpty()) {
                    AboutInfo about = serviceContext.getVimClient().getDynamicProperty(hosts.get(0), "config.product");
                    String version = about.getApiVersion();
                    int maxHostsPerCluster = _hvCapabilitiesDao.getMaxHostsPerCluster(HypervisorType.VMware, version);
                    if (hosts.size() > maxHostsPerCluster) {
                        String msg = "Failed to add VMware cluster as size is too big, current size: " + hosts.size() + ", max. size: " + maxHostsPerCluster;
                        logger.error(msg);
                        throw new DiscoveredWithErrorException(msg);
                    }
                }

                for (ManagedObjectReference morHost : hosts) {
                    // For ESX host, we need to enable host firewall to allow VNC access
                    HostMO hostMo = new HostMO(serviceContext, morHost);
                    prepareHost(hostMo, privateTrafficLabel);
                    returnedHostList.add(morHost);
                }
                return returnedHostList;
            } else if (mor.getType().equals("HostSystem")) {
                // For ESX host, we need to enable host firewall to allow VNC access
                HostMO hostMo = new HostMO(serviceContext, mor);
                prepareHost(hostMo, privateTrafficLabel);
                HostMO olderHostMo = getOldestExistentHostInCluster(clusterId, serviceContext);
                if (olderHostMo != null) {
                    hostMo.copyPortGroupsFromHost(olderHostMo);
                }

                returnedHostList.add(mor);
                return returnedHostList;
            } else {
<<<<<<< HEAD
                logger.error("Unsupport host type " + mor.getType() + ":" + mor.getValue() + " from inventory path: " + hostInventoryPath);
=======
                s_logger.error("Unsupported host type " + mor.getType() + ":" + mor.getValue() + " from inventory path: " + hostInventoryPath);
>>>>>>> ae1d7cc8
                return null;
            }
        }

        logger.error("Unable to find host from inventory path: " + hostInventoryPath);
        return null;
    }

    @Override
    public Pair<String, Long> getSecondaryStorageStoreUrlAndId(long dcId) {
        String secUrl = null;
        Long secId = null;
        DataStore secStore = _dataStoreMgr.getImageStoreWithFreeCapacity(dcId);
        if (secStore != null) {
            secUrl = secStore.getUri();
            secId = secStore.getId();
        }

        if (secUrl == null) {
            logger.info("Secondary storage is either not having free capacity or not NFS, then use cache/staging storage instead");
            DataStore cacheStore = _dataStoreMgr.getImageCacheStore(dcId);
            if (cacheStore != null) {
                secUrl = cacheStore.getUri();
                secId = cacheStore.getId();
            } else {
                logger.warn("No cache/staging storage found when NFS secondary storage with free capacity not available or non-NFS secondary storage is used");
            }
        }

        return new Pair<>(secUrl, secId);
    }

    @Override
    public List<Pair<String, Long>> getSecondaryStorageStoresUrlAndIdList(long dcId) {
        List<Pair<String, Long>> urlIdList = new ArrayList<>();
        List<DataStore> secStores = _dataStoreMgr.listImageStoresWithFreeCapacity(dcId);
        if (!CollectionUtils.isNullOrEmpty(secStores)) {
            for (DataStore secStore : secStores) {
                if (secStore != null) {
                    urlIdList.add(new Pair<>(secStore.getUri(), secStore.getId()));
                }
            }
        }

        if (urlIdList.isEmpty()) {
            logger.info("Secondary storage is either not having free capacity or not NFS, then use cache/staging storage instead");
            DataStore cacheStore = _dataStoreMgr.getImageCacheStore(dcId);
            if (cacheStore != null) {
                urlIdList.add(new Pair<>(cacheStore.getUri(), cacheStore.getId()));
            } else {
                logger.warn("No cache/staging storage found when NFS secondary storage with free capacity not available or non-NFS secondary storage is used");
            }
        }

        return urlIdList;
    }

    @Override
    public String getServiceConsolePortGroupName() {
        return _serviceConsoleName;
    }

    @Override
    public String getManagementPortGroupName() {
        return _managementPortGroupName;
    }

    @Override
    public String getManagementPortGroupByHost(HostMO hostMo) throws Exception {
        if (hostMo.getHostType() == VmwareHostType.ESXi) {
            return _managementPortGroupName;
        }
        return _serviceConsoleName;
    }

    @Override
    public void setupResourceStartupParams(Map<String, Object> params) {
        params.put("vmware.create.full.clone", _fullCloneFlag);
        params.put("vm.instancename.flag", _instanceNameFlag);
        params.put("service.console.name", _serviceConsoleName);
        params.put("management.portgroup.name", _managementPortGroupName);
        params.put("vmware.root.disk.controller", _rootDiskController);
        params.put("vmware.data.disk.controller", _dataDiskController);
        params.put("vmware.recycle.hung.wokervm", _recycleHungWorker);
        params.put("ports.per.dvportgroup", _portsPerDvPortGroup);
    }

    @Override
    public VmwareStorageManager getStorageManager() {
        return _storageMgr;
    }

    @Override
    public void gcLeftOverVMs(VmwareContext context) {
        VmwareCleanupMaid.gcLeftOverVMs(context);
    }

    @Override
    public boolean needRecycle(String workerTag) {
        if (logger.isInfoEnabled())
            logger.info("Check to see if a worker VM with tag " + workerTag + " needs to be recycled");

        if (workerTag == null || workerTag.isEmpty()) {
            logger.error("Invalid worker VM tag " + workerTag);
            return false;
        }

        String[] tokens = workerTag.split("-");
        if (tokens.length != 3) {
            logger.error("Invalid worker VM tag " + workerTag);
            return false;
        }

        long startTick = Long.parseLong(tokens[0]);
        long msId = Long.parseLong(tokens[1]);
        long runId = Long.parseLong(tokens[2]);

<<<<<<< HEAD
        if (msHostPeerDao.countStateSeenInPeers(msid, runid, ManagementServerHost.State.Down) > 0) {
            if (logger.isInfoEnabled())
                logger.info("Worker VM's owner management server node has been detected down from peer nodes, recycle it");
            return true;
        }

        if (runid != clusterManager.getManagementRunId(msid)) {
            if (logger.isInfoEnabled())
                logger.info("Worker VM's owner management server has changed runid, recycle it");
=======
        if (msHostPeerDao.countStateSeenInPeers(msId, runId, ManagementServerHost.State.Down) > 0) {
            if (s_logger.isInfoEnabled())
                s_logger.info("Worker VM's owner management server node has been detected down from peer nodes, recycle it");
            return true;
        }

        if (runId != clusterManager.getManagementRunId(msId)) {
            if (s_logger.isInfoEnabled())
                s_logger.info("Worker VM's owner management server has changed runId, recycle it");
>>>>>>> ae1d7cc8
            return true;
        }

        // this time-out check was disabled
        // "until we have found out a VMware API that can check if there are pending tasks on the subject VM"
        // but as we expire jobs and those stale worker VMs stay around until an MS reboot we opt in to have them removed anyway
        Instant start = Instant.ofEpochMilli(startTick);
        Instant end = start.plusSeconds(2 * (AsyncJobManagerImpl.JobExpireMinutes.value() + AsyncJobManagerImpl.JobCancelThresholdMinutes.value()) * SECONDS_PER_MINUTE);
        Instant now = Instant.now();
        if(s_vmwareCleanOldWorderVMs.value() && now.isAfter(end)) {
            if(logger.isInfoEnabled()) {
                logger.info("Worker VM expired, seconds elapsed: " + Duration.between(start,now).getSeconds());
            }
            return true;
        }
        if (logger.isTraceEnabled()) {
            logger.trace("Worker VM with tag '" + workerTag + "' does not need recycling, yet." +
                    "But in " + Duration.between(now,end).getSeconds() + " seconds, though");
        }
        return false;
    }

    @Override
    public void prepareSecondaryStorageStore(String storageUrl, Long storeId) {
        String nfsVersion = imageStoreDetailsUtil.getNfsVersion(storeId);
        String mountPoint = getMountPoint(storageUrl, nfsVersion);

        GlobalLock lock = GlobalLock.getInternLock("prepare.systemvm");
        try {
            if (lock.lock(3600)) {
                try {
                    File patchFolder = new File(mountPoint + "/systemvm");
                    if (!patchFolder.exists()) {
                        if (!patchFolder.mkdirs()) {
<<<<<<< HEAD
                            String msg = "Unable to create systemvm folder on secondary storage. location: " + patchFolder.toString();
                            logger.error(msg);
=======
                            String msg = "Unable to create systemvm folder on secondary storage. location: " + patchFolder;
                            s_logger.error(msg);
>>>>>>> ae1d7cc8
                            throw new CloudRuntimeException(msg);
                        }
                    }

                    File srcIso = getSystemVMPatchIsoFile();
                    File destIso = new File(mountPoint + "/systemvm/" + getSystemVMIsoFileNameOnDatastore());
                    if (isSystemVmIsoCopyNeeded(srcIso, destIso)) {
                        logger.info("Inject SSH key pairs before copying systemvm.iso into secondary storage");
                        _configServer.updateKeyPairs();

                        logger.info("Copy System VM patch ISO file to secondary storage. source ISO: " + srcIso.getAbsolutePath() + ", destination: " +
                                destIso.getAbsolutePath());
                        try {
                            FileUtil.copyfile(srcIso, destIso);
                        } catch (IOException e) {
                            logger.error("Unexpected exception ", e);

<<<<<<< HEAD
                            String msg = "Unable to copy systemvm ISO on secondary storage. src location: " + srcIso.toString() + ", dest location: " + destIso;
                            logger.error(msg);
=======
                            String msg = "Unable to copy systemvm ISO on secondary storage. src location: " + srcIso + ", dest location: " + destIso;
                            s_logger.error(msg);
>>>>>>> ae1d7cc8
                            throw new CloudRuntimeException(msg);
                        }
                    } else {
                        if (logger.isTraceEnabled()) {
                            logger.trace("SystemVM ISO file " + destIso.getPath() + " already exists");
                        }
                    }
                } finally {
                    lock.unlock();
                }
            }
        } finally {
            lock.releaseRef();
        }
    }

    @Override
    public String getSystemVMIsoFileNameOnDatastore() {
        String version = this.getClass().getPackage().getImplementationVersion();
        String fileName = "systemvm-" + version + ".iso";
        return fileName.replace(':', '-');
    }

    @Override
    public String getSystemVMDefaultNicAdapterType() {
        return _defaultSystemVmNicAdapterType;
    }

    private File getSystemVMPatchIsoFile() {
        // locate systemvm.iso
        URL url = this.getClass().getClassLoader().getResource("vms/systemvm.iso");
        File isoFile = null;
        if (url != null) {
            isoFile = new File(url.getPath());
        }

        if (isoFile == null || !isoFile.exists()) {
            isoFile = new File("/usr/share/cloudstack-common/vms/systemvm.iso");
        }

        if (!isoFile.exists()) {
<<<<<<< HEAD
            logger.error("Unable to locate systemvm.iso in your setup at " + isoFile.toString());
=======
            s_logger.error("Unable to locate systemvm.iso in your setup at " + isoFile);
>>>>>>> ae1d7cc8
        }
        return isoFile;
    }

    @Override
    public File getSystemVMKeyFile() {
        URL url = this.getClass().getClassLoader().getResource("scripts/vm/systemvm/id_rsa.cloud");
        File keyFile = null;
        if (url != null) {
            keyFile = new File(url.getPath());
        }
        if (keyFile == null || !keyFile.exists()) {
            keyFile = new File("/usr/share/cloudstack-common/scripts/vm/systemvm/id_rsa.cloud");
        }

        if (!keyFile.exists()) {
<<<<<<< HEAD
            logger.error("Unable to locate id_rsa.cloud in your setup at " + keyFile.toString());
=======
            s_logger.error("Unable to locate id_rsa.cloud in your setup at " + keyFile);
>>>>>>> ae1d7cc8
        }
        return keyFile;
    }

    @Override
    public String getMountPoint(String storageUrl, String nfsVersion) {
        String mountPoint;
        synchronized (_storageMounts) {
            mountPoint = _storageMounts.get(storageUrl);
            if (mountPoint != null) {
                return mountPoint;
            }

            URI uri;
            try {
                uri = new URI(storageUrl);
            } catch (URISyntaxException e) {
                logger.error("Invalid storage URL format ", e);
                throw new CloudRuntimeException("Unable to create mount point due to invalid storage URL format " + storageUrl);
            }

            mountPoint = mount(uri.getHost() + ":" + uri.getPath(), _mountParent, nfsVersion);
            if (mountPoint == null) {
                logger.error("Unable to create mount point for " + storageUrl);
                return "/mnt/sec"; // throw new CloudRuntimeException("Unable to create mount point for " + storageUrl);
            }

            _storageMounts.put(storageUrl, mountPoint);
            return mountPoint;
        }
    }

    private String setupMountPoint(String parent) {
        String mountPoint = null;
        long mshostId = ManagementServerNode.getManagementServerId();
        for (int i = 0; i < 10; i++) {
            String mntPt = parent + File.separator + mshostId + "." + Integer.toHexString(_rand.nextInt(Integer.MAX_VALUE));
            File file = new File(mntPt);
            if (!file.exists()) {
                if (_storage.mkdir(mntPt)) {
                    mountPoint = mntPt;
                    break;
                }
            }
            logger.error("Unable to create mount: " + mntPt);
        }

        return mountPoint;
    }

    private void startupCleanup(String parent) {
        logger.info("Cleanup mounted NFS mount points used in previous session");

        long mshostId = ManagementServerNode.getManagementServerId();

        // cleanup left-over NFS mounts from previous session
        List<String> mounts = _storage.listMountPointsByMsHost(parent, mshostId);
        if (mounts != null && !mounts.isEmpty()) {
            for (String mountPoint : mounts) {
                logger.info("umount NFS mount from previous session: " + mountPoint);

<<<<<<< HEAD
                String result = null;
                Script command = new Script(true, "umount", _timeout, logger);
=======
                Script command = new Script(true, "umount", _timeout, s_logger);
>>>>>>> ae1d7cc8
                command.add(mountPoint);
                String result = command.execute();
                if (result != null) {
                    logger.warn("Unable to umount " + mountPoint + " due to " + result);
                }
                File file = new File(mountPoint);
                if (file.exists()) {
                    file.delete();
                }
            }
        }
    }

    private void shutdownCleanup() {
        logger.info("Cleanup mounted NFS mount points used in current session");

        for (String mountPoint : _storageMounts.values()) {
            logger.info("umount NFS mount: " + mountPoint);

<<<<<<< HEAD
            String result = null;
            Script command = new Script(true, "umount", _timeout, logger);
=======
            String result;
            Script command = new Script(true, "umount", _timeout, s_logger);
>>>>>>> ae1d7cc8
            command.add(mountPoint);
            result = command.execute();
            if (result != null) {
                logger.warn("Unable to umount " + mountPoint + " due to " + result);
            }
            File file = new File(mountPoint);
            if (file.exists()) {
                file.delete();
            }
        }
    }

    protected String mount(String path, String parent, String nfsVersion) {
        String mountPoint = setupMountPoint(parent);
        if (mountPoint == null) {
            logger.warn("Unable to create a mount point");
            return null;
        }

<<<<<<< HEAD
        Script script = null;
        String result = null;
        Script command = new Script(true, "mount", _timeout, logger);
=======
        Script script;
        String result;
        Script command = new Script(true, "mount", _timeout, s_logger);
>>>>>>> ae1d7cc8
        command.add("-t", "nfs");
        if (nfsVersion != null){
            command.add("-o", "vers=" + nfsVersion);
        }
        // command.add("-o", "soft,timeo=133,retrans=2147483647,tcp,acdirmax=0,acdirmin=0");
        if ("Mac OS X".equalsIgnoreCase(System.getProperty("os.name"))) {
            command.add("-o", "resvport");
        }
        command.add(path);
        command.add(mountPoint);
        result = command.execute();
        if (result != null) {
            logger.warn("Unable to mount " + path + " due to " + result);
            File file = new File(mountPoint);
            if (file.exists()) {
                file.delete();
            }
            return null;
        }

        // Change permissions for the mountpoint
        script = new Script(true, "chmod", _timeout, logger);
        script.add("1777", mountPoint);
        result = script.execute();
        if (result != null) {
            logger.warn("Unable to set permissions for " + mountPoint + " due to " + result);
        }
        return mountPoint;
    }

    @DB
    private void updateClusterNativeHAState(Host host, StartupCommand cmd) {
        ClusterVO cluster = clusterDao.findById(host.getClusterId());
        if (cluster.getClusterType() == ClusterType.ExternalManaged) {
            if (cmd instanceof StartupRoutingCommand) {
                StartupRoutingCommand hostStartupCmd = (StartupRoutingCommand)cmd;
                Map<String, String> details = hostStartupCmd.getHostDetails();

                if (details.get("NativeHA") != null && details.get("NativeHA").equalsIgnoreCase("true")) {
                    clusterDetailsDao.persist(host.getClusterId(), "NativeHA", "true");
                } else {
                    clusterDetailsDao.persist(host.getClusterId(), "NativeHA", "false");
                }
            }
        }
    }

    @Override
    @DB
    public boolean processAnswers(long agentId, long seq, Answer[] answers) {
        if (answers != null) {
            for (Answer answer : answers) {
                String execIdStr = answer.getContextParam("execid");
                if (execIdStr != null) {
                    long execId = 0;
                    try {
                        execId = Long.parseLong(execIdStr);
                    } catch (NumberFormatException e) {
                        assert (false);
                    }

                    _cmdExecLogDao.expunge(execId);
                }
            }
        }

        return false;
    }

    @Override
    public boolean processCommands(long agentId, long seq, Command[] commands) {
        return false;
    }

    @Override
    public AgentControlAnswer processControlCommand(long agentId, AgentControlCommand cmd) {
        return null;
    }

    @Override
    public void processHostAdded(long hostId) {
    }

    @Override
    public void processConnect(Host host, StartupCommand cmd, boolean forRebalance) {
        if (cmd != null) {
            if (host.getHypervisorType() == HypervisorType.VMware) {
                updateClusterNativeHAState(host, cmd);
            }
        }
    }

    protected final static int DEFAULT_DOMR_SSHPORT = 3922;

<<<<<<< HEAD
    protected boolean shutdownRouterVM(DomainRouterVO router) {
        if (logger.isDebugEnabled()) {
            logger.debug("Try to shutdown router VM " + router.getInstanceName() + " directly.");
        }

        Pair<Boolean, String> result;
        try {
            result = SshHelper.sshExecute(router.getPrivateIpAddress(), DEFAULT_DOMR_SSHPORT, "root", getSystemVMKeyFile(), null, "poweroff -f");

            if (!result.first()) {
                logger.debug("Unable to shutdown " + router.getInstanceName() + " directly");
                return false;
            }
        } catch (Throwable e) {
            logger.warn("Unable to shutdown router " + router.getInstanceName() + " directly.");
            return false;
        }
        if (logger.isDebugEnabled()) {
            logger.debug("Shutdown router " + router.getInstanceName() + " successful.");
        }
        return true;
    }

=======
>>>>>>> ae1d7cc8
    @Override
    public boolean processDisconnect(long agentId, Status state) {
        return false;
    }

    @Override
    public void processHostAboutToBeRemoved(long hostId) {
    }

    @Override
    public void processHostRemoved(long hostId, long clusterId) {
    }

    @Override
    public boolean isRecurring() {
        return false;
    }

    @Override
    public int getTimeout() {
        return 0;
    }

    @Override
    public boolean processTimeout(long agentId, long seq) {
        return false;
    }

    @Override
    public boolean beginExclusiveOperation(int timeOutSeconds) {
        return _exclusiveOpLock.lock(timeOutSeconds);
    }

    @Override
    public void endExclusiveOperation() {
        _exclusiveOpLock.unlock();
    }

    @Override
    public Pair<Integer, Integer> getAddiionalVncPortRange() {
        return new Pair<>(_additionalPortRangeStart, _additionalPortRangeSize);
    }

    @Override
    public Map<String, String> getNexusVSMCredentialsByClusterId(Long clusterId) {
        CiscoNexusVSMDeviceVO nexusVSM;
        ClusterVSMMapVO vsmMapVO;

        vsmMapVO = _vsmMapDao.findByClusterId(clusterId);
        long vsmId;
        if (vsmMapVO != null) {
            vsmId = vsmMapVO.getVsmId();
            logger.info("vsmId is " + vsmId);
            nexusVSM = _nexusDao.findById(vsmId);
            logger.info("Fetching nexus vsm credentials from database.");
        } else {
            logger.info("Found empty vsmMapVO.");
            return null;
        }

        Map<String, String> nexusVSMCredentials = new HashMap<>();
        if (nexusVSM != null) {
            nexusVSMCredentials.put("vsmip", nexusVSM.getipaddr());
            nexusVSMCredentials.put("vsmusername", nexusVSM.getUserName());
            nexusVSMCredentials.put("vsmpassword", nexusVSM.getPassword());
            logger.info("Successfully fetched the credentials of Nexus VSM.");
        }
        return nexusVSMCredentials;
    }

    @Override
    public String getRootDiskController() {
        return _rootDiskController;
    }

    @Override
    public String getDataDiskController() {
        return _dataDiskController;
    }

    @Override
    public int getVcenterSessionTimeout() {
        return _vCenterSessionTimeout;
    }

    @Override
    public List<Class<?>> getCommands() {
        List<Class<?>> cmdList = new ArrayList<>();
        cmdList.add(AddVmwareDcCmd.class);
        cmdList.add(UpdateVmwareDcCmd.class);
        cmdList.add(RemoveVmwareDcCmd.class);
        cmdList.add(ListVmwareDcsCmd.class);
        cmdList.add(ImportVsphereStoragePoliciesCmd.class);
        cmdList.add(ListVsphereStoragePoliciesCmd.class);
        cmdList.add(ListVsphereStoragePolicyCompatiblePoolsCmd.class);
        cmdList.add(ListVmwareDcVmsCmd.class);
        cmdList.add(ListVmwareDcHostsCmd.class);
        return cmdList;
    }

    @Override
    @DB
    public VmwareDatacenterVO addVmwareDatacenter(AddVmwareDcCmd cmd) throws ResourceInUseException {
        VmwareDatacenterVO vmwareDc;
        Long zoneId = cmd.getZoneId();
        String userName = cmd.getUsername();
        String password = cmd.getPassword();
        String vCenterHost = cmd.getVcenter();
        String vmwareDcName = cmd.getName();

        // Validate username, password, VMware DC name and vCenter
        if (userName == null) {
            throw new InvalidParameterValueException("Missing or invalid parameter username.");
        }

        if (password == null) {
            throw new InvalidParameterValueException("Missing or invalid parameter username.");
        }

        if (vmwareDcName == null) {
            throw new InvalidParameterValueException("Missing or invalid parameter name. Please provide valid VMware datacenter name.");
        }

        if (vCenterHost == null) {
            throw new InvalidParameterValueException("Missing or invalid parameter name. "
                    + "Please provide valid VMware vCenter server's IP address or fully qualified domain name.");
        }

        if (zoneId == null) {
            throw new InvalidParameterValueException("Missing or invalid parameter name. " + "Please provide valid zone id.");
        }

        // Zone validation
        validateZone(zoneId);

        VmwareDatacenterZoneMapVO vmwareDcZoneMap = vmwareDatacenterZoneMapDao.findByZoneId(zoneId);
        // Check if zone is associated with VMware DC
        if (vmwareDcZoneMap != null) {
            // Check if the associated VMware DC matches the one specified in API params
            // This check would yield success as the association exists between same entities (zone and VMware DC)
            // This scenario would result in if the API addVmwareDc is called more than once with same parameters.
            Long associatedVmwareDcId = vmwareDcZoneMap.getVmwareDcId();
            VmwareDatacenterVO associatedVmwareDc = vmwareDcDao.findById(associatedVmwareDcId);
            if (associatedVmwareDc.getVcenterHost().equalsIgnoreCase(vCenterHost) && associatedVmwareDc.getVmwareDatacenterName().equalsIgnoreCase(vmwareDcName)) {
                logger.info("Ignoring API call addVmwareDc, because VMware DC " + vCenterHost + "/" + vmwareDcName +
                        " is already associated with specified zone with id " + zoneId);
                return associatedVmwareDc;
            } else {
                throw new CloudRuntimeException("Zone " + zoneId + " is already associated with a VMware datacenter. " +
                        "Only 1 VMware DC can be associated with a zone.");
            }
        }
        // Zone validation to check if the zone already has resources.
        // Association of VMware DC to zone is not allowed if zone already has resources added.
        validateZoneWithResources(zoneId, "add VMware datacenter to zone");

        checkIfDcIsUsed(vCenterHost, vmwareDcName, zoneId);

        VmwareContext context = null;
        DatacenterMO dcMo;
        String dcCustomFieldValue;
        boolean addDcCustomFieldDef = false;
        boolean dcInUse;
        String guid;
        ManagedObjectReference dcMor;
        try {
            context = VmwareContextFactory.create(vCenterHost, userName, password);

            // Check if DC exists on vCenter
            dcMo = new DatacenterMO(context, vmwareDcName);
            dcMor = dcMo.getMor();
            if (dcMor == null) {
                String msg = "Unable to find VMware DC " + vmwareDcName + " in vCenter " + vCenterHost + ". ";
                logger.error(msg);
                throw new InvalidParameterValueException(msg);
            }

            // Check if DC is already associated with another cloudstack deployment
            // Get custom field property cloud.zone over this DC
            guid = vmwareDcName + "@" + vCenterHost;

            dcCustomFieldValue = dcMo.getCustomFieldValue(CustomFieldConstants.CLOUD_ZONE);
            if (dcCustomFieldValue == null) {
                addDcCustomFieldDef = true;
            }
            dcInUse = Boolean.parseBoolean(dcCustomFieldValue);
            if (dcInUse) {
                throw new ResourceInUseException("This DC is being managed by other CloudStack deployment. Cannot add this DC to zone.");
            }

            vmwareDc = createOrUpdateDc(guid, vmwareDcName, vCenterHost, userName, password);

                // Map zone with vmware datacenter
            vmwareDcZoneMap = new VmwareDatacenterZoneMapVO(zoneId, vmwareDc.getId());

            vmwareDatacenterZoneMapDao.persist(vmwareDcZoneMap);

            // Set custom field for this DC
            if (addDcCustomFieldDef) {
                dcMo.ensureCustomFieldDef(CustomFieldConstants.CLOUD_ZONE);
            }
            dcMo.setCustomFieldValue(CustomFieldConstants.CLOUD_ZONE, "true");

        } catch (Throwable e) {
            String msg = "Failed to add VMware DC to zone ";
            if (e instanceof RemoteException) {
                msg = "Encountered remote exception at vCenter. " + VmwareHelper.getExceptionMessage(e);
            } else {
                msg += "due to : " + e.getMessage();
            }
            throw new CloudRuntimeException(msg);
        } finally {
            if (context != null) {
                context.close();
            }
        }
        importVsphereStoragePoliciesInternal(zoneId, vmwareDc.getId());
        return vmwareDc;
    }

    VmwareDatacenterVO createOrUpdateDc(String guid, String name, String host, String user, String password) {
        VmwareDatacenterVO vmwareDc = new VmwareDatacenterVO(guid, name, host, user, password);
        // Add DC to database into vmware_data_center table
        try {
            vmwareDc = vmwareDcDao.persist(vmwareDc);
        } catch (EntityExistsException e) {
            // if that fails just get the record as is
            vmwareDc = vmwareDcDao.getVmwareDatacenterByGuid(guid);
            // we could now update the `vmwareDC` with the user supplied `password`, `user`, `name` and `host`,
            // but let's assume user error for now
        }

        return vmwareDc;
    }

    /**
     * Check if DC is already part of zone
     * In that case vmware_data_center table should have the DC and a dc zone mapping should exist
     *
     * @param vCenterHost the vcenter appliance hostname
     * @param vmwareDcName the name of the vmware DC
     * @param zoneId zone that the DC should be connected to
     * @throws ResourceInUseException if the DC can not be used.
     */
    private void checkIfDcIsUsed(String vCenterHost, String vmwareDcName, Long zoneId) throws ResourceInUseException {
        VmwareDatacenterVO vmwareDc;
        vmwareDc = vmwareDcDao.getVmwareDatacenterByGuid(vmwareDcName + "@" + vCenterHost);
        if (vmwareDc != null) {
            VmwareDatacenterZoneMapVO mapping = vmwareDatacenterZoneMapDao.findByVmwareDcId(vmwareDc.getId());
            if (mapping != null && zoneId == mapping.getZoneId()) {
                throw new ResourceInUseException(String.format("This DC (%s) is already part of other CloudStack zone (%d). Cannot add this DC to more zones.", vmwareDc.getUuid(), zoneId));
            }
        }
    }

    @Override
    @ActionEvent(eventType = EventTypes.EVENT_ZONE_EDIT, eventDescription = "updating VMware datacenter")
    public VmwareDatacenter updateVmwareDatacenter(UpdateVmwareDcCmd cmd) {
        final long zoneId = cmd.getZoneId();
        final String userName = cmd.getUsername();
        final String password = cmd.getPassword();
        final String vCenterHost = cmd.getVcenter();
        final String vmwareDcName = cmd.getName();
        final Boolean isRecursive = cmd.isRecursive();

        final VmwareDatacenterZoneMap vdcMap = vmwareDatacenterZoneMapDao.findByZoneId(zoneId);
        final VmwareDatacenterVO vmwareDc = vmwareDcDao.findById(vdcMap.getVmwareDcId());
        if (vmwareDc == null) {
            throw new CloudRuntimeException("VMWare datacenter does not exist by provided ID");
        }
        final String oldVCenterHost = vmwareDc.getVcenterHost();

        if (StringUtils.isNotEmpty(userName)) {
            vmwareDc.setUser(userName);
        }
        if (StringUtils.isNotEmpty(password)) {
            vmwareDc.setPassword(password);
        }
        if (StringUtils.isNotEmpty(vCenterHost)) {
            vmwareDc.setVcenterHost(vCenterHost);
        }
        if (StringUtils.isNotEmpty(vmwareDcName)) {
            vmwareDc.setVmwareDatacenterName(vmwareDcName);
        }
        vmwareDc.setGuid(String.format("%s@%s", vmwareDc.getVmwareDatacenterName(), vmwareDc.getVcenterHost()));

        return Transaction.execute(new TransactionCallback<>() {
            @Override
            public VmwareDatacenter doInTransaction(TransactionStatus status) {
                if (vmwareDcDao.update(vmwareDc.getId(), vmwareDc)) {
                    if (isRecursive) {
                        for (final Cluster cluster : clusterDao.listByDcHyType(zoneId, Hypervisor.HypervisorType.VMware.toString())) {
                            final Map<String, String> clusterDetails = clusterDetailsDao.findDetails(cluster.getId());
                            clusterDetails.put("username", vmwareDc.getUser());
                            clusterDetails.put("password", vmwareDc.getPassword());
                            final String clusterUrl = clusterDetails.get("url");
                            if (!oldVCenterHost.equals(vmwareDc.getVcenterHost()) && StringUtils.isNotEmpty(clusterUrl)) {
                                clusterDetails.put("url", clusterUrl.replace(oldVCenterHost, vmwareDc.getVcenterHost()));
                            }
                            clusterDetailsDao.persist(cluster.getId(), clusterDetails);
                        }
                        for (final Host host : hostDao.listAllHostsByZoneAndHypervisorType(zoneId, HypervisorType.VMware)) {
                            final Map<String, String> hostDetails = hostDetailsDao.findDetails(host.getId());
                            hostDetails.put("username", vmwareDc.getUser());
                            hostDetails.put("password", vmwareDc.getPassword());
                            final String hostGuid = hostDetails.get("guid");
                            if (StringUtils.isNotEmpty(hostGuid)) {
                                hostDetails.put("guid", hostGuid.replace(oldVCenterHost, vmwareDc.getVcenterHost()));
                            }
                            hostDetailsDao.persist(host.getId(), hostDetails);
                        }
                    }
                    importVsphereStoragePoliciesInternal(zoneId, vmwareDc.getId());
                    return vmwareDc;
                }
                return null;
            }
        });
    }

    @Override
    public boolean removeVmwareDatacenter(RemoveVmwareDcCmd cmd) throws ResourceInUseException {
        Long zoneId = cmd.getZoneId();
        // Validate Id of zone
        doesZoneExist(zoneId);
        // Zone validation to check if the zone already has resources.
        // Association of VMware DC to zone is not allowed if zone already has resources added.
        validateZoneWithResources(zoneId, "remove VMware datacenter to zone");

        // Get DC associated with this zone
        VmwareDatacenterVO vmwareDatacenter;
        String vmwareDcName;
        String vCenterHost;
        String userName;
        String password;
        DatacenterMO dcMo;
        final VmwareDatacenterZoneMapVO vmwareDcZoneMap = vmwareDatacenterZoneMapDao.findByZoneId(zoneId);
        // Check if zone is associated with VMware DC
        if (vmwareDcZoneMap == null) {
            throw new CloudRuntimeException("Zone " + zoneId + " is not associated with any VMware datacenter.");
        }

        final long vmwareDcId = vmwareDcZoneMap.getVmwareDcId();
        vmwareDatacenter = vmwareDcDao.findById(vmwareDcId);
        vmwareDcName = vmwareDatacenter.getVmwareDatacenterName();
        vCenterHost = vmwareDatacenter.getVcenterHost();
        userName = vmwareDatacenter.getUser();
        password = vmwareDatacenter.getPassword();
        Transaction.execute(new TransactionCallbackNoReturn() {
            @Override
            public void doInTransactionWithoutResult(TransactionStatus status) {
                // Remove the VMware datacenter entry in table vmware_data_center
                vmwareDcDao.remove(vmwareDcId);
                // Remove the map entry in table vmware_data_center_zone_map
                vmwareDatacenterZoneMapDao.remove(vmwareDcZoneMap.getId());
            }
        });

        // Construct context
        VmwareContext context = null;
        try {
            context = VmwareContextFactory.create(vCenterHost, userName, password);

            // Check if DC exists on vCenter
            try {
                dcMo = new DatacenterMO(context, vmwareDcName);
            } catch (Throwable t) {
                String msg = "Unable to find DC " + vmwareDcName + " in vCenter " + vCenterHost;
                logger.error(msg);
                throw new DiscoveryException(msg);
            }

            // Reset custom field property cloud.zone over this DC
            dcMo.setCustomFieldValue(CustomFieldConstants.CLOUD_ZONE, "false");
<<<<<<< HEAD
            logger.info("Sucessfully reset custom field property cloud.zone over DC " + vmwareDcName);
=======
            s_logger.info("Successfully reset custom field property cloud.zone over DC " + vmwareDcName);
>>>>>>> ae1d7cc8
        } catch (Exception e) {
            String msg = "Unable to reset custom field property cloud.zone over DC " + vmwareDcName + " due to : " + VmwareHelper.getExceptionMessage(e);
            logger.error(msg);
            throw new CloudRuntimeException(msg);
        } finally {
            if (context != null) {
                context.close();
            }
        }
        return true;
    }

    private void validateZone(Long zoneId) throws InvalidParameterValueException {
        // Check if zone with specified id exists
        doesZoneExist(zoneId);
        // Check if zone is legacy zone
        if (isLegacyZone(zoneId)) {
            throw new InvalidParameterValueException("The specified zone is legacy zone. Adding VMware datacenter to legacy zone is not supported.");
        } else {
            if (logger.isTraceEnabled()) {
                logger.trace("The specified zone is not legacy zone.");
            }
        }
    }

    private void validateZoneWithResources(Long zoneId, String errStr) throws ResourceInUseException {
        // Check if zone has resources? - For now look for clusters
        List<ClusterVO> clusters = clusterDao.listByZoneId(zoneId);
        if (!CollectionUtils.isNullOrEmpty(clusters)) {
            // Look for VMware hypervisor.
            for (ClusterVO cluster : clusters) {
                if (cluster.getHypervisorType().equals(HypervisorType.VMware)) {
                    throw new ResourceInUseException("Zone has one or more clusters." + " Can't " + errStr + " which already has clusters.");
                }
            }
        }
    }

    @Override
    public boolean isLegacyZone(long dcId) {
        boolean isLegacyZone = false;
        LegacyZoneVO legacyZoneVo = legacyZoneDao.findByZoneId(dcId);
        if (legacyZoneVo != null) {
            isLegacyZone = true;
        }
        return isLegacyZone;
    }

    @Override
    public List<? extends VmwareDatacenter> listVmwareDatacenters(ListVmwareDcsCmd cmd) throws CloudRuntimeException {
        Long zoneId = cmd.getZoneId();
        List<VmwareDatacenterVO> vmwareDcList = new ArrayList<>();
        VmwareDatacenterZoneMapVO vmwareDcZoneMap;
        VmwareDatacenterVO vmwareDatacenter;
        long vmwareDcId;

        // Validate if zone id parameter passed to API is valid
        doesZoneExist(zoneId);

        // Check if zone is associated with VMware DC
        vmwareDcZoneMap = vmwareDatacenterZoneMapDao.findByZoneId(zoneId);
        if (vmwareDcZoneMap == null) {
            return null;
        }
        // Retrieve details of VMware DC associated with zone.
        vmwareDcId = vmwareDcZoneMap.getVmwareDcId();
        vmwareDatacenter = vmwareDcDao.findById(vmwareDcId);
        vmwareDcList.add(vmwareDatacenter);

        // Currently a zone can have only 1 VMware DC associated with.
        // Returning list of VmwareDatacenterVO objects, in-line with future requirements, if any, like participation of multiple VMware DCs in a zone.
        return vmwareDcList;
    }

    private void doesZoneExist(Long zoneId) throws InvalidParameterValueException {
        // Check if zone with specified id exists
        DataCenterVO zone = datacenterDao.findById(zoneId);
        if (zone == null) {
            throw new InvalidParameterValueException("Can't find zone by the id specified.");
        }
        if (logger.isTraceEnabled()) {
            logger.trace("Zone with id:[" + zoneId + "] exists.");
        }
    }

    @Override
    public List<? extends VsphereStoragePolicy> importVsphereStoragePolicies(ImportVsphereStoragePoliciesCmd cmd) {
        Long zoneId = cmd.getZoneId();
        // Validate Id of zone
        doesZoneExist(zoneId);

        final VmwareDatacenterZoneMapVO vmwareDcZoneMap = vmwareDatacenterZoneMapDao.findByZoneId(zoneId);
        // Check if zone is associated with VMware DC
        if (vmwareDcZoneMap == null) {
            throw new CloudRuntimeException("Zone " + zoneId + " is not associated with any VMware datacenter.");
        }

        final long vmwareDcId = vmwareDcZoneMap.getVmwareDcId();
        return importVsphereStoragePoliciesInternal(zoneId, vmwareDcId);
    }

    public List<? extends VsphereStoragePolicy> importVsphereStoragePoliciesInternal(Long zoneId, Long vmwareDcId) {

        // Get DC associated with this zone
        VmwareDatacenterVO vmwareDatacenter = vmwareDcDao.findById(vmwareDcId);
        String vmwareDcName = vmwareDatacenter.getVmwareDatacenterName();
        String vCenterHost = vmwareDatacenter.getVcenterHost();
        String userName = vmwareDatacenter.getUser();
        String password = vmwareDatacenter.getPassword();
        List<PbmProfile> storageProfiles;
        try {
            logger.debug(String.format("Importing vSphere Storage Policies for the vmware DC %d in zone %d", vmwareDcId, zoneId));
            VmwareContext context = VmwareContextFactory.getContext(vCenterHost, userName, password);
            PbmProfileManagerMO profileManagerMO = new PbmProfileManagerMO(context);
            storageProfiles = profileManagerMO.getStorageProfiles();
            logger.debug(String.format("Import vSphere Storage Policies for the vmware DC %d in zone %d is successful", vmwareDcId, zoneId));
        } catch (Exception e) {
            String msg = String.format("Unable to list storage profiles from DC %s due to : %s", vmwareDcName, VmwareHelper.getExceptionMessage(e));
            logger.error(msg);
            throw new CloudRuntimeException(msg);
        }

        for (PbmProfile storageProfile : storageProfiles) {
            VsphereStoragePolicyVO storagePolicyVO = vsphereStoragePolicyDao.findByPolicyId(zoneId, storageProfile.getProfileId().getUniqueId());
            if (storagePolicyVO == null) {
                storagePolicyVO = new VsphereStoragePolicyVO(zoneId, storageProfile.getProfileId().getUniqueId(), storageProfile.getName(), storageProfile.getDescription());
                vsphereStoragePolicyDao.persist(storagePolicyVO);
            } else {
                storagePolicyVO.setDescription(storageProfile.getDescription());
                storagePolicyVO.setName(storageProfile.getName());
                vsphereStoragePolicyDao.update(storagePolicyVO.getId(), storagePolicyVO);
            }
        }

        List<VsphereStoragePolicyVO> allStoragePolicies = vsphereStoragePolicyDao.listAll();
        List<PbmProfile> finalStorageProfiles = storageProfiles;
        List<VsphereStoragePolicyVO> needToMarkRemoved = allStoragePolicies.stream()
                .filter(existingPolicy -> finalStorageProfiles.stream()
                    .noneMatch(storageProfile -> storageProfile.getProfileId().getUniqueId().equals(existingPolicy.getPolicyId())))
                .collect(Collectors.toList());

        for (VsphereStoragePolicyVO storagePolicy : needToMarkRemoved) {
            vsphereStoragePolicyDao.remove(storagePolicy.getId());
        }

        return vsphereStoragePolicyDao.listAll();
    }

    @Override
    public List<? extends VsphereStoragePolicy> listVsphereStoragePolicies(ListVsphereStoragePoliciesCmd cmd) {
        List<? extends VsphereStoragePolicy> storagePolicies = vsphereStoragePolicyDao.findByZoneId(cmd.getZoneId());
        if (storagePolicies != null) {
            return new ArrayList<>(storagePolicies);
        }
        return Collections.emptyList();
    }

    @Override
    public List<StoragePool> listVsphereStoragePolicyCompatibleStoragePools(ListVsphereStoragePolicyCompatiblePoolsCmd cmd) {
        Long policyId = cmd.getPolicyId();
        VsphereStoragePolicyVO storagePolicy = vsphereStoragePolicyDao.findById(policyId);
        if (storagePolicy == null) {
            throw new CloudRuntimeException("Storage policy with ID = " + policyId + " was not found");
        }
        long zoneId = storagePolicy.getZoneId();
        List<StoragePoolVO> poolsInZone = primaryStorageDao.listByStatusInZone(zoneId, StoragePoolStatus.Up);
        List<StoragePool> compatiblePools = new ArrayList<>();
        for (StoragePoolVO pool : poolsInZone) {
            StorageFilerTO storageFilerTO = new StorageFilerTO(pool);
            List<Long> hostIds = storageManager.getUpHostsInPool(pool.getId());
            if (CollectionUtils.isNullOrEmpty(hostIds)) {
                logger.debug("Did not find a suitable host to verify compatibility of the pool " + pool.getName());
                continue;
            }
            Collections.shuffle(hostIds);
            CheckDataStoreStoragePolicyComplainceCommand command = new CheckDataStoreStoragePolicyComplainceCommand(storagePolicy.getPolicyId(), storageFilerTO);
            long targetHostId = hypervisorGuruManager.getGuruProcessedCommandTargetHost(hostIds.get(0), command);
            try {
                Answer answer = _agentMgr.send(targetHostId, command);
                boolean result = answer != null && answer.getResult();
                if (result) {
                    compatiblePools.add(pool);
                }
            } catch (AgentUnavailableException | OperationTimedoutException e) {
                logger.error("Could not verify if storage policy " + storagePolicy.getName() + " is compatible with storage pool " + pool.getName());
            }
        }
        return compatiblePools;
    }

    @Override
    public List<HostMO> listHostsInDatacenter(ListVmwareDcHostsCmd cmd) {
        VcenterData vmwaredc = getVcenterData(cmd);

        try {
            VmwareContext context = getVmwareContext(vmwaredc);
            DatacenterMO dcMo = getDatacenterMO(context, vmwaredc);
            return dcMo.getAllHostsOnDatacenter();
        } catch (RuntimeFaultFaultMsg | URISyntaxException | VmwareClientException | InvalidLocaleFaultMsg |
                 InvalidLoginFaultMsg | InvalidPropertyFaultMsg e) {
            String errorMsg = String.format("Error retrieving stopped VMs from the VMware VC %s datacenter %s: %s",
                    vmwaredc.vcenter, vmwaredc.datacenterName, e.getMessage());
            s_logger.error(errorMsg, e);
            throw new CloudRuntimeException(errorMsg);
        }

    }

    @Override
    public Pair<String, List<UnmanagedInstanceTO>> listVMsInDatacenter(ListVmwareDcVmsCmd cmd) {
        Integer maxObjects = cmd.getBatchSize();
        String token = cmd.getToken();
        String host = cmd.getHost();

        VcenterData vmwaredc = getVcenterData(cmd);

        try {
            VmwareContext context = getVmwareContext(vmwaredc);

            DatacenterMO dcMo = getDatacenterMO(context, vmwaredc);

            if (com.cloud.utils.StringUtils.isNotBlank(host)) {
                ManagedObjectReference hostMor = dcMo.findHost(host);
                if (hostMor == null) {
                    throw new VmwareClientException(String.format("No host '%s' found on DC: %s.", host, dcMo.getName()));
                }
                HostMO hostMo = new HostMO(context, hostMor);
                return hostMo.getVms(maxObjects, token);
            } else {
                return dcMo.getVms(maxObjects, token);
            }
        } catch (InvalidParameterValueException | VmwareClientException | InvalidLocaleFaultMsg | InvalidLoginFaultMsg |
                 RuntimeFaultFaultMsg | URISyntaxException | InvalidPropertyFaultMsg | InvocationTargetException |
                 NoSuchMethodException | IllegalAccessException e) {
            String errorMsg = String.format("Error retrieving stopped VMs from the VMware VC %s datacenter %s: %s",
                    vmwaredc.vcenter, vmwaredc.datacenterName, e.getMessage());
            s_logger.error(errorMsg, e);
            throw new CloudRuntimeException(errorMsg);
        }
    }

    @NotNull
    private static DatacenterMO getDatacenterMO(VmwareContext context, VcenterData vmwaredc) throws InvalidPropertyFaultMsg, RuntimeFaultFaultMsg {
        DatacenterMO dcMo = new DatacenterMO(context, vmwaredc.datacenterName);
        ManagedObjectReference dcMor = dcMo.getMor();
        if (dcMor == null) {
            String msg = String.format("Unable to find VMware datacenter %s in vCenter %s",
                    vmwaredc.datacenterName, vmwaredc.vcenter);
            s_logger.error(msg);
            throw new InvalidParameterValueException(msg);
        }
        return dcMo;
    }

    @NotNull
    private static VmwareContext getVmwareContext(VcenterData vmwaredc) throws RuntimeFaultFaultMsg, URISyntaxException, VmwareClientException, InvalidLocaleFaultMsg, InvalidLoginFaultMsg {
        s_logger.debug(String.format("Connecting to the VMware datacenter %s at vCenter %s to retrieve VMs",
                vmwaredc.datacenterName, vmwaredc.vcenter));
        String serviceUrl = String.format("https://%s/sdk/vimService", vmwaredc.vcenter);
        VmwareClient vimClient = new VmwareClient(vmwaredc.vcenter);
        vimClient.connect(serviceUrl, vmwaredc.username, vmwaredc.password);
        VmwareContext context = new VmwareContext(vimClient, vmwaredc.vcenter);
        return context;
    }

    @NotNull
    private VcenterData getVcenterData(ListVmwareDcItems cmd) {
        String vcenter = cmd.getVcenter();
        String datacenterName = cmd.getDatacenterName();
        String username = cmd.getUsername();
        String password = cmd.getPassword();
        Long existingVcenterId = cmd.getExistingVcenterId();

        if ((existingVcenterId == null && StringUtils.isBlank(vcenter)) ||
                (existingVcenterId != null && StringUtils.isNotBlank(vcenter))) {
            throw new InvalidParameterValueException("Please provide an existing vCenter ID or a vCenter IP/Name, parameters are mutually exclusive");
        }

        if (existingVcenterId == null && StringUtils.isAnyBlank(vcenter, datacenterName, username, password)) {
            throw new InvalidParameterValueException("Please set all the information for a vCenter IP/Name, datacenter, username and password");
        }

        if (existingVcenterId != null) {
            VmwareDatacenterVO vmwareDc = vmwareDcDao.findById(existingVcenterId);
            if (vmwareDc == null) {
                throw new InvalidParameterValueException(String.format("Cannot find a VMware datacenter with ID %s", existingVcenterId));
            }
            vcenter = vmwareDc.getVcenterHost();
            datacenterName = vmwareDc.getVmwareDatacenterName();
            username = vmwareDc.getUser();
            password = vmwareDc.getPassword();
        }
        VcenterData vmwaredc = new VcenterData(vcenter, datacenterName, username, password);
        return vmwaredc;
    }

<<<<<<< HEAD
        try {
            logger.debug(String.format("Connecting to the VMware datacenter %s at vCenter %s to retrieve VMs",
                    datacenterName, vcenter));
            String serviceUrl = String.format("https://%s/sdk/vimService", vcenter);
            VmwareClient vimClient = new VmwareClient(vcenter);
            vimClient.connect(serviceUrl, username, password);
            VmwareContext context = new VmwareContext(vimClient, vcenter);

            DatacenterMO dcMo = new DatacenterMO(context, datacenterName);
            ManagedObjectReference dcMor = dcMo.getMor();
            if (dcMor == null) {
                String msg = String.format("Unable to find VMware datacenter %s in vCenter %s",
                        datacenterName, vcenter);
                logger.error(msg);
                throw new InvalidParameterValueException(msg);
            }
            List<UnmanagedInstanceTO> instances = dcMo.getAllVmsOnDatacenter();
            return StringUtils.isBlank(keyword) ? instances :
                    instances.stream().filter(x -> x.getName().toLowerCase().contains(keyword.toLowerCase())).collect(Collectors.toList());
        } catch (Exception e) {
            String errorMsg = String.format("Error retrieving stopped VMs from the VMware VC %s datacenter %s: %s",
                    vcenter, datacenterName, e.getMessage());
            logger.error(errorMsg, e);
            throw new CloudRuntimeException(errorMsg);
=======
    private static class VcenterData {
        public final String vcenter;
        public final String datacenterName;
        public final String username;
        public final String password;

        public VcenterData(String vcenter, String datacenterName, String username, String password) {
            this.vcenter = vcenter;
            this.datacenterName = datacenterName;
            this.username = username;
            this.password = password;
>>>>>>> ae1d7cc8
        }
    }

    @Override
    public boolean hasNexusVSM(Long clusterId) {
        ClusterVSMMapVO vsmMapVo;

        vsmMapVo = _vsmMapDao.findByClusterId(clusterId);
        if (vsmMapVo == null) {
            logger.info("There is no instance of Nexus 1000v VSM associated with this cluster [Id:" + clusterId + "] yet.");
            return false;
        }
        else {
            logger.info("An instance of Nexus 1000v VSM [Id:" + vsmMapVo.getVsmId() + "] associated with this cluster [Id:" + clusterId + "]");
            return true;
        }
    }

    private void startTemplateCleanJobSchedule() {
        if(logger.isDebugEnabled()) {
            logger.debug("checking to see if we should schedule a job to search for fully cloned templates to clean-up");
        }
        if(StorageManager.StorageCleanupEnabled.value() &&
                StorageManager.TemplateCleanupEnabled.value() &&
                templateCleanupInterval.value() > 0) {
            try {
                if (logger.isInfoEnabled()) {
                    logger.info("scheduling job to search for fully cloned templates to clean-up once per " + templateCleanupInterval.value() + " minutes.");
                }
//                    futureTemplateCleanup =
                Runnable task = getCleanupFullyClonedTemplatesTask();
                templateCleanupScheduler.scheduleAtFixedRate(task,
                        templateCleanupInterval.value(),
                        templateCleanupInterval.value(),
                        TimeUnit.MINUTES);
                if (logger.isTraceEnabled()) {
                    logger.trace("scheduled job to search for fully cloned templates to clean-up.");
                }
            } catch (RejectedExecutionException ree) {
                logger.error("job to search for fully cloned templates cannot be scheduled");
                logger.debug("job to search for fully cloned templates cannot be scheduled;", ree);
            } catch (NullPointerException npe) {
                logger.error("job to search for fully cloned templates is invalid");
                logger.debug("job to search for fully cloned templates is invalid;", npe);
            } catch (IllegalArgumentException iae) {
                logger.error("job to search for fully cloned templates is scheduled at invalid intervals");
                logger.debug("job to search for fully cloned templates is scheduled at invalid intervals;", iae);
            } catch (Exception e) {
                logger.error("job to search for fully cloned templates failed for unknown reasons");
                logger.debug("job to search for fully cloned templates failed for unknown reasons;", e);
            }
        }
    }

    /**
     * This task is to clean-up templates from primary storage that are otherwise not cleaned by the {@see com.cloud.storage.StorageManagerImpl.StorageGarbageCollector}.
     * it is called at regular intervals when storage.template.cleanup.enabled == true
     * It collect all templates that
     * - are deleted from cloudstack
     * - when vmware.create.full.clone == true and the entries for VMs having volumes on the primary storage in db table “user_vm_clone_setting” reads 'full'
     */
    private Runnable getCleanupFullyClonedTemplatesTask() {
        return new CleanupFullyClonedTemplatesTask(primaryStorageDao,
                templateStoragePoolDao,
                templateDao,
                vmInstanceDao,
                cloneSettingDao,
                templateManager);
    }
}<|MERGE_RESOLUTION|>--- conflicted
+++ resolved
@@ -169,6 +169,8 @@
 import com.cloud.utils.db.TransactionStatus;
 import com.cloud.utils.exception.CloudRuntimeException;
 import com.cloud.utils.script.Script;
+import com.cloud.utils.ssh.SshHelper;
+import com.cloud.vm.DomainRouterVO;
 import com.cloud.vm.dao.UserVmCloneSettingDao;
 import com.cloud.vm.dao.VMInstanceDao;
 
@@ -558,11 +560,7 @@
                 returnedHostList.add(mor);
                 return returnedHostList;
             } else {
-<<<<<<< HEAD
-                logger.error("Unsupport host type " + mor.getType() + ":" + mor.getValue() + " from inventory path: " + hostInventoryPath);
-=======
-                s_logger.error("Unsupported host type " + mor.getType() + ":" + mor.getValue() + " from inventory path: " + hostInventoryPath);
->>>>>>> ae1d7cc8
+                logger.error("Unsupport host type {}:{} from inventory path: {}", mor.getType(), mor.getValue(), hostInventoryPath);
                 return null;
             }
         }
@@ -680,27 +678,15 @@
         long msId = Long.parseLong(tokens[1]);
         long runId = Long.parseLong(tokens[2]);
 
-<<<<<<< HEAD
-        if (msHostPeerDao.countStateSeenInPeers(msid, runid, ManagementServerHost.State.Down) > 0) {
+        if (msHostPeerDao.countStateSeenInPeers(msId, runId, ManagementServerHost.State.Down) > 0) {
             if (logger.isInfoEnabled())
                 logger.info("Worker VM's owner management server node has been detected down from peer nodes, recycle it");
             return true;
         }
 
-        if (runid != clusterManager.getManagementRunId(msid)) {
+        if (runId != clusterManager.getManagementRunId(msId)) {
             if (logger.isInfoEnabled())
                 logger.info("Worker VM's owner management server has changed runid, recycle it");
-=======
-        if (msHostPeerDao.countStateSeenInPeers(msId, runId, ManagementServerHost.State.Down) > 0) {
-            if (s_logger.isInfoEnabled())
-                s_logger.info("Worker VM's owner management server node has been detected down from peer nodes, recycle it");
-            return true;
-        }
-
-        if (runId != clusterManager.getManagementRunId(msId)) {
-            if (s_logger.isInfoEnabled())
-                s_logger.info("Worker VM's owner management server has changed runId, recycle it");
->>>>>>> ae1d7cc8
             return true;
         }
 
@@ -735,13 +721,8 @@
                     File patchFolder = new File(mountPoint + "/systemvm");
                     if (!patchFolder.exists()) {
                         if (!patchFolder.mkdirs()) {
-<<<<<<< HEAD
-                            String msg = "Unable to create systemvm folder on secondary storage. location: " + patchFolder.toString();
+                            String msg = "Unable to create systemvm folder on secondary storage. location: " + patchFolder;
                             logger.error(msg);
-=======
-                            String msg = "Unable to create systemvm folder on secondary storage. location: " + patchFolder;
-                            s_logger.error(msg);
->>>>>>> ae1d7cc8
                             throw new CloudRuntimeException(msg);
                         }
                     }
@@ -759,13 +740,8 @@
                         } catch (IOException e) {
                             logger.error("Unexpected exception ", e);
 
-<<<<<<< HEAD
-                            String msg = "Unable to copy systemvm ISO on secondary storage. src location: " + srcIso.toString() + ", dest location: " + destIso;
+                            String msg = "Unable to copy systemvm ISO on secondary storage. src location: " + srcIso + ", dest location: " + destIso;
                             logger.error(msg);
-=======
-                            String msg = "Unable to copy systemvm ISO on secondary storage. src location: " + srcIso + ", dest location: " + destIso;
-                            s_logger.error(msg);
->>>>>>> ae1d7cc8
                             throw new CloudRuntimeException(msg);
                         }
                     } else {
@@ -807,11 +783,7 @@
         }
 
         if (!isoFile.exists()) {
-<<<<<<< HEAD
-            logger.error("Unable to locate systemvm.iso in your setup at " + isoFile.toString());
-=======
-            s_logger.error("Unable to locate systemvm.iso in your setup at " + isoFile);
->>>>>>> ae1d7cc8
+            logger.error("Unable to locate systemvm.iso in your setup at " + isoFile);
         }
         return isoFile;
     }
@@ -828,11 +800,7 @@
         }
 
         if (!keyFile.exists()) {
-<<<<<<< HEAD
-            logger.error("Unable to locate id_rsa.cloud in your setup at " + keyFile.toString());
-=======
-            s_logger.error("Unable to locate id_rsa.cloud in your setup at " + keyFile);
->>>>>>> ae1d7cc8
+            logger.error("Unable to locate id_rsa.cloud in your setup at " + keyFile);
         }
         return keyFile;
     }
@@ -894,12 +862,7 @@
             for (String mountPoint : mounts) {
                 logger.info("umount NFS mount from previous session: " + mountPoint);
 
-<<<<<<< HEAD
-                String result = null;
                 Script command = new Script(true, "umount", _timeout, logger);
-=======
-                Script command = new Script(true, "umount", _timeout, s_logger);
->>>>>>> ae1d7cc8
                 command.add(mountPoint);
                 String result = command.execute();
                 if (result != null) {
@@ -919,15 +882,9 @@
         for (String mountPoint : _storageMounts.values()) {
             logger.info("umount NFS mount: " + mountPoint);
 
-<<<<<<< HEAD
-            String result = null;
             Script command = new Script(true, "umount", _timeout, logger);
-=======
-            String result;
-            Script command = new Script(true, "umount", _timeout, s_logger);
->>>>>>> ae1d7cc8
             command.add(mountPoint);
-            result = command.execute();
+            String result = command.execute();
             if (result != null) {
                 logger.warn("Unable to umount " + mountPoint + " due to " + result);
             }
@@ -945,15 +902,9 @@
             return null;
         }
 
-<<<<<<< HEAD
-        Script script = null;
-        String result = null;
-        Script command = new Script(true, "mount", _timeout, logger);
-=======
         Script script;
         String result;
-        Script command = new Script(true, "mount", _timeout, s_logger);
->>>>>>> ae1d7cc8
+        Script command = new Script(true, "mount", _timeout, logger);
         command.add("-t", "nfs");
         if (nfsVersion != null){
             command.add("-o", "vers=" + nfsVersion);
@@ -1048,7 +999,6 @@
 
     protected final static int DEFAULT_DOMR_SSHPORT = 3922;
 
-<<<<<<< HEAD
     protected boolean shutdownRouterVM(DomainRouterVO router) {
         if (logger.isDebugEnabled()) {
             logger.debug("Try to shutdown router VM " + router.getInstanceName() + " directly.");
@@ -1072,8 +1022,6 @@
         return true;
     }
 
-=======
->>>>>>> ae1d7cc8
     @Override
     public boolean processDisconnect(long agentId, Status state) {
         return false;
@@ -1448,11 +1396,7 @@
 
             // Reset custom field property cloud.zone over this DC
             dcMo.setCustomFieldValue(CustomFieldConstants.CLOUD_ZONE, "false");
-<<<<<<< HEAD
-            logger.info("Sucessfully reset custom field property cloud.zone over DC " + vmwareDcName);
-=======
-            s_logger.info("Successfully reset custom field property cloud.zone over DC " + vmwareDcName);
->>>>>>> ae1d7cc8
+            logger.info("Sucessfully reset custom field property cloud.zone over DC {}", vmwareDcName);
         } catch (Exception e) {
             String msg = "Unable to reset custom field property cloud.zone over DC " + vmwareDcName + " due to : " + VmwareHelper.getExceptionMessage(e);
             logger.error(msg);
@@ -1655,7 +1599,7 @@
                  InvalidLoginFaultMsg | InvalidPropertyFaultMsg e) {
             String errorMsg = String.format("Error retrieving stopped VMs from the VMware VC %s datacenter %s: %s",
                     vmwaredc.vcenter, vmwaredc.datacenterName, e.getMessage());
-            s_logger.error(errorMsg, e);
+            logger.error(errorMsg, e);
             throw new CloudRuntimeException(errorMsg);
         }
 
@@ -1689,27 +1633,27 @@
                  NoSuchMethodException | IllegalAccessException e) {
             String errorMsg = String.format("Error retrieving stopped VMs from the VMware VC %s datacenter %s: %s",
                     vmwaredc.vcenter, vmwaredc.datacenterName, e.getMessage());
-            s_logger.error(errorMsg, e);
+            logger.error(errorMsg, e);
             throw new CloudRuntimeException(errorMsg);
         }
     }
 
     @NotNull
-    private static DatacenterMO getDatacenterMO(VmwareContext context, VcenterData vmwaredc) throws InvalidPropertyFaultMsg, RuntimeFaultFaultMsg {
+    private DatacenterMO getDatacenterMO(VmwareContext context, VcenterData vmwaredc) throws InvalidPropertyFaultMsg, RuntimeFaultFaultMsg {
         DatacenterMO dcMo = new DatacenterMO(context, vmwaredc.datacenterName);
         ManagedObjectReference dcMor = dcMo.getMor();
         if (dcMor == null) {
             String msg = String.format("Unable to find VMware datacenter %s in vCenter %s",
                     vmwaredc.datacenterName, vmwaredc.vcenter);
-            s_logger.error(msg);
+            logger.error(msg);
             throw new InvalidParameterValueException(msg);
         }
         return dcMo;
     }
 
     @NotNull
-    private static VmwareContext getVmwareContext(VcenterData vmwaredc) throws RuntimeFaultFaultMsg, URISyntaxException, VmwareClientException, InvalidLocaleFaultMsg, InvalidLoginFaultMsg {
-        s_logger.debug(String.format("Connecting to the VMware datacenter %s at vCenter %s to retrieve VMs",
+    private VmwareContext getVmwareContext(VcenterData vmwaredc) throws RuntimeFaultFaultMsg, URISyntaxException, VmwareClientException, InvalidLocaleFaultMsg, InvalidLoginFaultMsg {
+        logger.debug(String.format("Connecting to the VMware datacenter %s at vCenter %s to retrieve VMs",
                 vmwaredc.datacenterName, vmwaredc.vcenter));
         String serviceUrl = String.format("https://%s/sdk/vimService", vmwaredc.vcenter);
         VmwareClient vimClient = new VmwareClient(vmwaredc.vcenter);
@@ -1749,32 +1693,6 @@
         return vmwaredc;
     }
 
-<<<<<<< HEAD
-        try {
-            logger.debug(String.format("Connecting to the VMware datacenter %s at vCenter %s to retrieve VMs",
-                    datacenterName, vcenter));
-            String serviceUrl = String.format("https://%s/sdk/vimService", vcenter);
-            VmwareClient vimClient = new VmwareClient(vcenter);
-            vimClient.connect(serviceUrl, username, password);
-            VmwareContext context = new VmwareContext(vimClient, vcenter);
-
-            DatacenterMO dcMo = new DatacenterMO(context, datacenterName);
-            ManagedObjectReference dcMor = dcMo.getMor();
-            if (dcMor == null) {
-                String msg = String.format("Unable to find VMware datacenter %s in vCenter %s",
-                        datacenterName, vcenter);
-                logger.error(msg);
-                throw new InvalidParameterValueException(msg);
-            }
-            List<UnmanagedInstanceTO> instances = dcMo.getAllVmsOnDatacenter();
-            return StringUtils.isBlank(keyword) ? instances :
-                    instances.stream().filter(x -> x.getName().toLowerCase().contains(keyword.toLowerCase())).collect(Collectors.toList());
-        } catch (Exception e) {
-            String errorMsg = String.format("Error retrieving stopped VMs from the VMware VC %s datacenter %s: %s",
-                    vcenter, datacenterName, e.getMessage());
-            logger.error(errorMsg, e);
-            throw new CloudRuntimeException(errorMsg);
-=======
     private static class VcenterData {
         public final String vcenter;
         public final String datacenterName;
@@ -1786,7 +1704,6 @@
             this.datacenterName = datacenterName;
             this.username = username;
             this.password = password;
->>>>>>> ae1d7cc8
         }
     }
 
