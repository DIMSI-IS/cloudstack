// Licensed to the Apache Software Foundation (ASF) under one
// or more contributor license agreements.  See the NOTICE file
// distributed with this work for additional information
// regarding copyright ownership.  The ASF licenses this file
// to you under the Apache License, Version 2.0 (the
// "License"); you may not use this file except in compliance
// with the License.  You may obtain a copy of the License at
//
//   http://www.apache.org/licenses/LICENSE-2.0
//
// Unless required by applicable law or agreed to in writing,
// software distributed under the License is distributed on an
// "AS IS" BASIS, WITHOUT WARRANTIES OR CONDITIONS OF ANY
// KIND, either express or implied.  See the License for the
// specific language governing permissions and limitations
// under the License.
package com.cloud.hypervisor.vmware.resource;

import static com.cloud.utils.NumbersUtil.toHumanReadableSize;

import java.io.File;
import java.io.IOException;
import java.io.UnsupportedEncodingException;
import java.net.ConnectException;
import java.net.InetSocketAddress;
import java.net.URI;
import java.net.URL;
import java.nio.channels.SocketChannel;
import java.rmi.RemoteException;
import java.util.ArrayList;
import java.util.Arrays;
import java.util.Collection;
import java.util.Collections;
import java.util.Comparator;
import java.util.Date;
import java.util.EnumMap;
import java.util.HashMap;
import java.util.HashSet;
import java.util.List;
import java.util.Map;
import java.util.Objects;
import java.util.Random;
import java.util.Set;
import java.util.TimeZone;
import java.util.UUID;
import java.util.stream.Collectors;

import com.cloud.agent.api.CleanupVMCommand;
import javax.naming.ConfigurationException;
import javax.xml.datatype.XMLGregorianCalendar;

import com.cloud.capacity.CapacityManager;
import com.cloud.hypervisor.vmware.mo.HostDatastoreBrowserMO;
import com.vmware.vim25.Description;
import com.vmware.vim25.FileInfo;
import com.vmware.vim25.FileQueryFlags;
import com.vmware.vim25.FolderFileInfo;
import com.vmware.vim25.HostDatastoreBrowserSearchResults;
import com.vmware.vim25.HostDatastoreBrowserSearchSpec;
import com.vmware.vim25.VirtualCdromIsoBackingInfo;
import com.vmware.vim25.VirtualMachineConfigSummary;
import com.vmware.vim25.VirtualTPM;
import org.apache.cloudstack.api.ApiConstants;
import org.apache.cloudstack.backup.PrepareForBackupRestorationCommand;
import org.apache.cloudstack.storage.command.CopyCommand;
import org.apache.cloudstack.storage.command.StorageSubSystemCommand;
import org.apache.cloudstack.storage.command.browser.ListDataStoreObjectsAnswer;
import org.apache.cloudstack.storage.command.browser.ListDataStoreObjectsCommand;
import org.apache.cloudstack.storage.configdrive.ConfigDrive;
import org.apache.cloudstack.storage.resource.NfsSecondaryStorageResource;
import org.apache.cloudstack.storage.to.PrimaryDataStoreTO;
import org.apache.cloudstack.storage.to.TemplateObjectTO;
import org.apache.cloudstack.storage.to.VolumeObjectTO;
import org.apache.cloudstack.utils.volume.VirtualMachineDiskInfo;
import org.apache.cloudstack.vm.UnmanagedInstanceTO;
import org.apache.commons.collections.CollectionUtils;
import org.apache.commons.collections.MapUtils;
import org.apache.commons.lang.ArrayUtils;
import org.apache.commons.lang.math.NumberUtils;
import org.apache.logging.log4j.ThreadContext;
import org.joda.time.Duration;

import com.cloud.agent.IAgentControl;
import com.cloud.agent.api.Answer;
import com.cloud.agent.api.AttachIsoAnswer;
import com.cloud.agent.api.AttachIsoCommand;
import com.cloud.agent.api.BackupSnapshotAnswer;
import com.cloud.agent.api.BackupSnapshotCommand;
import com.cloud.agent.api.CheckGuestOsMappingAnswer;
import com.cloud.agent.api.CheckGuestOsMappingCommand;
import com.cloud.agent.api.CheckHealthAnswer;
import com.cloud.agent.api.CheckHealthCommand;
import com.cloud.agent.api.CheckNetworkAnswer;
import com.cloud.agent.api.CheckNetworkCommand;
import com.cloud.agent.api.CheckOnHostAnswer;
import com.cloud.agent.api.CheckOnHostCommand;
import com.cloud.agent.api.CheckVirtualMachineAnswer;
import com.cloud.agent.api.CheckVirtualMachineCommand;
import com.cloud.agent.api.Command;
import com.cloud.agent.api.CreatePrivateTemplateFromSnapshotCommand;
import com.cloud.agent.api.CreatePrivateTemplateFromVolumeCommand;
import com.cloud.agent.api.CreateStoragePoolCommand;
import com.cloud.agent.api.CreateVMSnapshotAnswer;
import com.cloud.agent.api.CreateVMSnapshotCommand;
import com.cloud.agent.api.CreateVolumeFromSnapshotAnswer;
import com.cloud.agent.api.CreateVolumeFromSnapshotCommand;
import com.cloud.agent.api.DeleteStoragePoolCommand;
import com.cloud.agent.api.DeleteVMSnapshotAnswer;
import com.cloud.agent.api.DeleteVMSnapshotCommand;
import com.cloud.agent.api.GetHostStatsAnswer;
import com.cloud.agent.api.GetHostStatsCommand;
import com.cloud.agent.api.GetHypervisorGuestOsNamesAnswer;
import com.cloud.agent.api.GetHypervisorGuestOsNamesCommand;
import com.cloud.agent.api.GetStoragePoolCapabilitiesAnswer;
import com.cloud.agent.api.GetStoragePoolCapabilitiesCommand;
import com.cloud.agent.api.GetStorageStatsAnswer;
import com.cloud.agent.api.GetStorageStatsCommand;
import com.cloud.agent.api.GetUnmanagedInstancesAnswer;
import com.cloud.agent.api.GetUnmanagedInstancesCommand;
import com.cloud.agent.api.GetVmDiskStatsAnswer;
import com.cloud.agent.api.GetVmDiskStatsCommand;
import com.cloud.agent.api.GetVmIpAddressCommand;
import com.cloud.agent.api.GetVmNetworkStatsAnswer;
import com.cloud.agent.api.GetVmNetworkStatsCommand;
import com.cloud.agent.api.GetVmStatsAnswer;
import com.cloud.agent.api.GetVmStatsCommand;
import com.cloud.agent.api.GetVmVncTicketAnswer;
import com.cloud.agent.api.GetVmVncTicketCommand;
import com.cloud.agent.api.GetVncPortAnswer;
import com.cloud.agent.api.GetVncPortCommand;
import com.cloud.agent.api.GetVolumeStatsAnswer;
import com.cloud.agent.api.GetVolumeStatsCommand;
import com.cloud.agent.api.HostStatsEntry;
import com.cloud.agent.api.HostVmStateReportEntry;
import com.cloud.agent.api.MaintainAnswer;
import com.cloud.agent.api.MaintainCommand;
import com.cloud.agent.api.ManageSnapshotAnswer;
import com.cloud.agent.api.ManageSnapshotCommand;
import com.cloud.agent.api.MigrateAnswer;
import com.cloud.agent.api.MigrateCommand;
import com.cloud.agent.api.MigrateVmToPoolAnswer;
import com.cloud.agent.api.MigrateVmToPoolCommand;
import com.cloud.agent.api.MigrateWithStorageAnswer;
import com.cloud.agent.api.MigrateWithStorageCommand;
import com.cloud.agent.api.ModifySshKeysCommand;
import com.cloud.agent.api.ModifyStoragePoolAnswer;
import com.cloud.agent.api.ModifyStoragePoolCommand;
import com.cloud.agent.api.ModifyTargetsAnswer;
import com.cloud.agent.api.ModifyTargetsCommand;
import com.cloud.agent.api.NetworkUsageAnswer;
import com.cloud.agent.api.NetworkUsageCommand;
import com.cloud.agent.api.PatchSystemVmAnswer;
import com.cloud.agent.api.PatchSystemVmCommand;
import com.cloud.agent.api.PingCommand;
import com.cloud.agent.api.PingRoutingCommand;
import com.cloud.agent.api.PingTestCommand;
import com.cloud.agent.api.PlugNicAnswer;
import com.cloud.agent.api.PlugNicCommand;
import com.cloud.agent.api.PrepareForMigrationAnswer;
import com.cloud.agent.api.PrepareForMigrationCommand;
import com.cloud.agent.api.PrepareUnmanageVMInstanceAnswer;
import com.cloud.agent.api.PrepareUnmanageVMInstanceCommand;
import com.cloud.agent.api.PvlanSetupCommand;
import com.cloud.agent.api.ReadyAnswer;
import com.cloud.agent.api.ReadyCommand;
import com.cloud.agent.api.RebootAnswer;
import com.cloud.agent.api.RebootCommand;
import com.cloud.agent.api.RebootRouterCommand;
import com.cloud.agent.api.ReplugNicAnswer;
import com.cloud.agent.api.ReplugNicCommand;
import com.cloud.agent.api.RevertToVMSnapshotAnswer;
import com.cloud.agent.api.RevertToVMSnapshotCommand;
import com.cloud.agent.api.ScaleVmAnswer;
import com.cloud.agent.api.ScaleVmCommand;
import com.cloud.agent.api.SetupAnswer;
import com.cloud.agent.api.SetupCommand;
import com.cloud.agent.api.SetupGuestNetworkCommand;
import com.cloud.agent.api.SetupPersistentNetworkAnswer;
import com.cloud.agent.api.SetupPersistentNetworkCommand;
import com.cloud.agent.api.StartAnswer;
import com.cloud.agent.api.StartCommand;
import com.cloud.agent.api.StartupCommand;
import com.cloud.agent.api.StartupRoutingCommand;
import com.cloud.agent.api.StartupStorageCommand;
import com.cloud.agent.api.StopAnswer;
import com.cloud.agent.api.StopCommand;
import com.cloud.agent.api.StoragePoolInfo;
import com.cloud.agent.api.UnPlugNicAnswer;
import com.cloud.agent.api.UnPlugNicCommand;
import com.cloud.agent.api.UnregisterNicCommand;
import com.cloud.agent.api.UnregisterVMCommand;
import com.cloud.agent.api.UpgradeSnapshotCommand;
import com.cloud.agent.api.ValidateSnapshotAnswer;
import com.cloud.agent.api.ValidateSnapshotCommand;
import com.cloud.agent.api.ValidateVcenterDetailsCommand;
import com.cloud.agent.api.VmDiskStatsEntry;
import com.cloud.agent.api.VmStatsEntry;
import com.cloud.agent.api.VolumeStatsEntry;
import com.cloud.agent.api.check.CheckSshAnswer;
import com.cloud.agent.api.check.CheckSshCommand;
import com.cloud.agent.api.routing.GetAutoScaleMetricsAnswer;
import com.cloud.agent.api.routing.GetAutoScaleMetricsCommand;
import com.cloud.agent.api.routing.IpAssocCommand;
import com.cloud.agent.api.routing.IpAssocVpcCommand;
import com.cloud.agent.api.routing.NetworkElementCommand;
import com.cloud.agent.api.routing.SetNetworkACLCommand;
import com.cloud.agent.api.routing.SetSourceNatCommand;
import com.cloud.agent.api.storage.CopyVolumeAnswer;
import com.cloud.agent.api.storage.CopyVolumeCommand;
import com.cloud.agent.api.storage.CreatePrivateTemplateAnswer;
import com.cloud.agent.api.storage.DestroyCommand;
import com.cloud.agent.api.storage.MigrateVolumeAnswer;
import com.cloud.agent.api.storage.MigrateVolumeCommand;
import com.cloud.agent.api.storage.PrimaryStorageDownloadAnswer;
import com.cloud.agent.api.storage.PrimaryStorageDownloadCommand;
import com.cloud.agent.api.storage.ResizeVolumeAnswer;
import com.cloud.agent.api.storage.ResizeVolumeCommand;
import com.cloud.agent.api.to.DataStoreTO;
import com.cloud.agent.api.to.DataTO;
import com.cloud.agent.api.to.DeployAsIsInfoTO;
import com.cloud.agent.api.to.DiskTO;
import com.cloud.agent.api.to.IpAddressTO;
import com.cloud.agent.api.to.NfsTO;
import com.cloud.agent.api.to.NicTO;
import com.cloud.agent.api.to.StorageFilerTO;
import com.cloud.agent.api.to.VirtualMachineTO;
import com.cloud.agent.api.to.VolumeTO;
import com.cloud.agent.api.to.deployasis.OVFPropertyTO;
import com.cloud.agent.resource.virtualnetwork.VRScripts;
import com.cloud.agent.resource.virtualnetwork.VirtualRouterDeployer;
import com.cloud.agent.resource.virtualnetwork.VirtualRoutingResource;
import com.cloud.configuration.Resource.ResourceType;
import com.cloud.dc.Vlan;
import com.cloud.exception.CloudException;
import com.cloud.exception.InternalErrorException;
import com.cloud.host.Host;
import com.cloud.host.Host.Type;
import com.cloud.hypervisor.Hypervisor.HypervisorType;
import com.cloud.hypervisor.guru.VMwareGuru;
import com.cloud.hypervisor.vmware.manager.VmwareHostService;
import com.cloud.hypervisor.vmware.manager.VmwareManager;
import com.cloud.hypervisor.vmware.manager.VmwareStorageMount;
import com.cloud.hypervisor.vmware.mo.ClusterMO;
import com.cloud.hypervisor.vmware.mo.CustomFieldConstants;
import com.cloud.hypervisor.vmware.mo.CustomFieldsManagerMO;
import com.cloud.hypervisor.vmware.mo.DatacenterMO;
import com.cloud.hypervisor.vmware.mo.DatastoreFile;
import com.cloud.hypervisor.vmware.mo.DatastoreMO;
import com.cloud.hypervisor.vmware.mo.DiskControllerType;
import com.cloud.hypervisor.vmware.mo.FeatureKeyConstants;
import com.cloud.hypervisor.vmware.mo.HostDatastoreSystemMO;
import com.cloud.hypervisor.vmware.mo.HostMO;
import com.cloud.hypervisor.vmware.mo.HostStorageSystemMO;
import com.cloud.hypervisor.vmware.mo.HypervisorHostHelper;
import com.cloud.hypervisor.vmware.mo.NetworkDetails;
import com.cloud.hypervisor.vmware.mo.NetworkMO;
import com.cloud.hypervisor.vmware.mo.PbmProfileManagerMO;
import com.cloud.hypervisor.vmware.mo.StoragepodMO;
import com.cloud.hypervisor.vmware.mo.TaskMO;
import com.cloud.hypervisor.vmware.mo.VirtualEthernetCardType;
import com.cloud.hypervisor.vmware.mo.VirtualMachineDiskInfoBuilder;
import com.cloud.hypervisor.vmware.mo.VirtualMachineMO;
import com.cloud.hypervisor.vmware.mo.VirtualSwitchType;
import com.cloud.hypervisor.vmware.mo.VmwareHypervisorHost;
import com.cloud.hypervisor.vmware.mo.VmwareHypervisorHostNetworkSummary;
import com.cloud.hypervisor.vmware.mo.VmwareHypervisorHostResourceSummary;
import com.cloud.hypervisor.vmware.util.VmwareContext;
import com.cloud.hypervisor.vmware.util.VmwareContextPool;
import com.cloud.hypervisor.vmware.util.VmwareHelper;
import com.cloud.network.Networks;
import com.cloud.network.Networks.BroadcastDomainType;
import com.cloud.network.Networks.TrafficType;
import com.cloud.network.VmwareTrafficLabel;
import com.cloud.network.router.VirtualRouterAutoScale;
import com.cloud.resource.ServerResource;
import com.cloud.resource.ServerResourceBase;
import com.cloud.serializer.GsonHelper;
import com.cloud.storage.Storage;
import com.cloud.storage.Storage.StoragePoolType;
import com.cloud.storage.Volume;
import com.cloud.storage.resource.StoragePoolResource;
import com.cloud.storage.resource.StorageSubsystemCommandHandler;
import com.cloud.storage.resource.VmwareStorageLayoutHelper;
import com.cloud.storage.resource.VmwareStorageProcessor;
import com.cloud.storage.resource.VmwareStorageProcessor.VmwareStorageProcessorConfigurableFields;
import com.cloud.storage.resource.VmwareStorageSubsystemCommandHandler;
import com.cloud.storage.template.TemplateProp;
import com.cloud.template.TemplateManager;
import com.cloud.utils.DateUtil;
import com.cloud.utils.ExecutionResult;
import com.cloud.utils.FileUtil;
import com.cloud.utils.LogUtils;
import com.cloud.utils.NumbersUtil;
import com.cloud.utils.Pair;
import com.cloud.utils.StringUtils;
import com.cloud.utils.Ternary;
import com.cloud.utils.db.DB;
import com.cloud.utils.exception.CloudRuntimeException;
import com.cloud.utils.exception.ExceptionUtil;
import com.cloud.utils.mgmt.JmxUtil;
import com.cloud.utils.mgmt.PropertyMapDynamicBean;
import com.cloud.utils.net.NetUtils;
import com.cloud.utils.nicira.nvp.plugin.NiciraNvpApiVersion;
import com.cloud.utils.script.Script;
import com.cloud.utils.ssh.SshHelper;
import com.cloud.utils.validation.ChecksumUtil;
import com.cloud.vm.VirtualMachine;
import com.cloud.vm.VirtualMachine.PowerState;
import com.cloud.vm.VirtualMachineName;
import com.cloud.vm.VmDetailConstants;
import com.google.gson.Gson;
import com.vmware.vim25.AboutInfo;
import com.vmware.vim25.ArrayUpdateOperation;
import com.vmware.vim25.BoolPolicy;
import com.vmware.vim25.ComputeResourceSummary;
import com.vmware.vim25.CustomFieldStringValue;
import com.vmware.vim25.DVPortConfigInfo;
import com.vmware.vim25.DVPortConfigSpec;
import com.vmware.vim25.DasVmPriority;
import com.vmware.vim25.DatastoreSummary;
import com.vmware.vim25.DistributedVirtualPort;
import com.vmware.vim25.DistributedVirtualSwitchPortConnection;
import com.vmware.vim25.DistributedVirtualSwitchPortCriteria;
import com.vmware.vim25.DynamicProperty;
import com.vmware.vim25.GuestInfo;
import com.vmware.vim25.GuestOsDescriptor;
import com.vmware.vim25.HostCapability;
import com.vmware.vim25.HostConfigInfo;
import com.vmware.vim25.HostFileSystemMountInfo;
import com.vmware.vim25.HostHostBusAdapter;
import com.vmware.vim25.HostInternetScsiHba;
import com.vmware.vim25.ManagedObjectReference;
import com.vmware.vim25.ObjectContent;
import com.vmware.vim25.OptionValue;
import com.vmware.vim25.PerfCounterInfo;
import com.vmware.vim25.PerfEntityMetric;
import com.vmware.vim25.PerfEntityMetricBase;
import com.vmware.vim25.PerfMetricId;
import com.vmware.vim25.PerfMetricIntSeries;
import com.vmware.vim25.PerfMetricSeries;
import com.vmware.vim25.PerfQuerySpec;
import com.vmware.vim25.RuntimeFaultFaultMsg;
import com.vmware.vim25.StoragePodSummary;
import com.vmware.vim25.ToolsUnavailableFaultMsg;
import com.vmware.vim25.VAppOvfSectionInfo;
import com.vmware.vim25.VAppOvfSectionSpec;
import com.vmware.vim25.VAppProductInfo;
import com.vmware.vim25.VAppProductSpec;
import com.vmware.vim25.VAppPropertyInfo;
import com.vmware.vim25.VAppPropertySpec;
import com.vmware.vim25.VMwareDVSPortSetting;
import com.vmware.vim25.VimPortType;
import com.vmware.vim25.VirtualDevice;
import com.vmware.vim25.VirtualDeviceBackingInfo;
import com.vmware.vim25.VirtualDeviceConfigSpec;
import com.vmware.vim25.VirtualDeviceConfigSpecOperation;
import com.vmware.vim25.VirtualDisk;
import com.vmware.vim25.VirtualDiskFlatVer2BackingInfo;
import com.vmware.vim25.VirtualEthernetCard;
import com.vmware.vim25.VirtualEthernetCardDistributedVirtualPortBackingInfo;
import com.vmware.vim25.VirtualEthernetCardNetworkBackingInfo;
import com.vmware.vim25.VirtualEthernetCardOpaqueNetworkBackingInfo;
import com.vmware.vim25.VirtualMachineBootOptions;
import com.vmware.vim25.VirtualMachineConfigSpec;
import com.vmware.vim25.VirtualMachineDefinedProfileSpec;
import com.vmware.vim25.VirtualMachineFileInfo;
import com.vmware.vim25.VirtualMachineFileLayoutEx;
import com.vmware.vim25.VirtualMachineFileLayoutExFileInfo;
import com.vmware.vim25.VirtualMachineGuestOsIdentifier;
import com.vmware.vim25.VirtualMachinePowerState;
import com.vmware.vim25.VirtualMachineRelocateSpec;
import com.vmware.vim25.VirtualMachineRelocateSpecDiskLocator;
import com.vmware.vim25.VirtualMachineRuntimeInfo;
import com.vmware.vim25.VirtualMachineToolsStatus;
import com.vmware.vim25.VirtualMachineVideoCard;
import com.vmware.vim25.VirtualSCSIController;
import com.vmware.vim25.VirtualUSBController;
import com.vmware.vim25.VmConfigInfo;
import com.vmware.vim25.VmConfigSpec;
import com.vmware.vim25.VmwareDistributedVirtualSwitchVlanIdSpec;

public class VmwareResource extends ServerResourceBase implements StoragePoolResource, ServerResource, VmwareHostService, VirtualRouterDeployer {
    public static final String VMDK_EXTENSION = ".vmdk";
    private static final String EXECUTING_RESOURCE_COMMAND = "Executing resource command %s: [%s].";
    public static final String BASEPATH = "/usr/share/cloudstack-common/vms/";

    private static final Random RANDOM = new Random(System.nanoTime());

    protected String _name;

    protected final long _opsTimeout = 900000;   // 15 minutes time out to time

    protected final int _shutdownWaitMs = 300000;  // wait up to 5 minutes for shutdown

    // out an operation
    protected final int _retry = 24;
    protected final int DefaultDomRSshPort = 3922;
    protected final int MazCmdMBean = 100;

    protected String _url;
    protected String _dcId;
    protected String _pod;
    protected String _cluster;
    protected String _username;
    protected String _password;
    protected String _guid;
    protected String _vCenterAddress;
    protected String storageNfsVersion;

    protected String _privateNetworkVSwitchName;
    protected VmwareTrafficLabel _guestTrafficInfo = new VmwareTrafficLabel(TrafficType.Guest);
    protected VmwareTrafficLabel _publicTrafficInfo = new VmwareTrafficLabel(TrafficType.Public);
    protected Map<String, String> _vsmCredentials = null;
    protected int _portsPerDvPortGroup;
    protected boolean _fullCloneFlag = false;
    protected boolean _instanceNameFlag = false;

    protected boolean _recycleHungWorker = false;
    protected DiskControllerType _rootDiskController = DiskControllerType.ide;

    protected ManagedObjectReference _morHyperHost;
    protected final static ThreadLocal<VmwareContext> s_serviceContext = new ThreadLocal<>();
    protected String _hostName;

    protected List<PropertyMapDynamicBean> _cmdMBeans = new ArrayList<>();

    protected Gson _gson;

    protected volatile long _cmdSequence = 1;

    protected StorageSubsystemCommandHandler storageHandler;
    private VmwareStorageProcessor _storageProcessor;

    protected VirtualRoutingResource _vrResource;

    protected final static HashMap<VirtualMachinePowerState, PowerState> s_powerStatesTable = new HashMap<>();

    static {
        s_powerStatesTable.put(VirtualMachinePowerState.POWERED_ON, PowerState.PowerOn);
        s_powerStatesTable.put(VirtualMachinePowerState.POWERED_OFF, PowerState.PowerOff);
        s_powerStatesTable.put(VirtualMachinePowerState.SUSPENDED, PowerState.PowerOn);
    }

    protected static File s_systemVmKeyFile = null;
    private static final Object s_syncLockObjectFetchKeyFile = new Object();
    protected static final String s_relativePathSystemVmKeyFileInstallDir = "scripts/vm/systemvm/id_rsa.cloud";
    protected static final String s_defaultPathSystemVmKeyFile = "/usr/share/cloudstack-common/scripts/vm/systemvm/id_rsa.cloud";

    public VmwareResource() {
        _gson = GsonHelper.getGsonLogger();
    }

    private String getCommandLogTitle(Command cmd) {
        StringBuffer sb = new StringBuffer();
        if (_hostName != null) {
            sb.append(_hostName);
        }

        if (cmd.getContextParam("job") != null) {
            sb.append(", ").append(cmd.getContextParam("job"));
        }
        sb.append(", cmd: ").append(cmd.getClass().getSimpleName());

        return sb.toString();
    }

    @Override
    public Answer executeRequest(Command cmd) {
        logCommand(cmd);
        Answer answer;
        ThreadContext.push(getCommandLogTitle(cmd));
        try {
            long cmdSequence = _cmdSequence++;
            Date startTime = DateUtil.currentGMTTime();
            PropertyMapDynamicBean mbean = new PropertyMapDynamicBean();
            mbean.addProp("StartTime", DateUtil.getDateDisplayString(TimeZone.getDefault(), startTime));
            mbean.addProp("Command", _gson.toJson(cmd));
            mbean.addProp("Sequence", String.valueOf(cmdSequence));
            mbean.addProp("Name", cmd.getClass().getSimpleName());

            Class<? extends Command> clz = cmd.getClass();
            if (clz == PatchSystemVmCommand.class) {
                answer = execute((PatchSystemVmCommand) cmd);
            } else if (cmd instanceof NetworkElementCommand) {
                return _vrResource.executeRequest((NetworkElementCommand) cmd);
            } else if (clz == ReadyCommand.class) {
                answer = execute((ReadyCommand) cmd);
            } else if (clz == GetHostStatsCommand.class) {
                answer = execute((GetHostStatsCommand) cmd);
            } else if (clz == GetVmStatsCommand.class) {
                answer = execute((GetVmStatsCommand) cmd);
            } else if (clz == GetVmNetworkStatsCommand.class) {
                answer = execute((GetVmNetworkStatsCommand) cmd);
            } else if (clz == GetVmDiskStatsCommand.class) {
                answer = execute((GetVmDiskStatsCommand) cmd);
            } else if (cmd instanceof GetVolumeStatsCommand) {
                return execute((GetVolumeStatsCommand) cmd);
            } else if (clz == CheckHealthCommand.class) {
                answer = execute((CheckHealthCommand) cmd);
            } else if (clz == StopCommand.class) {
                answer = execute((StopCommand) cmd);
            } else if (clz == RebootRouterCommand.class) {
                answer = execute((RebootRouterCommand) cmd);
            } else if (clz == RebootCommand.class) {
                answer = execute((RebootCommand) cmd);
            } else if (clz == CheckVirtualMachineCommand.class) {
                answer = execute((CheckVirtualMachineCommand) cmd);
            } else if (clz == PrepareForMigrationCommand.class) {
                answer = execute((PrepareForMigrationCommand) cmd);
            } else if (clz == MigrateCommand.class) {
                answer = execute((MigrateCommand) cmd);
            } else if (clz == MigrateVmToPoolCommand.class) {
                answer = execute((MigrateVmToPoolCommand) cmd);
            } else if (clz == MigrateWithStorageCommand.class) {
                answer = execute((MigrateWithStorageCommand) cmd);
            } else if (clz == MigrateVolumeCommand.class) {
                answer = execute((MigrateVolumeCommand) cmd);
            } else if (clz == DestroyCommand.class) {
                answer = execute((DestroyCommand) cmd);
            } else if (clz == CreateStoragePoolCommand.class) {
                return execute((CreateStoragePoolCommand) cmd);
            } else if (clz == ModifyTargetsCommand.class) {
                answer = execute((ModifyTargetsCommand) cmd);
            } else if (clz == ModifyStoragePoolCommand.class) {
                answer = execute((ModifyStoragePoolCommand) cmd);
            } else if (clz == GetStoragePoolCapabilitiesCommand.class) {
                answer = execute((GetStoragePoolCapabilitiesCommand) cmd);
            } else if (clz == DeleteStoragePoolCommand.class) {
                answer = execute((DeleteStoragePoolCommand) cmd);
            } else if (clz == CopyVolumeCommand.class) {
                answer = execute((CopyVolumeCommand) cmd);
            } else if (clz == AttachIsoCommand.class) {
                answer = execute((AttachIsoCommand) cmd);
            } else if (clz == ValidateSnapshotCommand.class) {
                answer = execute((ValidateSnapshotCommand) cmd);
            } else if (clz == ManageSnapshotCommand.class) {
                answer = execute((ManageSnapshotCommand) cmd);
            } else if (clz == BackupSnapshotCommand.class) {
                answer = execute((BackupSnapshotCommand) cmd);
            } else if (clz == CreateVolumeFromSnapshotCommand.class) {
                answer = execute((CreateVolumeFromSnapshotCommand) cmd);
            } else if (clz == CreatePrivateTemplateFromVolumeCommand.class) {
                answer = execute((CreatePrivateTemplateFromVolumeCommand) cmd);
            } else if (clz == CreatePrivateTemplateFromSnapshotCommand.class) {
                answer = execute((CreatePrivateTemplateFromSnapshotCommand) cmd);
            } else if (clz == UpgradeSnapshotCommand.class) {
                answer = execute((UpgradeSnapshotCommand) cmd);
            } else if (clz == GetStorageStatsCommand.class) {
                answer = execute((GetStorageStatsCommand) cmd);
            } else if (clz == PrimaryStorageDownloadCommand.class) {
                answer = execute((PrimaryStorageDownloadCommand) cmd);
            } else if (clz == GetVncPortCommand.class) {
                answer = execute((GetVncPortCommand) cmd);
            } else if (clz == SetupCommand.class) {
                answer = execute((SetupCommand) cmd);
            } else if (clz == MaintainCommand.class) {
                answer = execute((MaintainCommand) cmd);
            } else if (clz == PingTestCommand.class) {
                answer = execute((PingTestCommand) cmd);
            } else if (clz == CheckOnHostCommand.class) {
                answer = execute((CheckOnHostCommand) cmd);
            } else if (clz == ModifySshKeysCommand.class) {
                answer = execute((ModifySshKeysCommand) cmd);
            } else if (clz == NetworkUsageCommand.class) {
                answer = execute((NetworkUsageCommand) cmd);
            } else if (clz == StartCommand.class) {
                answer = execute((StartCommand) cmd);
            } else if (clz == CheckSshCommand.class) {
                answer = execute((CheckSshCommand) cmd);
            } else if (clz == CheckNetworkCommand.class) {
                answer = execute((CheckNetworkCommand) cmd);
            } else if (clz == PlugNicCommand.class) {
                answer = execute((PlugNicCommand) cmd);
            } else if (clz == ReplugNicCommand.class) {
                answer = execute((ReplugNicCommand) cmd);
            } else if (clz == UnPlugNicCommand.class) {
                answer = execute((UnPlugNicCommand) cmd);
            } else if (cmd instanceof CreateVMSnapshotCommand) {
                return execute((CreateVMSnapshotCommand) cmd);
            } else if (cmd instanceof DeleteVMSnapshotCommand) {
                return execute((DeleteVMSnapshotCommand) cmd);
            } else if (cmd instanceof RevertToVMSnapshotCommand) {
                return execute((RevertToVMSnapshotCommand) cmd);
            } else if (clz == ResizeVolumeCommand.class) {
                return execute((ResizeVolumeCommand) cmd);
            } else if (clz == UnregisterVMCommand.class) {
                return execute((UnregisterVMCommand) cmd);
            } else if (clz == CleanupVMCommand.class) {
                return execute((CleanupVMCommand) cmd);
            } else if (cmd instanceof StorageSubSystemCommand) {
                checkStorageProcessorAndHandlerNfsVersionAttribute((StorageSubSystemCommand) cmd);
                return storageHandler.handleStorageCommands((StorageSubSystemCommand) cmd);
            } else if (clz == ScaleVmCommand.class) {
                return execute((ScaleVmCommand) cmd);
            } else if (clz == PvlanSetupCommand.class) {
                return execute((PvlanSetupCommand) cmd);
            } else if (clz == GetVmIpAddressCommand.class) {
                return execute((GetVmIpAddressCommand) cmd);
            } else if (clz == UnregisterNicCommand.class) {
                answer = execute((UnregisterNicCommand) cmd);
            } else if (clz == GetUnmanagedInstancesCommand.class) {
                answer = execute((GetUnmanagedInstancesCommand) cmd);
            } else if (clz == PrepareUnmanageVMInstanceCommand.class) {
                answer = execute((PrepareUnmanageVMInstanceCommand) cmd);
            } else if (clz == ValidateVcenterDetailsCommand.class) {
                answer = execute((ValidateVcenterDetailsCommand) cmd);
            } else if (clz == SetupPersistentNetworkCommand.class) {
                answer = execute((SetupPersistentNetworkCommand) cmd);
            } else if (clz == GetVmVncTicketCommand.class) {
                answer = execute((GetVmVncTicketCommand) cmd);
            } else if (clz == GetAutoScaleMetricsCommand.class) {
                answer = execute((GetAutoScaleMetricsCommand) cmd);
            } else if (clz == CheckGuestOsMappingCommand.class) {
                answer = execute((CheckGuestOsMappingCommand) cmd);
            } else if (clz == GetHypervisorGuestOsNamesCommand.class) {
                answer = execute((GetHypervisorGuestOsNamesCommand) cmd);
            } else if (clz == ListDataStoreObjectsCommand.class) {
                answer = execute((ListDataStoreObjectsCommand) cmd);
            } else if (clz == PrepareForBackupRestorationCommand.class) {
                answer = execute((PrepareForBackupRestorationCommand) cmd);
            } else {
                answer = Answer.createUnsupportedCommandAnswer(cmd);
            }

            if (cmd.getContextParam("checkpoint") != null) {
                answer.setContextParam("checkpoint", cmd.getContextParam("checkpoint"));
            }

            Date doneTime = DateUtil.currentGMTTime();
            mbean.addProp("DoneTime", DateUtil.getDateDisplayString(TimeZone.getDefault(), doneTime));
            mbean.addProp("Answer", _gson.toJson(answer));

            synchronized (this) {
                try {
                    JmxUtil.registerMBean("VMware " + _morHyperHost.getValue(), "Command " + cmdSequence + "-" + cmd.getClass().getSimpleName(), mbean);
                    _cmdMBeans.add(mbean);

                    if (_cmdMBeans.size() >= MazCmdMBean) {
                        PropertyMapDynamicBean mbeanToRemove = _cmdMBeans.get(0);
                        _cmdMBeans.remove(0);

                        JmxUtil.unregisterMBean("VMware " + _morHyperHost.getValue(), "Command " + mbeanToRemove.getProp("Sequence") + "-" + mbeanToRemove.getProp("Name"));
                    }
                } catch (Exception e) {
                    if (logger.isTraceEnabled())
                        logger.trace("Unable to register JMX monitoring due to exception " + ExceptionUtil.toString(e));
                }
            }

        } finally {
            recycleServiceContext();
            ThreadContext.pop();
        }

        if (logger.isTraceEnabled())
            logger.trace("End executeRequest(), cmd: " + cmd.getClass().getSimpleName());

        return answer;
    }

    private ExecutionResult getSystemVmVersionAndChecksum(String controlIp) {
        ExecutionResult result;
        try {
            result = executeInVR(controlIp, VRScripts.VERSION, null);
            if (!result.isSuccess()) {
                String errMsg = String.format("GetSystemVMVersionCmd on %s failed, message %s", controlIp, result.getDetails());
                logger.error(errMsg);
                throw new CloudRuntimeException(errMsg);
            }
        } catch (final Exception e) {
            final String msg = "GetSystemVMVersionCmd failed due to " + e;
            logger.error(msg, e);
            throw new CloudRuntimeException(msg, e);
        }
        return result;
    }

    private Answer execute(PatchSystemVmCommand cmd) {
        String controlIp = cmd.getAccessDetail((NetworkElementCommand.ROUTER_IP));
        String sysVMName = cmd.getAccessDetail(NetworkElementCommand.ROUTER_NAME);
        String homeDir = System.getProperty("user.home");
        File pemFile = new File(homeDir + "/.ssh/id_rsa");
        ExecutionResult result;
        try {
            result = getSystemVmVersionAndChecksum(controlIp);
            FileUtil.scpPatchFiles(controlIp, VRScripts.CONFIG_CACHE_LOCATION, DefaultDomRSshPort, pemFile, systemVmPatchFiles, BASEPATH);
        } catch (CloudRuntimeException e) {
            return new PatchSystemVmAnswer(cmd, e.getMessage());
        }

        final String[] lines = result.getDetails().split("&");
        // TODO: do we fail, or patch anyway??
        if (lines.length != 2) {
            return new PatchSystemVmAnswer(cmd, result.getDetails());
        }

        String scriptChecksum = lines[1].trim();
        String checksum = ChecksumUtil.calculateCurrentChecksum(sysVMName, "vms/cloud-scripts.tgz").trim();

        if (!StringUtils.isEmpty(checksum) && checksum.equals(scriptChecksum) && !cmd.isForced()) {
            String msg = String.format("No change in the scripts checksum, not patching systemVM %s", sysVMName);
            logger.info(msg);
            return new PatchSystemVmAnswer(cmd, msg, lines[0], lines[1]);
        }

        Pair<Boolean, String> patchResult;
        try {
            patchResult = SshHelper.sshExecute(controlIp, DefaultDomRSshPort, "root",
                    pemFile, null, "/var/cache/cloud/patch-sysvms.sh", 10000, 10000, 600000);
        } catch (Exception e) {
            return new PatchSystemVmAnswer(cmd, e.getMessage());
        }

        String scriptVersion = lines[1];
        if (StringUtils.isNotEmpty(patchResult.second())) {
            String res = patchResult.second().replace("\n", " ");
            String[] output = res.split(":");
            if (output.length != 2) {
                logger.warn("Failed to get the latest script version");
            } else {
                scriptVersion = output[1].split(" ")[0];
            }

        }
        if (patchResult.first()) {
            return new PatchSystemVmAnswer(cmd, String.format("Successfully patched systemVM %s ", sysVMName), lines[0], scriptVersion);
        }
        return new PatchSystemVmAnswer(cmd, patchResult.second());

    }

    private Answer execute(SetupPersistentNetworkCommand cmd) {
        VmwareHypervisorHost host = getHyperHost(getServiceContext());
        String hostname;
        VmwareContext context = getServiceContext();
        HostMO hostMO = new HostMO(context, host.getMor());

        try {
            prepareNetworkFromNicInfo(hostMO, cmd.getNic(), false, null, null);
            hostname =  host.getHyperHostName();
        } catch (Exception e) {
            return new SetupPersistentNetworkAnswer(cmd, false, "failed to setup port-group due to: "+ e.getLocalizedMessage());
        }
        return new SetupPersistentNetworkAnswer(cmd, true, hostname);
    }

    /**
     * Check if storage NFS version is already set or needs to be reconfigured.<br>
     * If _storageNfsVersion is not null -> nothing to do, version already set.<br>
     * If _storageNfsVersion is null -> examine StorageSubSystemCommand to get NFS version and set it
     * to the storage processor and storage handler.
     *
     * @param cmd command to execute
     */
    protected void checkStorageProcessorAndHandlerNfsVersionAttribute(StorageSubSystemCommand cmd) {
        if (storageNfsVersion != null)
            return;
        if (cmd instanceof CopyCommand) {
            EnumMap<VmwareStorageProcessorConfigurableFields, Object> params = new EnumMap<>(
                    VmwareStorageProcessorConfigurableFields.class);
            examineStorageSubSystemCommandNfsVersion((CopyCommand) cmd, params);
            params = examineStorageSubSystemCommandFullCloneFlagForVmware((CopyCommand) cmd, params);
            reconfigureProcessorByHandler(params);
        }
    }

    /**
     * Reconfigure processor by handler
     *
     * @param params params
     */
    protected void reconfigureProcessorByHandler(EnumMap<VmwareStorageProcessorConfigurableFields, Object> params) {
        VmwareStorageSubsystemCommandHandler handler = (VmwareStorageSubsystemCommandHandler) storageHandler;
        boolean success = handler.reconfigureStorageProcessor(params);
        if (success) {
            logger.info("VmwareStorageProcessor and VmwareStorageSubsystemCommandHandler successfully reconfigured");
        } else {
            logger.error("Error while reconfiguring VmwareStorageProcessor and VmwareStorageSubsystemCommandHandler, params=" + _gson.toJson(params));
        }
    }

    /**
     * Examine StorageSubSystem command to get full clone flag, if provided
     *
     * @param cmd    command to execute
     * @param params params
     * @return copy of params including new values, if suitable
     */
    protected EnumMap<VmwareStorageProcessorConfigurableFields, Object> examineStorageSubSystemCommandFullCloneFlagForVmware(CopyCommand cmd,
            EnumMap<VmwareStorageProcessorConfigurableFields, Object> params) {
        EnumMap<VmwareStorageProcessorConfigurableFields, Object> paramsCopy = new EnumMap<>(params);
        HypervisorType hypervisor = cmd.getDestTO().getHypervisorType();
        if (hypervisor != null && hypervisor.equals(HypervisorType.VMware)) {
            DataStoreTO destDataStore = cmd.getDestTO().getDataStore();
            if (destDataStore instanceof PrimaryDataStoreTO) {
                PrimaryDataStoreTO dest = (PrimaryDataStoreTO) destDataStore;
                if (dest.isFullCloneFlag() != null) {
                    paramsCopy.put(VmwareStorageProcessorConfigurableFields.FULL_CLONE_FLAG, dest.isFullCloneFlag());
                }
                if (dest.getDiskProvisioningStrictnessFlag() != null) {
                    paramsCopy.put(VmwareStorageProcessorConfigurableFields.DISK_PROVISIONING_STRICTNESS, dest.getDiskProvisioningStrictnessFlag());
                }
            }
        }
        return paramsCopy;
    }

    /**
     * Examine StorageSubSystem command to get storage NFS version, if provided
     *
     * @param cmd    command to execute
     * @param params params
     */
    protected void examineStorageSubSystemCommandNfsVersion(CopyCommand cmd, EnumMap<VmwareStorageProcessorConfigurableFields, Object> params) {
        DataStoreTO srcDataStore = cmd.getSrcTO().getDataStore();
        boolean nfsVersionFound = false;

        if (srcDataStore instanceof NfsTO) {
            nfsVersionFound = getStorageNfsVersionFromNfsTO((NfsTO) srcDataStore);
        }

        if (nfsVersionFound) {
            params.put(VmwareStorageProcessorConfigurableFields.NFS_VERSION, storageNfsVersion);
        }
    }

    /**
     * Get storage NFS version from NfsTO
     *
     * @param nfsTO nfsTO
     * @return true if NFS version was found and not null, false in other case
     */
    protected boolean getStorageNfsVersionFromNfsTO(NfsTO nfsTO) {
        if (nfsTO != null && nfsTO.getNfsVersion() != null) {
            storageNfsVersion = nfsTO.getNfsVersion();
            return true;
        }
        return false;
    }

    /**
     * Registers the vm to the inventory given the vmx file.
     */
    private void registerVm(String vmName, DatastoreMO dsMo) throws Exception {

        //1st param
        VmwareHypervisorHost hyperHost = getHyperHost(getServiceContext());
        ManagedObjectReference dcMor = hyperHost.getHyperHostDatacenter();
        DatacenterMO dataCenterMo = new DatacenterMO(getServiceContext(), dcMor);
        ManagedObjectReference vmFolderMor = dataCenterMo.getVmFolder();

        //2nd param
        String vmxFilePath = dsMo.searchFileInSubFolders(vmName + ".vmx", false, VmwareManager.s_vmwareSearchExcludeFolder.value());

        // 5th param
        ManagedObjectReference morPool = hyperHost.getHyperHostOwnerResourcePool();

        ManagedObjectReference morTask = getServiceContext().getService().registerVMTask(vmFolderMor, vmxFilePath, vmName, false, morPool, hyperHost.getMor());
        boolean result = getServiceContext().getVimClient().waitForTask(morTask);
        if (!result) {
            throw new Exception("Unable to register vm due to " + TaskMO.getTaskFailureInfo(getServiceContext(), morTask));
        } else {
            getServiceContext().waitForTaskProgressDone(morTask);
        }

    }

    private Answer execute(ResizeVolumeCommand cmd) {
        String path = cmd.getPath();
        String vmName = cmd.getInstanceName();
        long newSize = cmd.getNewSize() / ResourceType.bytesToKiB;
        long oldSize = cmd.getCurrentSize() / ResourceType.bytesToKiB;
        boolean managed = cmd.isManaged();
        String poolUUID = cmd.getPoolUuid();
        String chainInfo = cmd.getChainInfo();
        boolean useWorkerVm = false;

        VmwareContext context = getServiceContext();
        VmwareHypervisorHost hyperHost = getHyperHost(context);
        VirtualMachineMO vmMo = null;

        String vmdkDataStorePath = null;

        try {
            if (newSize < oldSize) {
                String errorMsg = String.format("VMware doesn't support shrinking volume from larger size [%s] GB to a smaller size [%s] GB. Can't resize volume of VM [name: %s].",
                        oldSize / (float) ResourceType.bytesToMiB, newSize / (float) ResourceType.bytesToMiB, vmName);
                logger.error(errorMsg);
                throw new Exception(errorMsg);
            } else if (newSize == oldSize) {
                return new ResizeVolumeAnswer(cmd, true, "success", newSize * ResourceType.bytesToKiB);
            }

            if (vmName.equalsIgnoreCase("none")) {
                // OfflineVmwareMigration: we need to refactor the worker vm creation out for use in migration methods as well as here
                // OfflineVmwareMigration: this method is 100 lines and needs refactorring anyway
                // we need to spawn a worker VM to attach the volume to and resize the volume.
                useWorkerVm = true;

                String poolId = cmd.getPoolUuid();

                // OfflineVmwareMigration: refactor for re-use
                // OfflineVmwareMigration: 1. find data(store)
                ManagedObjectReference morDS = HypervisorHostHelper.findDatastoreWithBackwardsCompatibility(hyperHost, poolId);
                DatastoreMO dsMo = new DatastoreMO(hyperHost.getContext(), morDS);
                vmName = getWorkerName(getServiceContext(), cmd, 0, dsMo);

                logger.info("Create worker VM " + vmName);

                // OfflineVmwareMigration: 2. create the worker with access to the data(store)
                vmMo = HypervisorHostHelper.createWorkerVM(hyperHost, dsMo, vmName, null);

                if (vmMo == null) {
                    // OfflineVmwareMigration: don't throw a general Exception but think of a specific one
                    throw new Exception("Unable to create a worker VM for volume resize");
                }

                synchronized (this) {
                    // OfflineVmwareMigration: 3. attach the disk to the worker
                    vmdkDataStorePath = VmwareStorageLayoutHelper.getLegacyDatastorePathFromVmdkFileName(dsMo, path + VMDK_EXTENSION);

                    vmMo.attachDisk(new String[]{vmdkDataStorePath}, morDS);
                }
            }

            // OfflineVmwareMigration: 4. find the (worker-) VM
            // find VM through datacenter (VM is not at the target host yet)
            vmMo = hyperHost.findVmOnPeerHyperHost(vmName);

            if (vmMo == null) {
                String errorMsg = String.format("VM [name: %s] does not exist in VMware datacenter.", vmName);
                logger.error(errorMsg);
                throw new Exception(errorMsg);
            }


            if (managed) {
                ManagedObjectReference morCluster = hyperHost.getHyperHostCluster();
                ClusterMO clusterMO = new ClusterMO(context, morCluster);

                List<Pair<ManagedObjectReference, String>> lstHosts = clusterMO.getClusterHosts();

                Collections.shuffle(lstHosts, RANDOM);

                Pair<ManagedObjectReference, String> host = lstHosts.get(0);

                HostMO hostMO = new HostMO(context, host.first());
                HostDatastoreSystemMO hostDatastoreSystem = hostMO.getHostDatastoreSystemMO();

                String iScsiName = cmd.get_iScsiName();

                ManagedObjectReference morDS = HypervisorHostHelper.findDatastoreWithBackwardsCompatibility(hyperHost, VmwareResource.getDatastoreName(iScsiName));
                DatastoreMO dsMo = new DatastoreMO(hyperHost.getContext(), morDS);

                if (path.startsWith("[-iqn.")) {
                    // Rescan 1:1 LUN that VMware may not know the LUN was recently resized
                    _storageProcessor.rescanAllHosts(context, lstHosts, true, true);
                }

                _storageProcessor.expandDatastore(hostDatastoreSystem, dsMo);
            }

            boolean volumePathChangeObserved = false;
            boolean datastoreChangeObserved = false;

            Pair<String, String> pathAndChainInfo = getNewPathAndChainInfoInDatastoreCluster(vmMo, path, chainInfo, managed, cmd.get_iScsiName(), poolUUID, cmd.getContextParam(DiskTO.PROTOCOL_TYPE));
            Pair<String, String> poolUUIDandChainInfo = getNewPoolUUIDAndChainInfoInDatastoreCluster(vmMo, path, chainInfo, managed, cmd.get_iScsiName(), poolUUID, cmd.getContextParam(DiskTO.PROTOCOL_TYPE));

            if (pathAndChainInfo != null) {
                volumePathChangeObserved = true;
                path = pathAndChainInfo.first();
                chainInfo = pathAndChainInfo.second();
            }

            if (poolUUIDandChainInfo != null) {
                datastoreChangeObserved = true;
                poolUUID = poolUUIDandChainInfo.first();
                chainInfo = poolUUIDandChainInfo.second();
            }

            // OfflineVmwareMigration: 5. ignore/replace the rest of the try-block; It is the functional bit
            VirtualDisk disk = getDiskAfterResizeDiskValidations(vmMo, path);
            String vmdkAbsFile = VmwareHelper.getAbsoluteVmdkFile(disk);

            if (vmdkAbsFile != null && !vmdkAbsFile.isEmpty()) {
                vmMo.updateAdapterTypeIfRequired(vmdkAbsFile);
            }

            disk.setCapacityInKB(newSize);

            VirtualDeviceConfigSpec deviceConfigSpec = new VirtualDeviceConfigSpec();

            deviceConfigSpec.setDevice(disk);
            deviceConfigSpec.setOperation(VirtualDeviceConfigSpecOperation.EDIT);

            VirtualMachineConfigSpec vmConfigSpec = new VirtualMachineConfigSpec();

            vmConfigSpec.getDeviceChange().add(deviceConfigSpec);

            if (!vmMo.configureVm(vmConfigSpec)) {
                throw new Exception(String.format("Failed to configure VM [name: %s] to resize disk.", vmName));
            }

            ResizeVolumeAnswer answer = new ResizeVolumeAnswer(cmd, true, "success", newSize * 1024);
            if (datastoreChangeObserved) {
                answer.setContextParam("datastoreUUID", poolUUID);
                answer.setContextParam("chainInfo", chainInfo);
            }

            if (volumePathChangeObserved) {
                answer.setContextParam("volumePath", path);
                answer.setContextParam("chainInfo", chainInfo);
            }
            return answer;
        } catch (Exception e) {
            String errorMsg = String.format("Failed to resize volume of VM [name: %s] due to: [%s].", vmName, e.getMessage());
            logger.error(errorMsg, e);
            return new ResizeVolumeAnswer(cmd, false, errorMsg);
        } finally {
            // OfflineVmwareMigration: 6. check if a worker was used and destroy it if needed
            try {
                if (useWorkerVm) {
                    logger.info("Destroy worker VM after volume resize");

                    if (vmMo != null) {
                        vmMo.detachDisk(vmdkDataStorePath, false);
                        vmMo.destroy();
                    }
                }
            } catch (Throwable e) {
                logger.error(String.format("Failed to destroy worker VM [name: %s] due to: [%s].", vmName, e.getMessage()), e);
            }
        }
    }

    private VirtualDisk getDiskAfterResizeDiskValidations(VirtualMachineMO vmMo, String volumePath) throws Exception {
        Pair<VirtualDisk, String> vdisk = vmMo.getDiskDevice(volumePath);
        if (vdisk == null) {
            String errorMsg = String.format("Resize volume of VM [name: %s] failed because disk device [path: %s] doesn't exist.", vmMo.getVmName(), volumePath);
            logger.error(errorMsg);
            throw new Exception(errorMsg);
        }

        // IDE virtual disk cannot be re-sized if VM is running
        if (vdisk.second() != null && vdisk.second().toLowerCase().contains("ide")) {
            String errorMsg = String.format("Re-sizing a virtual disk over an IDE controller is not supported in the VMware hypervisor. "
                    + "Please re-try when virtual disk is attached to VM [name: %s] using a SCSI controller.", vmMo.getVmName());
            logger.error(errorMsg);
            throw new Exception(errorMsg);
        }

        VirtualDisk disk = vdisk.first();
        if ((VirtualDiskFlatVer2BackingInfo) disk.getBacking() != null && ((VirtualDiskFlatVer2BackingInfo) disk.getBacking()).getParent() != null) {
            String errorMsg = String.format("Resize of volume in VM [name: %s] is not supported because Disk device [path: %s] has Parents: [%s].",
                    vmMo.getVmName(), volumePath, ((VirtualDiskFlatVer2BackingInfo) disk.getBacking()).getParent().getUuid());
            logger.error(errorMsg);
            throw new Exception(errorMsg);
        }
        return disk;
    }

    private Pair<String, String> getNewPathAndChainInfoInDatastoreCluster(VirtualMachineMO vmMo, String path, String chainInfo, boolean managed, String iscsiName, String poolUUID, String poolType) throws Exception {
        VmwareContext context = getServiceContext();
        VmwareHypervisorHost hyperHost = getHyperHost(context);
        if (poolType != null && poolType.equalsIgnoreCase(Storage.StoragePoolType.DatastoreCluster.toString())) {
            VirtualMachineDiskInfoBuilder diskInfoBuilder = vmMo.getDiskInfoBuilder();
            VirtualMachineDiskInfo matchingExistingDisk = getMatchingExistingDiskWithVolumeDetails(diskInfoBuilder, path, chainInfo, managed, iscsiName, poolUUID, hyperHost, context);
            if (diskInfoBuilder != null && matchingExistingDisk != null) {
                String[] diskChain = matchingExistingDisk.getDiskChain();
                DatastoreFile file = new DatastoreFile(diskChain[0]);
                if (!file.getFileBaseName().equalsIgnoreCase(path)) {
                    if (logger.isInfoEnabled())
                        logger.info("Detected disk-chain top file change on volume: " + path + " -> " + file.getFileBaseName());
                    path = file.getFileBaseName();
                    chainInfo = _gson.toJson(matchingExistingDisk);
                    return new Pair<>(path, chainInfo);
                }
            }
        }
        return null;
    }

    private Pair<String, String> getNewPoolUUIDAndChainInfoInDatastoreCluster(VirtualMachineMO vmMo, String path, String chainInfo, boolean managed, String iscsiName, String poolUUID, String poolType) throws Exception {
        VmwareContext context = getServiceContext();
        VmwareHypervisorHost hyperHost = getHyperHost(context);
        if (poolType != null && poolType.equalsIgnoreCase(Storage.StoragePoolType.DatastoreCluster.toString())) {
            VirtualMachineDiskInfoBuilder diskInfoBuilder = vmMo.getDiskInfoBuilder();
            VirtualMachineDiskInfo matchingExistingDisk = getMatchingExistingDiskWithVolumeDetails(diskInfoBuilder, path, chainInfo, managed, iscsiName, poolUUID, hyperHost, context);
            if (diskInfoBuilder != null && matchingExistingDisk != null) {
                String[] diskChain = matchingExistingDisk.getDiskChain();
                DatastoreFile file = new DatastoreFile(diskChain[0]);
                DatacenterMO dcMo = new DatacenterMO(hyperHost.getContext(), hyperHost.getHyperHostDatacenter());
                DatastoreMO diskDatastoreMofromVM = new DatastoreMO(context, dcMo.findDatastore(file.getDatastoreName()));
                if (diskDatastoreMofromVM != null) {
                    String actualPoolUuid = diskDatastoreMofromVM.getCustomFieldValue(CustomFieldConstants.CLOUD_UUID);
                    if (!actualPoolUuid.equalsIgnoreCase(poolUUID)) {
                        logger.warn(String.format("Volume %s found to be in a different storage pool %s", path, actualPoolUuid));
                        poolUUID = actualPoolUuid;
                        chainInfo = _gson.toJson(matchingExistingDisk);
                        return new Pair<>(poolUUID, chainInfo);
                    }
                }
            }
        }
        return null;
    }

    protected Answer execute(CheckNetworkCommand cmd) {
        // TODO setup portgroup for private network needs to be done here now
        return new CheckNetworkAnswer(cmd, true, "Network Setup check by names is done");
    }

    protected Answer execute(NetworkUsageCommand cmd) {
        if (cmd.isForVpc()) {
            return VPCNetworkUsage(cmd);
        }

        if (cmd.getOption() != null && cmd.getOption().equals("create")) {
            String result = networkUsage(cmd.getPrivateIP(), "create", null);
            return new NetworkUsageAnswer(cmd, result, 0L, 0L);
        }
        long[] stats = getNetworkStats(cmd.getPrivateIP(), null);

        return new NetworkUsageAnswer(cmd, "", stats[0], stats[1]);
    }

    protected NetworkUsageAnswer VPCNetworkUsage(NetworkUsageCommand cmd) {
        String privateIp = cmd.getPrivateIP();
        String option = cmd.getOption();
        String publicIp = cmd.getGatewayIP();
        String vpcCIDR = cmd.getVpcCIDR();

        final long[] stats = getVPCNetworkStats(privateIp, publicIp, option, vpcCIDR);
        return new NetworkUsageAnswer(cmd, "", stats[0], stats[1]);
    }

    protected long[] getVPCNetworkStats(String privateIp, String publicIp, String option, String vpcCIDR) {
        String args = "-l " + publicIp + " ";
        if (option.equals("get")) {
            args += "-g";
        } else if (option.equals("create")) {
            args += "-c";
            args += " -v " + vpcCIDR;
        } else if (option.equals("reset")) {
            args += "-r";
        } else if (option.equals("vpn")) {
            args += "-n";
        } else if (option.equals("remove")) {
            args += "-d";
        } else {
            return new long[2];
        }

        ExecutionResult callResult = executeInVR(privateIp, "vpc_netusage.sh", args);

        if (!callResult.isSuccess()) {
            logger.error("Unable to execute NetworkUsage command on DomR (" + privateIp + "), domR may not be ready yet. failure due to " + callResult.getDetails());
        }

        if (option.equals("get") || option.equals("vpn")) {
            String result = callResult.getDetails();
            if (result == null || result.isEmpty()) {
                logger.error(" vpc network usage get returns empty ");
            }
            long[] stats = new long[2];
            if (result != null) {
                String[] splitResult = result.split(":");
                int i = 0;
                while (i < splitResult.length - 1) {
                    stats[0] += Long.parseLong(splitResult[i++]);
                    stats[1] += Long.parseLong(splitResult[i++]);
                }
                return stats;
            }
        }
        return new long[2];
    }

    protected long[] getNetworkLbStats(String privateIp, String publicIp, Integer port) {
        String args = publicIp + " " + port;
        ExecutionResult callResult = executeInVR(privateIp, "get_haproxy_stats.sh", args);

        String result = callResult.getDetails();
        if (!Boolean.TRUE.equals(callResult.isSuccess())) {
            logger.error(String.format("Unable to get network loadbalancer stats on DomR (%s), domR may not be ready yet. failure due to %s", privateIp, callResult.getDetails()));
            result = null;
        } else if (result == null || result.isEmpty()) {
            logger.error("Get network loadbalancer stats returns empty result");
        }
        long[] stats = new long[1];
        if (result != null) {
            final String[] splitResult = result.split(",");
            stats[0] += Long.parseLong(splitResult[0]);
        }
        return stats;
    }

    protected Answer execute(GetAutoScaleMetricsCommand cmd) {
        long bytesSent;
        long bytesReceived;
        if (cmd.isForVpc()) {
            long[] stats = getVPCNetworkStats(cmd.getPrivateIP(), cmd.getPublicIP(), "get", "");
            bytesSent = stats[0];
            bytesReceived = stats[1];
        } else {
            long [] stats = getNetworkStats(cmd.getPrivateIP(), cmd.getPublicIP());
            bytesSent = stats[0];
            bytesReceived = stats[1];
        }

        long [] lbStats = getNetworkLbStats(cmd.getPrivateIP(), cmd.getPublicIP(), cmd.getPort());
        long lbConnections = lbStats[0];

        List<VirtualRouterAutoScale.AutoScaleMetricsValue> values = new ArrayList<>();

        for (VirtualRouterAutoScale.AutoScaleMetrics metrics : cmd.getMetrics()) {
            switch (metrics.getCounter()) {
                case NETWORK_RECEIVED_AVERAGE_MBPS:
                    values.add(new VirtualRouterAutoScale.AutoScaleMetricsValue(metrics, VirtualRouterAutoScale.AutoScaleValueType.AGGREGATED_VM_GROUP,
                            (double) bytesReceived / VirtualRouterAutoScale.MBITS_TO_BYTES));
                    break;
                case NETWORK_TRANSMIT_AVERAGE_MBPS:
                    values.add(new VirtualRouterAutoScale.AutoScaleMetricsValue(metrics, VirtualRouterAutoScale.AutoScaleValueType.AGGREGATED_VM_GROUP,
                            (double) bytesSent / VirtualRouterAutoScale.MBITS_TO_BYTES));
                    break;
                case LB_AVERAGE_CONNECTIONS:
                    values.add(new VirtualRouterAutoScale.AutoScaleMetricsValue(metrics, VirtualRouterAutoScale.AutoScaleValueType.INSTANT_VM, (double) lbConnections));
                    break;
            }
        }

        return new GetAutoScaleMetricsAnswer(cmd, true, values);
    }

    @Override
    public ExecutionResult createFileInVR(String routerIp, String filePath, String fileName, String content) {
        File keyFile = getSystemVmKeyFile();
        try {
            SshHelper.scpTo(routerIp, 3922, "root", keyFile, null, filePath, content.getBytes(StringUtils.getPreferredCharset()), fileName, null);
        } catch (Exception e) {
            logger.warn("Fail to create file " + filePath + fileName + " in VR " + routerIp, e);
            return new ExecutionResult(false, e.getMessage());
        }
        return new ExecutionResult(true, null);
    }

    @Override
    public ExecutionResult prepareCommand(NetworkElementCommand cmd) {
        //Update IP used to access router
        cmd.setRouterAccessIp(getRouterSshControlIp(cmd));
        assert cmd.getRouterAccessIp() != null;

        if (cmd instanceof IpAssocVpcCommand) {
            return prepareNetworkElementCommand((IpAssocVpcCommand) cmd);
        } else if (cmd instanceof IpAssocCommand) {
            return prepareNetworkElementCommand((IpAssocCommand) cmd);
        } else if (cmd instanceof SetSourceNatCommand) {
            return prepareNetworkElementCommand((SetSourceNatCommand) cmd);
        } else if (cmd instanceof SetupGuestNetworkCommand) {
            return prepareNetworkElementCommand((SetupGuestNetworkCommand) cmd);
        } else if (cmd instanceof SetNetworkACLCommand) {
            return prepareNetworkElementCommand((SetNetworkACLCommand) cmd);
        }
        return new ExecutionResult(true, null);
    }

    @Override
    public ExecutionResult cleanupCommand(NetworkElementCommand cmd) {
        if (cmd instanceof IpAssocCommand && !(cmd instanceof IpAssocVpcCommand)) {
            return cleanupNetworkElementCommand((IpAssocCommand)cmd);
        }
        return new ExecutionResult(true, null);
    }

    //
    // list IP with eth devices
    //  ifconfig ethx |grep -B1 "inet addr" | awk '{ if ( $1 == "inet" ) { print $2 } else if ( $2 == "Link" ) { printf "%s:" ,$1 } }'
    //     | awk -F: '{ print $1 ": " $3 }'
    //
    // returns
    //      eth0:xx.xx.xx.xx
    //
    //
    private int findRouterEthDeviceIndex(String domrName, String routerIp, String mac) throws Exception {
        File keyFile = getSystemVmKeyFile();
        logger.info("findRouterEthDeviceIndex. mac: " + mac);
        ArrayList<String> skipInterfaces = new ArrayList<>(Arrays.asList("all", "default", "lo"));

        // when we dynamically plug in a new NIC into virtual router, it may take time to show up in guest OS
        // we use a waiting loop here as a workaround to synchronize activities in systems
        long startTick = System.currentTimeMillis();
        long waitTimeoutMillis = VmwareManager.s_vmwareNicHotplugWaitTimeout.value();
        while (System.currentTimeMillis() - startTick < waitTimeoutMillis) {

            // TODO : this is a temporary very inefficient solution, will refactor it later
            Pair<Boolean, String> result = SshHelper.sshExecute(routerIp, DefaultDomRSshPort, "root", keyFile, null, "ls /proc/sys/net/ipv4/conf");
            if (result.first()) {
                String[] tokens = result.second().split("\\s+");
                for (String token : tokens) {
                    if (!(skipInterfaces.contains(token))) {
                        String cmd = String.format("ip address show %s | grep link/ether | sed -e 's/^[ \t]*//' | cut -d' ' -f2", token);

                        if (logger.isDebugEnabled())
                            logger.debug("Run domr script " + cmd);
                        Pair<Boolean, String> result2 = SshHelper.sshExecute(routerIp, DefaultDomRSshPort, "root", keyFile, null,
                                // TODO need to find the dev index inside router based on IP address
                                cmd);
                        if (logger.isDebugEnabled())
                            logger.debug("result: " + result2.first() + ", output: " + result2.second());

                        if (result2.first() && result2.second().trim().equalsIgnoreCase(mac.trim())) {
                            return Integer.parseInt(token.substring(3));
                        } else {
                            skipInterfaces.add(token);
                        }
                    }
                }
            }

            logger.warn("can not find intereface associated with mac: " + mac + ", guest OS may still at loading state, retry...");

            try {
                Thread.currentThread();
                Thread.sleep(1000);
            } catch (InterruptedException e) {
                logger.debug("[ignored] interrupted while trying to get mac.");
            }
        }

        return -1;
    }

    private VirtualDevice findVirtualNicDevice(VirtualMachineMO vmMo, String mac) throws Exception {

        VirtualDevice[] nics = vmMo.getNicDevices();
        for (VirtualDevice nic : nics) {
            if (nic instanceof VirtualEthernetCard) {
                if (((VirtualEthernetCard) nic).getMacAddress().equals(mac))
                    return nic;
            }
        }
        return null;
    }

    protected ExecutionResult prepareNetworkElementCommand(SetupGuestNetworkCommand cmd) {
        NicTO nic = cmd.getNic();
        String routerIp = getRouterSshControlIp(cmd);
        String domrName = cmd.getAccessDetail(NetworkElementCommand.ROUTER_NAME);

        try {
            int ethDeviceNum = findRouterEthDeviceIndex(domrName, routerIp, nic.getMac());
            nic.setDeviceId(ethDeviceNum);
        } catch (Exception e) {
            String msg = "Prepare SetupGuestNetwork failed due to " + e;
            logger.warn(msg, e);
            return new ExecutionResult(false, msg);
        }
        return new ExecutionResult(true, null);
    }

    private ExecutionResult prepareNetworkElementCommand(IpAssocVpcCommand cmd) {
        String routerName = cmd.getAccessDetail(NetworkElementCommand.ROUTER_NAME);
        String routerIp = getRouterSshControlIp(cmd);

        try {
            IpAddressTO[] ips = cmd.getIpAddresses();
            for (IpAddressTO ip : ips) {

                int ethDeviceNum = findRouterEthDeviceIndex(routerName, routerIp, ip.getVifMacAddress());
                if (ethDeviceNum < 0) {
                    if (ip.isAdd()) {
                        throw new InternalErrorException("Failed to find DomR VIF to associate/disassociate IP with.");
                    } else {
                        logger.debug("VIF to deassociate IP with does not exist, return success");
                        continue;
                    }
                }

                ip.setNicDevId(ethDeviceNum);
            }
        } catch (Exception e) {
            logger.error("Prepare Ip Assoc failure on applying one ip due to exception:  ", e);
            return new ExecutionResult(false, e.toString());
        }

        return new ExecutionResult(true, null);
    }

    protected ExecutionResult prepareNetworkElementCommand(SetSourceNatCommand cmd) {
        String routerName = cmd.getAccessDetail(NetworkElementCommand.ROUTER_NAME);
        String routerIp = getRouterSshControlIp(cmd);
        IpAddressTO pubIp = cmd.getIpAddress();

        try {
            int ethDeviceNum = findRouterEthDeviceIndex(routerName, routerIp, pubIp.getVifMacAddress());
            pubIp.setNicDevId(ethDeviceNum);
        } catch (Exception e) {
            String msg = "Prepare Ip SNAT failure due to " + e;
            logger.error(msg, e);
            return new ExecutionResult(false, e.toString());
        }
        return new ExecutionResult(true, null);
    }

    private ExecutionResult prepareNetworkElementCommand(SetNetworkACLCommand cmd) {
        NicTO nic = cmd.getNic();
        String routerName = cmd.getAccessDetail(NetworkElementCommand.ROUTER_NAME);
        String routerIp = getRouterSshControlIp(cmd);

        try {
            int ethDeviceNum = findRouterEthDeviceIndex(routerName, routerIp, nic.getMac());
            nic.setDeviceId(ethDeviceNum);
        } catch (Exception e) {
            String msg = "Prepare SetNetworkACL failed due to " + e;
            logger.error(msg, e);
            return new ExecutionResult(false, msg);
        }
        return new ExecutionResult(true, null);
    }

    private PlugNicAnswer execute(PlugNicCommand cmd) {
        if (logger.isInfoEnabled()) {
            logger.info("Executing resource PlugNicCommand " + _gson.toJson(cmd));
        }

        try {
            VirtualEthernetCardType nicDeviceType = null;
            if (cmd.getDetails() != null) {
                nicDeviceType = VirtualEthernetCardType.valueOf(cmd.getDetails().get("nicAdapter"));
            }
            plugNicCommandInternal(cmd.getVmName(), nicDeviceType, cmd.getNic(), cmd.getVMType());
            return new PlugNicAnswer(cmd, true, "success");
        } catch (Exception e) {
            logger.error("Unexpected exception: ", e);
            return new PlugNicAnswer(cmd, false, "Unable to execute PlugNicCommand due to " + e);
        }
    }

    private void plugNicCommandInternal(String vmName, VirtualEthernetCardType nicDeviceType, NicTO nicTo, VirtualMachine.Type vmType) throws Exception {
        getServiceContext().getStockObject(VmwareManager.CONTEXT_STOCK_NAME);
        VmwareContext context = getServiceContext();
        VmwareHypervisorHost hyperHost = getHyperHost(context);

        VirtualMachineMO vmMo = hyperHost.findVmOnHyperHost(vmName);

        if (vmMo == null) {
            if (hyperHost instanceof HostMO) {
                ClusterMO clusterMo = new ClusterMO(hyperHost.getContext(), ((HostMO) hyperHost).getParentMor());
                vmMo = clusterMo.findVmOnHyperHost(vmName);
            }
        }

        if (vmMo == null) {
            String msg = "Router " + vmName + " no longer exists to execute PlugNic command";
            logger.error(msg);
            throw new Exception(msg);
        }

            /*
            if(!isVMWareToolsInstalled(vmMo)){
                String errMsg = "vmware tools is not installed or not running, cannot add nic to vm " + vmName;
                logger.debug(errMsg);
                return new PlugNicAnswer(cmd, false, "Unable to execute PlugNicCommand due to " + errMsg);
            }
             */
        // Fallback to E1000 if no specific nicAdapter is passed
        if (nicDeviceType == null) {
            nicDeviceType = VirtualEthernetCardType.E1000;
        }

        // find a usable device number in VMware environment
        VirtualDevice[] nicDevices = vmMo.getSortedNicDevices();
        int deviceNumber = -1;
        for (VirtualDevice device : nicDevices) {
            if (device.getUnitNumber() > deviceNumber)
                deviceNumber = device.getUnitNumber();
        }
        deviceNumber++;

        VirtualDevice nic;
        Pair<ManagedObjectReference, String> networkInfo = prepareNetworkFromNicInfo(vmMo.getRunningHost(), nicTo, false, nicTo.getNetworkSegmentName(), vmType);
        String dvSwitchUuid;
        if (VmwareHelper.isDvPortGroup(networkInfo.first())) {
            ManagedObjectReference dcMor = hyperHost.getHyperHostDatacenter();
            DatacenterMO dataCenterMo = new DatacenterMO(context, dcMor);
            ManagedObjectReference dvsMor = dataCenterMo.getDvSwitchMor(networkInfo.first());
            dvSwitchUuid = dataCenterMo.getDvSwitchUuid(dvsMor);
            logger.info("Preparing NIC device on dvSwitch : " + dvSwitchUuid);
            nic = VmwareHelper.prepareDvNicDevice(vmMo, networkInfo.first(), nicDeviceType, networkInfo.second(), dvSwitchUuid,
                    nicTo.getMac(), deviceNumber + 1, true, true);
        } else {
            logger.info("Preparing NIC device on network " + networkInfo.second());
            nic = VmwareHelper.prepareNicDevice(vmMo, networkInfo.first(), nicDeviceType, networkInfo.second(),
                    nicTo.getMac(), deviceNumber + 1, true, true);
        }

        configureNicDevice(vmMo, nic, VirtualDeviceConfigSpecOperation.ADD, "PlugNicCommand");
    }

    private ReplugNicAnswer execute(ReplugNicCommand cmd) {
        getServiceContext().getStockObject(VmwareManager.CONTEXT_STOCK_NAME);
        VmwareContext context = getServiceContext();
        try {
            VmwareHypervisorHost hyperHost = getHyperHost(context);

            String vmName = cmd.getVmName();
            VirtualMachineMO vmMo = hyperHost.findVmOnHyperHost(vmName);

            if (vmMo == null) {
                if (hyperHost instanceof HostMO) {
                    ClusterMO clusterMo = new ClusterMO(hyperHost.getContext(), ((HostMO) hyperHost).getParentMor());
                    vmMo = clusterMo.findVmOnHyperHost(vmName);
                }
            }

            if (vmMo == null) {
                String msg = "Router " + vmName + " no longer exists to execute ReplugNic command";
                logger.error(msg);
                throw new Exception(msg);
            }

            /*
            if(!isVMWareToolsInstalled(vmMo)){
                String errMsg = "vmware tools is not installed or not running, cannot add nic to vm " + vmName;
                logger.debug(errMsg);
                return new PlugNicAnswer(cmd, false, "Unable to execute PlugNicCommand due to " + errMsg);
            }
             */
            // Fallback to E1000 if no specific nicAdapter is passed
            VirtualEthernetCardType nicDeviceType = VirtualEthernetCardType.E1000;
            Map<String, String> details = cmd.getDetails();
            if (details != null) {
                nicDeviceType = VirtualEthernetCardType.valueOf((String) details.get("nicAdapter"));
            }

            NicTO nicTo = cmd.getNic();

            VirtualDevice nic = findVirtualNicDevice(vmMo, nicTo.getMac());
            if (nic == null) {
                return new ReplugNicAnswer(cmd, false, "Nic to replug not found");
            }

            Pair<ManagedObjectReference, String> networkInfo = prepareNetworkFromNicInfo(vmMo.getRunningHost(), nicTo, false, null, cmd.getVMType());
            String dvSwitchUuid;
            if (VmwareHelper.isDvPortGroup(networkInfo.first())) {
                ManagedObjectReference dcMor = hyperHost.getHyperHostDatacenter();
                DatacenterMO dataCenterMo = new DatacenterMO(context, dcMor);
                ManagedObjectReference dvsMor = dataCenterMo.getDvSwitchMor(networkInfo.first());
                dvSwitchUuid = dataCenterMo.getDvSwitchUuid(dvsMor);
                logger.info("Preparing NIC device on dvSwitch : " + dvSwitchUuid);
                VmwareHelper.updateDvNicDevice(nic, networkInfo.first(), dvSwitchUuid);
            } else {
                logger.info("Preparing NIC device on network " + networkInfo.second());

                VmwareHelper.updateNicDevice(nic, networkInfo.first(), networkInfo.second());
            }

            configureNicDevice(vmMo, nic, VirtualDeviceConfigSpecOperation.EDIT, "ReplugNicCommand");

            return new ReplugNicAnswer(cmd, true, "success");
        } catch (Exception e) {
            logger.error("Unexpected exception: ", e);
            return new ReplugNicAnswer(cmd, false, "Unable to execute ReplugNicCommand due to " + e);
        }
    }

    private UnPlugNicAnswer execute(UnPlugNicCommand cmd) {
        VmwareContext context = getServiceContext();
        try {
            VmwareHypervisorHost hyperHost = getHyperHost(context);

            String vmName = cmd.getVmName();
            VirtualMachineMO vmMo = hyperHost.findVmOnHyperHost(vmName);

            if (vmMo == null) {
                if (hyperHost instanceof HostMO) {
                    ClusterMO clusterMo = new ClusterMO(hyperHost.getContext(), ((HostMO) hyperHost).getParentMor());
                    vmMo = clusterMo.findVmOnHyperHost(vmName);
                }
            }

            if (vmMo == null) {
                String msg = "VM " + vmName + " no longer exists to execute UnPlugNic command";
                logger.error(msg);
                throw new Exception(msg);
            }

            /*
            if(!isVMWareToolsInstalled(vmMo)){
                String errMsg = "vmware tools not installed or not running, cannot remove nic from vm " + vmName;
                logger.debug(errMsg);
                return new UnPlugNicAnswer(cmd, false, "Unable to execute unPlugNicCommand due to " + errMsg);
            }
             */
            VirtualDevice nic = findVirtualNicDevice(vmMo, cmd.getNic().getMac());
            if (nic == null) {
                return new UnPlugNicAnswer(cmd, true, "success");
            }
            configureNicDevice(vmMo, nic, VirtualDeviceConfigSpecOperation.REMOVE, "unplugNicCommand");

            return new UnPlugNicAnswer(cmd, true, "success");
        } catch (Exception e) {
            logger.error("Unexpected exception: ", e);
            return new UnPlugNicAnswer(cmd, false, "Unable to execute unPlugNicCommand due to " + e);
        }
    }

    private void plugPublicNic(VirtualMachineMO vmMo, final String vlanId, final IpAddressTO ipAddressTO) throws Exception {
        // TODO : probably need to set traffic shaping
        Pair<ManagedObjectReference, String> networkInfo;
        VirtualSwitchType vSwitchType = VirtualSwitchType.StandardVirtualSwitch;
        if (_publicTrafficInfo != null) {
            vSwitchType = _publicTrafficInfo.getVirtualSwitchType();
        }
        /** FIXME We have no clue which network this nic is on and that means that we can't figure out the BroadcastDomainType
         *  so we assume that it's VLAN for now
         */
        if (VirtualSwitchType.StandardVirtualSwitch == vSwitchType) {
            networkInfo = HypervisorHostHelper.prepareNetwork(_publicTrafficInfo.getVirtualSwitchName(),
                    "cloud.public", vmMo.getRunningHost(), vlanId, ipAddressTO.getNetworkRate(), null,
                    _opsTimeout, true, BroadcastDomainType.Vlan, null, null);
        } else {
            networkInfo =
                    HypervisorHostHelper.prepareNetwork(_publicTrafficInfo.getVirtualSwitchName(), "cloud.public", vmMo.getRunningHost(), vlanId, null, ipAddressTO.getNetworkRate(), null,
                            _opsTimeout, vSwitchType, _portsPerDvPortGroup, null, false, BroadcastDomainType.Vlan, _vsmCredentials, null, null);
        }

        int nicIndex = allocPublicNicIndex(vmMo);

        try {
            VirtualDevice[] nicDevices = vmMo.getSortedNicDevices();

            VirtualEthernetCard device = (VirtualEthernetCard) nicDevices[nicIndex];

            if (VirtualSwitchType.StandardVirtualSwitch == vSwitchType) {
                VirtualEthernetCardNetworkBackingInfo nicBacking = new VirtualEthernetCardNetworkBackingInfo();
                nicBacking.setDeviceName(networkInfo.second());
                nicBacking.setNetwork(networkInfo.first());
                device.setBacking(nicBacking);
            } else {
                HostMO hostMo = vmMo.getRunningHost();
                DatacenterMO dataCenterMo = new DatacenterMO(hostMo.getContext(), hostMo.getHyperHostDatacenter());
                device.setBacking(dataCenterMo.getDvPortBackingInfo(networkInfo));
            }

            configureNicDevice(vmMo, device, VirtualDeviceConfigSpecOperation.EDIT, "plugPublicNic");
        } catch (Exception e) {

            // restore allocation mask in case of exceptions
            String nicMasksStr = vmMo.getCustomFieldValue(CustomFieldConstants.CLOUD_NIC_MASK);
            int nicMasks = Integer.parseInt(nicMasksStr);
            nicMasks &= ~(1 << nicIndex);
            vmMo.setCustomFieldValue(CustomFieldConstants.CLOUD_NIC_MASK, String.valueOf(nicMasks));

            throw e;
        }
    }

    private int allocPublicNicIndex(VirtualMachineMO vmMo) throws Exception {
        String nicMasksStr = vmMo.getCustomFieldValue(CustomFieldConstants.CLOUD_NIC_MASK);
        if (nicMasksStr == null || nicMasksStr.isEmpty()) {
            throw new Exception("Could not find NIC allocation info");
        }

        int nicMasks = Integer.parseInt(nicMasksStr);
        VirtualDevice[] nicDevices = vmMo.getNicDevices();
        for (int i = 3; i < nicDevices.length; i++) {
            if ((nicMasks & (1 << i)) == 0) {
                nicMasks |= (1 << i);
                vmMo.setCustomFieldValue(CustomFieldConstants.CLOUD_NIC_MASK, String.valueOf(nicMasks));
                return i;
            }
        }

        throw new Exception("Could not allocate a free public NIC");
    }

    private ExecutionResult prepareNetworkElementCommand(IpAssocCommand cmd) {
        VmwareContext context = getServiceContext();
        try {
            VmwareHypervisorHost hyperHost = getHyperHost(context);

            IpAddressTO[] ips = cmd.getIpAddresses();
            String routerName = cmd.getAccessDetail(NetworkElementCommand.ROUTER_NAME);
            String controlIp = getRouterSshControlIp(cmd);

            VirtualMachineMO vmMo = hyperHost.findVmOnHyperHost(routerName);

            // command may sometimes be redirect to a wrong host, we relax
            // the check and will try to find it within cluster
            if (vmMo == null) {
                if (hyperHost instanceof HostMO) {
                    ClusterMO clusterMo = new ClusterMO(hyperHost.getContext(), ((HostMO) hyperHost).getParentMor());
                    vmMo = clusterMo.findVmOnHyperHost(routerName);
                }
            }

            if (vmMo == null) {
                String msg = "Router " + routerName + " no longer exists to execute IPAssoc command";
                logger.error(msg);
                throw new Exception(msg);
            }

            for (IpAddressTO ip : ips) {
                /**
                 * TODO support other networks
                 */
                URI broadcastUri = BroadcastDomainType.fromString(ip.getBroadcastUri());
                if (BroadcastDomainType.getSchemeValue(broadcastUri) != BroadcastDomainType.Vlan) {
                    throw new InternalErrorException("Unable to assign a public IP to a VIF on network " + ip.getBroadcastUri());
                }
                String vlanId = BroadcastDomainType.getValue(broadcastUri);

                String publicNetworkName = HypervisorHostHelper.getPublicNetworkNamePrefix(vlanId);
                Pair<Integer, VirtualDevice> publicNicInfo = vmMo.getNicDeviceIndex(publicNetworkName);

                if (logger.isDebugEnabled()) {
                    logger.debug("Find public NIC index, public network name: " + publicNetworkName + ", index: " + publicNicInfo.first());
                }

                boolean addVif = false;
                if (ip.isAdd() && publicNicInfo.first() == -1) {
                    if (logger.isDebugEnabled()) {
                        logger.debug("Plug new NIC to associate" + controlIp + " to " + ip.getPublicIp());
                    }
                    addVif = true;
                }

                if (addVif) {
                    NicTO nicTO = ip.getNicTO();
                    VirtualEthernetCardType nicDeviceType = null;
                    if (ip.getDetails() != null) {
                        nicDeviceType = VirtualEthernetCardType.valueOf(ip.getDetails().get("nicAdapter"));
                    }
                    plugNicCommandInternal(routerName, nicDeviceType, nicTO, VirtualMachine.Type.DomainRouter);
                    publicNicInfo = vmMo.getNicDeviceIndex(publicNetworkName);
                    if (publicNicInfo.first() >= 0) {
                        networkUsage(controlIp, "addVif", "eth" + publicNicInfo.first());
                    }
                }

                if (publicNicInfo.first() < 0) {
                    String msg = "Failed to find DomR VIF to associate/disassociate IP with.";
                    logger.error(msg);
                    throw new InternalErrorException(msg);
                }
                ip.setNicDevId(publicNicInfo.first());
                ip.setNewNic(addVif);
            }
        } catch (Throwable e) {
            logger.error("Unexpected exception: " + e + " will shortcut rest of IPAssoc commands", e);
            return new ExecutionResult(false, e.toString());
        }
        return new ExecutionResult(true, null);
    }

    private ExecutionResult cleanupNetworkElementCommand(IpAssocCommand cmd) {
        VmwareContext context = getServiceContext();
        try {
            VmwareHypervisorHost hyperHost = getHyperHost(context);
            IpAddressTO[] ips = cmd.getIpAddresses();
            String routerName = cmd.getAccessDetail(NetworkElementCommand.ROUTER_NAME);

            VirtualMachineMO vmMo = hyperHost.findVmOnHyperHost(routerName);
            // command may sometimes be redirected to a wrong host, we relax
            // the check and will try to find it within datacenter
            if (vmMo == null) {
                if (hyperHost instanceof HostMO) {
                    final DatacenterMO dcMo = new DatacenterMO(context, hyperHost.getHyperHostDatacenter());
                    vmMo = dcMo.findVm(routerName);
                }
            }

            if (vmMo == null) {
                String msg = String.format("Router %s no longer exists to execute IPAssoc command ", routerName);
                logger.error(msg);
                throw new Exception(msg);
            }
            final String lastIp = cmd.getAccessDetail(NetworkElementCommand.NETWORK_PUB_LAST_IP);
            for (IpAddressTO ip : ips) {
                if (ip.isAdd() || lastIp.equalsIgnoreCase("false")) {
                    continue;
                }
                Pair<VirtualDevice, Integer> nicInfo = getVirtualDevice(vmMo, ip);

                if (nicInfo.second() == 2) {
                    return new ExecutionResult(true, "Not removing eth2 in network VR because it is the public NIC of source NAT");
                }
                if (nicInfo.first() == null) {
                    return new ExecutionResult(false, "Couldn't find NIC");
                }
                configureNicDevice(vmMo, nicInfo.first(), VirtualDeviceConfigSpecOperation.REMOVE, "unplugNicCommand");
            }
        } catch (Throwable e) {
            logger.error("Unexpected exception: " + e + " will shortcut rest of IPAssoc commands", e);
            return new ExecutionResult(false, e.toString());
        }
        return new ExecutionResult(true, null);
    }

    private Pair<VirtualDevice, Integer> getVirtualDevice(VirtualMachineMO vmMo, IpAddressTO ip) throws Exception {
        NicTO nicTO = ip.getNicTO();
        URI broadcastUri = BroadcastDomainType.fromString(ip.getBroadcastUri());
        if (BroadcastDomainType.getSchemeValue(broadcastUri) != BroadcastDomainType.Vlan) {
            throw new InternalErrorException(String.format("Unable to assign a public IP to a VIF on network %s", ip.getBroadcastUri()));
        }
        String vlanId = BroadcastDomainType.getValue(broadcastUri);

        String publicNetworkName = HypervisorHostHelper.getPublicNetworkNamePrefix(vlanId);
        Pair<Integer, VirtualDevice> publicNicInfo = vmMo.getNicDeviceIndex(publicNetworkName);

        if (logger.isDebugEnabled()) {
            logger.debug(String.format("Find public NIC index, public network name: %s , index: %s", publicNetworkName, publicNicInfo.first()));
        }

        return new Pair<>(findVirtualNicDevice(vmMo, nicTO.getMac()), publicNicInfo.first());
    }

    private void configureNicDevice(VirtualMachineMO vmMo, VirtualDevice nic, VirtualDeviceConfigSpecOperation operation, String commandName) throws Exception {
        VirtualMachineConfigSpec vmConfigSpec = new VirtualMachineConfigSpec();
        VirtualDeviceConfigSpec deviceConfigSpec = new VirtualDeviceConfigSpec();
        deviceConfigSpec.setDevice(nic);
        deviceConfigSpec.setOperation(operation);


        vmConfigSpec.getDeviceChange().add(deviceConfigSpec);
        if (!vmMo.configureVm(vmConfigSpec)) {
            throw new Exception(String.format("Failed to configure devices when running %s", commandName));
        }
    }

    @Override
    public ExecutionResult executeInVR(String routerIP, String script, String args) {
        return executeInVR(routerIP, script, args, VRScripts.VR_SCRIPT_EXEC_TIMEOUT);
    }

    @Override
    public ExecutionResult executeInVR(String routerIP, String script, String args, Duration timeout) {
        Pair<Boolean, String> result;

        //TODO: Password should be masked, cannot output to log directly
        if (logger.isDebugEnabled()) {
            logger.debug("Run command on VR: " + routerIP + ", script: " + script + " with args: " + args);
        }

        try {
            result = SshHelper.sshExecute(routerIP, DefaultDomRSshPort, "root", getSystemVmKeyFile(), null, "/opt/cloud/bin/" + script + " " + args,
                    VRScripts.CONNECTION_TIMEOUT, VRScripts.CONNECTION_TIMEOUT, timeout);
        } catch (Exception e) {
            String msg = "Command failed due to " + VmwareHelper.getExceptionMessage(e);
            logger.error(msg);
            result = new Pair<>(false, msg);
        }
        if (logger.isDebugEnabled()) {
            logger.debug(script + " execution result: " + result.first().toString());
        }
        return new ExecutionResult(result.first(), result.second());
    }

    protected CheckSshAnswer execute(CheckSshCommand cmd) {
        String vmName = cmd.getName();
        String privateIp = cmd.getIp();
        int cmdPort = cmd.getPort();

        if (logger.isDebugEnabled()) {
            logger.debug("Ping command port, " + privateIp + ":" + cmdPort);
        }

        String errorMessage = "Can not ping System VM [%s], due to: [%s].";
        try {
            String result = connect(cmd.getName(), privateIp, cmdPort);
            if (result != null) {
                logger.error(String.format(errorMessage, vmName, result));
                return new CheckSshAnswer(cmd, String.format(errorMessage, vmName, result));
            }
        } catch (Exception e) {
            logger.error(String.format(errorMessage, vmName, e.getMessage()), e);
            return new CheckSshAnswer(cmd, e);
        }

        if (logger.isDebugEnabled()) {
            logger.debug("Ping command port succeeded for vm " + vmName);
        }

        if (VirtualMachineName.isValidRouterName(vmName)) {
            if (logger.isDebugEnabled()) {
                logger.debug("Execute network usage setup command on " + vmName);
            }
            networkUsage(privateIp, "create", null);
        }

        return new CheckSshAnswer(cmd);
    }

    private DiskTO[] validateDisks(DiskTO[] disks) {
        List<DiskTO> validatedDisks = new ArrayList<>();

        for (DiskTO vol : disks) {
            if (vol.getType() != Volume.Type.ISO) {
                VolumeObjectTO volumeTO = (VolumeObjectTO) vol.getData();
                DataStoreTO primaryStore = volumeTO.getDataStore();
                if (primaryStore.getUuid() != null && !primaryStore.getUuid().isEmpty()) {
                    validatedDisks.add(vol);
                }
            } else if (vol.getType() == Volume.Type.ISO) {
                TemplateObjectTO templateTO = (TemplateObjectTO) vol.getData();
                if (templateTO.getPath() != null && !templateTO.getPath().isEmpty()) {
                    validatedDisks.add(vol);
                }
            } else {
                if (logger.isDebugEnabled()) {
                    logger.debug("Drop invalid disk option, volumeTO: " + _gson.toJson(vol));
                }
            }
        }
        Collections.sort(validatedDisks, (d1, d2) -> d1.getDiskSeq().compareTo(d2.getDiskSeq()));
        return validatedDisks.toArray(new DiskTO[0]);
    }

    private static DiskTO getIsoDiskTO(DiskTO[] disks) {
        for (DiskTO vol : disks) {
            if (vol.getType() == Volume.Type.ISO) {
                return vol;
            }
        }
        return null;
    }

    protected ScaleVmAnswer execute(ScaleVmCommand cmd) {
        VmwareContext context = getServiceContext();
        VirtualMachineTO vmSpec = cmd.getVirtualMachine();
        try {
            VmwareHypervisorHost hyperHost = getHyperHost(context);
            VirtualMachineMO vmMo = hyperHost.findVmOnHyperHost(cmd.getVmName());
            VirtualMachineConfigSpec vmConfigSpec = new VirtualMachineConfigSpec();
            int ramMb = getReservedMemoryMb(vmSpec);
            long hotaddIncrementSizeInMb;
            long hotaddMemoryLimitInMb;
            long requestedMaxMemoryInMb = vmSpec.getMaxRam() / (1024 * 1024);

            // Check if VM is really running on hypervisor host
            if (getVmPowerState(vmMo) != PowerState.PowerOn) {
                throw new CloudRuntimeException("Found that the VM " + vmMo.getVmName() + " is not running. Unable to scale-up this VM");
            }

            // Check max hot add limit
            hotaddIncrementSizeInMb = vmMo.getHotAddMemoryIncrementSizeInMb();
            hotaddMemoryLimitInMb = vmMo.getHotAddMemoryLimitInMb();
            if (requestedMaxMemoryInMb > hotaddMemoryLimitInMb) {
                throw new CloudRuntimeException("Memory of VM " + vmMo.getVmName() + " cannot be scaled to " + requestedMaxMemoryInMb + "MB."
                        + " Requested memory limit is beyond the hotadd memory limit for this VM at the moment is " + hotaddMemoryLimitInMb + "MB.");
            }

            // Check increment is multiple of increment size
            long reminder = hotaddIncrementSizeInMb > 0 ? requestedMaxMemoryInMb % hotaddIncrementSizeInMb : 0;
            if (reminder != 0) {
                requestedMaxMemoryInMb = requestedMaxMemoryInMb + hotaddIncrementSizeInMb - reminder;
            }

            // Check if license supports the feature
            VmwareHelper.isFeatureLicensed(hyperHost, FeatureKeyConstants.HOTPLUG);
            VmwareHelper.setVmScaleUpConfig(vmConfigSpec, vmSpec.getCpus(), vmSpec.getMaxSpeed(), getReservedCpuMHZ(vmSpec), (int) requestedMaxMemoryInMb, ramMb,
                    vmSpec.isLimitCpuUse());

            if (!vmMo.configureVm(vmConfigSpec)) {
                throw new Exception("Unable to execute ScaleVmCommand");
            }
        } catch (Exception e) {
            logger.error(String.format("ScaleVmCommand failed due to: [%s].", VmwareHelper.getExceptionMessage(e)), e);
            return new ScaleVmAnswer(cmd, false, String.format("Unable to execute ScaleVmCommand due to: [%s].", e));
        }
        return new ScaleVmAnswer(cmd, true, null);
    }

    protected void ensureDiskControllers(VirtualMachineMO vmMo, Pair<String, String> controllerInfo) throws Exception {
        if (vmMo == null) {
            return;
        }

        Pair<String, String> chosenDiskControllers = VmwareHelper.chooseRequiredDiskControllers(controllerInfo, vmMo, null, null);
        String scsiDiskController = HypervisorHostHelper.getScsiController(chosenDiskControllers);
        if (scsiDiskController == null) {
            return;
        }

        vmMo.getScsiDeviceControllerKeyNoException();
        // This VM needs SCSI controllers.
        // Get count of existing scsi controllers. Helps not to attempt to create more than the maximum allowed 4
        // Get maximum among the bus numbers in use by scsi controllers. Safe to pick maximum, because we always go sequential allocating bus numbers.
        Ternary<Integer, Integer, DiskControllerType> scsiControllerInfo = vmMo.getScsiControllerInfo();
        int requiredNumScsiControllers = VmwareHelper.MAX_SCSI_CONTROLLER_COUNT - scsiControllerInfo.first();
        int availableBusNum = scsiControllerInfo.second() + 1; // method returned current max. bus number

        if (DiskControllerType.getType(scsiDiskController) != scsiControllerInfo.third()) {
            logger.debug(String.format("Change controller type from: %s to: %s", scsiControllerInfo.third().toString(),
                    scsiDiskController));
            vmMo.tearDownDevices(new Class<?>[]{VirtualSCSIController.class});
            vmMo.addScsiDeviceControllers(DiskControllerType.getType(scsiDiskController));
            return;
        }

        if (requiredNumScsiControllers == 0) {
            return;
        }
        if (scsiControllerInfo.first() > 0) {
            // For VMs which already have a SCSI controller, do NOT attempt to add any more SCSI controllers & return the sub type.
            // For Legacy VMs would have only 1 LsiLogic Parallel SCSI controller, and doesn't require more.
            // For VMs created post device ordering support, 4 SCSI subtype controllers are ensured during deployment itself. No need to add more.
            // For fresh VM deployment only, all required controllers should be ensured.
            return;
        }
        ensureScsiDiskControllers(vmMo, scsiDiskController, requiredNumScsiControllers, availableBusNum);
    }

    private void ensureScsiDiskControllers(VirtualMachineMO vmMo, String scsiDiskController, int requiredNumScsiControllers, int availableBusNum) throws Exception {
        // Pick the sub type of scsi
        if (DiskControllerType.getType(scsiDiskController) == DiskControllerType.pvscsi) {
            if (!vmMo.isPvScsiSupported()) {
                String msg = "This VM doesn't support Vmware Paravirtual SCSI controller for virtual disks, because the virtual hardware version is less than 7.";
                throw new Exception(msg);
            }
            vmMo.ensurePvScsiDeviceController(requiredNumScsiControllers, availableBusNum);
        } else if (DiskControllerType.getType(scsiDiskController) == DiskControllerType.lsisas1068) {
            vmMo.ensureLsiLogicSasDeviceControllers(requiredNumScsiControllers, availableBusNum);
        } else if (DiskControllerType.getType(scsiDiskController) == DiskControllerType.buslogic) {
            vmMo.ensureBusLogicDeviceControllers(requiredNumScsiControllers, availableBusNum);
        } else if (DiskControllerType.getType(scsiDiskController) == DiskControllerType.lsilogic) {
            vmMo.ensureLsiLogicDeviceControllers(requiredNumScsiControllers, availableBusNum);
        }
    }

    protected StartAnswer execute(StartCommand cmd) {
        VirtualMachineTO vmSpec = cmd.getVirtualMachine();
        boolean vmAlreadyExistsInVcenter = false;

        String existingVmName = null;
        VirtualMachineFileInfo existingVmFileInfo = null;
        VirtualMachineFileLayoutEx existingVmFileLayout = null;
        List<DatastoreMO> existingDatastores = new ArrayList<>();
        String diskStoragePolicyId;
        String vmStoragePolicyId = null;
        VirtualMachineDefinedProfileSpec diskProfileSpec = null;
        VirtualMachineDefinedProfileSpec vmProfileSpec = null;


        DeployAsIsInfoTO deployAsIsInfo = vmSpec.getDeployAsIsInfo();
        boolean deployAsIs = deployAsIsInfo != null;

        Pair<String, String> names = composeVmNames(vmSpec);
        String vmInternalCSName = names.first();
        String vmNameOnVcenter = names.second();
        DiskTO rootDiskTO = null;
        String bootMode = getBootModeFromVmSpec(vmSpec, deployAsIs);
        Pair<String, String> controllerInfo = getControllerInfoFromVmSpec(vmSpec);

        Boolean systemVm = vmSpec.getType().isUsedBySystem();
        // Thus, vmInternalCSName always holds i-x-y, the cloudstack generated internal VM name.
        VmwareContext context = getServiceContext();
        DatacenterMO dcMo = null;
        try {
            VmwareManager mgr = context.getStockObject(VmwareManager.CONTEXT_STOCK_NAME);

            VmwareHypervisorHost hyperHost = getHyperHost(context);
            dcMo = new DatacenterMO(hyperHost.getContext(), hyperHost.getHyperHostDatacenter());

            // Validate VM name is unique in Datacenter
            VirtualMachineMO vmInVcenter = dcMo.checkIfVmAlreadyExistsInVcenter(vmNameOnVcenter, vmInternalCSName);
            if (vmInVcenter != null) {
                vmAlreadyExistsInVcenter = true;
                String msg = "VM with name: " + vmNameOnVcenter + " already exists in vCenter.";
                logger.error(msg);
                throw new Exception(msg);
            }

            DiskTO[] specDisks = vmSpec.getDisks();
            String guestOsId = getGuestOsIdFromVmSpec(vmSpec, deployAsIs);
            DiskTO[] disks = validateDisks(vmSpec.getDisks());
            assert (disks.length > 0);
            NicTO[] nics = vmSpec.getNics();

            HashMap<String, Pair<ManagedObjectReference, DatastoreMO>> dataStoresDetails = inferDatastoreDetailsFromDiskInfo(hyperHost, context, disks, cmd);
            if ((dataStoresDetails == null) || (dataStoresDetails.isEmpty())) {
                String msg = "Unable to locate datastore details of the volumes to be attached";
                logger.error(msg);
                throw new Exception(msg);
            }

            VirtualMachineDiskInfoBuilder diskInfoBuilder = null;
            VirtualDevice[] nicDevices = null;
            VirtualMachineMO vmMo = hyperHost.findVmOnHyperHost(vmInternalCSName);
            DiskControllerType systemVmScsiControllerType = DiskControllerType.lsilogic;
            int firstScsiControllerBusNum = 0;
            int numScsiControllerForSystemVm = 1;
            boolean hasSnapshot = false;

            List<Pair<Integer, ManagedObjectReference>> diskDatastores = null;
            if (vmMo != null) {
                logger.info("VM " + vmInternalCSName + " already exists, tear down devices for reconfiguration");
                if (getVmPowerState(vmMo) != PowerState.PowerOff)
                    vmMo.safePowerOff(_shutdownWaitMs);

                // retrieve disk information before we tear down
                diskDatastores = vmMo.getAllDiskDatastores();
                diskInfoBuilder = vmMo.getDiskInfoBuilder();
                hasSnapshot = vmMo.hasSnapshot();
                nicDevices = vmMo.getNicDevices();

                tearDownVmDevices(vmMo, hasSnapshot, deployAsIs);
                ensureDiskControllersInternal(vmMo, systemVm, controllerInfo, systemVmScsiControllerType,
                        numScsiControllerForSystemVm, firstScsiControllerBusNum, deployAsIs);
            } else {
                ManagedObjectReference morDc = hyperHost.getHyperHostDatacenter();
                assert (morDc != null);

                vmMo = hyperHost.findVmOnPeerHyperHost(vmInternalCSName);
                if (vmMo != null) {
                    if (logger.isInfoEnabled()) {
                        logger.info("Found vm " + vmInternalCSName + " at other host, relocate to " + hyperHost.getHyperHostName());
                    }

                    takeVmFromOtherHyperHost(hyperHost, vmInternalCSName);

                    if (getVmPowerState(vmMo) != PowerState.PowerOff)
                        vmMo.safePowerOff(_shutdownWaitMs);

                    diskInfoBuilder = vmMo.getDiskInfoBuilder();
                    hasSnapshot = vmMo.hasSnapshot();
                    diskDatastores = vmMo.getAllDiskDatastores();

                    tearDownVmDevices(vmMo, hasSnapshot, deployAsIs);
                    ensureDiskControllersInternal(vmMo, systemVm, controllerInfo, systemVmScsiControllerType,
                            numScsiControllerForSystemVm, firstScsiControllerBusNum, deployAsIs);
                } else {
                    // If a VM with the same name is found in a different cluster in the DC, unregister the old VM and configure a new VM (cold-migration).
                    VirtualMachineMO existingVmInDc = dcMo.findVm(vmInternalCSName);
                    if (existingVmInDc != null) {
                        logger.debug("Found VM: " + vmInternalCSName + " on a host in a different cluster. Unregistering the exisitng VM.");
                        existingVmName = existingVmInDc.getName();
                        existingVmFileInfo = existingVmInDc.getFileInfo();
                        existingVmFileLayout = existingVmInDc.getFileLayout();
                        existingDatastores = existingVmInDc.getAllDatastores();
                        existingVmInDc.unregisterVm();
                    }

                    if (deployAsIs) {
                        vmMo = hyperHost.findVmOnHyperHost(vmInternalCSName);
                        if (vmMo == null) {
                            logger.info("Cloned deploy-as-is VM " + vmInternalCSName + " is not in this host, relocating it");
                            vmMo = takeVmFromOtherHyperHost(hyperHost, vmInternalCSName);
                        }
                    } else {
                        DiskTO rootDisk = null;
                        for (DiskTO vol : disks) {
                            if (vol.getType() == Volume.Type.ROOT) {
                                rootDisk = vol;
                            }
                        }
                        Pair<ManagedObjectReference, DatastoreMO> rootDiskDataStoreDetails = getDatastoreThatDiskIsOn(dataStoresDetails, rootDisk);
                        assert (vmSpec.getMinSpeed() != null) && (rootDiskDataStoreDetails != null);
                        DatastoreMO dsRootVolumeIsOn = rootDiskDataStoreDetails.second();
                        if (dsRootVolumeIsOn == null) {
                                String msg = "Unable to locate datastore details of root volume";
                                logger.error(msg);
                                throw new Exception(msg);
                            }
                        if (rootDisk.getDetails().get(DiskTO.PROTOCOL_TYPE) != null && rootDisk.getDetails().get(DiskTO.PROTOCOL_TYPE).equalsIgnoreCase(Storage.StoragePoolType.DatastoreCluster.toString())) {
                            if (diskInfoBuilder != null) {
                                DatastoreMO diskDatastoreMofromVM = getDataStoreWhereDiskExists(hyperHost, context, diskInfoBuilder, rootDisk, diskDatastores);
                                if (diskDatastoreMofromVM != null) {
                                    String actualPoolUuid = diskDatastoreMofromVM.getCustomFieldValue(CustomFieldConstants.CLOUD_UUID);
                                    if (!actualPoolUuid.equalsIgnoreCase(rootDisk.getData().getDataStore().getUuid())) {
                                        dsRootVolumeIsOn = diskDatastoreMofromVM;
                                    }
                                }
                            }
                        }

                        boolean vmFolderExists = dsRootVolumeIsOn.folderExists(String.format("[%s]", dsRootVolumeIsOn.getName()), vmNameOnVcenter);
                        String vmxFileFullPath = dsRootVolumeIsOn.searchFileInSubFolders(vmNameOnVcenter + ".vmx", false, VmwareManager.s_vmwareSearchExcludeFolder.value());
                        if (vmFolderExists && vmxFileFullPath != null) { // VM can be registered only if .vmx is present.
                            registerVm(vmNameOnVcenter, dsRootVolumeIsOn);
                            vmMo = hyperHost.findVmOnHyperHost(vmInternalCSName);
                            if (vmMo != null) {
                                if (logger.isDebugEnabled()) {
                                    logger.debug("Found registered vm " + vmInternalCSName + " at host " + hyperHost.getHyperHostName());
                                }
                            }
                            tearDownVm(vmMo);
<<<<<<< HEAD
                        } else if (!hyperHost.createBlankVm(vmNameOnVcenter, vmInternalCSName, vmSpec.getCpus(), vmSpec.getMaxSpeed().intValue(), getReservedCpuMHZ(vmSpec),
                                vmSpec.isLimitCpuUse(), (int) (vmSpec.getMaxRam() / ResourceType.bytesToMiB), getReservedMemoryMb(vmSpec), guestOsId, rootDiskDataStoreDetails.first(), false,
=======
                        } else if (!hyperHost.createBlankVm(vmNameOnVcenter, vmInternalCSName, vmSpec.getCpus(), vmSpec.getMaxSpeed(), getReservedCpuMHZ(vmSpec),
                                vmSpec.getLimitCpuUse(), (int) (vmSpec.getMaxRam() / ResourceType.bytesToMiB), getReservedMemoryMb(vmSpec), guestOsId, rootDiskDataStoreDetails.first(), false,
>>>>>>> 0648d000
                                controllerInfo, systemVm)) {
                            throw new Exception("Failed to create VM. vmName: " + vmInternalCSName);
                        }
                    }
                }

                vmMo = hyperHost.findVmOnHyperHost(vmInternalCSName);
                if (vmMo == null) {
                    throw new Exception("Failed to find the newly create or relocated VM. vmName: " + vmInternalCSName);
                }
            }
            if (deployAsIs && !vmMo.hasSnapshot()) {
                logger.info("Mapping VM disks to spec disks and tearing down datadisks (if any)");
                mapSpecDisksToClonedDisksAndTearDownDatadisks(vmMo, vmInternalCSName, specDisks);
            }

            int disksChanges = getDisksChangesNumberFromDisksSpec(disks, deployAsIs);
            int totalChangeDevices = disksChanges + nics.length;
            if (deployAsIsInfo != null && deployAsIsInfo.getProperties() != null) {
                totalChangeDevices++;
            }

            DiskTO volIso = null;
            if (vmSpec.getType() != VirtualMachine.Type.User) {
                // system VM needs a patch ISO
                totalChangeDevices++;
            } else {
                volIso = getIsoDiskTO(disks);
                if (volIso == null && !deployAsIs) {
                    totalChangeDevices++;
                }
            }

            VirtualMachineConfigSpec vmConfigSpec = new VirtualMachineConfigSpec();

            int i = 0;
            int ideUnitNumber = !deployAsIs ? 0 : vmMo.getNextIDEDeviceNumber();
            int scsiUnitNumber = !deployAsIs ? 0 : vmMo.getNextScsiDiskDeviceNumber();
            int ideControllerKey = vmMo.getIDEDeviceControllerKey();
            int scsiControllerKey = vmMo.getScsiDeviceControllerKeyNoException();
            VirtualDeviceConfigSpec[] deviceConfigSpecArray = new VirtualDeviceConfigSpec[totalChangeDevices];
            DiskTO[] sortedDisks = sortVolumesByDeviceId(disks);
            VmwareHelper.setBasicVmConfig(vmConfigSpec, vmSpec.getCpus(), vmSpec.getMaxSpeed(), getReservedCpuMHZ(vmSpec), (int) (vmSpec.getMaxRam() / (1024 * 1024)),
                    getReservedMemoryMb(vmSpec), guestOsId, vmSpec.isLimitCpuUse(), deployAsIs);

            // Check for multi-cores per socket settings
            int numCoresPerSocket = 1;
            String coresPerSocket = vmSpec.getDetails().get(VmDetailConstants.CPU_CORE_PER_SOCKET);
            if (coresPerSocket != null) {
                String apiVersion = HypervisorHostHelper.getVcenterApiVersion(vmMo.getContext());
                // Property 'numCoresPerSocket' is supported since vSphere API 5.0
                if (apiVersion.compareTo("5.0") >= 0) {
                    numCoresPerSocket = NumbersUtil.parseInt(coresPerSocket, 1);
                    vmConfigSpec.setNumCoresPerSocket(numCoresPerSocket);
                }
            }

            // Check for hotadd settings
            vmConfigSpec.setMemoryHotAddEnabled(vmMo.isMemoryHotAddSupported(guestOsId) && vmSpec.isEnableDynamicallyScaleVm());
            String hostApiVersion = ((HostMO) hyperHost).getHostAboutInfo().getApiVersion();
            if (numCoresPerSocket > 1 && hostApiVersion.compareTo("5.0") < 0) {
                logger.warn("Dynamic scaling of CPU is not supported for Virtual Machines with multi-core vCPUs in case of ESXi hosts 4.1 and prior. Hence CpuHotAdd will not be"
                        + " enabled for Virtual Machine: " + vmInternalCSName);
                vmConfigSpec.setCpuHotAddEnabled(false);
            } else {
                vmConfigSpec.setCpuHotAddEnabled(vmMo.isCpuHotAddSupported(guestOsId) && vmSpec.isEnableDynamicallyScaleVm());
            }

            if(!vmMo.isMemoryHotAddSupported(guestOsId) && vmSpec.isEnableDynamicallyScaleVm()){
                logger.warn("hotadd of memory is not supported, dynamic scaling feature can not be applied to vm: " + vmInternalCSName);
            }

            if(!vmMo.isCpuHotAddSupported(guestOsId) && vmSpec.isEnableDynamicallyScaleVm()){
                logger.warn("hotadd of cpu is not supported, dynamic scaling feature can not be applied to vm: " + vmInternalCSName);
            }

            configNestedHVSupport(vmMo, vmSpec, vmConfigSpec);

            //
            // Setup ISO device
            //

            // prepare systemvm patch ISO
            if (vmSpec.getType() != VirtualMachine.Type.User) {
                // attach ISO (for patching of system VM)
                Pair<String, Long> secStoreUrlAndId = mgr.getSecondaryStorageStoreUrlAndId(Long.parseLong(_dcId));
                String secStoreUrl = secStoreUrlAndId.first();
                if (secStoreUrl == null) {
                    String msg = String.format("NFS secondary or cache storage of dc %s either doesn't have enough capacity (has reached %d%% usage threshold) or not ready yet, or non-NFS secondary storage is used",
                            _dcId, Math.round(CapacityManager.SecondaryStorageCapacityThreshold.value() * 100));
                    throw new Exception(msg);
                }

                ManagedObjectReference morSecDs = prepareSecondaryDatastoreOnHost(secStoreUrl);
                if (morSecDs == null) {
                    String msg = "Failed to prepare secondary storage on host, NFS secondary or cache store url: " + secStoreUrl + " in dc "+ _dcId;
                    throw new Exception(msg);
                }
                DatastoreMO secDsMo = new DatastoreMO(hyperHost.getContext(), morSecDs);

                deviceConfigSpecArray[i] = new VirtualDeviceConfigSpec();
                Pair<VirtualDevice, Boolean> isoInfo = VmwareHelper.prepareIsoDevice(vmMo,
                        null, secDsMo.getMor(), true, true, ideUnitNumber++, i + 1);
                deviceConfigSpecArray[i].setDevice(isoInfo.first());
                if (isoInfo.second()) {
                    if (logger.isDebugEnabled())
                        logger.debug("Prepare ISO volume at new device " + _gson.toJson(isoInfo.first()));
                    deviceConfigSpecArray[i].setOperation(VirtualDeviceConfigSpecOperation.ADD);
                } else {
                    if (logger.isDebugEnabled())
                        logger.debug("Prepare ISO volume at existing device " + _gson.toJson(isoInfo.first()));
                    deviceConfigSpecArray[i].setOperation(VirtualDeviceConfigSpecOperation.EDIT);
                }
                i++;
            } else if (!deployAsIs) {
                // Note: we will always plug a CDROM device
                if (volIso != null) {
                    for (DiskTO vol : disks) {
                        if (vol.getType() == Volume.Type.ISO) {
                            configureIso(hyperHost, vmMo, vol, deviceConfigSpecArray, ideUnitNumber++, i);
                            i++;
                        }
                    }
                } else {
                    deviceConfigSpecArray[i] = new VirtualDeviceConfigSpec();
                    Pair<VirtualDevice, Boolean> isoInfo = VmwareHelper.prepareIsoDevice(vmMo, null, null, true, true, ideUnitNumber++, i + 1);
                    deviceConfigSpecArray[i].setDevice(isoInfo.first());
                    if (isoInfo.second()) {
                        if (logger.isDebugEnabled())
                            logger.debug("Prepare ISO volume at existing device " + _gson.toJson(isoInfo.first()));

                        deviceConfigSpecArray[i].setOperation(VirtualDeviceConfigSpecOperation.ADD);
                    } else {
                        if (logger.isDebugEnabled())
                            logger.debug("Prepare ISO volume at existing device " + _gson.toJson(isoInfo.first()));

                        deviceConfigSpecArray[i].setOperation(VirtualDeviceConfigSpecOperation.EDIT);
                    }
                    i++;
                }
            }

            int controllerKey;
            Pair<String, String> chosenDiskControllers = VmwareHelper.chooseRequiredDiskControllers(controllerInfo,vmMo, null, null);

            //
            // Setup ROOT/DATA disk devices
            //
            if (multipleIsosAtached(sortedDisks) && deployAsIs) {
                sortedDisks = getDisks(sortedDisks);
            }

            for (DiskTO vol : sortedDisks) {
                if (vol.getType() == Volume.Type.ISO) {
                    if (deployAsIs) {
                        configureIso(hyperHost, vmMo, vol, deviceConfigSpecArray, ideUnitNumber++, i);
                        i++;
                    }
                    continue;
                }

                VirtualMachineDiskInfo matchingExistingDisk = getMatchingExistingDisk(diskInfoBuilder, vol, hyperHost, context);
                Pair<ManagedObjectReference, DatastoreMO> volumeDsDetails = getVolumeDatastoreDetails(vol, dataStoresDetails);
                syncVolumeDatastoreAndPathForDatastoreCluster(vol, diskInfoBuilder, matchingExistingDisk, volumeDsDetails, diskDatastores, hyperHost, context);

                if (deployAsIs && vol.getType() == Volume.Type.ROOT) {
                    rootDiskTO = vol;
                    resizeRootDiskOnVMStart(vmMo, rootDiskTO, hyperHost, context);
                    continue;
                }

                String diskController = getDiskController(vmMo, matchingExistingDisk, vol, chosenDiskControllers, deployAsIs);
                if (DiskControllerType.getType(diskController) == DiskControllerType.ide) {
                    controllerKey = vmMo.getIDEControllerKey(ideUnitNumber);
                    if (vol.getType() == Volume.Type.DATADISK) {
                        // Could be result of flip due to user configured setting or "osdefault" for data disks
                        // Ensure maximum of 2 data volumes over IDE controller, 3 includeing root volume
                        if (vmMo.getNumberOfVirtualDisks() > 3) {
                            throw new CloudRuntimeException("Found more than 3 virtual disks attached to this VM [" + vmMo.getVmName() + "]. Unable to implement the disks over "
                                    + diskController + " controller, as maximum number of devices supported over IDE controller is 4 including CDROM device.");
                        }
                    }
                } else {
                    if (VmwareHelper.isReservedScsiDeviceNumber(scsiUnitNumber)) {
                        scsiUnitNumber++;
                    }

                    controllerKey = vmMo.getScsiDiskControllerKeyNoException(diskController, scsiUnitNumber);
                    if (controllerKey == -1) {
                        // This may happen for ROOT legacy VMs which doesn't have recommended disk controller when global configuration parameter 'vmware.root.disk.controller' is set to "osdefault"
                        // Retrieve existing controller and use.
                        Ternary<Integer, Integer, DiskControllerType> vmScsiControllerInfo = vmMo.getScsiControllerInfo();
                        DiskControllerType existingControllerType = vmScsiControllerInfo.third();
                        controllerKey = vmMo.getScsiDiskControllerKeyNoException(existingControllerType.toString(), scsiUnitNumber);
                    }
                }
                if (!hasSnapshot) {
                    deviceConfigSpecArray[i] = new VirtualDeviceConfigSpec();

                    String[] diskChain = syncDiskChain(dcMo, vmMo, vol, matchingExistingDisk, volumeDsDetails.second());

                    int deviceNumber;
                    if (controllerKey == vmMo.getIDEControllerKey(ideUnitNumber)) {
                        deviceNumber = ideUnitNumber % VmwareHelper.MAX_ALLOWED_DEVICES_IDE_CONTROLLER;
                        ideUnitNumber++;
                    } else {
                        deviceNumber = scsiUnitNumber % VmwareHelper.MAX_ALLOWED_DEVICES_SCSI_CONTROLLER;
                        scsiUnitNumber++;
                    }

                    VolumeObjectTO volumeTO = (VolumeObjectTO) vol.getData();
                    Long maxIops = volumeTO.getIopsWriteRate() + volumeTO.getIopsReadRate();
                    VirtualDevice device = VmwareHelper.prepareDiskDevice(vmMo, null, controllerKey, diskChain, volumeDsDetails.first(), deviceNumber, i + 1, maxIops);
                    logger.debug(LogUtils.logGsonWithoutException("The following definitions will be used to start the VM: virtual device [%s], volume [%s].", device, volumeTO));

                    diskStoragePolicyId = volumeTO.getvSphereStoragePolicyId();
                    if (StringUtils.isNotEmpty(diskStoragePolicyId)) {
                        PbmProfileManagerMO profMgrMo = new PbmProfileManagerMO(context);
                        diskProfileSpec = profMgrMo.getProfileSpec(diskStoragePolicyId);
                        deviceConfigSpecArray[i].getProfile().add(diskProfileSpec);
                        if (logger.isDebugEnabled()) {
                            logger.debug(String.format("Adding vSphere storage profile: %s to virtual disk [%s]", diskStoragePolicyId, _gson.toJson(device)));
                        }
                    }
                    if (vol.getType() == Volume.Type.ROOT) {
                        rootDiskTO = vol;
                        vmStoragePolicyId = diskStoragePolicyId;
                        vmProfileSpec = diskProfileSpec;
                    }
                    deviceConfigSpecArray[i].setDevice(device);
                    deviceConfigSpecArray[i].setOperation(VirtualDeviceConfigSpecOperation.ADD);

                    if (logger.isDebugEnabled())
                        logger.debug("Prepare volume at new device " + _gson.toJson(device));

                    i++;
                } else {
                    if (controllerKey == vmMo.getIDEControllerKey(ideUnitNumber))
                        ideUnitNumber++;
                    else
                        scsiUnitNumber++;
                }
            }

            //
            // Setup USB devices
            //
            if (StringUtils.isNotBlank(guestOsId) && guestOsId.startsWith("darwin")) { //Mac OS
                VirtualDevice[] devices = vmMo.getMatchedDevices(new Class<?>[]{VirtualUSBController.class});
                if (devices.length == 0) {
                    logger.debug("No USB Controller device on VM Start. Add USB Controller device for Mac OS VM " + vmInternalCSName);

                    //For Mac OS X systems, the EHCI+UHCI controller is enabled by default and is required for USB mouse and keyboard access.
                    VirtualDevice usbControllerDevice = VmwareHelper.prepareUSBControllerDevice();
                    deviceConfigSpecArray[i] = new VirtualDeviceConfigSpec();
                    deviceConfigSpecArray[i].setDevice(usbControllerDevice);
                    deviceConfigSpecArray[i].setOperation(VirtualDeviceConfigSpecOperation.ADD);

                    if (logger.isDebugEnabled())
                        logger.debug("Prepare USB controller at new device " + _gson.toJson(deviceConfigSpecArray[i]));

                    i++;
                } else {
                    logger.debug("USB Controller device exists on VM Start for Mac OS VM " + vmInternalCSName);
                }
            }

            //
            // Setup NIC devices
            //
            VirtualDevice nic;
            int nicMask = 0;
            int nicCount = 0;

            VirtualEthernetCardType nicDeviceType;

            NiciraNvpApiVersion.logNiciraApiVersion();

            Map<String, String> nicUuidToDvSwitchUuid = new HashMap<>();
            for (NicTO nicTo : sortNicsByDeviceId(nics)) {
                logger.info("Prepare NIC device based on NicTO: " + _gson.toJson(nicTo));

                String adapterTypeStr = deployAsIs ?
                        mapAdapterType(deployAsIsInfo.getNicAdapterMap().get(nicTo.getDeviceId())) :
                        vmSpec.getDetails().get(VmDetailConstants.NIC_ADAPTER);
                nicDeviceType = VirtualEthernetCardType.valueOf(adapterTypeStr);

                if (logger.isDebugEnabled()) {
                    logger.debug("VM " + vmInternalCSName + " will be started with NIC device type: " + nicDeviceType + " on NIC device " + nicTo.getDeviceId());
                }
                boolean configureVServiceInNexus = (nicTo.getType() == TrafficType.Guest) && (vmSpec.getDetails().containsKey("ConfigureVServiceInNexus"));
                VirtualMachine.Type vmType = cmd.getVirtualMachine().getType();
                Pair<ManagedObjectReference, String> networkInfo = prepareNetworkFromNicInfo(vmMo.getRunningHost(), nicTo, configureVServiceInNexus,
                        vmSpec.getNetworkIdToNetworkNameMap().getOrDefault(nicTo.getNetworkId(), null), vmType);
                if ((nicTo.getBroadcastType() != BroadcastDomainType.Lswitch)
                        || (nicTo.getBroadcastType() == BroadcastDomainType.Lswitch && NiciraNvpApiVersion.isApiVersionLowerThan("4.2"))) {
                    if (VmwareHelper.isDvPortGroup(networkInfo.first())) {
                        String dvSwitchUuid;
                        ManagedObjectReference dcMor = hyperHost.getHyperHostDatacenter();
                        DatacenterMO dataCenterMo = new DatacenterMO(context, dcMor);
                        ManagedObjectReference dvsMor = dataCenterMo.getDvSwitchMor(networkInfo.first());
                        dvSwitchUuid = dataCenterMo.getDvSwitchUuid(dvsMor);
                        logger.info("Preparing NIC device on dvSwitch : " + dvSwitchUuid);
                        nic = VmwareHelper.prepareDvNicDevice(vmMo, networkInfo.first(), nicDeviceType, networkInfo.second(), dvSwitchUuid,
                                nicTo.getMac(), i + 1, true, true);
                        if (nicTo.getUuid() != null) {
                            nicUuidToDvSwitchUuid.put(nicTo.getUuid(), dvSwitchUuid);
                        }
                    } else {
                        logger.info("Preparing NIC device on network " + networkInfo.second());
                        nic = VmwareHelper.prepareNicDevice(vmMo, networkInfo.first(), nicDeviceType, networkInfo.second(),
                                nicTo.getMac(), i + 1, true, true);
                    }
                } else {
                    //if NSX API VERSION >= 4.2, connect to br-int (nsx.network), do not create portgroup else previous behaviour
                    nic = VmwareHelper.prepareNicOpaque(vmMo, nicDeviceType, networkInfo.second(),
                            nicTo.getMac(), i + 1, true, true);
                }

                deviceConfigSpecArray[i] = new VirtualDeviceConfigSpec();
                deviceConfigSpecArray[i].setDevice(nic);
                deviceConfigSpecArray[i].setOperation(VirtualDeviceConfigSpecOperation.ADD);

                if (logger.isDebugEnabled())
                    logger.debug("Prepare NIC at new device " + _gson.toJson(deviceConfigSpecArray[i]));

                // this is really a hacking for DomR, upon DomR startup, we will reset all the NIC allocation after eth3
                if (nicCount < 3)
                    nicMask |= (1 << nicCount);

                i++;
                nicCount++;
            }

            for (int j = 0; j < i; j++)
                vmConfigSpec.getDeviceChange().add(deviceConfigSpecArray[j]);

            //
            // Setup VM options
            //

            // pass boot arguments through machine.id & perform customized options to VMX
            ArrayList<OptionValue> extraOptions = new ArrayList<>();
            configBasicExtraOption(extraOptions, vmSpec);

            if (deployAsIs) {
                setDeployAsIsProperties(vmMo, deployAsIsInfo, vmConfigSpec, hyperHost);
            }

            configNvpExtraOption(extraOptions, vmSpec, nicUuidToDvSwitchUuid);
            configCustomExtraOption(extraOptions, vmSpec);

            // config for NCC
            VirtualMachine.Type vmType = cmd.getVirtualMachine().getType();
            if (vmType.equals(VirtualMachine.Type.NetScalerVm)) {
                NicTO mgmtNic = vmSpec.getNics()[0];
                OptionValue option = new OptionValue();
                option.setKey("machine.id");
                option.setValue("ip=" + mgmtNic.getIp() + "&netmask=" + mgmtNic.getNetmask() + "&gateway=" + mgmtNic.getGateway());
                extraOptions.add(option);
            }

            configureVNC(vmSpec, extraOptions, vmConfigSpec, hyperHost, vmInternalCSName);

            // config video card
            configureVideoCard(vmMo, vmSpec, vmConfigSpec);

            setBootOptions(vmSpec, bootMode, vmConfigSpec);

            // Config vTPM
            configureVirtualTPM(vmMo, vmSpec, vmConfigSpec);

            if (StringUtils.isNotEmpty(vmStoragePolicyId)) {
                vmConfigSpec.getVmProfile().add(vmProfileSpec);
                if (logger.isTraceEnabled()) {
                    logger.trace(String.format("Configuring the VM %s with storage policy: %s", vmInternalCSName, vmStoragePolicyId));
                }
            }

            //
            // Configure VM
            //
            if (!vmMo.configureVm(vmConfigSpec)) {
                throw new Exception("Failed to configure VM before start. vmName: " + vmInternalCSName);
            }

            if (vmSpec.getType() == VirtualMachine.Type.DomainRouter) {
                hyperHost.setRestartPriorityForVM(vmMo, DasVmPriority.HIGH.value());
            }

            // Resizing root disk only when explicit requested by user
            final Map<String, String> vmDetails = cmd.getVirtualMachine().getDetails();
            if (!deployAsIs && rootDiskTO != null && !hasSnapshot && (vmDetails != null && vmDetails.containsKey(ApiConstants.ROOT_DISK_SIZE))) {
                resizeRootDiskOnVMStart(vmMo, rootDiskTO, hyperHost, context);
            }

            //
            // Post Configuration
            //

            vmMo.setCustomFieldValue(CustomFieldConstants.CLOUD_NIC_MASK, String.valueOf(nicMask));
            postNvpConfigBeforeStart(vmMo, vmSpec);

            Map<String, Map<String, String>> iqnToData = new HashMap<>();

            postDiskConfigBeforeStart(vmMo, vmSpec, sortedDisks, ideControllerKey, scsiControllerKey, iqnToData, hyperHost, context);

            //
            // Power-on VM
            //
            if (powerOnVM(vmMo, vmInternalCSName, vmNameOnVcenter)) {
                logger.debug(String.format("VM %s has been started successfully with hostname %s.", vmInternalCSName, vmNameOnVcenter));
            } else {
                throw new Exception("Failed to start VM. vmName: " + vmInternalCSName + " with hostname " + vmNameOnVcenter);
            }

            StartAnswer startAnswer = new StartAnswer(cmd);

            startAnswer.setIqnToData(iqnToData);

            if (vmSpec.getType() != VirtualMachine.Type.User) {
                String controlIp = getControlIp(nics);
                // check if the router is up?
                for (int count = 0; count < 60; count++) {
                    final boolean result = _vrResource.connect(controlIp, 1, 5000);
                    if (result) {
                        break;
                    }
                }

                try {
                    String homeDir = System.getProperty("user.home");
                    File pemFile = new File(homeDir + "/.ssh/id_rsa");
                    FileUtil.scpPatchFiles(controlIp, VRScripts.CONFIG_CACHE_LOCATION, DefaultDomRSshPort, pemFile, systemVmPatchFiles, BASEPATH);
                    if (!_vrResource.isSystemVMSetup(vmInternalCSName, controlIp)) {
                        String errMsg = "Failed to patch systemVM";
                        logger.error(errMsg);
                        return new StartAnswer(cmd, errMsg);
                    }
                } catch (Exception e) {
                    String errMsg = "Failed to scp files to system VM. Patching of systemVM failed";
                    logger.error(errMsg, e);
                    return new StartAnswer(cmd, String.format("%s due to: %s", errMsg, e.getMessage()));
                }
            }

            // Since VM was successfully powered-on, if there was an existing VM in a different cluster that was unregistered, delete all the files associated with it.
            if (existingVmName != null && existingVmFileLayout != null) {
                List<String> vmDatastoreNames = new ArrayList<>();
                for (DatastoreMO vmDatastore : vmMo.getAllDatastores()) {
                    vmDatastoreNames.add(vmDatastore.getName());
                }
                // Don't delete files that are in a datastore that is being used by the new VM as well (zone-wide datastore).
                List<String> skipDatastores = new ArrayList<>();
                for (DatastoreMO existingDatastore : existingDatastores) {
                    if (vmDatastoreNames.contains(existingDatastore.getName())) {
                        skipDatastores.add(existingDatastore.getName());
                    }
                }
                deleteUnregisteredVmFiles(existingVmFileLayout, dcMo, true, skipDatastores);
            }

            return startAnswer;
        } catch (Throwable e) {
            StartAnswer startAnswer = new StartAnswer(cmd, createLogMessageException(e, cmd));
            if (vmAlreadyExistsInVcenter) {
                startAnswer.setContextParam("stopRetry", "true");
            }

            if (existingVmName != null && existingVmFileInfo != null) {
                logger.debug(String.format("Since VM start failed, registering back an existing VM: [%s] that was unregistered.", existingVmName));
                try {
                    DatastoreFile fileInDatastore = new DatastoreFile(existingVmFileInfo.getVmPathName());
                    DatastoreMO existingVmDsMo = new DatastoreMO(dcMo.getContext(), dcMo.findDatastore(fileInDatastore.getDatastoreName()));
                    registerVm(existingVmName, existingVmDsMo);
                } catch (Exception ex) {
                    String message = String.format("Failed to register an existing VM: [%s] due to [%s].", existingVmName, VmwareHelper.getExceptionMessage(ex));
                    logger.error(message, ex);
                }
            }
            return startAnswer;
        }
    }

    private Pair<ManagedObjectReference, DatastoreMO> getVolumeDatastoreDetails(DiskTO vol, HashMap<String, Pair<ManagedObjectReference, DatastoreMO>> dataStoresDetails) throws Exception {
        boolean managed = false;
        String iScsiName = null;
        Map<String, String> details = vol.getDetails();
        if (MapUtils.isNotEmpty(details)) {
            managed = Boolean.parseBoolean(details.get(DiskTO.MANAGED));
            iScsiName = details.get(DiskTO.IQN);
        }

        VolumeObjectTO volumeTO = (VolumeObjectTO) vol.getData();
        DataStoreTO primaryStore = volumeTO.getDataStore();
        String primaryStoreUuid = primaryStore.getUuid();
        // if the storage is managed, iScsiName should not be null
        String datastoreName = managed ? VmwareResource.getDatastoreName(iScsiName) : primaryStoreUuid;
        Pair<ManagedObjectReference, DatastoreMO> volumeDsDetails = dataStoresDetails.get(datastoreName);
        if (volumeDsDetails == null) {
            throw new Exception("Primary datastore " + primaryStore.getUuid() + " is not mounted on host.");
        }

        return volumeDsDetails;
    }

    private void syncVolumeDatastoreAndPathForDatastoreCluster(DiskTO vol, VirtualMachineDiskInfoBuilder diskInfoBuilder, VirtualMachineDiskInfo matchingExistingDisk,
                                                               Pair<ManagedObjectReference, DatastoreMO> volumeDsDetails, List<Pair<Integer, ManagedObjectReference>> diskDatastores,
                                                               VmwareHypervisorHost hyperHost, VmwareContext context) throws Exception {
        if (vol.getDetails() == null || vol.getDetails().get(DiskTO.PROTOCOL_TYPE) == null || !vol.getDetails().get(DiskTO.PROTOCOL_TYPE).equalsIgnoreCase("DatastoreCluster")) {
            return;
        }

        if (diskInfoBuilder != null && matchingExistingDisk != null) {
            String[] diskChain = matchingExistingDisk.getDiskChain();
            if (diskChain != null && diskChain.length > 0) {
                DatastoreFile file = new DatastoreFile(diskChain[0]);
                VolumeObjectTO volumeTO = (VolumeObjectTO) vol.getData();
                if (!file.getFileBaseName().equalsIgnoreCase(volumeTO.getPath())) {
                    if (logger.isInfoEnabled()) {
                        logger.info("Detected disk-chain top file change on volume: " + volumeTO.getId() + " " + volumeTO.getPath() + " -> " + file.getFileBaseName());
                    }
                    volumeTO.setPath(file.getFileBaseName());
                    vol.setPath(file.getFileBaseName());
                }
            }
            DatastoreMO diskDatastoreMofromVM = getDataStoreWhereDiskExists(hyperHost, context, diskInfoBuilder, vol, diskDatastores);
            if (diskDatastoreMofromVM != null) {
                String actualPoolUuid = diskDatastoreMofromVM.getCustomFieldValue(CustomFieldConstants.CLOUD_UUID);
                VolumeObjectTO volumeTO = (VolumeObjectTO) vol.getData();
                DataStoreTO primaryStore = volumeTO.getDataStore();
                if (actualPoolUuid != null && !actualPoolUuid.equalsIgnoreCase(primaryStore.getUuid())) {
                    volumeDsDetails = new Pair<>(diskDatastoreMofromVM.getMor(), diskDatastoreMofromVM);
                    if (logger.isInfoEnabled()) {
                        logger.info("Detected datastore uuid change on volume: " + volumeTO.getId() + " " + primaryStore.getUuid() + " -> " + actualPoolUuid);
                    }
                    ((PrimaryDataStoreTO)primaryStore).setUuid(actualPoolUuid);
                }
            }
        }
    }

    private boolean powerOnVM(final VirtualMachineMO vmMo, final String vmInternalCSName, final String vmNameOnVcenter) throws Exception {
        int retry = 20;
        while (retry-- > 0) {
            try {
                return vmMo.powerOn();
            } catch (Exception e) {
                logger.info(String.format("Got exception while power on VM %s with hostname %s", vmInternalCSName, vmNameOnVcenter), e);
                if (e.getMessage() != null && e.getMessage().contains("File system specific implementation of Ioctl[file] failed")) {
                    logger.debug(String.format("Failed to power on VM %s with hostname %s. Retrying", vmInternalCSName, vmNameOnVcenter));
                } else {
                    throw e;
                }
            }
        }
        return false;
    }

    private boolean multipleIsosAtached(DiskTO[] sortedDisks) {
        return Arrays.stream(sortedDisks).filter(disk -> disk.getType() == Volume.Type.ISO).count() > 1;
    }

    private DiskTO[] getDisks(DiskTO[] sortedDisks) {
       return Arrays.stream(sortedDisks).filter(vol -> ((vol.getPath() != null &&
                vol.getPath().contains(ConfigDrive.CONFIGDRIVEDIR))) || (vol.getType() != Volume.Type.ISO)).toArray(DiskTO[]::new);
    }

    private void configureIso(VmwareHypervisorHost hyperHost, VirtualMachineMO vmMo, DiskTO vol,
                              VirtualDeviceConfigSpec[] deviceConfigSpecArray, int ideUnitNumber, int i) throws Exception {
        TemplateObjectTO iso = (TemplateObjectTO) vol.getData();

        if (iso.getPath() != null && !iso.getPath().isEmpty()) {
            DataStoreTO imageStore = iso.getDataStore();
            if (!(imageStore instanceof NfsTO)) {
                logger.debug("unsupported protocol");
                throw new Exception("unsupported protocol");
            }
            NfsTO nfsImageStore = (NfsTO) imageStore;
            String isoPath = nfsImageStore.getUrl() + File.separator + iso.getPath();
            Pair<String, ManagedObjectReference> isoDatastoreInfo = getIsoDatastoreInfo(hyperHost, isoPath);
            assert (isoDatastoreInfo != null);
            assert (isoDatastoreInfo.second() != null);

            deviceConfigSpecArray[i] = new VirtualDeviceConfigSpec();
            Pair<VirtualDevice, Boolean> isoInfo =
                    VmwareHelper.prepareIsoDevice(vmMo, isoDatastoreInfo.first(), isoDatastoreInfo.second(), true, true, ideUnitNumber, i + 1);
            deviceConfigSpecArray[i].setDevice(isoInfo.first());
            if (isoInfo.second()) {
                if (logger.isDebugEnabled())
                    logger.debug("Prepare ISO volume at new device " + _gson.toJson(isoInfo.first()));
                deviceConfigSpecArray[i].setOperation(VirtualDeviceConfigSpecOperation.ADD);
            } else {
                if (logger.isDebugEnabled())
                    logger.debug("Prepare ISO volume at existing device " + _gson.toJson(isoInfo.first()));
                deviceConfigSpecArray[i].setOperation(VirtualDeviceConfigSpecOperation.EDIT);
            }
        }
    }

    private String mapAdapterType(String adapterStringFromOVF) {
        if (StringUtils.isBlank(adapterStringFromOVF) || adapterStringFromOVF.equalsIgnoreCase(VirtualEthernetCardType.E1000.toString())) {
            return VirtualEthernetCardType.E1000.toString();
        } else if (adapterStringFromOVF.equalsIgnoreCase(VirtualEthernetCardType.PCNet32.toString())) {
            return VirtualEthernetCardType.PCNet32.toString();
        } else if (adapterStringFromOVF.equalsIgnoreCase(VirtualEthernetCardType.Vmxnet2.toString())) {
            return VirtualEthernetCardType.Vmxnet2.toString();
        } else if (adapterStringFromOVF.equalsIgnoreCase(VirtualEthernetCardType.Vmxnet3.toString())) {
            return VirtualEthernetCardType.Vmxnet3.toString();
        }
        return VirtualEthernetCardType.E1000.toString();
    }

    private int getDisksChangesNumberFromDisksSpec(DiskTO[] disks, boolean deployAsIs) {
        if (!deployAsIs) {
            return disks.length;
        } else {
            int datadisksNumber = 0;
            if (ArrayUtils.isNotEmpty(disks)) {
                List<DiskTO> datadisks = Arrays.stream(disks).filter(x -> x.getType() == Volume.Type.DATADISK).collect(Collectors.toList());
                if (CollectionUtils.isNotEmpty(datadisks)) {
                    datadisksNumber = datadisks.size();
                }
            }
            return datadisksNumber;
        }
    }

    /**
     * Configure VNC
     */
    private void configureVNC(VirtualMachineTO vmSpec, ArrayList<OptionValue> extraOptions, VirtualMachineConfigSpec vmConfigSpec, VmwareHypervisorHost hyperHost, String vmInternalCSName) throws Exception {
        String keyboardLayout = null;
        if (vmSpec.getDetails() != null)
            keyboardLayout = vmSpec.getDetails().get(VmDetailConstants.KEYBOARD);
        vmConfigSpec.getExtraConfig()
                .addAll(Arrays.asList(configureVnc(extraOptions.toArray(new OptionValue[0]), hyperHost, vmInternalCSName, vmSpec.getVncPassword(), keyboardLayout)));

    }

    private void ensureDiskControllersInternal(VirtualMachineMO vmMo, Boolean systemVm,
                                               Pair<String, String> controllerInfo,
                                               DiskControllerType systemVmScsiControllerType,
                                               int numScsiControllerForSystemVm,
                                               int firstScsiControllerBusNum, boolean deployAsIs) throws Exception {
        if (systemVm) {
            ensureScsiDiskControllers(vmMo, systemVmScsiControllerType.toString(), numScsiControllerForSystemVm, firstScsiControllerBusNum);
        } else if (!deployAsIs) {
            ensureDiskControllers(vmMo, controllerInfo);
        }
    }

    private void tearDownVmDevices(VirtualMachineMO vmMo, boolean hasSnapshot, boolean deployAsIs) throws Exception {
        if (deployAsIs) {
            vmMo.tearDownDevices(new Class<?>[]{VirtualEthernetCard.class});
        } else if (!hasSnapshot) {
            vmMo.tearDownDevices(new Class<?>[]{VirtualDisk.class, VirtualEthernetCard.class});
        } else {
            vmMo.tearDownDevices(new Class<?>[]{VirtualEthernetCard.class});
        }
    }

    private void tearDownVMDisks(VirtualMachineMO vmMo, List<VirtualDisk> disks) throws Exception {
        for (VirtualDisk disk : disks) {
            vmMo.tearDownDevice(disk);
        }
    }

    private String getGuestOsIdFromVmSpec(VirtualMachineTO vmSpec, boolean deployAsIs) {
        return translateGuestOsIdentifier(vmSpec.getArch(), vmSpec.getOs(), vmSpec.getPlatformEmulator()).value();
    }

    private Pair<String, String> getControllerInfoFromVmSpec(VirtualMachineTO vmSpec) throws CloudRuntimeException {
        String rootDiskControllerDetail = vmSpec.getDetails().get(VmDetailConstants.ROOT_DISK_CONTROLLER);
        String dataDiskControllerDetail = vmSpec.getDetails().get(VmDetailConstants.DATA_DISK_CONTROLLER);
        VmwareHelper.validateDiskControllerDetails(rootDiskControllerDetail, dataDiskControllerDetail);
        return new Pair<>(rootDiskControllerDetail, dataDiskControllerDetail);
    }

    private String getBootModeFromVmSpec(VirtualMachineTO vmSpec, boolean deployAsIs) {
        String bootMode = null;
        if (vmSpec.getDetails().containsKey(VmDetailConstants.BOOT_MODE)) {
            bootMode = vmSpec.getDetails().get(VmDetailConstants.BOOT_MODE);
        }
        if (bootMode == null) {
            bootMode = ApiConstants.BootType.BIOS.toString();
        }
        return bootMode;
    }

    /**
     * Set OVF properties (if available)
     */
    private void setDeployAsIsProperties(VirtualMachineMO vmMo, DeployAsIsInfoTO deployAsIsInfo,
                                         VirtualMachineConfigSpec vmConfigSpec, VmwareHypervisorHost hyperHost) throws Exception {
        if (deployAsIsInfo != null && MapUtils.isNotEmpty(deployAsIsInfo.getProperties())) {
            Map<String, String> properties = deployAsIsInfo.getProperties();
            VmConfigInfo vAppConfig = vmMo.getConfigInfo().getVAppConfig();
            logger.info("Copying OVF properties to the values the user provided");
            setVAppPropertiesToConfigSpec(vAppConfig, properties, vmConfigSpec, hyperHost);
        }
    }

    /**
     * Modify the specDisks information to match the cloned VM's disks (from vmMo VM)
     */
    private void mapSpecDisksToClonedDisksAndTearDownDatadisks(VirtualMachineMO vmMo, String vmInternalCSName, DiskTO[] specDisks) {
        try {
            logger.debug("Mapping spec disks information to cloned VM disks for VM " + vmInternalCSName);
            if (vmMo != null && ArrayUtils.isNotEmpty(specDisks)) {
                List<VirtualDisk> vmDisks = vmMo.getVirtualDisksOrderedByKey();

                List<VirtualDisk> rootDisks = new ArrayList<>();
                List<DiskTO> sortedRootDisksFromSpec = Arrays.asList(sortVolumesByDeviceId(specDisks))
                        .stream()
                        .filter(x -> x.getType() == Volume.Type.ROOT)
                        .collect(Collectors.toList());
                for (int i = 0; i < sortedRootDisksFromSpec.size(); i++) {
                    DiskTO specDisk = sortedRootDisksFromSpec.get(i);
                    VirtualDisk vmDisk = vmDisks.get(i);
                    DataTO dataVolume = specDisk.getData();
                    if (dataVolume instanceof VolumeObjectTO) {
                        VolumeObjectTO volumeObjectTO = (VolumeObjectTO) dataVolume;
                        if (!volumeObjectTO.getSize().equals(vmDisk.getCapacityInBytes())) {
                            logger.info("Mapped disk size is not the same as the cloned VM disk size: " +
                                    volumeObjectTO.getSize() + " - " + vmDisk.getCapacityInBytes());
                        }
                        VirtualDeviceBackingInfo backingInfo = vmDisk.getBacking();
                        if (backingInfo instanceof VirtualDiskFlatVer2BackingInfo) {
                            VirtualDiskFlatVer2BackingInfo backing = (VirtualDiskFlatVer2BackingInfo) backingInfo;
                            String fileName = backing.getFileName();
                            if (StringUtils.isNotBlank(fileName)) {
                                String[] fileNameParts = fileName.split(" ");
                                String datastoreUuid = fileNameParts[0].replace("[", "").replace("]", "");
                                String relativePath = fileNameParts[1].split("/")[1].replace(".vmdk", "");
                                String vmSpecDatastoreUuid = volumeObjectTO.getDataStore().getUuid().replaceAll("-", "");
                                if (!datastoreUuid.equals(vmSpecDatastoreUuid)) {
                                    logger.info("Mapped disk datastore UUID is not the same as the cloned VM datastore UUID: " +
                                            datastoreUuid + " - " + vmSpecDatastoreUuid);
                                }
                                volumeObjectTO.setPath(relativePath);
                                specDisk.setPath(relativePath);
                                rootDisks.add(vmDisk);
                            } else {
                                logger.error("Empty backing filename for volume " + volumeObjectTO.getName());
                            }
                        } else {
                            logger.error("Could not get volume backing info for volume " + volumeObjectTO.getName());
                        }
                    }
                }
                vmDisks.removeAll(rootDisks);
                if (CollectionUtils.isNotEmpty(vmDisks)) {
                    logger.info("Tearing down datadisks for deploy-as-is VM");
                    tearDownVMDisks(vmMo, vmDisks);
                }
            }
        } catch (Exception e) {
            String msg = "Error mapping deploy-as-is VM disks from cloned VM " + vmInternalCSName;
            logger.error(msg, e);
            throw new CloudRuntimeException(e);
        }
    }

    private void setBootOptions(VirtualMachineTO vmSpec, String bootMode, VirtualMachineConfigSpec vmConfigSpec) {
        VirtualMachineBootOptions bootOptions = null;
        if (StringUtils.isNotBlank(bootMode) && !bootMode.equalsIgnoreCase("bios")) {
            vmConfigSpec.setFirmware("efi");
            if (vmSpec.getDetails().containsKey(ApiConstants.BootType.UEFI.toString()) && "secure".equalsIgnoreCase(vmSpec.getDetails().get(ApiConstants.BootType.UEFI.toString()))) {
                if (bootOptions == null) {
                    bootOptions = new VirtualMachineBootOptions();
                }
                bootOptions.setEfiSecureBootEnabled(true);
            }
        }
        if (vmSpec.isEnterHardwareSetup()) {
            if (bootOptions == null) {
                bootOptions = new VirtualMachineBootOptions();
            }
            if (logger.isDebugEnabled()) {
                logger.debug(String.format("configuring VM '%s' to enter hardware setup",vmSpec.getName()));
            }
            bootOptions.setEnterBIOSSetup(vmSpec.isEnterHardwareSetup());
        }
        if (bootOptions != null) {
            vmConfigSpec.setBootOptions(bootOptions);
        }
    }

    /**
     * Set the ovf section spec from existing vApp configuration
     */
    protected List<VAppOvfSectionSpec> copyVAppConfigOvfSectionFromOVF(VmConfigInfo vAppConfig, boolean useEdit) {
        List<VAppOvfSectionInfo> ovfSection = vAppConfig.getOvfSection();
        List<VAppOvfSectionSpec> specs = new ArrayList<>();
        for (VAppOvfSectionInfo info : ovfSection) {
            VAppOvfSectionSpec spec = new VAppOvfSectionSpec();
            spec.setInfo(info);
            spec.setOperation(useEdit ? ArrayUpdateOperation.EDIT : ArrayUpdateOperation.ADD);
            specs.add(spec);
        }
        return specs;
    }

    private Map<String, Pair<String, Boolean>> getOVFMap(List<OVFPropertyTO> props) {
        Map<String, Pair<String, Boolean>> map = new HashMap<>();
        for (OVFPropertyTO prop : props) {
            String value = getPropertyValue(prop);
            Pair<String, Boolean> pair = new Pair<>(value, prop.isPassword());
            map.put(prop.getKey(), pair);
        }
        return map;
    }

    private String getPropertyValue(OVFPropertyTO prop) {
        String type = prop.getType();
        String value = prop.getValue();
        if ("boolean".equalsIgnoreCase(type)) {
            value = Boolean.parseBoolean(value) ? "True" : "False";
        }
        return value;
    }

    /**
     * Set the properties section from existing vApp configuration and values set on ovfProperties
     */
    protected List<VAppPropertySpec> copyVAppConfigPropertySectionFromOVF(VmConfigInfo vAppConfig, Map<String, String> ovfProperties,
                                                                          boolean useEdit) {
        List<VAppPropertyInfo> productFromOvf = vAppConfig.getProperty();
        List<VAppPropertySpec> specs = new ArrayList<>();
        for (VAppPropertyInfo info : productFromOvf) {
            VAppPropertySpec spec = new VAppPropertySpec();
            if (ovfProperties.containsKey(info.getId())) {
                String value = ovfProperties.get(info.getId());
                info.setValue(value);
                logger.info("Setting OVF property ID = " + info.getId() + " VALUE = " + value);
            }
            spec.setInfo(info);
            spec.setOperation(useEdit ? ArrayUpdateOperation.EDIT : ArrayUpdateOperation.ADD);
            specs.add(spec);
        }
        return specs;
    }

    /**
     * Set the product section spec from existing vApp configuration
     */
    protected List<VAppProductSpec> copyVAppConfigProductSectionFromOVF(VmConfigInfo vAppConfig, boolean useEdit) {
        List<VAppProductInfo> productFromOvf = vAppConfig.getProduct();
        List<VAppProductSpec> specs = new ArrayList<>();
        for (VAppProductInfo info : productFromOvf) {
            VAppProductSpec spec = new VAppProductSpec();
            spec.setInfo(info);
            logger.info("Procuct info KEY " + info.getKey());
            spec.setOperation(useEdit ? ArrayUpdateOperation.EDIT : ArrayUpdateOperation.ADD);
            specs.add(spec);
        }
        return specs;
    }

    /**
     * Set the vApp configuration to vmConfig spec, copying existing configuration from vAppConfig
     * and seting properties values from ovfProperties
     */
    protected void setVAppPropertiesToConfigSpec(VmConfigInfo vAppConfig,
                                                 Map<String, String> ovfProperties,
                                                 VirtualMachineConfigSpec vmConfig, VmwareHypervisorHost hyperHost) throws Exception {
        VmConfigSpec vmConfigSpec = new VmConfigSpec();
        vmConfigSpec.getEula().addAll(vAppConfig.getEula());
        vmConfigSpec.setInstallBootStopDelay(vAppConfig.getInstallBootStopDelay());
        vmConfigSpec.setInstallBootRequired(vAppConfig.isInstallBootRequired());
        vmConfigSpec.setIpAssignment(vAppConfig.getIpAssignment());
        vmConfigSpec.getOvfEnvironmentTransport().addAll(vAppConfig.getOvfEnvironmentTransport());

        // For backward compatibility, prior to Vmware 6.5 use EDIT operation instead of ADD
        boolean useEditOperation = hyperHost.getContext().getServiceContent().getAbout().getApiVersion().compareTo("6.5") < 1;
        vmConfigSpec.getProduct().addAll(copyVAppConfigProductSectionFromOVF(vAppConfig, useEditOperation));
        vmConfigSpec.getProperty().addAll(copyVAppConfigPropertySectionFromOVF(vAppConfig, ovfProperties, useEditOperation));
        vmConfigSpec.getOvfSection().addAll(copyVAppConfigOvfSectionFromOVF(vAppConfig, useEditOperation));
        vmConfig.setVAppConfig(vmConfigSpec);
    }

    private String appendFileType(String path, String fileType) {
        if (StringUtils.isBlank(path)) {
            throw new CloudRuntimeException("No path given, cannot append filetype " + fileType);
        }
        if (fileType == null || path.toLowerCase().endsWith(fileType.toLowerCase())) {
            return path;
        }

        return path + fileType;
    }

    private void resizeRootDiskOnVMStart(VirtualMachineMO vmMo, DiskTO rootDiskTO, VmwareHypervisorHost hyperHost, VmwareContext context) throws Exception {
        final Pair<VirtualDisk, String> vdisk = getVirtualDiskInfo(vmMo, appendFileType(rootDiskTO.getPath(), VMDK_EXTENSION));
        assert (vdisk != null);

        long reqSize = 0L;
        final VolumeObjectTO volumeTO = ((VolumeObjectTO) rootDiskTO.getData());
        if (volumeTO != null) {
            reqSize = volumeTO.getSize() / 1024;
        }
        final VirtualDisk disk = vdisk.first();
        if (reqSize > disk.getCapacityInKB()) {
            final VirtualMachineDiskInfo diskInfo = getMatchingExistingDisk(vmMo.getDiskInfoBuilder(), rootDiskTO, hyperHost, context);
            assert (diskInfo != null);
            final String[] diskChain = diskInfo.getDiskChain();

            if (diskChain != null && diskChain.length > 1) {
                logger.warn("Disk chain length for the VM is greater than one, this is not supported");
                throw new CloudRuntimeException("Unsupported VM disk chain length: " + diskChain.length);
            }

            boolean resizingSupported = false;
            String deviceBusName = diskInfo.getDiskDeviceBusName();
            if (deviceBusName != null && (deviceBusName.toLowerCase().contains("scsi") || deviceBusName.toLowerCase().contains("lsi"))) {
                resizingSupported = true;
            }
            if (!resizingSupported) {
                logger.warn("Resizing of root disk is only support for scsi device/bus, the provide VM's disk device bus name is " + diskInfo.getDiskDeviceBusName());
                throw new CloudRuntimeException("Unsupported VM root disk device bus: " + diskInfo.getDiskDeviceBusName());
            }

            disk.setCapacityInKB(reqSize);
            VirtualMachineConfigSpec vmConfigSpec = new VirtualMachineConfigSpec();
            VirtualDeviceConfigSpec deviceConfigSpec = new VirtualDeviceConfigSpec();
            deviceConfigSpec.setDevice(disk);
            deviceConfigSpec.setOperation(VirtualDeviceConfigSpecOperation.EDIT);
            vmConfigSpec.getDeviceChange().add(deviceConfigSpec);
            if (!vmMo.configureVm(vmConfigSpec)) {
                throw new Exception("Failed to configure VM for given root disk size. vmName: " + vmMo.getName());
            }
        }
    }


    /**
     * Generate the mac sequence from the nics.
     */
    protected String generateMacSequence(NicTO[] nics) {
        if (nics.length == 0) {
            return "";
        }

        StringBuffer sbMacSequence = new StringBuffer();
        for (NicTO nicTo : sortNicsByDeviceId(nics)) {
            sbMacSequence.append(nicTo.getMac()).append("|");
        }
        if (!sbMacSequence.toString().isEmpty()) {
            sbMacSequence.deleteCharAt(sbMacSequence.length() - 1); //Remove extra '|' char appended at the end
        }

        return sbMacSequence.toString();
    }

    /**
     * Update boot args with the new nic mac addresses.
     */
    protected String replaceNicsMacSequenceInBootArgs(String oldMacSequence, String newMacSequence, VirtualMachineTO vmSpec) {
        String bootArgs = vmSpec.getBootArgs();
        if (StringUtils.isNoneBlank(bootArgs, oldMacSequence, newMacSequence)) {
            return bootArgs.replace(oldMacSequence, newMacSequence);
        }
        return "";
    }

    /**
     * Sets video card memory to the one provided in detail svga.vramSize (if provided) on {@code vmConfigSpec}.
     * 64MB was always set before.
     * Size must be in KB.
     *
     * @param vmMo         virtual machine mo
     * @param vmSpec       virtual machine specs
     * @param vmConfigSpec virtual machine config spec
     * @throws Exception exception
     */
    protected void configureVideoCard(VirtualMachineMO vmMo, VirtualMachineTO vmSpec, VirtualMachineConfigSpec vmConfigSpec) throws Exception {
        if (vmSpec.getDetails().containsKey(VmDetailConstants.SVGA_VRAM_SIZE)) {
            String value = vmSpec.getDetails().get(VmDetailConstants.SVGA_VRAM_SIZE);
            try {
                long svgaVmramSize = Long.parseLong(value);
                setNewVRamSizeVmVideoCard(vmMo, svgaVmramSize, vmConfigSpec);
            } catch (NumberFormatException e) {
                logger.error("Unexpected value, cannot parse " + value + " to long due to: " + e.getMessage());
            }
        }
    }

    /**
     * Search for vm video card iterating through vm device list
     *
     * @param vmMo          virtual machine mo
     * @param svgaVmramSize new svga vram size (in KB)
     * @param vmConfigSpec  virtual machine config spec
     */
    protected void setNewVRamSizeVmVideoCard(VirtualMachineMO vmMo, long svgaVmramSize, VirtualMachineConfigSpec vmConfigSpec) throws Exception {
        for (VirtualDevice device : vmMo.getAllDeviceList()) {
            if (device instanceof VirtualMachineVideoCard) {
                VirtualMachineVideoCard videoCard = (VirtualMachineVideoCard) device;
                modifyVmVideoCardVRamSize(videoCard, vmMo, svgaVmramSize, vmConfigSpec);
            }
        }
    }

    /**
     * Modifies vm vram size if it was set to a different size to the one provided in svga.vramSize (user_vm_details or template_vm_details) on {@code vmConfigSpec}
     *
     * @param videoCard     vm's video card device
     * @param vmMo          virtual machine mo
     * @param svgaVmramSize new svga vram size (in KB)
     * @param vmConfigSpec  virtual machine config spec
     */
    protected void modifyVmVideoCardVRamSize(VirtualMachineVideoCard videoCard, VirtualMachineMO vmMo, long svgaVmramSize, VirtualMachineConfigSpec vmConfigSpec) {
        if (videoCard.getVideoRamSizeInKB() != svgaVmramSize) {
           logger.info("Video card memory was set " + toHumanReadableSize(videoCard.getVideoRamSizeInKB()) + " instead of " + toHumanReadableSize(svgaVmramSize));
            configureSpecVideoCardNewVRamSize(videoCard, svgaVmramSize, vmConfigSpec);
        }
    }

    /**
     * Add edit spec on {@code vmConfigSpec} to modify svga vram size
     *
     * @param videoCard     video card device to edit providing the svga vram size
     * @param svgaVmramSize new svga vram size (in KB)
     * @param vmConfigSpec  virtual machine spec
     */
    protected void configureSpecVideoCardNewVRamSize(VirtualMachineVideoCard videoCard, long svgaVmramSize, VirtualMachineConfigSpec vmConfigSpec) {
        videoCard.setVideoRamSizeInKB(svgaVmramSize);
        videoCard.setUseAutoDetect(false);

        VirtualDeviceConfigSpec arrayVideoCardConfigSpecs = new VirtualDeviceConfigSpec();
        arrayVideoCardConfigSpecs.setDevice(videoCard);
        arrayVideoCardConfigSpecs.setOperation(VirtualDeviceConfigSpecOperation.EDIT);

        vmConfigSpec.getDeviceChange().add(arrayVideoCardConfigSpecs);
    }

    /**
     * Add or Remove virtual TPM module
     *
     * @param vmMo         virtual machine mo
     * @param vmSpec       virtual machine specs
     * @param vmConfigSpec virtual machine config spec
     * @throws Exception exception
     */
    protected void configureVirtualTPM(VirtualMachineMO vmMo, VirtualMachineTO vmSpec, VirtualMachineConfigSpec vmConfigSpec) throws Exception {
        String virtualTPMEnabled = vmSpec.getDetails().getOrDefault(VmDetailConstants.VIRTUAL_TPM_ENABLED, null);
        if (Boolean.parseBoolean(virtualTPMEnabled)) {
            for (VirtualDevice device : vmMo.getAllDeviceList()) {
                if (device instanceof VirtualTPM) {
                    logger.debug(String.format("Virtual TPM device has already been added to VM %s, returning", vmMo.getVmName()));
                    return;
                }
            }
            logger.debug(String.format("Adding Virtual TPM device to the VM %s", vmMo.getVmName()));
            addVirtualTPMDevice(vmConfigSpec);
        } else if (virtualTPMEnabled == null) {
            logger.debug(String.format("Virtual TPM device is neither enabled nor disabled for VM %s, skipping", vmMo.getVmName()));
        } else {
            logger.debug(String.format("Virtual TPM device is disabled for VM %s", vmMo.getVmName()));
            for (VirtualDevice device : vmMo.getAllDeviceList()) {
                if (device instanceof VirtualTPM) {
                    logger.debug(String.format("Removing Virtual TPM device from VM %s as it is disabled", vmMo.getVmName()));
                    removeVirtualTPMDevice(vmConfigSpec, (VirtualTPM) device);
                }
            }
        }
    }

    protected void addVirtualTPMDevice(VirtualMachineConfigSpec vmConfigSpec) {
        Description description = new Description();
        description.setSummary("Trusted Platform Module");
        description.setLabel("Trusted Platform Module");
        VirtualTPM virtualTPM = new VirtualTPM();
        virtualTPM.setDeviceInfo(description);
        VirtualDeviceConfigSpec deviceConfigSpec = new VirtualDeviceConfigSpec();
        deviceConfigSpec.setDevice(virtualTPM);
        deviceConfigSpec.setOperation(VirtualDeviceConfigSpecOperation.ADD);
        vmConfigSpec.getDeviceChange().add(deviceConfigSpec);
    }

    protected void removeVirtualTPMDevice(VirtualMachineConfigSpec vmConfigSpec, VirtualTPM virtualTPM) {
        VirtualDeviceConfigSpec virtualDeviceConfigSpec = new VirtualDeviceConfigSpec();
        virtualDeviceConfigSpec.setDevice(virtualTPM);
        virtualDeviceConfigSpec.setOperation(VirtualDeviceConfigSpecOperation.REMOVE);
        vmConfigSpec.getDeviceChange().add(virtualDeviceConfigSpec);
    }

    private void tearDownVm(VirtualMachineMO vmMo) throws Exception {

        if (vmMo == null)
            return;

        boolean hasSnapshot;
        hasSnapshot = vmMo.hasSnapshot();
        if (!hasSnapshot)
            vmMo.tearDownDevices(new Class<?>[]{VirtualDisk.class, VirtualEthernetCard.class});
        else
            vmMo.tearDownDevices(new Class<?>[]{VirtualEthernetCard.class});
        vmMo.ensureScsiDeviceController();
    }

    int getReservedMemoryMb(VirtualMachineTO vmSpec) {
        if (vmSpec.getDetails().get(VMwareGuru.VmwareReserveMemory.key()).equalsIgnoreCase("true")) {
            if(vmSpec.getDetails().get(VmDetailConstants.RAM_RESERVATION) != null){
                float reservedMemory = (vmSpec.getMaxRam() * Float.parseFloat(vmSpec.getDetails().get(VmDetailConstants.RAM_RESERVATION)));
                return (int) (reservedMemory / ResourceType.bytesToMiB);
            }
            return (int) (vmSpec.getMinRam() / ResourceType.bytesToMiB);
        }
        return 0;
    }

    int getReservedCpuMHZ(VirtualMachineTO vmSpec) {
        if (vmSpec.getDetails().get(VMwareGuru.VmwareReserveCpu.key()).equalsIgnoreCase("true")) {
            return vmSpec.getMinSpeed() * vmSpec.getCpus();
        }
        return 0;
    }

    // return the finalized disk chain for startup, from top to bottom
    private String[] syncDiskChain(DatacenterMO dcMo, VirtualMachineMO vmMo, DiskTO vol, VirtualMachineDiskInfo diskInfo,
                                   DatastoreMO dsMo) throws Exception {

        VolumeObjectTO volumeTO = (VolumeObjectTO) vol.getData();
        Map<String, String> details = vol.getDetails();
        boolean isManaged = false;

        if (details != null) {
            isManaged = Boolean.parseBoolean(details.get(DiskTO.MANAGED));
        }

        String datastoreDiskPath;
        if (dsMo.getDatastoreType().equalsIgnoreCase("VVOL")) {
            datastoreDiskPath = VmwareStorageLayoutHelper.getLegacyDatastorePathFromVmdkFileName(dsMo, volumeTO.getPath() + ".vmdk");
            if (!dsMo.fileExists(datastoreDiskPath)) {
                datastoreDiskPath = VmwareStorageLayoutHelper.getVmwareDatastorePathFromVmdkFileName(dsMo, vmMo.getName(), volumeTO.getPath() + ".vmdk");
            }
            if (!dsMo.fileExists(datastoreDiskPath)) {
                datastoreDiskPath = dsMo.searchFileInSubFolders(volumeTO.getPath() + ".vmdk", true, null);
            }
        } else {
            // we will honor vCenter's meta if it exists
            if (diskInfo != null) {
                // to deal with run-time upgrade to maintain the new datastore folder structure
                String disks[] = diskInfo.getDiskChain();
                for (int i = 0; i < disks.length; i++) {
                    DatastoreFile file = new DatastoreFile(disks[i]);
                    if (!isManaged && file.getDir() != null && file.getDir().isEmpty()) {
                        logger.info("Perform run-time datastore folder upgrade. sync " + disks[i] + " to VM folder");
                        disks[i] = VmwareStorageLayoutHelper.syncVolumeToVmDefaultFolder(dcMo, vmMo.getName(), dsMo, file.getFileBaseName(), VmwareManager.s_vmwareSearchExcludeFolder.value());
                    }
                }
                return disks;
            }

            if (isManaged) {
                String vmdkPath = new DatastoreFile(volumeTO.getPath()).getFileBaseName();

                if (volumeTO.getVolumeType() == Volume.Type.ROOT) {
                    if (vmdkPath == null) {
                        vmdkPath = volumeTO.getName();
                    }

                    datastoreDiskPath = VmwareStorageLayoutHelper.syncVolumeToVmDefaultFolder(dcMo, vmMo.getName(), dsMo, vmdkPath);
                } else {
                    if (vmdkPath == null) {
                        vmdkPath = dsMo.getName();
                    }

                    datastoreDiskPath = dsMo.getDatastorePath(vmdkPath + VMDK_EXTENSION);
                }
            } else {
                datastoreDiskPath = VmwareStorageLayoutHelper.syncVolumeToVmDefaultFolder(dcMo, vmMo.getName(), dsMo, volumeTO.getPath(), VmwareManager.s_vmwareSearchExcludeFolder.value());
            }
        }
        if (!dsMo.fileExists(datastoreDiskPath)) {
            logger.warn("Volume " + volumeTO.getId() + " does not seem to exist on datastore, out of sync? path: " + datastoreDiskPath);
        }

        return new String[]{datastoreDiskPath};
    }

    // Pair<internal CS name, vCenter display name>
    private Pair<String, String> composeVmNames(VirtualMachineTO vmSpec) {
        String vmInternalCSName = vmSpec.getName();
        String vmNameOnVcenter = vmSpec.getName();
        String hostNameInDetails = null;
        if (_instanceNameFlag && MapUtils.isNotEmpty(vmSpec.getDetails()) && vmSpec.getDetails().containsKey(VmDetailConstants.NAME_ON_HYPERVISOR)) {
            hostNameInDetails = vmSpec.getDetails().get(VmDetailConstants.NAME_ON_HYPERVISOR);
        }
        if (StringUtils.isNotBlank(hostNameInDetails)) {
            vmNameOnVcenter = hostNameInDetails;
        } else if (_instanceNameFlag && vmSpec.getHostName() != null) {
            vmNameOnVcenter = vmSpec.getHostName();
        }
        return new Pair<>(vmInternalCSName, vmNameOnVcenter);
    }

    protected void configNestedHVSupport(VirtualMachineMO vmMo, VirtualMachineTO vmSpec, VirtualMachineConfigSpec vmConfigSpec) throws Exception {

        VmwareContext context = vmMo.getContext();
        if ("true".equals(vmSpec.getDetails().get(VmDetailConstants.NESTED_VIRTUALIZATION_FLAG))) {
            if (logger.isDebugEnabled())
                logger.debug("Nested Virtualization enabled in configuration, checking hypervisor capability");

            ManagedObjectReference hostMor = vmMo.getRunningHost().getMor();
            ManagedObjectReference computeMor = context.getVimClient().getMoRefProp(hostMor, "parent");
            ManagedObjectReference environmentBrowser = context.getVimClient().getMoRefProp(computeMor, "environmentBrowser");
            HostCapability hostCapability = context.getService().queryTargetCapabilities(environmentBrowser, hostMor);
            Boolean nestedHvSupported = hostCapability.isNestedHVSupported();
            if (nestedHvSupported == null) {
                // nestedHvEnabled property is supported only since VMware 5.1. It's not defined for earlier versions.
                logger.warn("Hypervisor doesn't support nested virtualization, unable to set config for VM " + vmSpec.getName());
            } else if (nestedHvSupported) {
                logger.debug("Hypervisor supports nested virtualization, enabling for VM " + vmSpec.getName());
                vmConfigSpec.setNestedHVEnabled(true);
            } else {
                logger.warn("Hypervisor doesn't support nested virtualization, unable to set config for VM " + vmSpec.getName());
                vmConfigSpec.setNestedHVEnabled(false);
            }
        }
    }

    private static void configBasicExtraOption(List<OptionValue> extraOptions, VirtualMachineTO vmSpec) {
        OptionValue newVal = new OptionValue();
        newVal.setKey("machine.id");
        newVal.setValue(vmSpec.getBootArgs());
        extraOptions.add(newVal);

        newVal = new OptionValue();
        newVal.setKey("devices.hotplug");
        newVal.setValue("true");
        extraOptions.add(newVal);
    }

    private static void configNvpExtraOption(List<OptionValue> extraOptions, VirtualMachineTO vmSpec, Map<String, String> nicUuidToDvSwitchUuid) {
        /**
         * Extra Config : nvp.vm-uuid = uuid
         *  - Required for Nicira NVP integration
         */
        OptionValue newVal = new OptionValue();
        newVal.setKey("nvp.vm-uuid");
        newVal.setValue(vmSpec.getUuid());
        extraOptions.add(newVal);

        /**
         * Extra Config : nvp.iface-id.<num> = uuid
         *  - Required for Nicira NVP integration
         */
        int nicNum = 0;
        for (NicTO nicTo : sortNicsByDeviceId(vmSpec.getNics())) {
            if (nicTo.getUuid() != null) {
                newVal = new OptionValue();
                newVal.setKey("nvp.iface-id." + nicNum);
                newVal.setValue(nicTo.getUuid());
                extraOptions.add(newVal);
            }
            nicNum++;
        }
    }

    private static void configCustomExtraOption(List<OptionValue> extraOptions, VirtualMachineTO vmSpec) {
        // we no longer to validation anymore
        for (Map.Entry<String, String> entry : vmSpec.getDetails().entrySet()) {
            if (entry.getKey().equalsIgnoreCase(VmDetailConstants.BOOT_MODE)) {
                continue;
            }
            OptionValue newVal = new OptionValue();
            newVal.setKey(entry.getKey());
            newVal.setValue(entry.getValue());
            extraOptions.add(newVal);
        }
    }

    private void postNvpConfigBeforeStart(VirtualMachineMO vmMo, VirtualMachineTO vmSpec) throws Exception {
        /**
         * We need to configure the port on the DV switch after the host is
         * connected. So make this happen between the configure and start of
         * the VM
         */
        int nicIndex = 0;
        for (NicTO nicTo : sortNicsByDeviceId(vmSpec.getNics())) {
            if (nicTo.getBroadcastType() == BroadcastDomainType.Lswitch) {
                // We need to create a port with a unique vlan and pass the key to the nic device
                logger.trace("Nic " + nicTo + " is connected to an NVP logicalswitch");
                VirtualDevice nicVirtualDevice = vmMo.getNicDeviceByIndex(nicIndex);
                if (nicVirtualDevice == null) {
                    throw new Exception("Failed to find a VirtualDevice for nic " + nicIndex); //FIXME Generic exceptions are bad
                }
                VirtualDeviceBackingInfo backing = nicVirtualDevice.getBacking();
                if (backing instanceof VirtualEthernetCardDistributedVirtualPortBackingInfo) {
                    // This NIC is connected to a Distributed Virtual Switch
                    VirtualEthernetCardDistributedVirtualPortBackingInfo portInfo = (VirtualEthernetCardDistributedVirtualPortBackingInfo) backing;
                    DistributedVirtualSwitchPortConnection port = portInfo.getPort();
                    String portKey = port.getPortKey();
                    String portGroupKey = port.getPortgroupKey();
                    String dvSwitchUuid = port.getSwitchUuid();

                    logger.debug("NIC " + nicTo + " is connected to dvSwitch " + dvSwitchUuid + " pg " + portGroupKey + " port " + portKey);

                    ManagedObjectReference dvSwitchManager = vmMo.getContext().getVimClient().getServiceContent().getDvSwitchManager();
                    ManagedObjectReference dvSwitch = vmMo.getContext().getVimClient().getService().queryDvsByUuid(dvSwitchManager, dvSwitchUuid);

                    // Get all ports
                    DistributedVirtualSwitchPortCriteria criteria = new DistributedVirtualSwitchPortCriteria();
                    criteria.setInside(true);
                    criteria.getPortgroupKey().add(portGroupKey);
                    List<DistributedVirtualPort> dvPorts = vmMo.getContext().getVimClient().getService().fetchDVPorts(dvSwitch, criteria);

                    DistributedVirtualPort vmDvPort = null;
                    List<Integer> usedVlans = new ArrayList<>();
                    for (DistributedVirtualPort dvPort : dvPorts) {
                        // Find the port for this NIC by portkey
                        if (portKey.equals(dvPort.getKey())) {
                            vmDvPort = dvPort;
                        }
                        VMwareDVSPortSetting settings = (VMwareDVSPortSetting) dvPort.getConfig().getSetting();
                        VmwareDistributedVirtualSwitchVlanIdSpec vlanId = (VmwareDistributedVirtualSwitchVlanIdSpec) settings.getVlan();
                        logger.trace("Found port " + dvPort.getKey() + " with vlan " + vlanId.getVlanId());
                        if (vlanId.getVlanId() > 0 && vlanId.getVlanId() < 4095) {
                            usedVlans.add(vlanId.getVlanId());
                        }
                    }

                    if (vmDvPort == null) {
                        throw new Exception("Empty port list from dvSwitch for nic " + nicTo);
                    }

                    DVPortConfigInfo dvPortConfigInfo = vmDvPort.getConfig();
                    VMwareDVSPortSetting settings = (VMwareDVSPortSetting) dvPortConfigInfo.getSetting();

                    VmwareDistributedVirtualSwitchVlanIdSpec vlanId = (VmwareDistributedVirtualSwitchVlanIdSpec) settings.getVlan();
                    BoolPolicy blocked = settings.getBlocked();
                    if (blocked.isValue() == Boolean.TRUE) {
                        logger.trace("Port is blocked, set a vlanid and unblock");
                        DVPortConfigSpec dvPortConfigSpec = new DVPortConfigSpec();
                        VMwareDVSPortSetting edittedSettings = new VMwareDVSPortSetting();
                        // Unblock
                        blocked.setValue(Boolean.FALSE);
                        blocked.setInherited(Boolean.FALSE);
                        edittedSettings.setBlocked(blocked);
                        // Set vlan
                        int i;
                        for (i = 1; i < 4095; i++) {
                            if (!usedVlans.contains(i))
                                break;
                        }
                        vlanId.setVlanId(i); // FIXME should be a determined
                        // based on usage
                        vlanId.setInherited(false);
                        edittedSettings.setVlan(vlanId);

                        dvPortConfigSpec.setSetting(edittedSettings);
                        dvPortConfigSpec.setOperation("edit");
                        dvPortConfigSpec.setKey(portKey);
                        List<DVPortConfigSpec> dvPortConfigSpecs = new ArrayList<>();
                        dvPortConfigSpecs.add(dvPortConfigSpec);
                        ManagedObjectReference task = vmMo.getContext().getVimClient().getService().reconfigureDVPortTask(dvSwitch, dvPortConfigSpecs);
                        if (!vmMo.getContext().getVimClient().waitForTask(task)) {
                            throw new Exception("Failed to configure the dvSwitch port for nic " + nicTo);
                        }
                        logger.debug("NIC " + nicTo + " connected to vlan " + i);
                    } else {
                        logger.trace("Port already configured and set to vlan " + vlanId.getVlanId());
                    }
                } else if (backing instanceof VirtualEthernetCardNetworkBackingInfo) {
                    // This NIC is connected to a Virtual Switch
                    // Nothing to do
                } else if (backing instanceof VirtualEthernetCardOpaqueNetworkBackingInfo) {
                    //if NSX API VERSION >= 4.2, connect to br-int (nsx.network), do not create portgroup else previous behaviour
                    //OK, connected to OpaqueNetwork
                } else {
                    logger.error("nic device backing is of type " + backing.getClass().getName());
                    throw new Exception("Incompatible backing for a VirtualDevice for nic " + nicIndex); //FIXME Generic exceptions are bad
                }
            }
            nicIndex++;
        }
    }
    private VirtualMachineDiskInfo getMatchingExistingDiskWithVolumeDetails(VirtualMachineDiskInfoBuilder diskInfoBuilder, String volumePath,
                                                                             String chainInfo, boolean isManaged, String iScsiName, String datastoreUUID,
                                                                             VmwareHypervisorHost hyperHost, VmwareContext context) throws Exception {

        Pair<String, String> dsNameAndFileName = getVMDiskInfo(volumePath, isManaged, iScsiName, datastoreUUID, hyperHost, context);
        String dsName = dsNameAndFileName.first();
        String diskBackingFileBaseName = dsNameAndFileName.second();

        VirtualMachineDiskInfo diskInfo = diskInfoBuilder.getDiskInfoByBackingFileBaseName(diskBackingFileBaseName, dsName);
        if (diskInfo != null) {
            logger.info("Found existing disk info from volume path: " + volumePath);
            return diskInfo;
        } else {
            if (chainInfo != null) {
                VirtualMachineDiskInfo infoInChain = _gson.fromJson(chainInfo, VirtualMachineDiskInfo.class);
                if (infoInChain != null) {
                    String[] disks = infoInChain.getDiskChain();
                    if (disks.length > 0) {
                        for (String diskPath : disks) {
                            DatastoreFile file = new DatastoreFile(diskPath);
                            diskInfo = diskInfoBuilder.getDiskInfoByBackingFileBaseName(file.getFileBaseName(), dsName);
                            if (diskInfo != null) {
                                logger.info("Found existing disk from chain info: " + diskPath);
                                return diskInfo;
                            }
                        }
                    }

                    if (diskInfo == null) {
                        diskInfo = diskInfoBuilder.getDiskInfoByDeviceBusName(infoInChain.getDiskDeviceBusName());
                        if (diskInfo != null) {
                            logger.info("Found existing disk from chain device bus information: " + infoInChain.getDiskDeviceBusName());
                            return diskInfo;
                        }
                    }
                }
            }
        }
        return null;
    }

    private Pair<String, String> getVMDiskInfo(String volumePath, boolean isManaged, String iScsiName, String datastoreUUID,
                                               VmwareHypervisorHost hyperHost, VmwareContext context) throws Exception {
        String dsName;
        String diskBackingFileBaseName;

        if (isManaged) {
            // if the storage is managed, iScsiName should not be null
            dsName = VmwareResource.getDatastoreName(iScsiName);
            diskBackingFileBaseName = new DatastoreFile(volumePath).getFileBaseName();
        } else {
            ManagedObjectReference morDs = HypervisorHostHelper.findDatastoreWithBackwardsCompatibility(hyperHost, datastoreUUID);
            DatastoreMO dsMo = new DatastoreMO(context, morDs);
            dsName = dsMo.getName();
            diskBackingFileBaseName = volumePath;
        }

        return new Pair<>(dsName, diskBackingFileBaseName);
    }

    private VirtualMachineDiskInfo getMatchingExistingDisk(VirtualMachineDiskInfoBuilder diskInfoBuilder, DiskTO vol, VmwareHypervisorHost hyperHost, VmwareContext context)
            throws Exception {
        if (diskInfoBuilder != null) {
            VolumeObjectTO volume = (VolumeObjectTO) vol.getData();
            String chainInfo = volume.getChainInfo();
            Map<String, String> details = vol.getDetails();
            boolean isManaged = details != null && Boolean.parseBoolean(details.get(DiskTO.MANAGED));
            String iScsiName = details.get(DiskTO.IQN);
            String datastoreUUID = volume.getDataStore().getUuid();

            return getMatchingExistingDiskWithVolumeDetails(diskInfoBuilder, volume.getPath(), chainInfo, isManaged, iScsiName, datastoreUUID, hyperHost, context);
        } else {
            return null;
        }
    }

    private String getDiskController(VirtualMachineMO vmMo, VirtualMachineDiskInfo matchingExistingDisk, DiskTO vol, Pair<String, String> controllerInfo, boolean deployAsIs) throws Exception {
        DiskControllerType controllerType = DiskControllerType.none;
        if (deployAsIs && matchingExistingDisk != null) {
            String currentBusName = matchingExistingDisk.getDiskDeviceBusName();
            if (currentBusName != null) {
                logger.info("Chose disk controller based on existing information: " + currentBusName);
                if (currentBusName.startsWith("ide")) {
                    controllerType = DiskControllerType.ide;
                } else if (currentBusName.startsWith("scsi")) {
                    controllerType = DiskControllerType.scsi;
                }
            }
            if (controllerType == DiskControllerType.scsi || controllerType == DiskControllerType.none) {
                Ternary<Integer, Integer, DiskControllerType> vmScsiControllerInfo = vmMo.getScsiControllerInfo();
                controllerType = vmScsiControllerInfo.third();
            }
            return controllerType.toString();
        }

        return VmwareHelper.getControllerBasedOnDiskType(controllerInfo, vol);
    }

    private void postDiskConfigBeforeStart(VirtualMachineMO vmMo, VirtualMachineTO vmSpec, DiskTO[] sortedDisks, int ideControllerKey,
                                           int scsiControllerKey, Map<String, Map<String, String>> iqnToData, VmwareHypervisorHost hyperHost, VmwareContext context) throws Exception {
        VirtualMachineDiskInfoBuilder diskInfoBuilder = vmMo.getDiskInfoBuilder();

        for (DiskTO vol : sortedDisks) {
            if (vol.getType() == Volume.Type.ISO)
                continue;

            VolumeObjectTO volumeTO = (VolumeObjectTO) vol.getData();

            VirtualMachineDiskInfo diskInfo = getMatchingExistingDisk(diskInfoBuilder, vol, hyperHost, context);
            assert (diskInfo != null);

            String[] diskChain = diskInfo.getDiskChain();
            assert (diskChain.length > 0);

            Map<String, String> details = vol.getDetails();
            boolean managed = false;

            if (details != null) {
                managed = Boolean.parseBoolean(details.get(DiskTO.MANAGED));
            }

            DatastoreFile file = new DatastoreFile(diskChain[0]);

            if (managed) {
                DatastoreFile originalFile = new DatastoreFile(volumeTO.getPath());

                if (!file.getFileBaseName().equalsIgnoreCase(originalFile.getFileBaseName())) {
                    if (logger.isInfoEnabled())
                        logger.info("Detected disk-chain top file change on volume: " + volumeTO.getId() + " " + volumeTO.getPath() + " -> " + diskChain[0]);
                }
            } else {
                if (!file.getFileBaseName().equalsIgnoreCase(volumeTO.getPath())) {
                    if (logger.isInfoEnabled())
                        logger.info("Detected disk-chain top file change on volume: " + volumeTO.getId() + " " + volumeTO.getPath() + " -> " + file.getFileBaseName());
                }
            }

            VolumeObjectTO volInSpec = getVolumeInSpec(vmSpec, volumeTO);

            if (volInSpec != null) {
                if (managed) {
                    Map<String, String> data = new HashMap<>();

                    String datastoreVolumePath = diskChain[0];

                    data.put(StartAnswer.PATH, datastoreVolumePath);
                    data.put(StartAnswer.IMAGE_FORMAT, Storage.ImageFormat.OVA.toString());

                    iqnToData.put(details.get(DiskTO.IQN), data);

                    vol.setPath(datastoreVolumePath);
                    volumeTO.setPath(datastoreVolumePath);
                    volInSpec.setPath(datastoreVolumePath);
                } else {
                    volInSpec.setPath(file.getFileBaseName());
                    if (vol.getDetails().get(DiskTO.PROTOCOL_TYPE) != null && vol.getDetails().get(DiskTO.PROTOCOL_TYPE).equalsIgnoreCase("DatastoreCluster")) {
                        volInSpec.setUpdatedDataStoreUUID(volumeTO.getDataStore().getUuid());
                    }
                }
                volInSpec.setChainInfo(_gson.toJson(diskInfo));
            }
        }
    }

    private void checkAndDeleteDatastoreFile(String filePath, List<String> skipDatastores, DatastoreMO dsMo, DatacenterMO dcMo) throws Exception {
        if (dsMo != null && dcMo != null && (skipDatastores == null || !skipDatastores.contains(dsMo.getName()))) {
            logger.debug("Deleting file: " + filePath);
            dsMo.deleteFile(filePath, dcMo.getMor(), true);
        }
    }

    private void deleteUnregisteredVmFiles(VirtualMachineFileLayoutEx vmFileLayout, DatacenterMO dcMo, boolean deleteDisks, List<String> skipDatastores) throws Exception {
        logger.debug("Deleting files associated with an existing VM that was unregistered");
        DatastoreFile vmFolder = null;
        try {
            List<VirtualMachineFileLayoutExFileInfo> fileInfo = vmFileLayout.getFile();
            for (VirtualMachineFileLayoutExFileInfo file : fileInfo) {
                DatastoreFile fileInDatastore = new DatastoreFile(file.getName());
                // In case of linked clones, VM file layout includes the base disk so don't delete all disk files.
                if (file.getType().startsWith("disk") || file.getType().startsWith("digest"))
                    continue;
                else if (file.getType().equals("config"))
                    vmFolder = new DatastoreFile(fileInDatastore.getDatastoreName(), fileInDatastore.getDir());
                DatastoreMO dsMo = new DatastoreMO(dcMo.getContext(), dcMo.findDatastore(fileInDatastore.getDatastoreName()));
                checkAndDeleteDatastoreFile(file.getName(), skipDatastores, dsMo, dcMo);
            }
            // Delete files that are present in the VM folder - this will take care of the VM disks as well.
            DatastoreMO vmFolderDsMo = new DatastoreMO(dcMo.getContext(), dcMo.findDatastore(vmFolder.getDatastoreName()));
            String[] files = vmFolderDsMo.listDirContent(vmFolder.getPath());
            if (deleteDisks) {
                for (String file : files) {
                    String vmDiskFileFullPath = String.format("%s/%s", vmFolder.getPath(), file);
                    checkAndDeleteDatastoreFile(vmDiskFileFullPath, skipDatastores, vmFolderDsMo, dcMo);
                }
            }
            // Delete VM folder
            if (deleteDisks || files.length == 0) {
                checkAndDeleteDatastoreFile(vmFolder.getPath(), skipDatastores, vmFolderDsMo, dcMo);
            }
        } catch (Exception e) {
            String message = "Failed to delete files associated with an existing VM that was unregistered due to " + VmwareHelper.getExceptionMessage(e);
            logger.warn(message, e);
        }
    }

    private static VolumeObjectTO getVolumeInSpec(VirtualMachineTO vmSpec, VolumeObjectTO srcVol) {
        for (DiskTO disk : vmSpec.getDisks()) {
            if (disk.getData() instanceof VolumeObjectTO) {
                VolumeObjectTO vol = (VolumeObjectTO) disk.getData();
                if (vol.getId() == srcVol.getId())
                    return vol;
            }
        }

        return null;
    }

    private static NicTO[] sortNicsByDeviceId(NicTO[] nics) {

        List<NicTO> listForSort = new ArrayList<>();
        for (NicTO nic : nics) {
            listForSort.add(nic);
        }
        Collections.sort(listForSort, new Comparator<>() {

            @Override
            public int compare(NicTO arg0, NicTO arg1) {
                if (arg0.getDeviceId() < arg1.getDeviceId()) {
                    return -1;
                } else if (arg0.getDeviceId() == arg1.getDeviceId()) {
                    return 0;
                }

                return 1;
            }
        });

        return listForSort.toArray(new NicTO[0]);
    }

    private static DiskTO[] sortVolumesByDeviceId(DiskTO[] volumes) {

        List<DiskTO> listForSort = new ArrayList<>();
        for (DiskTO vol : volumes) {
            listForSort.add(vol);
        }
        Collections.sort(listForSort, new Comparator<>() {

            @Override
            public int compare(DiskTO arg0, DiskTO arg1) {
                if (arg0.getDiskSeq() < arg1.getDiskSeq()) {
                    return -1;
                } else if (arg0.getDiskSeq().equals(arg1.getDiskSeq())) {
                    return 0;
                }

                return 1;
            }
        });

        return listForSort.toArray(new DiskTO[0]);
    }

    /**
     * Only call this for managed storage.
     * Ex. "[-iqn.2010-01.com.solidfire:4nhe.vol-1.27-0] i-2-18-VM/ROOT-18.vmdk" should return "i-2-18-VM/ROOT-18"
     */
    public String getVmdkPath(String path) {
        if (StringUtils.isBlank(path)) {
            return null;
        }

        final String search = "]";

        int startIndex = path.indexOf(search);

        if (startIndex == -1) {
            return null;
        }

        path = path.substring(startIndex + search.length());

        int endIndex = path.indexOf(VMDK_EXTENSION);

        if (endIndex == -1) {
            return null;
        }

        return path.substring(0, endIndex).trim();
    }

    private DatastoreMO getDataStoreWhereDiskExists(VmwareHypervisorHost hyperHost, VmwareContext context,
                                               VirtualMachineDiskInfoBuilder diskInfoBuilder, DiskTO disk, List<Pair<Integer, ManagedObjectReference>> diskDatastores) throws Exception {
        VolumeObjectTO volume = (VolumeObjectTO) disk.getData();
        String diskBackingFileBaseName = volume.getPath();
        for (Pair<Integer, ManagedObjectReference> diskDatastore : diskDatastores) {
            DatastoreMO dsMo = new DatastoreMO(hyperHost.getContext(), diskDatastore.second());
            String dsName = dsMo.getName();

            VirtualMachineDiskInfo diskInfo = diskInfoBuilder.getDiskInfoByBackingFileBaseName(diskBackingFileBaseName, dsName);
            if (diskInfo != null) {
                logger.info("Found existing disk info from volume path: " + volume.getPath());
                return dsMo;
            } else {
                String chainInfo = volume.getChainInfo();
                if (chainInfo != null) {
                    VirtualMachineDiskInfo infoInChain = _gson.fromJson(chainInfo, VirtualMachineDiskInfo.class);
                    if (infoInChain != null) {
                        String[] disks = infoInChain.getDiskChain();
                        if (disks.length > 0) {
                            for (String diskPath : disks) {
                                DatastoreFile file = new DatastoreFile(diskPath);
                                diskInfo = diskInfoBuilder.getDiskInfoByBackingFileBaseName(file.getFileBaseName(), dsName);
                                if (diskInfo != null) {
                                    logger.info("Found existing disk from chain info: " + diskPath);
                                    return dsMo;
                                }
                            }
                        }
                    }
                }
            }
        }
        return null;
    }

    private HashMap<String, Pair<ManagedObjectReference, DatastoreMO>> inferDatastoreDetailsFromDiskInfo(VmwareHypervisorHost hyperHost, VmwareContext context,
                                                                                                         DiskTO[] disks, Command cmd) throws Exception {
        HashMap<String, Pair<ManagedObjectReference, DatastoreMO>> mapIdToMors = new HashMap<>();

        assert (hyperHost != null) && (context != null);

        for (DiskTO vol : disks) {
            if (vol.getType() != Volume.Type.ISO) {
                VolumeObjectTO volumeTO = (VolumeObjectTO) vol.getData();
                DataStoreTO primaryStore = volumeTO.getDataStore();
                String poolUuid = primaryStore.getUuid();

                if (mapIdToMors.get(poolUuid) == null) {
                    boolean isManaged = false;
                    Map<String, String> details = vol.getDetails();

                    if (details != null) {
                        isManaged = Boolean.parseBoolean(details.get(DiskTO.MANAGED));
                    }

                    if (isManaged) {
                        String iScsiName = details.get(DiskTO.IQN); // details should not be null for managed storage (it may or may not be null for non-managed storage)
                        String datastoreName = VmwareResource.getDatastoreName(iScsiName);
                        ManagedObjectReference morDatastore = HypervisorHostHelper.findDatastoreWithBackwardsCompatibility(hyperHost, datastoreName);

                        // if the datastore is not present, we need to discover the iSCSI device that will support it,
                        // create the datastore, and create a VMDK file in the datastore
                        if (morDatastore == null) {
                            final String vmdkPath = getVmdkPath(volumeTO.getPath());

                            morDatastore = _storageProcessor.prepareManagedStorage(context, hyperHost, null, iScsiName,
                                    details.get(DiskTO.STORAGE_HOST), Integer.parseInt(details.get(DiskTO.STORAGE_PORT)),
                                    vmdkPath,
                                    details.get(DiskTO.CHAP_INITIATOR_USERNAME), details.get(DiskTO.CHAP_INITIATOR_SECRET),
                                    details.get(DiskTO.CHAP_TARGET_USERNAME), details.get(DiskTO.CHAP_TARGET_SECRET),
                                    Long.parseLong(details.get(DiskTO.VOLUME_SIZE)), cmd);

                            DatastoreMO dsMo = new DatastoreMO(getServiceContext(), morDatastore);

                            final String datastoreVolumePath;

                            if (vmdkPath != null) {
                                datastoreVolumePath = dsMo.getDatastorePath(vmdkPath + VMDK_EXTENSION);
                            } else {
                                datastoreVolumePath = dsMo.getDatastorePath(dsMo.getName() + VMDK_EXTENSION);
                            }

                            volumeTO.setPath(datastoreVolumePath);
                            vol.setPath(datastoreVolumePath);
                        }

                        mapIdToMors.put(datastoreName, new Pair<>(morDatastore, new DatastoreMO(context, morDatastore)));
                    } else {
                        ManagedObjectReference morDatastore = HypervisorHostHelper.findDatastoreWithBackwardsCompatibility(hyperHost, poolUuid);

                        if (morDatastore == null) {
                            String msg = "Failed to get the mounted datastore for the volume's pool " + poolUuid;

                            logger.error(msg);

                            throw new Exception(msg);
                        }

                        mapIdToMors.put(poolUuid, new Pair<>(morDatastore, new DatastoreMO(context, morDatastore)));
                    }
                }
            }
        }

        return mapIdToMors;
    }

    private Pair<ManagedObjectReference, DatastoreMO> getDatastoreThatDiskIsOn(HashMap<String, Pair<ManagedObjectReference, DatastoreMO>> dataStoresDetails, DiskTO vol) {
        Pair<ManagedObjectReference, DatastoreMO> rootDiskDataStoreDetails;

        Map<String, String> details = vol.getDetails();
        boolean managed = false;

        if (details != null) {
            managed = Boolean.parseBoolean(details.get(DiskTO.MANAGED));
        }

        if (managed) {
            String datastoreName = VmwareResource.getDatastoreName(details.get(DiskTO.IQN));
            rootDiskDataStoreDetails = dataStoresDetails.get(datastoreName);
        } else {
            DataStoreTO primaryStore = vol.getData().getDataStore();
            rootDiskDataStoreDetails = dataStoresDetails.get(primaryStore.getUuid());
        }

        return rootDiskDataStoreDetails;
    }

    private String getPvlanInfo(NicTO nicTo) {
        if (nicTo.getBroadcastType() == BroadcastDomainType.Pvlan) {
            return NetUtils.getIsolatedPvlanFromUri(nicTo.getBroadcastUri());
        }
        return null;
    }

    private String getVlanInfo(NicTO nicTo, String defaultVlan) {
        if (nicTo.getBroadcastType() == BroadcastDomainType.Native) {
            return defaultVlan;
        } else if (nicTo.getBroadcastType() == BroadcastDomainType.Vlan || nicTo.getBroadcastType() == BroadcastDomainType.Pvlan) {
            if (nicTo.getBroadcastUri() != null) {
                if (nicTo.getBroadcastType() == BroadcastDomainType.Vlan)
                    // For vlan, the broadcast uri is of the form vlan://<vlanid>
                    // BroadcastDomainType recogniizes and handles this.
                    return BroadcastDomainType.getValue(nicTo.getBroadcastUri());
                else
                    // for pvlan, the broadcast uri will be of the form pvlan://<vlanid>-i<pvlanid>
                    // TODO consider the spread of functionality between BroadcastDomainType and NetUtils
                    return NetUtils.getPrimaryPvlanFromUri(nicTo.getBroadcastUri());
            } else {
                logger.warn("BroadcastType is not claimed as VLAN or PVLAN, but without vlan info in broadcast URI. Use vlan info from labeling: " + defaultVlan);
                return defaultVlan;
            }
        } else if (nicTo.getBroadcastType() == BroadcastDomainType.Lswitch) {
            // We don't need to set any VLAN id for an NVP logical switch
            return null;
        } else if (nicTo.getBroadcastType() == BroadcastDomainType.Storage) {
            URI broadcastUri = nicTo.getBroadcastUri();
            if (broadcastUri != null) {
                String vlanId = BroadcastDomainType.getValue(broadcastUri);
                logger.debug("Using VLAN [" + vlanId + "] from broadcast uri [" + broadcastUri + "]");
                return vlanId;
            }
        }

        logger.warn("Unrecognized broadcast type in VmwareResource, type: " + nicTo.getBroadcastType().toString() + ". Use vlan info from labeling: " + defaultVlan);
        return defaultVlan;
    }

    private Pair<ManagedObjectReference, String> prepareNetworkFromNicInfo(HostMO hostMo, NicTO nicTo, boolean configureVServiceInNexus, String networkName, VirtualMachine.Type vmType)
            throws Exception {

        Ternary<String, String, String> switchDetails = getTargetSwitch(nicTo);
        VirtualSwitchType switchType = VirtualSwitchType.getType(switchDetails.second());
        String switchName = switchDetails.first();
        String vlanToken = switchDetails.third();

        String namePrefix = getNetworkNamePrefix(nicTo);
        Pair<ManagedObjectReference, String> networkInfo;

        logger.info("Prepare network on " + switchType + " " + switchName + " with name prefix: " + namePrefix);

        if (VirtualSwitchType.StandardVirtualSwitch == switchType) {
            networkInfo = HypervisorHostHelper.prepareNetwork(switchName, namePrefix, hostMo,
                    getVlanInfo(nicTo, vlanToken), nicTo.getNetworkRateMbps(), nicTo.getNetworkRateMulticastMbps(),
                    _opsTimeout, true, nicTo.getBroadcastType(), nicTo.getUuid(), nicTo.getDetails());
        } else {
            String vlanId = getVlanInfo(nicTo, vlanToken);
            String svlanId;
            boolean pvlannetwork = (getPvlanInfo(nicTo) == null) ? false : true;
            if (vmType != null && vmType.equals(VirtualMachine.Type.DomainRouter) && pvlannetwork) {
                // plumb this network to the promiscuous vlan.
                svlanId = vlanId;
            } else {
                // plumb this network to the isolated vlan.
                svlanId = getPvlanInfo(nicTo);
            }
            networkInfo = HypervisorHostHelper.prepareNetwork(switchName, namePrefix, hostMo, vlanId, svlanId,
                    nicTo.getNetworkRateMbps(), nicTo.getNetworkRateMulticastMbps(), _opsTimeout, switchType,
                    _portsPerDvPortGroup, nicTo.getGateway(), configureVServiceInNexus, nicTo.getBroadcastType(), _vsmCredentials, nicTo.getDetails(), networkName);
        }

        return networkInfo;
    }

    // return Ternary <switch name, switch type, vlan tagging>
    private Ternary<String, String, String> getTargetSwitch(NicTO nicTo) throws CloudException {
        TrafficType[] supportedTrafficTypes = new TrafficType[]{TrafficType.Guest, TrafficType.Public, TrafficType.Control, TrafficType.Management, TrafficType.Storage};

        TrafficType trafficType = nicTo.getType();
        if (!Arrays.asList(supportedTrafficTypes).contains(trafficType)) {
            throw new CloudException("Traffic type " + trafficType.toString() + " for nic " + nicTo + " is not supported.");
        }

        String switchName = null;
        VirtualSwitchType switchType = VirtualSwitchType.StandardVirtualSwitch;
        String vlanId = Vlan.UNTAGGED;

        if (StringUtils.isNotBlank(nicTo.getName())) {
            // Format of network traffic label is <VSWITCH>,<VLANID>,<VSWITCHTYPE>
            // If all 3 fields are mentioned then number of tokens would be 3.
            // If only <VSWITCH>,<VLANID> are mentioned then number of tokens would be 2.
            // Get switch details from the nicTO object
            String networkName = nicTo.getName();
            VmwareTrafficLabel mgmtTrafficLabelObj = new VmwareTrafficLabel(networkName, trafficType);
            switchName = mgmtTrafficLabelObj.getVirtualSwitchName();
            vlanId = mgmtTrafficLabelObj.getVlanId();
            switchType = mgmtTrafficLabelObj.getVirtualSwitchType();
        } else {
            if (trafficType == TrafficType.Guest && _guestTrafficInfo != null) {
                switchType = _guestTrafficInfo.getVirtualSwitchType();
                switchName = _guestTrafficInfo.getVirtualSwitchName();
            } else if (trafficType == TrafficType.Public && _publicTrafficInfo != null) {
                switchType = _publicTrafficInfo.getVirtualSwitchType();
                switchName = _publicTrafficInfo.getVirtualSwitchName();
            }
        }

        if (switchName == null
                && (nicTo.getType() == Networks.TrafficType.Control || nicTo.getType() == Networks.TrafficType.Management || nicTo.getType() == Networks.TrafficType.Storage)) {
            switchName = _privateNetworkVSwitchName;
        }

        if (switchType == VirtualSwitchType.NexusDistributedVirtualSwitch) {
            if (trafficType == TrafficType.Management || trafficType == TrafficType.Storage) {
                throw new CloudException(
                        "Unable to configure NIC " + nicTo + " as traffic type " + trafficType + " is not supported over virtual switch type " + switchType
                                + ". Please specify only supported type of virtual switches i.e. {vmwaresvs, vmwaredvs} in physical network traffic label.");
            }
        }

        return new Ternary<>(switchName, switchType.toString(), vlanId);
    }

    private String getNetworkNamePrefix(NicTO nicTo) throws Exception {
        if (nicTo.getType() == Networks.TrafficType.Guest) {
            return "cloud.guest";
        } else if (nicTo.getType() == Networks.TrafficType.Control || nicTo.getType() == Networks.TrafficType.Management) {
            return "cloud.private";
        } else if (nicTo.getType() == Networks.TrafficType.Public) {
            return "cloud.public";
        } else if (nicTo.getType() == Networks.TrafficType.Storage) {
            return "cloud.storage";
        } else if (nicTo.getType() == Networks.TrafficType.Vpn) {
            throw new Exception("Unsupported traffic type: " + nicTo.getType().toString());
        } else {
            throw new Exception("Unsupported traffic type: " + nicTo.getType().toString());
        }
    }

    private String getControlIp(NicTO[] nicTOs) {
        String controlIpAddress = null;
        for (NicTO nic : nicTOs) {
            if ((TrafficType.Management == nic.getType() || TrafficType.Control == nic.getType()) && nic.getIp() != null) {
                controlIpAddress = nic.getIp();
                break;
            }
        }
        return controlIpAddress;
    }

    private VirtualMachineMO takeVmFromOtherHyperHost(VmwareHypervisorHost hyperHost, String vmName) throws Exception {

        VirtualMachineMO vmMo = hyperHost.findVmOnPeerHyperHost(vmName);
        if (vmMo != null) {
            ManagedObjectReference morTargetPhysicalHost = hyperHost.findMigrationTarget(vmMo);
            if (morTargetPhysicalHost == null) {
                String msg = "VM " + vmName + " is on other host and we have no resource available to migrate and start it here";
                logger.error(msg);
                throw new Exception(msg);
            }

            if (!vmMo.relocate(morTargetPhysicalHost)) {
                String msg = "VM " + vmName + " is on other host and we failed to relocate it here";
                logger.error(msg);
                throw new Exception(msg);
            }

            return vmMo;
        }
        return null;
    }

    // isoUrl sample content :
    // nfs://192.168.10.231/export/home/kelven/vmware-test/secondary/template/tmpl/2/200//200-2-80f7ee58-6eff-3a2d-bcb0-59663edf6d26.iso
    private Pair<String, ManagedObjectReference> getIsoDatastoreInfo(VmwareHypervisorHost hyperHost, String isoUrl) throws Exception {

        assert (isoUrl != null);
        int isoFileNameStartPos = isoUrl.lastIndexOf("/");
        if (isoFileNameStartPos < 0) {
            throw new Exception("Invalid ISO path info");
        }

        String isoFileName = isoUrl.substring(isoFileNameStartPos);

        int templateRootPos = isoUrl.indexOf("template/tmpl");
        templateRootPos = (templateRootPos < 0 ? isoUrl.indexOf(ConfigDrive.CONFIGDRIVEDIR) : templateRootPos);
        if (templateRootPos < 0) {
            throw new Exception("Invalid ISO path info");
        }

        String storeUrl = isoUrl.substring(0, templateRootPos - 1);
        String isoPath = isoUrl.substring(templateRootPos, isoFileNameStartPos);

        ManagedObjectReference morDs = prepareSecondaryDatastoreOnHost(storeUrl);
        DatastoreMO dsMo = new DatastoreMO(getServiceContext(), morDs);

        return new Pair<>(String.format("[%s] %s%s", dsMo.getName(), isoPath, isoFileName), morDs);
    }

    protected Answer execute(ReadyCommand cmd) {
        try {
            VmwareContext context = getServiceContext();
            VmwareHypervisorHost hyperHost = getHyperHost(context);

            Map<String, String> hostDetails = new HashMap<>();
            ManagedObjectReference morHost = hyperHost.getMor();
            HostMO hostMo = new HostMO(context, morHost);
            boolean uefiLegacySupported = hostMo.isUefiLegacySupported();
            if (uefiLegacySupported) {
                hostDetails.put(Host.HOST_UEFI_ENABLE, Boolean.TRUE.toString());
            }

            if (hyperHost.isHyperHostConnected()) {
                return new ReadyAnswer(cmd, hostDetails);
            } else {
                return new ReadyAnswer(cmd, "Host is not in connect state");
            }
        } catch (Exception e) {
            logger.error("Unexpected exception: ", e);
            return new ReadyAnswer(cmd, VmwareHelper.getExceptionMessage(e));
        }
    }

    protected Answer execute(GetHostStatsCommand cmd) {
        VmwareContext context = getServiceContext();
        VmwareHypervisorHost hyperHost = getHyperHost(context);

        HostStatsEntry hostStats = new HostStatsEntry(cmd.getHostId(), 0, 0, 0, "host", 0, 0, 0, 0);
        Answer answer = new GetHostStatsAnswer(cmd, hostStats);
        try {
            HostStatsEntry entry = getHyperHostStats(hyperHost);
            if (entry != null) {
                logger.debug(String.format("Host stats response from hypervisor is: [%s].", _gson.toJson(entry)));
                entry.setHostId(cmd.getHostId());
                answer = new GetHostStatsAnswer(cmd, entry);
            }
        } catch (Exception e) {
            logger.error(createLogMessageException(e, cmd), e);
        }

        if (logger.isTraceEnabled()) {
            logger.trace("GetHostStats Answer: " + _gson.toJson(answer));
        }

        return answer;
    }

    protected Answer execute(GetVmStatsCommand cmd) {
        HashMap<String, VmStatsEntry> vmStatsMap = null;

        try {
            HashMap<String, PowerState> vmPowerStates = getVmStates();

            // getVmNames should return all i-x-y values.
            List<String> requestedVmNames = cmd.getVmNames();
            List<String> vmNames = new ArrayList<>();

            if (requestedVmNames != null) {
                for (String vmName : requestedVmNames) {
                    if (vmPowerStates.get(vmName) != null) {
                        vmNames.add(vmName);
                    }
                }
            }

            if (CollectionUtils.isNotEmpty(vmNames)) {
                vmStatsMap = getVmStats(vmNames);
            }
        } catch (Throwable e) {
            createLogMessageException(e, cmd);
        }

        logger.debug(String.format("VM Stats Map is: [%s].", _gson.toJson(vmStatsMap)));
        return new GetVmStatsAnswer(cmd, vmStatsMap);
    }

    protected Answer execute(GetVmDiskStatsCommand cmd) {
        try {
            final VmwareHypervisorHost hyperHost = getHyperHost(getServiceContext());
            final ManagedObjectReference perfMgr = getServiceContext().getServiceContent().getPerfManager();
            VimPortType service = getServiceContext().getService();

            Integer windowInterval = getVmwareWindowTimeInterval();
            final XMLGregorianCalendar startTime = VmwareHelper.getXMLGregorianCalendar(new Date(), windowInterval);
            final XMLGregorianCalendar endTime = VmwareHelper.getXMLGregorianCalendar(new Date(), 0);

            PerfCounterInfo diskReadIOPerfCounterInfo = null;
            PerfCounterInfo diskWriteIOPerfCounterInfo = null;
            PerfCounterInfo diskReadKbsPerfCounterInfo = null;
            PerfCounterInfo diskWriteKbsPerfCounterInfo = null;

            // https://pubs.vmware.com/vsphere-5-5/topic/com.vmware.wssdk.apiref.doc/virtual_disk_counters.html
            List<PerfCounterInfo> cInfo = getServiceContext().getVimClient().getDynamicProperty(perfMgr, "perfCounter");
            for (PerfCounterInfo info : cInfo) {
                if ("virtualdisk".equalsIgnoreCase(info.getGroupInfo().getKey()) && "average".equalsIgnoreCase(info.getRollupType().value())) {
                    if ("numberReadAveraged".equalsIgnoreCase(info.getNameInfo().getKey())) {
                        diskReadIOPerfCounterInfo = info;
                    }
                    if ("numberWriteAveraged".equalsIgnoreCase(info.getNameInfo().getKey())) {
                        diskWriteIOPerfCounterInfo = info;
                    }
                    if ("read".equalsIgnoreCase(info.getNameInfo().getKey())) {
                        diskReadKbsPerfCounterInfo = info;
                    }
                    if ("write".equalsIgnoreCase(info.getNameInfo().getKey())) {
                        diskWriteKbsPerfCounterInfo = info;
                    }
                }
            }

            final ManagedObjectReference dcMor = hyperHost.getHyperHostDatacenter();
            final DatacenterMO dcMo = new DatacenterMO(getServiceContext(), dcMor);

            final HashMap<String, List<VmDiskStatsEntry>> vmStatsMap = new HashMap<>();
            for (final String vmName : cmd.getVmNames()) {
                final VirtualMachineMO vmMo = dcMo.findVm(vmName);
                final List<VmDiskStatsEntry> diskStats = new ArrayList<>();
                for (final VirtualDisk disk : vmMo.getAllDiskDevice()) {
                    final String diskBusName = vmMo.getDeviceBusName(vmMo.getAllDeviceList(), disk);
                    long readReq = 0;
                    long readBytes = 0;
                    long writeReq = 0;
                    long writeBytes = 0;

                    final ArrayList<PerfMetricId> perfMetricsIds = new ArrayList<>();
                    if (diskReadIOPerfCounterInfo != null) {
                        perfMetricsIds.add(VmwareHelper.createPerfMetricId(diskReadIOPerfCounterInfo, diskBusName));
                    }
                    if (diskWriteIOPerfCounterInfo != null) {
                        perfMetricsIds.add(VmwareHelper.createPerfMetricId(diskWriteIOPerfCounterInfo, diskBusName));
                    }
                    if (diskReadKbsPerfCounterInfo != null) {
                        perfMetricsIds.add(VmwareHelper.createPerfMetricId(diskReadKbsPerfCounterInfo, diskBusName));
                    }
                    if (diskWriteKbsPerfCounterInfo != null) {
                        perfMetricsIds.add(VmwareHelper.createPerfMetricId(diskWriteKbsPerfCounterInfo, diskBusName));
                    }

                    if (perfMetricsIds.size() > 0) {
                        try {
                            final PerfQuerySpec qSpec = new PerfQuerySpec();
                            qSpec.setEntity(vmMo.getMor());
                            qSpec.setFormat("normal");
                            qSpec.setIntervalId(windowInterval);
                            qSpec.setStartTime(startTime);
                            qSpec.setEndTime(endTime);
                            qSpec.getMetricId().addAll(perfMetricsIds);

                            for (final PerfEntityMetricBase perfValue: service.queryPerf(perfMgr, Collections.singletonList(qSpec))) {
                                if (!(perfValue instanceof PerfEntityMetric)) {
                                    continue;
                                }
                                final List<PerfMetricSeries> values = ((PerfEntityMetric) perfValue).getValue();
                                if (values == null || values.isEmpty()) {
                                    continue;
                                }
                                for (final PerfMetricSeries value : values) {
                                    if (!(value instanceof PerfMetricIntSeries) || !value.getId().getInstance().equals(diskBusName)) {
                                        continue;
                                    }
                                    final List<Long> perfStats = ((PerfMetricIntSeries) value).getValue();
                                    if (perfStats.size() > 0) {
                                        long sum = 0;
                                        for (long val : perfStats) {
                                            sum += val;
                                        }
                                        long avg = sum / perfStats.size();
                                        if (value.getId().getCounterId() == diskReadIOPerfCounterInfo.getKey()) {
                                            readReq = avg;
                                        } else if (value.getId().getCounterId() == diskWriteIOPerfCounterInfo.getKey()) {
                                            writeReq = avg;
                                        } else if (value.getId().getCounterId() == diskReadKbsPerfCounterInfo.getKey()) {
                                            readBytes = avg * 1024;
                                        } else if (value.getId().getCounterId() == diskWriteKbsPerfCounterInfo.getKey()) {
                                            writeBytes = avg * 1024;
                                        }
                                    }
                                }
                            }
                        } catch (Exception e) {
                            logger.error(String.format("Unable to execute PerfQuerySpec due to: [%s]. The window interval is enabled in vCenter?", VmwareHelper.getExceptionMessage(e)), e);
                        }

                    }
                    diskStats.add(new VmDiskStatsEntry(vmName, VmwareHelper.getDiskDeviceFileName(disk), writeReq, readReq, writeBytes, readBytes));
                }
                if (CollectionUtils.isNotEmpty(diskStats)) {
                    vmStatsMap.put(vmName, diskStats);
                }
            }

            logger.debug(String.format("VM Disks Maps is: [%s].", _gson.toJson(vmStatsMap)));
            if (MapUtils.isNotEmpty(vmStatsMap)) {
                return new GetVmDiskStatsAnswer(cmd, "", cmd.getHostName(), vmStatsMap);
            }
        } catch (Exception e) {
            logger.error(String.format("Unable to execute GetVmDiskStatsCommand due to [%s].", VmwareHelper.getExceptionMessage(e)), e);
        }
        return new GetVmDiskStatsAnswer(cmd, null, null, null);
    }

    protected Answer execute(GetVmNetworkStatsCommand cmd) {
        return new GetVmNetworkStatsAnswer(cmd, null, null, null);
    }

    protected GetVolumeStatsAnswer execute(GetVolumeStatsCommand cmd) {
        try {
            VmwareHypervisorHost srcHyperHost = getHyperHost(getServiceContext());
            ManagedObjectReference morDs = HypervisorHostHelper.findDatastoreWithBackwardsCompatibility(srcHyperHost, cmd.getPoolUuid());
            assert (morDs != null);
            DatastoreMO primaryStorageDatastoreMo = new DatastoreMO(getServiceContext(), morDs);
            VmwareHypervisorHost hyperHost = getHyperHost(getServiceContext());
            ManagedObjectReference dcMor = hyperHost.getHyperHostDatacenter();
            DatacenterMO dcMo = new DatacenterMO(getServiceContext(), dcMor);
            HashMap<String, VolumeStatsEntry> statEntry = new HashMap<>();

            for (String chainInfo : cmd.getVolumeUuids()) {
                if (chainInfo != null) {
                    VirtualMachineDiskInfo infoInChain = _gson.fromJson(chainInfo, VirtualMachineDiskInfo.class);
                    if (infoInChain != null) {
                        String[] disks = infoInChain.getDiskChain();
                        if (disks.length > 0) {
                            for (String diskPath : disks) {
                                DatastoreFile file = new DatastoreFile(diskPath);
                                VirtualMachineMO vmMo = dcMo.findVm(file.getDir());
                                Pair<VirtualDisk, String> vds = vmMo.getDiskDevice(file.getFileName(), true);
                                long virtualsize = vds.first().getCapacityInKB() * 1024;
                                long physicalsize = primaryStorageDatastoreMo.fileDiskSize(file.getPath());
                                if (statEntry.containsKey(chainInfo)) {
                                    VolumeStatsEntry vse = statEntry.get(chainInfo);
                                    if (vse != null) {
                                        vse.setPhysicalSize(vse.getPhysicalSize() + physicalsize);
                                    }
                                } else {
                                    VolumeStatsEntry vse = new VolumeStatsEntry(chainInfo, physicalsize, virtualsize);
                                    statEntry.put(chainInfo, vse);
                                }
                            }
                        }
                    }
                }
            }
            logger.debug(String.format("Volume Stats Entry is: [%s].", _gson.toJson(statEntry)));
            return new GetVolumeStatsAnswer(cmd, "", statEntry);
        } catch (Exception e) {
            logger.error(String.format("VOLSTAT GetVolumeStatsCommand failed due to [%s].", VmwareHelper.getExceptionMessage(e)), e);
        }

        return new GetVolumeStatsAnswer(cmd, "", null);
    }

    protected Answer execute(CheckHealthCommand cmd) {
        try {
            VmwareHypervisorHost hyperHost = getHyperHost(getServiceContext());
            if (hyperHost.isHyperHostConnected()) {
                return new CheckHealthAnswer(cmd, true);
            }
        } catch (Throwable e) {
            createLogMessageException(e, cmd);
        }
        return new CheckHealthAnswer(cmd, false);
    }

    protected Answer execute(StopCommand cmd) {
        // In the stop command, we're passed in the name of the VM as seen by cloudstack,
        // i.e., i-x-y. This is the internal VM name.
        VmwareContext context = getServiceContext();
        VmwareHypervisorHost hyperHost = getHyperHost(context);
        try {
            VirtualMachineMO vmMo = hyperHost.findVmOnHyperHost(cmd.getVmName());
            if (vmMo != null) {
                if (cmd.checkBeforeCleanup()) {
                    if (getVmPowerState(vmMo) != PowerState.PowerOff) {
                        String msg = "StopCommand is sent for cleanup and VM " + cmd.getVmName() + " is current running. ignore it.";
                        logger.warn(msg);
                        return new StopAnswer(cmd, msg, false);
                    } else {
                        String msg = "StopCommand is sent for cleanup and VM " + cmd.getVmName() + " is indeed stopped already.";
                        logger.info(msg);
                        return new StopAnswer(cmd, msg, true);
                    }
                }

                try {
                    vmMo.setCustomFieldValue(CustomFieldConstants.CLOUD_NIC_MASK, "0");
                    vmMo.setCustomFieldValue(CustomFieldConstants.CLOUD_VM_INTERNAL_NAME, cmd.getVmName());

                    if (getVmPowerState(vmMo) != PowerState.PowerOff) {
                        String msg = "Stop VM " + cmd.getVmName() + " Succeed";
                        boolean success;
                        if (cmd.isForceStop()) {
                            success = vmMo.powerOff();
                        } else {
                            success = vmMo.safePowerOff(_shutdownWaitMs);
                        }
                        if (!success) {
                            msg = "Have problem in powering off VM " + cmd.getVmName() + ", let the process continue";
                            logger.warn(msg);
                        }

                        disconnectConfigDriveIsoIfExists(vmMo);
                        return new StopAnswer(cmd, msg, true);
                    }

                    String msg = "VM " + cmd.getVmName() + " is already in stopped state";
                    logger.info(msg);
                    return new StopAnswer(cmd, msg, true);
                } finally {
                }
            } else {
                String msg = "VM " + cmd.getVmName() + " is no longer on the expected host in vSphere";
                logger.info(msg);
                return new StopAnswer(cmd, msg, true);
            }
        } catch (Exception e) {
            return new StopAnswer(cmd, createLogMessageException(e, cmd), false);
        }
    }

    private void disconnectConfigDriveIsoIfExists(VirtualMachineMO vmMo) {
        try {
            List<VirtualDevice> isoDevices = vmMo.getIsoDevices();
            if (CollectionUtils.isEmpty(isoDevices)) {
                return;
            }

            for (VirtualDevice isoDevice : isoDevices) {
                if (!(isoDevice.getBacking() instanceof VirtualCdromIsoBackingInfo)) {
                    continue;
                }
                String isoFilePath = ((VirtualCdromIsoBackingInfo)isoDevice.getBacking()).getFileName();
                if (!isoFilePath.contains(ConfigDrive.CONFIGDRIVEDIR)) {
                    continue;
                }
                logger.info(String.format("Disconnecting config drive at location: %s", isoFilePath));
                vmMo.detachIso(isoFilePath, true);
                return;
            }
        } catch (Exception e) {
            logger.warn(String.format("Couldn't check/disconnect config drive, error: %s", e.getMessage()), e);
        }
    }

    protected Answer execute(RebootRouterCommand cmd) {
        RebootAnswer answer = (RebootAnswer) execute((RebootCommand) cmd);

        if (answer.getResult()) {
            String connectResult = connect(cmd.getVmName(), cmd.getPrivateIpAddress());
            networkUsage(cmd.getPrivateIpAddress(), "create", null);
            if (connectResult == null) {
                return answer;
            } else {
                return new Answer(cmd, false, connectResult);
            }
        }
        return answer;
    }

    protected Answer execute(RebootCommand cmd) {
        boolean toolsInstallerMounted = false;
        VirtualMachineMO vmMo = null;
        VmwareContext context = getServiceContext();
        VmwareHypervisorHost hyperHost = getHyperHost(context);
        try {
            vmMo = hyperHost.findVmOnHyperHost(cmd.getVmName());
            if (vmMo != null) {
                if (vmMo.isToolsInstallerMounted()) {
                    toolsInstallerMounted = true;
                    logger.trace("Detected mounted vmware tools installer for :[" + cmd.getVmName() + "]");
                }
                try {
                    if (canSetEnableSetupConfig(vmMo,cmd.getVirtualMachine())) {
                        vmMo.rebootGuest();
                        return new RebootAnswer(cmd, "reboot succeeded", true);
                    } else {
                        return new RebootAnswer(cmd, "Failed to configure VM to boot into hardware setup menu: " + vmMo.getName(), false);
                    }
                } catch (ToolsUnavailableFaultMsg e) {
                    logger.warn("VMware tools is not installed at guest OS, we will perform hard reset for reboot");
                } catch (Exception e) {
                    logger.warn("We are not able to perform gracefull guest reboot due to " + VmwareHelper.getExceptionMessage(e));
                }

                // continue to try with hard-reset
                if (vmMo.reset()) {
                    return new RebootAnswer(cmd, "reboot succeeded", true);
                }

                String msg = "Reboot failed in vSphere. vm: " + cmd.getVmName();
                logger.warn(msg);
                return new RebootAnswer(cmd, msg, false);
            } else {
                String msg = "Unable to find the VM in vSphere to reboot. vm: " + cmd.getVmName();
                logger.warn(msg);
                return new RebootAnswer(cmd, msg, false);
            }
        } catch (Exception e) {
            return new RebootAnswer(cmd, createLogMessageException(e, cmd), false);
        } finally {
            if (toolsInstallerMounted) {
                try {
                    vmMo.mountToolsInstaller();
                    logger.debug(String.format("Successfully re-mounted vmware tools installer for :[%s].", cmd.getVmName()));
                } catch (Exception e) {
                    logger.error(String.format("Unabled to re-mount vmware tools installer for: [%s].", cmd.getVmName()), e);
                }
            }
        }
    }

    /**
     * set the boot into setup option if possible
     * @param vmMo vmware view on the vm
     * @param virtualMachine orchestration spec for the vm
     * @return true unless reboot into setup is requested and vmware is unable to comply
     */
    private boolean canSetEnableSetupConfig(VirtualMachineMO vmMo, VirtualMachineTO virtualMachine) {
        if (virtualMachine.isEnterHardwareSetup()) {
            VirtualMachineBootOptions bootOptions = new VirtualMachineBootOptions();
            VirtualMachineConfigSpec vmConfigSpec = new VirtualMachineConfigSpec();
            if (logger.isDebugEnabled()) {
                logger.debug(String.format("configuring VM '%s' to reboot into hardware setup menu.",virtualMachine.getName()));
            }
            bootOptions.setEnterBIOSSetup(virtualMachine.isEnterHardwareSetup());
            vmConfigSpec.setBootOptions(bootOptions);
            try {
                if (!vmMo.configureVm(vmConfigSpec)) {
                    return false;
                }
            } catch (Exception e) {
                logger.error(String.format("failed to reconfigure VM '%s' to boot into hardware setup menu",virtualMachine.getName()),e);
                return false;
            }
        }
        return true;
    }

    protected Answer execute(CheckVirtualMachineCommand cmd) {
        final String vmName = cmd.getVmName();
        PowerState powerState = PowerState.PowerUnknown;
        Integer vncPort = null;

        VmwareContext context = getServiceContext();
        VmwareHypervisorHost hyperHost = getHyperHost(context);

        try {
            VirtualMachineMO vmMo = hyperHost.findVmOnHyperHost(vmName);
            if (vmMo != null) {
                powerState = getVmPowerState(vmMo);
                return new CheckVirtualMachineAnswer(cmd, powerState, vncPort);
            } else {
                logger.warn("Can not find vm " + vmName + " to execute CheckVirtualMachineCommand");
                return new CheckVirtualMachineAnswer(cmd, powerState, vncPort);
            }

        } catch (Throwable e) {
            createLogMessageException(e, cmd);
            return new CheckVirtualMachineAnswer(cmd, powerState, vncPort);
        }
    }

    protected Answer execute(PrepareForMigrationCommand cmd) {
        VirtualMachineTO vm = cmd.getVirtualMachine();
        final String vmName = vm.getName();
        try {
            VmwareHypervisorHost hyperHost = getHyperHost(getServiceContext());
            VmwareManager mgr = hyperHost.getContext().getStockObject(VmwareManager.CONTEXT_STOCK_NAME);

            // find VM through datacenter (VM is not at the target host yet)
            VirtualMachineMO vmMo = hyperHost.findVmOnPeerHyperHost(vmName);
            if (vmMo == null) {
                logger.info("VM " + vmName + " was not found in the cluster of host " + hyperHost.getHyperHostName() + ". Looking for the VM in datacenter.");
                ManagedObjectReference dcMor = hyperHost.getHyperHostDatacenter();
                DatacenterMO dcMo = new DatacenterMO(hyperHost.getContext(), dcMor);
                vmMo = dcMo.findVm(vmName);
                if (vmMo == null) {
                    String msg = "VM " + vmName + " does not exist in VMware datacenter";
                    logger.error(msg);
                    throw new Exception(msg);
                }
            }

            NicTO[] nics = vm.getNics();
            for (NicTO nic : nics) {
                // prepare network on the host
                prepareNetworkFromNicInfo(new HostMO(getServiceContext(), _morHyperHost), nic, false,
                        vm.getNetworkIdToNetworkNameMap().getOrDefault(nic.getNetworkId(), null), cmd.getVirtualMachine().getType());
            }

            List<Pair<String, Long>> secStoreUrlAndIdList = mgr.getSecondaryStorageStoresUrlAndIdList(Long.parseLong(_dcId));
            for (Pair<String, Long> secStoreUrlAndId : secStoreUrlAndIdList) {
                String secStoreUrl = secStoreUrlAndId.first();
                if (secStoreUrl == null) {
                    String msg = String.format("NFS secondary or cache storage of dc %s either doesn't have enough capacity (has reached %d%% usage threshold) or not ready yet, or non-NFS secondary storage is used",
                            _dcId, Math.round(CapacityManager.SecondaryStorageCapacityThreshold.value() * 100));
                    throw new Exception(msg);
                }

                ManagedObjectReference morSecDs = prepareSecondaryDatastoreOnHost(secStoreUrl);
                if (morSecDs == null) {
                    String msg = "Failed to prepare secondary storage on host, NFS secondary or cache store url: " + secStoreUrl + " in dc "+ _dcId;
                    throw new Exception(msg);
                }
            }
            return new PrepareForMigrationAnswer(cmd);
        } catch (Throwable e) {
            return new PrepareForMigrationAnswer(cmd, createLogMessageException(e, cmd));
        }
    }

    protected Answer execute(MigrateVmToPoolCommand cmd) {
        final String vmName = cmd.getVmName();

        VmwareHypervisorHost hyperHost = getHyperHost(getServiceContext());
        try {
            VirtualMachineMO vmMo = getVirtualMachineMO(vmName, hyperHost);
            if (vmMo == null) {
                logger.info("VM " + vmName + " was not found in the cluster of host " + hyperHost.getHyperHostName() + ". Looking for the VM in datacenter.");
                ManagedObjectReference dcMor = hyperHost.getHyperHostDatacenter();
                DatacenterMO dcMo = new DatacenterMO(hyperHost.getContext(), dcMor);
                vmMo = dcMo.findVm(vmName);
                if (vmMo == null) {
                    String msg = "VM " + vmName + " does not exist in VMware datacenter";
                    logger.error(msg);
                    throw new CloudRuntimeException(msg);
                }
            }
            return migrateAndAnswer(vmMo, null, hyperHost, cmd);
        } catch (Throwable e) { // hopefully only CloudRuntimeException :/
            if (e instanceof Exception) {
                return new Answer(cmd, (Exception) e);
            }
            if (logger.isDebugEnabled()) {
                logger.debug("problem", e);
            }
            logger.error(e.getLocalizedMessage());
            return new Answer(cmd, false, "unknown problem: " + e.getLocalizedMessage());
        }
    }

    private Answer migrateAndAnswer(VirtualMachineMO vmMo, String poolUuid, VmwareHypervisorHost hyperHost, Command cmd) throws Exception {
        String hostNameInTargetCluster = null;
        List<Pair<VolumeTO, StorageFilerTO>> volToFiler = new ArrayList<>();
        if (cmd instanceof MigrateVmToPoolCommand) {
            MigrateVmToPoolCommand mcmd = (MigrateVmToPoolCommand)cmd;
            hostNameInTargetCluster = mcmd.getHostGuidInTargetCluster();
            volToFiler = mcmd.getVolumeToFilerAsList();
        } else if (cmd instanceof MigrateVolumeCommand) {
            hostNameInTargetCluster = ((MigrateVolumeCommand)cmd).getHostGuidInTargetCluster();
        }
        VmwareHypervisorHost hostInTargetCluster = VmwareHelper.getHostMOFromHostName(getServiceContext(),
                hostNameInTargetCluster);

        try {
            // OfflineVmwareMigration: getVolumesFromCommand(cmd);
            Map<Integer, Long> volumeDeviceKey = new HashMap<>();
            if (cmd instanceof MigrateVolumeCommand) { // Else device keys will be found in relocateVirtualMachine
                MigrateVolumeCommand mcmd = (MigrateVolumeCommand) cmd;
                addVolumeDiskmapping(vmMo, volumeDeviceKey, mcmd.getVolumePath(), mcmd.getVolumeId());
                if (logger.isTraceEnabled()) {
                    for (Integer diskId: volumeDeviceKey.keySet()) {
                        logger.trace(String.format("Disk to migrate has disk id %d and volumeId %d", diskId, volumeDeviceKey.get(diskId)));
                    }
                }
            }
            List<VolumeObjectTO> volumeToList = relocateVirtualMachine(hyperHost, vmMo.getName(), null, null, hostInTargetCluster, poolUuid, volToFiler);
            return createAnswerForCmd(vmMo, volumeToList, cmd, volumeDeviceKey);
        } catch (Exception e) {
            String msg = "Change data store for VM " + vmMo.getVmName() + " failed";
            logger.error(msg + ": " + e.getLocalizedMessage());
            throw new CloudRuntimeException(msg, e);
        }
    }

    Answer createAnswerForCmd(VirtualMachineMO vmMo, List<VolumeObjectTO> volumeObjectToList, Command cmd, Map<Integer, Long> volumeDeviceKey) throws Exception {
        List<VolumeObjectTO> volumeToList;
        VirtualMachineDiskInfoBuilder diskInfoBuilder = vmMo.getDiskInfoBuilder();
        VirtualDisk[] disks = vmMo.getAllDiskDevice();
        Answer answer;
        if (logger.isTraceEnabled()) {
            logger.trace(String.format("creating answer for %s", cmd.getClass().getSimpleName()));
        }
        if (cmd instanceof MigrateVolumeCommand) {
            if (disks.length == 1) {
                String volumePath = vmMo.getVmdkFileBaseName(disks[0]);
                return new MigrateVolumeAnswer(cmd, true, null, volumePath);
            }
            throw new CloudRuntimeException("not expecting more then  one disk after migrate volume command");
        } else if (cmd instanceof MigrateVmToPoolCommand) {
            volumeToList = volumeObjectToList;
            return new MigrateVmToPoolAnswer((MigrateVmToPoolCommand)cmd, volumeToList);
        }
        return new Answer(cmd, false, null);
    }

    private void addVolumeDiskmapping(VirtualMachineMO vmMo, Map<Integer, Long> volumeDeviceKey, String volumePath, long volumeId) throws Exception {
        if (logger.isDebugEnabled()) {
            logger.debug(String.format("locating disk for volume (%d) using path %s", volumeId, volumePath));
        }
        Pair<VirtualDisk, String> diskInfo = getVirtualDiskInfo(vmMo, volumePath + VMDK_EXTENSION);
        String vmdkAbsFile = VmwareHelper.getAbsoluteVmdkFile(diskInfo.first());
        if (vmdkAbsFile != null && !vmdkAbsFile.isEmpty()) {
            vmMo.updateAdapterTypeIfRequired(vmdkAbsFile);
        }
        int diskId = diskInfo.first().getKey();
        volumeDeviceKey.put(diskId, volumeId);
    }

    private ManagedObjectReference getTargetDatastoreMOReference(String destinationPool,
                                                                 VmwareHypervisorHost hyperHost) {
        ManagedObjectReference morDs;
        try {
            if (logger.isDebugEnabled()) {
                logger.debug(String.format("finding datastore %s", destinationPool));
            }
            morDs = HypervisorHostHelper.findDatastoreWithBackwardsCompatibility(hyperHost, destinationPool);
        } catch (Exception e) {
            String msg = "exception while finding data store  " + destinationPool;
            logger.error(msg);
            throw new CloudRuntimeException(msg + ": " + e.getLocalizedMessage());
        }
        return morDs;
    }

    private ManagedObjectReference getDataCenterMOReference(String vmName, VmwareHypervisorHost hyperHost) {
        ManagedObjectReference morDc;
        try {
            morDc = hyperHost.getHyperHostDatacenter();
        } catch (Exception e) {
            String msg = "exception while finding VMware datacenter to search for VM " + vmName;
            logger.error(msg);
            throw new CloudRuntimeException(msg + ": " + e.getLocalizedMessage());
        }
        return morDc;
    }

    private VirtualMachineMO getVirtualMachineMO(String vmName, VmwareHypervisorHost hyperHost) {
        VirtualMachineMO vmMo;
        try {
            // find VM through datacenter (VM is not at the target host yet)
            vmMo = hyperHost.findVmOnPeerHyperHost(vmName);
        } catch (Exception e) {
            String msg = "exception while searching for VM " + vmName + " in VMware datacenter";
            logger.error(msg);
            throw new CloudRuntimeException(msg + ": " + e.getLocalizedMessage());
        }
        return vmMo;
    }

    protected Answer execute(MigrateCommand cmd) {
        final String vmName = cmd.getVmName();
        try {
            VmwareHypervisorHost hyperHost = getHyperHost(getServiceContext());
            if (hyperHost == null) {
                throw new CloudRuntimeException("no hypervisor host found for migrate command");
            }
            ManagedObjectReference morDc = hyperHost.getHyperHostDatacenter();
            if (morDc == null) {
                throw new CloudRuntimeException("no Managed Object Reference for the Data Center found for migrate command");
            }

            // find VM through datacenter (VM is not at the target host yet)
            VirtualMachineMO vmMo = hyperHost.findVmOnPeerHyperHost(vmName);
            if (vmMo == null) {
                String msg = "VM " + vmName + " does not exist in VMware datacenter";
                logger.error(msg);
                throw new Exception(msg);
            }

            VmwareHypervisorHost destHyperHost = getTargetHyperHost(new DatacenterMO(hyperHost.getContext(), morDc), cmd.getDestinationIp());
            if (destHyperHost == null) {
                throw new CloudRuntimeException("no destination Hypervisor Host found for migrate command");
            }

            ManagedObjectReference morTargetPhysicalHost = destHyperHost.findMigrationTarget(vmMo);
            if (morTargetPhysicalHost == null) {
                throw new Exception("Unable to find a target capable physical host");
            }

            if (!vmMo.migrate(destHyperHost.getHyperHostOwnerResourcePool(), morTargetPhysicalHost)) {
                throw new Exception("Migration failed");
            }

            return new MigrateAnswer(cmd, true, "migration succeeded", null);
        } catch (Exception e) {
            logger.info(String.format("migrate command for %s failed due to %s", vmName, e.getLocalizedMessage()));
            return new MigrateAnswer(cmd, false, createLogMessageException(e, cmd), null);
        }
    }

    protected Answer execute(MigrateWithStorageCommand cmd) {
        final VirtualMachineTO vmTo = cmd.getVirtualMachine();
        final List<Pair<VolumeTO, StorageFilerTO>> volToFiler = cmd.getVolumeToFilerAsList();
        final String targetHost = cmd.getTargetHost();

        try {
            List<VolumeObjectTO> volumeToList =  relocateVirtualMachine(null, null, vmTo, targetHost, null, null, volToFiler);
            return new MigrateWithStorageAnswer(cmd, volumeToList);
        } catch (Throwable e) {
            String msg = "MigrateWithStorageCommand failed due to " + VmwareHelper.getExceptionMessage(e);
            logger.warn(msg, e);
            return new MigrateWithStorageAnswer(cmd, (Exception)e);
        }
    }

    private Answer migrateVolume(MigrateVolumeCommand cmd) {
        Answer answer;
        String path = cmd.getVolumePath();

        VmwareHypervisorHost hyperHost = getHyperHost(getServiceContext());
        VirtualMachineMO vmMo = null;
        DatastoreMO sourceDsMo;
        DatastoreMO destinationDsMo = null;
        ManagedObjectReference morSourceDS;
        ManagedObjectReference morDestinationDS;
        String vmdkDataStorePath;
        boolean isvVolsInvolved = false;

        String vmName = null;
        try {
            // OfflineVmwareMigration: we need to refactor the worker vm creation out for use in migration methods as well as here
            // OfflineVmwareMigration: this method is 100 lines and needs refactorring anyway
            // we need to spawn a worker VM to attach the volume to and move it
            morSourceDS = HypervisorHostHelper.findDatastoreWithBackwardsCompatibility(hyperHost, cmd.getSourcePool().getUuid());
            sourceDsMo = new DatastoreMO(hyperHost.getContext(), morSourceDS);
            VmwareHypervisorHost hyperHostInTargetCluster = VmwareHelper.getHostMOFromHostName(getServiceContext(),
                    cmd.getHostGuidInTargetCluster());
            VmwareHypervisorHost dsHost = hyperHostInTargetCluster == null ? hyperHost : hyperHostInTargetCluster;
            String targetDsName = cmd.getTargetPool().getUuid();
            morDestinationDS = HypervisorHostHelper.findDatastoreWithBackwardsCompatibility(dsHost, targetDsName);
            if(morDestinationDS == null) {
                String msg = "Unable to find the target datastore: " + targetDsName + " on host: " + dsHost.getHyperHostName();
                logger.error(msg);
                throw new CloudRuntimeException(msg);
            }
            destinationDsMo = new DatastoreMO(hyperHost.getContext(), morDestinationDS);

            vmName = getWorkerName(getServiceContext(), cmd, 0, sourceDsMo);
            if (destinationDsMo.getDatastoreType().equalsIgnoreCase("VVOL")) {
                isvVolsInvolved = true;
                vmName = getWorkerName(getServiceContext(), cmd, 0, destinationDsMo);
            }

            // OfflineVmwareMigration: refactor for re-use
            // OfflineVmwareMigration: 1. find data(store)
            // OfflineVmwareMigration: more robust would be to find the store given the volume as it might have been moved out of band or due to error
            // example: DatastoreMO existingVmDsMo = new DatastoreMO(dcMo.getContext(), dcMo.findDatastore(fileInDatastore.getDatastoreName()));

            logger.info("Create worker VM " + vmName);
            // OfflineVmwareMigration: 2. create the worker with access to the data(store)
            vmMo = HypervisorHostHelper.createWorkerVM(hyperHost, sourceDsMo, vmName,
                    HypervisorHostHelper.getMinimumHostHardwareVersion(hyperHost, hyperHostInTargetCluster));
            if (vmMo == null) {
                // OfflineVmwareMigration: don't throw a general Exception but think of a specific one
                throw new CloudRuntimeException("Unable to create a worker VM for volume operation");
            }

            synchronized (this) {
                // OfflineVmwareMigration: 3. attach the disk to the worker
                String vmdkFileName = path + VMDK_EXTENSION;
                vmdkDataStorePath = VmwareStorageLayoutHelper.getLegacyDatastorePathFromVmdkFileName(sourceDsMo, vmdkFileName);
                if (!sourceDsMo.fileExists(vmdkDataStorePath)) {
                    if (logger.isDebugEnabled()) {
                        logger.debug(String.format("path not found (%s), trying under '%s'", vmdkFileName, path));
                    }
                    vmdkDataStorePath = VmwareStorageLayoutHelper.getVmwareDatastorePathFromVmdkFileName(sourceDsMo, path, vmdkFileName);
                }
                if (!sourceDsMo.folderExists(String.format("[%s]", sourceDsMo.getName()), path) || !sourceDsMo.fileExists(vmdkDataStorePath)) {
                    if (logger.isDebugEnabled()) {
                        logger.debug(String.format("path not found (%s), trying under '%s'", vmdkFileName, vmName));
                    }
                    vmdkDataStorePath = VmwareStorageLayoutHelper.getVmwareDatastorePathFromVmdkFileName(sourceDsMo, vmName, vmdkFileName);
                }
                if (!sourceDsMo.folderExists(String.format("[%s]", sourceDsMo.getName()), vmName) || !sourceDsMo.fileExists(vmdkDataStorePath)) {
                    vmdkDataStorePath = sourceDsMo.searchFileInSubFolders(vmdkFileName, true, null);
                }

                if (logger.isDebugEnabled()) {
                    logger.debug(String.format("attaching %s to %s for migration", vmdkDataStorePath, vmMo.getVmName()));
                }
                vmMo.attachDisk(new String[]{vmdkDataStorePath}, morSourceDS);
            }

            // OfflineVmwareMigration: 4. find the (worker-) VM
            // find VM through datacenter (VM is not at the target host yet)
            vmMo = hyperHost.findVmOnPeerHyperHost(vmName);
            if (vmMo == null) {
                String msg = "VM " + vmName + " does not exist in VMware datacenter";
                logger.error(msg);
                throw new Exception(msg);
            }

            if (logger.isTraceEnabled()) {
                VirtualDisk[] disks = vmMo.getAllDiskDevice();
                String format = "disk %d is attached as %s";
                for (VirtualDisk disk : disks) {
                    logger.trace(String.format(format, disk.getKey(), vmMo.getVmdkFileBaseName(disk)));
                }
            }

            // OfflineVmwareMigration: 5. create a relocate spec and perform
            Pair<VirtualDisk, String> vdisk = vmMo.getDiskDevice(path);
            if (vdisk == null) {
                if (logger.isTraceEnabled())
                    logger.trace("migrate volume done (failed)");
                throw new CloudRuntimeException("No such disk device: " + path);
            }

            VirtualDisk disk = vdisk.first();
            String vmdkAbsFile = VmwareHelper.getAbsoluteVmdkFile(disk);
            if (vmdkAbsFile != null && !vmdkAbsFile.isEmpty()) {
                vmMo.updateAdapterTypeIfRequired(vmdkAbsFile);
            }

            // OfflineVmwareMigration: this may have to be disected and executed in separate steps
            answer = migrateAndAnswer(vmMo, cmd.getTargetPool().getUuid(), hyperHost, cmd);
        } catch (Exception e) {
            String msg = String.format("Migration of volume '%s' failed due to %s", cmd.getVolumePath(), e.getLocalizedMessage());
            logger.error(msg, e);
            answer = new Answer(cmd, false, msg);
        } finally {
            try {
                // OfflineVmwareMigration: worker *may* have been renamed
                vmName = vmMo.getVmName();
                logger.info("Dettaching disks before destroying worker VM '" + vmName + "' after volume migration");
                VirtualDisk[] disks = vmMo.getAllDiskDevice();
                String format = "disk %d was migrated to %s";
                for (VirtualDisk disk : disks) {
                    if (logger.isTraceEnabled()) {
                        logger.trace(String.format(format, disk.getKey(), vmMo.getVmdkFileBaseName(disk)));
                    }
                    vmdkDataStorePath = VmwareStorageLayoutHelper.getLegacyDatastorePathFromVmdkFileName(destinationDsMo, vmMo.getVmdkFileBaseName(disk) + VMDK_EXTENSION);
                    vmMo.detachDisk(vmdkDataStorePath, false);
                }
                logger.info("Destroy worker VM '" + vmName + "' after volume migration");
                vmMo.destroy();
            } catch (Throwable e) {
                logger.info("Failed to destroy worker VM: " + vmName);
            }
        }
        if (answer instanceof MigrateVolumeAnswer) {
            if (!isvVolsInvolved) {
                String newPath = ((MigrateVolumeAnswer) answer).getVolumePath();
                String vmdkFileName = newPath + VMDK_EXTENSION;
                try {
                    VmwareStorageLayoutHelper.syncVolumeToRootFolder(destinationDsMo.getOwnerDatacenter().first(), destinationDsMo, newPath, vmName);
                    vmdkDataStorePath = VmwareStorageLayoutHelper.getLegacyDatastorePathFromVmdkFileName(destinationDsMo, vmdkFileName);

                    if (!destinationDsMo.fileExists(vmdkDataStorePath)) {
                        String msg = String.format("Migration of volume '%s' failed; file (%s) not found as path '%s'", cmd.getVolumePath(), vmdkFileName, vmdkDataStorePath);
                        logger.error(msg);
                        answer = new Answer(cmd, false, msg);
                    }
                } catch (Exception e) {
                    String msg = String.format("Migration of volume '%s' failed due to %s", cmd.getVolumePath(), e.getLocalizedMessage());
                    logger.error(msg, e);
                    answer = new Answer(cmd, false, msg);
                }
            }
        }
        return answer;
    }

    // OfflineVmwareMigration: refactor to be able to handle a detached volume
    private Answer execute(MigrateVolumeCommand cmd) {
        String volumePath = cmd.getVolumePath();
        String chainInfo = cmd.getChainInfo();
        StorageFilerTO poolTo = cmd.getPool();
        VolumeObjectTO volumeObjectTO = (VolumeObjectTO)cmd.getSrcData();

        String vmName = cmd.getAttachedVmName();

        VirtualMachineMO vmMo;
        VmwareHypervisorHost srcHyperHost;

        // OfflineVmwareMigration: ifhost is null ???
        if (StringUtils.isBlank(cmd.getAttachedVmName())) {
            return migrateVolume(cmd);
        }
        ManagedObjectReference morDs;
        ManagedObjectReference morDc;
        VirtualMachineRelocateSpec relocateSpec = new VirtualMachineRelocateSpec();
        List<VirtualMachineRelocateSpecDiskLocator> diskLocators = new ArrayList<>();
        VirtualMachineRelocateSpecDiskLocator diskLocator;

        String tgtDsName;

        try {
            srcHyperHost = getHyperHost(getServiceContext());
            morDc = srcHyperHost.getHyperHostDatacenter();
            tgtDsName = poolTo.getUuid();

            // find VM in this datacenter not just in this cluster.
            DatacenterMO dcMo = new DatacenterMO(getServiceContext(), morDc);
            vmMo = dcMo.findVm(vmName);

            if (vmMo == null) {
                String msg = "VM " + vmName + " does not exist in VMware datacenter " + morDc.getValue();
                logger.error(msg);
                throw new CloudRuntimeException(msg);
            }
            vmName = vmMo.getName();
            morDs = HypervisorHostHelper.findDatastoreWithBackwardsCompatibility(srcHyperHost, tgtDsName);
            if (morDs == null) {
                String msg = "Unable to find the mounted datastore with name: " + tgtDsName + " on source host: " + srcHyperHost.getHyperHostName()
                        + " to execute MigrateVolumeCommand";
                logger.error(msg);
                throw new Exception(msg);
            }

            DatastoreMO targetDsMo = new DatastoreMO(srcHyperHost.getContext(), morDs);
            if (cmd.getContextParam(DiskTO.PROTOCOL_TYPE) != null && cmd.getContextParam(DiskTO.PROTOCOL_TYPE).equalsIgnoreCase("DatastoreCluster")) {
                VmwareContext context = getServiceContext();
                VmwareHypervisorHost hyperHost = getHyperHost(context);
                VirtualMachineDiskInfoBuilder diskInfoBuilder = vmMo.getDiskInfoBuilder();
                VirtualMachineDiskInfo matchingExistingDisk = getMatchingExistingDiskWithVolumeDetails(diskInfoBuilder, volumePath, chainInfo, false, null, poolTo.getUuid(), hyperHost, context);
                if (diskInfoBuilder != null && matchingExistingDisk != null) {
                    String[] diskChain = matchingExistingDisk.getDiskChain();
                    DatastoreFile file = new DatastoreFile(diskChain[0]);
                    if (!file.getFileBaseName().equalsIgnoreCase(volumePath)) {
                        if (logger.isInfoEnabled())
                            logger.info("Detected disk-chain top file change on volume: " + volumePath + " -> " + file.getFileBaseName());
                        volumePath = file.getFileBaseName();
                    }
                }
            }

            String fullVolumePath = VmwareStorageLayoutHelper.getVmwareDatastorePathFromVmdkFileName(targetDsMo, vmName, volumePath + VMDK_EXTENSION);
            Pair<VirtualDisk, String> diskInfo = getVirtualDiskInfo(vmMo, appendFileType(volumePath, VMDK_EXTENSION));
            String vmdkAbsFile = VmwareHelper.getAbsoluteVmdkFile(diskInfo.first());
            if (vmdkAbsFile != null && !vmdkAbsFile.isEmpty()) {
                vmMo.updateAdapterTypeIfRequired(vmdkAbsFile);
            }
            int diskId = diskInfo.first().getKey();

            diskLocator = new VirtualMachineRelocateSpecDiskLocator();
            diskLocator.setDatastore(morDs);
            diskLocator.setDiskId(diskId);
            diskLocators.add(diskLocator);
            if (cmd.getVolumeType() == Volume.Type.ROOT) {
                relocateSpec.setDatastore(morDs);
                // If a target datastore is provided for the VM, then by default all volumes associated with the VM will be migrated to that target datastore.
                // Hence set the existing datastore as target datastore for volumes that are not to be migrated.
                List<Pair<Integer, ManagedObjectReference>> diskDatastores = vmMo.getAllDiskDatastores();
                for (Pair<Integer, ManagedObjectReference> diskDatastore : diskDatastores) {
                    if (diskDatastore.first() != diskId) {
                        diskLocator = new VirtualMachineRelocateSpecDiskLocator();
                        diskLocator.setDiskId(diskDatastore.first());
                        diskLocator.setDatastore(diskDatastore.second());
                        diskLocators.add(diskLocator);
                    }
                }
            }

            relocateSpec.getDisk().addAll(diskLocators);

            // Change datastore
            if (!vmMo.changeDatastore(relocateSpec)) {
                throw new Exception("Change datastore operation failed during volume migration");
            } else {
                logger.debug("Successfully migrated volume " + volumePath + " to target datastore " + tgtDsName);
            }

            // Consolidate VM disks.
            // In case of a linked clone VM, if VM's disks are not consolidated,
            // further volume operations on the ROOT volume such as volume snapshot etc. will result in DB inconsistencies.
            if (!vmMo.consolidateVmDisks()) {
                logger.warn("VM disk consolidation failed after storage migration.");
            } else {
                logger.debug("Successfully consolidated disks of VM " + vmName + ".");
            }

            // Update and return volume path and chain info because that could have changed after migration
            if (!targetDsMo.fileExists(fullVolumePath)) {
                VirtualDisk[] disks = vmMo.getAllDiskDevice();
                for (VirtualDisk disk : disks)
                    if (disk.getKey() == diskId) {
                        volumePath = vmMo.getVmdkFileBaseName(disk);
                    }
            }
            VirtualMachineDiskInfoBuilder diskInfoBuilder = vmMo.getDiskInfoBuilder();
            chainInfo = _gson.toJson(diskInfoBuilder.getDiskInfoByBackingFileBaseName(volumePath, targetDsMo.getName()));
            MigrateVolumeAnswer answer = new MigrateVolumeAnswer(cmd, true, null, volumePath);
            answer.setVolumeChainInfo(chainInfo);
            return answer;
        } catch (Exception e) {
            String msg = "Catch Exception " + e.getClass().getName() + " due to " + e.getMessage();
            logger.error(msg, e);
            return new MigrateVolumeAnswer(cmd, false, e.getMessage(), null);
        }
    }

    private Pair<VirtualDisk, String> getVirtualDiskInfo(VirtualMachineMO vmMo, String srcDiskName) throws Exception {
        Pair<VirtualDisk, String> deviceInfo = vmMo.getDiskDevice(srcDiskName);
        if (deviceInfo == null) {
            throw new Exception("No such disk device: " + srcDiskName);
        }
        return deviceInfo;
    }

    private VmwareHypervisorHost getTargetHyperHost(DatacenterMO dcMo, String destIp) throws Exception {

        VmwareManager mgr = dcMo.getContext().getStockObject(VmwareManager.CONTEXT_STOCK_NAME);

        List<ObjectContent> ocs = dcMo.getHostPropertiesOnDatacenterHostFolder(new String[]{"name", "parent"});
        if (ocs != null && ocs.size() > 0) {
            for (ObjectContent oc : ocs) {
                HostMO hostMo = new HostMO(dcMo.getContext(), oc.getObj());
                VmwareHypervisorHostNetworkSummary netSummary = hostMo.getHyperHostNetworkSummary(mgr.getManagementPortGroupByHost(hostMo));
                if (destIp.equalsIgnoreCase(netSummary.getHostIp())) {
                    return new HostMO(dcMo.getContext(), oc.getObj());
                }
            }
        }

        throw new Exception("Unable to locate dest host by " + destIp);
    }

    protected Answer execute(CreateStoragePoolCommand cmd) {
        if (cmd.getCreateDatastore()) {
            try {
                VmwareContext context = getServiceContext();

                _storageProcessor.prepareManagedDatastore(context, getHyperHost(context), cmd.getDetails().get(CreateStoragePoolCommand.DATASTORE_NAME),
                        cmd.getDetails().get(CreateStoragePoolCommand.IQN), cmd.getDetails().get(CreateStoragePoolCommand.STORAGE_HOST),
                        Integer.parseInt(cmd.getDetails().get(CreateStoragePoolCommand.STORAGE_PORT)));
            } catch (Exception ex) {
                return new Answer(cmd, false, "Issue creating datastore");
            }
        }

        return new Answer(cmd, true, "success");
    }

    protected Answer execute(ModifyTargetsCommand cmd) {
        VmwareContext context = getServiceContext(cmd);
        VmwareHypervisorHost hyperHost = getHyperHost(context);

        List<HostMO> hostMOs = new ArrayList<>();

        if (cmd.getApplyToAllHostsInCluster()) {
            try {
                ManagedObjectReference morCluster = hyperHost.getHyperHostCluster();
                ClusterMO clusterMO = new ClusterMO(context, morCluster);

                List<Pair<ManagedObjectReference, String>> hosts = clusterMO.getClusterHosts();

                for (Pair<ManagedObjectReference, String> host : hosts) {
                    HostMO hostMO = new HostMO(context, host.first());

                    hostMOs.add(hostMO);
                }
            } catch (Exception ex) {
                logger.error(ex.getMessage(), ex);

                throw new CloudRuntimeException(ex.getMessage(), ex);
            }
        } else {
            hostMOs.add((HostMO) hyperHost);
        }

        handleTargets(cmd.getAdd(), cmd.getTargetTypeToRemove(), cmd.isRemoveAsync(), cmd.getTargets(), hostMOs);

        return new ModifyTargetsAnswer();
    }

    protected Answer execute(ModifyStoragePoolCommand cmd) {
        try {
            VmwareHypervisorHost hyperHost = getHyperHost(getServiceContext());
            StorageFilerTO pool = cmd.getPool();

            if (pool.getType() != StoragePoolType.NetworkFilesystem && pool.getType() != StoragePoolType.VMFS && pool.getType() != StoragePoolType.PreSetup && pool.getType() != StoragePoolType.DatastoreCluster) {
                throw new Exception("Unsupported storage pool type " + pool.getType());
            }

            ManagedObjectReference morDatastore = HypervisorHostHelper.findDatastoreWithBackwardsCompatibility(hyperHost, pool.getUuid());

            if (morDatastore == null) {
                morDatastore = hyperHost.mountDatastore((pool.getType() == StoragePoolType.VMFS || pool.getType() == StoragePoolType.PreSetup || pool.getType() == StoragePoolType.DatastoreCluster), pool.getHost(), pool.getPort(), pool.getPath(), pool.getUuid().replace("-", ""), true);
            }

            assert (morDatastore != null);

            DatastoreMO dsMo = new DatastoreMO(getServiceContext(), morDatastore);
            HypervisorHostHelper.createBaseFolder(dsMo, hyperHost, pool.getType());

            long capacity;
            long available;
            List<ModifyStoragePoolAnswer> childDatastoresModifyStoragePoolAnswers = new ArrayList<>();
            if (pool.getType() == StoragePoolType.DatastoreCluster) {
                StoragepodMO datastoreClusterMo = new StoragepodMO(getServiceContext(), morDatastore);
                StoragePodSummary dsClusterSummary = datastoreClusterMo.getDatastoreClusterSummary();
                capacity = dsClusterSummary.getCapacity();
                available = dsClusterSummary.getFreeSpace();

                List<ManagedObjectReference> childDatastoreMors = datastoreClusterMo.getDatastoresInDatastoreCluster();
                for (ManagedObjectReference childDsMor : childDatastoreMors) {
                    DatastoreMO childDsMo = new DatastoreMO(getServiceContext(), childDsMor);

                    Map<String, TemplateProp> tInfo = new HashMap<>();
                    DatastoreSummary summary = childDsMo.getDatastoreSummary();;
                    ModifyStoragePoolAnswer answer = new ModifyStoragePoolAnswer(cmd, summary.getCapacity(), summary.getFreeSpace(), tInfo);
                    StoragePoolInfo poolInfo = answer.getPoolInfo();
                    poolInfo.setName(summary.getName());
                    String datastoreClusterPath = pool.getPath();
                    int pathstartPosition = datastoreClusterPath.lastIndexOf('/');
                    String datacenterName = datastoreClusterPath.substring(0, pathstartPosition+1);
                    String childPath = datacenterName + summary.getName();
                    poolInfo.setHostPath(childPath);
                    String uuid = childDsMo.getCustomFieldValue(CustomFieldConstants.CLOUD_UUID);
                    if (uuid == null || !uuid.contains("-")) {
                        uuid = UUID.nameUUIDFromBytes(((pool.getHost() + childPath)).getBytes()).toString();
                    }
                    poolInfo.setUuid(uuid);
                    poolInfo.setLocalPath(cmd.LOCAL_PATH_PREFIX + File.separator + uuid);
                    answer.setPoolInfo(poolInfo);
                    answer.setPoolType(summary.getType());
                    answer.setLocalDatastoreName(morDatastore.getValue());

                    childDsMo.setCustomFieldValue(CustomFieldConstants.CLOUD_UUID, uuid);
                    HypervisorHostHelper.createBaseFolderInDatastore(childDsMo, hyperHost.getHyperHostDatacenter());

                    childDatastoresModifyStoragePoolAnswers.add(answer);
                }
            } else {
                HypervisorHostHelper.createBaseFolderInDatastore(dsMo, hyperHost.getHyperHostDatacenter());

                DatastoreSummary summary = dsMo.getDatastoreSummary();
                capacity = summary.getCapacity();
                available = summary.getFreeSpace();
            }

            Map<String, TemplateProp> tInfo = new HashMap<>();
            ModifyStoragePoolAnswer answer = new ModifyStoragePoolAnswer(cmd, capacity, available, tInfo);
            answer.setDatastoreClusterChildren(childDatastoresModifyStoragePoolAnswers);

            if (cmd.getAdd() && (pool.getType() == StoragePoolType.VMFS || pool.getType() == StoragePoolType.PreSetup) && pool.getType() != StoragePoolType.DatastoreCluster) {
                answer.setPoolType(dsMo.getDatastoreType());
                answer.setLocalDatastoreName(morDatastore.getValue());
            }

            return answer;
        } catch (Throwable e) {
            return new Answer(cmd, false, createLogMessageException(e, cmd));
        }
    }

    protected Answer execute(GetStoragePoolCapabilitiesCommand cmd) {
        try {
            VmwareHypervisorHost hyperHost = getHyperHost(getServiceContext());

            HostMO host = (HostMO) hyperHost;

            StorageFilerTO pool = cmd.getPool();

            ManagedObjectReference morDatastore = HypervisorHostHelper.findDatastoreWithBackwardsCompatibility(hyperHost, pool.getUuid());

            if (morDatastore == null) {
                morDatastore = hyperHost.mountDatastore((pool.getType() == StoragePoolType.VMFS || pool.getType() == StoragePoolType.PreSetup || pool.getType() == StoragePoolType.DatastoreCluster), pool.getHost(), pool.getPort(), pool.getPath(), pool.getUuid().replace("-", ""), true);
            }

            assert (morDatastore != null);

            DatastoreMO dsMo = new DatastoreMO(getServiceContext(), morDatastore);

            GetStoragePoolCapabilitiesAnswer answer = new GetStoragePoolCapabilitiesAnswer(cmd);

            boolean hardwareAccelerationSupportForDataStore = getHardwareAccelerationSupportForDataStore(host.getMor(), dsMo.getName());
            Map<String, String> poolDetails = answer.getPoolDetails();
            poolDetails.put(Storage.Capability.HARDWARE_ACCELERATION.toString(), String.valueOf(hardwareAccelerationSupportForDataStore));
            answer.setPoolDetails(poolDetails);
            answer.setResult(true);

            return answer;
        } catch (Throwable e) {
            GetStoragePoolCapabilitiesAnswer answer = new GetStoragePoolCapabilitiesAnswer(cmd);
            answer.setResult(false);
            answer.setDetails(createLogMessageException(e, cmd));
            return answer;
        }
    }

    private boolean getHardwareAccelerationSupportForDataStore(ManagedObjectReference host, String dataStoreName) throws Exception {
        HostConfigInfo config = getServiceContext().getVimClient().getDynamicProperty(host, "config");
        List<HostFileSystemMountInfo> mountInfoList = config.getFileSystemVolume().getMountInfo();
        for (HostFileSystemMountInfo hostFileSystemMountInfo: mountInfoList) {
            if ( hostFileSystemMountInfo.getVolume().getName().equals(dataStoreName) ) {
                return hostFileSystemMountInfo.getVStorageSupport().equals("vStorageSupported");
            }
        }
        return false;
    }

    private void handleTargets(boolean add, ModifyTargetsCommand.TargetTypeToRemove targetTypeToRemove, boolean isRemoveAsync,
                               List<Map<String, String>> targets, List<HostMO> hosts) {
        if (targets != null && targets.size() > 0) {
            try {
                _storageProcessor.handleTargets(add, targetTypeToRemove, isRemoveAsync, targets, hosts);
            } catch (Exception ex) {
                logger.warn(ex.getMessage());
            }
        }
    }

    protected Answer execute(DeleteStoragePoolCommand cmd) {
        try {
            if (cmd.getRemoveDatastore()) {
                _storageProcessor.handleDatastoreAndVmdkDetach(cmd, cmd.getDetails().get(DeleteStoragePoolCommand.DATASTORE_NAME),
                        cmd.getDetails().get(DeleteStoragePoolCommand.IQN), cmd.getDetails().get(DeleteStoragePoolCommand.STORAGE_HOST),
                        Integer.parseInt(cmd.getDetails().get(DeleteStoragePoolCommand.STORAGE_PORT)));

                return new Answer(cmd, true, "success");
            } else {
                // We will leave datastore cleanup management to vCenter. Since for cluster VMFS datastore, it will always
                // be mounted by vCenter.

                // VmwareHypervisorHost hyperHost = this.getHyperHost(getServiceContext());
                // hyperHost.unmountDatastore(pool.getUuid());

                return new Answer(cmd, true, "success");
            }
        } catch (Throwable e) {
            if (e instanceof RemoteException) {
                logger.warn("Encounter remote exception to vCenter, invalidate VMware session context");

                invalidateServiceContext();
            }

            StorageFilerTO pool = cmd.getPool();
            String msg = String.format("DeleteStoragePoolCommand (pool: [%s], path: [%s]) failed due to [%s].", pool.getHost(), pool.getPath(), VmwareHelper.getExceptionMessage(e));
            logger.error(msg, e);

            return new Answer(cmd, false, msg);
        }
    }

    public static String getDatastoreName(String str) {
        return str.replace('/', '-');
    }

    public static String createDatastoreNameFromIqn(String iqn) {
        return "-" + iqn + "-0";
    }

    protected AttachIsoAnswer execute(AttachIsoCommand cmd) {
        try {
            VmwareHypervisorHost hyperHost = getHyperHost(getServiceContext());
            VirtualMachineMO vmMo = HypervisorHostHelper.findVmOnHypervisorHostOrPeer(hyperHost, cmd.getVmName());
            if (vmMo == null) {
                String msg = "Unable to find VM in vSphere to execute AttachIsoCommand, vmName: " + cmd.getVmName();
                logger.error(msg);
                throw new Exception(msg);
            }

            String storeUrl = cmd.getStoreUrl();
            if (storeUrl == null) {
                if (!cmd.getIsoPath().equalsIgnoreCase(TemplateManager.VMWARE_TOOLS_ISO)) {
                    String msg = "ISO store root url is not found in AttachIsoCommand";
                    logger.error(msg);
                    throw new Exception(msg);
                } else {
                    if (cmd.isAttach()) {
                        vmMo.mountToolsInstaller();
                    } else {
                        try {
                            if (!vmMo.unmountToolsInstaller()) {
                                return new AttachIsoAnswer(cmd, false,
                                        "Failed to unmount vmware-tools installer ISO as the corresponding CDROM device is locked by VM. Please unmount the CDROM device inside the VM and ret-try.");
                            }
                        } catch (Throwable e) {
                            vmMo.detachIso(null, cmd.isForce());
                        }
                    }

                    return new AttachIsoAnswer(cmd);
                }
            }

            ManagedObjectReference morSecondaryDs = prepareSecondaryDatastoreOnHost(storeUrl);
            String isoPath = cmd.getIsoPath();
            if (!isoPath.startsWith(storeUrl)) {
                assert (false);
                String msg = "ISO path does not start with the secondary storage root";
                logger.error(msg);
                throw new Exception(msg);
            }

            int isoNameStartPos = isoPath.lastIndexOf('/');
            String isoFileName = isoPath.substring(isoNameStartPos + 1);
            String isoStorePathFromRoot = isoPath.substring(storeUrl.length() + 1, isoNameStartPos + 1);


            // TODO, check if iso is already attached, or if there is a previous
            // attachment
            DatastoreMO secondaryDsMo = new DatastoreMO(getServiceContext(), morSecondaryDs);
            String storeName = secondaryDsMo.getName();
            String isoDatastorePath = String.format("[%s] %s%s", storeName, isoStorePathFromRoot, isoFileName);

            if (cmd.isAttach()) {
                vmMo.attachIso(isoDatastorePath, morSecondaryDs, true, false, cmd.getDeviceKey(), cmd.isForce());
                return new AttachIsoAnswer(cmd);
            } else {
                int key = vmMo.detachIso(isoDatastorePath, cmd.isForce());
                return new AttachIsoAnswer(cmd, key);
            }

        } catch (Throwable e) {
            if (e instanceof RemoteException) {
                logger.warn("Encounter remote exception to vCenter, invalidate VMware session context");
                invalidateServiceContext();
            }

            String message = String.format("AttachIsoCommand(%s) failed due to [%s].", cmd.isAttach()? "attach" : "detach", VmwareHelper.getExceptionMessage(e));
            logger.error(message, e);
            return new AttachIsoAnswer(cmd, false, message);
        }
    }

    public synchronized ManagedObjectReference prepareSecondaryDatastoreOnHost(String storeUrl) throws Exception {
        String storeName = getSecondaryDatastoreUUID(storeUrl);
        URI uri = new URI(storeUrl);

        VmwareHypervisorHost hyperHost = getHyperHost(getServiceContext());
        ManagedObjectReference morDatastore = hyperHost.mountDatastore(false, uri.getHost(), 0, uri.getPath(), storeName.replace("-", ""), false);

        if (morDatastore == null)
            throw new Exception("Unable to mount secondary storage on host. storeUrl: " + storeUrl);

        return morDatastore;
    }

    public synchronized ManagedObjectReference prepareSecondaryDatastoreOnSpecificHost(String storeUrl, VmwareHypervisorHost hyperHost) throws Exception {
        String storeName = getSecondaryDatastoreUUID(storeUrl);
        URI uri = new URI(storeUrl);

        ManagedObjectReference morDatastore = hyperHost.mountDatastore(false, uri.getHost(), 0, uri.getPath(), storeName.replace("-", ""), false);

        if (morDatastore == null)
            throw new Exception("Unable to mount secondary storage on host. storeUrl: " + storeUrl);

        return morDatastore;
    }

    private String getSecondaryDatastoreUUID(String storeUrl) {
        String uuid = null;
        try {
            uuid = UUID.nameUUIDFromBytes(storeUrl.getBytes("UTF-8")).toString();
        } catch (UnsupportedEncodingException e) {
            logger.warn("Failed to create UUID from string " + storeUrl + ". Bad storeUrl or UTF-8 encoding error.");
        }
        return uuid;
    }

    protected Answer execute(ValidateSnapshotCommand cmd) {
        // the command is no longer available
        String expectedSnapshotBackupUuid = null;
        String actualSnapshotBackupUuid = null;
        String actualSnapshotUuid = null;
        return new ValidateSnapshotAnswer(cmd, false, "ValidateSnapshotCommand is not supported for vmware yet", expectedSnapshotBackupUuid, actualSnapshotBackupUuid,
                actualSnapshotUuid);
    }

    protected Answer execute(ManageSnapshotCommand cmd) {
        long snapshotId = cmd.getSnapshotId();

        /*
         * "ManageSnapshotCommand",
         * "{\"_commandSwitch\":\"-c\",\"_volumePath\":\"i-2-3-KY-ROOT\",\"_snapshotName\":\"i-2-3-KY_i-2-3-KY-ROOT_20101102203827\",\"_snapshotId\":1,\"_vmName\":\"i-2-3-KY\"}"
         */
        boolean success;
        String cmdSwitch = cmd.getCommandSwitch();
        String snapshotOp = "Unsupported snapshot command." + cmdSwitch;
        if (cmdSwitch.equals(ManageSnapshotCommand.CREATE_SNAPSHOT)) {
            snapshotOp = "create";
        } else if (cmdSwitch.equals(ManageSnapshotCommand.DESTROY_SNAPSHOT)) {
            snapshotOp = "destroy";
        }

        String details;
        String snapshotUUID;

        // snapshot operation (create or destroy) is handled inside BackupSnapshotCommand(), we just fake
        // a success return here
        snapshotUUID = UUID.randomUUID().toString();
        success = true;
        details = null;

        return new ManageSnapshotAnswer(cmd, snapshotId, snapshotUUID, success, details);
    }

    protected Answer execute(BackupSnapshotCommand cmd) {
        try {
            VmwareContext context = getServiceContext();
            VmwareManager mgr = context.getStockObject(VmwareManager.CONTEXT_STOCK_NAME);

            return mgr.getStorageManager().execute(this, cmd);
        } catch (Throwable e) {
            return new BackupSnapshotAnswer(cmd, false, createLogMessageException(e, cmd), null, true);
        }
    }

    protected Answer execute(CreateVMSnapshotCommand cmd) {
        try {
            VmwareContext context = getServiceContext();
            VmwareManager mgr = context.getStockObject(VmwareManager.CONTEXT_STOCK_NAME);

            return mgr.getStorageManager().execute(this, cmd);
        } catch (Exception e) {
            createLogMessageException(e, cmd);
            return new CreateVMSnapshotAnswer(cmd, false, "");
        }
    }

    protected Answer execute(DeleteVMSnapshotCommand cmd) {
        try {
            VmwareContext context = getServiceContext();
            VmwareManager mgr = context.getStockObject(VmwareManager.CONTEXT_STOCK_NAME);

            return mgr.getStorageManager().execute(this, cmd);
        } catch (Exception e) {
            createLogMessageException(e, cmd);
            return new DeleteVMSnapshotAnswer(cmd, false, "");
        }
    }

    protected Answer execute(RevertToVMSnapshotCommand cmd) {
        try {
            VmwareContext context = getServiceContext();
            VmwareManager mgr = context.getStockObject(VmwareManager.CONTEXT_STOCK_NAME);
            return mgr.getStorageManager().execute(this, cmd);
        } catch (Exception e) {
            createLogMessageException(e, cmd);
            return new RevertToVMSnapshotAnswer(cmd, false, "");
        }
    }

    protected Answer execute(CreateVolumeFromSnapshotCommand cmd) {
        String details;
        boolean success = false;
        String newVolumeName = UUID.randomUUID().toString();

        try {
            VmwareContext context = getServiceContext();
            VmwareManager mgr = context.getStockObject(VmwareManager.CONTEXT_STOCK_NAME);
            return mgr.getStorageManager().execute(this, cmd);
        } catch (Throwable e) {
            details = createLogMessageException(e, cmd);
        }

        return new CreateVolumeFromSnapshotAnswer(cmd, success, details, newVolumeName);
    }

    protected Answer execute(CreatePrivateTemplateFromVolumeCommand cmd) {
        try {
            VmwareContext context = getServiceContext();
            VmwareManager mgr = context.getStockObject(VmwareManager.CONTEXT_STOCK_NAME);

            return mgr.getStorageManager().execute(this, cmd);

        } catch (Throwable e) {
            return new CreatePrivateTemplateAnswer(cmd, false, createLogMessageException(e, cmd));
        }
    }

    protected Answer execute(final UpgradeSnapshotCommand cmd) {
        return new Answer(cmd, true, "success");
    }

    protected Answer execute(CreatePrivateTemplateFromSnapshotCommand cmd) {
        try {
            VmwareManager mgr = getServiceContext().getStockObject(VmwareManager.CONTEXT_STOCK_NAME);
            return mgr.getStorageManager().execute(this, cmd);

        } catch (Throwable e) {
            return new CreatePrivateTemplateAnswer(cmd, false, createLogMessageException(e, cmd));
        }
    }

    protected Answer execute(GetStorageStatsCommand cmd) {
        try {
            VmwareContext context = getServiceContext();
            VmwareHypervisorHost hyperHost = getHyperHost(context);
            ManagedObjectReference morDs = HypervisorHostHelper.findDatastoreWithBackwardsCompatibility(hyperHost, cmd.getStorageId());

            if (morDs != null) {
                long capacity;
                long free;
                if (cmd.getPooltype() == StoragePoolType.DatastoreCluster) {
                    StoragepodMO datastoreClusterMo = new StoragepodMO(getServiceContext(), morDs);
                    StoragePodSummary summary = datastoreClusterMo.getDatastoreClusterSummary();
                    capacity = summary.getCapacity();
                    free = summary.getFreeSpace();
                } else {
                    DatastoreMO datastoreMo = new DatastoreMO(context, morDs);
                    DatastoreSummary summary = datastoreMo.getDatastoreSummary();
                    capacity = summary.getCapacity();
                    free = summary.getFreeSpace();
                }

                long used = capacity - free;

                logger.debug(String.format("Datastore summary info: [storageId: %s, ], localPath: %s, poolType: %s, capacity: %s, free: %s, used: %s].", cmd.getStorageId(),
                        cmd.getLocalPath(), cmd.getPooltype(), toHumanReadableSize(capacity), toHumanReadableSize(free), toHumanReadableSize(used)));

                if (capacity <= 0) {
                    logger.warn("Something is wrong with vSphere NFS datastore, rebooting ESX(ESXi) host should help");
                }

                return new GetStorageStatsAnswer(cmd, capacity, used);
            } else {
                String msg = String.format("Could not find datastore for GetStorageStatsCommand: [storageId: %s, localPath: %s, poolType: %s].",
                        cmd.getStorageId(), cmd.getLocalPath(), cmd.getPooltype());

                logger.error(msg);
                return new GetStorageStatsAnswer(cmd, msg);
            }
        } catch (Throwable e) {
            if (e instanceof RemoteException) {
                logger.warn("Encounter remote exception to vCenter, invalidate VMware session context");
                invalidateServiceContext();
            }

            String msg = String.format("Unable to execute GetStorageStatsCommand(storageId : [%s], localPath: [%s], poolType: [%s]) due to [%s]", cmd.getStorageId(), cmd.getLocalPath(), cmd.getPooltype(), VmwareHelper.getExceptionMessage(e));
            logger.error(msg, e);
            return new GetStorageStatsAnswer(cmd, msg);
        }
    }

    protected Answer execute(GetVncPortCommand cmd) {
        try {
            VmwareContext context = getServiceContext();
            VmwareHypervisorHost hyperHost = getHyperHost(context);
            assert (hyperHost instanceof HostMO);
            VmwareManager mgr = context.getStockObject(VmwareManager.CONTEXT_STOCK_NAME);

            VirtualMachineMO vmMo = hyperHost.findVmOnHyperHost(cmd.getName());
            if (vmMo == null) {
                if (logger.isDebugEnabled()) {
                    logger.debug("Unable to find the owner VM for GetVncPortCommand on host " + hyperHost.getHyperHostName() + ", try within datacenter");
                }

                vmMo = hyperHost.findVmOnPeerHyperHost(cmd.getName());

                if (vmMo == null) {
                    throw new Exception("Unable to find VM in vSphere, vm: " + cmd.getName());
                }
            }

            Pair<String, Integer> portInfo = vmMo.getVncPort(mgr.getManagementPortGroupByHost((HostMO) hyperHost));

            if (logger.isTraceEnabled()) {
                logger.trace("Found vnc port info. vm: " + cmd.getName() + " host: " + portInfo.first() + ", vnc port: " + portInfo.second());
            }
            return new GetVncPortAnswer(cmd, portInfo.first(), portInfo.second());
        } catch (Throwable e) {
            return new GetVncPortAnswer(cmd, createLogMessageException(e, cmd));
        }
    }

    protected Answer execute(SetupCommand cmd) {
        return new SetupAnswer(cmd, false);
    }

    protected Answer execute(MaintainCommand cmd) {
        return new MaintainAnswer(cmd, "Put host in maintenance");
    }

    protected Answer execute(PingTestCommand cmd) {
        String controlIp = cmd.getRouterIp();
        if (controlIp != null) {
            String args = " -c 1 -n -q " + cmd.getPrivateIp();
            try {
                Pair<Boolean, String> result = SshHelper.sshExecute(controlIp, DefaultDomRSshPort, "root", getSystemVmKeyFile(), null, "/bin/ping" + args);
                if (result.first())
                    return new Answer(cmd);
            } catch (Exception e) {
                logger.error("Unable to execute ping command on DomR (" + controlIp + "), domR may not be ready yet. failure due to " + VmwareHelper.getExceptionMessage(e), e);
            }
            return new Answer(cmd, false, "PingTestCommand failed");
        } else {
            VmwareContext context = getServiceContext();
            VmwareHypervisorHost hyperHost = getHyperHost(context);

            try {
                HostMO hostMo = (HostMO) hyperHost;
                ClusterMO clusterMo = new ClusterMO(context, hostMo.getHyperHostCluster());
                VmwareManager mgr = context.getStockObject(VmwareManager.CONTEXT_STOCK_NAME);

                List<Pair<ManagedObjectReference, String>> hosts = clusterMo.getClusterHosts();
                for (Pair<ManagedObjectReference, String> entry : hosts) {
                    HostMO hostInCluster = new HostMO(context, entry.first());
                    String hostIp = hostInCluster.getHostManagementIp(mgr.getManagementPortGroupName());
                    if (hostIp != null && hostIp.equals(cmd.getComputingHostIp())) {
                        if (hostInCluster.isHyperHostConnected())
                            return new Answer(cmd);
                        else
                            return new Answer(cmd, false, "PingTestCommand failed");
                    }
                }
            } catch (Exception e) {
                logger.error("Unable to execute ping command on host (" + cmd.getComputingHostIp() + "). failure due to " + VmwareHelper.getExceptionMessage(e), e);
            }

            return new Answer(cmd, false, "PingTestCommand failed");
        }
    }

    protected Answer execute(CheckOnHostCommand cmd) {
        return new CheckOnHostAnswer(cmd, null, "Not Implmeneted");
    }

    protected Answer execute(ModifySshKeysCommand cmd) {
        logger.debug(String.format("Executing resource command %s.", cmd.getClass().getSimpleName()));
        return new Answer(cmd);
    }

    protected Answer execute(GetVmIpAddressCommand cmd) {
        String details = "Unable to find IP Address of VM. ";
        String vmName = cmd.getVmName();
        boolean result = false;
        String ip;
        Answer answer;

        VmwareContext context = getServiceContext();
        VmwareHypervisorHost hyperHost = getHyperHost(context);

        if (vmName == null || vmName.isEmpty()) {
            details += "Name of instance provided is NULL or empty.";
            return new Answer(cmd, result, details);
        }

        try {
            VirtualMachineMO vmMo = hyperHost.findVmOnHyperHost(vmName);
            if (vmMo != null) {
                GuestInfo guestInfo = vmMo.getGuestInfo();
                VirtualMachineToolsStatus toolsStatus = guestInfo.getToolsStatus();
                if (toolsStatus == VirtualMachineToolsStatus.TOOLS_NOT_INSTALLED) {
                    details += "Vmware tools not installed.";
                } else {
                    ip = guestInfo.getIpAddress();
                    if (ip != null) {
                        result = true;
                    }
                    details = ip;
                }
            } else {
                details += "VM " + vmName + " no longer exists on vSphere host: " + hyperHost.getHyperHostName();
                logger.info(details);
            }
        } catch (Throwable e) {
            createLogMessageException(e, cmd);
            details = String.format("%s. Encountered exception: [%s].", details,  VmwareHelper.getExceptionMessage(e));
            logger.error(details);
        }

        answer = new Answer(cmd, result, details);
        if (logger.isTraceEnabled()) {
            logger.trace("Returning GetVmIpAddressAnswer: " + _gson.toJson(answer));
        }
        return answer;
    }

    @Override
    public PrimaryStorageDownloadAnswer execute(PrimaryStorageDownloadCommand cmd) {
        try {
            VmwareContext context = getServiceContext();
            VmwareManager mgr = context.getStockObject(VmwareManager.CONTEXT_STOCK_NAME);
            return (PrimaryStorageDownloadAnswer) mgr.getStorageManager().execute(this, cmd);
        } catch (Throwable e) {
            return new PrimaryStorageDownloadAnswer(createLogMessageException(e, cmd));
        }
    }

    protected Answer execute(PvlanSetupCommand cmd) {
        // Pvlan related operations are performed in the start/stop command paths
        // for vmware. This function is implemented to support mgmt layer code
        // that issue this command. Note that pvlan operations are supported only
        // in Distributed Virtual Switch environments for vmware deployments.
        return new Answer(cmd, true, "success");
    }

    protected Answer execute(CleanupVMCommand cmd) {
        VmwareContext context = getServiceContext();
        VmwareHypervisorHost hyperHost = getHyperHost(context);

        try {
            VirtualMachineMO vmMo = hyperHost.findVmOnHyperHost(cmd.getVmName());
            if (vmMo == null) {
                String msg = String.format("VM [%s] not found on vCenter, cleanup not needed.", cmd.getVmName());
                logger.debug(msg);
                return new Answer(cmd, true, msg);
            }
            vmMo.destroy();
            String msg = String.format("VM [%s] remnants on vCenter cleaned up.", cmd.getVmName());
            logger.debug(msg);
            return new Answer(cmd, true, msg);
        } catch (Exception e) {
            return new Answer(cmd, false, createLogMessageException(e, cmd));
        }
    }

    protected Answer execute(UnregisterVMCommand cmd) {
        VmwareContext context = getServiceContext();
        VmwareHypervisorHost hyperHost = getHyperHost(context);
        try {
            DatacenterMO dataCenterMo = new DatacenterMO(getServiceContext(), hyperHost.getHyperHostDatacenter());
            VirtualMachineMO vmMo = hyperHost.findVmOnHyperHost(cmd.getVmName());
            if (vmMo != null) {
                try {
                    VirtualMachineFileLayoutEx vmFileLayout = vmMo.getFileLayout();
                    context.getService().unregisterVM(vmMo.getMor());
                    if (cmd.getCleanupVmFiles()) {
                        deleteUnregisteredVmFiles(vmFileLayout, dataCenterMo, false, null);
                    }
                    return new Answer(cmd, true, "unregister succeeded");
                } catch (Exception e) {
                    logger.warn("We are not able to unregister VM " + VmwareHelper.getExceptionMessage(e));
                }

                String msg = "Expunge failed in vSphere. vm: " + cmd.getVmName();
                logger.warn(msg);
                return new Answer(cmd, false, msg);
            } else {
                String msg = "Unable to find the VM in vSphere to unregister, assume it is already removed. VM: " + cmd.getVmName();
                logger.warn(msg);
                return new Answer(cmd, true, msg);
            }
        } catch (Exception e) {
            return new Answer(cmd, false, createLogMessageException(e, cmd));
        }
    }

    /**
     * UnregisterNicCommand is used to remove a portgroup created for this
     * specific nic. The portgroup will have the name set to the UUID of the
     * nic. Introduced to cleanup the portgroups created for each nic that is
     * plugged into an lswitch (Nicira NVP plugin)
     *
     * @param cmd
     * @return
     */
    protected Answer execute(UnregisterNicCommand cmd) {
        if (_guestTrafficInfo == null) {
            return new Answer(cmd, false, "No Guest Traffic Info found, unable to determine where to clean up");
        }

        try {
            if (_guestTrafficInfo.getVirtualSwitchType() != VirtualSwitchType.StandardVirtualSwitch) {
                // For now we only need to cleanup the nvp specific portgroups
                // on the standard switches
                return new Answer(cmd, true, "Nothing to do");
            }

            logger.debug("Cleaning up portgroup " + cmd.getNicUuid() + " on switch " + _guestTrafficInfo.getVirtualSwitchName());
            VmwareContext context = getServiceContext();
            VmwareHypervisorHost host = getHyperHost(context);
            ManagedObjectReference clusterMO = host.getHyperHostCluster();

            // Get a list of all the hosts in this cluster
            @SuppressWarnings("unchecked")
            List<ManagedObjectReference> hosts = (List<ManagedObjectReference>) context.getVimClient().getDynamicProperty(clusterMO, "host");
            if (hosts == null) {
                return new Answer(cmd, false, "No hosts in cluster, which is pretty weird");
            }

            for (ManagedObjectReference hostMOR : hosts) {
                HostMO hostMo = new HostMO(context, hostMOR);
                hostMo.deletePortGroup(cmd.getNicUuid().toString());
                logger.debug("Removed portgroup " + cmd.getNicUuid() + " from host " + hostMo.getHostName());
            }
            return new Answer(cmd, true, "Unregistered resources for NIC " + cmd.getNicUuid());
        } catch (Exception e) {
            return new Answer(cmd, false, createLogMessageException(e, cmd));
        }
    }

    public void cleanupNetwork(DatacenterMO dcMO, NetworkDetails netDetails) {
        if (!VmwareManager.s_vmwareCleanupPortGroups.value()){
            return;
        }

        try {
            synchronized(this) {
                if (!areVMsOnNetwork(dcMO, netDetails)) {
                    cleanupPortGroup(dcMO, netDetails.getName());
                }
            }
        } catch(Throwable e) {
            logger.warn("Unable to cleanup network due to exception: " + e.getMessage(), e);
        }
    }

    private void cleanupPortGroup(DatacenterMO dcMO, String portGroupName) throws Exception {
        if (StringUtils.isBlank(portGroupName)) {
            logger.debug("Unspecified network port group, couldn't cleanup");
            return;
        }

        List<HostMO> hosts = dcMO.getAllHostsOnDatacenter();
        if (!CollectionUtils.isEmpty(hosts)) {
            for (HostMO host : hosts) {
                host.deletePortGroup(portGroupName);
            }
        }
    }

    private boolean areVMsOnNetwork(DatacenterMO dcMO, NetworkDetails netDetails) throws Exception {
        if (netDetails == null || netDetails.getName() == null) {
            throw new CloudRuntimeException("Unspecified network details / port group, couldn't check VMs on network port group");
        }

        List<HostMO> hosts = dcMO.getAllHostsOnDatacenter();
        if (!CollectionUtils.isEmpty(hosts)) {
            for (HostMO host : hosts) {
                NetworkMO networkMo = new NetworkMO(host.getContext(), netDetails.getNetworkMor());
                List<ManagedObjectReference> vms = networkMo.getVMsOnNetwork();
                if (!CollectionUtils.isEmpty(vms)) {
                    logger.debug("Network port group: " + netDetails.getName() + " is in use");
                    return true;
                }
            }
        }

        return false;
    }

    @Override
    public CopyVolumeAnswer execute(CopyVolumeCommand cmd) {
        try {
            VmwareContext context = getServiceContext();
            VmwareManager mgr = context.getStockObject(VmwareManager.CONTEXT_STOCK_NAME);
            return (CopyVolumeAnswer) mgr.getStorageManager().execute(this, cmd);
        } catch (Throwable e) {
            return new CopyVolumeAnswer(cmd, false, createLogMessageException(e, cmd), null, null);
        }
    }

    @Override
    public void disconnected() {
    }

    @Override
    public IAgentControl getAgentControl() {
        return null;
    }

    @Override
    public PingCommand getCurrentStatus(long id) {
        try {
            gcAndKillHungWorkerVMs();
            VmwareContext context = getServiceContext();
            VmwareHypervisorHost hyperHost = getHyperHost(context);
            try {
                if (!hyperHost.isHyperHostConnected()) {
                    return null;
                }
            } catch (Exception e) {
                logger.error("Unexpected exception", e);
                return null;
            }
            return new PingRoutingCommand(getType(), id, syncHostVmStates());
        } finally {
            recycleServiceContext();
        }
    }

    private void gcAndKillHungWorkerVMs() {
        try {
            // take the chance to do left-over dummy VM cleanup from previous run
            VmwareContext context = getServiceContext();
            VmwareHypervisorHost hyperHost = getHyperHost(context);
            VmwareManager mgr = hyperHost.getContext().getStockObject(VmwareManager.CONTEXT_STOCK_NAME);

            if (hyperHost.isHyperHostConnected()) {
                mgr.gcLeftOverVMs(context);

                logger.info("Scan hung worker VM to recycle");

                int workerKey = ((HostMO) hyperHost).getCustomFieldKey("VirtualMachine", CustomFieldConstants.CLOUD_WORKER);
                int workerTagKey = ((HostMO) hyperHost).getCustomFieldKey("VirtualMachine", CustomFieldConstants.CLOUD_WORKER_TAG);
                String workerPropName = String.format("value[%d]", workerKey);
                String workerTagPropName = String.format("value[%d]", workerTagKey);

                // GC worker that has been running for too long
                ObjectContent[] ocs = hyperHost.getVmPropertiesOnHyperHost(new String[]{"name", "config.template", workerPropName, workerTagPropName,});
                if (ocs != null) {
                    for (ObjectContent oc : ocs) {
                        List<DynamicProperty> props = oc.getPropSet();
                        if (props != null) {
                            boolean template = false;
                            boolean isWorker = false;
                            String workerTag = null;

                            for (DynamicProperty prop : props) {
                                if (prop.getName().equals("config.template")) {
                                    template = (Boolean) prop.getVal();
                                } else if (prop.getName().equals(workerPropName)) {
                                    CustomFieldStringValue val = (CustomFieldStringValue) prop.getVal();
                                    if (val != null && val.getValue() != null && val.getValue().equalsIgnoreCase("true"))
                                        isWorker = true;
                                } else if (prop.getName().equals(workerTagPropName)) {
                                    CustomFieldStringValue val = (CustomFieldStringValue) prop.getVal();
                                    workerTag = val.getValue();
                                }
                            }

                            VirtualMachineMO vmMo = new VirtualMachineMO(hyperHost.getContext(), oc.getObj());
                            if (!template && isWorker) {
                                boolean recycle;
                                recycle = mgr.needRecycle(workerTag);

                                if (recycle) {
                                    logger.info("Recycle pending worker VM: " + vmMo.getName());

                                    vmMo.cancelPendingTasks();
                                    vmMo.powerOff();
                                    vmMo.detachAllDisksAndDestroy();
                                }
                            }
                        }
                    }
                }
            } else {
                logger.error("Host is no longer connected.");
            }

        } catch (Throwable e) {
            if (e instanceof RemoteException) {
                logger.warn("Encounter remote exception to vCenter, invalidate VMware session context");
                invalidateServiceContext();
            }
        }
    }

    @Override
    public Type getType() {
        return com.cloud.host.Host.Type.Routing;
    }

    @Override
    public StartupCommand[] initialize() {
        return initialize(false);
    }

    @Override
    public StartupCommand[] initialize(boolean isTransferredConnection) {
        try {
            String hostApiVersion;
            VmwareContext context = getServiceContext();
            try {
                VmwareHypervisorHost hyperHost = getHyperHost(context);
                assert (hyperHost instanceof HostMO);
                if (!((HostMO) hyperHost).isHyperHostConnected()) {
                    logger.info("Host " + hyperHost.getHyperHostName() + " is not in connected state");
                    return null;
                }

                ((HostMO) hyperHost).enableVncOnHostFirewall();

                AboutInfo aboutInfo = ((HostMO) hyperHost).getHostAboutInfo();
                hostApiVersion = aboutInfo.getApiVersion();

            } catch (Exception e) {
                String msg = "VmwareResource intialize() failed due to : " + VmwareHelper.getExceptionMessage(e);
                logger.error(msg);
                invalidateServiceContext();
                return null;
            }

            StartupRoutingCommand cmd = new StartupRoutingCommand();
            fillHostInfo(cmd);
            cmd.setHypervisorType(HypervisorType.VMware);
            cmd.setCluster(_cluster);
            cmd.setHypervisorVersion(hostApiVersion);
            cmd.setConnectionTransferred(isTransferredConnection);

            List<StartupStorageCommand> storageCmds = initializeLocalStorage();
            StartupCommand[] answerCmds = new StartupCommand[1 + storageCmds.size()];
            answerCmds[0] = cmd;
            for (int i = 0; i < storageCmds.size(); i++) {
                answerCmds[i + 1] = storageCmds.get(i);
            }

            return answerCmds;
        } finally {
            recycleServiceContext();
        }
    }

    private List<StartupStorageCommand> initializeLocalStorage() {
        List<StartupStorageCommand> storageCmds = new ArrayList<>();
        VmwareContext context = getServiceContext();

        try {
            VmwareHypervisorHost hyperHost = getHyperHost(context);
            if (hyperHost instanceof HostMO) {
                HostMO hostMo = (HostMO) hyperHost;

                List<Pair<ManagedObjectReference, String>> dsList = hostMo.getLocalDatastoreOnHost();
                for (Pair<ManagedObjectReference, String> dsPair : dsList) {
                    DatastoreMO dsMo = new DatastoreMO(context, dsPair.first());

                    String poolUuid = dsMo.getCustomFieldValue(CustomFieldConstants.CLOUD_UUID);
                    if (poolUuid == null || poolUuid.isEmpty()) {
                        poolUuid = UUID.randomUUID().toString();
                        dsMo.setCustomFieldValue(CustomFieldConstants.CLOUD_UUID, poolUuid);
                    }

                    HypervisorHostHelper.createBaseFolder(dsMo, hyperHost, StoragePoolType.VMFS);

                    DatastoreSummary dsSummary = dsMo.getDatastoreSummary();
                    String address = hostMo.getHostName();
                    StoragePoolInfo pInfo = new StoragePoolInfo(poolUuid, address, dsMo.getMor().getValue(), "", StoragePoolType.VMFS, dsSummary.getCapacity(),
                            dsSummary.getFreeSpace());
                    StartupStorageCommand cmd = new StartupStorageCommand();
                    cmd.setName(poolUuid);
                    cmd.setPoolInfo(pInfo);
                    cmd.setGuid(poolUuid); // give storage host the same UUID as the local storage pool itself
                    cmd.setResourceType(Storage.StorageResourceType.STORAGE_POOL);
                    cmd.setDataCenter(_dcId);
                    cmd.setPod(_pod);
                    cmd.setCluster(_cluster);

                    logger.info("Add local storage startup command: " + _gson.toJson(cmd));
                    storageCmds.add(cmd);
                }

            } else {
                logger.info("Cluster host does not support local storage, skip it");
            }
        } catch (Exception e) {
            String msg = "initializing local storage failed due to : " + VmwareHelper.getExceptionMessage(e);
            logger.error(msg);
            invalidateServiceContext();
            throw new CloudRuntimeException(msg);
        }

        return storageCmds;
    }

    protected void fillHostInfo(StartupRoutingCommand cmd) {
        VmwareContext serviceContext = getServiceContext();
        Map<String, String> details = cmd.getHostDetails();
        if (details == null) {
            details = new HashMap<>();
        }

        try {
            fillHostHardwareInfo(serviceContext, cmd);
            fillHostNetworkInfo(serviceContext, cmd);
            fillHostDetailsInfo(serviceContext, details);
        } catch (RuntimeFaultFaultMsg e) {
            logger.error("RuntimeFault while retrieving host info: " + e, e);
            throw new CloudRuntimeException("RuntimeFault while retrieving host info");
        } catch (RemoteException e) {
            logger.error("RemoteException while retrieving host info: " + e, e);
            invalidateServiceContext();
            throw new CloudRuntimeException("RemoteException while retrieving host info");
        } catch (Exception e) {
            logger.error("Exception while retrieving host info: " + e, e);
            invalidateServiceContext();
            throw new CloudRuntimeException("Exception while retrieving host info: " + e);
        }

        cmd.setHostDetails(details);
        cmd.setName(_url);
        cmd.setGuid(_guid);
        cmd.setDataCenter(_dcId);
        cmd.setIqn(getIqn());
        cmd.setPod(_pod);
        cmd.setCluster(_cluster);
        cmd.setVersion(VmwareResource.class.getPackage().getImplementationVersion());
    }

    private String getIqn() {
        try {
            VmwareHypervisorHost hyperHost = getHyperHost(getServiceContext());

            if (hyperHost instanceof HostMO) {
                HostMO host = (HostMO) hyperHost;
                HostStorageSystemMO hostStorageSystem = host.getHostStorageSystemMO();

                for (HostHostBusAdapter hba : hostStorageSystem.getStorageDeviceInfo().getHostBusAdapter()) {
                    if (hba instanceof HostInternetScsiHba) {
                        HostInternetScsiHba hostInternetScsiHba = (HostInternetScsiHba) hba;

                        if (hostInternetScsiHba.isIsSoftwareBased()) {
                            return ((HostInternetScsiHba) hba).getIScsiName();
                        }
                    }
                }
            }
        } catch (Exception ex) {
            logger.info("Could not locate an IQN for this host.");
        }

        return null;
    }

    private void fillHostHardwareInfo(VmwareContext serviceContext, StartupRoutingCommand cmd) throws RuntimeFaultFaultMsg, RemoteException, Exception {

        VmwareHypervisorHost hyperHost = getHyperHost(getServiceContext());
        VmwareHypervisorHostResourceSummary summary = hyperHost.getHyperHostResourceSummary();

        if (logger.isInfoEnabled()) {
            logger.info("Startup report on host hardware info. " + _gson.toJson(summary));
        }

        cmd.setCaps("hvm");
        cmd.setDom0MinMemory(0);
        cmd.setSpeed(summary.getCpuSpeed());
        cmd.setCpuSockets(summary.getCpuSockets());
        cmd.setCpus((int) summary.getCpuCount());
        cmd.setMemory(summary.getMemoryBytes());
    }

    private void fillHostNetworkInfo(VmwareContext serviceContext, StartupRoutingCommand cmd) throws RuntimeFaultFaultMsg, RemoteException {

        try {
            VmwareHypervisorHost hyperHost = getHyperHost(getServiceContext());

            assert (hyperHost instanceof HostMO);
            VmwareManager mgr = hyperHost.getContext().getStockObject(VmwareManager.CONTEXT_STOCK_NAME);

            VmwareHypervisorHostNetworkSummary summary = hyperHost.getHyperHostNetworkSummary(mgr.getManagementPortGroupByHost((HostMO) hyperHost));
            if (summary == null) {
                throw new Exception("No ESX(i) host found");
            }

            if (logger.isInfoEnabled()) {
                logger.info("Startup report on host network info. " + _gson.toJson(summary));
            }

            cmd.setPrivateIpAddress(summary.getHostIp());
            cmd.setPrivateNetmask(summary.getHostNetmask());
            cmd.setPrivateMacAddress(summary.getHostMacAddress());

            cmd.setStorageIpAddress(summary.getHostIp());
            cmd.setStorageNetmask(summary.getHostNetmask());
            cmd.setStorageMacAddress(summary.getHostMacAddress());

        } catch (Throwable e) {
            String msg = "querying host network info failed due to " + VmwareHelper.getExceptionMessage(e);
            logger.error(msg, e);
            throw new CloudRuntimeException(msg);
        }
    }

    private void fillHostDetailsInfo(VmwareContext serviceContext, Map<String, String> details) throws Exception {
        VmwareHypervisorHost hyperHost = getHyperHost(getServiceContext());

        if (hyperHost.isHAEnabled()) {
            details.put("NativeHA", "true");
        }
    }

    protected HashMap<String, HostVmStateReportEntry> syncHostVmStates() {
        try {
            return getHostVmStateReport();
        } catch (Exception e) {
            return new HashMap<>();
        }
    }

    protected OptionValue[] configureVnc(OptionValue[] optionsToMerge, VmwareHypervisorHost hyperHost, String vmName, String vncPassword, String keyboardLayout) throws Exception {

        VirtualMachineMO vmMo = hyperHost.findVmOnHyperHost(vmName);

        VmwareManager mgr = hyperHost.getContext().getStockObject(VmwareManager.CONTEXT_STOCK_NAME);
        if (!mgr.beginExclusiveOperation(600))
            throw new Exception("Unable to begin exclusive operation, lock time out");

        try {
            int maxVncPorts = 64;
            int vncPort = 0;
            Random random = new Random();

            HostMO vmOwnerHost = vmMo.getRunningHost();

            ManagedObjectReference morParent = vmOwnerHost.getParentMor();
            HashMap<String, Integer> portInfo;
            if (morParent.getType().equalsIgnoreCase("ClusterComputeResource")) {
                ClusterMO clusterMo = new ClusterMO(vmOwnerHost.getContext(), morParent);
                portInfo = clusterMo.getVmVncPortsOnCluster();
            } else {
                portInfo = vmOwnerHost.getVmVncPortsOnHost();
            }

            // allocate first at 5900 - 5964 range
            Collection<Integer> existingPorts = portInfo.values();
            int val = random.nextInt(maxVncPorts);
            int startVal = val;
            do {
                if (!existingPorts.contains(5900 + val)) {
                    vncPort = 5900 + val;
                    break;
                }

                val = (++val) % maxVncPorts;
            } while (val != startVal);

            if (vncPort == 0) {
                logger.info("we've run out of range for ports between 5900-5964 for the cluster, we will try port range at 59000-60000");

                Pair<Integer, Integer> additionalRange = mgr.getAddiionalVncPortRange();
                maxVncPorts = additionalRange.second();
                val = random.nextInt(maxVncPorts);
                startVal = val;
                do {
                    if (!existingPorts.contains(additionalRange.first() + val)) {
                        vncPort = additionalRange.first() + val;
                        break;
                    }

                    val = (++val) % maxVncPorts;
                } while (val != startVal);
            }

            if (vncPort == 0) {
                throw new Exception("Unable to find an available VNC port on host");
            }

            if (logger.isInfoEnabled()) {
                logger.info("Configure VNC port for VM " + vmName + ", port: " + vncPort + ", host: " + vmOwnerHost.getHyperHostName());
            }

            return VmwareHelper.composeVncOptions(optionsToMerge, true, vncPassword, vncPort, keyboardLayout);
        } finally {
            try {
                mgr.endExclusiveOperation();
            } catch (Throwable e) {
                assert (false);
                logger.error("Unexpected exception ", e);
            }
        }
    }

    private VirtualMachineGuestOsIdentifier translateGuestOsIdentifier(String cpuArchitecture, String guestOs, String cloudGuestOs) {
        if (cpuArchitecture == null) {
            logger.warn("CPU arch is not set, default to i386. guest os: " + guestOs);
            cpuArchitecture = "i386";
        }

        if (cloudGuestOs == null) {
            logger.warn("Guest OS mapping name is not set for guest os: " + guestOs);
        }

        VirtualMachineGuestOsIdentifier identifier = null;
        try {
            if (cloudGuestOs != null) {
                identifier = VirtualMachineGuestOsIdentifier.fromValue(cloudGuestOs);
                logger.debug("Using mapping name : " + identifier.toString());
            }
        } catch (IllegalArgumentException e) {
            logger.warn("Unable to find Guest OS Identifier in VMware for mapping name: " + cloudGuestOs + ". Continuing with defaults.");
        }
        if (identifier != null) {
            return identifier;
        }

        if (cpuArchitecture.equalsIgnoreCase("x86_64")) {
            return VirtualMachineGuestOsIdentifier.OTHER_GUEST_64;
        }
        return VirtualMachineGuestOsIdentifier.OTHER_GUEST;
    }

    private HashMap<String, HostVmStateReportEntry> getHostVmStateReport() throws Exception {
        VmwareHypervisorHost hyperHost = getHyperHost(getServiceContext());

        int key = ((HostMO) hyperHost).getCustomFieldKey("VirtualMachine", CustomFieldConstants.CLOUD_VM_INTERNAL_NAME);
        if (key == 0) {
            logger.warn("Custom field " + CustomFieldConstants.CLOUD_VM_INTERNAL_NAME + " is not registered ?!");
        }
        String instanceNameCustomField = "value[" + key + "]";

        // CLOUD_VM_INTERNAL_NAME stores the internal CS generated vm name. This was earlier stored in name. Now, name can be either the hostname or
        // the internal CS name, but the custom field CLOUD_VM_INTERNAL_NAME always stores the internal CS name.
        ObjectContent[] ocs = hyperHost.getVmPropertiesOnHyperHost(new String[]{"name", "runtime.powerState", "config.template", instanceNameCustomField});

        HashMap<String, HostVmStateReportEntry> newStates = new HashMap<>();
        if (ocs != null && ocs.length > 0) {
            for (ObjectContent oc : ocs) {
                List<DynamicProperty> objProps = oc.getPropSet();
                if (objProps != null) {

                    boolean isTemplate = false;
                    String name = null;
                    String VMInternalCSName = null;
                    VirtualMachinePowerState powerState = VirtualMachinePowerState.POWERED_OFF;
                    for (DynamicProperty objProp : objProps) {
                        if (objProp.getName().equals("config.template")) {
                            if (objProp.getVal().toString().equalsIgnoreCase("true")) {
                                isTemplate = true;
                            }
                        } else if (objProp.getName().equals("runtime.powerState")) {
                            powerState = (VirtualMachinePowerState) objProp.getVal();
                        } else if (objProp.getName().equals("name")) {
                            name = (String) objProp.getVal();
                        } else if (objProp.getName().contains(instanceNameCustomField)) {
                            if (objProp.getVal() != null)
                                VMInternalCSName = ((CustomFieldStringValue) objProp.getVal()).getValue();
                        } else {
                            assert (false);
                        }
                    }

                    if (VMInternalCSName != null)
                        name = VMInternalCSName;

                    if (!isTemplate) {
                        newStates.put(name, new HostVmStateReportEntry(convertPowerState(powerState), hyperHost.getHyperHostName()));
                    }
                }
            }
        }
        return newStates;
    }

    private HashMap<String, PowerState> getVmStates() throws Exception {
        VmwareHypervisorHost hyperHost = getHyperHost(getServiceContext());

        int key = ((HostMO) hyperHost).getCustomFieldKey("VirtualMachine", CustomFieldConstants.CLOUD_VM_INTERNAL_NAME);
        if (key == 0) {
            logger.warn("Custom field " + CustomFieldConstants.CLOUD_VM_INTERNAL_NAME + " is not registered ?!");
        }
        String instanceNameCustomField = "value[" + key + "]";

        // CLOUD_VM_INTERNAL_NAME stores the internal CS generated vm name. This was earlier stored in name. Now, name can be either the hostname or
        // the internal CS name, but the custom field CLOUD_VM_INTERNAL_NAME always stores the internal CS name.
        ObjectContent[] ocs = hyperHost.getVmPropertiesOnHyperHost(new String[]{"name", "runtime.powerState", "config.template", instanceNameCustomField});

        HashMap<String, PowerState> newStates = new HashMap<>();
        if (ocs != null && ocs.length > 0) {
            for (ObjectContent oc : ocs) {
                List<DynamicProperty> objProps = oc.getPropSet();
                if (objProps != null) {

                    boolean isTemplate = false;
                    String name = null;
                    String VMInternalCSName = null;
                    VirtualMachinePowerState powerState = VirtualMachinePowerState.POWERED_OFF;
                    for (DynamicProperty objProp : objProps) {
                        if (objProp.getName().equals("config.template")) {
                            if (objProp.getVal().toString().equalsIgnoreCase("true")) {
                                isTemplate = true;
                            }
                        } else if (objProp.getName().equals("runtime.powerState")) {
                            powerState = (VirtualMachinePowerState) objProp.getVal();
                        } else if (objProp.getName().equals("name")) {
                            name = (String) objProp.getVal();
                        } else if (objProp.getName().contains(instanceNameCustomField)) {
                            if (objProp.getVal() != null)
                                VMInternalCSName = ((CustomFieldStringValue) objProp.getVal()).getValue();
                        } else {
                            assert (false);
                        }
                    }

                    if (VMInternalCSName != null)
                        name = VMInternalCSName;

                    if (!isTemplate) {
                        newStates.put(name, convertPowerState(powerState));
                    }
                }
            }
        }
        return newStates;
    }

    private HashMap<String, VmStatsEntry> getVmStats(List<String> vmNames) throws Exception {
        VmwareHypervisorHost hyperHost = getHyperHost(getServiceContext());
        HashMap<String, VmStatsEntry> vmResponseMap = new HashMap<>();
        ManagedObjectReference perfMgr = getServiceContext().getServiceContent().getPerfManager();
        VimPortType service = getServiceContext().getService();

        PerfCounterInfo rxPerfCounterInfo = null;
        PerfCounterInfo txPerfCounterInfo = null;
        PerfCounterInfo diskReadIOPerfCounterInfo = null;
        PerfCounterInfo diskWriteIOPerfCounterInfo = null;
        PerfCounterInfo diskReadKbsPerfCounterInfo = null;
        PerfCounterInfo diskWriteKbsPerfCounterInfo = null;

        Integer windowInterval = getVmwareWindowTimeInterval();
        final XMLGregorianCalendar startTime = VmwareHelper.getXMLGregorianCalendar(new Date(), windowInterval);
        final XMLGregorianCalendar endTime = VmwareHelper.getXMLGregorianCalendar(new Date(), 0);

        List<PerfCounterInfo> cInfo = getServiceContext().getVimClient().getDynamicProperty(perfMgr, "perfCounter");
        for (PerfCounterInfo info : cInfo) {
            if ("net".equalsIgnoreCase(info.getGroupInfo().getKey()) && "average".equalsIgnoreCase(info.getRollupType().value())) {
                if ("transmitted".equalsIgnoreCase(info.getNameInfo().getKey())) {
                    txPerfCounterInfo = info;
                }
                if ("received".equalsIgnoreCase(info.getNameInfo().getKey())) {
                    rxPerfCounterInfo = info;
                }
            }
            if ("virtualdisk".equalsIgnoreCase(info.getGroupInfo().getKey())) {
                if ("numberReadAveraged".equalsIgnoreCase(info.getNameInfo().getKey())) {
                    diskReadIOPerfCounterInfo = info;
                }
                if ("numberWriteAveraged".equalsIgnoreCase(info.getNameInfo().getKey())) {
                    diskWriteIOPerfCounterInfo = info;
                }
                if ("read".equalsIgnoreCase(info.getNameInfo().getKey())) {
                    diskReadKbsPerfCounterInfo = info;
                }
                if ("write".equalsIgnoreCase(info.getNameInfo().getKey())) {
                    diskWriteKbsPerfCounterInfo = info;
                }
            }
        }

        int key = ((HostMO) hyperHost).getCustomFieldKey("VirtualMachine", CustomFieldConstants.CLOUD_VM_INTERNAL_NAME);
        if (key == 0) {
            logger.warn("Custom field " + CustomFieldConstants.CLOUD_VM_INTERNAL_NAME + " is not registered ?!");
        }
        String instanceNameCustomField = "value[" + key + "]";

        final String numCpuStr = "summary.config.numCpu";
        final String cpuUseStr = "summary.quickStats.overallCpuUsage";
        final String guestMemUseStr = "summary.quickStats.guestMemoryUsage";
        final String memLimitStr = "resourceConfig.memoryAllocation.limit";
        final String memMbStr = "config.hardware.memoryMB";
        final String allocatedCpuStr = "summary.runtime.maxCpuUsage";

        ObjectContent[] ocs = hyperHost.getVmPropertiesOnHyperHost(new String[]{
                "name", numCpuStr, cpuUseStr, guestMemUseStr, memLimitStr, memMbStr, allocatedCpuStr, instanceNameCustomField
        });

        if (ocs != null && ocs.length > 0) {
            for (ObjectContent oc : ocs) {
                List<DynamicProperty> objProps = oc.getPropSet();
                if (objProps != null) {
                    String name;
                    String numberCPUs = null;
                    double maxCpuUsage = 0;
                    String memlimit = null;
                    String memkb = null;
                    String guestMemusage = null;
                    String vmNameOnVcenter = null;
                    String vmInternalCSName = null;
                    double allocatedCpu = 0;
                    for (DynamicProperty objProp : objProps) {
                        if (objProp.getName().equals("name")) {
                            vmNameOnVcenter = objProp.getVal().toString();
                        } else if (objProp.getName().contains(instanceNameCustomField)) {
                            if (objProp.getVal() != null)
                                vmInternalCSName = ((CustomFieldStringValue) objProp.getVal()).getValue();
                        } else if (objProp.getName().equals(guestMemUseStr)) {
                            guestMemusage = objProp.getVal().toString();
                        } else if (objProp.getName().equals(numCpuStr)) {
                            numberCPUs = objProp.getVal().toString();
                        } else if (objProp.getName().equals(cpuUseStr)) {
                            maxCpuUsage = NumberUtils.toDouble(objProp.getVal().toString());
                        } else if (objProp.getName().equals(memLimitStr)) {
                            memlimit = objProp.getVal().toString();
                        } else if (objProp.getName().equals(memMbStr)) {
                            memkb = objProp.getVal().toString();
                        } else if (objProp.getName().equals(allocatedCpuStr)) {
                            allocatedCpu = NumberUtils.toDouble(objProp.getVal().toString());
                        }
                    }

                    maxCpuUsage = (maxCpuUsage / allocatedCpu) * 100;
                    if (vmInternalCSName != null) {
                        name = vmInternalCSName;
                    } else {
                        name = vmNameOnVcenter;
                    }

                    if (!vmNames.contains(name)) {
                        continue;
                    }

                    ManagedObjectReference vmMor = hyperHost.findVmOnHyperHost(name).getMor();
                    assert (vmMor != null);

                    double networkReadKBs = 0;
                    double networkWriteKBs = 0;
                    double diskReadIops = 0;
                    double diskWriteIops = 0;
                    double diskReadKbs = 0;
                    double diskWriteKbs = 0;

                    final ArrayList<PerfMetricId> perfMetricsIds = new ArrayList<>();
                    if (rxPerfCounterInfo != null) {
                        perfMetricsIds.add(VmwareHelper.createPerfMetricId(rxPerfCounterInfo, ""));
                    }
                    if (txPerfCounterInfo != null) {
                        perfMetricsIds.add(VmwareHelper.createPerfMetricId(txPerfCounterInfo, ""));
                    }
                    if (diskReadIOPerfCounterInfo != null) {
                        perfMetricsIds.add(VmwareHelper.createPerfMetricId(diskReadIOPerfCounterInfo, "*"));
                    }
                    if (diskWriteIOPerfCounterInfo != null) {
                        perfMetricsIds.add(VmwareHelper.createPerfMetricId(diskWriteIOPerfCounterInfo, "*"));
                    }
                    if (diskReadKbsPerfCounterInfo != null) {
                        perfMetricsIds.add(VmwareHelper.createPerfMetricId(diskReadKbsPerfCounterInfo, ""));
                    }
                    if (diskWriteKbsPerfCounterInfo != null) {
                        perfMetricsIds.add(VmwareHelper.createPerfMetricId(diskWriteKbsPerfCounterInfo, ""));
                    }

                    if (perfMetricsIds.size() > 0) {
                        try {
                            final PerfQuerySpec qSpec = new PerfQuerySpec();
                            qSpec.setEntity(vmMor);
                            qSpec.setFormat("normal");
                            qSpec.setIntervalId(windowInterval);
                            qSpec.setStartTime(startTime);
                            qSpec.setEndTime(endTime);
                            qSpec.getMetricId().addAll(perfMetricsIds);
                            final List<PerfEntityMetricBase> perfValues = service.queryPerf(perfMgr, Collections.singletonList(qSpec));
                            for (final PerfEntityMetricBase perfValue : perfValues) {
                                if (!(perfValue instanceof PerfEntityMetric)) {
                                    continue;
                                }
                                final List<PerfMetricSeries> seriesList = ((PerfEntityMetric) perfValue).getValue();
                                for (final PerfMetricSeries series : seriesList) {
                                    if (!(series instanceof PerfMetricIntSeries)) {
                                        continue;
                                    }
                                    final List<Long> values = ((PerfMetricIntSeries) series).getValue();
                                    double sum = 0;
                                    for (final Long value : values) {
                                        sum += value;
                                    }
                                    double avg = sum / (values.size() * 1f);
                                    if (series.getId().getCounterId() == rxPerfCounterInfo.getKey()) {
                                        networkReadKBs = avg;
                                    }
                                    if (series.getId().getCounterId() == txPerfCounterInfo.getKey()) {
                                        networkWriteKBs = avg;
                                    }
                                    if (series.getId().getCounterId() == diskReadIOPerfCounterInfo.getKey()) {
                                        diskReadIops += avg;
                                    }
                                    if (series.getId().getCounterId() == diskWriteIOPerfCounterInfo.getKey()) {
                                        diskWriteIops += avg;
                                    }
                                    if (series.getId().getCounterId() == diskReadKbsPerfCounterInfo.getKey()) {
                                        diskReadKbs = avg;
                                    }
                                    if (series.getId().getCounterId() == diskWriteKbsPerfCounterInfo.getKey()) {
                                        diskWriteKbs = avg;
                                    }
                                }
                            }
                        } catch (Exception e) {
                            logger.error(String.format("Unable to execute PerfQuerySpec due to: [%s]. The window interval is enabled in vCenter?", VmwareHelper.getExceptionMessage(e)), e);
                        }
                    }

                    double doubleMemKb = NumberUtils.toDouble(memkb);
                    double guestFreeMem =  doubleMemKb - NumberUtils.toDouble(guestMemusage);

                    final VmStatsEntry vmStats = new VmStatsEntry(0, doubleMemKb * 1024, guestFreeMem * 1024, NumberUtils.toDouble(memlimit) * 1024, maxCpuUsage, networkReadKBs,
                            networkWriteKBs, NumberUtils.toInt(numberCPUs), diskReadKbs, diskWriteKbs, diskReadIops, diskWriteIops, "vm");
                    vmResponseMap.put(name, vmStats);

                }
            }
        }
        return vmResponseMap;
    }

    protected String networkUsage(final String privateIpAddress, final String option, final String ethName) {
        return networkUsage(privateIpAddress, option, ethName, null);
    }

    protected String networkUsage(final String privateIpAddress, final String option, final String ethName, final String publicIp) {
        String args = null;
        if (option.equals("get")) {
            args = "-g";
            if (StringUtils.isNotEmpty(publicIp)) {
                args += " -l " + publicIp;
            }
        } else if (option.equals("create")) {
            args = "-c";
        } else if (option.equals("reset")) {
            args = "-r";
        } else if (option.equals("addVif")) {
            args = "-a";
            args += ethName;
        } else if (option.equals("deleteVif")) {
            args = "-d";
            args += ethName;
        }

        ExecutionResult result = executeInVR(privateIpAddress, "netusage.sh", args);

        if (!result.isSuccess()) {
            return null;
        }

        return result.getDetails();
    }

    protected long[] getNetworkStats(String privateIP, String publicIp) {
        String result = networkUsage(privateIP, "get", null, publicIp);
        long[] stats = new long[2];
        if (result != null) {
            try {
                String[] splitResult = result.split(":");
                int i = 0;
                while (i < splitResult.length - 1) {
                    stats[0] += Long.parseLong(splitResult[i++]);
                    stats[1] += Long.parseLong(splitResult[i++]);
                }
            } catch (Throwable e) {
                logger.warn("Unable to parse return from script return of network usage command: " + e, e);
            }
        }
        return stats;
    }

    protected String connect(final String vmName, final String ipAddress, final int port) {
        long startTick = System.currentTimeMillis();

        // wait until we have at least been waiting for _ops_timeout time or
        // at least have tried _retry times, this is to coordinate with system
        // VM patching/rebooting time that may need
        int retry = _retry;
        while (System.currentTimeMillis() - startTick <= _opsTimeout || --retry > 0) {
            logger.info("Trying to connect to " + ipAddress);
            try (SocketChannel sch = SocketChannel.open();) {
                sch.configureBlocking(true);
                sch.socket().setSoTimeout(5000);

                InetSocketAddress addr = new InetSocketAddress(ipAddress, port);
                sch.connect(addr);
                return null;
            } catch (IOException e) {
                logger.info("Could not connect to " + ipAddress + " due to " + e);
                if (e instanceof ConnectException) {
                    // if connection is refused because of VM is being started,
                    // we give it more sleep time
                    // to avoid running out of retry quota too quickly
                    try {
                        Thread.sleep(5000);
                    } catch (InterruptedException ex) {
                        logger.debug("[ignored] interrupted while waiting to retry connect after failure.", e);
                    }
                }
            }

            try {
                Thread.sleep(1000);
            } catch (InterruptedException ex) {
                logger.debug("[ignored] interrupted while waiting to retry connect.");
            }
        }

        logger.info("Unable to logon to " + ipAddress);

        return "Unable to connect";
    }

    protected String connect(final String vmname, final String ipAddress) {
        return connect(vmname, ipAddress, 3922);
    }

    public static PowerState getVmState(VirtualMachineMO vmMo) throws Exception {
        VirtualMachineRuntimeInfo runtimeInfo = vmMo.getRuntimeInfo();
        return convertPowerState(runtimeInfo.getPowerState());
    }

    private static PowerState convertPowerState(VirtualMachinePowerState powerState) {
        return s_powerStatesTable.get(powerState);
    }

    public static PowerState getVmPowerState(VirtualMachineMO vmMo) throws Exception {
        VirtualMachineRuntimeInfo runtimeInfo = vmMo.getRuntimeInfo();
        return convertPowerState(runtimeInfo.getPowerState());
    }

    private static HostStatsEntry getHyperHostStats(VmwareHypervisorHost hyperHost) throws Exception {
        ComputeResourceSummary hardwareSummary = hyperHost.getHyperHostHardwareSummary();
        if (hardwareSummary == null)
            return null;

        HostStatsEntry entry = new HostStatsEntry();

        entry.setEntityType("host");
        double cpuUtilization = ((double) (hardwareSummary.getTotalCpu() - hardwareSummary.getEffectiveCpu()) / (double) hardwareSummary.getTotalCpu() * 100);
        entry.setCpuUtilization(cpuUtilization);
        entry.setTotalMemoryKBs(hardwareSummary.getTotalMemory() / 1024);
        entry.setFreeMemoryKBs(hardwareSummary.getEffectiveMemory() * 1024);

        return entry;
    }

    private String getRouterSshControlIp(NetworkElementCommand cmd) {
        String routerIp = cmd.getAccessDetail(NetworkElementCommand.ROUTER_IP);
        if (logger.isDebugEnabled())
            logger.debug("Use router's private IP for SSH control. IP : " + routerIp);
        return routerIp;
    }

    @Override
    public void setAgentControl(IAgentControl agentControl) {
    }

    @Override
    public boolean configure(String name, Map<String, Object> params) throws ConfigurationException {
        try {
            _name = name;

            _url = (String) params.get("url");
            _username = (String) params.get("username");
            _password = (String) params.get("password");
            _dcId = (String) params.get("zone");
            _pod = (String) params.get("pod");
            _cluster = (String) params.get("cluster");

            _guid = (String) params.get("guid");
            String[] tokens = _guid.split("@");
            _vCenterAddress = tokens[1];
            _morHyperHost = new ManagedObjectReference();
            String[] hostTokens = tokens[0].split(":");
            _morHyperHost.setType(hostTokens[0]);
            _morHyperHost.setValue(hostTokens[1]);

            _guestTrafficInfo = (VmwareTrafficLabel) params.get("guestTrafficInfo");
            _publicTrafficInfo = (VmwareTrafficLabel) params.get("publicTrafficInfo");
            VmwareContext context = getServiceContext();
            VmwareManager mgr = context.getStockObject(VmwareManager.CONTEXT_STOCK_NAME);
            if (mgr == null) {
                throw new ConfigurationException("Invalid vmwareContext:  vmwareMgr stock object is not set or cleared.");
            }
            mgr.setupResourceStartupParams(params);

            CustomFieldsManagerMO cfmMo = new CustomFieldsManagerMO(context, context.getServiceContent().getCustomFieldsManager());
            cfmMo.ensureCustomFieldDef("Datastore", CustomFieldConstants.CLOUD_UUID);
            cfmMo.ensureCustomFieldDef("StoragePod", CustomFieldConstants.CLOUD_UUID);

            if (_publicTrafficInfo != null && _publicTrafficInfo.getVirtualSwitchType() != VirtualSwitchType.StandardVirtualSwitch
                    || _guestTrafficInfo != null && _guestTrafficInfo.getVirtualSwitchType() != VirtualSwitchType.StandardVirtualSwitch) {
                cfmMo.ensureCustomFieldDef("DistributedVirtualPortgroup", CustomFieldConstants.CLOUD_GC_DVP);
            }
            cfmMo.ensureCustomFieldDef("Network", CustomFieldConstants.CLOUD_GC);
            cfmMo.ensureCustomFieldDef("VirtualMachine", CustomFieldConstants.CLOUD_UUID);
            cfmMo.ensureCustomFieldDef("VirtualMachine", CustomFieldConstants.CLOUD_NIC_MASK);
            cfmMo.ensureCustomFieldDef("VirtualMachine", CustomFieldConstants.CLOUD_VM_INTERNAL_NAME);
            cfmMo.ensureCustomFieldDef("VirtualMachine", CustomFieldConstants.CLOUD_WORKER);
            cfmMo.ensureCustomFieldDef("VirtualMachine", CustomFieldConstants.CLOUD_WORKER_TAG);

            VmwareHypervisorHost hostMo = this.getHyperHost(context);
            _hostName = hostMo.getHyperHostName();

            if (_guestTrafficInfo.getVirtualSwitchType() == VirtualSwitchType.NexusDistributedVirtualSwitch
                    || _publicTrafficInfo.getVirtualSwitchType() == VirtualSwitchType.NexusDistributedVirtualSwitch) {
                _privateNetworkVSwitchName = mgr.getPrivateVSwitchName(Long.parseLong(_dcId), HypervisorType.VMware);
                _vsmCredentials = mgr.getNexusVSMCredentialsByClusterId(Long.parseLong(_cluster));
            }

            if (_privateNetworkVSwitchName == null) {
                _privateNetworkVSwitchName = (String) params.get("private.network.vswitch.name");
            }

            String value = (String) params.get("vmware.recycle.hung.wokervm");
            if (value != null && value.equalsIgnoreCase("true"))
                _recycleHungWorker = true;

            value = (String) params.get("vmware.root.disk.controller");
            if (value != null && value.equalsIgnoreCase("scsi"))
                _rootDiskController = DiskControllerType.scsi;
            else if (value != null && value.equalsIgnoreCase("ide"))
                _rootDiskController = DiskControllerType.ide;
            else
                _rootDiskController = DiskControllerType.osdefault;

            Integer intObj = (Integer) params.get("ports.per.dvportgroup");
            if (intObj != null)
                _portsPerDvPortGroup = intObj;

            logger.info("VmwareResource network configuration info." + " private traffic over vSwitch: " + _privateNetworkVSwitchName + ", public traffic over "
                    + _publicTrafficInfo.getVirtualSwitchType() + " : " + _publicTrafficInfo.getVirtualSwitchName() + ", guest traffic over "
                    + _guestTrafficInfo.getVirtualSwitchType() + " : " + _guestTrafficInfo.getVirtualSwitchName());

            Boolean boolObj = (Boolean) params.get("vmware.create.full.clone");
            if (boolObj != null && boolObj) {
                _fullCloneFlag = true;
            } else {
                _fullCloneFlag = false;
            }

            boolObj = (Boolean) params.get("vm.instancename.flag");
            if (boolObj != null && boolObj) {
                _instanceNameFlag = true;
            } else {
                _instanceNameFlag = false;
            }

            value = (String) params.get("scripts.timeout");
            int timeout = NumbersUtil.parseInt(value, 1440) * 1000;

            storageNfsVersion = NfsSecondaryStorageResource.retrieveNfsVersionFromParams(params);
            _storageProcessor = new VmwareStorageProcessor((VmwareHostService) this, _fullCloneFlag, (VmwareStorageMount) mgr, timeout, this, _shutdownWaitMs, null,
                    storageNfsVersion);
            storageHandler = new VmwareStorageSubsystemCommandHandler(_storageProcessor, storageNfsVersion);

            _vrResource = new VirtualRoutingResource(this);
            if (!_vrResource.configure(name, params)) {
                throw new ConfigurationException("Unable to configure VirtualRoutingResource");
            }

            if (logger.isTraceEnabled()) {
                logger.trace("Successfully configured VmwareResource.");
            }
            return true;
        } catch (Exception e) {
            logger.error("Unexpected Exception ", e);
            throw new ConfigurationException("Failed to configure VmwareResource due to unexpect exception.");
        } finally {
            recycleServiceContext();
        }
    }

    @Override
    public String getName() {
        return _name;
    }

    @Override
    protected String getDefaultScriptsDir() {
        return null;
    }

    @Override
    public boolean start() {
        return true;
    }

    @Override
    public boolean stop() {
        return true;
    }

    public VmwareContext getServiceContext() {
        return getServiceContext(null);
    }

    public void invalidateServiceContext() {
        invalidateServiceContext(null);
    }

    public VmwareHypervisorHost getHyperHost(VmwareContext context) {
        return getHyperHost(context, null);
    }

    @Override
    public VmwareContext getServiceContext(Command cmd) {
        VmwareContext context;
        if (s_serviceContext.get() != null) {
            context = s_serviceContext.get();
            String poolKey = VmwareContextPool.composePoolKey(_vCenterAddress, _username);
            // Before re-using the thread local context, ensure it corresponds to the right vCenter API session and that it is valid to make calls.
            if (context.getPoolKey().equals(poolKey)) {
                if (context.validate()) {
                    if (logger.isTraceEnabled()) {
                        logger.trace("ThreadLocal context is still valid, just reuse");
                    }
                    return context;
                } else {
                    logger.info("Validation of the context failed, dispose and use a new one");
                    invalidateServiceContext(context);
                }
            } else {
                // Exisitng ThreadLocal context corresponds to a different vCenter API session. Why has it not been recycled?
                logger.warn("ThreadLocal VMware context: " + poolKey + " doesn't correspond to the right vCenter. Expected VMware context: " + context.getPoolKey());
            }
        }
        try {
            context = VmwareContextFactory.getContext(_vCenterAddress, _username, _password);
            s_serviceContext.set(context);
        } catch (Exception e) {
            logger.error("Unable to connect to vSphere server: " + _vCenterAddress, e);
            throw new CloudRuntimeException("Unable to connect to vSphere server: " + _vCenterAddress);
        }
        return context;
    }

    @Override
    public void invalidateServiceContext(VmwareContext context) {
        assert (s_serviceContext.get() == context);

        s_serviceContext.set(null);
        if (context != null)
            context.close();
    }

    private void recycleServiceContext() {
        VmwareContext context = s_serviceContext.get();
        if (logger.isTraceEnabled()) {
            logger.trace("Reset threadlocal context to null");
        }
        s_serviceContext.set(null);

        if (context != null) {
            assert (context.getPool() != null);
            if (logger.isTraceEnabled()) {
                logger.trace("Recycling threadlocal context to pool");
            }
            context.getPool().registerContext(context);
        }
    }

    @Override
    public VmwareHypervisorHost getHyperHost(VmwareContext context, Command cmd) {
        if (_morHyperHost.getType().equalsIgnoreCase("HostSystem")) {
            return new HostMO(context, _morHyperHost);
        }
        return new ClusterMO(context, _morHyperHost);
    }

    @Override
    @DB
    public String getWorkerName(VmwareContext context, Command cmd, int workerSequence, DatastoreMO sourceDsMo) throws Exception {
        VmwareManager mgr = context.getStockObject(VmwareManager.CONTEXT_STOCK_NAME);
        String vmName = mgr.composeWorkerName();
        if (sourceDsMo!= null && sourceDsMo.getDatastoreType().equalsIgnoreCase("VVOL")) {
            vmName = CustomFieldConstants.CLOUD_UUID + "-" + vmName;
        }

        assert (cmd != null);
        context.getStockObject(VmwareManager.CONTEXT_STOCK_NAME);
        // TODO: Fix this? long checkPointId = vmwareMgr.pushCleanupCheckpoint(this._guid, vmName);
        // TODO: Fix this? cmd.setContextParam("checkpoint", String.valueOf(checkPointId));
        return vmName;
    }

    @Override
    public void setName(String name) {
        // TODO Auto-generated method stub
    }

    @Override
    public void setConfigParams(Map<String, Object> params) {
        // TODO Auto-generated method stub

    }

    @Override
    public Map<String, Object> getConfigParams() {
        // TODO Auto-generated method stub
        return null;
    }

    @Override
    public int getRunLevel() {
        // TODO Auto-generated method stub
        return 0;
    }

    @Override
    public void setRunLevel(int level) {
        // TODO Auto-generated method stub
    }

    @Override
    public Answer execute(DestroyCommand cmd) {
        try {
            VmwareContext context = getServiceContext(null);
            VmwareHypervisorHost hyperHost = getHyperHost(context, null);
            VolumeTO vol = cmd.getVolume();

            VirtualMachineMO vmMo = findVmOnDatacenter(context, hyperHost, vol);

            if (vmMo != null) {
                if (logger.isInfoEnabled()) {
                    logger.info("Destroy template volume " + vol.getPath());
                }
                if (vmMo.isTemplate()) {
                    vmMo.markAsVirtualMachine(hyperHost.getHyperHostOwnerResourcePool(), hyperHost.getMor());
                }
                vmMo.destroy();
            } else {
                if (logger.isInfoEnabled()) {
                    logger.info("Template volume " + vol.getPath() + " is not found, no need to delete.");
                }
            }
            return new Answer(cmd, true, "Success");

        } catch (Throwable e) {
            return new Answer(cmd, false, createLogMessageException(e, cmd));
        }
    }

    /**
     * Use data center to look for vm, instead of randomly picking up a cluster<br/>
     * (in multiple cluster environments vm could not be found if wrong cluster was chosen)
     *
     * @param context   vmware context
     * @param hyperHost vmware hv host
     * @param vol       volume
     * @return a virtualmachinemo if could be found on datacenter.
     * @throws Exception             if there is an error while finding vm
     * @throws CloudRuntimeException if datacenter cannot be found
     */
    protected VirtualMachineMO findVmOnDatacenter(VmwareContext context, VmwareHypervisorHost hyperHost, VolumeTO vol) throws Exception {
        DatacenterMO dcMo = new DatacenterMO(context, hyperHost.getHyperHostDatacenter());
        if (dcMo.getMor() == null) {
            String msg = "Unable to find VMware DC";
            logger.error(msg);
            throw new CloudRuntimeException(msg);
        }
        return dcMo.findVm(vol.getPath());
    }

    protected File getSystemVmKeyFile() {
        if (s_systemVmKeyFile == null) {
            syncFetchSystemVmKeyFile();
        }
        return s_systemVmKeyFile;
    }

    private void syncFetchSystemVmKeyFile() {
        synchronized (s_syncLockObjectFetchKeyFile) {
            if (s_systemVmKeyFile == null) {
                s_systemVmKeyFile = fetchSystemVmKeyFile();
            }
        }
    }

    private File fetchSystemVmKeyFile() {
        String filePath = s_relativePathSystemVmKeyFileInstallDir;
        logger.debug("Looking for file [" + filePath + "] in the classpath.");
        URL url = Script.class.getClassLoader().getResource(filePath);
        File keyFile = null;
        if (url != null) {
            keyFile = new File(url.getPath());
        }
        if (keyFile == null || !keyFile.exists()) {
            filePath = s_defaultPathSystemVmKeyFile;
            keyFile = new File(filePath);
            logger.debug("Looking for file [" + filePath + "] in the classpath.");
        }
        if (!keyFile.exists()) {
            logger.error("Unable to locate id_rsa.cloud in your setup at " + keyFile);
        }
        return keyFile;
    }

    private Answer execute(GetUnmanagedInstancesCommand cmd) {
        VmwareContext context = getServiceContext();
        HashMap<String, UnmanagedInstanceTO> unmanagedInstances = new HashMap<>();
        try {
            VmwareHypervisorHost hyperHost = getHyperHost(context);

            String vmName = cmd.getInstanceName();
            List<VirtualMachineMO> vmMos = hyperHost.listVmsOnHyperHostWithHypervisorName(vmName);

            for (VirtualMachineMO vmMo : vmMos) {
                if (vmMo == null) {
                    continue;
                }
                if (vmMo.isTemplate()) {
                    continue;
                }
                // Filter managed instances
                if (cmd.hasManagedInstance(vmMo.getName()) ||
                        (StringUtils.isNotEmpty(vmMo.getInternalCSName())
                                && Objects.equals(vmMo.getName(), vmMo.getInternalCSName())
                                && cmd.hasManagedInstance(vmMo.getInternalCSName()))) {
                    continue;
                }
                // Filter instance if answer is requested for a particular instance name
                if (StringUtils.isNotEmpty(cmd.getInstanceName()) &&
                        !cmd.getInstanceName().equals(vmMo.getVmName())) {
                    continue;
                }
                UnmanagedInstanceTO instance = VmwareHelper.getUnmanagedInstance(hyperHost, vmMo);
                if (instance != null) {
                    VirtualMachineConfigSummary configSummary = vmMo.getConfigSummary();
                    instance.setCpuSpeed(configSummary != null ? configSummary.getCpuReservation() : 0);
                    unmanagedInstances.put(instance.getName(), instance);
                }
            }
        } catch (Exception e) {
            logger.info("GetUnmanagedInstancesCommand failed due to " + VmwareHelper.getExceptionMessage(e));
        }
        return new GetUnmanagedInstancesAnswer(cmd, "", unmanagedInstances);
    }

    private Answer execute(PrepareUnmanageVMInstanceCommand cmd) {
        VmwareContext context = getServiceContext();
        VmwareHypervisorHost hyperHost = getHyperHost(context);
        String instanceName = cmd.getInstanceName();

        try {
            logger.debug(String.format("Verify if VMware instance: [%s] is available before unmanaging VM.", cmd.getInstanceName()));

            ManagedObjectReference  dcMor = hyperHost.getHyperHostDatacenter();
            DatacenterMO dataCenterMo = new DatacenterMO(getServiceContext(), dcMor);
            VirtualMachineMO vm = dataCenterMo.findVm(instanceName);
            if (vm == null) {
                return new PrepareUnmanageVMInstanceAnswer(cmd, false, String.format("Cannot find VM with name [%s] in datacenter [%s].", instanceName, dataCenterMo.getName()));
            }
        } catch (Exception e) {
            logger.error("Error trying to verify if VM to unmanage exists", e);
            return new PrepareUnmanageVMInstanceAnswer(cmd, false, "Error: " + e.getMessage());
        }

        return new PrepareUnmanageVMInstanceAnswer(cmd, true, "OK");
    }

    /*
     * Method to relocate a virtual machine. This migrates VM and its volumes to given host, datastores.
     * It is used for MigrateVolumeCommand (detached volume case), MigrateVmToPoolCommand and MigrateVmWithStorageCommand.
     */

    private List<VolumeObjectTO> relocateVirtualMachine(final VmwareHypervisorHost hypervisorHost,
                                                        final String name, final VirtualMachineTO vmTo,
                                                        final String targetHost, final VmwareHypervisorHost hostInTargetCluster,
                                                        final String poolUuid, final List<Pair<VolumeTO, StorageFilerTO>> volToFiler) throws Exception {
        String vmName = name;
        if (vmName == null && vmTo != null) {
            vmName = vmTo.getName();
        }
        VmwareHypervisorHost sourceHyperHost = hypervisorHost;
        VmwareHypervisorHost targetHyperHost = hostInTargetCluster;
        VirtualMachineMO vmMo;
        ManagedObjectReference morSourceHostDc;
        VirtualMachineRelocateSpec relocateSpec = new VirtualMachineRelocateSpec();
        List<VirtualMachineRelocateSpecDiskLocator> diskLocators = new ArrayList<>();
        Set<String> mountedDatastoresAtSource = new HashSet<>();
        List<VolumeObjectTO> volumeToList =  new ArrayList<>();
        Map<Long, Integer> volumeDeviceKey = new HashMap<>();

        try {
            if (sourceHyperHost == null) {
                sourceHyperHost = getHyperHost(getServiceContext());
            }
            if (targetHyperHost == null && StringUtils.isNotBlank(targetHost)) {
                targetHyperHost = VmwareHelper.getHostMOFromHostName(getServiceContext(), targetHost);
            }
            morSourceHostDc = sourceHyperHost.getHyperHostDatacenter();
            DatacenterMO dcMo = new DatacenterMO(sourceHyperHost.getContext(), morSourceHostDc);
            if (targetHyperHost != null) {
                ManagedObjectReference morTargetHostDc = targetHyperHost.getHyperHostDatacenter();
                if (!morSourceHostDc.getValue().equalsIgnoreCase(morTargetHostDc.getValue())) {
                    String msg = String.format("VM: %s cannot be migrated between different datacenter", vmName);
                    throw new CloudRuntimeException(msg);
                }
            }

            // find VM through source host (VM is not at the target host yet)
            vmMo = sourceHyperHost.findVmOnHyperHost(vmName);
            if (vmMo == null) {
                String msg = String.format("VM: %s does not exist on host: %s", vmName, sourceHyperHost.getHyperHostName());
                logger.warn(msg);
                // find VM through source host (VM is not at the target host yet)
                vmMo = dcMo.findVm(vmName);
                if (vmMo == null) {
                    msg = String.format("VM: %s does not exist on datacenter: %s", vmName, dcMo.getName());
                    logger.error(msg);
                    throw new Exception(msg);
                }
                // VM host has changed
                sourceHyperHost = vmMo.getRunningHost();
            }

            vmName = vmMo.getName();
            String srcHostApiVersion = ((HostMO)sourceHyperHost).getHostAboutInfo().getApiVersion();

            if (StringUtils.isNotBlank(poolUuid)) {
                VmwareHypervisorHost dsHost = targetHyperHost == null ? sourceHyperHost : targetHyperHost;
                ManagedObjectReference morDatastore;
                morDatastore = getTargetDatastoreMOReference(poolUuid, dsHost);
                if (morDatastore == null) {
                    String msg = String.format("Unable to find the target datastore: %s on host: %s to execute migration", poolUuid, dsHost.getHyperHostName());
                    logger.error(msg);
                    throw new CloudRuntimeException(msg);
                }
                relocateSpec.setDatastore(morDatastore);
            } else if (CollectionUtils.isNotEmpty(volToFiler)) {
                // Specify destination datastore location for each volume
                VmwareHypervisorHost dsHost = targetHyperHost == null ? sourceHyperHost : targetHyperHost;
                for (Pair<VolumeTO, StorageFilerTO> entry : volToFiler) {
                    VolumeTO volume = entry.first();
                    StorageFilerTO filerTo = entry.second();
                    if (logger.isDebugEnabled()) {
                        logger.debug(String.format("Preparing spec for volume: %s to migrate it to datastore: %s", volume.getName(), filerTo.getUuid()));
                    }
                    ManagedObjectReference morVolumeDatastore = getTargetDatastoreMOReference(filerTo.getUuid(), dsHost);
                    if (morVolumeDatastore == null) {
                        String msg = String.format("Unable to find the target datastore: %s in datacenter: %s to execute migration", filerTo.getUuid(), dcMo.getName());
                        logger.error(msg);
                        throw new CloudRuntimeException(msg);
                    }

                    String mountedDs = getMountedDatastoreName(sourceHyperHost, srcHostApiVersion, filerTo);
                    if (mountedDs != null) {
                        mountedDatastoresAtSource.add(mountedDs);
                    }

                    if (volume.getType() == Volume.Type.ROOT) {
                        relocateSpec.setDatastore(morVolumeDatastore);
                    }
                    VirtualMachineRelocateSpecDiskLocator diskLocator = new VirtualMachineRelocateSpecDiskLocator();
                    diskLocator.setDatastore(morVolumeDatastore);
                    Pair<VirtualDisk, String> diskInfo = getVirtualDiskInfo(vmMo, volume.getPath() + VMDK_EXTENSION);
                    String vmdkAbsFile = VmwareHelper.getAbsoluteVmdkFile(diskInfo.first());
                    if (vmdkAbsFile != null && !vmdkAbsFile.isEmpty()) {
                        vmMo.updateAdapterTypeIfRequired(vmdkAbsFile);
                    }
                    int diskId = diskInfo.first().getKey();
                    diskLocator.setDiskId(diskId);

                    diskLocators.add(diskLocator);
                    volumeDeviceKey.put(volume.getId(), diskId);
                }
                // If a target datastore is provided for the VM, then by default all volumes associated with the VM will be migrated to that target datastore.
                // Hence set the existing datastore as target datastore for volumes that are not to be migrated.
                List<Pair<Integer, ManagedObjectReference>> diskDatastores = vmMo.getAllDiskDatastores();
                for (Pair<Integer, ManagedObjectReference> diskDatastore : diskDatastores) {
                    if (!volumeDeviceKey.containsValue(diskDatastore.first())) {
                        VirtualMachineRelocateSpecDiskLocator diskLocator = new VirtualMachineRelocateSpecDiskLocator();
                        diskLocator.setDiskId(diskDatastore.first());
                        diskLocator.setDatastore(diskDatastore.second());
                        diskLocators.add(diskLocator);
                    }
                }

                relocateSpec.getDisk().addAll(diskLocators);
            }

            // Specific section for MigrateVmWithStorageCommand
            if (vmTo != null) {
                // Prepare network at target before migration
                NicTO[] nics = vmTo.getNics();
                for (NicTO nic : nics) {
                    // prepare network on the host
                    prepareNetworkFromNicInfo((HostMO)targetHyperHost, nic, false,
                            vmTo.getNetworkIdToNetworkNameMap().get(nic.getNetworkId()), vmTo.getType());
                }

                if (targetHyperHost == null) {
                    throw new CloudRuntimeException(String.format("Trying to relocate VM [%s], but target hyper host is null.", vmTo.getUuid()));
                }

                // Ensure secondary storage mounted on target host
                VmwareManager mgr = targetHyperHost.getContext().getStockObject(VmwareManager.CONTEXT_STOCK_NAME);
                Pair<String, Long> secStoreUrlAndId = mgr.getSecondaryStorageStoreUrlAndId(Long.parseLong(_dcId));
                String secStoreUrl = secStoreUrlAndId.first();
                if (secStoreUrl == null) {
                    String msg = String.format("NFS secondary or cache storage of dc %s either doesn't have enough capacity (has reached %d%% usage threshold) or not ready yet, or non-NFS secondary storage is used",
                            _dcId, Math.round(CapacityManager.SecondaryStorageCapacityThreshold.value() * 100));
                    throw new Exception(msg);
                }
                ManagedObjectReference morSecDs = prepareSecondaryDatastoreOnSpecificHost(secStoreUrl, targetHyperHost);
                if (morSecDs == null) {
                    throw new Exception(String.format("Failed to prepare secondary storage on host, NFS secondary or cache store url: %s in dc %s", secStoreUrl, _dcId));
                }
            }

            if (srcHostApiVersion.compareTo("5.1") < 0) {
                // Migrate VM's volumes to target datastore(s).
                if (!vmMo.changeDatastore(relocateSpec)) {
                    throw new Exception("Change datastore operation failed during storage migration");
                } else {
                    logger.debug(String.format("Successfully migrated storage of VM: %s to target datastore(s)", vmName));
                }
                // Migrate VM to target host.
                if (targetHyperHost != null) {
                    ManagedObjectReference morPool = targetHyperHost.getHyperHostOwnerResourcePool();
                    if (!vmMo.migrate(morPool, targetHyperHost.getMor())) {
                        throw new Exception("VM migration to target host failed during storage migration");
                    } else {
                        logger.debug(String.format("Successfully migrated VM: %s from host %s to %s", vmName , sourceHyperHost.getHyperHostName(), targetHyperHost.getHyperHostName()));
                    }
                }
            } else {
                // Add target host to relocate spec
                if (targetHyperHost != null) {
                    relocateSpec.setHost(targetHyperHost.getMor());
                    relocateSpec.setPool(targetHyperHost.getHyperHostOwnerResourcePool());
                }
                if (!vmMo.changeDatastore(relocateSpec)) {
                    throw new Exception("Change datastore operation failed during storage migration");
                } else {
                    String msg = String.format("Successfully migrated VM: %s with its storage to target datastore(s)", vmName);
                    if (targetHyperHost != null) {
                        msg = String.format("%s from host %s to %s", msg, sourceHyperHost.getHyperHostName(), targetHyperHost.getHyperHostName());
                    }
                    logger.debug(msg);
                }
            }

            // Consolidate VM disks.
            // In case of a linked clone VM, if VM's disks are not consolidated, further VM operations such as volume snapshot, VM snapshot etc. will result in DB inconsistencies.
            if (!vmMo.consolidateVmDisks()) {
                logger.warn("VM disk consolidation failed after storage migration. Yet proceeding with VM migration.");
            } else {
                logger.debug(String.format("Successfully consolidated disks of VM: %s", vmName));
            }

            if (MapUtils.isNotEmpty(volumeDeviceKey)) {
                // Update and return volume path and chain info for every disk because that could have changed after migration
                VirtualMachineDiskInfoBuilder diskInfoBuilder = vmMo.getDiskInfoBuilder();
                for (Pair<VolumeTO, StorageFilerTO> entry : volToFiler) {
                    final VolumeTO volume = entry.first();
                    final long volumeId = volume.getId();
                    VirtualDisk[] disks = vmMo.getAllDiskDevice();
                    for (VirtualDisk disk : disks) {
                        if (volumeDeviceKey.get(volumeId) == disk.getKey()) {
                            VolumeObjectTO newVol = new VolumeObjectTO();
                            newVol.setDataStoreUuid(entry.second().getUuid());
                            String newPath = vmMo.getVmdkFileBaseName(disk);
                            ManagedObjectReference morDs = HypervisorHostHelper.findDatastoreWithBackwardsCompatibility(targetHyperHost != null ? targetHyperHost : sourceHyperHost, entry.second().getUuid());
                            DatastoreMO dsMo = new DatastoreMO(getServiceContext(), morDs);
                            VirtualMachineDiskInfo diskInfo = diskInfoBuilder.getDiskInfoByBackingFileBaseName(newPath, dsMo.getName());
                            newVol.setId(volumeId);
                            newVol.setPath(newPath);
                            newVol.setChainInfo(_gson.toJson(diskInfo));
                            volumeToList.add(newVol);
                            break;
                        }
                    }
                }
            }
        } catch (Throwable e) {
            if (e instanceof RemoteException) {
                logger.warn("Encountered remote exception at vCenter, invalidating VMware session context");
                invalidateServiceContext();
            }
            throw e;
        } finally {
            // Cleanup datastores mounted on source host
            for (String mountedDatastore : mountedDatastoresAtSource) {
                logger.debug("Attempting to unmount datastore " + mountedDatastore + " at " + sourceHyperHost.getHyperHostName());
                try {
                    sourceHyperHost.unmountDatastore(mountedDatastore);
                } catch (Exception unmountEx) {
                    logger.warn("Failed to unmount datastore " + mountedDatastore + " at " + sourceHyperHost.getHyperHostName() + ". Seems the datastore is still being used by " + sourceHyperHost.getHyperHostName() +
                            ". Please unmount manually to cleanup.");
                }
                logger.debug("Successfully unmounted datastore " + mountedDatastore + " at " + sourceHyperHost.getHyperHostName());
            }
        }

        // Only when volToFiler is not empty a filled list of VolumeObjectTO is returned else it will be empty
        return volumeToList;
    }

    private String getMountedDatastoreName(VmwareHypervisorHost sourceHyperHost, String sourceHostApiVersion, StorageFilerTO filerTo) throws Exception {
        String mountedDatastoreName = null;
        // If host version is below 5.1 then simultaneous change of VM's datastore and host is not supported.
        // So since only the datastore will be changed first, ensure the target datastore is mounted on source host.
        if (sourceHostApiVersion.compareTo("5.1") < 0) {
            logger.debug(String.format("Host: %s version is %s, vMotion without shared storage cannot be done. Check source host has target datastore mounted or can be mounted", sourceHyperHost.getHyperHostName(), sourceHostApiVersion));
            ManagedObjectReference morVolumeDatastoreAtSource = HypervisorHostHelper.findDatastoreWithBackwardsCompatibility(sourceHyperHost, filerTo.getUuid());
            String volumeDatastoreName = filerTo.getUuid().replace("-", "");
            String volumeDatastoreHost = filerTo.getHost();
            String volumeDatastorePath = filerTo.getPath();
            int volumeDatastorePort = filerTo.getPort();

            // If datastore is NFS and target datastore is not already mounted on source host then mount the datastore.
            if (filerTo.getType().equals(StoragePoolType.NetworkFilesystem)) {
                if (morVolumeDatastoreAtSource == null) {
                    morVolumeDatastoreAtSource = sourceHyperHost.mountDatastore(false, volumeDatastoreHost, volumeDatastorePort, volumeDatastorePath, volumeDatastoreName, false);
                    if (morVolumeDatastoreAtSource == null) {
                        throw new Exception("Unable to mount NFS datastore " + volumeDatastoreHost + ":/" + volumeDatastorePath + " on host: " + sourceHyperHost.getHyperHostName());
                    }
                    mountedDatastoreName = volumeDatastoreName;
                    logger.debug("Mounted NFS datastore " + volumeDatastoreHost + ":/" + volumeDatastorePath + " on host: " + sourceHyperHost.getHyperHostName());
                }
            }

            // If datastore is VMFS and target datastore is not mounted or accessible to source host then fail migration.
            if (filerTo.getType().equals(StoragePoolType.VMFS)) {
                if (morVolumeDatastoreAtSource == null) {
                    logger.warn("Host: " + sourceHyperHost.getHyperHostName() + " version is below 5.1, target VMFS datastore(s) need to be manually mounted on host for successful storage migration.");
                    throw new Exception("Target VMFS datastore: " + volumeDatastorePath + " is not mounted on host: " + sourceHyperHost.getHyperHostName());
                }
                DatastoreMO dsAtSourceMo = new DatastoreMO(getServiceContext(), morVolumeDatastoreAtSource);
                String srcHostValue = sourceHyperHost.getMor().getValue();
                if (!dsAtSourceMo.isAccessibleToHost(srcHostValue)) {
                    logger.warn("Host " + sourceHyperHost.getHyperHostName() + " version is below 5.1, target VMFS datastore(s) need to be accessible to host for a successful storage migration.");
                    throw new Exception("Target VMFS datastore: " + volumeDatastorePath + " is not accessible on host: " + sourceHyperHost.getHyperHostName());
                }
            }
        }
        return mountedDatastoreName;
    }

    private Answer execute(ValidateVcenterDetailsCommand cmd) {
        String vCenterServerAddress = cmd.getvCenterServerAddress();
        VmwareContext context = getServiceContext();

        if (vCenterServerAddress.equals(context.getServerAddress())) {
            return new Answer(cmd, true, "success");
        } else {
            return new Answer(cmd, false, "Provided vCenter server address is invalid");
        }
    }

    public String acquireVirtualMachineVncTicket(String vmInternalCSName) throws Exception {
        VmwareContext context = getServiceContext();
        VmwareHypervisorHost hyperHost = getHyperHost(context);
        DatacenterMO dcMo = new DatacenterMO(hyperHost.getContext(), hyperHost.getHyperHostDatacenter());
        VirtualMachineMO vmMo = dcMo.findVm(vmInternalCSName);
        return vmMo.acquireVncTicket();
    }

    private GetVmVncTicketAnswer execute(GetVmVncTicketCommand cmd) {
        String vmInternalName = cmd.getVmInternalName();
        logger.info("Getting VNC ticket for VM " + vmInternalName);
        try {
            String ticket = acquireVirtualMachineVncTicket(vmInternalName);
            boolean result = StringUtils.isNotBlank(ticket);
            return new GetVmVncTicketAnswer(ticket, result, result ? "" : "Empty ticket obtained");
        } catch (Exception e) {
            logger.error("Error getting VNC ticket for VM " + vmInternalName, e);
            return new GetVmVncTicketAnswer(null, false, e.getLocalizedMessage());
        }
    }

    protected CheckGuestOsMappingAnswer execute(CheckGuestOsMappingCommand cmd) {
        String guestOsName = cmd.getGuestOsName();
        String guestOsMappingName = cmd.getGuestOsHypervisorMappingName();
        logger.info("Checking guest os mapping name: " + guestOsMappingName + " for the guest os: " + guestOsName + " in the hypervisor");
        try {
            VmwareContext context = getServiceContext();
            VmwareHypervisorHost hyperHost = getHyperHost(context);
            GuestOsDescriptor guestOsDescriptor = hyperHost.getGuestOsDescriptor(guestOsMappingName);
            if (guestOsDescriptor == null) {
                return new CheckGuestOsMappingAnswer(cmd, "Guest os mapping name: " + guestOsMappingName + " not found in the hypervisor");
            }
            logger.debug("Matching hypervisor guest os - id: " + guestOsDescriptor.getId() + ", full name: " + guestOsDescriptor.getFullName() + ", family: " + guestOsDescriptor.getFamily());
            if (guestOsDescriptor.getFullName().equalsIgnoreCase(guestOsName)) {
                logger.debug("Hypervisor guest os name in the descriptor matches with os name: " + guestOsName);
            }
            logger.info("Hypervisor guest os name in the descriptor matches with os mapping: " + guestOsMappingName + " from user");
            return new CheckGuestOsMappingAnswer(cmd);
        } catch (Exception e) {
            logger.error("Failed to check the hypervisor guest os mapping name: " + guestOsMappingName, e);
            return new CheckGuestOsMappingAnswer(cmd, e.getLocalizedMessage());
        }
    }

    protected ListDataStoreObjectsAnswer execute(ListDataStoreObjectsCommand cmd) {
        String path = cmd.getPath();
        int startIndex = cmd.getStartIndex();
        int pageSize = cmd.getPageSize();
        PrimaryDataStoreTO dataStore = (PrimaryDataStoreTO) cmd.getStore();

        if (path.startsWith("/")) {
            path = path.substring(1);
        }

        if (path.endsWith("/")) {
            path = path.substring(0, path.length() - 1);
        }

        VmwareContext context = getServiceContext();
        VmwareHypervisorHost hyperHost = getHyperHost(context);
        ManagedObjectReference morDatastore;

        int count = 0;
        List<String> names = new ArrayList<>();
        List<String> paths = new ArrayList<>();
        List<String> absPaths = new ArrayList<>();
        List<Boolean> isDirs = new ArrayList<>();
        List<Long> sizes = new ArrayList<>();
        List<Long> modifiedList = new ArrayList<>();

        try {
            morDatastore = HypervisorHostHelper.findDatastoreWithBackwardsCompatibility(hyperHost, dataStore.getUuid());

            DatastoreMO dsMo = new DatastoreMO(context, morDatastore);
            HostDatastoreBrowserMO browserMo = dsMo.getHostDatastoreBrowserMO();
            FileQueryFlags fqf = new FileQueryFlags();
            fqf.setFileSize(true);
            fqf.setFileType(true);
            fqf.setModification(true);
            fqf.setFileOwner(false);

            HostDatastoreBrowserSearchSpec spec = new HostDatastoreBrowserSearchSpec();
            spec.setSearchCaseInsensitive(true);
            spec.setDetails(fqf);

            String dsPath = String.format("[%s] %s", dsMo.getName(), path);

            HostDatastoreBrowserSearchResults results = browserMo.searchDatastore(dsPath, spec);
            List<FileInfo> fileInfoList = results.getFile();
            count = fileInfoList.size();
            for (int i = startIndex; i < startIndex + pageSize && i < count; i++) {
                FileInfo file = fileInfoList.get(i);

                names.add(file.getPath());
                paths.add(path + "/" + file.getPath());
                absPaths.add(dsPath + "/" + file.getPath());
                isDirs.add(file instanceof FolderFileInfo);
                sizes.add(file.getFileSize());
                modifiedList.add(file.getModification().toGregorianCalendar().getTimeInMillis());
            }

            return new ListDataStoreObjectsAnswer(true, count, names, paths, absPaths, isDirs, sizes, modifiedList);
        } catch (Exception e) {
            if (e.getMessage().contains("was not found")) {
                return new ListDataStoreObjectsAnswer(false, count, names, paths, absPaths, isDirs, sizes, modifiedList);
            }
            String errorMsg = String.format("Failed to list files at path [%s] due to: [%s].", path, e.getMessage());
            logger.error(errorMsg, e);
        }

        return null;
    }

    protected GetHypervisorGuestOsNamesAnswer execute(GetHypervisorGuestOsNamesCommand cmd) {
        String keyword = cmd.getKeyword();
        logger.info("Getting guest os names in the hypervisor");
        try {
            VmwareContext context = getServiceContext();
            VmwareHypervisorHost hyperHost = getHyperHost(context);
            List<GuestOsDescriptor> guestOsDescriptors = hyperHost.getGuestOsDescriptors();
            if (guestOsDescriptors == null) {
                return new GetHypervisorGuestOsNamesAnswer(cmd, "Guest os names not found in the hypervisor");
            }
            List<Pair<String, String>> hypervisorGuestOsNames = new ArrayList<>();
            for (GuestOsDescriptor guestOsDescriptor : guestOsDescriptors) {
                String osDescriptorFullName = guestOsDescriptor.getFullName();
                String osDescriptorId = guestOsDescriptor.getId();
                if (StringUtils.isNotBlank(keyword)) {
                    if (osDescriptorFullName.toLowerCase().contains(keyword.toLowerCase()) || osDescriptorId.toLowerCase().contains(keyword.toLowerCase())) {
                        Pair<String, String> hypervisorGuestOs = new Pair<>(osDescriptorFullName, osDescriptorId);
                        hypervisorGuestOsNames.add(hypervisorGuestOs);
                    }
                } else {
                    Pair<String, String> hypervisorGuestOs = new Pair<>(osDescriptorFullName, osDescriptorId);
                    hypervisorGuestOsNames.add(hypervisorGuestOs);
                }
            }
            return new GetHypervisorGuestOsNamesAnswer(cmd, hypervisorGuestOsNames);
        } catch (Exception e) {
            logger.error("Failed to get the hypervisor guest names due to: " + e.getLocalizedMessage(), e);
            return new GetHypervisorGuestOsNamesAnswer(cmd, e.getLocalizedMessage());
        }
    }

    private Answer execute(PrepareForBackupRestorationCommand command) {
        try {
            VmwareHypervisorHost hyperHost = getHyperHost(getServiceContext());

            String vmName = command.getVmName();
            VirtualMachineMO vmMo = hyperHost.findVmOnHyperHost(vmName);

            if (vmMo == null) {
                if (hyperHost instanceof HostMO) {
                    ClusterMO clusterMo = new ClusterMO(hyperHost.getContext(), ((HostMO) hyperHost).getParentMor());
                    vmMo = clusterMo.findVmOnHyperHost(vmName);
                }
            }

            if (vmMo == null) {
                String msg = "VM " + vmName + " no longer exists to execute PrepareForBackupRestorationCommand command";
                logger.error(msg);
                throw new Exception(msg);
            }

            vmMo.removeChangeTrackPathFromVmdkForDisks();

            return new Answer(command, true, "success");
        } catch (Exception e) {
            logger.error("Unexpected exception: ", e);
            return new Answer(command, false, "Unable to execute PrepareForBackupRestorationCommand due to " + e);
        }
    }

    private Integer getVmwareWindowTimeInterval() {
        Integer windowInterval = VmwareManager.VMWARE_STATS_TIME_WINDOW.value();
        if (windowInterval == null || windowInterval < 20) {
            logger.error(String.format("The window interval can't be [%s]. Therefore we will use the default value of [%s] seconds.", windowInterval, VmwareManager.VMWARE_STATS_TIME_WINDOW.defaultValue()));
            windowInterval = Integer.valueOf(VmwareManager.VMWARE_STATS_TIME_WINDOW.defaultValue());
        }
        return windowInterval;
    }

    @Override
    public String createLogMessageException(Throwable e, Command command) {
        if (e instanceof RemoteException) {
            logger.warn("Encounter remote exception to vCenter, invalidate VMware session context.");
            invalidateServiceContext();
        }

        String message = String.format("%s failed due to [%s].", command.getClass().getSimpleName(), VmwareHelper.getExceptionMessage(e));
        logger.error(message, e);

        return message;
    }

    private void logCommand(Command cmd) {
        try {
            logger.debug(String.format(EXECUTING_RESOURCE_COMMAND, cmd.getClass().getSimpleName(), _gson.toJson(cmd)));
        } catch (Exception e) {
            logger.error(String.format("Failed to log command %s due to: [%s].", cmd.getClass().getSimpleName(), e.getMessage()), e);
        }
    }

    @Override
    public VmwareStorageProcessor getStorageProcessor() {
        return _storageProcessor;
    }
}<|MERGE_RESOLUTION|>--- conflicted
+++ resolved
@@ -2186,13 +2186,8 @@
                                 }
                             }
                             tearDownVm(vmMo);
-<<<<<<< HEAD
                         } else if (!hyperHost.createBlankVm(vmNameOnVcenter, vmInternalCSName, vmSpec.getCpus(), vmSpec.getMaxSpeed().intValue(), getReservedCpuMHZ(vmSpec),
                                 vmSpec.isLimitCpuUse(), (int) (vmSpec.getMaxRam() / ResourceType.bytesToMiB), getReservedMemoryMb(vmSpec), guestOsId, rootDiskDataStoreDetails.first(), false,
-=======
-                        } else if (!hyperHost.createBlankVm(vmNameOnVcenter, vmInternalCSName, vmSpec.getCpus(), vmSpec.getMaxSpeed(), getReservedCpuMHZ(vmSpec),
-                                vmSpec.getLimitCpuUse(), (int) (vmSpec.getMaxRam() / ResourceType.bytesToMiB), getReservedMemoryMb(vmSpec), guestOsId, rootDiskDataStoreDetails.first(), false,
->>>>>>> 0648d000
                                 controllerInfo, systemVm)) {
                             throw new Exception("Failed to create VM. vmName: " + vmInternalCSName);
                         }
