// Licensed to the Apache Software Foundation (ASF) under one
// or more contributor license agreements.  See the NOTICE file
// distributed with this work for additional information
// regarding copyright ownership.  The ASF licenses this file
// to you under the Apache License, Version 2.0 (the
// "License"); you may not use this file except in compliance
// with the License.  You may obtain a copy of the License at
//
//   http://www.apache.org/licenses/LICENSE-2.0
//
// Unless required by applicable law or agreed to in writing,
// software distributed under the License is distributed on an
// "AS IS" BASIS, WITHOUT WARRANTIES OR CONDITIONS OF ANY
// KIND, either express or implied.  See the License for the
// specific language governing permissions and limitations
// under the License.
package com.cloud.hypervisor.vmware.resource;

import static com.cloud.utils.NumbersUtil.toHumanReadableSize;

import java.io.File;
import java.io.IOException;
import java.io.UnsupportedEncodingException;
import java.net.ConnectException;
import java.net.InetSocketAddress;
import java.net.URI;
import java.net.URL;
import java.nio.channels.SocketChannel;
import java.rmi.RemoteException;
import java.util.ArrayList;
import java.util.Arrays;
import java.util.Collection;
import java.util.Collections;
import java.util.Comparator;
import java.util.Date;
import java.util.EnumMap;
import java.util.HashMap;
import java.util.HashSet;
import java.util.List;
import java.util.Map;
import java.util.Objects;
import java.util.Random;
import java.util.Set;
import java.util.TimeZone;
import java.util.UUID;
import java.util.stream.Collectors;

import javax.naming.ConfigurationException;
import javax.xml.datatype.XMLGregorianCalendar;

import com.cloud.capacity.CapacityManager;
import com.cloud.hypervisor.vmware.mo.HostDatastoreBrowserMO;
import com.vmware.vim25.FileInfo;
import com.vmware.vim25.FileQueryFlags;
import com.vmware.vim25.FolderFileInfo;
import com.vmware.vim25.HostDatastoreBrowserSearchResults;
import com.vmware.vim25.HostDatastoreBrowserSearchSpec;
import com.vmware.vim25.VirtualCdromIsoBackingInfo;
import com.vmware.vim25.VirtualMachineConfigSummary;
import org.apache.cloudstack.api.ApiConstants;
import org.apache.cloudstack.backup.PrepareForBackupRestorationCommand;
import org.apache.cloudstack.storage.command.CopyCommand;
import org.apache.cloudstack.storage.command.StorageSubSystemCommand;
import org.apache.cloudstack.storage.command.browser.ListDataStoreObjectsAnswer;
import org.apache.cloudstack.storage.command.browser.ListDataStoreObjectsCommand;
import org.apache.cloudstack.storage.configdrive.ConfigDrive;
import org.apache.cloudstack.storage.resource.NfsSecondaryStorageResource;
import org.apache.cloudstack.storage.to.PrimaryDataStoreTO;
import org.apache.cloudstack.storage.to.TemplateObjectTO;
import org.apache.cloudstack.storage.to.VolumeObjectTO;
import org.apache.cloudstack.utils.volume.VirtualMachineDiskInfo;
import org.apache.cloudstack.vm.UnmanagedInstanceTO;
import org.apache.commons.collections.CollectionUtils;
import org.apache.commons.collections.MapUtils;
import org.apache.commons.lang.ArrayUtils;
import org.apache.commons.lang.math.NumberUtils;
import org.apache.commons.lang3.StringUtils;
import org.apache.logging.log4j.ThreadContext;
import org.joda.time.Duration;

import com.cloud.agent.IAgentControl;
import com.cloud.agent.api.Answer;
import com.cloud.agent.api.AttachIsoAnswer;
import com.cloud.agent.api.AttachIsoCommand;
import com.cloud.agent.api.BackupSnapshotAnswer;
import com.cloud.agent.api.BackupSnapshotCommand;
import com.cloud.agent.api.CheckGuestOsMappingAnswer;
import com.cloud.agent.api.CheckGuestOsMappingCommand;
import com.cloud.agent.api.CheckHealthAnswer;
import com.cloud.agent.api.CheckHealthCommand;
import com.cloud.agent.api.CheckNetworkAnswer;
import com.cloud.agent.api.CheckNetworkCommand;
import com.cloud.agent.api.CheckOnHostAnswer;
import com.cloud.agent.api.CheckOnHostCommand;
import com.cloud.agent.api.CheckVirtualMachineAnswer;
import com.cloud.agent.api.CheckVirtualMachineCommand;
import com.cloud.agent.api.Command;
import com.cloud.agent.api.CreatePrivateTemplateFromSnapshotCommand;
import com.cloud.agent.api.CreatePrivateTemplateFromVolumeCommand;
import com.cloud.agent.api.CreateStoragePoolCommand;
import com.cloud.agent.api.CreateVMSnapshotAnswer;
import com.cloud.agent.api.CreateVMSnapshotCommand;
import com.cloud.agent.api.CreateVolumeFromSnapshotAnswer;
import com.cloud.agent.api.CreateVolumeFromSnapshotCommand;
import com.cloud.agent.api.DeleteStoragePoolCommand;
import com.cloud.agent.api.DeleteVMSnapshotAnswer;
import com.cloud.agent.api.DeleteVMSnapshotCommand;
import com.cloud.agent.api.GetHostStatsAnswer;
import com.cloud.agent.api.GetHostStatsCommand;
import com.cloud.agent.api.GetHypervisorGuestOsNamesAnswer;
import com.cloud.agent.api.GetHypervisorGuestOsNamesCommand;
import com.cloud.agent.api.GetStoragePoolCapabilitiesAnswer;
import com.cloud.agent.api.GetStoragePoolCapabilitiesCommand;
import com.cloud.agent.api.GetStorageStatsAnswer;
import com.cloud.agent.api.GetStorageStatsCommand;
import com.cloud.agent.api.GetUnmanagedInstancesAnswer;
import com.cloud.agent.api.GetUnmanagedInstancesCommand;
import com.cloud.agent.api.GetVmDiskStatsAnswer;
import com.cloud.agent.api.GetVmDiskStatsCommand;
import com.cloud.agent.api.GetVmIpAddressCommand;
import com.cloud.agent.api.GetVmNetworkStatsAnswer;
import com.cloud.agent.api.GetVmNetworkStatsCommand;
import com.cloud.agent.api.GetVmStatsAnswer;
import com.cloud.agent.api.GetVmStatsCommand;
import com.cloud.agent.api.GetVmVncTicketAnswer;
import com.cloud.agent.api.GetVmVncTicketCommand;
import com.cloud.agent.api.GetVncPortAnswer;
import com.cloud.agent.api.GetVncPortCommand;
import com.cloud.agent.api.GetVolumeStatsAnswer;
import com.cloud.agent.api.GetVolumeStatsCommand;
import com.cloud.agent.api.HostStatsEntry;
import com.cloud.agent.api.HostVmStateReportEntry;
import com.cloud.agent.api.MaintainAnswer;
import com.cloud.agent.api.MaintainCommand;
import com.cloud.agent.api.ManageSnapshotAnswer;
import com.cloud.agent.api.ManageSnapshotCommand;
import com.cloud.agent.api.MigrateAnswer;
import com.cloud.agent.api.MigrateCommand;
import com.cloud.agent.api.MigrateVmToPoolAnswer;
import com.cloud.agent.api.MigrateVmToPoolCommand;
import com.cloud.agent.api.MigrateWithStorageAnswer;
import com.cloud.agent.api.MigrateWithStorageCommand;
import com.cloud.agent.api.ModifySshKeysCommand;
import com.cloud.agent.api.ModifyStoragePoolAnswer;
import com.cloud.agent.api.ModifyStoragePoolCommand;
import com.cloud.agent.api.ModifyTargetsAnswer;
import com.cloud.agent.api.ModifyTargetsCommand;
import com.cloud.agent.api.NetworkUsageAnswer;
import com.cloud.agent.api.NetworkUsageCommand;
import com.cloud.agent.api.PatchSystemVmAnswer;
import com.cloud.agent.api.PatchSystemVmCommand;
import com.cloud.agent.api.PingCommand;
import com.cloud.agent.api.PingRoutingCommand;
import com.cloud.agent.api.PingTestCommand;
import com.cloud.agent.api.PlugNicAnswer;
import com.cloud.agent.api.PlugNicCommand;
import com.cloud.agent.api.PrepareForMigrationAnswer;
import com.cloud.agent.api.PrepareForMigrationCommand;
import com.cloud.agent.api.PrepareUnmanageVMInstanceAnswer;
import com.cloud.agent.api.PrepareUnmanageVMInstanceCommand;
import com.cloud.agent.api.PvlanSetupCommand;
import com.cloud.agent.api.ReadyAnswer;
import com.cloud.agent.api.ReadyCommand;
import com.cloud.agent.api.RebootAnswer;
import com.cloud.agent.api.RebootCommand;
import com.cloud.agent.api.RebootRouterCommand;
import com.cloud.agent.api.ReplugNicAnswer;
import com.cloud.agent.api.ReplugNicCommand;
import com.cloud.agent.api.RevertToVMSnapshotAnswer;
import com.cloud.agent.api.RevertToVMSnapshotCommand;
import com.cloud.agent.api.ScaleVmAnswer;
import com.cloud.agent.api.ScaleVmCommand;
import com.cloud.agent.api.SetupAnswer;
import com.cloud.agent.api.SetupCommand;
import com.cloud.agent.api.SetupGuestNetworkCommand;
import com.cloud.agent.api.SetupPersistentNetworkAnswer;
import com.cloud.agent.api.SetupPersistentNetworkCommand;
import com.cloud.agent.api.StartAnswer;
import com.cloud.agent.api.StartCommand;
import com.cloud.agent.api.StartupCommand;
import com.cloud.agent.api.StartupRoutingCommand;
import com.cloud.agent.api.StartupStorageCommand;
import com.cloud.agent.api.StopAnswer;
import com.cloud.agent.api.StopCommand;
import com.cloud.agent.api.StoragePoolInfo;
import com.cloud.agent.api.UnPlugNicAnswer;
import com.cloud.agent.api.UnPlugNicCommand;
import com.cloud.agent.api.UnregisterNicCommand;
import com.cloud.agent.api.UnregisterVMCommand;
import com.cloud.agent.api.UpgradeSnapshotCommand;
import com.cloud.agent.api.ValidateSnapshotAnswer;
import com.cloud.agent.api.ValidateSnapshotCommand;
import com.cloud.agent.api.ValidateVcenterDetailsCommand;
import com.cloud.agent.api.VmDiskStatsEntry;
import com.cloud.agent.api.VmStatsEntry;
import com.cloud.agent.api.VolumeStatsEntry;
import com.cloud.agent.api.check.CheckSshAnswer;
import com.cloud.agent.api.check.CheckSshCommand;
import com.cloud.agent.api.routing.GetAutoScaleMetricsAnswer;
import com.cloud.agent.api.routing.GetAutoScaleMetricsCommand;
import com.cloud.agent.api.routing.IpAssocCommand;
import com.cloud.agent.api.routing.IpAssocVpcCommand;
import com.cloud.agent.api.routing.NetworkElementCommand;
import com.cloud.agent.api.routing.SetNetworkACLCommand;
import com.cloud.agent.api.routing.SetSourceNatCommand;
import com.cloud.agent.api.storage.CopyVolumeAnswer;
import com.cloud.agent.api.storage.CopyVolumeCommand;
import com.cloud.agent.api.storage.CreatePrivateTemplateAnswer;
import com.cloud.agent.api.storage.DestroyCommand;
import com.cloud.agent.api.storage.MigrateVolumeAnswer;
import com.cloud.agent.api.storage.MigrateVolumeCommand;
import com.cloud.agent.api.storage.PrimaryStorageDownloadAnswer;
import com.cloud.agent.api.storage.PrimaryStorageDownloadCommand;
import com.cloud.agent.api.storage.ResizeVolumeAnswer;
import com.cloud.agent.api.storage.ResizeVolumeCommand;
import com.cloud.agent.api.to.DataStoreTO;
import com.cloud.agent.api.to.DataTO;
import com.cloud.agent.api.to.DeployAsIsInfoTO;
import com.cloud.agent.api.to.DiskTO;
import com.cloud.agent.api.to.IpAddressTO;
import com.cloud.agent.api.to.NfsTO;
import com.cloud.agent.api.to.NicTO;
import com.cloud.agent.api.to.StorageFilerTO;
import com.cloud.agent.api.to.VirtualMachineTO;
import com.cloud.agent.api.to.VolumeTO;
import com.cloud.agent.api.to.deployasis.OVFPropertyTO;
import com.cloud.agent.resource.virtualnetwork.VRScripts;
import com.cloud.agent.resource.virtualnetwork.VirtualRouterDeployer;
import com.cloud.agent.resource.virtualnetwork.VirtualRoutingResource;
import com.cloud.configuration.Resource.ResourceType;
import com.cloud.dc.Vlan;
import com.cloud.exception.CloudException;
import com.cloud.exception.InternalErrorException;
import com.cloud.host.Host;
import com.cloud.host.Host.Type;
import com.cloud.hypervisor.Hypervisor.HypervisorType;
import com.cloud.hypervisor.guru.VMwareGuru;
import com.cloud.hypervisor.vmware.manager.VmwareHostService;
import com.cloud.hypervisor.vmware.manager.VmwareManager;
import com.cloud.hypervisor.vmware.manager.VmwareStorageMount;
import com.cloud.hypervisor.vmware.mo.ClusterMO;
import com.cloud.hypervisor.vmware.mo.CustomFieldConstants;
import com.cloud.hypervisor.vmware.mo.CustomFieldsManagerMO;
import com.cloud.hypervisor.vmware.mo.DatacenterMO;
import com.cloud.hypervisor.vmware.mo.DatastoreFile;
import com.cloud.hypervisor.vmware.mo.DatastoreMO;
import com.cloud.hypervisor.vmware.mo.DiskControllerType;
import com.cloud.hypervisor.vmware.mo.FeatureKeyConstants;
import com.cloud.hypervisor.vmware.mo.HostDatastoreSystemMO;
import com.cloud.hypervisor.vmware.mo.HostMO;
import com.cloud.hypervisor.vmware.mo.HostStorageSystemMO;
import com.cloud.hypervisor.vmware.mo.HypervisorHostHelper;
import com.cloud.hypervisor.vmware.mo.NetworkDetails;
import com.cloud.hypervisor.vmware.mo.NetworkMO;
import com.cloud.hypervisor.vmware.mo.PbmProfileManagerMO;
import com.cloud.hypervisor.vmware.mo.StoragepodMO;
import com.cloud.hypervisor.vmware.mo.TaskMO;
import com.cloud.hypervisor.vmware.mo.VirtualEthernetCardType;
import com.cloud.hypervisor.vmware.mo.VirtualMachineDiskInfoBuilder;
import com.cloud.hypervisor.vmware.mo.VirtualMachineMO;
import com.cloud.hypervisor.vmware.mo.VirtualSwitchType;
import com.cloud.hypervisor.vmware.mo.VmwareHypervisorHost;
import com.cloud.hypervisor.vmware.mo.VmwareHypervisorHostNetworkSummary;
import com.cloud.hypervisor.vmware.mo.VmwareHypervisorHostResourceSummary;
import com.cloud.hypervisor.vmware.util.VmwareContext;
import com.cloud.hypervisor.vmware.util.VmwareContextPool;
import com.cloud.hypervisor.vmware.util.VmwareHelper;
import com.cloud.network.Networks;
import com.cloud.network.Networks.BroadcastDomainType;
import com.cloud.network.Networks.TrafficType;
import com.cloud.network.VmwareTrafficLabel;
import com.cloud.network.router.VirtualRouterAutoScale;
import com.cloud.resource.ServerResource;
import com.cloud.resource.ServerResourceBase;
import com.cloud.serializer.GsonHelper;
import com.cloud.storage.Storage;
import com.cloud.storage.Storage.StoragePoolType;
import com.cloud.storage.Volume;
import com.cloud.storage.resource.StoragePoolResource;
import com.cloud.storage.resource.StorageSubsystemCommandHandler;
import com.cloud.storage.resource.VmwareStorageLayoutHelper;
import com.cloud.storage.resource.VmwareStorageProcessor;
import com.cloud.storage.resource.VmwareStorageProcessor.VmwareStorageProcessorConfigurableFields;
import com.cloud.storage.resource.VmwareStorageSubsystemCommandHandler;
import com.cloud.storage.template.TemplateProp;
import com.cloud.template.TemplateManager;
import com.cloud.utils.DateUtil;
import com.cloud.utils.ExecutionResult;
import com.cloud.utils.FileUtil;
import com.cloud.utils.LogUtils;
import com.cloud.utils.NumbersUtil;
import com.cloud.utils.Pair;
import com.cloud.utils.Ternary;
import com.cloud.utils.db.DB;
import com.cloud.utils.exception.CloudRuntimeException;
import com.cloud.utils.exception.ExceptionUtil;
import com.cloud.utils.mgmt.JmxUtil;
import com.cloud.utils.mgmt.PropertyMapDynamicBean;
import com.cloud.utils.net.NetUtils;
import com.cloud.utils.nicira.nvp.plugin.NiciraNvpApiVersion;
import com.cloud.utils.script.Script;
import com.cloud.utils.ssh.SshHelper;
import com.cloud.utils.validation.ChecksumUtil;
import com.cloud.vm.VirtualMachine;
import com.cloud.vm.VirtualMachine.PowerState;
import com.cloud.vm.VirtualMachineName;
import com.cloud.vm.VmDetailConstants;
import com.google.gson.Gson;
import com.vmware.vim25.AboutInfo;
import com.vmware.vim25.ArrayUpdateOperation;
import com.vmware.vim25.BoolPolicy;
import com.vmware.vim25.ComputeResourceSummary;
import com.vmware.vim25.CustomFieldStringValue;
import com.vmware.vim25.DVPortConfigInfo;
import com.vmware.vim25.DVPortConfigSpec;
import com.vmware.vim25.DasVmPriority;
import com.vmware.vim25.DatastoreSummary;
import com.vmware.vim25.DistributedVirtualPort;
import com.vmware.vim25.DistributedVirtualSwitchPortConnection;
import com.vmware.vim25.DistributedVirtualSwitchPortCriteria;
import com.vmware.vim25.DynamicProperty;
import com.vmware.vim25.GuestInfo;
import com.vmware.vim25.GuestOsDescriptor;
import com.vmware.vim25.HostCapability;
import com.vmware.vim25.HostConfigInfo;
import com.vmware.vim25.HostFileSystemMountInfo;
import com.vmware.vim25.HostHostBusAdapter;
import com.vmware.vim25.HostInternetScsiHba;
import com.vmware.vim25.ManagedObjectReference;
import com.vmware.vim25.ObjectContent;
import com.vmware.vim25.OptionValue;
import com.vmware.vim25.PerfCounterInfo;
import com.vmware.vim25.PerfEntityMetric;
import com.vmware.vim25.PerfEntityMetricBase;
import com.vmware.vim25.PerfMetricId;
import com.vmware.vim25.PerfMetricIntSeries;
import com.vmware.vim25.PerfMetricSeries;
import com.vmware.vim25.PerfQuerySpec;
import com.vmware.vim25.RuntimeFaultFaultMsg;
import com.vmware.vim25.StoragePodSummary;
import com.vmware.vim25.ToolsUnavailableFaultMsg;
import com.vmware.vim25.VAppOvfSectionInfo;
import com.vmware.vim25.VAppOvfSectionSpec;
import com.vmware.vim25.VAppProductInfo;
import com.vmware.vim25.VAppProductSpec;
import com.vmware.vim25.VAppPropertyInfo;
import com.vmware.vim25.VAppPropertySpec;
import com.vmware.vim25.VMwareDVSPortSetting;
import com.vmware.vim25.VimPortType;
import com.vmware.vim25.VirtualDevice;
import com.vmware.vim25.VirtualDeviceBackingInfo;
import com.vmware.vim25.VirtualDeviceConfigSpec;
import com.vmware.vim25.VirtualDeviceConfigSpecOperation;
import com.vmware.vim25.VirtualDisk;
import com.vmware.vim25.VirtualDiskFlatVer2BackingInfo;
import com.vmware.vim25.VirtualEthernetCard;
import com.vmware.vim25.VirtualEthernetCardDistributedVirtualPortBackingInfo;
import com.vmware.vim25.VirtualEthernetCardNetworkBackingInfo;
import com.vmware.vim25.VirtualEthernetCardOpaqueNetworkBackingInfo;
import com.vmware.vim25.VirtualMachineBootOptions;
import com.vmware.vim25.VirtualMachineConfigSpec;
import com.vmware.vim25.VirtualMachineDefinedProfileSpec;
import com.vmware.vim25.VirtualMachineFileInfo;
import com.vmware.vim25.VirtualMachineFileLayoutEx;
import com.vmware.vim25.VirtualMachineFileLayoutExFileInfo;
import com.vmware.vim25.VirtualMachineGuestOsIdentifier;
import com.vmware.vim25.VirtualMachinePowerState;
import com.vmware.vim25.VirtualMachineRelocateSpec;
import com.vmware.vim25.VirtualMachineRelocateSpecDiskLocator;
import com.vmware.vim25.VirtualMachineRuntimeInfo;
import com.vmware.vim25.VirtualMachineToolsStatus;
import com.vmware.vim25.VirtualMachineVideoCard;
import com.vmware.vim25.VirtualSCSIController;
import com.vmware.vim25.VirtualUSBController;
import com.vmware.vim25.VmConfigInfo;
import com.vmware.vim25.VmConfigSpec;
import com.vmware.vim25.VmwareDistributedVirtualSwitchVlanIdSpec;

public class VmwareResource extends ServerResourceBase implements StoragePoolResource, ServerResource, VmwareHostService, VirtualRouterDeployer {
    public static final String VMDK_EXTENSION = ".vmdk";
    private static final String EXECUTING_RESOURCE_COMMAND = "Executing resource command %s: [%s].";
    public static final String BASEPATH = "/usr/share/cloudstack-common/vms/";

    private static final Random RANDOM = new Random(System.nanoTime());

    protected String _name;

    protected final long _opsTimeout = 900000;   // 15 minutes time out to time

    protected final int _shutdownWaitMs = 300000;  // wait up to 5 minutes for shutdown

    // out an operation
    protected final int _retry = 24;
    protected final int _sleep = 10000;
    protected final int DefaultDomRSshPort = 3922;
    protected final int MazCmdMBean = 100;

    protected String _url;
    protected String _dcId;
    protected String _pod;
    protected String _cluster;
    protected String _username;
    protected String _password;
    protected String _guid;
    protected String _vCenterAddress;
    protected String storageNfsVersion;

    protected String _privateNetworkVSwitchName;
    protected VmwareTrafficLabel _guestTrafficInfo = new VmwareTrafficLabel(TrafficType.Guest);
    protected VmwareTrafficLabel _publicTrafficInfo = new VmwareTrafficLabel(TrafficType.Public);
    protected Map<String, String> _vsmCredentials = null;
    protected int _portsPerDvPortGroup;
    protected boolean _fullCloneFlag = false;
    protected boolean _instanceNameFlag = false;

    protected boolean _recycleHungWorker = false;
    protected DiskControllerType _rootDiskController = DiskControllerType.ide;

    protected ManagedObjectReference _morHyperHost;
    protected final static ThreadLocal<VmwareContext> s_serviceContext = new ThreadLocal<VmwareContext>();
    protected String _hostName;

    protected List<PropertyMapDynamicBean> _cmdMBeans = new ArrayList<PropertyMapDynamicBean>();

    protected Gson _gson;

    protected volatile long _cmdSequence = 1;

    protected StorageSubsystemCommandHandler storageHandler;
    private VmwareStorageProcessor _storageProcessor;

    protected VirtualRoutingResource _vrResource;

    protected final static HashMap<VirtualMachinePowerState, PowerState> s_powerStatesTable = new HashMap<VirtualMachinePowerState, PowerState>();

    static {
        s_powerStatesTable.put(VirtualMachinePowerState.POWERED_ON, PowerState.PowerOn);
        s_powerStatesTable.put(VirtualMachinePowerState.POWERED_OFF, PowerState.PowerOff);
        s_powerStatesTable.put(VirtualMachinePowerState.SUSPENDED, PowerState.PowerOn);
    }

    protected static File s_systemVmKeyFile = null;
    private static final Object s_syncLockObjectFetchKeyFile = new Object();
    protected static final String s_relativePathSystemVmKeyFileInstallDir = "scripts/vm/systemvm/id_rsa.cloud";
    protected static final String s_defaultPathSystemVmKeyFile = "/usr/share/cloudstack-common/scripts/vm/systemvm/id_rsa.cloud";

    public VmwareResource() {
        _gson = GsonHelper.getGsonLogger();
    }

    private String getCommandLogTitle(Command cmd) {
        StringBuffer sb = new StringBuffer();
        if (_hostName != null) {
            sb.append(_hostName);
        }

        if (cmd.getContextParam("job") != null) {
            sb.append(", ").append(cmd.getContextParam("job"));
        }
        sb.append(", cmd: ").append(cmd.getClass().getSimpleName());

        return sb.toString();
    }

    @Override
    public Answer executeRequest(Command cmd) {
        logCommand(cmd);
        Answer answer = null;
        ThreadContext.push(getCommandLogTitle(cmd));
        try {
            long cmdSequence = _cmdSequence++;
            Date startTime = DateUtil.currentGMTTime();
            PropertyMapDynamicBean mbean = new PropertyMapDynamicBean();
            mbean.addProp("StartTime", DateUtil.getDateDisplayString(TimeZone.getDefault(), startTime));
            mbean.addProp("Command", _gson.toJson(cmd));
            mbean.addProp("Sequence", String.valueOf(cmdSequence));
            mbean.addProp("Name", cmd.getClass().getSimpleName());

            Class<? extends Command> clz = cmd.getClass();
            if (clz == PatchSystemVmCommand.class) {
                answer = execute((PatchSystemVmCommand) cmd);
            } else if (cmd instanceof NetworkElementCommand) {
                return _vrResource.executeRequest((NetworkElementCommand) cmd);
            } else if (clz == ReadyCommand.class) {
                answer = execute((ReadyCommand) cmd);
            } else if (clz == GetHostStatsCommand.class) {
                answer = execute((GetHostStatsCommand) cmd);
            } else if (clz == GetVmStatsCommand.class) {
                answer = execute((GetVmStatsCommand) cmd);
            } else if (clz == GetVmNetworkStatsCommand.class) {
                answer = execute((GetVmNetworkStatsCommand) cmd);
            } else if (clz == GetVmDiskStatsCommand.class) {
                answer = execute((GetVmDiskStatsCommand) cmd);
            } else if (cmd instanceof GetVolumeStatsCommand) {
                return execute((GetVolumeStatsCommand) cmd);
            } else if (clz == CheckHealthCommand.class) {
                answer = execute((CheckHealthCommand) cmd);
            } else if (clz == StopCommand.class) {
                answer = execute((StopCommand) cmd);
            } else if (clz == RebootRouterCommand.class) {
                answer = execute((RebootRouterCommand) cmd);
            } else if (clz == RebootCommand.class) {
                answer = execute((RebootCommand) cmd);
            } else if (clz == CheckVirtualMachineCommand.class) {
                answer = execute((CheckVirtualMachineCommand) cmd);
            } else if (clz == PrepareForMigrationCommand.class) {
                answer = execute((PrepareForMigrationCommand) cmd);
            } else if (clz == MigrateCommand.class) {
                answer = execute((MigrateCommand) cmd);
            } else if (clz == MigrateVmToPoolCommand.class) {
                answer = execute((MigrateVmToPoolCommand) cmd);
            } else if (clz == MigrateWithStorageCommand.class) {
                answer = execute((MigrateWithStorageCommand) cmd);
            } else if (clz == MigrateVolumeCommand.class) {
                answer = execute((MigrateVolumeCommand) cmd);
            } else if (clz == DestroyCommand.class) {
                answer = execute((DestroyCommand) cmd);
            } else if (clz == CreateStoragePoolCommand.class) {
                return execute((CreateStoragePoolCommand) cmd);
            } else if (clz == ModifyTargetsCommand.class) {
                answer = execute((ModifyTargetsCommand) cmd);
            } else if (clz == ModifyStoragePoolCommand.class) {
                answer = execute((ModifyStoragePoolCommand) cmd);
            } else if (clz == GetStoragePoolCapabilitiesCommand.class) {
                answer = execute((GetStoragePoolCapabilitiesCommand) cmd);
            } else if (clz == DeleteStoragePoolCommand.class) {
                answer = execute((DeleteStoragePoolCommand) cmd);
            } else if (clz == CopyVolumeCommand.class) {
                answer = execute((CopyVolumeCommand) cmd);
            } else if (clz == AttachIsoCommand.class) {
                answer = execute((AttachIsoCommand) cmd);
            } else if (clz == ValidateSnapshotCommand.class) {
                answer = execute((ValidateSnapshotCommand) cmd);
            } else if (clz == ManageSnapshotCommand.class) {
                answer = execute((ManageSnapshotCommand) cmd);
            } else if (clz == BackupSnapshotCommand.class) {
                answer = execute((BackupSnapshotCommand) cmd);
            } else if (clz == CreateVolumeFromSnapshotCommand.class) {
                answer = execute((CreateVolumeFromSnapshotCommand) cmd);
            } else if (clz == CreatePrivateTemplateFromVolumeCommand.class) {
                answer = execute((CreatePrivateTemplateFromVolumeCommand) cmd);
            } else if (clz == CreatePrivateTemplateFromSnapshotCommand.class) {
                answer = execute((CreatePrivateTemplateFromSnapshotCommand) cmd);
            } else if (clz == UpgradeSnapshotCommand.class) {
                answer = execute((UpgradeSnapshotCommand) cmd);
            } else if (clz == GetStorageStatsCommand.class) {
                answer = execute((GetStorageStatsCommand) cmd);
            } else if (clz == PrimaryStorageDownloadCommand.class) {
                answer = execute((PrimaryStorageDownloadCommand) cmd);
            } else if (clz == GetVncPortCommand.class) {
                answer = execute((GetVncPortCommand) cmd);
            } else if (clz == SetupCommand.class) {
                answer = execute((SetupCommand) cmd);
            } else if (clz == MaintainCommand.class) {
                answer = execute((MaintainCommand) cmd);
            } else if (clz == PingTestCommand.class) {
                answer = execute((PingTestCommand) cmd);
            } else if (clz == CheckOnHostCommand.class) {
                answer = execute((CheckOnHostCommand) cmd);
            } else if (clz == ModifySshKeysCommand.class) {
                answer = execute((ModifySshKeysCommand) cmd);
            } else if (clz == NetworkUsageCommand.class) {
                answer = execute((NetworkUsageCommand) cmd);
            } else if (clz == StartCommand.class) {
                answer = execute((StartCommand) cmd);
            } else if (clz == CheckSshCommand.class) {
                answer = execute((CheckSshCommand) cmd);
            } else if (clz == CheckNetworkCommand.class) {
                answer = execute((CheckNetworkCommand) cmd);
            } else if (clz == PlugNicCommand.class) {
                answer = execute((PlugNicCommand) cmd);
            } else if (clz == ReplugNicCommand.class) {
                answer = execute((ReplugNicCommand) cmd);
            } else if (clz == UnPlugNicCommand.class) {
                answer = execute((UnPlugNicCommand) cmd);
            } else if (cmd instanceof CreateVMSnapshotCommand) {
                return execute((CreateVMSnapshotCommand) cmd);
            } else if (cmd instanceof DeleteVMSnapshotCommand) {
                return execute((DeleteVMSnapshotCommand) cmd);
            } else if (cmd instanceof RevertToVMSnapshotCommand) {
                return execute((RevertToVMSnapshotCommand) cmd);
            } else if (clz == ResizeVolumeCommand.class) {
                return execute((ResizeVolumeCommand) cmd);
            } else if (clz == UnregisterVMCommand.class) {
                return execute((UnregisterVMCommand) cmd);
            } else if (cmd instanceof StorageSubSystemCommand) {
                checkStorageProcessorAndHandlerNfsVersionAttribute((StorageSubSystemCommand) cmd);
                return storageHandler.handleStorageCommands((StorageSubSystemCommand) cmd);
            } else if (clz == ScaleVmCommand.class) {
                return execute((ScaleVmCommand) cmd);
            } else if (clz == PvlanSetupCommand.class) {
                return execute((PvlanSetupCommand) cmd);
            } else if (clz == GetVmIpAddressCommand.class) {
                return execute((GetVmIpAddressCommand) cmd);
            } else if (clz == UnregisterNicCommand.class) {
                answer = execute((UnregisterNicCommand) cmd);
            } else if (clz == GetUnmanagedInstancesCommand.class) {
                answer = execute((GetUnmanagedInstancesCommand) cmd);
            } else if (clz == PrepareUnmanageVMInstanceCommand.class) {
                answer = execute((PrepareUnmanageVMInstanceCommand) cmd);
            } else if (clz == ValidateVcenterDetailsCommand.class) {
                answer = execute((ValidateVcenterDetailsCommand) cmd);
            } else if (clz == SetupPersistentNetworkCommand.class) {
                answer = execute((SetupPersistentNetworkCommand) cmd);
            } else if (clz == GetVmVncTicketCommand.class) {
                answer = execute((GetVmVncTicketCommand) cmd);
            } else if (clz == GetAutoScaleMetricsCommand.class) {
                answer = execute((GetAutoScaleMetricsCommand) cmd);
            } else if (clz == CheckGuestOsMappingCommand.class) {
                answer = execute((CheckGuestOsMappingCommand) cmd);
            } else if (clz == GetHypervisorGuestOsNamesCommand.class) {
                answer = execute((GetHypervisorGuestOsNamesCommand) cmd);
            } else if (clz == ListDataStoreObjectsCommand.class) {
                answer = execute((ListDataStoreObjectsCommand) cmd);
            } else if (clz == PrepareForBackupRestorationCommand.class) {
                answer = execute((PrepareForBackupRestorationCommand) cmd);
            } else {
                answer = Answer.createUnsupportedCommandAnswer(cmd);
            }

            if (cmd.getContextParam("checkpoint") != null) {
                answer.setContextParam("checkpoint", cmd.getContextParam("checkpoint"));
            }

            Date doneTime = DateUtil.currentGMTTime();
            mbean.addProp("DoneTime", DateUtil.getDateDisplayString(TimeZone.getDefault(), doneTime));
            mbean.addProp("Answer", _gson.toJson(answer));

            synchronized (this) {
                try {
                    JmxUtil.registerMBean("VMware " + _morHyperHost.getValue(), "Command " + cmdSequence + "-" + cmd.getClass().getSimpleName(), mbean);
                    _cmdMBeans.add(mbean);

                    if (_cmdMBeans.size() >= MazCmdMBean) {
                        PropertyMapDynamicBean mbeanToRemove = _cmdMBeans.get(0);
                        _cmdMBeans.remove(0);

                        JmxUtil.unregisterMBean("VMware " + _morHyperHost.getValue(), "Command " + mbeanToRemove.getProp("Sequence") + "-" + mbeanToRemove.getProp("Name"));
                    }
                } catch (Exception e) {
                    if (logger.isTraceEnabled())
                        logger.trace("Unable to register JMX monitoring due to exception " + ExceptionUtil.toString(e));
                }
            }

        } finally {
            recycleServiceContext();
            ThreadContext.pop();
        }

        if (logger.isTraceEnabled())
            logger.trace("End executeRequest(), cmd: " + cmd.getClass().getSimpleName());

        return answer;
    }

    private ExecutionResult getSystemVmVersionAndChecksum(String controlIp) {
        ExecutionResult result;
        try {
            result = executeInVR(controlIp, VRScripts.VERSION, null);
            if (!result.isSuccess()) {
                String errMsg = String.format("GetSystemVMVersionCmd on %s failed, message %s", controlIp, result.getDetails());
                logger.error(errMsg);
                throw new CloudRuntimeException(errMsg);
            }
        } catch (final Exception e) {
            final String msg = "GetSystemVMVersionCmd failed due to " + e;
            logger.error(msg, e);
            throw new CloudRuntimeException(msg, e);
        }
        return result;
    }

    private Answer execute(PatchSystemVmCommand cmd) {
        String controlIp = cmd.getAccessDetail((NetworkElementCommand.ROUTER_IP));
        String sysVMName = cmd.getAccessDetail(NetworkElementCommand.ROUTER_NAME);
        String homeDir = System.getProperty("user.home");
        File pemFile = new File(homeDir + "/.ssh/id_rsa");
        ExecutionResult result;
        try {
            result = getSystemVmVersionAndChecksum(controlIp);
            FileUtil.scpPatchFiles(controlIp, VRScripts.CONFIG_CACHE_LOCATION, DefaultDomRSshPort, pemFile, systemVmPatchFiles, BASEPATH);
        } catch (CloudRuntimeException e) {
            return new PatchSystemVmAnswer(cmd, e.getMessage());
        }

        final String[] lines = result.getDetails().split("&");
        // TODO: do we fail, or patch anyway??
        if (lines.length != 2) {
            return new PatchSystemVmAnswer(cmd, result.getDetails());
        }

        String scriptChecksum = lines[1].trim();
        String checksum = ChecksumUtil.calculateCurrentChecksum(sysVMName, "vms/cloud-scripts.tgz").trim();

        if (!org.apache.commons.lang3.StringUtils.isEmpty(checksum) && checksum.equals(scriptChecksum) && !cmd.isForced()) {
            String msg = String.format("No change in the scripts checksum, not patching systemVM %s", sysVMName);
            logger.info(msg);
            return new PatchSystemVmAnswer(cmd, msg, lines[0], lines[1]);
        }

        Pair<Boolean, String> patchResult = null;
        try {
            patchResult = SshHelper.sshExecute(controlIp, DefaultDomRSshPort, "root",
                    pemFile, null, "/var/cache/cloud/patch-sysvms.sh", 10000, 10000, 600000);
        } catch (Exception e) {
            return new PatchSystemVmAnswer(cmd, e.getMessage());
        }

        String scriptVersion = lines[1];
        if (StringUtils.isNotEmpty(patchResult.second())) {
            String res = patchResult.second().replace("\n", " ");
            String[] output = res.split(":");
            if (output.length != 2) {
                logger.warn("Failed to get the latest script version");
            } else {
                scriptVersion = output[1].split(" ")[0];
            }

        }
        if (patchResult.first()) {
            return new PatchSystemVmAnswer(cmd, String.format("Successfully patched systemVM %s ", sysVMName), lines[0], scriptVersion);
        }
        return new PatchSystemVmAnswer(cmd, patchResult.second());

    }

    private Answer execute(SetupPersistentNetworkCommand cmd) {
        VmwareHypervisorHost host = getHyperHost(getServiceContext());
        String hostname = null;
        VmwareContext context = getServiceContext();
        HostMO hostMO = new HostMO(context, host.getMor());

        try {
            prepareNetworkFromNicInfo(hostMO, cmd.getNic(), false, null, null);
            hostname =  host.getHyperHostName();
        } catch (Exception e) {
            return new SetupPersistentNetworkAnswer(cmd, false, "failed to setup port-group due to: "+ e.getLocalizedMessage());
        }
        return new SetupPersistentNetworkAnswer(cmd, true, hostname);
    }

    /**
     * Check if storage NFS version is already set or needs to be reconfigured.<br>
     * If _storageNfsVersion is not null -> nothing to do, version already set.<br>
     * If _storageNfsVersion is null -> examine StorageSubSystemCommand to get NFS version and set it
     * to the storage processor and storage handler.
     *
     * @param cmd command to execute
     */
    protected void checkStorageProcessorAndHandlerNfsVersionAttribute(StorageSubSystemCommand cmd) {
        if (storageNfsVersion != null)
            return;
        if (cmd instanceof CopyCommand) {
            EnumMap<VmwareStorageProcessorConfigurableFields, Object> params = new EnumMap<VmwareStorageProcessorConfigurableFields, Object>(
                    VmwareStorageProcessorConfigurableFields.class);
            examineStorageSubSystemCommandNfsVersion((CopyCommand) cmd, params);
            params = examineStorageSubSystemCommandFullCloneFlagForVmware((CopyCommand) cmd, params);
            reconfigureProcessorByHandler(params);
        }
    }

    /**
     * Reconfigure processor by handler
     *
     * @param params params
     */
    protected void reconfigureProcessorByHandler(EnumMap<VmwareStorageProcessorConfigurableFields, Object> params) {
        VmwareStorageSubsystemCommandHandler handler = (VmwareStorageSubsystemCommandHandler) storageHandler;
        boolean success = handler.reconfigureStorageProcessor(params);
        if (success) {
            logger.info("VmwareStorageProcessor and VmwareStorageSubsystemCommandHandler successfully reconfigured");
        } else {
            logger.error("Error while reconfiguring VmwareStorageProcessor and VmwareStorageSubsystemCommandHandler, params=" + _gson.toJson(params));
        }
    }

    /**
     * Examine StorageSubSystem command to get full clone flag, if provided
     *
     * @param cmd    command to execute
     * @param params params
     * @return copy of params including new values, if suitable
     */
    protected EnumMap<VmwareStorageProcessorConfigurableFields, Object> examineStorageSubSystemCommandFullCloneFlagForVmware(CopyCommand cmd,
            EnumMap<VmwareStorageProcessorConfigurableFields, Object> params) {
        EnumMap<VmwareStorageProcessorConfigurableFields, Object> paramsCopy = new EnumMap<>(params);
        HypervisorType hypervisor = cmd.getDestTO().getHypervisorType();
        if (hypervisor != null && hypervisor.equals(HypervisorType.VMware)) {
            DataStoreTO destDataStore = cmd.getDestTO().getDataStore();
            if (destDataStore instanceof PrimaryDataStoreTO) {
                PrimaryDataStoreTO dest = (PrimaryDataStoreTO) destDataStore;
                if (dest.isFullCloneFlag() != null) {
                    paramsCopy.put(VmwareStorageProcessorConfigurableFields.FULL_CLONE_FLAG, dest.isFullCloneFlag().booleanValue());
                }
                if (dest.getDiskProvisioningStrictnessFlag() != null) {
                    paramsCopy.put(VmwareStorageProcessorConfigurableFields.DISK_PROVISIONING_STRICTNESS, dest.getDiskProvisioningStrictnessFlag().booleanValue());
                }
            }
        }
        return paramsCopy;
    }

    /**
     * Examine StorageSubSystem command to get storage NFS version, if provided
     *
     * @param cmd    command to execute
     * @param params params
     */
    protected void examineStorageSubSystemCommandNfsVersion(CopyCommand cmd, EnumMap<VmwareStorageProcessorConfigurableFields, Object> params) {
        DataStoreTO srcDataStore = cmd.getSrcTO().getDataStore();
        boolean nfsVersionFound = false;

        if (srcDataStore instanceof NfsTO) {
            nfsVersionFound = getStorageNfsVersionFromNfsTO((NfsTO) srcDataStore);
        }

        if (nfsVersionFound) {
            params.put(VmwareStorageProcessorConfigurableFields.NFS_VERSION, storageNfsVersion);
        }
    }

    /**
     * Get storage NFS version from NfsTO
     *
     * @param nfsTO nfsTO
     * @return true if NFS version was found and not null, false in other case
     */
    protected boolean getStorageNfsVersionFromNfsTO(NfsTO nfsTO) {
        if (nfsTO != null && nfsTO.getNfsVersion() != null) {
            storageNfsVersion = nfsTO.getNfsVersion();
            return true;
        }
        return false;
    }

    /**
     * Registers the vm to the inventory given the vmx file.
     */
    private void registerVm(String vmName, DatastoreMO dsMo) throws Exception {

        //1st param
        VmwareHypervisorHost hyperHost = getHyperHost(getServiceContext());
        ManagedObjectReference dcMor = hyperHost.getHyperHostDatacenter();
        DatacenterMO dataCenterMo = new DatacenterMO(getServiceContext(), dcMor);
        ManagedObjectReference vmFolderMor = dataCenterMo.getVmFolder();

        //2nd param
        String vmxFilePath = dsMo.searchFileInSubFolders(vmName + ".vmx", false, VmwareManager.s_vmwareSearchExcludeFolder.value());

        // 5th param
        ManagedObjectReference morPool = hyperHost.getHyperHostOwnerResourcePool();

        ManagedObjectReference morTask = getServiceContext().getService().registerVMTask(vmFolderMor, vmxFilePath, vmName, false, morPool, hyperHost.getMor());
        boolean result = getServiceContext().getVimClient().waitForTask(morTask);
        if (!result) {
            throw new Exception("Unable to register vm due to " + TaskMO.getTaskFailureInfo(getServiceContext(), morTask));
        } else {
            getServiceContext().waitForTaskProgressDone(morTask);
        }

    }

    private Answer execute(ResizeVolumeCommand cmd) {
        String path = cmd.getPath();
        String vmName = cmd.getInstanceName();
        long newSize = cmd.getNewSize() / ResourceType.bytesToKiB;
        long oldSize = cmd.getCurrentSize() / ResourceType.bytesToKiB;
        boolean managed = cmd.isManaged();
        String poolUUID = cmd.getPoolUuid();
        String chainInfo = cmd.getChainInfo();
        boolean useWorkerVm = false;

        VmwareContext context = getServiceContext();
        VmwareHypervisorHost hyperHost = getHyperHost(context);
        VirtualMachineMO vmMo = null;

        String vmdkDataStorePath = null;

        try {
            if (newSize < oldSize) {
                String errorMsg = String.format("VMware doesn't support shrinking volume from larger size [%s] GB to a smaller size [%s] GB. Can't resize volume of VM [name: %s].",
                        oldSize / Float.valueOf(ResourceType.bytesToMiB), newSize / Float.valueOf(ResourceType.bytesToMiB), vmName);
                logger.error(errorMsg);
                throw new Exception(errorMsg);
            } else if (newSize == oldSize) {
                return new ResizeVolumeAnswer(cmd, true, "success", newSize * ResourceType.bytesToKiB);
            }

            if (vmName.equalsIgnoreCase("none")) {
                // OfflineVmwareMigration: we need to refactor the worker vm creation out for use in migration methods as well as here
                // OfflineVmwareMigration: this method is 100 lines and needs refactorring anyway
                // we need to spawn a worker VM to attach the volume to and resize the volume.
                useWorkerVm = true;

                String poolId = cmd.getPoolUuid();

                // OfflineVmwareMigration: refactor for re-use
                // OfflineVmwareMigration: 1. find data(store)
                ManagedObjectReference morDS = HypervisorHostHelper.findDatastoreWithBackwardsCompatibility(hyperHost, poolId);
                DatastoreMO dsMo = new DatastoreMO(hyperHost.getContext(), morDS);
                vmName = getWorkerName(getServiceContext(), cmd, 0, dsMo);

                logger.info("Create worker VM " + vmName);

                // OfflineVmwareMigration: 2. create the worker with access to the data(store)
                vmMo = HypervisorHostHelper.createWorkerVM(hyperHost, dsMo, vmName, null);

                if (vmMo == null) {
                    // OfflineVmwareMigration: don't throw a general Exception but think of a specific one
                    throw new Exception("Unable to create a worker VM for volume resize");
                }

                synchronized (this) {
                    // OfflineVmwareMigration: 3. attach the disk to the worker
                    vmdkDataStorePath = VmwareStorageLayoutHelper.getLegacyDatastorePathFromVmdkFileName(dsMo, path + VMDK_EXTENSION);

                    vmMo.attachDisk(new String[]{vmdkDataStorePath}, morDS);
                }
            }

            // OfflineVmwareMigration: 4. find the (worker-) VM
            // find VM through datacenter (VM is not at the target host yet)
            vmMo = hyperHost.findVmOnPeerHyperHost(vmName);

            if (vmMo == null) {
                String errorMsg = String.format("VM [name: %s] does not exist in VMware datacenter.", vmName);
                logger.error(errorMsg);
                throw new Exception(errorMsg);
            }


            if (managed) {
                ManagedObjectReference morCluster = hyperHost.getHyperHostCluster();
                ClusterMO clusterMO = new ClusterMO(context, morCluster);

                List<Pair<ManagedObjectReference, String>> lstHosts = clusterMO.getClusterHosts();

                Collections.shuffle(lstHosts, RANDOM);

                Pair<ManagedObjectReference, String> host = lstHosts.get(0);

                HostMO hostMO = new HostMO(context, host.first());
                HostDatastoreSystemMO hostDatastoreSystem = hostMO.getHostDatastoreSystemMO();

                String iScsiName = cmd.get_iScsiName();

                ManagedObjectReference morDS = HypervisorHostHelper.findDatastoreWithBackwardsCompatibility(hyperHost, VmwareResource.getDatastoreName(iScsiName));
                DatastoreMO dsMo = new DatastoreMO(hyperHost.getContext(), morDS);

                if (path.startsWith("[-iqn.")) {
                    // Rescan 1:1 LUN that VMware may not know the LUN was recently resized
                    _storageProcessor.rescanAllHosts(context, lstHosts, true, true);
                }

                _storageProcessor.expandDatastore(hostDatastoreSystem, dsMo);
            }

            boolean volumePathChangeObserved = false;
            boolean datastoreChangeObserved = false;

            Pair<String, String> pathAndChainInfo = getNewPathAndChainInfoInDatastoreCluster(vmMo, path, chainInfo, managed, cmd.get_iScsiName(), poolUUID, cmd.getContextParam(DiskTO.PROTOCOL_TYPE));
            Pair<String, String> poolUUIDandChainInfo = getNewPoolUUIDAndChainInfoInDatastoreCluster(vmMo, path, chainInfo, managed, cmd.get_iScsiName(), poolUUID, cmd.getContextParam(DiskTO.PROTOCOL_TYPE));

            if (pathAndChainInfo != null) {
                volumePathChangeObserved = true;
                path = pathAndChainInfo.first();
                chainInfo = pathAndChainInfo.second();
            }

            if (poolUUIDandChainInfo != null) {
                datastoreChangeObserved = true;
                poolUUID = poolUUIDandChainInfo.first();
                chainInfo = poolUUIDandChainInfo.second();
            }

            // OfflineVmwareMigration: 5. ignore/replace the rest of the try-block; It is the functional bit
            VirtualDisk disk = getDiskAfterResizeDiskValidations(vmMo, path);
            String vmdkAbsFile = VmwareHelper.getAbsoluteVmdkFile(disk);

            if (vmdkAbsFile != null && !vmdkAbsFile.isEmpty()) {
                vmMo.updateAdapterTypeIfRequired(vmdkAbsFile);
            }

            disk.setCapacityInKB(newSize);

            VirtualDeviceConfigSpec deviceConfigSpec = new VirtualDeviceConfigSpec();

            deviceConfigSpec.setDevice(disk);
            deviceConfigSpec.setOperation(VirtualDeviceConfigSpecOperation.EDIT);

            VirtualMachineConfigSpec vmConfigSpec = new VirtualMachineConfigSpec();

            vmConfigSpec.getDeviceChange().add(deviceConfigSpec);

            if (!vmMo.configureVm(vmConfigSpec)) {
                throw new Exception(String.format("Failed to configure VM [name: %s] to resize disk.", vmName));
            }

            ResizeVolumeAnswer answer = new ResizeVolumeAnswer(cmd, true, "success", newSize * 1024);
            if (datastoreChangeObserved) {
                answer.setContextParam("datastoreUUID", poolUUID);
                answer.setContextParam("chainInfo", chainInfo);
            }

            if (volumePathChangeObserved) {
                answer.setContextParam("volumePath", path);
                answer.setContextParam("chainInfo", chainInfo);
            }
            return answer;
        } catch (Exception e) {
            String errorMsg = String.format("Failed to resize volume of VM [name: %s] due to: [%s].", vmName, e.getMessage());
            logger.error(errorMsg, e);
            return new ResizeVolumeAnswer(cmd, false, errorMsg);
        } finally {
            // OfflineVmwareMigration: 6. check if a worker was used and destroy it if needed
            try {
                if (useWorkerVm) {
                    logger.info("Destroy worker VM after volume resize");

                    vmMo.detachDisk(vmdkDataStorePath, false);
                    vmMo.destroy();
                }
            } catch (Throwable e) {
                logger.error(String.format("Failed to destroy worker VM [name: %s] due to: [%s].", vmName, e.getMessage()), e);
            }
        }
    }

    private VirtualDisk getDiskAfterResizeDiskValidations(VirtualMachineMO vmMo, String volumePath) throws Exception {
        Pair<VirtualDisk, String> vdisk = vmMo.getDiskDevice(volumePath);
        if (vdisk == null) {
            String errorMsg = String.format("Resize volume of VM [name: %s] failed because disk device [path: %s] doesn't exist.", vmMo.getVmName(), volumePath);
            logger.error(errorMsg);
            throw new Exception(errorMsg);
        }

        // IDE virtual disk cannot be re-sized if VM is running
        if (vdisk.second() != null && vdisk.second().toLowerCase().contains("ide")) {
            String errorMsg = String.format("Re-sizing a virtual disk over an IDE controller is not supported in the VMware hypervisor. "
                    + "Please re-try when virtual disk is attached to VM [name: %s] using a SCSI controller.", vmMo.getVmName());
            logger.error(errorMsg);
            throw new Exception(errorMsg);
        }

        VirtualDisk disk = vdisk.first();
        if ((VirtualDiskFlatVer2BackingInfo) disk.getBacking() != null && ((VirtualDiskFlatVer2BackingInfo) disk.getBacking()).getParent() != null) {
            String errorMsg = String.format("Resize of volume in VM [name: %s] is not supported because Disk device [path: %s] has Parents: [%s].",
                    vmMo.getVmName(), volumePath, ((VirtualDiskFlatVer2BackingInfo) disk.getBacking()).getParent().getUuid());
            logger.error(errorMsg);
            throw new Exception(errorMsg);
        }
        return disk;
    }

    private Pair<String, String> getNewPathAndChainInfoInDatastoreCluster(VirtualMachineMO vmMo, String path, String chainInfo, boolean managed, String iscsiName, String poolUUID, String poolType) throws Exception {
        VmwareContext context = getServiceContext();
        VmwareHypervisorHost hyperHost = getHyperHost(context);
        if (poolType != null && poolType.equalsIgnoreCase(Storage.StoragePoolType.DatastoreCluster.toString())) {
            VirtualMachineDiskInfoBuilder diskInfoBuilder = vmMo.getDiskInfoBuilder();
            VirtualMachineDiskInfo matchingExistingDisk = getMatchingExistingDiskWithVolumeDetails(diskInfoBuilder, path, chainInfo, managed, iscsiName, poolUUID, hyperHost, context);
            if (diskInfoBuilder != null && matchingExistingDisk != null) {
                String[] diskChain = matchingExistingDisk.getDiskChain();
                DatastoreFile file = new DatastoreFile(diskChain[0]);
                if (!file.getFileBaseName().equalsIgnoreCase(path)) {
                    if (logger.isInfoEnabled())
                        logger.info("Detected disk-chain top file change on volume: " + path + " -> " + file.getFileBaseName());
                    path = file.getFileBaseName();
                    chainInfo = _gson.toJson(matchingExistingDisk);
                    return new Pair<>(path, chainInfo);
                }
            }
        }
        return null;
    }

    private Pair<String, String> getNewPoolUUIDAndChainInfoInDatastoreCluster(VirtualMachineMO vmMo, String path, String chainInfo, boolean managed, String iscsiName, String poolUUID, String poolType) throws Exception {
        VmwareContext context = getServiceContext();
        VmwareHypervisorHost hyperHost = getHyperHost(context);
        if (poolType != null && poolType.equalsIgnoreCase(Storage.StoragePoolType.DatastoreCluster.toString())) {
            VirtualMachineDiskInfoBuilder diskInfoBuilder = vmMo.getDiskInfoBuilder();
            VirtualMachineDiskInfo matchingExistingDisk = getMatchingExistingDiskWithVolumeDetails(diskInfoBuilder, path, chainInfo, managed, iscsiName, poolUUID, hyperHost, context);
            if (diskInfoBuilder != null && matchingExistingDisk != null) {
                String[] diskChain = matchingExistingDisk.getDiskChain();
                DatastoreFile file = new DatastoreFile(diskChain[0]);
                DatacenterMO dcMo = new DatacenterMO(hyperHost.getContext(), hyperHost.getHyperHostDatacenter());
                DatastoreMO diskDatastoreMofromVM = new DatastoreMO(context, dcMo.findDatastore(file.getDatastoreName()));
                if (diskDatastoreMofromVM != null) {
                    String actualPoolUuid = diskDatastoreMofromVM.getCustomFieldValue(CustomFieldConstants.CLOUD_UUID);
                    if (!actualPoolUuid.equalsIgnoreCase(poolUUID)) {
                        logger.warn(String.format("Volume %s found to be in a different storage pool %s", path, actualPoolUuid));
                        poolUUID = actualPoolUuid;
                        chainInfo = _gson.toJson(matchingExistingDisk);
                        return new Pair<>(poolUUID, chainInfo);
                    }
                }
            }
        }
        return null;
    }

    protected Answer execute(CheckNetworkCommand cmd) {
        // TODO setup portgroup for private network needs to be done here now
        return new CheckNetworkAnswer(cmd, true, "Network Setup check by names is done");
    }

    protected Answer execute(NetworkUsageCommand cmd) {
        if (cmd.isForVpc()) {
            return VPCNetworkUsage(cmd);
        }

        if (cmd.getOption() != null && cmd.getOption().equals("create")) {
            String result = networkUsage(cmd.getPrivateIP(), "create", null);
            NetworkUsageAnswer answer = new NetworkUsageAnswer(cmd, result, 0L, 0L);
            return answer;
        }
        long[] stats = getNetworkStats(cmd.getPrivateIP(), null);

        NetworkUsageAnswer answer = new NetworkUsageAnswer(cmd, "", stats[0], stats[1]);
        return answer;
    }

    protected NetworkUsageAnswer VPCNetworkUsage(NetworkUsageCommand cmd) {
        String privateIp = cmd.getPrivateIP();
        String option = cmd.getOption();
        String publicIp = cmd.getGatewayIP();
        String vpcCIDR = cmd.getVpcCIDR();

        final long[] stats = getVPCNetworkStats(privateIp, publicIp, option, vpcCIDR);
        return new NetworkUsageAnswer(cmd, "", stats[0], stats[1]);
    }

    protected long[] getVPCNetworkStats(String privateIp, String publicIp, String option, String vpcCIDR) {
        String args = "-l " + publicIp + " ";
        if (option.equals("get")) {
            args += "-g";
        } else if (option.equals("create")) {
            args += "-c";
            args += " -v " + vpcCIDR;
        } else if (option.equals("reset")) {
            args += "-r";
        } else if (option.equals("vpn")) {
            args += "-n";
        } else if (option.equals("remove")) {
            args += "-d";
        } else {
            return new long[2];
        }

        ExecutionResult callResult = executeInVR(privateIp, "vpc_netusage.sh", args);

        if (!callResult.isSuccess()) {
            logger.error("Unable to execute NetworkUsage command on DomR (" + privateIp + "), domR may not be ready yet. failure due to " + callResult.getDetails());
        }

        if (option.equals("get") || option.equals("vpn")) {
            String result = callResult.getDetails();
            if (result == null || result.isEmpty()) {
                logger.error(" vpc network usage get returns empty ");
            }
            long[] stats = new long[2];
            if (result != null) {
                String[] splitResult = result.split(":");
                int i = 0;
                while (i < splitResult.length - 1) {
                    stats[0] += Long.parseLong(splitResult[i++]);
                    stats[1] += Long.parseLong(splitResult[i++]);
                }
                return stats;
            }
        }
        return new long[2];
    }

    protected long[] getNetworkLbStats(String privateIp, String publicIp, Integer port) {
        String args = publicIp + " " + port;
        ExecutionResult callResult = executeInVR(privateIp, "get_haproxy_stats.sh", args);

        String result = callResult.getDetails();
        if (!Boolean.TRUE.equals(callResult.isSuccess())) {
            logger.error(String.format("Unable to get network loadbalancer stats on DomR (%s), domR may not be ready yet. failure due to %s", privateIp, callResult.getDetails()));
            result = null;
        } else if (result == null || result.isEmpty()) {
            logger.error("Get network loadbalancer stats returns empty result");
        }
        long[] stats = new long[1];
        if (result != null) {
            final String[] splitResult = result.split(",");
            stats[0] += Long.parseLong(splitResult[0]);
        }
        return stats;
    }

    protected Answer execute(GetAutoScaleMetricsCommand cmd) {
        Long bytesSent;
        Long bytesReceived;
        if (cmd.isForVpc()) {
            long[] stats = getVPCNetworkStats(cmd.getPrivateIP(), cmd.getPublicIP(), "get", "");
            bytesSent = stats[0];
            bytesReceived = stats[1];
        } else {
            long [] stats = getNetworkStats(cmd.getPrivateIP(), cmd.getPublicIP());
            bytesSent = stats[0];
            bytesReceived = stats[1];
        }

        long [] lbStats = getNetworkLbStats(cmd.getPrivateIP(), cmd.getPublicIP(), cmd.getPort());
        long lbConnections = lbStats[0];

        List<VirtualRouterAutoScale.AutoScaleMetricsValue> values = new ArrayList<>();

        for (VirtualRouterAutoScale.AutoScaleMetrics metrics : cmd.getMetrics()) {
            switch (metrics.getCounter()) {
                case NETWORK_RECEIVED_AVERAGE_MBPS:
                    values.add(new VirtualRouterAutoScale.AutoScaleMetricsValue(metrics, VirtualRouterAutoScale.AutoScaleValueType.AGGREGATED_VM_GROUP,
                            Double.valueOf(bytesReceived) / VirtualRouterAutoScale.MBITS_TO_BYTES));
                    break;
                case NETWORK_TRANSMIT_AVERAGE_MBPS:
                    values.add(new VirtualRouterAutoScale.AutoScaleMetricsValue(metrics, VirtualRouterAutoScale.AutoScaleValueType.AGGREGATED_VM_GROUP,
                            Double.valueOf(bytesSent) / VirtualRouterAutoScale.MBITS_TO_BYTES));
                    break;
                case LB_AVERAGE_CONNECTIONS:
                    values.add(new VirtualRouterAutoScale.AutoScaleMetricsValue(metrics, VirtualRouterAutoScale.AutoScaleValueType.INSTANT_VM, Double.valueOf(lbConnections)));
                    break;
            }
        }

        return new GetAutoScaleMetricsAnswer(cmd, true, values);
    }

    @Override
    public ExecutionResult createFileInVR(String routerIp, String filePath, String fileName, String content) {
        File keyFile = getSystemVmKeyFile();
        try {
            SshHelper.scpTo(routerIp, 3922, "root", keyFile, null, filePath, content.getBytes("UTF-8"), fileName, null);
        } catch (Exception e) {
            logger.warn("Fail to create file " + filePath + fileName + " in VR " + routerIp, e);
            return new ExecutionResult(false, e.getMessage());
        }
        return new ExecutionResult(true, null);
    }

    @Override
    public ExecutionResult prepareCommand(NetworkElementCommand cmd) {
        //Update IP used to access router
        cmd.setRouterAccessIp(getRouterSshControlIp(cmd));
        assert cmd.getRouterAccessIp() != null;

        if (cmd instanceof IpAssocVpcCommand) {
            return prepareNetworkElementCommand((IpAssocVpcCommand) cmd);
        } else if (cmd instanceof IpAssocCommand) {
            return prepareNetworkElementCommand((IpAssocCommand) cmd);
        } else if (cmd instanceof SetSourceNatCommand) {
            return prepareNetworkElementCommand((SetSourceNatCommand) cmd);
        } else if (cmd instanceof SetupGuestNetworkCommand) {
            return prepareNetworkElementCommand((SetupGuestNetworkCommand) cmd);
        } else if (cmd instanceof SetNetworkACLCommand) {
            return prepareNetworkElementCommand((SetNetworkACLCommand) cmd);
        }
        return new ExecutionResult(true, null);
    }

    @Override
    public ExecutionResult cleanupCommand(NetworkElementCommand cmd) {
        if (cmd instanceof IpAssocCommand && !(cmd instanceof IpAssocVpcCommand)) {
            return cleanupNetworkElementCommand((IpAssocCommand)cmd);
        }
        return new ExecutionResult(true, null);
    }

    //
    // list IP with eth devices
    //  ifconfig ethx |grep -B1 "inet addr" | awk '{ if ( $1 == "inet" ) { print $2 } else if ( $2 == "Link" ) { printf "%s:" ,$1 } }'
    //     | awk -F: '{ print $1 ": " $3 }'
    //
    // returns
    //      eth0:xx.xx.xx.xx
    //
    //
    private int findRouterEthDeviceIndex(String domrName, String routerIp, String mac) throws Exception {
        File keyFile = getSystemVmKeyFile();
        logger.info("findRouterEthDeviceIndex. mac: " + mac);
        ArrayList<String> skipInterfaces = new ArrayList<String>(Arrays.asList("all", "default", "lo"));

        // when we dynamically plug in a new NIC into virtual router, it may take time to show up in guest OS
        // we use a waiting loop here as a workaround to synchronize activities in systems
        long startTick = System.currentTimeMillis();
        long waitTimeoutMillis = VmwareManager.s_vmwareNicHotplugWaitTimeout.value();
        while (System.currentTimeMillis() - startTick < waitTimeoutMillis) {

            // TODO : this is a temporary very inefficient solution, will refactor it later
            Pair<Boolean, String> result = SshHelper.sshExecute(routerIp, DefaultDomRSshPort, "root", keyFile, null, "ls /proc/sys/net/ipv4/conf");
            if (result.first()) {
                String[] tokens = result.second().split("\\s+");
                for (String token : tokens) {
                    if (!(skipInterfaces.contains(token))) {
                        String cmd = String.format("ip address show %s | grep link/ether | sed -e 's/^[ \t]*//' | cut -d' ' -f2", token);

                        if (logger.isDebugEnabled())
                            logger.debug("Run domr script " + cmd);
                        Pair<Boolean, String> result2 = SshHelper.sshExecute(routerIp, DefaultDomRSshPort, "root", keyFile, null,
                                // TODO need to find the dev index inside router based on IP address
                                cmd);
                        if (logger.isDebugEnabled())
                            logger.debug("result: " + result2.first() + ", output: " + result2.second());

                        if (result2.first() && result2.second().trim().equalsIgnoreCase(mac.trim())) {
                            return Integer.parseInt(token.substring(3));
                        } else {
                            skipInterfaces.add(token);
                        }
                    }
                }
            }

            logger.warn("can not find intereface associated with mac: " + mac + ", guest OS may still at loading state, retry...");

            try {
                Thread.currentThread();
                Thread.sleep(1000);
            } catch (InterruptedException e) {
                logger.debug("[ignored] interrupted while trying to get mac.");
            }
        }

        return -1;
    }

    private VirtualDevice findVirtualNicDevice(VirtualMachineMO vmMo, String mac) throws Exception {

        VirtualDevice[] nics = vmMo.getNicDevices();
        for (VirtualDevice nic : nics) {
            if (nic instanceof VirtualEthernetCard) {
                if (((VirtualEthernetCard) nic).getMacAddress().equals(mac))
                    return nic;
            }
        }
        return null;
    }

    protected ExecutionResult prepareNetworkElementCommand(SetupGuestNetworkCommand cmd) {
        NicTO nic = cmd.getNic();
        String routerIp = getRouterSshControlIp(cmd);
        String domrName = cmd.getAccessDetail(NetworkElementCommand.ROUTER_NAME);

        try {
            int ethDeviceNum = findRouterEthDeviceIndex(domrName, routerIp, nic.getMac());
            nic.setDeviceId(ethDeviceNum);
        } catch (Exception e) {
            String msg = "Prepare SetupGuestNetwork failed due to " + e.toString();
            logger.warn(msg, e);
            return new ExecutionResult(false, msg);
        }
        return new ExecutionResult(true, null);
    }

    private ExecutionResult prepareNetworkElementCommand(IpAssocVpcCommand cmd) {
        String routerName = cmd.getAccessDetail(NetworkElementCommand.ROUTER_NAME);
        String routerIp = getRouterSshControlIp(cmd);

        try {
            IpAddressTO[] ips = cmd.getIpAddresses();
            for (IpAddressTO ip : ips) {

                int ethDeviceNum = findRouterEthDeviceIndex(routerName, routerIp, ip.getVifMacAddress());
                if (ethDeviceNum < 0) {
                    if (ip.isAdd()) {
                        throw new InternalErrorException("Failed to find DomR VIF to associate/disassociate IP with.");
                    } else {
                        logger.debug("VIF to deassociate IP with does not exist, return success");
                        continue;
                    }
                }

                ip.setNicDevId(ethDeviceNum);
            }
        } catch (Exception e) {
            logger.error("Prepare Ip Assoc failure on applying one ip due to exception:  ", e);
            return new ExecutionResult(false, e.toString());
        }

        return new ExecutionResult(true, null);
    }

    protected ExecutionResult prepareNetworkElementCommand(SetSourceNatCommand cmd) {
        String routerName = cmd.getAccessDetail(NetworkElementCommand.ROUTER_NAME);
        String routerIp = getRouterSshControlIp(cmd);
        IpAddressTO pubIp = cmd.getIpAddress();

        try {
            int ethDeviceNum = findRouterEthDeviceIndex(routerName, routerIp, pubIp.getVifMacAddress());
            pubIp.setNicDevId(ethDeviceNum);
        } catch (Exception e) {
            String msg = "Prepare Ip SNAT failure due to " + e.toString();
            logger.error(msg, e);
            return new ExecutionResult(false, e.toString());
        }
        return new ExecutionResult(true, null);
    }

    private ExecutionResult prepareNetworkElementCommand(SetNetworkACLCommand cmd) {
        NicTO nic = cmd.getNic();
        String routerName = cmd.getAccessDetail(NetworkElementCommand.ROUTER_NAME);
        String routerIp = getRouterSshControlIp(cmd);

        try {
            int ethDeviceNum = findRouterEthDeviceIndex(routerName, routerIp, nic.getMac());
            nic.setDeviceId(ethDeviceNum);
        } catch (Exception e) {
            String msg = "Prepare SetNetworkACL failed due to " + e.toString();
            logger.error(msg, e);
            return new ExecutionResult(false, msg);
        }
        return new ExecutionResult(true, null);
    }

    private PlugNicAnswer execute(PlugNicCommand cmd) {
        if (logger.isInfoEnabled()) {
            logger.info("Executing resource PlugNicCommand " + _gson.toJson(cmd));
        }

        try {
            VirtualEthernetCardType nicDeviceType = null;
            if (cmd.getDetails() != null) {
                nicDeviceType = VirtualEthernetCardType.valueOf(cmd.getDetails().get("nicAdapter"));
            }
            plugNicCommandInternal(cmd.getVmName(), nicDeviceType, cmd.getNic(), cmd.getVMType());
            return new PlugNicAnswer(cmd, true, "success");
        } catch (Exception e) {
            logger.error("Unexpected exception: ", e);
            return new PlugNicAnswer(cmd, false, "Unable to execute PlugNicCommand due to " + e.toString());
        }
    }

    private void plugNicCommandInternal(String vmName, VirtualEthernetCardType nicDeviceType, NicTO nicTo, VirtualMachine.Type vmType) throws Exception {
        getServiceContext().getStockObject(VmwareManager.CONTEXT_STOCK_NAME);
        VmwareContext context = getServiceContext();
        VmwareHypervisorHost hyperHost = getHyperHost(context);

        VirtualMachineMO vmMo = hyperHost.findVmOnHyperHost(vmName);

        if (vmMo == null) {
            if (hyperHost instanceof HostMO) {
                ClusterMO clusterMo = new ClusterMO(hyperHost.getContext(), ((HostMO) hyperHost).getParentMor());
                vmMo = clusterMo.findVmOnHyperHost(vmName);
            }
        }

        if (vmMo == null) {
            String msg = "Router " + vmName + " no longer exists to execute PlugNic command";
            logger.error(msg);
            throw new Exception(msg);
        }

            /*
            if(!isVMWareToolsInstalled(vmMo)){
                String errMsg = "vmware tools is not installed or not running, cannot add nic to vm " + vmName;
                logger.debug(errMsg);
                return new PlugNicAnswer(cmd, false, "Unable to execute PlugNicCommand due to " + errMsg);
            }
             */
        // Fallback to E1000 if no specific nicAdapter is passed
        if (nicDeviceType == null) {
            nicDeviceType = VirtualEthernetCardType.E1000;
        }

        // find a usable device number in VMware environment
        VirtualDevice[] nicDevices = vmMo.getSortedNicDevices();
        int deviceNumber = -1;
        for (VirtualDevice device : nicDevices) {
            if (device.getUnitNumber() > deviceNumber)
                deviceNumber = device.getUnitNumber();
        }
        deviceNumber++;

        VirtualDevice nic;
        Pair<ManagedObjectReference, String> networkInfo = prepareNetworkFromNicInfo(vmMo.getRunningHost(), nicTo, false, nicTo.getNetworkSegmentName(), vmType);
        String dvSwitchUuid = null;
        if (VmwareHelper.isDvPortGroup(networkInfo.first())) {
            ManagedObjectReference dcMor = hyperHost.getHyperHostDatacenter();
            DatacenterMO dataCenterMo = new DatacenterMO(context, dcMor);
            ManagedObjectReference dvsMor = dataCenterMo.getDvSwitchMor(networkInfo.first());
            dvSwitchUuid = dataCenterMo.getDvSwitchUuid(dvsMor);
            logger.info("Preparing NIC device on dvSwitch : " + dvSwitchUuid);
            nic = VmwareHelper.prepareDvNicDevice(vmMo, networkInfo.first(), nicDeviceType, networkInfo.second(), dvSwitchUuid,
                    nicTo.getMac(), deviceNumber + 1, true, true);
        } else {
            logger.info("Preparing NIC device on network " + networkInfo.second());
            nic = VmwareHelper.prepareNicDevice(vmMo, networkInfo.first(), nicDeviceType, networkInfo.second(),
                    nicTo.getMac(), deviceNumber + 1, true, true);
        }

        configureNicDevice(vmMo, nic, VirtualDeviceConfigSpecOperation.ADD, "PlugNicCommand");
    }

    private ReplugNicAnswer execute(ReplugNicCommand cmd) {
        getServiceContext().getStockObject(VmwareManager.CONTEXT_STOCK_NAME);
        VmwareContext context = getServiceContext();
        try {
            VmwareHypervisorHost hyperHost = getHyperHost(context);

            String vmName = cmd.getVmName();
            VirtualMachineMO vmMo = hyperHost.findVmOnHyperHost(vmName);

            if (vmMo == null) {
                if (hyperHost instanceof HostMO) {
                    ClusterMO clusterMo = new ClusterMO(hyperHost.getContext(), ((HostMO) hyperHost).getParentMor());
                    vmMo = clusterMo.findVmOnHyperHost(vmName);
                }
            }

            if (vmMo == null) {
                String msg = "Router " + vmName + " no longer exists to execute ReplugNic command";
                logger.error(msg);
                throw new Exception(msg);
            }

            /*
            if(!isVMWareToolsInstalled(vmMo)){
                String errMsg = "vmware tools is not installed or not running, cannot add nic to vm " + vmName;
                logger.debug(errMsg);
                return new PlugNicAnswer(cmd, false, "Unable to execute PlugNicCommand due to " + errMsg);
            }
             */
            // Fallback to E1000 if no specific nicAdapter is passed
            VirtualEthernetCardType nicDeviceType = VirtualEthernetCardType.E1000;
            Map<String, String> details = cmd.getDetails();
            if (details != null) {
                nicDeviceType = VirtualEthernetCardType.valueOf((String) details.get("nicAdapter"));
            }

            NicTO nicTo = cmd.getNic();

            VirtualDevice nic = findVirtualNicDevice(vmMo, nicTo.getMac());
            if (nic == null) {
                return new ReplugNicAnswer(cmd, false, "Nic to replug not found");
            }

            Pair<ManagedObjectReference, String> networkInfo = prepareNetworkFromNicInfo(vmMo.getRunningHost(), nicTo, false, null, cmd.getVMType());
            String dvSwitchUuid = null;
            if (VmwareHelper.isDvPortGroup(networkInfo.first())) {
                ManagedObjectReference dcMor = hyperHost.getHyperHostDatacenter();
                DatacenterMO dataCenterMo = new DatacenterMO(context, dcMor);
                ManagedObjectReference dvsMor = dataCenterMo.getDvSwitchMor(networkInfo.first());
                dvSwitchUuid = dataCenterMo.getDvSwitchUuid(dvsMor);
                logger.info("Preparing NIC device on dvSwitch : " + dvSwitchUuid);
                VmwareHelper.updateDvNicDevice(nic, networkInfo.first(), dvSwitchUuid);
            } else {
                logger.info("Preparing NIC device on network " + networkInfo.second());

                VmwareHelper.updateNicDevice(nic, networkInfo.first(), networkInfo.second());
            }

            configureNicDevice(vmMo, nic, VirtualDeviceConfigSpecOperation.EDIT, "ReplugNicCommand");

            return new ReplugNicAnswer(cmd, true, "success");
        } catch (Exception e) {
            logger.error("Unexpected exception: ", e);
            return new ReplugNicAnswer(cmd, false, "Unable to execute ReplugNicCommand due to " + e.toString());
        }
    }

    private UnPlugNicAnswer execute(UnPlugNicCommand cmd) {
        VmwareContext context = getServiceContext();
        try {
            VmwareHypervisorHost hyperHost = getHyperHost(context);

            String vmName = cmd.getVmName();
            VirtualMachineMO vmMo = hyperHost.findVmOnHyperHost(vmName);

            if (vmMo == null) {
                if (hyperHost instanceof HostMO) {
                    ClusterMO clusterMo = new ClusterMO(hyperHost.getContext(), ((HostMO) hyperHost).getParentMor());
                    vmMo = clusterMo.findVmOnHyperHost(vmName);
                }
            }

            if (vmMo == null) {
                String msg = "VM " + vmName + " no longer exists to execute UnPlugNic command";
                logger.error(msg);
                throw new Exception(msg);
            }

            /*
            if(!isVMWareToolsInstalled(vmMo)){
                String errMsg = "vmware tools not installed or not running, cannot remove nic from vm " + vmName;
                logger.debug(errMsg);
                return new UnPlugNicAnswer(cmd, false, "Unable to execute unPlugNicCommand due to " + errMsg);
            }
             */
            VirtualDevice nic = findVirtualNicDevice(vmMo, cmd.getNic().getMac());
            if (nic == null) {
                return new UnPlugNicAnswer(cmd, true, "success");
            }
            configureNicDevice(vmMo, nic, VirtualDeviceConfigSpecOperation.REMOVE, "unplugNicCommand");

            return new UnPlugNicAnswer(cmd, true, "success");
        } catch (Exception e) {
            logger.error("Unexpected exception: ", e);
            return new UnPlugNicAnswer(cmd, false, "Unable to execute unPlugNicCommand due to " + e.toString());
        }
    }

    private void plugPublicNic(VirtualMachineMO vmMo, final String vlanId, final IpAddressTO ipAddressTO) throws Exception {
        // TODO : probably need to set traffic shaping
        Pair<ManagedObjectReference, String> networkInfo = null;
        VirtualSwitchType vSwitchType = VirtualSwitchType.StandardVirtualSwitch;
        if (_publicTrafficInfo != null) {
            vSwitchType = _publicTrafficInfo.getVirtualSwitchType();
        }
        /** FIXME We have no clue which network this nic is on and that means that we can't figure out the BroadcastDomainType
         *  so we assume that it's VLAN for now
         */
        if (VirtualSwitchType.StandardVirtualSwitch == vSwitchType) {
            networkInfo = HypervisorHostHelper.prepareNetwork(_publicTrafficInfo.getVirtualSwitchName(),
                    "cloud.public", vmMo.getRunningHost(), vlanId, ipAddressTO.getNetworkRate(), null,
                    _opsTimeout, true, BroadcastDomainType.Vlan, null, null);
        } else {
            networkInfo =
                    HypervisorHostHelper.prepareNetwork(_publicTrafficInfo.getVirtualSwitchName(), "cloud.public", vmMo.getRunningHost(), vlanId, null, ipAddressTO.getNetworkRate(), null,
                            _opsTimeout, vSwitchType, _portsPerDvPortGroup, null, false, BroadcastDomainType.Vlan, _vsmCredentials, null, null);
        }

        int nicIndex = allocPublicNicIndex(vmMo);

        try {
            VirtualDevice[] nicDevices = vmMo.getSortedNicDevices();

            VirtualEthernetCard device = (VirtualEthernetCard) nicDevices[nicIndex];

            if (VirtualSwitchType.StandardVirtualSwitch == vSwitchType) {
                VirtualEthernetCardNetworkBackingInfo nicBacking = new VirtualEthernetCardNetworkBackingInfo();
                nicBacking.setDeviceName(networkInfo.second());
                nicBacking.setNetwork(networkInfo.first());
                device.setBacking(nicBacking);
            } else {
                HostMO hostMo = vmMo.getRunningHost();
                DatacenterMO dataCenterMo = new DatacenterMO(hostMo.getContext(), hostMo.getHyperHostDatacenter());
                device.setBacking(dataCenterMo.getDvPortBackingInfo(networkInfo));
            }

            configureNicDevice(vmMo, device, VirtualDeviceConfigSpecOperation.EDIT, "plugPublicNic");
        } catch (Exception e) {

            // restore allocation mask in case of exceptions
            String nicMasksStr = vmMo.getCustomFieldValue(CustomFieldConstants.CLOUD_NIC_MASK);
            int nicMasks = Integer.parseInt(nicMasksStr);
            nicMasks &= ~(1 << nicIndex);
            vmMo.setCustomFieldValue(CustomFieldConstants.CLOUD_NIC_MASK, String.valueOf(nicMasks));

            throw e;
        }
    }

    private int allocPublicNicIndex(VirtualMachineMO vmMo) throws Exception {
        String nicMasksStr = vmMo.getCustomFieldValue(CustomFieldConstants.CLOUD_NIC_MASK);
        if (nicMasksStr == null || nicMasksStr.isEmpty()) {
            throw new Exception("Could not find NIC allocation info");
        }

        int nicMasks = Integer.parseInt(nicMasksStr);
        VirtualDevice[] nicDevices = vmMo.getNicDevices();
        for (int i = 3; i < nicDevices.length; i++) {
            if ((nicMasks & (1 << i)) == 0) {
                nicMasks |= (1 << i);
                vmMo.setCustomFieldValue(CustomFieldConstants.CLOUD_NIC_MASK, String.valueOf(nicMasks));
                return i;
            }
        }

        throw new Exception("Could not allocate a free public NIC");
    }

    private ExecutionResult prepareNetworkElementCommand(IpAssocCommand cmd) {
        VmwareContext context = getServiceContext();
        try {
            VmwareHypervisorHost hyperHost = getHyperHost(context);

            IpAddressTO[] ips = cmd.getIpAddresses();
            String routerName = cmd.getAccessDetail(NetworkElementCommand.ROUTER_NAME);
            String controlIp = getRouterSshControlIp(cmd);

            VirtualMachineMO vmMo = hyperHost.findVmOnHyperHost(routerName);

            // command may sometimes be redirect to a wrong host, we relax
            // the check and will try to find it within cluster
            if (vmMo == null) {
                if (hyperHost instanceof HostMO) {
                    ClusterMO clusterMo = new ClusterMO(hyperHost.getContext(), ((HostMO) hyperHost).getParentMor());
                    vmMo = clusterMo.findVmOnHyperHost(routerName);
                }
            }

            if (vmMo == null) {
                String msg = "Router " + routerName + " no longer exists to execute IPAssoc command";
                logger.error(msg);
                throw new Exception(msg);
            }

            for (IpAddressTO ip : ips) {
                /**
                 * TODO support other networks
                 */
                URI broadcastUri = BroadcastDomainType.fromString(ip.getBroadcastUri());
                if (BroadcastDomainType.getSchemeValue(broadcastUri) != BroadcastDomainType.Vlan) {
                    throw new InternalErrorException("Unable to assign a public IP to a VIF on network " + ip.getBroadcastUri());
                }
                String vlanId = BroadcastDomainType.getValue(broadcastUri);

                String publicNetworkName = HypervisorHostHelper.getPublicNetworkNamePrefix(vlanId);
                Pair<Integer, VirtualDevice> publicNicInfo = vmMo.getNicDeviceIndex(publicNetworkName);

                if (logger.isDebugEnabled()) {
                    logger.debug("Find public NIC index, public network name: " + publicNetworkName + ", index: " + publicNicInfo.first());
                }

                boolean addVif = false;
                if (ip.isAdd() && publicNicInfo.first() == -1) {
                    if (logger.isDebugEnabled()) {
                        logger.debug("Plug new NIC to associate" + controlIp + " to " + ip.getPublicIp());
                    }
                    addVif = true;
                }

                if (addVif) {
                    NicTO nicTO = ip.getNicTO();
                    VirtualEthernetCardType nicDeviceType = null;
                    if (ip.getDetails() != null) {
                        nicDeviceType = VirtualEthernetCardType.valueOf(ip.getDetails().get("nicAdapter"));
                    }
                    plugNicCommandInternal(routerName, nicDeviceType, nicTO, VirtualMachine.Type.DomainRouter);
                    publicNicInfo = vmMo.getNicDeviceIndex(publicNetworkName);
                    if (publicNicInfo.first() >= 0) {
                        networkUsage(controlIp, "addVif", "eth" + publicNicInfo.first());
                    }
                }

                if (publicNicInfo.first() < 0) {
                    String msg = "Failed to find DomR VIF to associate/disassociate IP with.";
                    logger.error(msg);
                    throw new InternalErrorException(msg);
                }
                ip.setNicDevId(publicNicInfo.first());
                ip.setNewNic(addVif);
            }
        } catch (Throwable e) {
            logger.error("Unexpected exception: " + e.toString() + " will shortcut rest of IPAssoc commands", e);
            return new ExecutionResult(false, e.toString());
        }
        return new ExecutionResult(true, null);
    }

    private ExecutionResult cleanupNetworkElementCommand(IpAssocCommand cmd) {
        VmwareContext context = getServiceContext();
        try {
            VmwareHypervisorHost hyperHost = getHyperHost(context);
            IpAddressTO[] ips = cmd.getIpAddresses();
            String routerName = cmd.getAccessDetail(NetworkElementCommand.ROUTER_NAME);

            VirtualMachineMO vmMo = hyperHost.findVmOnHyperHost(routerName);
            // command may sometimes be redirected to a wrong host, we relax
            // the check and will try to find it within datacenter
            if (vmMo == null) {
                if (hyperHost instanceof HostMO) {
                    final DatacenterMO dcMo = new DatacenterMO(context, hyperHost.getHyperHostDatacenter());
                    vmMo = dcMo.findVm(routerName);
                }
            }

            if (vmMo == null) {
                String msg = String.format("Router %s no longer exists to execute IPAssoc command ", routerName);
                logger.error(msg);
                throw new Exception(msg);
            }
            final String lastIp = cmd.getAccessDetail(NetworkElementCommand.NETWORK_PUB_LAST_IP);
            for (IpAddressTO ip : ips) {
                if (ip.isAdd() || lastIp.equalsIgnoreCase("false")) {
                    continue;
                }
                Pair<VirtualDevice, Integer> nicInfo = getVirtualDevice(vmMo, ip);

                if (nicInfo.second() == 2) {
                    return new ExecutionResult(true, "Not removing eth2 in network VR because it is the public NIC of source NAT");
                }
                if (nicInfo.first() == null) {
                    return new ExecutionResult(false, "Couldn't find NIC");
                }
                configureNicDevice(vmMo, nicInfo.first(), VirtualDeviceConfigSpecOperation.REMOVE, "unplugNicCommand");
            }
        } catch (Throwable e) {
            logger.error("Unexpected exception: " + e.toString() + " will shortcut rest of IPAssoc commands", e);
            return new ExecutionResult(false, e.toString());
        }
        return new ExecutionResult(true, null);
    }

    private Pair<VirtualDevice, Integer> getVirtualDevice(VirtualMachineMO vmMo, IpAddressTO ip) throws Exception {
        NicTO nicTO = ip.getNicTO();
        URI broadcastUri = BroadcastDomainType.fromString(ip.getBroadcastUri());
        if (BroadcastDomainType.getSchemeValue(broadcastUri) != BroadcastDomainType.Vlan) {
            throw new InternalErrorException(String.format("Unable to assign a public IP to a VIF on network %s", ip.getBroadcastUri()));
        }
        String vlanId = BroadcastDomainType.getValue(broadcastUri);

        String publicNetworkName = HypervisorHostHelper.getPublicNetworkNamePrefix(vlanId);
        Pair<Integer, VirtualDevice> publicNicInfo = vmMo.getNicDeviceIndex(publicNetworkName);

        if (logger.isDebugEnabled()) {
            logger.debug(String.format("Find public NIC index, public network name: %s , index: %s", publicNetworkName, publicNicInfo.first()));
        }

        return new Pair<>(findVirtualNicDevice(vmMo, nicTO.getMac()), publicNicInfo.first());
    }

    private void configureNicDevice(VirtualMachineMO vmMo, VirtualDevice nic, VirtualDeviceConfigSpecOperation operation, String commandName) throws Exception {
        VirtualMachineConfigSpec vmConfigSpec = new VirtualMachineConfigSpec();
        VirtualDeviceConfigSpec deviceConfigSpec = new VirtualDeviceConfigSpec();
        deviceConfigSpec.setDevice(nic);
        deviceConfigSpec.setOperation(operation);


        vmConfigSpec.getDeviceChange().add(deviceConfigSpec);
        if (!vmMo.configureVm(vmConfigSpec)) {
            throw new Exception(String.format("Failed to configure devices when running %s", commandName));
        }
    }

    @Override
    public ExecutionResult executeInVR(String routerIP, String script, String args) {
        return executeInVR(routerIP, script, args, VRScripts.VR_SCRIPT_EXEC_TIMEOUT);
    }

    @Override
    public ExecutionResult executeInVR(String routerIP, String script, String args, Duration timeout) {
        Pair<Boolean, String> result;

        //TODO: Password should be masked, cannot output to log directly
        if (logger.isDebugEnabled()) {
            logger.debug("Run command on VR: " + routerIP + ", script: " + script + " with args: " + args);
        }

        try {
            result = SshHelper.sshExecute(routerIP, DefaultDomRSshPort, "root", getSystemVmKeyFile(), null, "/opt/cloud/bin/" + script + " " + args,
                    VRScripts.CONNECTION_TIMEOUT, VRScripts.CONNECTION_TIMEOUT, timeout);
        } catch (Exception e) {
            String msg = "Command failed due to " + VmwareHelper.getExceptionMessage(e);
            logger.error(msg);
            result = new Pair<Boolean, String>(false, msg);
        }
        if (logger.isDebugEnabled()) {
            logger.debug(script + " execution result: " + result.first().toString());
        }
        return new ExecutionResult(result.first(), result.second());
    }

    protected CheckSshAnswer execute(CheckSshCommand cmd) {
        String vmName = cmd.getName();
        String privateIp = cmd.getIp();
        int cmdPort = cmd.getPort();

        if (logger.isDebugEnabled()) {
            logger.debug("Ping command port, " + privateIp + ":" + cmdPort);
        }

        String errorMessage = "Can not ping System VM [%s], due to: [%s].";
        try {
            String result = connect(cmd.getName(), privateIp, cmdPort);
            if (result != null) {
                logger.error(String.format(errorMessage, vmName, result));
                return new CheckSshAnswer(cmd, String.format(errorMessage, vmName, result));
            }
        } catch (Exception e) {
            logger.error(String.format(errorMessage, vmName, e.getMessage()), e);
            return new CheckSshAnswer(cmd, e);
        }

        if (logger.isDebugEnabled()) {
            logger.debug("Ping command port succeeded for vm " + vmName);
        }

        if (VirtualMachineName.isValidRouterName(vmName)) {
            if (logger.isDebugEnabled()) {
                logger.debug("Execute network usage setup command on " + vmName);
            }
            networkUsage(privateIp, "create", null);
        }

        return new CheckSshAnswer(cmd);
    }

    private DiskTO[] validateDisks(DiskTO[] disks) {
        List<DiskTO> validatedDisks = new ArrayList<DiskTO>();

        for (DiskTO vol : disks) {
            if (vol.getType() != Volume.Type.ISO) {
                VolumeObjectTO volumeTO = (VolumeObjectTO) vol.getData();
                DataStoreTO primaryStore = volumeTO.getDataStore();
                if (primaryStore.getUuid() != null && !primaryStore.getUuid().isEmpty()) {
                    validatedDisks.add(vol);
                }
            } else if (vol.getType() == Volume.Type.ISO) {
                TemplateObjectTO templateTO = (TemplateObjectTO) vol.getData();
                if (templateTO.getPath() != null && !templateTO.getPath().isEmpty()) {
                    validatedDisks.add(vol);
                }
            } else {
                if (logger.isDebugEnabled()) {
                    logger.debug("Drop invalid disk option, volumeTO: " + _gson.toJson(vol));
                }
            }
        }
        Collections.sort(validatedDisks, (d1, d2) -> d1.getDiskSeq().compareTo(d2.getDiskSeq()));
        return validatedDisks.toArray(new DiskTO[0]);
    }

    private static DiskTO getIsoDiskTO(DiskTO[] disks) {
        for (DiskTO vol : disks) {
            if (vol.getType() == Volume.Type.ISO) {
                return vol;
            }
        }
        return null;
    }

    protected ScaleVmAnswer execute(ScaleVmCommand cmd) {
        VmwareContext context = getServiceContext();
        VirtualMachineTO vmSpec = cmd.getVirtualMachine();
        try {
            VmwareHypervisorHost hyperHost = getHyperHost(context);
            VirtualMachineMO vmMo = hyperHost.findVmOnHyperHost(cmd.getVmName());
            VirtualMachineConfigSpec vmConfigSpec = new VirtualMachineConfigSpec();
            int ramMb = getReservedMemoryMb(vmSpec);
            long hotaddIncrementSizeInMb;
            long hotaddMemoryLimitInMb;
            long requestedMaxMemoryInMb = vmSpec.getMaxRam() / (1024 * 1024);

            // Check if VM is really running on hypervisor host
            if (getVmPowerState(vmMo) != PowerState.PowerOn) {
                throw new CloudRuntimeException("Found that the VM " + vmMo.getVmName() + " is not running. Unable to scale-up this VM");
            }

            // Check max hot add limit
            hotaddIncrementSizeInMb = vmMo.getHotAddMemoryIncrementSizeInMb();
            hotaddMemoryLimitInMb = vmMo.getHotAddMemoryLimitInMb();
            if (requestedMaxMemoryInMb > hotaddMemoryLimitInMb) {
                throw new CloudRuntimeException("Memory of VM " + vmMo.getVmName() + " cannot be scaled to " + requestedMaxMemoryInMb + "MB."
                        + " Requested memory limit is beyond the hotadd memory limit for this VM at the moment is " + hotaddMemoryLimitInMb + "MB.");
            }

            // Check increment is multiple of increment size
            long reminder = hotaddIncrementSizeInMb > 0 ? requestedMaxMemoryInMb % hotaddIncrementSizeInMb : 0;
            if (reminder != 0) {
                requestedMaxMemoryInMb = requestedMaxMemoryInMb + hotaddIncrementSizeInMb - reminder;
            }

            // Check if license supports the feature
            VmwareHelper.isFeatureLicensed(hyperHost, FeatureKeyConstants.HOTPLUG);
            VmwareHelper.setVmScaleUpConfig(vmConfigSpec, vmSpec.getCpus(), vmSpec.getMaxSpeed(), getReservedCpuMHZ(vmSpec), (int) requestedMaxMemoryInMb, ramMb,
                    vmSpec.getLimitCpuUse());

            if (!vmMo.configureVm(vmConfigSpec)) {
                throw new Exception("Unable to execute ScaleVmCommand");
            }
        } catch (Exception e) {
            logger.error(String.format("ScaleVmCommand failed due to: [%s].", VmwareHelper.getExceptionMessage(e)), e);
            return new ScaleVmAnswer(cmd, false, String.format("Unable to execute ScaleVmCommand due to: [%s].", e.toString()));
        }
        return new ScaleVmAnswer(cmd, true, null);
    }

    protected void ensureDiskControllers(VirtualMachineMO vmMo, Pair<String, String> controllerInfo) throws Exception {
        if (vmMo == null) {
            return;
        }

        Pair<String, String> chosenDiskControllers = VmwareHelper.chooseRequiredDiskControllers(controllerInfo, vmMo, null, null);
        String scsiDiskController = HypervisorHostHelper.getScsiController(chosenDiskControllers);
        if (scsiDiskController == null) {
            return;
        }

        vmMo.getScsiDeviceControllerKeyNoException();
        // This VM needs SCSI controllers.
        // Get count of existing scsi controllers. Helps not to attempt to create more than the maximum allowed 4
        // Get maximum among the bus numbers in use by scsi controllers. Safe to pick maximum, because we always go sequential allocating bus numbers.
        Ternary<Integer, Integer, DiskControllerType> scsiControllerInfo = vmMo.getScsiControllerInfo();
        int requiredNumScsiControllers = VmwareHelper.MAX_SCSI_CONTROLLER_COUNT - scsiControllerInfo.first();
        int availableBusNum = scsiControllerInfo.second() + 1; // method returned current max. bus number

        if (DiskControllerType.getType(scsiDiskController) != scsiControllerInfo.third()) {
            logger.debug(String.format("Change controller type from: %s to: %s", scsiControllerInfo.third().toString(),
                    scsiDiskController));
            vmMo.tearDownDevices(new Class<?>[]{VirtualSCSIController.class});
            vmMo.addScsiDeviceControllers(DiskControllerType.getType(scsiDiskController));
            return;
        }

        if (requiredNumScsiControllers == 0) {
            return;
        }
        if (scsiControllerInfo.first() > 0) {
            // For VMs which already have a SCSI controller, do NOT attempt to add any more SCSI controllers & return the sub type.
            // For Legacy VMs would have only 1 LsiLogic Parallel SCSI controller, and doesn't require more.
            // For VMs created post device ordering support, 4 SCSI subtype controllers are ensured during deployment itself. No need to add more.
            // For fresh VM deployment only, all required controllers should be ensured.
            return;
        }
        ensureScsiDiskControllers(vmMo, scsiDiskController, requiredNumScsiControllers, availableBusNum);
    }

    private void ensureScsiDiskControllers(VirtualMachineMO vmMo, String scsiDiskController, int requiredNumScsiControllers, int availableBusNum) throws Exception {
        // Pick the sub type of scsi
        if (DiskControllerType.getType(scsiDiskController) == DiskControllerType.pvscsi) {
            if (!vmMo.isPvScsiSupported()) {
                String msg = "This VM doesn't support Vmware Paravirtual SCSI controller for virtual disks, because the virtual hardware version is less than 7.";
                throw new Exception(msg);
            }
            vmMo.ensurePvScsiDeviceController(requiredNumScsiControllers, availableBusNum);
        } else if (DiskControllerType.getType(scsiDiskController) == DiskControllerType.lsisas1068) {
            vmMo.ensureLsiLogicSasDeviceControllers(requiredNumScsiControllers, availableBusNum);
        } else if (DiskControllerType.getType(scsiDiskController) == DiskControllerType.buslogic) {
            vmMo.ensureBusLogicDeviceControllers(requiredNumScsiControllers, availableBusNum);
        } else if (DiskControllerType.getType(scsiDiskController) == DiskControllerType.lsilogic) {
            vmMo.ensureLsiLogicDeviceControllers(requiredNumScsiControllers, availableBusNum);
        }
    }

    protected StartAnswer execute(StartCommand cmd) {
        VirtualMachineTO vmSpec = cmd.getVirtualMachine();
        boolean vmAlreadyExistsInVcenter = false;

        String existingVmName = null;
        VirtualMachineFileInfo existingVmFileInfo = null;
        VirtualMachineFileLayoutEx existingVmFileLayout = null;
        List<DatastoreMO> existingDatastores = new ArrayList<DatastoreMO>();
        String diskStoragePolicyId = null;
        String vmStoragePolicyId = null;
        VirtualMachineDefinedProfileSpec diskProfileSpec = null;
        VirtualMachineDefinedProfileSpec vmProfileSpec = null;


        DeployAsIsInfoTO deployAsIsInfo = vmSpec.getDeployAsIsInfo();
        boolean deployAsIs = deployAsIsInfo != null;

        Pair<String, String> names = composeVmNames(vmSpec);
        String vmInternalCSName = names.first();
        String vmNameOnVcenter = names.second();
        DiskTO rootDiskTO = null;
        String bootMode = getBootModeFromVmSpec(vmSpec, deployAsIs);
        Pair<String, String> controllerInfo = getControllerInfoFromVmSpec(vmSpec);

        Boolean systemVm = vmSpec.getType().isUsedBySystem();
        // Thus, vmInternalCSName always holds i-x-y, the cloudstack generated internal VM name.
        VmwareContext context = getServiceContext();
        DatacenterMO dcMo = null;
        try {
            VmwareManager mgr = context.getStockObject(VmwareManager.CONTEXT_STOCK_NAME);

            VmwareHypervisorHost hyperHost = getHyperHost(context);
            dcMo = new DatacenterMO(hyperHost.getContext(), hyperHost.getHyperHostDatacenter());

            // Validate VM name is unique in Datacenter
            VirtualMachineMO vmInVcenter = dcMo.checkIfVmAlreadyExistsInVcenter(vmNameOnVcenter, vmInternalCSName);
            if (vmInVcenter != null) {
                vmAlreadyExistsInVcenter = true;
                String msg = "VM with name: " + vmNameOnVcenter + " already exists in vCenter.";
                logger.error(msg);
                throw new Exception(msg);
            }

            DiskTO[] specDisks = vmSpec.getDisks();
            String guestOsId = getGuestOsIdFromVmSpec(vmSpec, deployAsIs);
            DiskTO[] disks = validateDisks(vmSpec.getDisks());
            assert (disks.length > 0);
            NicTO[] nics = vmSpec.getNics();

            HashMap<String, Pair<ManagedObjectReference, DatastoreMO>> dataStoresDetails = inferDatastoreDetailsFromDiskInfo(hyperHost, context, disks, cmd);
            if ((dataStoresDetails == null) || (dataStoresDetails.isEmpty())) {
                String msg = "Unable to locate datastore details of the volumes to be attached";
                logger.error(msg);
                throw new Exception(msg);
            }

            VirtualMachineDiskInfoBuilder diskInfoBuilder = null;
            VirtualDevice[] nicDevices = null;
            VirtualMachineMO vmMo = hyperHost.findVmOnHyperHost(vmInternalCSName);
            DiskControllerType systemVmScsiControllerType = DiskControllerType.lsilogic;
            int firstScsiControllerBusNum = 0;
            int numScsiControllerForSystemVm = 1;
            boolean hasSnapshot = false;

            List<Pair<Integer, ManagedObjectReference>> diskDatastores = null;
            if (vmMo != null) {
                logger.info("VM " + vmInternalCSName + " already exists, tear down devices for reconfiguration");
                if (getVmPowerState(vmMo) != PowerState.PowerOff)
                    vmMo.safePowerOff(_shutdownWaitMs);

                // retrieve disk information before we tear down
                diskDatastores = vmMo.getAllDiskDatastores();
                diskInfoBuilder = vmMo.getDiskInfoBuilder();
                hasSnapshot = vmMo.hasSnapshot();
                nicDevices = vmMo.getNicDevices();

                tearDownVmDevices(vmMo, hasSnapshot, deployAsIs);
                ensureDiskControllersInternal(vmMo, systemVm, controllerInfo, systemVmScsiControllerType,
                        numScsiControllerForSystemVm, firstScsiControllerBusNum, deployAsIs);
            } else {
                ManagedObjectReference morDc = hyperHost.getHyperHostDatacenter();
                assert (morDc != null);

                vmMo = hyperHost.findVmOnPeerHyperHost(vmInternalCSName);
                if (vmMo != null) {
                    if (logger.isInfoEnabled()) {
                        logger.info("Found vm " + vmInternalCSName + " at other host, relocate to " + hyperHost.getHyperHostName());
                    }

                    takeVmFromOtherHyperHost(hyperHost, vmInternalCSName);

                    if (getVmPowerState(vmMo) != PowerState.PowerOff)
                        vmMo.safePowerOff(_shutdownWaitMs);

                    diskInfoBuilder = vmMo.getDiskInfoBuilder();
                    hasSnapshot = vmMo.hasSnapshot();
                    diskDatastores = vmMo.getAllDiskDatastores();

                    tearDownVmDevices(vmMo, hasSnapshot, deployAsIs);
                    ensureDiskControllersInternal(vmMo, systemVm, controllerInfo, systemVmScsiControllerType,
                            numScsiControllerForSystemVm, firstScsiControllerBusNum, deployAsIs);
                } else {
                    // If a VM with the same name is found in a different cluster in the DC, unregister the old VM and configure a new VM (cold-migration).
                    VirtualMachineMO existingVmInDc = dcMo.findVm(vmInternalCSName);
                    if (existingVmInDc != null) {
                        logger.debug("Found VM: " + vmInternalCSName + " on a host in a different cluster. Unregistering the exisitng VM.");
                        existingVmName = existingVmInDc.getName();
                        existingVmFileInfo = existingVmInDc.getFileInfo();
                        existingVmFileLayout = existingVmInDc.getFileLayout();
                        existingDatastores = existingVmInDc.getAllDatastores();
                        existingVmInDc.unregisterVm();
                    }

                    if (deployAsIs) {
                        vmMo = hyperHost.findVmOnHyperHost(vmInternalCSName);
                        if (vmMo == null) {
                            logger.info("Cloned deploy-as-is VM " + vmInternalCSName + " is not in this host, relocating it");
                            vmMo = takeVmFromOtherHyperHost(hyperHost, vmInternalCSName);
                        }
                    } else {
                        DiskTO rootDisk = null;
                        for (DiskTO vol : disks) {
                            if (vol.getType() == Volume.Type.ROOT) {
                                rootDisk = vol;
                            }
                        }
                        Pair<ManagedObjectReference, DatastoreMO> rootDiskDataStoreDetails = getDatastoreThatDiskIsOn(dataStoresDetails, rootDisk);
                        assert (vmSpec.getMinSpeed() != null) && (rootDiskDataStoreDetails != null);
                        DatastoreMO dsRootVolumeIsOn = rootDiskDataStoreDetails.second();
                        if (dsRootVolumeIsOn == null) {
                                String msg = "Unable to locate datastore details of root volume";
                                logger.error(msg);
                                throw new Exception(msg);
                            }
                        if (rootDisk.getDetails().get(DiskTO.PROTOCOL_TYPE) != null && rootDisk.getDetails().get(DiskTO.PROTOCOL_TYPE).equalsIgnoreCase(Storage.StoragePoolType.DatastoreCluster.toString())) {
                            if (diskInfoBuilder != null) {
                                DatastoreMO diskDatastoreMofromVM = getDataStoreWhereDiskExists(hyperHost, context, diskInfoBuilder, rootDisk, diskDatastores);
                                if (diskDatastoreMofromVM != null) {
                                    String actualPoolUuid = diskDatastoreMofromVM.getCustomFieldValue(CustomFieldConstants.CLOUD_UUID);
                                    if (!actualPoolUuid.equalsIgnoreCase(rootDisk.getData().getDataStore().getUuid())) {
                                        dsRootVolumeIsOn = diskDatastoreMofromVM;
                                    }
                                }
                            }
                        }

                        boolean vmFolderExists = dsRootVolumeIsOn.folderExists(String.format("[%s]", dsRootVolumeIsOn.getName()), vmNameOnVcenter);
                        String vmxFileFullPath = dsRootVolumeIsOn.searchFileInSubFolders(vmNameOnVcenter + ".vmx", false, VmwareManager.s_vmwareSearchExcludeFolder.value());
                        if (vmFolderExists && vmxFileFullPath != null) { // VM can be registered only if .vmx is present.
                            registerVm(vmNameOnVcenter, dsRootVolumeIsOn);
                            vmMo = hyperHost.findVmOnHyperHost(vmInternalCSName);
                            if (vmMo != null) {
                                if (logger.isDebugEnabled()) {
                                    logger.debug("Found registered vm " + vmInternalCSName + " at host " + hyperHost.getHyperHostName());
                                }
                            }
                            tearDownVm(vmMo);
                        } else if (!hyperHost.createBlankVm(vmNameOnVcenter, vmInternalCSName, vmSpec.getCpus(), vmSpec.getMaxSpeed().intValue(), getReservedCpuMHZ(vmSpec),
                                vmSpec.getLimitCpuUse(), (int) (vmSpec.getMaxRam() / ResourceType.bytesToMiB), getReservedMemoryMb(vmSpec), guestOsId, rootDiskDataStoreDetails.first(), false,
                                controllerInfo, systemVm)) {
                            throw new Exception("Failed to create VM. vmName: " + vmInternalCSName);
                        }
                    }
                }

                vmMo = hyperHost.findVmOnHyperHost(vmInternalCSName);
                if (vmMo == null) {
                    throw new Exception("Failed to find the newly create or relocated VM. vmName: " + vmInternalCSName);
                }
            }
            if (deployAsIs && !vmMo.hasSnapshot()) {
                logger.info("Mapping VM disks to spec disks and tearing down datadisks (if any)");
                mapSpecDisksToClonedDisksAndTearDownDatadisks(vmMo, vmInternalCSName, specDisks);
            }

            int disksChanges = getDisksChangesNumberFromDisksSpec(disks, deployAsIs);
            int totalChangeDevices = disksChanges + nics.length;
            if (deployAsIsInfo != null && deployAsIsInfo.getProperties() != null) {
                totalChangeDevices++;
            }

            DiskTO volIso = null;
            if (vmSpec.getType() != VirtualMachine.Type.User) {
                // system VM needs a patch ISO
                totalChangeDevices++;
            } else {
                volIso = getIsoDiskTO(disks);
                if (volIso == null && !deployAsIs) {
                    totalChangeDevices++;
                }
            }

            VirtualMachineConfigSpec vmConfigSpec = new VirtualMachineConfigSpec();

            int i = 0;
            int ideUnitNumber = !deployAsIs ? 0 : vmMo.getNextIDEDeviceNumber();
            int scsiUnitNumber = !deployAsIs ? 0 : vmMo.getNextScsiDiskDeviceNumber();
            int ideControllerKey = vmMo.getIDEDeviceControllerKey();
            int scsiControllerKey = vmMo.getScsiDeviceControllerKeyNoException();
            VirtualDeviceConfigSpec[] deviceConfigSpecArray = new VirtualDeviceConfigSpec[totalChangeDevices];
            DiskTO[] sortedDisks = sortVolumesByDeviceId(disks);
            VmwareHelper.setBasicVmConfig(vmConfigSpec, vmSpec.getCpus(), vmSpec.getMaxSpeed(), getReservedCpuMHZ(vmSpec), (int) (vmSpec.getMaxRam() / (1024 * 1024)),
                    getReservedMemoryMb(vmSpec), guestOsId, vmSpec.getLimitCpuUse(), deployAsIs);

            // Check for multi-cores per socket settings
            int numCoresPerSocket = 1;
            String coresPerSocket = vmSpec.getDetails().get(VmDetailConstants.CPU_CORE_PER_SOCKET);
            if (coresPerSocket != null) {
                String apiVersion = HypervisorHostHelper.getVcenterApiVersion(vmMo.getContext());
                // Property 'numCoresPerSocket' is supported since vSphere API 5.0
                if (apiVersion.compareTo("5.0") >= 0) {
                    numCoresPerSocket = NumbersUtil.parseInt(coresPerSocket, 1);
                    vmConfigSpec.setNumCoresPerSocket(numCoresPerSocket);
                }
            }

            // Check for hotadd settings
            vmConfigSpec.setMemoryHotAddEnabled(vmMo.isMemoryHotAddSupported(guestOsId) && vmSpec.isEnableDynamicallyScaleVm());
            String hostApiVersion = ((HostMO) hyperHost).getHostAboutInfo().getApiVersion();
            if (numCoresPerSocket > 1 && hostApiVersion.compareTo("5.0") < 0) {
                logger.warn("Dynamic scaling of CPU is not supported for Virtual Machines with multi-core vCPUs in case of ESXi hosts 4.1 and prior. Hence CpuHotAdd will not be"
                        + " enabled for Virtual Machine: " + vmInternalCSName);
                vmConfigSpec.setCpuHotAddEnabled(false);
            } else {
                vmConfigSpec.setCpuHotAddEnabled(vmMo.isCpuHotAddSupported(guestOsId) && vmSpec.isEnableDynamicallyScaleVm());
            }

            if(!vmMo.isMemoryHotAddSupported(guestOsId) && vmSpec.isEnableDynamicallyScaleVm()){
                logger.warn("hotadd of memory is not supported, dynamic scaling feature can not be applied to vm: " + vmInternalCSName);
            }

            if(!vmMo.isCpuHotAddSupported(guestOsId) && vmSpec.isEnableDynamicallyScaleVm()){
                logger.warn("hotadd of cpu is not supported, dynamic scaling feature can not be applied to vm: " + vmInternalCSName);
            }

            configNestedHVSupport(vmMo, vmSpec, vmConfigSpec);

            //
            // Setup ISO device
            //

            // prepare systemvm patch ISO
            if (vmSpec.getType() != VirtualMachine.Type.User) {
                // attach ISO (for patching of system VM)
                Pair<String, Long> secStoreUrlAndId = mgr.getSecondaryStorageStoreUrlAndId(Long.parseLong(_dcId));
                String secStoreUrl = secStoreUrlAndId.first();
                if (secStoreUrl == null) {
                    String msg = String.format("NFS secondary or cache storage of dc %s either doesn't have enough capacity (has reached %d%% usage threshold) or not ready yet, or non-NFS secondary storage is used",
                            _dcId, Math.round(CapacityManager.SecondaryStorageCapacityThreshold.value() * 100));
                    throw new Exception(msg);
                }

                ManagedObjectReference morSecDs = prepareSecondaryDatastoreOnHost(secStoreUrl);
                if (morSecDs == null) {
                    String msg = "Failed to prepare secondary storage on host, NFS secondary or cache store url: " + secStoreUrl + " in dc "+ _dcId;
                    throw new Exception(msg);
                }
                DatastoreMO secDsMo = new DatastoreMO(hyperHost.getContext(), morSecDs);

                deviceConfigSpecArray[i] = new VirtualDeviceConfigSpec();
                Pair<VirtualDevice, Boolean> isoInfo = VmwareHelper.prepareIsoDevice(vmMo,
                        null, secDsMo.getMor(), true, true, ideUnitNumber++, i + 1);
                deviceConfigSpecArray[i].setDevice(isoInfo.first());
                if (isoInfo.second()) {
                    if (logger.isDebugEnabled())
                        logger.debug("Prepare ISO volume at new device " + _gson.toJson(isoInfo.first()));
                    deviceConfigSpecArray[i].setOperation(VirtualDeviceConfigSpecOperation.ADD);
                } else {
                    if (logger.isDebugEnabled())
                        logger.debug("Prepare ISO volume at existing device " + _gson.toJson(isoInfo.first()));
                    deviceConfigSpecArray[i].setOperation(VirtualDeviceConfigSpecOperation.EDIT);
                }
                i++;
            } else if (!deployAsIs) {
                // Note: we will always plug a CDROM device
                if (volIso != null) {
                    for (DiskTO vol : disks) {
                        if (vol.getType() == Volume.Type.ISO) {
                            configureIso(hyperHost, vmMo, vol, deviceConfigSpecArray, ideUnitNumber++, i);
                            i++;
                        }
                    }
                } else {
                    deviceConfigSpecArray[i] = new VirtualDeviceConfigSpec();
                    Pair<VirtualDevice, Boolean> isoInfo = VmwareHelper.prepareIsoDevice(vmMo, null, null, true, true, ideUnitNumber++, i + 1);
                    deviceConfigSpecArray[i].setDevice(isoInfo.first());
                    if (isoInfo.second()) {
                        if (logger.isDebugEnabled())
                            logger.debug("Prepare ISO volume at existing device " + _gson.toJson(isoInfo.first()));

                        deviceConfigSpecArray[i].setOperation(VirtualDeviceConfigSpecOperation.ADD);
                    } else {
                        if (logger.isDebugEnabled())
                            logger.debug("Prepare ISO volume at existing device " + _gson.toJson(isoInfo.first()));

                        deviceConfigSpecArray[i].setOperation(VirtualDeviceConfigSpecOperation.EDIT);
                    }
                    i++;
                }
            }

            int controllerKey;
            Pair<String, String> chosenDiskControllers = VmwareHelper.chooseRequiredDiskControllers(controllerInfo,vmMo, null, null);

            //
            // Setup ROOT/DATA disk devices
            //
            if (multipleIsosAtached(sortedDisks) && deployAsIs) {
                sortedDisks = getDisks(sortedDisks);
            }

            for (DiskTO vol : sortedDisks) {
                if (vol.getType() == Volume.Type.ISO) {
                    if (deployAsIs) {
                        configureIso(hyperHost, vmMo, vol, deviceConfigSpecArray, ideUnitNumber++, i);
                        i++;
                    }
                    continue;
                }

                if (deployAsIs && vol.getType() == Volume.Type.ROOT) {
                    rootDiskTO = vol;
                    resizeRootDiskOnVMStart(vmMo, rootDiskTO, hyperHost, context);
                    continue;
                }

                VirtualMachineDiskInfo matchingExistingDisk = getMatchingExistingDisk(diskInfoBuilder, vol, hyperHost, context);
                String diskController = getDiskController(vmMo, matchingExistingDisk, vol, chosenDiskControllers, deployAsIs);
                if (DiskControllerType.getType(diskController) == DiskControllerType.ide) {
                    controllerKey = vmMo.getIDEControllerKey(ideUnitNumber);
                    if (vol.getType() == Volume.Type.DATADISK) {
                        // Could be result of flip due to user configured setting or "osdefault" for data disks
                        // Ensure maximum of 2 data volumes over IDE controller, 3 includeing root volume
                        if (vmMo.getNumberOfVirtualDisks() > 3) {
                            throw new CloudRuntimeException("Found more than 3 virtual disks attached to this VM [" + vmMo.getVmName() + "]. Unable to implement the disks over "
                                    + diskController + " controller, as maximum number of devices supported over IDE controller is 4 includeing CDROM device.");
                        }
                    }
                } else {
                    if (VmwareHelper.isReservedScsiDeviceNumber(scsiUnitNumber)) {
                        scsiUnitNumber++;
                    }

                    controllerKey = vmMo.getScsiDiskControllerKeyNoException(diskController, scsiUnitNumber);
                    if (controllerKey == -1) {
                        // This may happen for ROOT legacy VMs which doesn't have recommended disk controller when global configuration parameter 'vmware.root.disk.controller' is set to "osdefault"
                        // Retrieve existing controller and use.
                        Ternary<Integer, Integer, DiskControllerType> vmScsiControllerInfo = vmMo.getScsiControllerInfo();
                        DiskControllerType existingControllerType = vmScsiControllerInfo.third();
                        controllerKey = vmMo.getScsiDiskControllerKeyNoException(existingControllerType.toString(), scsiUnitNumber);
                    }
                }
                if (!hasSnapshot) {
                    deviceConfigSpecArray[i] = new VirtualDeviceConfigSpec();

                    VolumeObjectTO volumeTO = (VolumeObjectTO) vol.getData();
                    DataStoreTO primaryStore = volumeTO.getDataStore();
                    Map<String, String> details = vol.getDetails();
                    boolean managed = false;
                    String iScsiName = null;

                    if (details != null) {
                        managed = Boolean.parseBoolean(details.get(DiskTO.MANAGED));
                        iScsiName = details.get(DiskTO.IQN);
                    }

                    String primaryStoreUuid = primaryStore.getUuid();
                    // if the storage is managed, iScsiName should not be null
                    String datastoreName = managed ? VmwareResource.getDatastoreName(iScsiName) : primaryStoreUuid;
                    Pair<ManagedObjectReference, DatastoreMO> volumeDsDetails = dataStoresDetails.get(datastoreName);

                    assert (volumeDsDetails != null);
                    if (volumeDsDetails == null) {
                        throw new Exception("Primary datastore " + primaryStore.getUuid() + " is not mounted on host.");
                    }

                    if (vol.getDetails().get(DiskTO.PROTOCOL_TYPE) != null && vol.getDetails().get(DiskTO.PROTOCOL_TYPE).equalsIgnoreCase("DatastoreCluster")) {
                        if (diskInfoBuilder != null && matchingExistingDisk != null) {
                            String[] diskChain = matchingExistingDisk.getDiskChain();
                            if (diskChain != null && diskChain.length > 0) {
                                DatastoreFile file = new DatastoreFile(diskChain[0]);
                                if (!file.getFileBaseName().equalsIgnoreCase(volumeTO.getPath())) {
                                    if (logger.isInfoEnabled())
                                        logger.info("Detected disk-chain top file change on volume: " + volumeTO.getId() + " " + volumeTO.getPath() + " -> " + file.getFileBaseName());
                                    volumeTO.setPath(file.getFileBaseName());
                                }
                            }
                            DatastoreMO diskDatastoreMofromVM = getDataStoreWhereDiskExists(hyperHost, context, diskInfoBuilder, vol, diskDatastores);
                            if (diskDatastoreMofromVM != null) {
                                String actualPoolUuid = diskDatastoreMofromVM.getCustomFieldValue(CustomFieldConstants.CLOUD_UUID);
                                if (actualPoolUuid != null && !actualPoolUuid.equalsIgnoreCase(primaryStore.getUuid())) {
                                    volumeDsDetails = new Pair<>(diskDatastoreMofromVM.getMor(), diskDatastoreMofromVM);
                                    if (logger.isInfoEnabled())
                                        logger.info("Detected datastore uuid change on volume: " + volumeTO.getId() + " " + primaryStore.getUuid() + " -> " + actualPoolUuid);
                                    ((PrimaryDataStoreTO)primaryStore).setUuid(actualPoolUuid);
                                }
                            }
                        }
                    }

                    String[] diskChain = syncDiskChain(dcMo, vmMo, vol, matchingExistingDisk, volumeDsDetails.second());

                    int deviceNumber = -1;
                    if (controllerKey == vmMo.getIDEControllerKey(ideUnitNumber)) {
                        deviceNumber = ideUnitNumber % VmwareHelper.MAX_ALLOWED_DEVICES_IDE_CONTROLLER;
                        ideUnitNumber++;
                    } else {
                        deviceNumber = scsiUnitNumber % VmwareHelper.MAX_ALLOWED_DEVICES_SCSI_CONTROLLER;
                        scsiUnitNumber++;
                    }

                    Long maxIops = volumeTO.getIopsWriteRate() + volumeTO.getIopsReadRate();
                    VirtualDevice device = VmwareHelper.prepareDiskDevice(vmMo, null, controllerKey, diskChain, volumeDsDetails.first(), deviceNumber, i + 1, maxIops);
                    logger.debug(LogUtils.logGsonWithoutException("The following definitions will be used to start the VM: virtual device [%s], volume [%s].", device, volumeTO));

                    diskStoragePolicyId = volumeTO.getvSphereStoragePolicyId();
                    if (StringUtils.isNotEmpty(diskStoragePolicyId)) {
                        PbmProfileManagerMO profMgrMo = new PbmProfileManagerMO(context);
                        diskProfileSpec = profMgrMo.getProfileSpec(diskStoragePolicyId);
                        deviceConfigSpecArray[i].getProfile().add(diskProfileSpec);
                        if (logger.isDebugEnabled()) {
                            logger.debug(String.format("Adding vSphere storage profile: %s to virtual disk [%s]", diskStoragePolicyId, _gson.toJson(device)));
                        }
                    }
                    if (vol.getType() == Volume.Type.ROOT) {
                        rootDiskTO = vol;
                        vmStoragePolicyId = diskStoragePolicyId;
                        vmProfileSpec = diskProfileSpec;
                    }
                    deviceConfigSpecArray[i].setDevice(device);
                    deviceConfigSpecArray[i].setOperation(VirtualDeviceConfigSpecOperation.ADD);

                    if (logger.isDebugEnabled())
                        logger.debug("Prepare volume at new device " + _gson.toJson(device));

                    i++;
                } else {
                    if (controllerKey == vmMo.getIDEControllerKey(ideUnitNumber))
                        ideUnitNumber++;
                    else
                        scsiUnitNumber++;
                }
            }

            //
            // Setup USB devices
            //
            if (StringUtils.isNotBlank(guestOsId) && guestOsId.startsWith("darwin")) { //Mac OS
                VirtualDevice[] devices = vmMo.getMatchedDevices(new Class<?>[]{VirtualUSBController.class});
                if (devices.length == 0) {
                    logger.debug("No USB Controller device on VM Start. Add USB Controller device for Mac OS VM " + vmInternalCSName);

                    //For Mac OS X systems, the EHCI+UHCI controller is enabled by default and is required for USB mouse and keyboard access.
                    VirtualDevice usbControllerDevice = VmwareHelper.prepareUSBControllerDevice();
                    deviceConfigSpecArray[i] = new VirtualDeviceConfigSpec();
                    deviceConfigSpecArray[i].setDevice(usbControllerDevice);
                    deviceConfigSpecArray[i].setOperation(VirtualDeviceConfigSpecOperation.ADD);

                    if (logger.isDebugEnabled())
                        logger.debug("Prepare USB controller at new device " + _gson.toJson(deviceConfigSpecArray[i]));

                    i++;
                } else {
                    logger.debug("USB Controller device exists on VM Start for Mac OS VM " + vmInternalCSName);
                }
            }

            //
            // Setup NIC devices
            //
            VirtualDevice nic;
            int nicMask = 0;
            int nicCount = 0;

            VirtualEthernetCardType nicDeviceType;

            NiciraNvpApiVersion.logNiciraApiVersion();

            Map<String, String> nicUuidToDvSwitchUuid = new HashMap<String, String>();
            for (NicTO nicTo : sortNicsByDeviceId(nics)) {
                logger.info("Prepare NIC device based on NicTO: " + _gson.toJson(nicTo));

                String adapterTypeStr = deployAsIs ?
                        mapAdapterType(deployAsIsInfo.getNicAdapterMap().get(nicTo.getDeviceId())) :
                        vmSpec.getDetails().get(VmDetailConstants.NIC_ADAPTER);
                nicDeviceType = VirtualEthernetCardType.valueOf(adapterTypeStr);

                if (logger.isDebugEnabled()) {
                    logger.debug("VM " + vmInternalCSName + " will be started with NIC device type: " + nicDeviceType + " on NIC device " + nicTo.getDeviceId());
                }
                boolean configureVServiceInNexus = (nicTo.getType() == TrafficType.Guest) && (vmSpec.getDetails().containsKey("ConfigureVServiceInNexus"));
                VirtualMachine.Type vmType = cmd.getVirtualMachine().getType();
                Pair<ManagedObjectReference, String> networkInfo = prepareNetworkFromNicInfo(vmMo.getRunningHost(), nicTo, configureVServiceInNexus,
                        vmSpec.getNetworkIdToNetworkNameMap().getOrDefault(nicTo.getNetworkId(), null), vmType);
                if ((nicTo.getBroadcastType() != BroadcastDomainType.Lswitch)
                        || (nicTo.getBroadcastType() == BroadcastDomainType.Lswitch && NiciraNvpApiVersion.isApiVersionLowerThan("4.2"))) {
                    if (VmwareHelper.isDvPortGroup(networkInfo.first())) {
                        String dvSwitchUuid;
                        ManagedObjectReference dcMor = hyperHost.getHyperHostDatacenter();
                        DatacenterMO dataCenterMo = new DatacenterMO(context, dcMor);
                        ManagedObjectReference dvsMor = dataCenterMo.getDvSwitchMor(networkInfo.first());
                        dvSwitchUuid = dataCenterMo.getDvSwitchUuid(dvsMor);
                        logger.info("Preparing NIC device on dvSwitch : " + dvSwitchUuid);
                        nic = VmwareHelper.prepareDvNicDevice(vmMo, networkInfo.first(), nicDeviceType, networkInfo.second(), dvSwitchUuid,
                                nicTo.getMac(), i + 1, true, true);
                        if (nicTo.getUuid() != null) {
                            nicUuidToDvSwitchUuid.put(nicTo.getUuid(), dvSwitchUuid);
                        }
                    } else {
                        logger.info("Preparing NIC device on network " + networkInfo.second());
                        nic = VmwareHelper.prepareNicDevice(vmMo, networkInfo.first(), nicDeviceType, networkInfo.second(),
                                nicTo.getMac(), i + 1, true, true);
                    }
                } else {
                    //if NSX API VERSION >= 4.2, connect to br-int (nsx.network), do not create portgroup else previous behaviour
                    nic = VmwareHelper.prepareNicOpaque(vmMo, nicDeviceType, networkInfo.second(),
                            nicTo.getMac(), i + 1, true, true);
                }

                deviceConfigSpecArray[i] = new VirtualDeviceConfigSpec();
                deviceConfigSpecArray[i].setDevice(nic);
                deviceConfigSpecArray[i].setOperation(VirtualDeviceConfigSpecOperation.ADD);

                if (logger.isDebugEnabled())
                    logger.debug("Prepare NIC at new device " + _gson.toJson(deviceConfigSpecArray[i]));

                // this is really a hacking for DomR, upon DomR startup, we will reset all the NIC allocation after eth3
                if (nicCount < 3)
                    nicMask |= (1 << nicCount);

                i++;
                nicCount++;
            }

            for (int j = 0; j < i; j++)
                vmConfigSpec.getDeviceChange().add(deviceConfigSpecArray[j]);

            //
            // Setup VM options
            //

            // pass boot arguments through machine.id & perform customized options to VMX
            ArrayList<OptionValue> extraOptions = new ArrayList<OptionValue>();
            configBasicExtraOption(extraOptions, vmSpec);

            if (deployAsIs) {
                setDeployAsIsProperties(vmMo, deployAsIsInfo, vmConfigSpec, hyperHost);
            }

            configNvpExtraOption(extraOptions, vmSpec, nicUuidToDvSwitchUuid);
            configCustomExtraOption(extraOptions, vmSpec);

            // config for NCC
            VirtualMachine.Type vmType = cmd.getVirtualMachine().getType();
            if (vmType.equals(VirtualMachine.Type.NetScalerVm)) {
                NicTO mgmtNic = vmSpec.getNics()[0];
                OptionValue option = new OptionValue();
                option.setKey("machine.id");
                option.setValue("ip=" + mgmtNic.getIp() + "&netmask=" + mgmtNic.getNetmask() + "&gateway=" + mgmtNic.getGateway());
                extraOptions.add(option);
            }

            configureVNC(vmSpec, extraOptions, vmConfigSpec, hyperHost, vmInternalCSName);

            // config video card
            configureVideoCard(vmMo, vmSpec, vmConfigSpec);

            setBootOptions(vmSpec, bootMode, vmConfigSpec);

            if (StringUtils.isNotEmpty(vmStoragePolicyId)) {
                vmConfigSpec.getVmProfile().add(vmProfileSpec);
                if (logger.isTraceEnabled()) {
                    logger.trace(String.format("Configuring the VM %s with storage policy: %s", vmInternalCSName, vmStoragePolicyId));
                }
            }
            //
            // Configure VM
            //
            if (!vmMo.configureVm(vmConfigSpec)) {
                throw new Exception("Failed to configure VM before start. vmName: " + vmInternalCSName);
            }

            if (vmSpec.getType() == VirtualMachine.Type.DomainRouter) {
                hyperHost.setRestartPriorityForVM(vmMo, DasVmPriority.HIGH.value());
            }

            // Resizing root disk only when explicit requested by user
            final Map<String, String> vmDetails = cmd.getVirtualMachine().getDetails();
            if (!deployAsIs && rootDiskTO != null && !hasSnapshot && (vmDetails != null && vmDetails.containsKey(ApiConstants.ROOT_DISK_SIZE))) {
                resizeRootDiskOnVMStart(vmMo, rootDiskTO, hyperHost, context);
            }

            //
            // Post Configuration
            //

            vmMo.setCustomFieldValue(CustomFieldConstants.CLOUD_NIC_MASK, String.valueOf(nicMask));
            postNvpConfigBeforeStart(vmMo, vmSpec);

            Map<String, Map<String, String>> iqnToData = new HashMap<>();

            postDiskConfigBeforeStart(vmMo, vmSpec, sortedDisks, ideControllerKey, scsiControllerKey, iqnToData, hyperHost, context);

            //
            // Power-on VM
            //
            if (powerOnVM(vmMo, vmInternalCSName, vmNameOnVcenter)) {
                logger.debug(String.format("VM %s has been started successfully with hostname %s.", vmInternalCSName, vmNameOnVcenter));
            } else {
                throw new Exception("Failed to start VM. vmName: " + vmInternalCSName + " with hostname " + vmNameOnVcenter);
            }

            StartAnswer startAnswer = new StartAnswer(cmd);

            startAnswer.setIqnToData(iqnToData);

            if (vmSpec.getType() != VirtualMachine.Type.User) {
                String controlIp = getControlIp(nics);
                // check if the router is up?
                for (int count = 0; count < 60; count++) {
                    final boolean result = _vrResource.connect(controlIp, 1, 5000);
                    if (result) {
                        break;
                    }
                }

                try {
                    String homeDir = System.getProperty("user.home");
                    File pemFile = new File(homeDir + "/.ssh/id_rsa");
                    FileUtil.scpPatchFiles(controlIp, VRScripts.CONFIG_CACHE_LOCATION, DefaultDomRSshPort, pemFile, systemVmPatchFiles, BASEPATH);
                    if (!_vrResource.isSystemVMSetup(vmInternalCSName, controlIp)) {
                        String errMsg = "Failed to patch systemVM";
                        logger.error(errMsg);
                        return new StartAnswer(cmd, errMsg);
                    }
                } catch (Exception e) {
                    String errMsg = "Failed to scp files to system VM. Patching of systemVM failed";
                    logger.error(errMsg, e);
                    return new StartAnswer(cmd, String.format("%s due to: %s", errMsg, e.getMessage()));
                }
            }

            // Since VM was successfully powered-on, if there was an existing VM in a different cluster that was unregistered, delete all the files associated with it.
            if (existingVmName != null && existingVmFileLayout != null) {
                List<String> vmDatastoreNames = new ArrayList<String>();
                for (DatastoreMO vmDatastore : vmMo.getAllDatastores()) {
                    vmDatastoreNames.add(vmDatastore.getName());
                }
                // Don't delete files that are in a datastore that is being used by the new VM as well (zone-wide datastore).
                List<String> skipDatastores = new ArrayList<String>();
                for (DatastoreMO existingDatastore : existingDatastores) {
                    if (vmDatastoreNames.contains(existingDatastore.getName())) {
                        skipDatastores.add(existingDatastore.getName());
                    }
                }
                deleteUnregisteredVmFiles(existingVmFileLayout, dcMo, true, skipDatastores);
            }

            return startAnswer;
        } catch (Throwable e) {
            StartAnswer startAnswer = new StartAnswer(cmd, createLogMessageException(e, cmd));
            if (vmAlreadyExistsInVcenter) {
                startAnswer.setContextParam("stopRetry", "true");
            }

            if (existingVmName != null && existingVmFileInfo != null) {
                logger.debug(String.format("Since VM start failed, registering back an existing VM: [%s] that was unregistered.", existingVmName));
                try {
                    DatastoreFile fileInDatastore = new DatastoreFile(existingVmFileInfo.getVmPathName());
                    DatastoreMO existingVmDsMo = new DatastoreMO(dcMo.getContext(), dcMo.findDatastore(fileInDatastore.getDatastoreName()));
                    registerVm(existingVmName, existingVmDsMo);
                } catch (Exception ex) {
                    String message = String.format("Failed to register an existing VM: [%s] due to [%s].", existingVmName, VmwareHelper.getExceptionMessage(ex));
                    logger.error(message, ex);
                }
            }
            return startAnswer;
        }
    }

    private boolean powerOnVM(final VirtualMachineMO vmMo, final String vmInternalCSName, final String vmNameOnVcenter) throws Exception {
        int retry = 20;
        while (retry-- > 0) {
            try {
                return vmMo.powerOn();
            } catch (Exception e) {
                logger.info(String.format("Got exception while power on VM %s with hostname %s", vmInternalCSName, vmNameOnVcenter), e);
                if (e.getMessage() != null && e.getMessage().contains("File system specific implementation of Ioctl[file] failed")) {
                    logger.debug(String.format("Failed to power on VM %s with hostname %s. Retrying", vmInternalCSName, vmNameOnVcenter));
                } else {
                    throw e;
                }
            }
        }
        return false;
    }

    private boolean multipleIsosAtached(DiskTO[] sortedDisks) {
        return Arrays.stream(sortedDisks).filter(disk -> disk.getType() == Volume.Type.ISO).count() > 1;
    }

    private DiskTO[] getDisks(DiskTO[] sortedDisks) {
       return Arrays.stream(sortedDisks).filter(vol -> ((vol.getPath() != null &&
                vol.getPath().contains(ConfigDrive.CONFIGDRIVEDIR))) || (vol.getType() != Volume.Type.ISO)).toArray(DiskTO[]::new);
    }

    private void configureIso(VmwareHypervisorHost hyperHost, VirtualMachineMO vmMo, DiskTO vol,
                              VirtualDeviceConfigSpec[] deviceConfigSpecArray, int ideUnitNumber, int i) throws Exception {
        TemplateObjectTO iso = (TemplateObjectTO) vol.getData();

        if (iso.getPath() != null && !iso.getPath().isEmpty()) {
            DataStoreTO imageStore = iso.getDataStore();
            if (!(imageStore instanceof NfsTO)) {
                logger.debug("unsupported protocol");
                throw new Exception("unsupported protocol");
            }
            NfsTO nfsImageStore = (NfsTO) imageStore;
            String isoPath = nfsImageStore.getUrl() + File.separator + iso.getPath();
            Pair<String, ManagedObjectReference> isoDatastoreInfo = getIsoDatastoreInfo(hyperHost, isoPath);
            assert (isoDatastoreInfo != null);
            assert (isoDatastoreInfo.second() != null);

            deviceConfigSpecArray[i] = new VirtualDeviceConfigSpec();
            Pair<VirtualDevice, Boolean> isoInfo =
                    VmwareHelper.prepareIsoDevice(vmMo, isoDatastoreInfo.first(), isoDatastoreInfo.second(), true, true, ideUnitNumber, i + 1);
            deviceConfigSpecArray[i].setDevice(isoInfo.first());
            if (isoInfo.second()) {
                if (logger.isDebugEnabled())
                    logger.debug("Prepare ISO volume at new device " + _gson.toJson(isoInfo.first()));
                deviceConfigSpecArray[i].setOperation(VirtualDeviceConfigSpecOperation.ADD);
            } else {
                if (logger.isDebugEnabled())
                    logger.debug("Prepare ISO volume at existing device " + _gson.toJson(isoInfo.first()));
                deviceConfigSpecArray[i].setOperation(VirtualDeviceConfigSpecOperation.EDIT);
            }
        }
    }

    private String mapAdapterType(String adapterStringFromOVF) {
        if (StringUtils.isBlank(adapterStringFromOVF) || adapterStringFromOVF.equalsIgnoreCase(VirtualEthernetCardType.E1000.toString())) {
            return VirtualEthernetCardType.E1000.toString();
        } else if (adapterStringFromOVF.equalsIgnoreCase(VirtualEthernetCardType.PCNet32.toString())) {
            return VirtualEthernetCardType.PCNet32.toString();
        } else if (adapterStringFromOVF.equalsIgnoreCase(VirtualEthernetCardType.Vmxnet2.toString())) {
            return VirtualEthernetCardType.Vmxnet2.toString();
        } else if (adapterStringFromOVF.equalsIgnoreCase(VirtualEthernetCardType.Vmxnet3.toString())) {
            return VirtualEthernetCardType.Vmxnet3.toString();
        }
        return VirtualEthernetCardType.E1000.toString();
    }

    private int getDisksChangesNumberFromDisksSpec(DiskTO[] disks, boolean deployAsIs) {
        if (!deployAsIs) {
            return disks.length;
        } else {
            int datadisksNumber = 0;
            if (ArrayUtils.isNotEmpty(disks)) {
                List<DiskTO> datadisks = Arrays.stream(disks).filter(x -> x.getType() == Volume.Type.DATADISK).collect(Collectors.toList());
                if (CollectionUtils.isNotEmpty(datadisks)) {
                    datadisksNumber = datadisks.size();
                }
            }
            return datadisksNumber;
        }
    }

    /**
     * Configure VNC
     */
    private void configureVNC(VirtualMachineTO vmSpec, ArrayList<OptionValue> extraOptions, VirtualMachineConfigSpec vmConfigSpec, VmwareHypervisorHost hyperHost, String vmInternalCSName) throws Exception {
        String keyboardLayout = null;
        if (vmSpec.getDetails() != null)
            keyboardLayout = vmSpec.getDetails().get(VmDetailConstants.KEYBOARD);
        vmConfigSpec.getExtraConfig()
                .addAll(Arrays.asList(configureVnc(extraOptions.toArray(new OptionValue[0]), hyperHost, vmInternalCSName, vmSpec.getVncPassword(), keyboardLayout)));

    }

    private void ensureDiskControllersInternal(VirtualMachineMO vmMo, Boolean systemVm,
                                               Pair<String, String> controllerInfo,
                                               DiskControllerType systemVmScsiControllerType,
                                               int numScsiControllerForSystemVm,
                                               int firstScsiControllerBusNum, boolean deployAsIs) throws Exception {
        if (systemVm) {
            ensureScsiDiskControllers(vmMo, systemVmScsiControllerType.toString(), numScsiControllerForSystemVm, firstScsiControllerBusNum);
        } else if (!deployAsIs) {
            ensureDiskControllers(vmMo, controllerInfo);
        }
    }

    private void tearDownVmDevices(VirtualMachineMO vmMo, boolean hasSnapshot, boolean deployAsIs) throws Exception {
        if (deployAsIs) {
            vmMo.tearDownDevices(new Class<?>[]{VirtualEthernetCard.class});
        } else if (!hasSnapshot) {
            vmMo.tearDownDevices(new Class<?>[]{VirtualDisk.class, VirtualEthernetCard.class});
        } else {
            vmMo.tearDownDevices(new Class<?>[]{VirtualEthernetCard.class});
        }
    }

    private void tearDownVMDisks(VirtualMachineMO vmMo, List<VirtualDisk> disks) throws Exception {
        for (VirtualDisk disk : disks) {
            vmMo.tearDownDevice(disk);
        }
    }

    private String getGuestOsIdFromVmSpec(VirtualMachineTO vmSpec, boolean deployAsIs) {
        return translateGuestOsIdentifier(vmSpec.getArch(), vmSpec.getOs(), vmSpec.getPlatformEmulator()).value();
    }

    private Pair<String, String> getControllerInfoFromVmSpec(VirtualMachineTO vmSpec) throws CloudRuntimeException {
        String rootDiskControllerDetail = vmSpec.getDetails().get(VmDetailConstants.ROOT_DISK_CONTROLLER);
        String dataDiskControllerDetail = vmSpec.getDetails().get(VmDetailConstants.DATA_DISK_CONTROLLER);
        VmwareHelper.validateDiskControllerDetails(rootDiskControllerDetail, dataDiskControllerDetail);
        return new Pair<>(rootDiskControllerDetail, dataDiskControllerDetail);
    }

    private String getBootModeFromVmSpec(VirtualMachineTO vmSpec, boolean deployAsIs) {
        String bootMode = null;
        if (vmSpec.getDetails().containsKey(VmDetailConstants.BOOT_MODE)) {
            bootMode = vmSpec.getDetails().get(VmDetailConstants.BOOT_MODE);
        }
        if (bootMode == null) {
            bootMode = ApiConstants.BootType.BIOS.toString();
        }
        return bootMode;
    }

    /**
     * Set OVF properties (if available)
     */
    private void setDeployAsIsProperties(VirtualMachineMO vmMo, DeployAsIsInfoTO deployAsIsInfo,
                                         VirtualMachineConfigSpec vmConfigSpec, VmwareHypervisorHost hyperHost) throws Exception {
        if (deployAsIsInfo != null && MapUtils.isNotEmpty(deployAsIsInfo.getProperties())) {
            Map<String, String> properties = deployAsIsInfo.getProperties();
            VmConfigInfo vAppConfig = vmMo.getConfigInfo().getVAppConfig();
            logger.info("Copying OVF properties to the values the user provided");
            setVAppPropertiesToConfigSpec(vAppConfig, properties, vmConfigSpec, hyperHost);
        }
    }

    /**
     * Modify the specDisks information to match the cloned VM's disks (from vmMo VM)
     */
    private void mapSpecDisksToClonedDisksAndTearDownDatadisks(VirtualMachineMO vmMo, String vmInternalCSName, DiskTO[] specDisks) {
        try {
            logger.debug("Mapping spec disks information to cloned VM disks for VM " + vmInternalCSName);
            if (vmMo != null && ArrayUtils.isNotEmpty(specDisks)) {
                List<VirtualDisk> vmDisks = vmMo.getVirtualDisksOrderedByKey();

                List<VirtualDisk> rootDisks = new ArrayList<>();
                List<DiskTO> sortedRootDisksFromSpec = Arrays.asList(sortVolumesByDeviceId(specDisks))
                        .stream()
                        .filter(x -> x.getType() == Volume.Type.ROOT)
                        .collect(Collectors.toList());
                for (int i = 0; i < sortedRootDisksFromSpec.size(); i++) {
                    DiskTO specDisk = sortedRootDisksFromSpec.get(i);
                    VirtualDisk vmDisk = vmDisks.get(i);
                    DataTO dataVolume = specDisk.getData();
                    if (dataVolume instanceof VolumeObjectTO) {
                        VolumeObjectTO volumeObjectTO = (VolumeObjectTO) dataVolume;
                        if (!volumeObjectTO.getSize().equals(vmDisk.getCapacityInBytes())) {
                            logger.info("Mapped disk size is not the same as the cloned VM disk size: " +
                                    volumeObjectTO.getSize() + " - " + vmDisk.getCapacityInBytes());
                        }
                        VirtualDeviceBackingInfo backingInfo = vmDisk.getBacking();
                        if (backingInfo instanceof VirtualDiskFlatVer2BackingInfo) {
                            VirtualDiskFlatVer2BackingInfo backing = (VirtualDiskFlatVer2BackingInfo) backingInfo;
                            String fileName = backing.getFileName();
                            if (StringUtils.isNotBlank(fileName)) {
                                String[] fileNameParts = fileName.split(" ");
                                String datastoreUuid = fileNameParts[0].replace("[", "").replace("]", "");
                                String relativePath = fileNameParts[1].split("/")[1].replace(".vmdk", "");
                                String vmSpecDatastoreUuid = volumeObjectTO.getDataStore().getUuid().replaceAll("-", "");
                                if (!datastoreUuid.equals(vmSpecDatastoreUuid)) {
                                    logger.info("Mapped disk datastore UUID is not the same as the cloned VM datastore UUID: " +
                                            datastoreUuid + " - " + vmSpecDatastoreUuid);
                                }
                                volumeObjectTO.setPath(relativePath);
                                specDisk.setPath(relativePath);
                                rootDisks.add(vmDisk);
                            } else {
                                logger.error("Empty backing filename for volume " + volumeObjectTO.getName());
                            }
                        } else {
                            logger.error("Could not get volume backing info for volume " + volumeObjectTO.getName());
                        }
                    }
                }
                vmDisks.removeAll(rootDisks);
                if (CollectionUtils.isNotEmpty(vmDisks)) {
                    logger.info("Tearing down datadisks for deploy-as-is VM");
                    tearDownVMDisks(vmMo, vmDisks);
                }
            }
        } catch (Exception e) {
            String msg = "Error mapping deploy-as-is VM disks from cloned VM " + vmInternalCSName;
            logger.error(msg, e);
            throw new CloudRuntimeException(e);
        }
    }

    private void setBootOptions(VirtualMachineTO vmSpec, String bootMode, VirtualMachineConfigSpec vmConfigSpec) {
        VirtualMachineBootOptions bootOptions = null;
        if (StringUtils.isNotBlank(bootMode) && !bootMode.equalsIgnoreCase("bios")) {
            vmConfigSpec.setFirmware("efi");
            if (vmSpec.getDetails().containsKey(ApiConstants.BootType.UEFI.toString()) && "secure".equalsIgnoreCase(vmSpec.getDetails().get(ApiConstants.BootType.UEFI.toString()))) {
                if (bootOptions == null) {
                    bootOptions = new VirtualMachineBootOptions();
                }
                bootOptions.setEfiSecureBootEnabled(true);
            }
        }
        if (vmSpec.isEnterHardwareSetup()) {
            if (bootOptions == null) {
                bootOptions = new VirtualMachineBootOptions();
            }
            if (logger.isDebugEnabled()) {
                logger.debug(String.format("configuring VM '%s' to enter hardware setup",vmSpec.getName()));
            }
            bootOptions.setEnterBIOSSetup(vmSpec.isEnterHardwareSetup());
        }
        if (bootOptions != null) {
            vmConfigSpec.setBootOptions(bootOptions);
        }
    }

    /**
     * Set the ovf section spec from existing vApp configuration
     */
    protected List<VAppOvfSectionSpec> copyVAppConfigOvfSectionFromOVF(VmConfigInfo vAppConfig, boolean useEdit) {
        List<VAppOvfSectionInfo> ovfSection = vAppConfig.getOvfSection();
        List<VAppOvfSectionSpec> specs = new ArrayList<>();
        for (VAppOvfSectionInfo info : ovfSection) {
            VAppOvfSectionSpec spec = new VAppOvfSectionSpec();
            spec.setInfo(info);
            spec.setOperation(useEdit ? ArrayUpdateOperation.EDIT : ArrayUpdateOperation.ADD);
            specs.add(spec);
        }
        return specs;
    }

    private Map<String, Pair<String, Boolean>> getOVFMap(List<OVFPropertyTO> props) {
        Map<String, Pair<String, Boolean>> map = new HashMap<>();
        for (OVFPropertyTO prop : props) {
            String value = getPropertyValue(prop);
            Pair<String, Boolean> pair = new Pair<>(value, prop.isPassword());
            map.put(prop.getKey(), pair);
        }
        return map;
    }

    private String getPropertyValue(OVFPropertyTO prop) {
        String type = prop.getType();
        String value = prop.getValue();
        if ("boolean".equalsIgnoreCase(type)) {
            value = Boolean.parseBoolean(value) ? "True" : "False";
        }
        return value;
    }

    /**
     * Set the properties section from existing vApp configuration and values set on ovfProperties
     */
    protected List<VAppPropertySpec> copyVAppConfigPropertySectionFromOVF(VmConfigInfo vAppConfig, Map<String, String> ovfProperties,
                                                                          boolean useEdit) {
        List<VAppPropertyInfo> productFromOvf = vAppConfig.getProperty();
        List<VAppPropertySpec> specs = new ArrayList<>();
        for (VAppPropertyInfo info : productFromOvf) {
            VAppPropertySpec spec = new VAppPropertySpec();
            if (ovfProperties.containsKey(info.getId())) {
                String value = ovfProperties.get(info.getId());
                info.setValue(value);
                logger.info("Setting OVF property ID = " + info.getId() + " VALUE = " + value);
            }
            spec.setInfo(info);
            spec.setOperation(useEdit ? ArrayUpdateOperation.EDIT : ArrayUpdateOperation.ADD);
            specs.add(spec);
        }
        return specs;
    }

    /**
     * Set the product section spec from existing vApp configuration
     */
    protected List<VAppProductSpec> copyVAppConfigProductSectionFromOVF(VmConfigInfo vAppConfig, boolean useEdit) {
        List<VAppProductInfo> productFromOvf = vAppConfig.getProduct();
        List<VAppProductSpec> specs = new ArrayList<>();
        for (VAppProductInfo info : productFromOvf) {
            VAppProductSpec spec = new VAppProductSpec();
            spec.setInfo(info);
            logger.info("Procuct info KEY " + info.getKey());
            spec.setOperation(useEdit ? ArrayUpdateOperation.EDIT : ArrayUpdateOperation.ADD);
            specs.add(spec);
        }
        return specs;
    }

    /**
     * Set the vApp configuration to vmConfig spec, copying existing configuration from vAppConfig
     * and seting properties values from ovfProperties
     */
    protected void setVAppPropertiesToConfigSpec(VmConfigInfo vAppConfig,
                                                 Map<String, String> ovfProperties,
                                                 VirtualMachineConfigSpec vmConfig, VmwareHypervisorHost hyperHost) throws Exception {
        VmConfigSpec vmConfigSpec = new VmConfigSpec();
        vmConfigSpec.getEula().addAll(vAppConfig.getEula());
        vmConfigSpec.setInstallBootStopDelay(vAppConfig.getInstallBootStopDelay());
        vmConfigSpec.setInstallBootRequired(vAppConfig.isInstallBootRequired());
        vmConfigSpec.setIpAssignment(vAppConfig.getIpAssignment());
        vmConfigSpec.getOvfEnvironmentTransport().addAll(vAppConfig.getOvfEnvironmentTransport());

        // For backward compatibility, prior to Vmware 6.5 use EDIT operation instead of ADD
        boolean useEditOperation = hyperHost.getContext().getServiceContent().getAbout().getApiVersion().compareTo("6.5") < 1;
        vmConfigSpec.getProduct().addAll(copyVAppConfigProductSectionFromOVF(vAppConfig, useEditOperation));
        vmConfigSpec.getProperty().addAll(copyVAppConfigPropertySectionFromOVF(vAppConfig, ovfProperties, useEditOperation));
        vmConfigSpec.getOvfSection().addAll(copyVAppConfigOvfSectionFromOVF(vAppConfig, useEditOperation));
        vmConfig.setVAppConfig(vmConfigSpec);
    }

    private String appendFileType(String path, String fileType) {
        if (StringUtils.isBlank(path)) {
            throw new CloudRuntimeException("No path given, cannot append filetype " + fileType);
        }
        if (fileType == null || path.toLowerCase().endsWith(fileType.toLowerCase())) {
            return path;
        }

        return path + fileType;
    }

    private void resizeRootDiskOnVMStart(VirtualMachineMO vmMo, DiskTO rootDiskTO, VmwareHypervisorHost hyperHost, VmwareContext context) throws Exception {
        final Pair<VirtualDisk, String> vdisk = getVirtualDiskInfo(vmMo, appendFileType(rootDiskTO.getPath(), VMDK_EXTENSION));
        assert (vdisk != null);

        Long reqSize = 0L;
        final VolumeObjectTO volumeTO = ((VolumeObjectTO) rootDiskTO.getData());
        if (volumeTO != null) {
            reqSize = volumeTO.getSize() / 1024;
        }
        final VirtualDisk disk = vdisk.first();
        if (reqSize > disk.getCapacityInKB()) {
            final VirtualMachineDiskInfo diskInfo = getMatchingExistingDisk(vmMo.getDiskInfoBuilder(), rootDiskTO, hyperHost, context);
            assert (diskInfo != null);
            final String[] diskChain = diskInfo.getDiskChain();

            if (diskChain != null && diskChain.length > 1) {
                logger.warn("Disk chain length for the VM is greater than one, this is not supported");
                throw new CloudRuntimeException("Unsupported VM disk chain length: " + diskChain.length);
            }

            boolean resizingSupported = false;
            String deviceBusName = diskInfo.getDiskDeviceBusName();
            if (deviceBusName != null && (deviceBusName.toLowerCase().contains("scsi") || deviceBusName.toLowerCase().contains("lsi"))) {
                resizingSupported = true;
            }
            if (!resizingSupported) {
                logger.warn("Resizing of root disk is only support for scsi device/bus, the provide VM's disk device bus name is " + diskInfo.getDiskDeviceBusName());
                throw new CloudRuntimeException("Unsupported VM root disk device bus: " + diskInfo.getDiskDeviceBusName());
            }

            disk.setCapacityInKB(reqSize);
            VirtualMachineConfigSpec vmConfigSpec = new VirtualMachineConfigSpec();
            VirtualDeviceConfigSpec deviceConfigSpec = new VirtualDeviceConfigSpec();
            deviceConfigSpec.setDevice(disk);
            deviceConfigSpec.setOperation(VirtualDeviceConfigSpecOperation.EDIT);
            vmConfigSpec.getDeviceChange().add(deviceConfigSpec);
            if (!vmMo.configureVm(vmConfigSpec)) {
                throw new Exception("Failed to configure VM for given root disk size. vmName: " + vmMo.getName());
            }
        }
    }


    /**
     * Generate the mac sequence from the nics.
     */
    protected String generateMacSequence(NicTO[] nics) {
        if (nics.length == 0) {
            return "";
        }

        StringBuffer sbMacSequence = new StringBuffer();
        for (NicTO nicTo : sortNicsByDeviceId(nics)) {
            sbMacSequence.append(nicTo.getMac()).append("|");
        }
        if (!sbMacSequence.toString().isEmpty()) {
            sbMacSequence.deleteCharAt(sbMacSequence.length() - 1); //Remove extra '|' char appended at the end
        }

        return sbMacSequence.toString();
    }

    /**
     * Update boot args with the new nic mac addresses.
     */
    protected String replaceNicsMacSequenceInBootArgs(String oldMacSequence, String newMacSequence, VirtualMachineTO vmSpec) {
        String bootArgs = vmSpec.getBootArgs();
        if (StringUtils.isNoneBlank(bootArgs, oldMacSequence, newMacSequence)) {
            return bootArgs.replace(oldMacSequence, newMacSequence);
        }
        return "";
    }

    /**
     * Sets video card memory to the one provided in detail svga.vramSize (if provided) on {@code vmConfigSpec}.
     * 64MB was always set before.
     * Size must be in KB.
     *
     * @param vmMo         virtual machine mo
     * @param vmSpec       virtual machine specs
     * @param vmConfigSpec virtual machine config spec
     * @throws Exception exception
     */
    protected void configureVideoCard(VirtualMachineMO vmMo, VirtualMachineTO vmSpec, VirtualMachineConfigSpec vmConfigSpec) throws Exception {
        if (vmSpec.getDetails().containsKey(VmDetailConstants.SVGA_VRAM_SIZE)) {
            String value = vmSpec.getDetails().get(VmDetailConstants.SVGA_VRAM_SIZE);
            try {
                long svgaVmramSize = Long.parseLong(value);
                setNewVRamSizeVmVideoCard(vmMo, svgaVmramSize, vmConfigSpec);
            } catch (NumberFormatException e) {
                logger.error("Unexpected value, cannot parse " + value + " to long due to: " + e.getMessage());
            }
        }
    }

    /**
     * Search for vm video card iterating through vm device list
     *
     * @param vmMo          virtual machine mo
     * @param svgaVmramSize new svga vram size (in KB)
     * @param vmConfigSpec  virtual machine config spec
     */
    protected void setNewVRamSizeVmVideoCard(VirtualMachineMO vmMo, long svgaVmramSize, VirtualMachineConfigSpec vmConfigSpec) throws Exception {
        for (VirtualDevice device : vmMo.getAllDeviceList()) {
            if (device instanceof VirtualMachineVideoCard) {
                VirtualMachineVideoCard videoCard = (VirtualMachineVideoCard) device;
                modifyVmVideoCardVRamSize(videoCard, vmMo, svgaVmramSize, vmConfigSpec);
            }
        }
    }

    /**
     * Modifies vm vram size if it was set to a different size to the one provided in svga.vramSize (user_vm_details or template_vm_details) on {@code vmConfigSpec}
     *
     * @param videoCard     vm's video card device
     * @param vmMo          virtual machine mo
     * @param svgaVmramSize new svga vram size (in KB)
     * @param vmConfigSpec  virtual machine config spec
     */
    protected void modifyVmVideoCardVRamSize(VirtualMachineVideoCard videoCard, VirtualMachineMO vmMo, long svgaVmramSize, VirtualMachineConfigSpec vmConfigSpec) {
        if (videoCard.getVideoRamSizeInKB().longValue() != svgaVmramSize) {
           logger.info("Video card memory was set " + toHumanReadableSize(videoCard.getVideoRamSizeInKB().longValue()) + " instead of " + toHumanReadableSize(svgaVmramSize));
            configureSpecVideoCardNewVRamSize(videoCard, svgaVmramSize, vmConfigSpec);
        }
    }

    /**
     * Add edit spec on {@code vmConfigSpec} to modify svga vram size
     *
     * @param videoCard     video card device to edit providing the svga vram size
     * @param svgaVmramSize new svga vram size (in KB)
     * @param vmConfigSpec  virtual machine spec
     */
    protected void configureSpecVideoCardNewVRamSize(VirtualMachineVideoCard videoCard, long svgaVmramSize, VirtualMachineConfigSpec vmConfigSpec) {
        videoCard.setVideoRamSizeInKB(svgaVmramSize);
        videoCard.setUseAutoDetect(false);

        VirtualDeviceConfigSpec arrayVideoCardConfigSpecs = new VirtualDeviceConfigSpec();
        arrayVideoCardConfigSpecs.setDevice(videoCard);
        arrayVideoCardConfigSpecs.setOperation(VirtualDeviceConfigSpecOperation.EDIT);

        vmConfigSpec.getDeviceChange().add(arrayVideoCardConfigSpecs);
    }

    private void tearDownVm(VirtualMachineMO vmMo) throws Exception {

        if (vmMo == null)
            return;

        boolean hasSnapshot = false;
        hasSnapshot = vmMo.hasSnapshot();
        if (!hasSnapshot)
            vmMo.tearDownDevices(new Class<?>[]{VirtualDisk.class, VirtualEthernetCard.class});
        else
            vmMo.tearDownDevices(new Class<?>[]{VirtualEthernetCard.class});
        vmMo.ensureScsiDeviceController();
    }

    int getReservedMemoryMb(VirtualMachineTO vmSpec) {
        if (vmSpec.getDetails().get(VMwareGuru.VmwareReserveMemory.key()).equalsIgnoreCase("true")) {
            if(vmSpec.getDetails().get(VmDetailConstants.RAM_RESERVATION) != null){
                float reservedMemory = (vmSpec.getMaxRam() * Float.parseFloat(vmSpec.getDetails().get(VmDetailConstants.RAM_RESERVATION)));
                return (int) (reservedMemory / ResourceType.bytesToMiB);
            }
            return (int) (vmSpec.getMinRam() / ResourceType.bytesToMiB);
        }
        return 0;
    }

    int getReservedCpuMHZ(VirtualMachineTO vmSpec) {
        if (vmSpec.getDetails().get(VMwareGuru.VmwareReserveCpu.key()).equalsIgnoreCase("true")) {
            return vmSpec.getMinSpeed() * vmSpec.getCpus();
        }
        return 0;
    }

    // return the finalized disk chain for startup, from top to bottom
    private String[] syncDiskChain(DatacenterMO dcMo, VirtualMachineMO vmMo, DiskTO vol, VirtualMachineDiskInfo diskInfo,
                                   DatastoreMO dsMo) throws Exception {

        VolumeObjectTO volumeTO = (VolumeObjectTO) vol.getData();
        Map<String, String> details = vol.getDetails();
        boolean isManaged = false;

        if (details != null) {
            isManaged = Boolean.parseBoolean(details.get(DiskTO.MANAGED));
        }

        String datastoreDiskPath;
        if (dsMo.getDatastoreType().equalsIgnoreCase("VVOL")) {
            datastoreDiskPath = VmwareStorageLayoutHelper.getLegacyDatastorePathFromVmdkFileName(dsMo, volumeTO.getPath() + ".vmdk");
            if (!dsMo.fileExists(datastoreDiskPath)) {
                datastoreDiskPath = VmwareStorageLayoutHelper.getVmwareDatastorePathFromVmdkFileName(dsMo, vmMo.getName(), volumeTO.getPath() + ".vmdk");
            }
            if (!dsMo.fileExists(datastoreDiskPath)) {
                datastoreDiskPath = dsMo.searchFileInSubFolders(volumeTO.getPath() + ".vmdk", true, null);
            }
        } else {
            // we will honor vCenter's meta if it exists
            if (diskInfo != null) {
                // to deal with run-time upgrade to maintain the new datastore folder structure
                String disks[] = diskInfo.getDiskChain();
                for (int i = 0; i < disks.length; i++) {
                    DatastoreFile file = new DatastoreFile(disks[i]);
                    if (!isManaged && file.getDir() != null && file.getDir().isEmpty()) {
                        logger.info("Perform run-time datastore folder upgrade. sync " + disks[i] + " to VM folder");
                        disks[i] = VmwareStorageLayoutHelper.syncVolumeToVmDefaultFolder(dcMo, vmMo.getName(), dsMo, file.getFileBaseName(), VmwareManager.s_vmwareSearchExcludeFolder.value());
                    }
                }
                return disks;
            }

            if (isManaged) {
                String vmdkPath = new DatastoreFile(volumeTO.getPath()).getFileBaseName();

                if (volumeTO.getVolumeType() == Volume.Type.ROOT) {
                    if (vmdkPath == null) {
                        vmdkPath = volumeTO.getName();
                    }

                    datastoreDiskPath = VmwareStorageLayoutHelper.syncVolumeToVmDefaultFolder(dcMo, vmMo.getName(), dsMo, vmdkPath);
                } else {
                    if (vmdkPath == null) {
                        vmdkPath = dsMo.getName();
                    }

                    datastoreDiskPath = dsMo.getDatastorePath(vmdkPath + VMDK_EXTENSION);
                }
            } else {
                datastoreDiskPath = VmwareStorageLayoutHelper.syncVolumeToVmDefaultFolder(dcMo, vmMo.getName(), dsMo, volumeTO.getPath(), VmwareManager.s_vmwareSearchExcludeFolder.value());
            }
        }
        if (!dsMo.fileExists(datastoreDiskPath)) {
            logger.warn("Volume " + volumeTO.getId() + " does not seem to exist on datastore, out of sync? path: " + datastoreDiskPath);
        }

        return new String[]{datastoreDiskPath};
    }

    // Pair<internal CS name, vCenter display name>
    private Pair<String, String> composeVmNames(VirtualMachineTO vmSpec) {
        String vmInternalCSName = vmSpec.getName();
        String vmNameOnVcenter = vmSpec.getName();
        String hostNameInDetails = null;
        if (_instanceNameFlag && MapUtils.isNotEmpty(vmSpec.getDetails()) && vmSpec.getDetails().containsKey(VmDetailConstants.NAME_ON_HYPERVISOR)) {
            hostNameInDetails = vmSpec.getDetails().get(VmDetailConstants.NAME_ON_HYPERVISOR);
        }
        if (StringUtils.isNotBlank(hostNameInDetails)) {
            vmNameOnVcenter = hostNameInDetails;
        } else if (_instanceNameFlag && vmSpec.getHostName() != null) {
            vmNameOnVcenter = vmSpec.getHostName();
        }
        return new Pair<String, String>(vmInternalCSName, vmNameOnVcenter);
    }

    protected void configNestedHVSupport(VirtualMachineMO vmMo, VirtualMachineTO vmSpec, VirtualMachineConfigSpec vmConfigSpec) throws Exception {

        VmwareContext context = vmMo.getContext();
        if ("true".equals(vmSpec.getDetails().get(VmDetailConstants.NESTED_VIRTUALIZATION_FLAG))) {
            if (logger.isDebugEnabled())
                logger.debug("Nested Virtualization enabled in configuration, checking hypervisor capability");

            ManagedObjectReference hostMor = vmMo.getRunningHost().getMor();
            ManagedObjectReference computeMor = context.getVimClient().getMoRefProp(hostMor, "parent");
            ManagedObjectReference environmentBrowser = context.getVimClient().getMoRefProp(computeMor, "environmentBrowser");
            HostCapability hostCapability = context.getService().queryTargetCapabilities(environmentBrowser, hostMor);
            Boolean nestedHvSupported = hostCapability.isNestedHVSupported();
            if (nestedHvSupported == null) {
                // nestedHvEnabled property is supported only since VMware 5.1. It's not defined for earlier versions.
                logger.warn("Hypervisor doesn't support nested virtualization, unable to set config for VM " + vmSpec.getName());
            } else if (nestedHvSupported.booleanValue()) {
                logger.debug("Hypervisor supports nested virtualization, enabling for VM " + vmSpec.getName());
                vmConfigSpec.setNestedHVEnabled(true);
            } else {
                logger.warn("Hypervisor doesn't support nested virtualization, unable to set config for VM " + vmSpec.getName());
                vmConfigSpec.setNestedHVEnabled(false);
            }
        }
    }

    private static void configBasicExtraOption(List<OptionValue> extraOptions, VirtualMachineTO vmSpec) {
        OptionValue newVal = new OptionValue();
        newVal.setKey("machine.id");
        newVal.setValue(vmSpec.getBootArgs());
        extraOptions.add(newVal);

        newVal = new OptionValue();
        newVal.setKey("devices.hotplug");
        newVal.setValue("true");
        extraOptions.add(newVal);
    }

    private static void configNvpExtraOption(List<OptionValue> extraOptions, VirtualMachineTO vmSpec, Map<String, String> nicUuidToDvSwitchUuid) {
        /**
         * Extra Config : nvp.vm-uuid = uuid
         *  - Required for Nicira NVP integration
         */
        OptionValue newVal = new OptionValue();
        newVal.setKey("nvp.vm-uuid");
        newVal.setValue(vmSpec.getUuid());
        extraOptions.add(newVal);

        /**
         * Extra Config : nvp.iface-id.<num> = uuid
         *  - Required for Nicira NVP integration
         */
        int nicNum = 0;
        for (NicTO nicTo : sortNicsByDeviceId(vmSpec.getNics())) {
            if (nicTo.getUuid() != null) {
                newVal = new OptionValue();
                newVal.setKey("nvp.iface-id." + nicNum);
                newVal.setValue(nicTo.getUuid());
                extraOptions.add(newVal);
            }
            nicNum++;
        }
    }

    private static void configCustomExtraOption(List<OptionValue> extraOptions, VirtualMachineTO vmSpec) {
        // we no longer to validation anymore
        for (Map.Entry<String, String> entry : vmSpec.getDetails().entrySet()) {
            if (entry.getKey().equalsIgnoreCase(VmDetailConstants.BOOT_MODE)) {
                continue;
            }
            OptionValue newVal = new OptionValue();
            newVal.setKey(entry.getKey());
            newVal.setValue(entry.getValue());
            extraOptions.add(newVal);
        }
    }

    private void postNvpConfigBeforeStart(VirtualMachineMO vmMo, VirtualMachineTO vmSpec) throws Exception {
        /**
         * We need to configure the port on the DV switch after the host is
         * connected. So make this happen between the configure and start of
         * the VM
         */
        int nicIndex = 0;
        for (NicTO nicTo : sortNicsByDeviceId(vmSpec.getNics())) {
            if (nicTo.getBroadcastType() == BroadcastDomainType.Lswitch) {
                // We need to create a port with a unique vlan and pass the key to the nic device
                logger.trace("Nic " + nicTo.toString() + " is connected to an NVP logicalswitch");
                VirtualDevice nicVirtualDevice = vmMo.getNicDeviceByIndex(nicIndex);
                if (nicVirtualDevice == null) {
                    throw new Exception("Failed to find a VirtualDevice for nic " + nicIndex); //FIXME Generic exceptions are bad
                }
                VirtualDeviceBackingInfo backing = nicVirtualDevice.getBacking();
                if (backing instanceof VirtualEthernetCardDistributedVirtualPortBackingInfo) {
                    // This NIC is connected to a Distributed Virtual Switch
                    VirtualEthernetCardDistributedVirtualPortBackingInfo portInfo = (VirtualEthernetCardDistributedVirtualPortBackingInfo) backing;
                    DistributedVirtualSwitchPortConnection port = portInfo.getPort();
                    String portKey = port.getPortKey();
                    String portGroupKey = port.getPortgroupKey();
                    String dvSwitchUuid = port.getSwitchUuid();

                    logger.debug("NIC " + nicTo.toString() + " is connected to dvSwitch " + dvSwitchUuid + " pg " + portGroupKey + " port " + portKey);

                    ManagedObjectReference dvSwitchManager = vmMo.getContext().getVimClient().getServiceContent().getDvSwitchManager();
                    ManagedObjectReference dvSwitch = vmMo.getContext().getVimClient().getService().queryDvsByUuid(dvSwitchManager, dvSwitchUuid);

                    // Get all ports
                    DistributedVirtualSwitchPortCriteria criteria = new DistributedVirtualSwitchPortCriteria();
                    criteria.setInside(true);
                    criteria.getPortgroupKey().add(portGroupKey);
                    List<DistributedVirtualPort> dvPorts = vmMo.getContext().getVimClient().getService().fetchDVPorts(dvSwitch, criteria);

                    DistributedVirtualPort vmDvPort = null;
                    List<Integer> usedVlans = new ArrayList<Integer>();
                    for (DistributedVirtualPort dvPort : dvPorts) {
                        // Find the port for this NIC by portkey
                        if (portKey.equals(dvPort.getKey())) {
                            vmDvPort = dvPort;
                        }
                        VMwareDVSPortSetting settings = (VMwareDVSPortSetting) dvPort.getConfig().getSetting();
                        VmwareDistributedVirtualSwitchVlanIdSpec vlanId = (VmwareDistributedVirtualSwitchVlanIdSpec) settings.getVlan();
                        logger.trace("Found port " + dvPort.getKey() + " with vlan " + vlanId.getVlanId());
                        if (vlanId.getVlanId() > 0 && vlanId.getVlanId() < 4095) {
                            usedVlans.add(vlanId.getVlanId());
                        }
                    }

                    if (vmDvPort == null) {
                        throw new Exception("Empty port list from dvSwitch for nic " + nicTo.toString());
                    }

                    DVPortConfigInfo dvPortConfigInfo = vmDvPort.getConfig();
                    VMwareDVSPortSetting settings = (VMwareDVSPortSetting) dvPortConfigInfo.getSetting();

                    VmwareDistributedVirtualSwitchVlanIdSpec vlanId = (VmwareDistributedVirtualSwitchVlanIdSpec) settings.getVlan();
                    BoolPolicy blocked = settings.getBlocked();
                    if (blocked.isValue() == Boolean.TRUE) {
                        logger.trace("Port is blocked, set a vlanid and unblock");
                        DVPortConfigSpec dvPortConfigSpec = new DVPortConfigSpec();
                        VMwareDVSPortSetting edittedSettings = new VMwareDVSPortSetting();
                        // Unblock
                        blocked.setValue(Boolean.FALSE);
                        blocked.setInherited(Boolean.FALSE);
                        edittedSettings.setBlocked(blocked);
                        // Set vlan
                        int i;
                        for (i = 1; i < 4095; i++) {
                            if (!usedVlans.contains(i))
                                break;
                        }
                        vlanId.setVlanId(i); // FIXME should be a determined
                        // based on usage
                        vlanId.setInherited(false);
                        edittedSettings.setVlan(vlanId);

                        dvPortConfigSpec.setSetting(edittedSettings);
                        dvPortConfigSpec.setOperation("edit");
                        dvPortConfigSpec.setKey(portKey);
                        List<DVPortConfigSpec> dvPortConfigSpecs = new ArrayList<DVPortConfigSpec>();
                        dvPortConfigSpecs.add(dvPortConfigSpec);
                        ManagedObjectReference task = vmMo.getContext().getVimClient().getService().reconfigureDVPortTask(dvSwitch, dvPortConfigSpecs);
                        if (!vmMo.getContext().getVimClient().waitForTask(task)) {
                            throw new Exception("Failed to configure the dvSwitch port for nic " + nicTo.toString());
                        }
                        logger.debug("NIC " + nicTo.toString() + " connected to vlan " + i);
                    } else {
                        logger.trace("Port already configured and set to vlan " + vlanId.getVlanId());
                    }
                } else if (backing instanceof VirtualEthernetCardNetworkBackingInfo) {
                    // This NIC is connected to a Virtual Switch
                    // Nothing to do
                } else if (backing instanceof VirtualEthernetCardOpaqueNetworkBackingInfo) {
                    //if NSX API VERSION >= 4.2, connect to br-int (nsx.network), do not create portgroup else previous behaviour
                    //OK, connected to OpaqueNetwork
                } else {
                    logger.error("nic device backing is of type " + backing.getClass().getName());
                    throw new Exception("Incompatible backing for a VirtualDevice for nic " + nicIndex); //FIXME Generic exceptions are bad
                }
            }
            nicIndex++;
        }
    }
    private VirtualMachineDiskInfo getMatchingExistingDiskWithVolumeDetails(VirtualMachineDiskInfoBuilder diskInfoBuilder, String volumePath,
                                                                             String chainInfo, boolean isManaged, String iScsiName, String datastoreUUID,
                                                                             VmwareHypervisorHost hyperHost, VmwareContext context) throws Exception {

        Pair<String, String> dsNameAndFileName = getVMDiskInfo(volumePath, isManaged, iScsiName, datastoreUUID, hyperHost, context);
        String dsName = dsNameAndFileName.first();
        String diskBackingFileBaseName = dsNameAndFileName.second();

        VirtualMachineDiskInfo diskInfo = diskInfoBuilder.getDiskInfoByBackingFileBaseName(diskBackingFileBaseName, dsName);
        if (diskInfo != null) {
            logger.info("Found existing disk info from volume path: " + volumePath);
            return diskInfo;
        } else {
            if (chainInfo != null) {
                VirtualMachineDiskInfo infoInChain = _gson.fromJson(chainInfo, VirtualMachineDiskInfo.class);
                if (infoInChain != null) {
                    String[] disks = infoInChain.getDiskChain();
                    if (disks.length > 0) {
                        for (String diskPath : disks) {
                            DatastoreFile file = new DatastoreFile(diskPath);
                            diskInfo = diskInfoBuilder.getDiskInfoByBackingFileBaseName(file.getFileBaseName(), dsName);
                            if (diskInfo != null) {
                                logger.info("Found existing disk from chain info: " + diskPath);
                                return diskInfo;
                            }
                        }
                    }

                    if (diskInfo == null) {
                        diskInfo = diskInfoBuilder.getDiskInfoByDeviceBusName(infoInChain.getDiskDeviceBusName());
                        if (diskInfo != null) {
                            logger.info("Found existing disk from chain device bus information: " + infoInChain.getDiskDeviceBusName());
                            return diskInfo;
                        }
                    }
                }
            }
        }
        return null;
    }

    private Pair<String, String> getVMDiskInfo(String volumePath, boolean isManaged, String iScsiName, String datastoreUUID,
                                               VmwareHypervisorHost hyperHost, VmwareContext context) throws Exception {
        String dsName = null;
        String diskBackingFileBaseName = null;

        if (isManaged) {
            // if the storage is managed, iScsiName should not be null
            dsName = VmwareResource.getDatastoreName(iScsiName);
            diskBackingFileBaseName = new DatastoreFile(volumePath).getFileBaseName();
        } else {
            ManagedObjectReference morDs = HypervisorHostHelper.findDatastoreWithBackwardsCompatibility(hyperHost, datastoreUUID);
            DatastoreMO dsMo = new DatastoreMO(context, morDs);
            dsName = dsMo.getName();
            diskBackingFileBaseName = volumePath;
        }

        return new Pair<>(dsName, diskBackingFileBaseName);
    }

    private VirtualMachineDiskInfo getMatchingExistingDisk(VirtualMachineDiskInfoBuilder diskInfoBuilder, DiskTO vol, VmwareHypervisorHost hyperHost, VmwareContext context)
            throws Exception {
        if (diskInfoBuilder != null) {
            VolumeObjectTO volume = (VolumeObjectTO) vol.getData();
            String chainInfo = volume.getChainInfo();
            Map<String, String> details = vol.getDetails();
            boolean isManaged = details != null && Boolean.parseBoolean(details.get(DiskTO.MANAGED));
            String iScsiName = details.get(DiskTO.IQN);
            String datastoreUUID = volume.getDataStore().getUuid();

            return getMatchingExistingDiskWithVolumeDetails(diskInfoBuilder, volume.getPath(), chainInfo, isManaged, iScsiName, datastoreUUID, hyperHost, context);
        } else {
            return null;
        }
    }

    private String getDiskController(VirtualMachineMO vmMo, VirtualMachineDiskInfo matchingExistingDisk, DiskTO vol, Pair<String, String> controllerInfo, boolean deployAsIs) throws Exception {
        DiskControllerType controllerType = DiskControllerType.none;
        if (deployAsIs && matchingExistingDisk != null) {
            String currentBusName = matchingExistingDisk.getDiskDeviceBusName();
            if (currentBusName != null) {
                logger.info("Chose disk controller based on existing information: " + currentBusName);
                if (currentBusName.startsWith("ide")) {
                    controllerType = DiskControllerType.ide;
                } else if (currentBusName.startsWith("scsi")) {
                    controllerType = DiskControllerType.scsi;
                }
            }
            if (controllerType == DiskControllerType.scsi || controllerType == DiskControllerType.none) {
                Ternary<Integer, Integer, DiskControllerType> vmScsiControllerInfo = vmMo.getScsiControllerInfo();
                controllerType = vmScsiControllerInfo.third();
            }
            return controllerType.toString();
        }

<<<<<<< HEAD
        if (vol.getType() == Volume.Type.ROOT) {
            logger.info("Chose disk controller for vol " + vol.getType() + " -> " + controllerInfo.first()
                    + ", based on root disk controller settings at global configuration setting.");
            return controllerInfo.first();
        } else {
            logger.info("Chose disk controller for vol " + vol.getType() + " -> " + controllerInfo.second()
                    + ", based on default data disk controller setting i.e. Operating system recommended."); // Need to bring in global configuration setting & template level setting.
            return controllerInfo.second();
        }
=======
        return VmwareHelper.getControllerBasedOnDiskType(controllerInfo, vol);
>>>>>>> 075f9811
    }

    private void postDiskConfigBeforeStart(VirtualMachineMO vmMo, VirtualMachineTO vmSpec, DiskTO[] sortedDisks, int ideControllerKey,
                                           int scsiControllerKey, Map<String, Map<String, String>> iqnToData, VmwareHypervisorHost hyperHost, VmwareContext context) throws Exception {
        VirtualMachineDiskInfoBuilder diskInfoBuilder = vmMo.getDiskInfoBuilder();

        for (DiskTO vol : sortedDisks) {
            if (vol.getType() == Volume.Type.ISO)
                continue;

            VolumeObjectTO volumeTO = (VolumeObjectTO) vol.getData();

            VirtualMachineDiskInfo diskInfo = getMatchingExistingDisk(diskInfoBuilder, vol, hyperHost, context);
            assert (diskInfo != null);

            String[] diskChain = diskInfo.getDiskChain();
            assert (diskChain.length > 0);

            Map<String, String> details = vol.getDetails();
            boolean managed = false;

            if (details != null) {
                managed = Boolean.parseBoolean(details.get(DiskTO.MANAGED));
            }

            DatastoreFile file = new DatastoreFile(diskChain[0]);

            if (managed) {
                DatastoreFile originalFile = new DatastoreFile(volumeTO.getPath());

                if (!file.getFileBaseName().equalsIgnoreCase(originalFile.getFileBaseName())) {
                    if (logger.isInfoEnabled())
                        logger.info("Detected disk-chain top file change on volume: " + volumeTO.getId() + " " + volumeTO.getPath() + " -> " + diskChain[0]);
                }
            } else {
                if (!file.getFileBaseName().equalsIgnoreCase(volumeTO.getPath())) {
                    if (logger.isInfoEnabled())
                        logger.info("Detected disk-chain top file change on volume: " + volumeTO.getId() + " " + volumeTO.getPath() + " -> " + file.getFileBaseName());
                }
            }

            VolumeObjectTO volInSpec = getVolumeInSpec(vmSpec, volumeTO);

            if (volInSpec != null) {
                if (managed) {
                    Map<String, String> data = new HashMap<>();

                    String datastoreVolumePath = diskChain[0];

                    data.put(StartAnswer.PATH, datastoreVolumePath);
                    data.put(StartAnswer.IMAGE_FORMAT, Storage.ImageFormat.OVA.toString());

                    iqnToData.put(details.get(DiskTO.IQN), data);

                    vol.setPath(datastoreVolumePath);
                    volumeTO.setPath(datastoreVolumePath);
                    volInSpec.setPath(datastoreVolumePath);
                } else {
                    volInSpec.setPath(file.getFileBaseName());
                    if (vol.getDetails().get(DiskTO.PROTOCOL_TYPE) != null && vol.getDetails().get(DiskTO.PROTOCOL_TYPE).equalsIgnoreCase("DatastoreCluster")) {
                        volInSpec.setUpdatedDataStoreUUID(volumeTO.getDataStore().getUuid());
                    }
                }
                volInSpec.setChainInfo(_gson.toJson(diskInfo));
            }
        }
    }

    private void checkAndDeleteDatastoreFile(String filePath, List<String> skipDatastores, DatastoreMO dsMo, DatacenterMO dcMo) throws Exception {
        if (dsMo != null && dcMo != null && (skipDatastores == null || !skipDatastores.contains(dsMo.getName()))) {
            logger.debug("Deleting file: " + filePath);
            dsMo.deleteFile(filePath, dcMo.getMor(), true);
        }
    }

    private void deleteUnregisteredVmFiles(VirtualMachineFileLayoutEx vmFileLayout, DatacenterMO dcMo, boolean deleteDisks, List<String> skipDatastores) throws Exception {
        logger.debug("Deleting files associated with an existing VM that was unregistered");
        DatastoreFile vmFolder = null;
        try {
            List<VirtualMachineFileLayoutExFileInfo> fileInfo = vmFileLayout.getFile();
            for (VirtualMachineFileLayoutExFileInfo file : fileInfo) {
                DatastoreFile fileInDatastore = new DatastoreFile(file.getName());
                // In case of linked clones, VM file layout includes the base disk so don't delete all disk files.
                if (file.getType().startsWith("disk") || file.getType().startsWith("digest"))
                    continue;
                else if (file.getType().equals("config"))
                    vmFolder = new DatastoreFile(fileInDatastore.getDatastoreName(), fileInDatastore.getDir());
                DatastoreMO dsMo = new DatastoreMO(dcMo.getContext(), dcMo.findDatastore(fileInDatastore.getDatastoreName()));
                checkAndDeleteDatastoreFile(file.getName(), skipDatastores, dsMo, dcMo);
            }
            // Delete files that are present in the VM folder - this will take care of the VM disks as well.
            DatastoreMO vmFolderDsMo = new DatastoreMO(dcMo.getContext(), dcMo.findDatastore(vmFolder.getDatastoreName()));
            String[] files = vmFolderDsMo.listDirContent(vmFolder.getPath());
            if (deleteDisks) {
                for (String file : files) {
                    String vmDiskFileFullPath = String.format("%s/%s", vmFolder.getPath(), file);
                    checkAndDeleteDatastoreFile(vmDiskFileFullPath, skipDatastores, vmFolderDsMo, dcMo);
                }
            }
            // Delete VM folder
            if (deleteDisks || files.length == 0) {
                checkAndDeleteDatastoreFile(vmFolder.getPath(), skipDatastores, vmFolderDsMo, dcMo);
            }
        } catch (Exception e) {
            String message = "Failed to delete files associated with an existing VM that was unregistered due to " + VmwareHelper.getExceptionMessage(e);
            logger.warn(message, e);
        }
    }

    private static VolumeObjectTO getVolumeInSpec(VirtualMachineTO vmSpec, VolumeObjectTO srcVol) {
        for (DiskTO disk : vmSpec.getDisks()) {
            if (disk.getData() instanceof VolumeObjectTO) {
                VolumeObjectTO vol = (VolumeObjectTO) disk.getData();
                if (vol.getId() == srcVol.getId())
                    return vol;
            }
        }

        return null;
    }

    private static NicTO[] sortNicsByDeviceId(NicTO[] nics) {

        List<NicTO> listForSort = new ArrayList<NicTO>();
        for (NicTO nic : nics) {
            listForSort.add(nic);
        }
        Collections.sort(listForSort, new Comparator<NicTO>() {

            @Override
            public int compare(NicTO arg0, NicTO arg1) {
                if (arg0.getDeviceId() < arg1.getDeviceId()) {
                    return -1;
                } else if (arg0.getDeviceId() == arg1.getDeviceId()) {
                    return 0;
                }

                return 1;
            }
        });

        return listForSort.toArray(new NicTO[0]);
    }

    private static DiskTO[] sortVolumesByDeviceId(DiskTO[] volumes) {

        List<DiskTO> listForSort = new ArrayList<DiskTO>();
        for (DiskTO vol : volumes) {
            listForSort.add(vol);
        }
        Collections.sort(listForSort, new Comparator<DiskTO>() {

            @Override
            public int compare(DiskTO arg0, DiskTO arg1) {
                if (arg0.getDiskSeq() < arg1.getDiskSeq()) {
                    return -1;
                } else if (arg0.getDiskSeq().equals(arg1.getDiskSeq())) {
                    return 0;
                }

                return 1;
            }
        });

        return listForSort.toArray(new DiskTO[0]);
    }

    /**
     * Only call this for managed storage.
     * Ex. "[-iqn.2010-01.com.solidfire:4nhe.vol-1.27-0] i-2-18-VM/ROOT-18.vmdk" should return "i-2-18-VM/ROOT-18"
     */
    public String getVmdkPath(String path) {
        if (StringUtils.isBlank(path)) {
            return null;
        }

        final String search = "]";

        int startIndex = path.indexOf(search);

        if (startIndex == -1) {
            return null;
        }

        path = path.substring(startIndex + search.length());

        final String search2 = VMDK_EXTENSION;

        int endIndex = path.indexOf(search2);

        if (endIndex == -1) {
            return null;
        }

        return path.substring(0, endIndex).trim();
    }

    private DatastoreMO getDataStoreWhereDiskExists(VmwareHypervisorHost hyperHost, VmwareContext context,
                                               VirtualMachineDiskInfoBuilder diskInfoBuilder, DiskTO disk, List<Pair<Integer, ManagedObjectReference>> diskDatastores) throws Exception {
        VolumeObjectTO volume = (VolumeObjectTO) disk.getData();
        String diskBackingFileBaseName = volume.getPath();
        for (Pair<Integer, ManagedObjectReference> diskDatastore : diskDatastores) {
            DatastoreMO dsMo = new DatastoreMO(hyperHost.getContext(), diskDatastore.second());
            String dsName = dsMo.getName();

            VirtualMachineDiskInfo diskInfo = diskInfoBuilder.getDiskInfoByBackingFileBaseName(diskBackingFileBaseName, dsName);
            if (diskInfo != null) {
                logger.info("Found existing disk info from volume path: " + volume.getPath());
                return dsMo;
            } else {
                String chainInfo = volume.getChainInfo();
                if (chainInfo != null) {
                    VirtualMachineDiskInfo infoInChain = _gson.fromJson(chainInfo, VirtualMachineDiskInfo.class);
                    if (infoInChain != null) {
                        String[] disks = infoInChain.getDiskChain();
                        if (disks.length > 0) {
                            for (String diskPath : disks) {
                                DatastoreFile file = new DatastoreFile(diskPath);
                                diskInfo = diskInfoBuilder.getDiskInfoByBackingFileBaseName(file.getFileBaseName(), dsName);
                                if (diskInfo != null) {
                                    logger.info("Found existing disk from chain info: " + diskPath);
                                    return dsMo;
                                }
                            }
                        }
                    }
                }
            }
        }
        return null;
    }

    private HashMap<String, Pair<ManagedObjectReference, DatastoreMO>> inferDatastoreDetailsFromDiskInfo(VmwareHypervisorHost hyperHost, VmwareContext context,
                                                                                                         DiskTO[] disks, Command cmd) throws Exception {
        HashMap<String, Pair<ManagedObjectReference, DatastoreMO>> mapIdToMors = new HashMap<>();

        assert (hyperHost != null) && (context != null);

        for (DiskTO vol : disks) {
            if (vol.getType() != Volume.Type.ISO) {
                VolumeObjectTO volumeTO = (VolumeObjectTO) vol.getData();
                DataStoreTO primaryStore = volumeTO.getDataStore();
                String poolUuid = primaryStore.getUuid();

                if (mapIdToMors.get(poolUuid) == null) {
                    boolean isManaged = false;
                    Map<String, String> details = vol.getDetails();

                    if (details != null) {
                        isManaged = Boolean.parseBoolean(details.get(DiskTO.MANAGED));
                    }

                    if (isManaged) {
                        String iScsiName = details.get(DiskTO.IQN); // details should not be null for managed storage (it may or may not be null for non-managed storage)
                        String datastoreName = VmwareResource.getDatastoreName(iScsiName);
                        ManagedObjectReference morDatastore = HypervisorHostHelper.findDatastoreWithBackwardsCompatibility(hyperHost, datastoreName);

                        // if the datastore is not present, we need to discover the iSCSI device that will support it,
                        // create the datastore, and create a VMDK file in the datastore
                        if (morDatastore == null) {
                            final String vmdkPath = getVmdkPath(volumeTO.getPath());

                            morDatastore = _storageProcessor.prepareManagedStorage(context, hyperHost, null, iScsiName,
                                    details.get(DiskTO.STORAGE_HOST), Integer.parseInt(details.get(DiskTO.STORAGE_PORT)),
                                    vmdkPath,
                                    details.get(DiskTO.CHAP_INITIATOR_USERNAME), details.get(DiskTO.CHAP_INITIATOR_SECRET),
                                    details.get(DiskTO.CHAP_TARGET_USERNAME), details.get(DiskTO.CHAP_TARGET_SECRET),
                                    Long.parseLong(details.get(DiskTO.VOLUME_SIZE)), cmd);

                            DatastoreMO dsMo = new DatastoreMO(getServiceContext(), morDatastore);

                            final String datastoreVolumePath;

                            if (vmdkPath != null) {
                                datastoreVolumePath = dsMo.getDatastorePath(vmdkPath + VMDK_EXTENSION);
                            } else {
                                datastoreVolumePath = dsMo.getDatastorePath(dsMo.getName() + VMDK_EXTENSION);
                            }

                            volumeTO.setPath(datastoreVolumePath);
                            vol.setPath(datastoreVolumePath);
                        }

                        mapIdToMors.put(datastoreName, new Pair<>(morDatastore, new DatastoreMO(context, morDatastore)));
                    } else {
                        ManagedObjectReference morDatastore = HypervisorHostHelper.findDatastoreWithBackwardsCompatibility(hyperHost, poolUuid);

                        if (morDatastore == null) {
                            String msg = "Failed to get the mounted datastore for the volume's pool " + poolUuid;

                            logger.error(msg);

                            throw new Exception(msg);
                        }

                        mapIdToMors.put(poolUuid, new Pair<>(morDatastore, new DatastoreMO(context, morDatastore)));
                    }
                }
            }
        }

        return mapIdToMors;
    }

    private Pair<ManagedObjectReference, DatastoreMO> getDatastoreThatDiskIsOn(HashMap<String, Pair<ManagedObjectReference, DatastoreMO>> dataStoresDetails, DiskTO vol) {
        Pair<ManagedObjectReference, DatastoreMO> rootDiskDataStoreDetails = null;

        Map<String, String> details = vol.getDetails();
        boolean managed = false;

        if (details != null) {
            managed = Boolean.parseBoolean(details.get(DiskTO.MANAGED));
        }

        if (managed) {
            String datastoreName = VmwareResource.getDatastoreName(details.get(DiskTO.IQN));
            rootDiskDataStoreDetails = dataStoresDetails.get(datastoreName);
        } else {
            DataStoreTO primaryStore = vol.getData().getDataStore();
            rootDiskDataStoreDetails = dataStoresDetails.get(primaryStore.getUuid());
        }

        return rootDiskDataStoreDetails;
    }

    private String getPvlanInfo(NicTO nicTo) {
        if (nicTo.getBroadcastType() == BroadcastDomainType.Pvlan) {
            return NetUtils.getIsolatedPvlanFromUri(nicTo.getBroadcastUri());
        }
        return null;
    }

    private String getVlanInfo(NicTO nicTo, String defaultVlan) {
        if (nicTo.getBroadcastType() == BroadcastDomainType.Native) {
            return defaultVlan;
        } else if (nicTo.getBroadcastType() == BroadcastDomainType.Vlan || nicTo.getBroadcastType() == BroadcastDomainType.Pvlan) {
            if (nicTo.getBroadcastUri() != null) {
                if (nicTo.getBroadcastType() == BroadcastDomainType.Vlan)
                    // For vlan, the broadcast uri is of the form vlan://<vlanid>
                    // BroadcastDomainType recogniizes and handles this.
                    return BroadcastDomainType.getValue(nicTo.getBroadcastUri());
                else
                    // for pvlan, the broadcast uri will be of the form pvlan://<vlanid>-i<pvlanid>
                    // TODO consider the spread of functionality between BroadcastDomainType and NetUtils
                    return NetUtils.getPrimaryPvlanFromUri(nicTo.getBroadcastUri());
            } else {
                logger.warn("BroadcastType is not claimed as VLAN or PVLAN, but without vlan info in broadcast URI. Use vlan info from labeling: " + defaultVlan);
                return defaultVlan;
            }
        } else if (nicTo.getBroadcastType() == BroadcastDomainType.Lswitch) {
            // We don't need to set any VLAN id for an NVP logical switch
            return null;
        } else if (nicTo.getBroadcastType() == BroadcastDomainType.Storage) {
            URI broadcastUri = nicTo.getBroadcastUri();
            if (broadcastUri != null) {
                String vlanId = BroadcastDomainType.getValue(broadcastUri);
                logger.debug("Using VLAN [" + vlanId + "] from broadcast uri [" + broadcastUri + "]");
                return vlanId;
            }
        }

        logger.warn("Unrecognized broadcast type in VmwareResource, type: " + nicTo.getBroadcastType().toString() + ". Use vlan info from labeling: " + defaultVlan);
        return defaultVlan;
    }

    private Pair<ManagedObjectReference, String> prepareNetworkFromNicInfo(HostMO hostMo, NicTO nicTo, boolean configureVServiceInNexus, String networkName, VirtualMachine.Type vmType)
            throws Exception {

        Ternary<String, String, String> switchDetails = getTargetSwitch(nicTo);
        VirtualSwitchType switchType = VirtualSwitchType.getType(switchDetails.second());
        String switchName = switchDetails.first();
        String vlanToken = switchDetails.third();

        String namePrefix = getNetworkNamePrefix(nicTo);
        Pair<ManagedObjectReference, String> networkInfo = null;

        logger.info("Prepare network on " + switchType + " " + switchName + " with name prefix: " + namePrefix);

        if (VirtualSwitchType.StandardVirtualSwitch == switchType) {
            networkInfo = HypervisorHostHelper.prepareNetwork(switchName, namePrefix, hostMo,
                    getVlanInfo(nicTo, vlanToken), nicTo.getNetworkRateMbps(), nicTo.getNetworkRateMulticastMbps(),
                    _opsTimeout, true, nicTo.getBroadcastType(), nicTo.getUuid(), nicTo.getDetails());
        } else {
            String vlanId = getVlanInfo(nicTo, vlanToken);
            String svlanId = null;
            boolean pvlannetwork = (getPvlanInfo(nicTo) == null) ? false : true;
            if (vmType != null && vmType.equals(VirtualMachine.Type.DomainRouter) && pvlannetwork) {
                // plumb this network to the promiscuous vlan.
                svlanId = vlanId;
            } else {
                // plumb this network to the isolated vlan.
                svlanId = getPvlanInfo(nicTo);
            }
            networkInfo = HypervisorHostHelper.prepareNetwork(switchName, namePrefix, hostMo, vlanId, svlanId,
                    nicTo.getNetworkRateMbps(), nicTo.getNetworkRateMulticastMbps(), _opsTimeout, switchType,
                    _portsPerDvPortGroup, nicTo.getGateway(), configureVServiceInNexus, nicTo.getBroadcastType(), _vsmCredentials, nicTo.getDetails(), networkName);
        }

        return networkInfo;
    }

    // return Ternary <switch name, switch type, vlan tagging>
    private Ternary<String, String, String> getTargetSwitch(NicTO nicTo) throws CloudException {
        TrafficType[] supportedTrafficTypes = new TrafficType[]{TrafficType.Guest, TrafficType.Public, TrafficType.Control, TrafficType.Management, TrafficType.Storage};

        TrafficType trafficType = nicTo.getType();
        if (!Arrays.asList(supportedTrafficTypes).contains(trafficType)) {
            throw new CloudException("Traffic type " + trafficType.toString() + " for nic " + nicTo.toString() + " is not supported.");
        }

        String switchName = null;
        VirtualSwitchType switchType = VirtualSwitchType.StandardVirtualSwitch;
        String vlanId = Vlan.UNTAGGED;

        if (StringUtils.isNotBlank(nicTo.getName())) {
            // Format of network traffic label is <VSWITCH>,<VLANID>,<VSWITCHTYPE>
            // If all 3 fields are mentioned then number of tokens would be 3.
            // If only <VSWITCH>,<VLANID> are mentioned then number of tokens would be 2.
            // Get switch details from the nicTO object
            String networkName = nicTo.getName();
            VmwareTrafficLabel mgmtTrafficLabelObj = new VmwareTrafficLabel(networkName, trafficType);
            switchName = mgmtTrafficLabelObj.getVirtualSwitchName();
            vlanId = mgmtTrafficLabelObj.getVlanId();
            switchType = mgmtTrafficLabelObj.getVirtualSwitchType();
        } else {
            if (trafficType == TrafficType.Guest && _guestTrafficInfo != null) {
                switchType = _guestTrafficInfo.getVirtualSwitchType();
                switchName = _guestTrafficInfo.getVirtualSwitchName();
            } else if (trafficType == TrafficType.Public && _publicTrafficInfo != null) {
                switchType = _publicTrafficInfo.getVirtualSwitchType();
                switchName = _publicTrafficInfo.getVirtualSwitchName();
            }
        }

        if (switchName == null
                && (nicTo.getType() == Networks.TrafficType.Control || nicTo.getType() == Networks.TrafficType.Management || nicTo.getType() == Networks.TrafficType.Storage)) {
            switchName = _privateNetworkVSwitchName;
        }

        if (switchType == VirtualSwitchType.NexusDistributedVirtualSwitch) {
            if (trafficType == TrafficType.Management || trafficType == TrafficType.Storage) {
                throw new CloudException(
                        "Unable to configure NIC " + nicTo.toString() + " as traffic type " + trafficType.toString() + " is not supported over virtual switch type " + switchType
                                + ". Please specify only supported type of virtual switches i.e. {vmwaresvs, vmwaredvs} in physical network traffic label.");
            }
        }

        return new Ternary<String, String, String>(switchName, switchType.toString(), vlanId);
    }

    private String getNetworkNamePrefix(NicTO nicTo) throws Exception {
        if (nicTo.getType() == Networks.TrafficType.Guest) {
            return "cloud.guest";
        } else if (nicTo.getType() == Networks.TrafficType.Control || nicTo.getType() == Networks.TrafficType.Management) {
            return "cloud.private";
        } else if (nicTo.getType() == Networks.TrafficType.Public) {
            return "cloud.public";
        } else if (nicTo.getType() == Networks.TrafficType.Storage) {
            return "cloud.storage";
        } else if (nicTo.getType() == Networks.TrafficType.Vpn) {
            throw new Exception("Unsupported traffic type: " + nicTo.getType().toString());
        } else {
            throw new Exception("Unsupported traffic type: " + nicTo.getType().toString());
        }
    }

    private String getControlIp(NicTO[] nicTOs) {
        String controlIpAddress = null;
        for (NicTO nic : nicTOs) {
            if ((TrafficType.Management == nic.getType() || TrafficType.Control == nic.getType()) && nic.getIp() != null) {
                controlIpAddress = nic.getIp();
                break;
            }
        }
        return controlIpAddress;
    }

    private VirtualMachineMO takeVmFromOtherHyperHost(VmwareHypervisorHost hyperHost, String vmName) throws Exception {

        VirtualMachineMO vmMo = hyperHost.findVmOnPeerHyperHost(vmName);
        if (vmMo != null) {
            ManagedObjectReference morTargetPhysicalHost = hyperHost.findMigrationTarget(vmMo);
            if (morTargetPhysicalHost == null) {
                String msg = "VM " + vmName + " is on other host and we have no resource available to migrate and start it here";
                logger.error(msg);
                throw new Exception(msg);
            }

            if (!vmMo.relocate(morTargetPhysicalHost)) {
                String msg = "VM " + vmName + " is on other host and we failed to relocate it here";
                logger.error(msg);
                throw new Exception(msg);
            }

            return vmMo;
        }
        return null;
    }

    // isoUrl sample content :
    // nfs://192.168.10.231/export/home/kelven/vmware-test/secondary/template/tmpl/2/200//200-2-80f7ee58-6eff-3a2d-bcb0-59663edf6d26.iso
    private Pair<String, ManagedObjectReference> getIsoDatastoreInfo(VmwareHypervisorHost hyperHost, String isoUrl) throws Exception {

        assert (isoUrl != null);
        int isoFileNameStartPos = isoUrl.lastIndexOf("/");
        if (isoFileNameStartPos < 0) {
            throw new Exception("Invalid ISO path info");
        }

        String isoFileName = isoUrl.substring(isoFileNameStartPos);

        int templateRootPos = isoUrl.indexOf("template/tmpl");
        templateRootPos = (templateRootPos < 0 ? isoUrl.indexOf(ConfigDrive.CONFIGDRIVEDIR) : templateRootPos);
        if (templateRootPos < 0) {
            throw new Exception("Invalid ISO path info");
        }

        String storeUrl = isoUrl.substring(0, templateRootPos - 1);
        String isoPath = isoUrl.substring(templateRootPos, isoFileNameStartPos);

        ManagedObjectReference morDs = prepareSecondaryDatastoreOnHost(storeUrl);
        DatastoreMO dsMo = new DatastoreMO(getServiceContext(), morDs);

        return new Pair<String, ManagedObjectReference>(String.format("[%s] %s%s", dsMo.getName(), isoPath, isoFileName), morDs);
    }

    protected Answer execute(ReadyCommand cmd) {
        try {
            VmwareContext context = getServiceContext();
            VmwareHypervisorHost hyperHost = getHyperHost(context);

            Map<String, String> hostDetails = new HashMap<String, String>();
            ManagedObjectReference morHost = hyperHost.getMor();
            HostMO hostMo = new HostMO(context, morHost);
            boolean uefiLegacySupported = hostMo.isUefiLegacySupported();
            if (uefiLegacySupported) {
                hostDetails.put(Host.HOST_UEFI_ENABLE, Boolean.TRUE.toString());
            }

            if (hyperHost.isHyperHostConnected()) {
                return new ReadyAnswer(cmd, hostDetails);
            } else {
                return new ReadyAnswer(cmd, "Host is not in connect state");
            }
        } catch (Exception e) {
            logger.error("Unexpected exception: ", e);
            return new ReadyAnswer(cmd, VmwareHelper.getExceptionMessage(e));
        }
    }

    protected Answer execute(GetHostStatsCommand cmd) {
        VmwareContext context = getServiceContext();
        VmwareHypervisorHost hyperHost = getHyperHost(context);

        HostStatsEntry hostStats = new HostStatsEntry(cmd.getHostId(), 0, 0, 0, "host", 0, 0, 0, 0);
        Answer answer = new GetHostStatsAnswer(cmd, hostStats);
        try {
            HostStatsEntry entry = getHyperHostStats(hyperHost);
            if (entry != null) {
                logger.debug(String.format("Host stats response from hypervisor is: [%s].", _gson.toJson(entry)));
                entry.setHostId(cmd.getHostId());
                answer = new GetHostStatsAnswer(cmd, entry);
            }
        } catch (Exception e) {
            logger.error(createLogMessageException(e, cmd), e);
        }

        if (logger.isTraceEnabled()) {
            logger.trace("GetHostStats Answer: " + _gson.toJson(answer));
        }

        return answer;
    }

    protected Answer execute(GetVmStatsCommand cmd) {
        HashMap<String, VmStatsEntry> vmStatsMap = null;

        try {
            HashMap<String, PowerState> vmPowerStates = getVmStates();

            // getVmNames should return all i-x-y values.
            List<String> requestedVmNames = cmd.getVmNames();
            List<String> vmNames = new ArrayList<String>();

            if (requestedVmNames != null) {
                for (String vmName : requestedVmNames) {
                    if (vmPowerStates.get(vmName) != null) {
                        vmNames.add(vmName);
                    }
                }
            }

            if (CollectionUtils.isNotEmpty(vmNames)) {
                vmStatsMap = getVmStats(vmNames);
            }
        } catch (Throwable e) {
            createLogMessageException(e, cmd);
        }

        logger.debug(String.format("VM Stats Map is: [%s].", _gson.toJson(vmStatsMap)));
        return new GetVmStatsAnswer(cmd, vmStatsMap);
    }

    protected Answer execute(GetVmDiskStatsCommand cmd) {
        try {
            final VmwareHypervisorHost hyperHost = getHyperHost(getServiceContext());
            final ManagedObjectReference perfMgr = getServiceContext().getServiceContent().getPerfManager();
            VimPortType service = getServiceContext().getService();

            Integer windowInterval = getVmwareWindowTimeInterval();
            final XMLGregorianCalendar startTime = VmwareHelper.getXMLGregorianCalendar(new Date(), windowInterval);
            final XMLGregorianCalendar endTime = VmwareHelper.getXMLGregorianCalendar(new Date(), 0);

            PerfCounterInfo diskReadIOPerfCounterInfo = null;
            PerfCounterInfo diskWriteIOPerfCounterInfo = null;
            PerfCounterInfo diskReadKbsPerfCounterInfo = null;
            PerfCounterInfo diskWriteKbsPerfCounterInfo = null;

            // https://pubs.vmware.com/vsphere-5-5/topic/com.vmware.wssdk.apiref.doc/virtual_disk_counters.html
            List<PerfCounterInfo> cInfo = getServiceContext().getVimClient().getDynamicProperty(perfMgr, "perfCounter");
            for (PerfCounterInfo info : cInfo) {
                if ("virtualdisk".equalsIgnoreCase(info.getGroupInfo().getKey()) && "average".equalsIgnoreCase(info.getRollupType().value())) {
                    if ("numberReadAveraged".equalsIgnoreCase(info.getNameInfo().getKey())) {
                        diskReadIOPerfCounterInfo = info;
                    }
                    if ("numberWriteAveraged".equalsIgnoreCase(info.getNameInfo().getKey())) {
                        diskWriteIOPerfCounterInfo = info;
                    }
                    if ("read".equalsIgnoreCase(info.getNameInfo().getKey())) {
                        diskReadKbsPerfCounterInfo = info;
                    }
                    if ("write".equalsIgnoreCase(info.getNameInfo().getKey())) {
                        diskWriteKbsPerfCounterInfo = info;
                    }
                }
            }

            final ManagedObjectReference dcMor = hyperHost.getHyperHostDatacenter();
            final DatacenterMO dcMo = new DatacenterMO(getServiceContext(), dcMor);

            final HashMap<String, List<VmDiskStatsEntry>> vmStatsMap = new HashMap<>();
            for (final String vmName : cmd.getVmNames()) {
                final VirtualMachineMO vmMo = dcMo.findVm(vmName);
                final List<VmDiskStatsEntry> diskStats = new ArrayList<>();
                for (final VirtualDisk disk : vmMo.getAllDiskDevice()) {
                    final String diskBusName = vmMo.getDeviceBusName(vmMo.getAllDeviceList(), disk);
                    long readReq = 0;
                    long readBytes = 0;
                    long writeReq = 0;
                    long writeBytes = 0;

                    final ArrayList<PerfMetricId> perfMetricsIds = new ArrayList<PerfMetricId>();
                    if (diskReadIOPerfCounterInfo != null) {
                        perfMetricsIds.add(VmwareHelper.createPerfMetricId(diskReadIOPerfCounterInfo, diskBusName));
                    }
                    if (diskWriteIOPerfCounterInfo != null) {
                        perfMetricsIds.add(VmwareHelper.createPerfMetricId(diskWriteIOPerfCounterInfo, diskBusName));
                    }
                    if (diskReadKbsPerfCounterInfo != null) {
                        perfMetricsIds.add(VmwareHelper.createPerfMetricId(diskReadKbsPerfCounterInfo, diskBusName));
                    }
                    if (diskWriteKbsPerfCounterInfo != null) {
                        perfMetricsIds.add(VmwareHelper.createPerfMetricId(diskWriteKbsPerfCounterInfo, diskBusName));
                    }

                    if (perfMetricsIds.size() > 0) {
                        try {
                            final PerfQuerySpec qSpec = new PerfQuerySpec();
                            qSpec.setEntity(vmMo.getMor());
                            qSpec.setFormat("normal");
                            qSpec.setIntervalId(windowInterval);
                            qSpec.setStartTime(startTime);
                            qSpec.setEndTime(endTime);
                            qSpec.getMetricId().addAll(perfMetricsIds);

                            for (final PerfEntityMetricBase perfValue: service.queryPerf(perfMgr, Collections.singletonList(qSpec))) {
                                if (!(perfValue instanceof PerfEntityMetric)) {
                                    continue;
                                }
                                final List<PerfMetricSeries> values = ((PerfEntityMetric) perfValue).getValue();
                                if (values == null || values.isEmpty()) {
                                    continue;
                                }
                                for (final PerfMetricSeries value : values) {
                                    if (!(value instanceof PerfMetricIntSeries) || !value.getId().getInstance().equals(diskBusName)) {
                                        continue;
                                    }
                                    final List<Long> perfStats = ((PerfMetricIntSeries) value).getValue();
                                    if (perfStats.size() > 0) {
                                        long sum = 0;
                                        for (long val : perfStats) {
                                            sum += val;
                                        }
                                        long avg = sum / perfStats.size();
                                        if (value.getId().getCounterId() == diskReadIOPerfCounterInfo.getKey()) {
                                            readReq = avg;
                                        } else if (value.getId().getCounterId() == diskWriteIOPerfCounterInfo.getKey()) {
                                            writeReq = avg;
                                        } else if (value.getId().getCounterId() == diskReadKbsPerfCounterInfo.getKey()) {
                                            readBytes = avg * 1024;
                                        } else if (value.getId().getCounterId() == diskWriteKbsPerfCounterInfo.getKey()) {
                                            writeBytes = avg * 1024;
                                        }
                                    }
                                }
                            }
                        } catch (Exception e) {
                            logger.error(String.format("Unable to execute PerfQuerySpec due to: [%s]. The window interval is enabled in vCenter?", VmwareHelper.getExceptionMessage(e)), e);
                        }

                    }
                    diskStats.add(new VmDiskStatsEntry(vmName, VmwareHelper.getDiskDeviceFileName(disk), writeReq, readReq, writeBytes, readBytes));
                }
                if (CollectionUtils.isNotEmpty(diskStats)) {
                    vmStatsMap.put(vmName, diskStats);
                }
            }

            logger.debug(String.format("VM Disks Maps is: [%s].", _gson.toJson(vmStatsMap)));
            if (MapUtils.isNotEmpty(vmStatsMap)) {
                return new GetVmDiskStatsAnswer(cmd, "", cmd.getHostName(), vmStatsMap);
            }
        } catch (Exception e) {
            logger.error(String.format("Unable to execute GetVmDiskStatsCommand due to [%s].", VmwareHelper.getExceptionMessage(e)), e);
        }
        return new GetVmDiskStatsAnswer(cmd, null, null, null);
    }

    protected Answer execute(GetVmNetworkStatsCommand cmd) {
        return new GetVmNetworkStatsAnswer(cmd, null, null, null);
    }

    protected GetVolumeStatsAnswer execute(GetVolumeStatsCommand cmd) {
        try {
            VmwareHypervisorHost srcHyperHost = getHyperHost(getServiceContext());
            ManagedObjectReference morDs = HypervisorHostHelper.findDatastoreWithBackwardsCompatibility(srcHyperHost, cmd.getPoolUuid());
            assert (morDs != null);
            DatastoreMO primaryStorageDatastoreMo = new DatastoreMO(getServiceContext(), morDs);
            VmwareHypervisorHost hyperHost = getHyperHost(getServiceContext());
            ManagedObjectReference dcMor = hyperHost.getHyperHostDatacenter();
            DatacenterMO dcMo = new DatacenterMO(getServiceContext(), dcMor);
            HashMap<String, VolumeStatsEntry> statEntry = new HashMap<String, VolumeStatsEntry>();

            for (String chainInfo : cmd.getVolumeUuids()) {
                if (chainInfo != null) {
                    VirtualMachineDiskInfo infoInChain = _gson.fromJson(chainInfo, VirtualMachineDiskInfo.class);
                    if (infoInChain != null) {
                        String[] disks = infoInChain.getDiskChain();
                        if (disks.length > 0) {
                            for (String diskPath : disks) {
                                DatastoreFile file = new DatastoreFile(diskPath);
                                VirtualMachineMO vmMo = dcMo.findVm(file.getDir());
                                Pair<VirtualDisk, String> vds = vmMo.getDiskDevice(file.getFileName(), true);
                                long virtualsize = vds.first().getCapacityInKB() * 1024;
                                long physicalsize = primaryStorageDatastoreMo.fileDiskSize(file.getPath());
                                if (statEntry.containsKey(chainInfo)) {
                                    VolumeStatsEntry vse = statEntry.get(chainInfo);
                                    if (vse != null) {
                                        vse.setPhysicalSize(vse.getPhysicalSize() + physicalsize);
                                    }
                                } else {
                                    VolumeStatsEntry vse = new VolumeStatsEntry(chainInfo, physicalsize, virtualsize);
                                    statEntry.put(chainInfo, vse);
                                }
                            }
                        }
                    }
                }
            }
            logger.debug(String.format("Volume Stats Entry is: [%s].", _gson.toJson(statEntry)));
            return new GetVolumeStatsAnswer(cmd, "", statEntry);
        } catch (Exception e) {
            logger.error(String.format("VOLSTAT GetVolumeStatsCommand failed due to [%s].", VmwareHelper.getExceptionMessage(e)), e);
        }

        return new GetVolumeStatsAnswer(cmd, "", null);
    }

    protected Answer execute(CheckHealthCommand cmd) {
        try {
            VmwareHypervisorHost hyperHost = getHyperHost(getServiceContext());
            if (hyperHost.isHyperHostConnected()) {
                return new CheckHealthAnswer(cmd, true);
            }
        } catch (Throwable e) {
            createLogMessageException(e, cmd);
        }
        return new CheckHealthAnswer(cmd, false);
    }

    protected Answer execute(StopCommand cmd) {
        // In the stop command, we're passed in the name of the VM as seen by cloudstack,
        // i.e., i-x-y. This is the internal VM name.
        VmwareContext context = getServiceContext();
        VmwareHypervisorHost hyperHost = getHyperHost(context);
        try {
            VirtualMachineMO vmMo = hyperHost.findVmOnHyperHost(cmd.getVmName());
            if (vmMo != null) {
                if (cmd.checkBeforeCleanup()) {
                    if (getVmPowerState(vmMo) != PowerState.PowerOff) {
                        String msg = "StopCommand is sent for cleanup and VM " + cmd.getVmName() + " is current running. ignore it.";
                        logger.warn(msg);
                        return new StopAnswer(cmd, msg, false);
                    } else {
                        String msg = "StopCommand is sent for cleanup and VM " + cmd.getVmName() + " is indeed stopped already.";
                        logger.info(msg);
                        return new StopAnswer(cmd, msg, true);
                    }
                }

                try {
                    vmMo.setCustomFieldValue(CustomFieldConstants.CLOUD_NIC_MASK, "0");
                    vmMo.setCustomFieldValue(CustomFieldConstants.CLOUD_VM_INTERNAL_NAME, cmd.getVmName());

                    if (getVmPowerState(vmMo) != PowerState.PowerOff) {
                        String msg = "Stop VM " + cmd.getVmName() + " Succeed";
                        boolean success = false;
                        if (cmd.isForceStop()) {
                            success = vmMo.powerOff();
                        } else {
                            success = vmMo.safePowerOff(_shutdownWaitMs);
                        }
                        if (!success) {
                            msg = "Have problem in powering off VM " + cmd.getVmName() + ", let the process continue";
                            logger.warn(msg);
                        }

                        disconnectConfigDriveIsoIfExists(vmMo);
                        return new StopAnswer(cmd, msg, true);
                    }

                    String msg = "VM " + cmd.getVmName() + " is already in stopped state";
                    logger.info(msg);
                    return new StopAnswer(cmd, msg, true);
                } finally {
                }
            } else {
                String msg = "VM " + cmd.getVmName() + " is no longer on the expected host in vSphere";
                logger.info(msg);
                return new StopAnswer(cmd, msg, true);
            }
        } catch (Exception e) {
            return new StopAnswer(cmd, createLogMessageException(e, cmd), false);
        }
    }

    private void disconnectConfigDriveIsoIfExists(VirtualMachineMO vmMo) {
        try {
            List<VirtualDevice> isoDevices = vmMo.getIsoDevices();
            if (CollectionUtils.isEmpty(isoDevices)) {
                return;
            }

            for (VirtualDevice isoDevice : isoDevices) {
                if (!(isoDevice.getBacking() instanceof VirtualCdromIsoBackingInfo)) {
                    continue;
                }
                String isoFilePath = ((VirtualCdromIsoBackingInfo)isoDevice.getBacking()).getFileName();
                if (!isoFilePath.contains(ConfigDrive.CONFIGDRIVEDIR)) {
                    continue;
                }
                logger.info(String.format("Disconnecting config drive at location: %s", isoFilePath));
                vmMo.detachIso(isoFilePath, true);
                return;
            }
        } catch (Exception e) {
            logger.warn(String.format("Couldn't check/disconnect config drive, error: %s", e.getMessage()), e);
        }
    }

    protected Answer execute(RebootRouterCommand cmd) {
        RebootAnswer answer = (RebootAnswer) execute((RebootCommand) cmd);

        if (answer.getResult()) {
            String connectResult = connect(cmd.getVmName(), cmd.getPrivateIpAddress());
            networkUsage(cmd.getPrivateIpAddress(), "create", null);
            if (connectResult == null) {
                return answer;
            } else {
                return new Answer(cmd, false, connectResult);
            }
        }
        return answer;
    }

    protected Answer execute(RebootCommand cmd) {
        boolean toolsInstallerMounted = false;
        VirtualMachineMO vmMo = null;
        VmwareContext context = getServiceContext();
        VmwareHypervisorHost hyperHost = getHyperHost(context);
        try {
            vmMo = hyperHost.findVmOnHyperHost(cmd.getVmName());
            if (vmMo != null) {
                if (vmMo.isToolsInstallerMounted()) {
                    toolsInstallerMounted = true;
                    logger.trace("Detected mounted vmware tools installer for :[" + cmd.getVmName() + "]");
                }
                try {
                    if (canSetEnableSetupConfig(vmMo,cmd.getVirtualMachine())) {
                        vmMo.rebootGuest();
                        return new RebootAnswer(cmd, "reboot succeeded", true);
                    } else {
                        return new RebootAnswer(cmd, "Failed to configure VM to boot into hardware setup menu: " + vmMo.getName(), false);
                    }
                } catch (ToolsUnavailableFaultMsg e) {
                    logger.warn("VMware tools is not installed at guest OS, we will perform hard reset for reboot");
                } catch (Exception e) {
                    logger.warn("We are not able to perform gracefull guest reboot due to " + VmwareHelper.getExceptionMessage(e));
                }

                // continue to try with hard-reset
                if (vmMo.reset()) {
                    return new RebootAnswer(cmd, "reboot succeeded", true);
                }

                String msg = "Reboot failed in vSphere. vm: " + cmd.getVmName();
                logger.warn(msg);
                return new RebootAnswer(cmd, msg, false);
            } else {
                String msg = "Unable to find the VM in vSphere to reboot. vm: " + cmd.getVmName();
                logger.warn(msg);
                return new RebootAnswer(cmd, msg, false);
            }
        } catch (Exception e) {
            return new RebootAnswer(cmd, createLogMessageException(e, cmd), false);
        } finally {
            if (toolsInstallerMounted) {
                try {
                    vmMo.mountToolsInstaller();
                    logger.debug(String.format("Successfully re-mounted vmware tools installer for :[%s].", cmd.getVmName()));
                } catch (Exception e) {
                    logger.error(String.format("Unabled to re-mount vmware tools installer for: [%s].", cmd.getVmName()), e);
                }
            }
        }
    }

    /**
     * set the boot into setup option if possible
     * @param vmMo vmware view on the vm
     * @param virtualMachine orchestration spec for the vm
     * @return true unless reboot into setup is requested and vmware is unable to comply
     */
    private boolean canSetEnableSetupConfig(VirtualMachineMO vmMo, VirtualMachineTO virtualMachine) {
        if (virtualMachine.isEnterHardwareSetup()) {
            VirtualMachineBootOptions bootOptions = new VirtualMachineBootOptions();
            VirtualMachineConfigSpec vmConfigSpec = new VirtualMachineConfigSpec();
            if (logger.isDebugEnabled()) {
                logger.debug(String.format("configuring VM '%s' to reboot into hardware setup menu.",virtualMachine.getName()));
            }
            bootOptions.setEnterBIOSSetup(virtualMachine.isEnterHardwareSetup());
            vmConfigSpec.setBootOptions(bootOptions);
            try {
                if (!vmMo.configureVm(vmConfigSpec)) {
                    return false;
                }
            } catch (Exception e) {
                logger.error(String.format("failed to reconfigure VM '%s' to boot into hardware setup menu",virtualMachine.getName()),e);
                return false;
            }
        }
        return true;
    }

    protected Answer execute(CheckVirtualMachineCommand cmd) {
        final String vmName = cmd.getVmName();
        PowerState powerState = PowerState.PowerUnknown;
        Integer vncPort = null;

        VmwareContext context = getServiceContext();
        VmwareHypervisorHost hyperHost = getHyperHost(context);

        try {
            VirtualMachineMO vmMo = hyperHost.findVmOnHyperHost(vmName);
            if (vmMo != null) {
                powerState = getVmPowerState(vmMo);
                return new CheckVirtualMachineAnswer(cmd, powerState, vncPort);
            } else {
                logger.warn("Can not find vm " + vmName + " to execute CheckVirtualMachineCommand");
                return new CheckVirtualMachineAnswer(cmd, powerState, vncPort);
            }

        } catch (Throwable e) {
            createLogMessageException(e, cmd);
            return new CheckVirtualMachineAnswer(cmd, powerState, vncPort);
        }
    }

    protected Answer execute(PrepareForMigrationCommand cmd) {
        VirtualMachineTO vm = cmd.getVirtualMachine();
        final String vmName = vm.getName();
        try {
            VmwareHypervisorHost hyperHost = getHyperHost(getServiceContext());
            VmwareManager mgr = hyperHost.getContext().getStockObject(VmwareManager.CONTEXT_STOCK_NAME);

            // find VM through datacenter (VM is not at the target host yet)
            VirtualMachineMO vmMo = hyperHost.findVmOnPeerHyperHost(vmName);
            if (vmMo == null) {
                logger.info("VM " + vmName + " was not found in the cluster of host " + hyperHost.getHyperHostName() + ". Looking for the VM in datacenter.");
                ManagedObjectReference dcMor = hyperHost.getHyperHostDatacenter();
                DatacenterMO dcMo = new DatacenterMO(hyperHost.getContext(), dcMor);
                vmMo = dcMo.findVm(vmName);
                if (vmMo == null) {
                    String msg = "VM " + vmName + " does not exist in VMware datacenter";
                    logger.error(msg);
                    throw new Exception(msg);
                }
            }

            NicTO[] nics = vm.getNics();
            for (NicTO nic : nics) {
                // prepare network on the host
                prepareNetworkFromNicInfo(new HostMO(getServiceContext(), _morHyperHost), nic, false,
                        vm.getNetworkIdToNetworkNameMap().getOrDefault(nic.getNetworkId(), null), cmd.getVirtualMachine().getType());
            }

            List<Pair<String, Long>> secStoreUrlAndIdList = mgr.getSecondaryStorageStoresUrlAndIdList(Long.parseLong(_dcId));
            for (Pair<String, Long> secStoreUrlAndId : secStoreUrlAndIdList) {
                String secStoreUrl = secStoreUrlAndId.first();
                if (secStoreUrl == null) {
                    String msg = String.format("NFS secondary or cache storage of dc %s either doesn't have enough capacity (has reached %d%% usage threshold) or not ready yet, or non-NFS secondary storage is used",
                            _dcId, Math.round(CapacityManager.SecondaryStorageCapacityThreshold.value() * 100));
                    throw new Exception(msg);
                }

                ManagedObjectReference morSecDs = prepareSecondaryDatastoreOnHost(secStoreUrl);
                if (morSecDs == null) {
                    String msg = "Failed to prepare secondary storage on host, NFS secondary or cache store url: " + secStoreUrl + " in dc "+ _dcId;
                    throw new Exception(msg);
                }
            }
            return new PrepareForMigrationAnswer(cmd);
        } catch (Throwable e) {
            return new PrepareForMigrationAnswer(cmd, createLogMessageException(e, cmd));
        }
    }

    protected Answer execute(MigrateVmToPoolCommand cmd) {
        final String vmName = cmd.getVmName();

        VmwareHypervisorHost hyperHost = getHyperHost(getServiceContext());
        try {
            VirtualMachineMO vmMo = getVirtualMachineMO(vmName, hyperHost);
            if (vmMo == null) {
                logger.info("VM " + vmName + " was not found in the cluster of host " + hyperHost.getHyperHostName() + ". Looking for the VM in datacenter.");
                ManagedObjectReference dcMor = hyperHost.getHyperHostDatacenter();
                DatacenterMO dcMo = new DatacenterMO(hyperHost.getContext(), dcMor);
                vmMo = dcMo.findVm(vmName);
                if (vmMo == null) {
                    String msg = "VM " + vmName + " does not exist in VMware datacenter";
                    logger.error(msg);
                    throw new CloudRuntimeException(msg);
                }
            }
            return migrateAndAnswer(vmMo, null, hyperHost, cmd);
        } catch (Throwable e) { // hopefully only CloudRuntimeException :/
            if (e instanceof Exception) {
                return new Answer(cmd, (Exception) e);
            }
            if (logger.isDebugEnabled()) {
                logger.debug("problem", e);
            }
            logger.error(e.getLocalizedMessage());
            return new Answer(cmd, false, "unknown problem: " + e.getLocalizedMessage());
        }
    }

    private Answer migrateAndAnswer(VirtualMachineMO vmMo, String poolUuid, VmwareHypervisorHost hyperHost, Command cmd) throws Exception {
        String hostNameInTargetCluster = null;
        List<Pair<VolumeTO, StorageFilerTO>> volToFiler = new ArrayList<>();
        if (cmd instanceof MigrateVmToPoolCommand) {
            MigrateVmToPoolCommand mcmd = (MigrateVmToPoolCommand)cmd;
            hostNameInTargetCluster = mcmd.getHostGuidInTargetCluster();
            volToFiler = mcmd.getVolumeToFilerAsList();
        } else if (cmd instanceof MigrateVolumeCommand) {
            hostNameInTargetCluster = ((MigrateVolumeCommand)cmd).getHostGuidInTargetCluster();
        }
        VmwareHypervisorHost hostInTargetCluster = VmwareHelper.getHostMOFromHostName(getServiceContext(),
                hostNameInTargetCluster);

        try {
            // OfflineVmwareMigration: getVolumesFromCommand(cmd);
            Map<Integer, Long> volumeDeviceKey = new HashMap<>();
            if (cmd instanceof MigrateVolumeCommand) { // Else device keys will be found in relocateVirtualMachine
                MigrateVolumeCommand mcmd = (MigrateVolumeCommand) cmd;
                addVolumeDiskmapping(vmMo, volumeDeviceKey, mcmd.getVolumePath(), mcmd.getVolumeId());
                if (logger.isTraceEnabled()) {
                    for (Integer diskId: volumeDeviceKey.keySet()) {
                        logger.trace(String.format("Disk to migrate has disk id %d and volumeId %d", diskId, volumeDeviceKey.get(diskId)));
                    }
                }
            }
            List<VolumeObjectTO> volumeToList = relocateVirtualMachine(hyperHost, vmMo.getName(), null, null, hostInTargetCluster, poolUuid, volToFiler);
            return createAnswerForCmd(vmMo, volumeToList, cmd, volumeDeviceKey);
        } catch (Exception e) {
            String msg = "Change data store for VM " + vmMo.getVmName() + " failed";
            logger.error(msg + ": " + e.getLocalizedMessage());
            throw new CloudRuntimeException(msg, e);
        }
    }

    Answer createAnswerForCmd(VirtualMachineMO vmMo, List<VolumeObjectTO> volumeObjectToList, Command cmd, Map<Integer, Long> volumeDeviceKey) throws Exception {
        List<VolumeObjectTO> volumeToList = new ArrayList<>();
        VirtualMachineDiskInfoBuilder diskInfoBuilder = vmMo.getDiskInfoBuilder();
        VirtualDisk[] disks = vmMo.getAllDiskDevice();
        Answer answer;
        if (logger.isTraceEnabled()) {
            logger.trace(String.format("creating answer for %s", cmd.getClass().getSimpleName()));
        }
        if (cmd instanceof MigrateVolumeCommand) {
            if (disks.length == 1) {
                String volumePath = vmMo.getVmdkFileBaseName(disks[0]);
                return new MigrateVolumeAnswer(cmd, true, null, volumePath);
            }
            throw new CloudRuntimeException("not expecting more then  one disk after migrate volume command");
        } else if (cmd instanceof MigrateVmToPoolCommand) {
            volumeToList = volumeObjectToList;
            return new MigrateVmToPoolAnswer((MigrateVmToPoolCommand)cmd, volumeToList);
        }
        return new Answer(cmd, false, null);
    }

    private void addVolumeDiskmapping(VirtualMachineMO vmMo, Map<Integer, Long> volumeDeviceKey, String volumePath, long volumeId) throws Exception {
        if (logger.isDebugEnabled()) {
            logger.debug(String.format("locating disk for volume (%d) using path %s", volumeId, volumePath));
        }
        Pair<VirtualDisk, String> diskInfo = getVirtualDiskInfo(vmMo, volumePath + VMDK_EXTENSION);
        String vmdkAbsFile = VmwareHelper.getAbsoluteVmdkFile(diskInfo.first());
        if (vmdkAbsFile != null && !vmdkAbsFile.isEmpty()) {
            vmMo.updateAdapterTypeIfRequired(vmdkAbsFile);
        }
        int diskId = diskInfo.first().getKey();
        volumeDeviceKey.put(diskId, volumeId);
    }

    private ManagedObjectReference getTargetDatastoreMOReference(String destinationPool,
                                                                 VmwareHypervisorHost hyperHost) {
        ManagedObjectReference morDs;
        try {
            if (logger.isDebugEnabled()) {
                logger.debug(String.format("finding datastore %s", destinationPool));
            }
            morDs = HypervisorHostHelper.findDatastoreWithBackwardsCompatibility(hyperHost, destinationPool);
        } catch (Exception e) {
            String msg = "exception while finding data store  " + destinationPool;
            logger.error(msg);
            throw new CloudRuntimeException(msg + ": " + e.getLocalizedMessage());
        }
        return morDs;
    }

    private ManagedObjectReference getDataCenterMOReference(String vmName, VmwareHypervisorHost hyperHost) {
        ManagedObjectReference morDc;
        try {
            morDc = hyperHost.getHyperHostDatacenter();
        } catch (Exception e) {
            String msg = "exception while finding VMware datacenter to search for VM " + vmName;
            logger.error(msg);
            throw new CloudRuntimeException(msg + ": " + e.getLocalizedMessage());
        }
        return morDc;
    }

    private VirtualMachineMO getVirtualMachineMO(String vmName, VmwareHypervisorHost hyperHost) {
        VirtualMachineMO vmMo = null;
        try {
            // find VM through datacenter (VM is not at the target host yet)
            vmMo = hyperHost.findVmOnPeerHyperHost(vmName);
        } catch (Exception e) {
            String msg = "exception while searching for VM " + vmName + " in VMware datacenter";
            logger.error(msg);
            throw new CloudRuntimeException(msg + ": " + e.getLocalizedMessage());
        }
        return vmMo;
    }

    protected Answer execute(MigrateCommand cmd) {
        final String vmName = cmd.getVmName();
        try {
            VmwareHypervisorHost hyperHost = getHyperHost(getServiceContext());
            if (hyperHost == null) {
                throw new CloudRuntimeException("no hypervisor host found for migrate command");
            }
            ManagedObjectReference morDc = hyperHost.getHyperHostDatacenter();
            if (morDc == null) {
                throw new CloudRuntimeException("no Managed Object Reference for the Data Center found for migrate command");
            }

            // find VM through datacenter (VM is not at the target host yet)
            VirtualMachineMO vmMo = hyperHost.findVmOnPeerHyperHost(vmName);
            if (vmMo == null) {
                String msg = "VM " + vmName + " does not exist in VMware datacenter";
                logger.error(msg);
                throw new Exception(msg);
            }

            VmwareHypervisorHost destHyperHost = getTargetHyperHost(new DatacenterMO(hyperHost.getContext(), morDc), cmd.getDestinationIp());
            if (destHyperHost == null) {
                throw new CloudRuntimeException("no destination Hypervisor Host found for migrate command");
            }

            ManagedObjectReference morTargetPhysicalHost = destHyperHost.findMigrationTarget(vmMo);
            if (morTargetPhysicalHost == null) {
                throw new Exception("Unable to find a target capable physical host");
            }

            if (!vmMo.migrate(destHyperHost.getHyperHostOwnerResourcePool(), morTargetPhysicalHost)) {
                throw new Exception("Migration failed");
            }

            return new MigrateAnswer(cmd, true, "migration succeeded", null);
        } catch (Exception e) {
            logger.info(String.format("migrate command for %s failed due to %s", vmName, e.getLocalizedMessage()));
            return new MigrateAnswer(cmd, false, createLogMessageException(e, cmd), null);
        }
    }

    protected Answer execute(MigrateWithStorageCommand cmd) {
        final VirtualMachineTO vmTo = cmd.getVirtualMachine();
        final List<Pair<VolumeTO, StorageFilerTO>> volToFiler = cmd.getVolumeToFilerAsList();
        final String targetHost = cmd.getTargetHost();

        try {
            List<VolumeObjectTO> volumeToList =  relocateVirtualMachine(null, null, vmTo, targetHost, null, null, volToFiler);
            return new MigrateWithStorageAnswer(cmd, volumeToList);
        } catch (Throwable e) {
            String msg = "MigrateWithStorageCommand failed due to " + VmwareHelper.getExceptionMessage(e);
            logger.warn(msg, e);
            return new MigrateWithStorageAnswer(cmd, (Exception)e);
        }
    }

    private Answer migrateVolume(MigrateVolumeCommand cmd) {
        Answer answer = null;
        String path = cmd.getVolumePath();

        VmwareHypervisorHost hyperHost = getHyperHost(getServiceContext());
        VirtualMachineMO vmMo = null;
        DatastoreMO sourceDsMo = null;
        DatastoreMO destinationDsMo = null;
        ManagedObjectReference morSourceDS = null;
        ManagedObjectReference morDestinationDS = null;
        String vmdkDataStorePath = null;
        boolean isvVolsInvolved = false;

        String vmName = null;
        try {
            // OfflineVmwareMigration: we need to refactor the worker vm creation out for use in migration methods as well as here
            // OfflineVmwareMigration: this method is 100 lines and needs refactorring anyway
            // we need to spawn a worker VM to attach the volume to and move it
            morSourceDS = HypervisorHostHelper.findDatastoreWithBackwardsCompatibility(hyperHost, cmd.getSourcePool().getUuid());
            sourceDsMo = new DatastoreMO(hyperHost.getContext(), morSourceDS);
            VmwareHypervisorHost hyperHostInTargetCluster = VmwareHelper.getHostMOFromHostName(getServiceContext(),
                    cmd.getHostGuidInTargetCluster());
            VmwareHypervisorHost dsHost = hyperHostInTargetCluster == null ? hyperHost : hyperHostInTargetCluster;
            String targetDsName = cmd.getTargetPool().getUuid();
            morDestinationDS = HypervisorHostHelper.findDatastoreWithBackwardsCompatibility(dsHost, targetDsName);
            if(morDestinationDS == null) {
                String msg = "Unable to find the target datastore: " + targetDsName + " on host: " + dsHost.getHyperHostName();
                logger.error(msg);
                throw new CloudRuntimeException(msg);
            }
            destinationDsMo = new DatastoreMO(hyperHost.getContext(), morDestinationDS);

            vmName = getWorkerName(getServiceContext(), cmd, 0, sourceDsMo);
            if (destinationDsMo.getDatastoreType().equalsIgnoreCase("VVOL")) {
                isvVolsInvolved = true;
                vmName = getWorkerName(getServiceContext(), cmd, 0, destinationDsMo);
            }

            // OfflineVmwareMigration: refactor for re-use
            // OfflineVmwareMigration: 1. find data(store)
            // OfflineVmwareMigration: more robust would be to find the store given the volume as it might have been moved out of band or due to error
            // example: DatastoreMO existingVmDsMo = new DatastoreMO(dcMo.getContext(), dcMo.findDatastore(fileInDatastore.getDatastoreName()));

            logger.info("Create worker VM " + vmName);
            // OfflineVmwareMigration: 2. create the worker with access to the data(store)
            vmMo = HypervisorHostHelper.createWorkerVM(hyperHost, sourceDsMo, vmName,
                    HypervisorHostHelper.getMinimumHostHardwareVersion(hyperHost, hyperHostInTargetCluster));
            if (vmMo == null) {
                // OfflineVmwareMigration: don't throw a general Exception but think of a specific one
                throw new CloudRuntimeException("Unable to create a worker VM for volume operation");
            }

            synchronized (this) {
                // OfflineVmwareMigration: 3. attach the disk to the worker
                String vmdkFileName = path + VMDK_EXTENSION;
                vmdkDataStorePath = VmwareStorageLayoutHelper.getLegacyDatastorePathFromVmdkFileName(sourceDsMo, vmdkFileName);
                if (!sourceDsMo.fileExists(vmdkDataStorePath)) {
                    if (logger.isDebugEnabled()) {
                        logger.debug(String.format("path not found (%s), trying under '%s'", vmdkFileName, path));
                    }
                    vmdkDataStorePath = VmwareStorageLayoutHelper.getVmwareDatastorePathFromVmdkFileName(sourceDsMo, path, vmdkFileName);
                }
                if (!sourceDsMo.folderExists(String.format("[%s]", sourceDsMo.getName()), path) || !sourceDsMo.fileExists(vmdkDataStorePath)) {
                    if (logger.isDebugEnabled()) {
                        logger.debug(String.format("path not found (%s), trying under '%s'", vmdkFileName, vmName));
                    }
                    vmdkDataStorePath = VmwareStorageLayoutHelper.getVmwareDatastorePathFromVmdkFileName(sourceDsMo, vmName, vmdkFileName);
                }
                if (!sourceDsMo.folderExists(String.format("[%s]", sourceDsMo.getName()), vmName) || !sourceDsMo.fileExists(vmdkDataStorePath)) {
                    vmdkDataStorePath = sourceDsMo.searchFileInSubFolders(vmdkFileName, true, null);
                }

                if (logger.isDebugEnabled()) {
                    logger.debug(String.format("attaching %s to %s for migration", vmdkDataStorePath, vmMo.getVmName()));
                }
                vmMo.attachDisk(new String[]{vmdkDataStorePath}, morSourceDS);
            }

            // OfflineVmwareMigration: 4. find the (worker-) VM
            // find VM through datacenter (VM is not at the target host yet)
            vmMo = hyperHost.findVmOnPeerHyperHost(vmName);
            if (vmMo == null) {
                String msg = "VM " + vmName + " does not exist in VMware datacenter";
                logger.error(msg);
                throw new Exception(msg);
            }

            if (logger.isTraceEnabled()) {
                VirtualDisk[] disks = vmMo.getAllDiskDevice();
                String format = "disk %d is attached as %s";
                for (VirtualDisk disk : disks) {
                    logger.trace(String.format(format, disk.getKey(), vmMo.getVmdkFileBaseName(disk)));
                }
            }

            // OfflineVmwareMigration: 5. create a relocate spec and perform
            Pair<VirtualDisk, String> vdisk = vmMo.getDiskDevice(path);
            if (vdisk == null) {
                if (logger.isTraceEnabled())
                    logger.trace("migrate volume done (failed)");
                throw new CloudRuntimeException("No such disk device: " + path);
            }

            VirtualDisk disk = vdisk.first();
            String vmdkAbsFile = VmwareHelper.getAbsoluteVmdkFile(disk);
            if (vmdkAbsFile != null && !vmdkAbsFile.isEmpty()) {
                vmMo.updateAdapterTypeIfRequired(vmdkAbsFile);
            }

            // OfflineVmwareMigration: this may have to be disected and executed in separate steps
            answer = migrateAndAnswer(vmMo, cmd.getTargetPool().getUuid(), hyperHost, cmd);
        } catch (Exception e) {
            String msg = String.format("Migration of volume '%s' failed due to %s", cmd.getVolumePath(), e.getLocalizedMessage());
            logger.error(msg, e);
            answer = new Answer(cmd, false, msg);
        } finally {
            try {
                // OfflineVmwareMigration: worker *may* have been renamed
                vmName = vmMo.getVmName();
                logger.info("Dettaching disks before destroying worker VM '" + vmName + "' after volume migration");
                VirtualDisk[] disks = vmMo.getAllDiskDevice();
                String format = "disk %d was migrated to %s";
                for (VirtualDisk disk : disks) {
                    if (logger.isTraceEnabled()) {
                        logger.trace(String.format(format, disk.getKey(), vmMo.getVmdkFileBaseName(disk)));
                    }
                    vmdkDataStorePath = VmwareStorageLayoutHelper.getLegacyDatastorePathFromVmdkFileName(destinationDsMo, vmMo.getVmdkFileBaseName(disk) + VMDK_EXTENSION);
                    vmMo.detachDisk(vmdkDataStorePath, false);
                }
                logger.info("Destroy worker VM '" + vmName + "' after volume migration");
                vmMo.destroy();
            } catch (Throwable e) {
                logger.info("Failed to destroy worker VM: " + vmName);
            }
        }
        if (answer instanceof MigrateVolumeAnswer) {
            if (!isvVolsInvolved) {
                String newPath = ((MigrateVolumeAnswer) answer).getVolumePath();
                String vmdkFileName = newPath + VMDK_EXTENSION;
                try {
                    VmwareStorageLayoutHelper.syncVolumeToRootFolder(destinationDsMo.getOwnerDatacenter().first(), destinationDsMo, newPath, vmName);
                    vmdkDataStorePath = VmwareStorageLayoutHelper.getLegacyDatastorePathFromVmdkFileName(destinationDsMo, vmdkFileName);

                    if (!destinationDsMo.fileExists(vmdkDataStorePath)) {
                        String msg = String.format("Migration of volume '%s' failed; file (%s) not found as path '%s'", cmd.getVolumePath(), vmdkFileName, vmdkDataStorePath);
                        logger.error(msg);
                        answer = new Answer(cmd, false, msg);
                    }
                } catch (Exception e) {
                    String msg = String.format("Migration of volume '%s' failed due to %s", cmd.getVolumePath(), e.getLocalizedMessage());
                    logger.error(msg, e);
                    answer = new Answer(cmd, false, msg);
                }
            }
        }
        return answer;
    }

    // OfflineVmwareMigration: refactor to be able to handle a detached volume
    private Answer execute(MigrateVolumeCommand cmd) {
        String volumePath = cmd.getVolumePath();
        String chainInfo = cmd.getChainInfo();
        StorageFilerTO poolTo = cmd.getPool();
        VolumeObjectTO volumeObjectTO = (VolumeObjectTO)cmd.getSrcData();

        String vmName = cmd.getAttachedVmName();

        VirtualMachineMO vmMo = null;
        VmwareHypervisorHost srcHyperHost = null;

        // OfflineVmwareMigration: ifhost is null ???
        if (StringUtils.isBlank(cmd.getAttachedVmName())) {
            return migrateVolume(cmd);
        }
        ManagedObjectReference morDs = null;
        ManagedObjectReference morDc = null;
        VirtualMachineRelocateSpec relocateSpec = new VirtualMachineRelocateSpec();
        List<VirtualMachineRelocateSpecDiskLocator> diskLocators = new ArrayList<VirtualMachineRelocateSpecDiskLocator>();
        VirtualMachineRelocateSpecDiskLocator diskLocator = null;

        String tgtDsName = "";

        try {
            srcHyperHost = getHyperHost(getServiceContext());
            morDc = srcHyperHost.getHyperHostDatacenter();
            tgtDsName = poolTo.getUuid();

            // find VM in this datacenter not just in this cluster.
            DatacenterMO dcMo = new DatacenterMO(getServiceContext(), morDc);
            vmMo = dcMo.findVm(vmName);

            if (vmMo == null) {
                String msg = "VM " + vmName + " does not exist in VMware datacenter " + morDc.getValue();
                logger.error(msg);
                throw new CloudRuntimeException(msg);
            }
            vmName = vmMo.getName();
            morDs = HypervisorHostHelper.findDatastoreWithBackwardsCompatibility(srcHyperHost, tgtDsName);
            if (morDs == null) {
                String msg = "Unable to find the mounted datastore with name: " + tgtDsName + " on source host: " + srcHyperHost.getHyperHostName()
                        + " to execute MigrateVolumeCommand";
                logger.error(msg);
                throw new Exception(msg);
            }

            DatastoreMO targetDsMo = new DatastoreMO(srcHyperHost.getContext(), morDs);
            if (cmd.getContextParam(DiskTO.PROTOCOL_TYPE) != null && cmd.getContextParam(DiskTO.PROTOCOL_TYPE).equalsIgnoreCase("DatastoreCluster")) {
                VmwareContext context = getServiceContext();
                VmwareHypervisorHost hyperHost = getHyperHost(context);
                VirtualMachineDiskInfoBuilder diskInfoBuilder = vmMo.getDiskInfoBuilder();
                VirtualMachineDiskInfo matchingExistingDisk = getMatchingExistingDiskWithVolumeDetails(diskInfoBuilder, volumePath, chainInfo, false, null, poolTo.getUuid(), hyperHost, context);
                if (diskInfoBuilder != null && matchingExistingDisk != null) {
                    String[] diskChain = matchingExistingDisk.getDiskChain();
                    DatastoreFile file = new DatastoreFile(diskChain[0]);
                    if (!file.getFileBaseName().equalsIgnoreCase(volumePath)) {
                        if (logger.isInfoEnabled())
                            logger.info("Detected disk-chain top file change on volume: " + volumePath + " -> " + file.getFileBaseName());
                        volumePath = file.getFileBaseName();
                    }
                }
            }

            String fullVolumePath = VmwareStorageLayoutHelper.getVmwareDatastorePathFromVmdkFileName(targetDsMo, vmName, volumePath + VMDK_EXTENSION);
            Pair<VirtualDisk, String> diskInfo = getVirtualDiskInfo(vmMo, appendFileType(volumePath, VMDK_EXTENSION));
            String vmdkAbsFile = VmwareHelper.getAbsoluteVmdkFile(diskInfo.first());
            if (vmdkAbsFile != null && !vmdkAbsFile.isEmpty()) {
                vmMo.updateAdapterTypeIfRequired(vmdkAbsFile);
            }
            int diskId = diskInfo.first().getKey();

            diskLocator = new VirtualMachineRelocateSpecDiskLocator();
            diskLocator.setDatastore(morDs);
            diskLocator.setDiskId(diskId);
            diskLocators.add(diskLocator);
            if (cmd.getVolumeType() == Volume.Type.ROOT) {
                relocateSpec.setDatastore(morDs);
                // If a target datastore is provided for the VM, then by default all volumes associated with the VM will be migrated to that target datastore.
                // Hence set the existing datastore as target datastore for volumes that are not to be migrated.
                List<Pair<Integer, ManagedObjectReference>> diskDatastores = vmMo.getAllDiskDatastores();
                for (Pair<Integer, ManagedObjectReference> diskDatastore : diskDatastores) {
                    if (diskDatastore.first().intValue() != diskId) {
                        diskLocator = new VirtualMachineRelocateSpecDiskLocator();
                        diskLocator.setDiskId(diskDatastore.first().intValue());
                        diskLocator.setDatastore(diskDatastore.second());
                        diskLocators.add(diskLocator);
                    }
                }
            }

            relocateSpec.getDisk().addAll(diskLocators);

            // Change datastore
            if (!vmMo.changeDatastore(relocateSpec)) {
                throw new Exception("Change datastore operation failed during volume migration");
            } else {
                logger.debug("Successfully migrated volume " + volumePath + " to target datastore " + tgtDsName);
            }

            // Consolidate VM disks.
            // In case of a linked clone VM, if VM's disks are not consolidated,
            // further volume operations on the ROOT volume such as volume snapshot etc. will result in DB inconsistencies.
            if (!vmMo.consolidateVmDisks()) {
                logger.warn("VM disk consolidation failed after storage migration.");
            } else {
                logger.debug("Successfully consolidated disks of VM " + vmName + ".");
            }

            // Update and return volume path and chain info because that could have changed after migration
            if (!targetDsMo.fileExists(fullVolumePath)) {
                VirtualDisk[] disks = vmMo.getAllDiskDevice();
                for (VirtualDisk disk : disks)
                    if (disk.getKey() == diskId) {
                        volumePath = vmMo.getVmdkFileBaseName(disk);
                    }
            }
            VirtualMachineDiskInfoBuilder diskInfoBuilder = vmMo.getDiskInfoBuilder();
            chainInfo = _gson.toJson(diskInfoBuilder.getDiskInfoByBackingFileBaseName(volumePath, targetDsMo.getName()));
            MigrateVolumeAnswer answer = new MigrateVolumeAnswer(cmd, true, null, volumePath);
            answer.setVolumeChainInfo(chainInfo);
            return answer;
        } catch (Exception e) {
            String msg = "Catch Exception " + e.getClass().getName() + " due to " + e.toString();
            logger.error(msg, e);
            return new MigrateVolumeAnswer(cmd, false, msg, null);
        }
    }

    private Pair<VirtualDisk, String> getVirtualDiskInfo(VirtualMachineMO vmMo, String srcDiskName) throws Exception {
        Pair<VirtualDisk, String> deviceInfo = vmMo.getDiskDevice(srcDiskName);
        if (deviceInfo == null) {
            throw new Exception("No such disk device: " + srcDiskName);
        }
        return deviceInfo;
    }

    private VmwareHypervisorHost getTargetHyperHost(DatacenterMO dcMo, String destIp) throws Exception {

        VmwareManager mgr = dcMo.getContext().getStockObject(VmwareManager.CONTEXT_STOCK_NAME);

        List<ObjectContent> ocs = dcMo.getHostPropertiesOnDatacenterHostFolder(new String[]{"name", "parent"});
        if (ocs != null && ocs.size() > 0) {
            for (ObjectContent oc : ocs) {
                HostMO hostMo = new HostMO(dcMo.getContext(), oc.getObj());
                VmwareHypervisorHostNetworkSummary netSummary = hostMo.getHyperHostNetworkSummary(mgr.getManagementPortGroupByHost(hostMo));
                if (destIp.equalsIgnoreCase(netSummary.getHostIp())) {
                    return new HostMO(dcMo.getContext(), oc.getObj());
                }
            }
        }

        throw new Exception("Unable to locate dest host by " + destIp);
    }

    protected Answer execute(CreateStoragePoolCommand cmd) {
        if (cmd.getCreateDatastore()) {
            try {
                VmwareContext context = getServiceContext();

                _storageProcessor.prepareManagedDatastore(context, getHyperHost(context), cmd.getDetails().get(CreateStoragePoolCommand.DATASTORE_NAME),
                        cmd.getDetails().get(CreateStoragePoolCommand.IQN), cmd.getDetails().get(CreateStoragePoolCommand.STORAGE_HOST),
                        Integer.parseInt(cmd.getDetails().get(CreateStoragePoolCommand.STORAGE_PORT)));
            } catch (Exception ex) {
                return new Answer(cmd, false, "Issue creating datastore");
            }
        }

        return new Answer(cmd, true, "success");
    }

    protected Answer execute(ModifyTargetsCommand cmd) {
        VmwareContext context = getServiceContext(cmd);
        VmwareHypervisorHost hyperHost = getHyperHost(context);

        List<HostMO> hostMOs = new ArrayList<>();

        if (cmd.getApplyToAllHostsInCluster()) {
            try {
                ManagedObjectReference morCluster = hyperHost.getHyperHostCluster();
                ClusterMO clusterMO = new ClusterMO(context, morCluster);

                List<Pair<ManagedObjectReference, String>> hosts = clusterMO.getClusterHosts();

                for (Pair<ManagedObjectReference, String> host : hosts) {
                    HostMO hostMO = new HostMO(context, host.first());

                    hostMOs.add(hostMO);
                }
            } catch (Exception ex) {
                logger.error(ex.getMessage(), ex);

                throw new CloudRuntimeException(ex.getMessage(), ex);
            }
        } else {
            hostMOs.add((HostMO) hyperHost);
        }

        handleTargets(cmd.getAdd(), cmd.getTargetTypeToRemove(), cmd.isRemoveAsync(), cmd.getTargets(), hostMOs);

        return new ModifyTargetsAnswer();
    }

    protected Answer execute(ModifyStoragePoolCommand cmd) {
        try {
            VmwareHypervisorHost hyperHost = getHyperHost(getServiceContext());
            StorageFilerTO pool = cmd.getPool();

            if (pool.getType() != StoragePoolType.NetworkFilesystem && pool.getType() != StoragePoolType.VMFS && pool.getType() != StoragePoolType.PreSetup && pool.getType() != StoragePoolType.DatastoreCluster) {
                throw new Exception("Unsupported storage pool type " + pool.getType());
            }

            ManagedObjectReference morDatastore = HypervisorHostHelper.findDatastoreWithBackwardsCompatibility(hyperHost, pool.getUuid());

            if (morDatastore == null) {
                morDatastore = hyperHost.mountDatastore((pool.getType() == StoragePoolType.VMFS || pool.getType() == StoragePoolType.PreSetup || pool.getType() == StoragePoolType.DatastoreCluster), pool.getHost(), pool.getPort(), pool.getPath(), pool.getUuid().replace("-", ""), true);
            }

            assert (morDatastore != null);

            DatastoreMO dsMo = new DatastoreMO(getServiceContext(), morDatastore);
            HypervisorHostHelper.createBaseFolder(dsMo, hyperHost, pool.getType());

            long capacity = 0;
            long available = 0;
            List<ModifyStoragePoolAnswer> childDatastoresModifyStoragePoolAnswers = new ArrayList<>();
            if (pool.getType() == StoragePoolType.DatastoreCluster) {
                StoragepodMO datastoreClusterMo = new StoragepodMO(getServiceContext(), morDatastore);
                StoragePodSummary dsClusterSummary = datastoreClusterMo.getDatastoreClusterSummary();
                capacity = dsClusterSummary.getCapacity();
                available = dsClusterSummary.getFreeSpace();

                List<ManagedObjectReference> childDatastoreMors = datastoreClusterMo.getDatastoresInDatastoreCluster();
                for (ManagedObjectReference childDsMor : childDatastoreMors) {
                    DatastoreMO childDsMo = new DatastoreMO(getServiceContext(), childDsMor);

                    Map<String, TemplateProp> tInfo = new HashMap<>();
                    DatastoreSummary summary = childDsMo.getDatastoreSummary();;
                    ModifyStoragePoolAnswer answer = new ModifyStoragePoolAnswer(cmd, summary.getCapacity(), summary.getFreeSpace(), tInfo);
                    StoragePoolInfo poolInfo = answer.getPoolInfo();
                    poolInfo.setName(summary.getName());
                    String datastoreClusterPath = pool.getPath();
                    int pathstartPosition = datastoreClusterPath.lastIndexOf('/');
                    String datacenterName = datastoreClusterPath.substring(0, pathstartPosition+1);
                    String childPath = datacenterName + summary.getName();
                    poolInfo.setHostPath(childPath);
                    String uuid = childDsMo.getCustomFieldValue(CustomFieldConstants.CLOUD_UUID);
                    if (uuid == null || !uuid.contains("-")) {
                        uuid = UUID.nameUUIDFromBytes(((pool.getHost() + childPath)).getBytes()).toString();
                    }
                    poolInfo.setUuid(uuid);
                    poolInfo.setLocalPath(cmd.LOCAL_PATH_PREFIX + File.separator + uuid);
                    answer.setPoolInfo(poolInfo);
                    answer.setPoolType(summary.getType());
                    answer.setLocalDatastoreName(morDatastore.getValue());

                    childDsMo.setCustomFieldValue(CustomFieldConstants.CLOUD_UUID, uuid);
                    HypervisorHostHelper.createBaseFolderInDatastore(childDsMo, hyperHost.getHyperHostDatacenter());

                    childDatastoresModifyStoragePoolAnswers.add(answer);
                }
            } else {
                HypervisorHostHelper.createBaseFolderInDatastore(dsMo, hyperHost.getHyperHostDatacenter());

                DatastoreSummary summary = dsMo.getDatastoreSummary();
                capacity = summary.getCapacity();
                available = summary.getFreeSpace();
            }

            Map<String, TemplateProp> tInfo = new HashMap<>();
            ModifyStoragePoolAnswer answer = new ModifyStoragePoolAnswer(cmd, capacity, available, tInfo);
            answer.setDatastoreClusterChildren(childDatastoresModifyStoragePoolAnswers);

            if (cmd.getAdd() && (pool.getType() == StoragePoolType.VMFS || pool.getType() == StoragePoolType.PreSetup) && pool.getType() != StoragePoolType.DatastoreCluster) {
                answer.setPoolType(dsMo.getDatastoreType());
                answer.setLocalDatastoreName(morDatastore.getValue());
            }

            return answer;
        } catch (Throwable e) {
            return new Answer(cmd, false, createLogMessageException(e, cmd));
        }
    }

    protected Answer execute(GetStoragePoolCapabilitiesCommand cmd) {
        try {
            VmwareHypervisorHost hyperHost = getHyperHost(getServiceContext());

            HostMO host = (HostMO) hyperHost;

            StorageFilerTO pool = cmd.getPool();

            ManagedObjectReference morDatastore = HypervisorHostHelper.findDatastoreWithBackwardsCompatibility(hyperHost, pool.getUuid());

            if (morDatastore == null) {
                morDatastore = hyperHost.mountDatastore((pool.getType() == StoragePoolType.VMFS || pool.getType() == StoragePoolType.PreSetup || pool.getType() == StoragePoolType.DatastoreCluster), pool.getHost(), pool.getPort(), pool.getPath(), pool.getUuid().replace("-", ""), true);
            }

            assert (morDatastore != null);

            DatastoreMO dsMo = new DatastoreMO(getServiceContext(), morDatastore);

            GetStoragePoolCapabilitiesAnswer answer = new GetStoragePoolCapabilitiesAnswer(cmd);

            boolean hardwareAccelerationSupportForDataStore = getHardwareAccelerationSupportForDataStore(host.getMor(), dsMo.getName());
            Map<String, String> poolDetails = answer.getPoolDetails();
            poolDetails.put(Storage.Capability.HARDWARE_ACCELERATION.toString(), String.valueOf(hardwareAccelerationSupportForDataStore));
            answer.setPoolDetails(poolDetails);
            answer.setResult(true);

            return answer;
        } catch (Throwable e) {
            GetStoragePoolCapabilitiesAnswer answer = new GetStoragePoolCapabilitiesAnswer(cmd);
            answer.setResult(false);
            answer.setDetails(createLogMessageException(e, cmd));
            return answer;
        }
    }

    private boolean getHardwareAccelerationSupportForDataStore(ManagedObjectReference host, String dataStoreName) throws Exception {
        HostConfigInfo config = getServiceContext().getVimClient().getDynamicProperty(host, "config");
        List<HostFileSystemMountInfo> mountInfoList = config.getFileSystemVolume().getMountInfo();
        for (HostFileSystemMountInfo hostFileSystemMountInfo: mountInfoList) {
            if ( hostFileSystemMountInfo.getVolume().getName().equals(dataStoreName) ) {
                return hostFileSystemMountInfo.getVStorageSupport().equals("vStorageSupported");
            }
        }
        return false;
    }

    private void handleTargets(boolean add, ModifyTargetsCommand.TargetTypeToRemove targetTypeToRemove, boolean isRemoveAsync,
                               List<Map<String, String>> targets, List<HostMO> hosts) {
        if (targets != null && targets.size() > 0) {
            try {
                _storageProcessor.handleTargets(add, targetTypeToRemove, isRemoveAsync, targets, hosts);
            } catch (Exception ex) {
                logger.warn(ex.getMessage());
            }
        }
    }

    protected Answer execute(DeleteStoragePoolCommand cmd) {
        try {
            if (cmd.getRemoveDatastore()) {
                _storageProcessor.handleDatastoreAndVmdkDetach(cmd, cmd.getDetails().get(DeleteStoragePoolCommand.DATASTORE_NAME),
                        cmd.getDetails().get(DeleteStoragePoolCommand.IQN), cmd.getDetails().get(DeleteStoragePoolCommand.STORAGE_HOST),
                        Integer.parseInt(cmd.getDetails().get(DeleteStoragePoolCommand.STORAGE_PORT)));

                return new Answer(cmd, true, "success");
            } else {
                // We will leave datastore cleanup management to vCenter. Since for cluster VMFS datastore, it will always
                // be mounted by vCenter.

                // VmwareHypervisorHost hyperHost = this.getHyperHost(getServiceContext());
                // hyperHost.unmountDatastore(pool.getUuid());

                return new Answer(cmd, true, "success");
            }
        } catch (Throwable e) {
            if (e instanceof RemoteException) {
                logger.warn("Encounter remote exception to vCenter, invalidate VMware session context");

                invalidateServiceContext();
            }

            StorageFilerTO pool = cmd.getPool();
            String msg = String.format("DeleteStoragePoolCommand (pool: [%s], path: [%s]) failed due to [%s].", pool.getHost(), pool.getPath(), VmwareHelper.getExceptionMessage(e));
            logger.error(msg, e);

            return new Answer(cmd, false, msg);
        }
    }

    public static String getDatastoreName(String str) {
        return str.replace('/', '-');
    }

    public static String createDatastoreNameFromIqn(String iqn) {
        return "-" + iqn + "-0";
    }

    protected AttachIsoAnswer execute(AttachIsoCommand cmd) {
        try {
            VmwareHypervisorHost hyperHost = getHyperHost(getServiceContext());
            VirtualMachineMO vmMo = HypervisorHostHelper.findVmOnHypervisorHostOrPeer(hyperHost, cmd.getVmName());
            if (vmMo == null) {
                String msg = "Unable to find VM in vSphere to execute AttachIsoCommand, vmName: " + cmd.getVmName();
                logger.error(msg);
                throw new Exception(msg);
            }

            String storeUrl = cmd.getStoreUrl();
            if (storeUrl == null) {
                if (!cmd.getIsoPath().equalsIgnoreCase(TemplateManager.VMWARE_TOOLS_ISO)) {
                    String msg = "ISO store root url is not found in AttachIsoCommand";
                    logger.error(msg);
                    throw new Exception(msg);
                } else {
                    if (cmd.isAttach()) {
                        vmMo.mountToolsInstaller();
                    } else {
                        try {
                            if (!vmMo.unmountToolsInstaller()) {
                                return new AttachIsoAnswer(cmd, false,
                                        "Failed to unmount vmware-tools installer ISO as the corresponding CDROM device is locked by VM. Please unmount the CDROM device inside the VM and ret-try.");
                            }
                        } catch (Throwable e) {
                            vmMo.detachIso(null, cmd.isForce());
                        }
                    }

                    return new AttachIsoAnswer(cmd);
                }
            }

            ManagedObjectReference morSecondaryDs = prepareSecondaryDatastoreOnHost(storeUrl);
            String isoPath = cmd.getIsoPath();
            if (!isoPath.startsWith(storeUrl)) {
                assert (false);
                String msg = "ISO path does not start with the secondary storage root";
                logger.error(msg);
                throw new Exception(msg);
            }

            int isoNameStartPos = isoPath.lastIndexOf('/');
            String isoFileName = isoPath.substring(isoNameStartPos + 1);
            String isoStorePathFromRoot = isoPath.substring(storeUrl.length() + 1, isoNameStartPos + 1);


            // TODO, check if iso is already attached, or if there is a previous
            // attachment
            DatastoreMO secondaryDsMo = new DatastoreMO(getServiceContext(), morSecondaryDs);
            String storeName = secondaryDsMo.getName();
            String isoDatastorePath = String.format("[%s] %s%s", storeName, isoStorePathFromRoot, isoFileName);

            if (cmd.isAttach()) {
                vmMo.attachIso(isoDatastorePath, morSecondaryDs, true, false, cmd.getDeviceKey(), cmd.isForce());
                return new AttachIsoAnswer(cmd);
            } else {
                int key = vmMo.detachIso(isoDatastorePath, cmd.isForce());
                return new AttachIsoAnswer(cmd, key);
            }

        } catch (Throwable e) {
            if (e instanceof RemoteException) {
                logger.warn("Encounter remote exception to vCenter, invalidate VMware session context");
                invalidateServiceContext();
            }

            String message = String.format("AttachIsoCommand(%s) failed due to [%s].", cmd.isAttach()? "attach" : "detach", VmwareHelper.getExceptionMessage(e));
            logger.error(message, e);
            return new AttachIsoAnswer(cmd, false, message);
        }
    }

    public synchronized ManagedObjectReference prepareSecondaryDatastoreOnHost(String storeUrl) throws Exception {
        String storeName = getSecondaryDatastoreUUID(storeUrl);
        URI uri = new URI(storeUrl);

        VmwareHypervisorHost hyperHost = getHyperHost(getServiceContext());
        ManagedObjectReference morDatastore = hyperHost.mountDatastore(false, uri.getHost(), 0, uri.getPath(), storeName.replace("-", ""), false);

        if (morDatastore == null)
            throw new Exception("Unable to mount secondary storage on host. storeUrl: " + storeUrl);

        return morDatastore;
    }

    public synchronized ManagedObjectReference prepareSecondaryDatastoreOnSpecificHost(String storeUrl, VmwareHypervisorHost hyperHost) throws Exception {
        String storeName = getSecondaryDatastoreUUID(storeUrl);
        URI uri = new URI(storeUrl);

        ManagedObjectReference morDatastore = hyperHost.mountDatastore(false, uri.getHost(), 0, uri.getPath(), storeName.replace("-", ""), false);

        if (morDatastore == null)
            throw new Exception("Unable to mount secondary storage on host. storeUrl: " + storeUrl);

        return morDatastore;
    }

    private String getSecondaryDatastoreUUID(String storeUrl) {
        String uuid = null;
        try {
            uuid = UUID.nameUUIDFromBytes(storeUrl.getBytes("UTF-8")).toString();
        } catch (UnsupportedEncodingException e) {
            logger.warn("Failed to create UUID from string " + storeUrl + ". Bad storeUrl or UTF-8 encoding error.");
        }
        return uuid;
    }

    protected Answer execute(ValidateSnapshotCommand cmd) {
        // the command is no longer available
        String expectedSnapshotBackupUuid = null;
        String actualSnapshotBackupUuid = null;
        String actualSnapshotUuid = null;
        return new ValidateSnapshotAnswer(cmd, false, "ValidateSnapshotCommand is not supported for vmware yet", expectedSnapshotBackupUuid, actualSnapshotBackupUuid,
                actualSnapshotUuid);
    }

    protected Answer execute(ManageSnapshotCommand cmd) {
        long snapshotId = cmd.getSnapshotId();

        /*
         * "ManageSnapshotCommand",
         * "{\"_commandSwitch\":\"-c\",\"_volumePath\":\"i-2-3-KY-ROOT\",\"_snapshotName\":\"i-2-3-KY_i-2-3-KY-ROOT_20101102203827\",\"_snapshotId\":1,\"_vmName\":\"i-2-3-KY\"}"
         */
        boolean success = false;
        String cmdSwitch = cmd.getCommandSwitch();
        String snapshotOp = "Unsupported snapshot command." + cmdSwitch;
        if (cmdSwitch.equals(ManageSnapshotCommand.CREATE_SNAPSHOT)) {
            snapshotOp = "create";
        } else if (cmdSwitch.equals(ManageSnapshotCommand.DESTROY_SNAPSHOT)) {
            snapshotOp = "destroy";
        }

        String details = "ManageSnapshotCommand operation: " + snapshotOp + " Failed for snapshotId: " + snapshotId;
        String snapshotUUID = null;

        // snapshot operation (create or destroy) is handled inside BackupSnapshotCommand(), we just fake
        // a success return here
        snapshotUUID = UUID.randomUUID().toString();
        success = true;
        details = null;

        return new ManageSnapshotAnswer(cmd, snapshotId, snapshotUUID, success, details);
    }

    protected Answer execute(BackupSnapshotCommand cmd) {
        try {
            VmwareContext context = getServiceContext();
            VmwareManager mgr = context.getStockObject(VmwareManager.CONTEXT_STOCK_NAME);

            return mgr.getStorageManager().execute(this, cmd);
        } catch (Throwable e) {
            return new BackupSnapshotAnswer(cmd, false, createLogMessageException(e, cmd), null, true);
        }
    }

    protected Answer execute(CreateVMSnapshotCommand cmd) {
        try {
            VmwareContext context = getServiceContext();
            VmwareManager mgr = context.getStockObject(VmwareManager.CONTEXT_STOCK_NAME);

            return mgr.getStorageManager().execute(this, cmd);
        } catch (Exception e) {
            createLogMessageException(e, cmd);
            return new CreateVMSnapshotAnswer(cmd, false, "");
        }
    }

    protected Answer execute(DeleteVMSnapshotCommand cmd) {
        try {
            VmwareContext context = getServiceContext();
            VmwareManager mgr = context.getStockObject(VmwareManager.CONTEXT_STOCK_NAME);

            return mgr.getStorageManager().execute(this, cmd);
        } catch (Exception e) {
            createLogMessageException(e, cmd);
            return new DeleteVMSnapshotAnswer(cmd, false, "");
        }
    }

    protected Answer execute(RevertToVMSnapshotCommand cmd) {
        try {
            VmwareContext context = getServiceContext();
            VmwareManager mgr = context.getStockObject(VmwareManager.CONTEXT_STOCK_NAME);
            return mgr.getStorageManager().execute(this, cmd);
        } catch (Exception e) {
            createLogMessageException(e, cmd);
            return new RevertToVMSnapshotAnswer(cmd, false, "");
        }
    }

    protected Answer execute(CreateVolumeFromSnapshotCommand cmd) {
        String details = null;
        boolean success = false;
        String newVolumeName = UUID.randomUUID().toString();

        try {
            VmwareContext context = getServiceContext();
            VmwareManager mgr = context.getStockObject(VmwareManager.CONTEXT_STOCK_NAME);
            return mgr.getStorageManager().execute(this, cmd);
        } catch (Throwable e) {
            details = createLogMessageException(e, cmd);
        }

        return new CreateVolumeFromSnapshotAnswer(cmd, success, details, newVolumeName);
    }

    protected Answer execute(CreatePrivateTemplateFromVolumeCommand cmd) {
        try {
            VmwareContext context = getServiceContext();
            VmwareManager mgr = context.getStockObject(VmwareManager.CONTEXT_STOCK_NAME);

            return mgr.getStorageManager().execute(this, cmd);

        } catch (Throwable e) {
            return new CreatePrivateTemplateAnswer(cmd, false, createLogMessageException(e, cmd));
        }
    }

    protected Answer execute(final UpgradeSnapshotCommand cmd) {
        return new Answer(cmd, true, "success");
    }

    protected Answer execute(CreatePrivateTemplateFromSnapshotCommand cmd) {
        try {
            VmwareManager mgr = getServiceContext().getStockObject(VmwareManager.CONTEXT_STOCK_NAME);
            return mgr.getStorageManager().execute(this, cmd);

        } catch (Throwable e) {
            return new CreatePrivateTemplateAnswer(cmd, false, createLogMessageException(e, cmd));
        }
    }

    protected Answer execute(GetStorageStatsCommand cmd) {
        try {
            VmwareContext context = getServiceContext();
            VmwareHypervisorHost hyperHost = getHyperHost(context);
            ManagedObjectReference morDs = HypervisorHostHelper.findDatastoreWithBackwardsCompatibility(hyperHost, cmd.getStorageId());

            if (morDs != null) {
                long capacity = 0;
                long free = 0;
                if (cmd.getPooltype() == StoragePoolType.DatastoreCluster) {
                    StoragepodMO datastoreClusterMo = new StoragepodMO(getServiceContext(), morDs);
                    StoragePodSummary summary = datastoreClusterMo.getDatastoreClusterSummary();
                    capacity = summary.getCapacity();
                    free = summary.getFreeSpace();
                } else {
                    DatastoreMO datastoreMo = new DatastoreMO(context, morDs);
                    DatastoreSummary summary = datastoreMo.getDatastoreSummary();
                    capacity = summary.getCapacity();
                    free = summary.getFreeSpace();
                }

                long used = capacity - free;

                logger.debug(String.format("Datastore summary info: [storageId: %s, ], localPath: %s, poolType: %s, capacity: %s, free: %s, used: %s].", cmd.getStorageId(),
                        cmd.getLocalPath(), cmd.getPooltype(), toHumanReadableSize(capacity), toHumanReadableSize(free), toHumanReadableSize(used)));

                if (capacity <= 0) {
                    logger.warn("Something is wrong with vSphere NFS datastore, rebooting ESX(ESXi) host should help");
                }

                return new GetStorageStatsAnswer(cmd, capacity, used);
            } else {
                String msg = String.format("Could not find datastore for GetStorageStatsCommand: [storageId: %s, localPath: %s, poolType: %s].",
                        cmd.getStorageId(), cmd.getLocalPath(), cmd.getPooltype());

                logger.error(msg);
                return new GetStorageStatsAnswer(cmd, msg);
            }
        } catch (Throwable e) {
            if (e instanceof RemoteException) {
                logger.warn("Encounter remote exception to vCenter, invalidate VMware session context");
                invalidateServiceContext();
            }

            String msg = String.format("Unable to execute GetStorageStatsCommand(storageId : [%s], localPath: [%s], poolType: [%s]) due to [%s]", cmd.getStorageId(), cmd.getLocalPath(), cmd.getPooltype(), VmwareHelper.getExceptionMessage(e));
            logger.error(msg, e);
            return new GetStorageStatsAnswer(cmd, msg);
        }
    }

    protected Answer execute(GetVncPortCommand cmd) {
        try {
            VmwareContext context = getServiceContext();
            VmwareHypervisorHost hyperHost = getHyperHost(context);
            assert (hyperHost instanceof HostMO);
            VmwareManager mgr = context.getStockObject(VmwareManager.CONTEXT_STOCK_NAME);

            VirtualMachineMO vmMo = hyperHost.findVmOnHyperHost(cmd.getName());
            if (vmMo == null) {
                if (logger.isDebugEnabled()) {
                    logger.debug("Unable to find the owner VM for GetVncPortCommand on host " + hyperHost.getHyperHostName() + ", try within datacenter");
                }

                vmMo = hyperHost.findVmOnPeerHyperHost(cmd.getName());

                if (vmMo == null) {
                    throw new Exception("Unable to find VM in vSphere, vm: " + cmd.getName());
                }
            }

            Pair<String, Integer> portInfo = vmMo.getVncPort(mgr.getManagementPortGroupByHost((HostMO) hyperHost));

            if (logger.isTraceEnabled()) {
                logger.trace("Found vnc port info. vm: " + cmd.getName() + " host: " + portInfo.first() + ", vnc port: " + portInfo.second());
            }
            return new GetVncPortAnswer(cmd, portInfo.first(), portInfo.second());
        } catch (Throwable e) {
            return new GetVncPortAnswer(cmd, createLogMessageException(e, cmd));
        }
    }

    protected Answer execute(SetupCommand cmd) {
        return new SetupAnswer(cmd, false);
    }

    protected Answer execute(MaintainCommand cmd) {
        return new MaintainAnswer(cmd, "Put host in maintenance");
    }

    protected Answer execute(PingTestCommand cmd) {
        String controlIp = cmd.getRouterIp();
        if (controlIp != null) {
            String args = " -c 1 -n -q " + cmd.getPrivateIp();
            try {
                Pair<Boolean, String> result = SshHelper.sshExecute(controlIp, DefaultDomRSshPort, "root", getSystemVmKeyFile(), null, "/bin/ping" + args);
                if (result.first())
                    return new Answer(cmd);
            } catch (Exception e) {
                logger.error("Unable to execute ping command on DomR (" + controlIp + "), domR may not be ready yet. failure due to " + VmwareHelper.getExceptionMessage(e), e);
            }
            return new Answer(cmd, false, "PingTestCommand failed");
        } else {
            VmwareContext context = getServiceContext();
            VmwareHypervisorHost hyperHost = getHyperHost(context);

            try {
                HostMO hostMo = (HostMO) hyperHost;
                ClusterMO clusterMo = new ClusterMO(context, hostMo.getHyperHostCluster());
                VmwareManager mgr = context.getStockObject(VmwareManager.CONTEXT_STOCK_NAME);

                List<Pair<ManagedObjectReference, String>> hosts = clusterMo.getClusterHosts();
                for (Pair<ManagedObjectReference, String> entry : hosts) {
                    HostMO hostInCluster = new HostMO(context, entry.first());
                    String hostIp = hostInCluster.getHostManagementIp(mgr.getManagementPortGroupName());
                    if (hostIp != null && hostIp.equals(cmd.getComputingHostIp())) {
                        if (hostInCluster.isHyperHostConnected())
                            return new Answer(cmd);
                        else
                            return new Answer(cmd, false, "PingTestCommand failed");
                    }
                }
            } catch (Exception e) {
                logger.error("Unable to execute ping command on host (" + cmd.getComputingHostIp() + "). failure due to " + VmwareHelper.getExceptionMessage(e), e);
            }

            return new Answer(cmd, false, "PingTestCommand failed");
        }
    }

    protected Answer execute(CheckOnHostCommand cmd) {
        return new CheckOnHostAnswer(cmd, null, "Not Implmeneted");
    }

    protected Answer execute(ModifySshKeysCommand cmd) {
        logger.debug(String.format("Executing resource command %s.", cmd.getClass().getSimpleName()));
        return new Answer(cmd);
    }

    protected Answer execute(GetVmIpAddressCommand cmd) {
        String details = "Unable to find IP Address of VM. ";
        String vmName = cmd.getVmName();
        boolean result = false;
        String ip = null;
        Answer answer = null;

        VmwareContext context = getServiceContext();
        VmwareHypervisorHost hyperHost = getHyperHost(context);

        if (vmName == null || vmName.isEmpty()) {
            details += "Name of instance provided is NULL or empty.";
            return new Answer(cmd, result, details);
        }

        try {
            VirtualMachineMO vmMo = hyperHost.findVmOnHyperHost(vmName);
            if (vmMo != null) {
                GuestInfo guestInfo = vmMo.getGuestInfo();
                VirtualMachineToolsStatus toolsStatus = guestInfo.getToolsStatus();
                if (toolsStatus == VirtualMachineToolsStatus.TOOLS_NOT_INSTALLED) {
                    details += "Vmware tools not installed.";
                } else {
                    ip = guestInfo.getIpAddress();
                    if (ip != null) {
                        result = true;
                    }
                    details = ip;
                }
            } else {
                details += "VM " + vmName + " no longer exists on vSphere host: " + hyperHost.getHyperHostName();
                logger.info(details);
            }
        } catch (Throwable e) {
            createLogMessageException(e, cmd);
            details = String.format("%s. Encountered exception: [%s].", details,  VmwareHelper.getExceptionMessage(e));
            logger.error(details);
        }

        answer = new Answer(cmd, result, details);
        if (logger.isTraceEnabled()) {
            logger.trace("Returning GetVmIpAddressAnswer: " + _gson.toJson(answer));
        }
        return answer;
    }

    @Override
    public PrimaryStorageDownloadAnswer execute(PrimaryStorageDownloadCommand cmd) {
        try {
            VmwareContext context = getServiceContext();
            VmwareManager mgr = context.getStockObject(VmwareManager.CONTEXT_STOCK_NAME);
            return (PrimaryStorageDownloadAnswer) mgr.getStorageManager().execute(this, cmd);
        } catch (Throwable e) {
            return new PrimaryStorageDownloadAnswer(createLogMessageException(e, cmd));
        }
    }

    protected Answer execute(PvlanSetupCommand cmd) {
        // Pvlan related operations are performed in the start/stop command paths
        // for vmware. This function is implemented to support mgmt layer code
        // that issue this command. Note that pvlan operations are supported only
        // in Distributed Virtual Switch environments for vmware deployments.
        return new Answer(cmd, true, "success");
    }

    protected Answer execute(UnregisterVMCommand cmd) {
        VmwareContext context = getServiceContext();
        VmwareHypervisorHost hyperHost = getHyperHost(context);
        try {
            DatacenterMO dataCenterMo = new DatacenterMO(getServiceContext(), hyperHost.getHyperHostDatacenter());
            VirtualMachineMO vmMo = hyperHost.findVmOnHyperHost(cmd.getVmName());
            if (vmMo != null) {
                try {
                    VirtualMachineFileLayoutEx vmFileLayout = vmMo.getFileLayout();
                    context.getService().unregisterVM(vmMo.getMor());
                    if (cmd.getCleanupVmFiles()) {
                        deleteUnregisteredVmFiles(vmFileLayout, dataCenterMo, false, null);
                    }
                    return new Answer(cmd, true, "unregister succeeded");
                } catch (Exception e) {
                    logger.warn("We are not able to unregister VM " + VmwareHelper.getExceptionMessage(e));
                }

                String msg = "Expunge failed in vSphere. vm: " + cmd.getVmName();
                logger.warn(msg);
                return new Answer(cmd, false, msg);
            } else {
                String msg = "Unable to find the VM in vSphere to unregister, assume it is already removed. VM: " + cmd.getVmName();
                logger.warn(msg);
                return new Answer(cmd, true, msg);
            }
        } catch (Exception e) {
            return new Answer(cmd, false, createLogMessageException(e, cmd));
        }
    }

    /**
     * UnregisterNicCommand is used to remove a portgroup created for this
     * specific nic. The portgroup will have the name set to the UUID of the
     * nic. Introduced to cleanup the portgroups created for each nic that is
     * plugged into an lswitch (Nicira NVP plugin)
     *
     * @param cmd
     * @return
     */
    protected Answer execute(UnregisterNicCommand cmd) {
        if (_guestTrafficInfo == null) {
            return new Answer(cmd, false, "No Guest Traffic Info found, unable to determine where to clean up");
        }

        try {
            if (_guestTrafficInfo.getVirtualSwitchType() != VirtualSwitchType.StandardVirtualSwitch) {
                // For now we only need to cleanup the nvp specific portgroups
                // on the standard switches
                return new Answer(cmd, true, "Nothing to do");
            }

            logger.debug("Cleaning up portgroup " + cmd.getNicUuid() + " on switch " + _guestTrafficInfo.getVirtualSwitchName());
            VmwareContext context = getServiceContext();
            VmwareHypervisorHost host = getHyperHost(context);
            ManagedObjectReference clusterMO = host.getHyperHostCluster();

            // Get a list of all the hosts in this cluster
            @SuppressWarnings("unchecked")
            List<ManagedObjectReference> hosts = (List<ManagedObjectReference>) context.getVimClient().getDynamicProperty(clusterMO, "host");
            if (hosts == null) {
                return new Answer(cmd, false, "No hosts in cluster, which is pretty weird");
            }

            for (ManagedObjectReference hostMOR : hosts) {
                HostMO hostMo = new HostMO(context, hostMOR);
                hostMo.deletePortGroup(cmd.getNicUuid().toString());
                logger.debug("Removed portgroup " + cmd.getNicUuid() + " from host " + hostMo.getHostName());
            }
            return new Answer(cmd, true, "Unregistered resources for NIC " + cmd.getNicUuid());
        } catch (Exception e) {
            return new Answer(cmd, false, createLogMessageException(e, cmd));
        }
    }

    public void cleanupNetwork(DatacenterMO dcMO, NetworkDetails netDetails) {
        if (!VmwareManager.s_vmwareCleanupPortGroups.value()){
            return;
        }

        try {
            synchronized(this) {
                if (!areVMsOnNetwork(dcMO, netDetails)) {
                    cleanupPortGroup(dcMO, netDetails.getName());
                }
            }
        } catch(Throwable e) {
            logger.warn("Unable to cleanup network due to exception: " + e.getMessage(), e);
        }
    }

    private void cleanupPortGroup(DatacenterMO dcMO, String portGroupName) throws Exception {
        if (StringUtils.isBlank(portGroupName)) {
            logger.debug("Unspecified network port group, couldn't cleanup");
            return;
        }

        List<HostMO> hosts = dcMO.getAllHostsOnDatacenter();
        if (!CollectionUtils.isEmpty(hosts)) {
            for (HostMO host : hosts) {
                host.deletePortGroup(portGroupName);
            }
        }
    }

    private boolean areVMsOnNetwork(DatacenterMO dcMO, NetworkDetails netDetails) throws Exception {
        if (netDetails == null || netDetails.getName() == null) {
            throw new CloudRuntimeException("Unspecified network details / port group, couldn't check VMs on network port group");
        }

        List<HostMO> hosts = dcMO.getAllHostsOnDatacenter();
        if (!CollectionUtils.isEmpty(hosts)) {
            for (HostMO host : hosts) {
                NetworkMO networkMo = new NetworkMO(host.getContext(), netDetails.getNetworkMor());
                List<ManagedObjectReference> vms = networkMo.getVMsOnNetwork();
                if (!CollectionUtils.isEmpty(vms)) {
                    logger.debug("Network port group: " + netDetails.getName() + " is in use");
                    return true;
                }
            }
        }

        return false;
    }

    @Override
    public CopyVolumeAnswer execute(CopyVolumeCommand cmd) {
        try {
            VmwareContext context = getServiceContext();
            VmwareManager mgr = context.getStockObject(VmwareManager.CONTEXT_STOCK_NAME);
            return (CopyVolumeAnswer) mgr.getStorageManager().execute(this, cmd);
        } catch (Throwable e) {
            return new CopyVolumeAnswer(cmd, false, createLogMessageException(e, cmd), null, null);
        }
    }

    @Override
    public void disconnected() {
    }

    @Override
    public IAgentControl getAgentControl() {
        return null;
    }

    @Override
    public PingCommand getCurrentStatus(long id) {
        try {
            gcAndKillHungWorkerVMs();
            VmwareContext context = getServiceContext();
            VmwareHypervisorHost hyperHost = getHyperHost(context);
            try {
                if (!hyperHost.isHyperHostConnected()) {
                    return null;
                }
            } catch (Exception e) {
                logger.error("Unexpected exception", e);
                return null;
            }
            return new PingRoutingCommand(getType(), id, syncHostVmStates());
        } finally {
            recycleServiceContext();
        }
    }

    private void gcAndKillHungWorkerVMs() {
        try {
            // take the chance to do left-over dummy VM cleanup from previous run
            VmwareContext context = getServiceContext();
            VmwareHypervisorHost hyperHost = getHyperHost(context);
            VmwareManager mgr = hyperHost.getContext().getStockObject(VmwareManager.CONTEXT_STOCK_NAME);

            if (hyperHost.isHyperHostConnected()) {
                mgr.gcLeftOverVMs(context);

                logger.info("Scan hung worker VM to recycle");

                int workerKey = ((HostMO) hyperHost).getCustomFieldKey("VirtualMachine", CustomFieldConstants.CLOUD_WORKER);
                int workerTagKey = ((HostMO) hyperHost).getCustomFieldKey("VirtualMachine", CustomFieldConstants.CLOUD_WORKER_TAG);
                String workerPropName = String.format("value[%d]", workerKey);
                String workerTagPropName = String.format("value[%d]", workerTagKey);

                // GC worker that has been running for too long
                ObjectContent[] ocs = hyperHost.getVmPropertiesOnHyperHost(new String[]{"name", "config.template", workerPropName, workerTagPropName,});
                if (ocs != null) {
                    for (ObjectContent oc : ocs) {
                        List<DynamicProperty> props = oc.getPropSet();
                        if (props != null) {
                            boolean template = false;
                            boolean isWorker = false;
                            String workerTag = null;

                            for (DynamicProperty prop : props) {
                                if (prop.getName().equals("config.template")) {
                                    template = (Boolean) prop.getVal();
                                } else if (prop.getName().equals(workerPropName)) {
                                    CustomFieldStringValue val = (CustomFieldStringValue) prop.getVal();
                                    if (val != null && val.getValue() != null && val.getValue().equalsIgnoreCase("true"))
                                        isWorker = true;
                                } else if (prop.getName().equals(workerTagPropName)) {
                                    CustomFieldStringValue val = (CustomFieldStringValue) prop.getVal();
                                    workerTag = val.getValue();
                                }
                            }

                            VirtualMachineMO vmMo = new VirtualMachineMO(hyperHost.getContext(), oc.getObj());
                            if (!template && isWorker) {
                                boolean recycle = false;
                                recycle = mgr.needRecycle(workerTag);

                                if (recycle) {
                                    logger.info("Recycle pending worker VM: " + vmMo.getName());

                                    vmMo.cancelPendingTasks();
                                    vmMo.powerOff();
                                    vmMo.detachAllDisksAndDestroy();
                                }
                            }
                        }
                    }
                }
            } else {
                logger.error("Host is no longer connected.");
            }

        } catch (Throwable e) {
            if (e instanceof RemoteException) {
                logger.warn("Encounter remote exception to vCenter, invalidate VMware session context");
                invalidateServiceContext();
            }
        }
    }

    @Override
    public Type getType() {
        return com.cloud.host.Host.Type.Routing;
    }

    @Override
    public StartupCommand[] initialize() {
        try {
            String hostApiVersion = "4.1";
            VmwareContext context = getServiceContext();
            try {
                VmwareHypervisorHost hyperHost = getHyperHost(context);
                assert (hyperHost instanceof HostMO);
                if (!((HostMO) hyperHost).isHyperHostConnected()) {
                    logger.info("Host " + hyperHost.getHyperHostName() + " is not in connected state");
                    return null;
                }

                ((HostMO) hyperHost).enableVncOnHostFirewall();

                AboutInfo aboutInfo = ((HostMO) hyperHost).getHostAboutInfo();
                hostApiVersion = aboutInfo.getApiVersion();

            } catch (Exception e) {
                String msg = "VmwareResource intialize() failed due to : " + VmwareHelper.getExceptionMessage(e);
                logger.error(msg);
                invalidateServiceContext();
                return null;
            }

            StartupRoutingCommand cmd = new StartupRoutingCommand();
            fillHostInfo(cmd);
            cmd.setHypervisorType(HypervisorType.VMware);
            cmd.setCluster(_cluster);
            cmd.setHypervisorVersion(hostApiVersion);

            List<StartupStorageCommand> storageCmds = initializeLocalStorage();
            StartupCommand[] answerCmds = new StartupCommand[1 + storageCmds.size()];
            answerCmds[0] = cmd;
            for (int i = 0; i < storageCmds.size(); i++) {
                answerCmds[i + 1] = storageCmds.get(i);
            }

            return answerCmds;
        } finally {
            recycleServiceContext();
        }
    }

    private List<StartupStorageCommand> initializeLocalStorage() {
        List<StartupStorageCommand> storageCmds = new ArrayList<StartupStorageCommand>();
        VmwareContext context = getServiceContext();

        try {
            VmwareHypervisorHost hyperHost = getHyperHost(context);
            if (hyperHost instanceof HostMO) {
                HostMO hostMo = (HostMO) hyperHost;

                List<Pair<ManagedObjectReference, String>> dsList = hostMo.getLocalDatastoreOnHost();
                for (Pair<ManagedObjectReference, String> dsPair : dsList) {
                    DatastoreMO dsMo = new DatastoreMO(context, dsPair.first());

                    String poolUuid = dsMo.getCustomFieldValue(CustomFieldConstants.CLOUD_UUID);
                    if (poolUuid == null || poolUuid.isEmpty()) {
                        poolUuid = UUID.randomUUID().toString();
                        dsMo.setCustomFieldValue(CustomFieldConstants.CLOUD_UUID, poolUuid);
                    }

                    HypervisorHostHelper.createBaseFolder(dsMo, hyperHost, StoragePoolType.VMFS);

                    DatastoreSummary dsSummary = dsMo.getDatastoreSummary();
                    String address = hostMo.getHostName();
                    StoragePoolInfo pInfo = new StoragePoolInfo(poolUuid, address, dsMo.getMor().getValue(), "", StoragePoolType.VMFS, dsSummary.getCapacity(),
                            dsSummary.getFreeSpace());
                    StartupStorageCommand cmd = new StartupStorageCommand();
                    cmd.setName(poolUuid);
                    cmd.setPoolInfo(pInfo);
                    cmd.setGuid(poolUuid); // give storage host the same UUID as the local storage pool itself
                    cmd.setResourceType(Storage.StorageResourceType.STORAGE_POOL);
                    cmd.setDataCenter(_dcId);
                    cmd.setPod(_pod);
                    cmd.setCluster(_cluster);

                    logger.info("Add local storage startup command: " + _gson.toJson(cmd));
                    storageCmds.add(cmd);
                }

            } else {
                logger.info("Cluster host does not support local storage, skip it");
            }
        } catch (Exception e) {
            String msg = "initializing local storage failed due to : " + VmwareHelper.getExceptionMessage(e);
            logger.error(msg);
            invalidateServiceContext();
            throw new CloudRuntimeException(msg);
        }

        return storageCmds;
    }

    protected void fillHostInfo(StartupRoutingCommand cmd) {
        VmwareContext serviceContext = getServiceContext();
        Map<String, String> details = cmd.getHostDetails();
        if (details == null) {
            details = new HashMap<String, String>();
        }

        try {
            fillHostHardwareInfo(serviceContext, cmd);
            fillHostNetworkInfo(serviceContext, cmd);
            fillHostDetailsInfo(serviceContext, details);
        } catch (RuntimeFaultFaultMsg e) {
            logger.error("RuntimeFault while retrieving host info: " + e.toString(), e);
            throw new CloudRuntimeException("RuntimeFault while retrieving host info");
        } catch (RemoteException e) {
            logger.error("RemoteException while retrieving host info: " + e.toString(), e);
            invalidateServiceContext();
            throw new CloudRuntimeException("RemoteException while retrieving host info");
        } catch (Exception e) {
            logger.error("Exception while retrieving host info: " + e.toString(), e);
            invalidateServiceContext();
            throw new CloudRuntimeException("Exception while retrieving host info: " + e.toString());
        }

        cmd.setHostDetails(details);
        cmd.setName(_url);
        cmd.setGuid(_guid);
        cmd.setDataCenter(_dcId);
        cmd.setIqn(getIqn());
        cmd.setPod(_pod);
        cmd.setCluster(_cluster);
        cmd.setVersion(VmwareResource.class.getPackage().getImplementationVersion());
    }

    private String getIqn() {
        try {
            VmwareHypervisorHost hyperHost = getHyperHost(getServiceContext());

            if (hyperHost instanceof HostMO) {
                HostMO host = (HostMO) hyperHost;
                HostStorageSystemMO hostStorageSystem = host.getHostStorageSystemMO();

                for (HostHostBusAdapter hba : hostStorageSystem.getStorageDeviceInfo().getHostBusAdapter()) {
                    if (hba instanceof HostInternetScsiHba) {
                        HostInternetScsiHba hostInternetScsiHba = (HostInternetScsiHba) hba;

                        if (hostInternetScsiHba.isIsSoftwareBased()) {
                            return ((HostInternetScsiHba) hba).getIScsiName();
                        }
                    }
                }
            }
        } catch (Exception ex) {
            logger.info("Could not locate an IQN for this host.");
        }

        return null;
    }

    private void fillHostHardwareInfo(VmwareContext serviceContext, StartupRoutingCommand cmd) throws RuntimeFaultFaultMsg, RemoteException, Exception {

        VmwareHypervisorHost hyperHost = getHyperHost(getServiceContext());
        VmwareHypervisorHostResourceSummary summary = hyperHost.getHyperHostResourceSummary();

        if (logger.isInfoEnabled()) {
            logger.info("Startup report on host hardware info. " + _gson.toJson(summary));
        }

        cmd.setCaps("hvm");
        cmd.setDom0MinMemory(0);
        cmd.setSpeed(summary.getCpuSpeed());
        cmd.setCpuSockets(summary.getCpuSockets());
        cmd.setCpus((int) summary.getCpuCount());
        cmd.setMemory(summary.getMemoryBytes());
    }

    private void fillHostNetworkInfo(VmwareContext serviceContext, StartupRoutingCommand cmd) throws RuntimeFaultFaultMsg, RemoteException {

        try {
            VmwareHypervisorHost hyperHost = getHyperHost(getServiceContext());

            assert (hyperHost instanceof HostMO);
            VmwareManager mgr = hyperHost.getContext().getStockObject(VmwareManager.CONTEXT_STOCK_NAME);

            VmwareHypervisorHostNetworkSummary summary = hyperHost.getHyperHostNetworkSummary(mgr.getManagementPortGroupByHost((HostMO) hyperHost));
            if (summary == null) {
                throw new Exception("No ESX(i) host found");
            }

            if (logger.isInfoEnabled()) {
                logger.info("Startup report on host network info. " + _gson.toJson(summary));
            }

            cmd.setPrivateIpAddress(summary.getHostIp());
            cmd.setPrivateNetmask(summary.getHostNetmask());
            cmd.setPrivateMacAddress(summary.getHostMacAddress());

            cmd.setStorageIpAddress(summary.getHostIp());
            cmd.setStorageNetmask(summary.getHostNetmask());
            cmd.setStorageMacAddress(summary.getHostMacAddress());

        } catch (Throwable e) {
            String msg = "querying host network info failed due to " + VmwareHelper.getExceptionMessage(e);
            logger.error(msg, e);
            throw new CloudRuntimeException(msg);
        }
    }

    private void fillHostDetailsInfo(VmwareContext serviceContext, Map<String, String> details) throws Exception {
        VmwareHypervisorHost hyperHost = getHyperHost(getServiceContext());

        if (hyperHost.isHAEnabled()) {
            details.put("NativeHA", "true");
        }
    }

    protected HashMap<String, HostVmStateReportEntry> syncHostVmStates() {
        try {
            return getHostVmStateReport();
        } catch (Exception e) {
            return new HashMap<String, HostVmStateReportEntry>();
        }
    }

    protected OptionValue[] configureVnc(OptionValue[] optionsToMerge, VmwareHypervisorHost hyperHost, String vmName, String vncPassword, String keyboardLayout) throws Exception {

        VirtualMachineMO vmMo = hyperHost.findVmOnHyperHost(vmName);

        VmwareManager mgr = hyperHost.getContext().getStockObject(VmwareManager.CONTEXT_STOCK_NAME);
        if (!mgr.beginExclusiveOperation(600))
            throw new Exception("Unable to begin exclusive operation, lock time out");

        try {
            int maxVncPorts = 64;
            int vncPort = 0;
            Random random = new Random();

            HostMO vmOwnerHost = vmMo.getRunningHost();

            ManagedObjectReference morParent = vmOwnerHost.getParentMor();
            HashMap<String, Integer> portInfo;
            if (morParent.getType().equalsIgnoreCase("ClusterComputeResource")) {
                ClusterMO clusterMo = new ClusterMO(vmOwnerHost.getContext(), morParent);
                portInfo = clusterMo.getVmVncPortsOnCluster();
            } else {
                portInfo = vmOwnerHost.getVmVncPortsOnHost();
            }

            // allocate first at 5900 - 5964 range
            Collection<Integer> existingPorts = portInfo.values();
            int val = random.nextInt(maxVncPorts);
            int startVal = val;
            do {
                if (!existingPorts.contains(5900 + val)) {
                    vncPort = 5900 + val;
                    break;
                }

                val = (++val) % maxVncPorts;
            } while (val != startVal);

            if (vncPort == 0) {
                logger.info("we've run out of range for ports between 5900-5964 for the cluster, we will try port range at 59000-60000");

                Pair<Integer, Integer> additionalRange = mgr.getAddiionalVncPortRange();
                maxVncPorts = additionalRange.second();
                val = random.nextInt(maxVncPorts);
                startVal = val;
                do {
                    if (!existingPorts.contains(additionalRange.first() + val)) {
                        vncPort = additionalRange.first() + val;
                        break;
                    }

                    val = (++val) % maxVncPorts;
                } while (val != startVal);
            }

            if (vncPort == 0) {
                throw new Exception("Unable to find an available VNC port on host");
            }

            if (logger.isInfoEnabled()) {
                logger.info("Configure VNC port for VM " + vmName + ", port: " + vncPort + ", host: " + vmOwnerHost.getHyperHostName());
            }

            return VmwareHelper.composeVncOptions(optionsToMerge, true, vncPassword, vncPort, keyboardLayout);
        } finally {
            try {
                mgr.endExclusiveOperation();
            } catch (Throwable e) {
                assert (false);
                logger.error("Unexpected exception ", e);
            }
        }
    }

    private VirtualMachineGuestOsIdentifier translateGuestOsIdentifier(String cpuArchitecture, String guestOs, String cloudGuestOs) {
        if (cpuArchitecture == null) {
            logger.warn("CPU arch is not set, default to i386. guest os: " + guestOs);
            cpuArchitecture = "i386";
        }

        if (cloudGuestOs == null) {
            logger.warn("Guest OS mapping name is not set for guest os: " + guestOs);
        }

        VirtualMachineGuestOsIdentifier identifier = null;
        try {
            if (cloudGuestOs != null) {
                identifier = VirtualMachineGuestOsIdentifier.fromValue(cloudGuestOs);
                logger.debug("Using mapping name : " + identifier.toString());
            }
        } catch (IllegalArgumentException e) {
            logger.warn("Unable to find Guest OS Identifier in VMware for mapping name: " + cloudGuestOs + ". Continuing with defaults.");
        }
        if (identifier != null) {
            return identifier;
        }

        if (cpuArchitecture.equalsIgnoreCase("x86_64")) {
            return VirtualMachineGuestOsIdentifier.OTHER_GUEST_64;
        }
        return VirtualMachineGuestOsIdentifier.OTHER_GUEST;
    }

    private HashMap<String, HostVmStateReportEntry> getHostVmStateReport() throws Exception {
        VmwareHypervisorHost hyperHost = getHyperHost(getServiceContext());

        int key = ((HostMO) hyperHost).getCustomFieldKey("VirtualMachine", CustomFieldConstants.CLOUD_VM_INTERNAL_NAME);
        if (key == 0) {
            logger.warn("Custom field " + CustomFieldConstants.CLOUD_VM_INTERNAL_NAME + " is not registered ?!");
        }
        String instanceNameCustomField = "value[" + key + "]";

        // CLOUD_VM_INTERNAL_NAME stores the internal CS generated vm name. This was earlier stored in name. Now, name can be either the hostname or
        // the internal CS name, but the custom field CLOUD_VM_INTERNAL_NAME always stores the internal CS name.
        ObjectContent[] ocs = hyperHost.getVmPropertiesOnHyperHost(new String[]{"name", "runtime.powerState", "config.template", instanceNameCustomField});

        HashMap<String, HostVmStateReportEntry> newStates = new HashMap<String, HostVmStateReportEntry>();
        if (ocs != null && ocs.length > 0) {
            for (ObjectContent oc : ocs) {
                List<DynamicProperty> objProps = oc.getPropSet();
                if (objProps != null) {

                    boolean isTemplate = false;
                    String name = null;
                    String VMInternalCSName = null;
                    VirtualMachinePowerState powerState = VirtualMachinePowerState.POWERED_OFF;
                    for (DynamicProperty objProp : objProps) {
                        if (objProp.getName().equals("config.template")) {
                            if (objProp.getVal().toString().equalsIgnoreCase("true")) {
                                isTemplate = true;
                            }
                        } else if (objProp.getName().equals("runtime.powerState")) {
                            powerState = (VirtualMachinePowerState) objProp.getVal();
                        } else if (objProp.getName().equals("name")) {
                            name = (String) objProp.getVal();
                        } else if (objProp.getName().contains(instanceNameCustomField)) {
                            if (objProp.getVal() != null)
                                VMInternalCSName = ((CustomFieldStringValue) objProp.getVal()).getValue();
                        } else {
                            assert (false);
                        }
                    }

                    if (VMInternalCSName != null)
                        name = VMInternalCSName;

                    if (!isTemplate) {
                        newStates.put(name, new HostVmStateReportEntry(convertPowerState(powerState), hyperHost.getHyperHostName()));
                    }
                }
            }
        }
        return newStates;
    }

    private HashMap<String, PowerState> getVmStates() throws Exception {
        VmwareHypervisorHost hyperHost = getHyperHost(getServiceContext());

        int key = ((HostMO) hyperHost).getCustomFieldKey("VirtualMachine", CustomFieldConstants.CLOUD_VM_INTERNAL_NAME);
        if (key == 0) {
            logger.warn("Custom field " + CustomFieldConstants.CLOUD_VM_INTERNAL_NAME + " is not registered ?!");
        }
        String instanceNameCustomField = "value[" + key + "]";

        // CLOUD_VM_INTERNAL_NAME stores the internal CS generated vm name. This was earlier stored in name. Now, name can be either the hostname or
        // the internal CS name, but the custom field CLOUD_VM_INTERNAL_NAME always stores the internal CS name.
        ObjectContent[] ocs = hyperHost.getVmPropertiesOnHyperHost(new String[]{"name", "runtime.powerState", "config.template", instanceNameCustomField});

        HashMap<String, PowerState> newStates = new HashMap<String, PowerState>();
        if (ocs != null && ocs.length > 0) {
            for (ObjectContent oc : ocs) {
                List<DynamicProperty> objProps = oc.getPropSet();
                if (objProps != null) {

                    boolean isTemplate = false;
                    String name = null;
                    String VMInternalCSName = null;
                    VirtualMachinePowerState powerState = VirtualMachinePowerState.POWERED_OFF;
                    for (DynamicProperty objProp : objProps) {
                        if (objProp.getName().equals("config.template")) {
                            if (objProp.getVal().toString().equalsIgnoreCase("true")) {
                                isTemplate = true;
                            }
                        } else if (objProp.getName().equals("runtime.powerState")) {
                            powerState = (VirtualMachinePowerState) objProp.getVal();
                        } else if (objProp.getName().equals("name")) {
                            name = (String) objProp.getVal();
                        } else if (objProp.getName().contains(instanceNameCustomField)) {
                            if (objProp.getVal() != null)
                                VMInternalCSName = ((CustomFieldStringValue) objProp.getVal()).getValue();
                        } else {
                            assert (false);
                        }
                    }

                    if (VMInternalCSName != null)
                        name = VMInternalCSName;

                    if (!isTemplate) {
                        newStates.put(name, convertPowerState(powerState));
                    }
                }
            }
        }
        return newStates;
    }

    private HashMap<String, VmStatsEntry> getVmStats(List<String> vmNames) throws Exception {
        VmwareHypervisorHost hyperHost = getHyperHost(getServiceContext());
        HashMap<String, VmStatsEntry> vmResponseMap = new HashMap<String, VmStatsEntry>();
        ManagedObjectReference perfMgr = getServiceContext().getServiceContent().getPerfManager();
        VimPortType service = getServiceContext().getService();

        PerfCounterInfo rxPerfCounterInfo = null;
        PerfCounterInfo txPerfCounterInfo = null;
        PerfCounterInfo diskReadIOPerfCounterInfo = null;
        PerfCounterInfo diskWriteIOPerfCounterInfo = null;
        PerfCounterInfo diskReadKbsPerfCounterInfo = null;
        PerfCounterInfo diskWriteKbsPerfCounterInfo = null;

        Integer windowInterval = getVmwareWindowTimeInterval();
        final XMLGregorianCalendar startTime = VmwareHelper.getXMLGregorianCalendar(new Date(), windowInterval);
        final XMLGregorianCalendar endTime = VmwareHelper.getXMLGregorianCalendar(new Date(), 0);

        List<PerfCounterInfo> cInfo = getServiceContext().getVimClient().getDynamicProperty(perfMgr, "perfCounter");
        for (PerfCounterInfo info : cInfo) {
            if ("net".equalsIgnoreCase(info.getGroupInfo().getKey()) && "average".equalsIgnoreCase(info.getRollupType().value())) {
                if ("transmitted".equalsIgnoreCase(info.getNameInfo().getKey())) {
                    txPerfCounterInfo = info;
                }
                if ("received".equalsIgnoreCase(info.getNameInfo().getKey())) {
                    rxPerfCounterInfo = info;
                }
            }
            if ("virtualdisk".equalsIgnoreCase(info.getGroupInfo().getKey())) {
                if ("numberReadAveraged".equalsIgnoreCase(info.getNameInfo().getKey())) {
                    diskReadIOPerfCounterInfo = info;
                }
                if ("numberWriteAveraged".equalsIgnoreCase(info.getNameInfo().getKey())) {
                    diskWriteIOPerfCounterInfo = info;
                }
                if ("read".equalsIgnoreCase(info.getNameInfo().getKey())) {
                    diskReadKbsPerfCounterInfo = info;
                }
                if ("write".equalsIgnoreCase(info.getNameInfo().getKey())) {
                    diskWriteKbsPerfCounterInfo = info;
                }
            }
        }

        int key = ((HostMO) hyperHost).getCustomFieldKey("VirtualMachine", CustomFieldConstants.CLOUD_VM_INTERNAL_NAME);
        if (key == 0) {
            logger.warn("Custom field " + CustomFieldConstants.CLOUD_VM_INTERNAL_NAME + " is not registered ?!");
        }
        String instanceNameCustomField = "value[" + key + "]";

        final String numCpuStr = "summary.config.numCpu";
        final String cpuUseStr = "summary.quickStats.overallCpuUsage";
        final String guestMemUseStr = "summary.quickStats.guestMemoryUsage";
        final String memLimitStr = "resourceConfig.memoryAllocation.limit";
        final String memMbStr = "config.hardware.memoryMB";
        final String allocatedCpuStr = "summary.runtime.maxCpuUsage";

        ObjectContent[] ocs = hyperHost.getVmPropertiesOnHyperHost(new String[]{
                "name", numCpuStr, cpuUseStr, guestMemUseStr, memLimitStr, memMbStr, allocatedCpuStr, instanceNameCustomField
        });

        if (ocs != null && ocs.length > 0) {
            for (ObjectContent oc : ocs) {
                List<DynamicProperty> objProps = oc.getPropSet();
                if (objProps != null) {
                    String name = null;
                    String numberCPUs = null;
                    double maxCpuUsage = 0;
                    String memlimit = null;
                    String memkb = null;
                    String guestMemusage = null;
                    String vmNameOnVcenter = null;
                    String vmInternalCSName = null;
                    double allocatedCpu = 0;
                    for (DynamicProperty objProp : objProps) {
                        if (objProp.getName().equals("name")) {
                            vmNameOnVcenter = objProp.getVal().toString();
                        } else if (objProp.getName().contains(instanceNameCustomField)) {
                            if (objProp.getVal() != null)
                                vmInternalCSName = ((CustomFieldStringValue) objProp.getVal()).getValue();
                        } else if (objProp.getName().equals(guestMemUseStr)) {
                            guestMemusage = objProp.getVal().toString();
                        } else if (objProp.getName().equals(numCpuStr)) {
                            numberCPUs = objProp.getVal().toString();
                        } else if (objProp.getName().equals(cpuUseStr)) {
                            maxCpuUsage = NumberUtils.toDouble(objProp.getVal().toString());
                        } else if (objProp.getName().equals(memLimitStr)) {
                            memlimit = objProp.getVal().toString();
                        } else if (objProp.getName().equals(memMbStr)) {
                            memkb = objProp.getVal().toString();
                        } else if (objProp.getName().equals(allocatedCpuStr)) {
                            allocatedCpu = NumberUtils.toDouble(objProp.getVal().toString());
                        }
                    }

                    maxCpuUsage = (maxCpuUsage / allocatedCpu) * 100;
                    if (vmInternalCSName != null) {
                        name = vmInternalCSName;
                    } else {
                        name = vmNameOnVcenter;
                    }

                    if (!vmNames.contains(name)) {
                        continue;
                    }

                    ManagedObjectReference vmMor = hyperHost.findVmOnHyperHost(name).getMor();
                    assert (vmMor != null);

                    double networkReadKBs = 0;
                    double networkWriteKBs = 0;
                    double diskReadIops = 0;
                    double diskWriteIops = 0;
                    double diskReadKbs = 0;
                    double diskWriteKbs = 0;

                    final ArrayList<PerfMetricId> perfMetricsIds = new ArrayList<PerfMetricId>();
                    if (rxPerfCounterInfo != null) {
                        perfMetricsIds.add(VmwareHelper.createPerfMetricId(rxPerfCounterInfo, ""));
                    }
                    if (txPerfCounterInfo != null) {
                        perfMetricsIds.add(VmwareHelper.createPerfMetricId(txPerfCounterInfo, ""));
                    }
                    if (diskReadIOPerfCounterInfo != null) {
                        perfMetricsIds.add(VmwareHelper.createPerfMetricId(diskReadIOPerfCounterInfo, "*"));
                    }
                    if (diskWriteIOPerfCounterInfo != null) {
                        perfMetricsIds.add(VmwareHelper.createPerfMetricId(diskWriteIOPerfCounterInfo, "*"));
                    }
                    if (diskReadKbsPerfCounterInfo != null) {
                        perfMetricsIds.add(VmwareHelper.createPerfMetricId(diskReadKbsPerfCounterInfo, ""));
                    }
                    if (diskWriteKbsPerfCounterInfo != null) {
                        perfMetricsIds.add(VmwareHelper.createPerfMetricId(diskWriteKbsPerfCounterInfo, ""));
                    }

                    if (perfMetricsIds.size() > 0) {
                        try {
                            final PerfQuerySpec qSpec = new PerfQuerySpec();
                            qSpec.setEntity(vmMor);
                            qSpec.setFormat("normal");
                            qSpec.setIntervalId(windowInterval);
                            qSpec.setStartTime(startTime);
                            qSpec.setEndTime(endTime);
                            qSpec.getMetricId().addAll(perfMetricsIds);
                            final List<PerfEntityMetricBase> perfValues = service.queryPerf(perfMgr, Collections.singletonList(qSpec));
                            for (final PerfEntityMetricBase perfValue : perfValues) {
                                if (!(perfValue instanceof PerfEntityMetric)) {
                                    continue;
                                }
                                final List<PerfMetricSeries> seriesList = ((PerfEntityMetric) perfValue).getValue();
                                for (final PerfMetricSeries series : seriesList) {
                                    if (!(series instanceof PerfMetricIntSeries)) {
                                        continue;
                                    }
                                    final List<Long> values = ((PerfMetricIntSeries) series).getValue();
                                    double sum = 0;
                                    for (final Long value : values) {
                                        sum += value;
                                    }
                                    double avg = sum / (values.size() * 1f);
                                    if (series.getId().getCounterId() == rxPerfCounterInfo.getKey()) {
                                        networkReadKBs = avg;
                                    }
                                    if (series.getId().getCounterId() == txPerfCounterInfo.getKey()) {
                                        networkWriteKBs = avg;
                                    }
                                    if (series.getId().getCounterId() == diskReadIOPerfCounterInfo.getKey()) {
                                        diskReadIops += avg;
                                    }
                                    if (series.getId().getCounterId() == diskWriteIOPerfCounterInfo.getKey()) {
                                        diskWriteIops += avg;
                                    }
                                    if (series.getId().getCounterId() == diskReadKbsPerfCounterInfo.getKey()) {
                                        diskReadKbs = avg;
                                    }
                                    if (series.getId().getCounterId() == diskWriteKbsPerfCounterInfo.getKey()) {
                                        diskWriteKbs = avg;
                                    }
                                }
                            }
                        } catch (Exception e) {
                            logger.error(String.format("Unable to execute PerfQuerySpec due to: [%s]. The window interval is enabled in vCenter?", VmwareHelper.getExceptionMessage(e)), e);
                        }
                    }

                    double doubleMemKb = NumberUtils.toDouble(memkb);
                    double guestFreeMem =  doubleMemKb - NumberUtils.toDouble(guestMemusage);

                    final VmStatsEntry vmStats = new VmStatsEntry(0, doubleMemKb * 1024, guestFreeMem * 1024, NumberUtils.toDouble(memlimit) * 1024, maxCpuUsage, networkReadKBs,
                            networkWriteKBs, NumberUtils.toInt(numberCPUs), diskReadKbs, diskWriteKbs, diskReadIops, diskWriteIops, "vm");
                    vmResponseMap.put(name, vmStats);

                }
            }
        }
        return vmResponseMap;
    }

    protected String networkUsage(final String privateIpAddress, final String option, final String ethName) {
        return networkUsage(privateIpAddress, option, ethName, null);
    }

    protected String networkUsage(final String privateIpAddress, final String option, final String ethName, final String publicIp) {
        String args = null;
        if (option.equals("get")) {
            args = "-g";
            if (StringUtils.isNotEmpty(publicIp)) {
                args += " -l " + publicIp;
            }
        } else if (option.equals("create")) {
            args = "-c";
        } else if (option.equals("reset")) {
            args = "-r";
        } else if (option.equals("addVif")) {
            args = "-a";
            args += ethName;
        } else if (option.equals("deleteVif")) {
            args = "-d";
            args += ethName;
        }

        ExecutionResult result = executeInVR(privateIpAddress, "netusage.sh", args);

        if (!result.isSuccess()) {
            return null;
        }

        return result.getDetails();
    }

    protected long[] getNetworkStats(String privateIP, String publicIp) {
        String result = networkUsage(privateIP, "get", null, publicIp);
        long[] stats = new long[2];
        if (result != null) {
            try {
                String[] splitResult = result.split(":");
                int i = 0;
                while (i < splitResult.length - 1) {
                    stats[0] += Long.parseLong(splitResult[i++]);
                    stats[1] += Long.parseLong(splitResult[i++]);
                }
            } catch (Throwable e) {
                logger.warn("Unable to parse return from script return of network usage command: " + e.toString(), e);
            }
        }
        return stats;
    }

    protected String connect(final String vmName, final String ipAddress, final int port) {
        long startTick = System.currentTimeMillis();

        // wait until we have at least been waiting for _ops_timeout time or
        // at least have tried _retry times, this is to coordinate with system
        // VM patching/rebooting time that may need
        int retry = _retry;
        while (System.currentTimeMillis() - startTick <= _opsTimeout || --retry > 0) {
            logger.info("Trying to connect to " + ipAddress);
            try (SocketChannel sch = SocketChannel.open();) {
                sch.configureBlocking(true);
                sch.socket().setSoTimeout(5000);

                InetSocketAddress addr = new InetSocketAddress(ipAddress, port);
                sch.connect(addr);
                return null;
            } catch (IOException e) {
                logger.info("Could not connect to " + ipAddress + " due to " + e.toString());
                if (e instanceof ConnectException) {
                    // if connection is refused because of VM is being started,
                    // we give it more sleep time
                    // to avoid running out of retry quota too quickly
                    try {
                        Thread.sleep(5000);
                    } catch (InterruptedException ex) {
                        logger.debug("[ignored] interrupted while waiting to retry connect after failure.", e);
                    }
                }
            }

            try {
                Thread.sleep(1000);
            } catch (InterruptedException ex) {
                logger.debug("[ignored] interrupted while waiting to retry connect.");
            }
        }

        logger.info("Unable to logon to " + ipAddress);

        return "Unable to connect";
    }

    protected String connect(final String vmname, final String ipAddress) {
        return connect(vmname, ipAddress, 3922);
    }

    public static PowerState getVmState(VirtualMachineMO vmMo) throws Exception {
        VirtualMachineRuntimeInfo runtimeInfo = vmMo.getRuntimeInfo();
        return convertPowerState(runtimeInfo.getPowerState());
    }

    private static PowerState convertPowerState(VirtualMachinePowerState powerState) {
        return s_powerStatesTable.get(powerState);
    }

    public static PowerState getVmPowerState(VirtualMachineMO vmMo) throws Exception {
        VirtualMachineRuntimeInfo runtimeInfo = vmMo.getRuntimeInfo();
        return convertPowerState(runtimeInfo.getPowerState());
    }

    private static HostStatsEntry getHyperHostStats(VmwareHypervisorHost hyperHost) throws Exception {
        ComputeResourceSummary hardwareSummary = hyperHost.getHyperHostHardwareSummary();
        if (hardwareSummary == null)
            return null;

        HostStatsEntry entry = new HostStatsEntry();

        entry.setEntityType("host");
        double cpuUtilization = ((double) (hardwareSummary.getTotalCpu() - hardwareSummary.getEffectiveCpu()) / (double) hardwareSummary.getTotalCpu() * 100);
        entry.setCpuUtilization(cpuUtilization);
        entry.setTotalMemoryKBs(hardwareSummary.getTotalMemory() / 1024);
        entry.setFreeMemoryKBs(hardwareSummary.getEffectiveMemory() * 1024);

        return entry;
    }

    private String getRouterSshControlIp(NetworkElementCommand cmd) {
        String routerIp = cmd.getAccessDetail(NetworkElementCommand.ROUTER_IP);
        if (logger.isDebugEnabled())
            logger.debug("Use router's private IP for SSH control. IP : " + routerIp);
        return routerIp;
    }

    @Override
    public void setAgentControl(IAgentControl agentControl) {
    }

    @Override
    public boolean configure(String name, Map<String, Object> params) throws ConfigurationException {
        try {
            _name = name;

            _url = (String) params.get("url");
            _username = (String) params.get("username");
            _password = (String) params.get("password");
            _dcId = (String) params.get("zone");
            _pod = (String) params.get("pod");
            _cluster = (String) params.get("cluster");

            _guid = (String) params.get("guid");
            String[] tokens = _guid.split("@");
            _vCenterAddress = tokens[1];
            _morHyperHost = new ManagedObjectReference();
            String[] hostTokens = tokens[0].split(":");
            _morHyperHost.setType(hostTokens[0]);
            _morHyperHost.setValue(hostTokens[1]);

            _guestTrafficInfo = (VmwareTrafficLabel) params.get("guestTrafficInfo");
            _publicTrafficInfo = (VmwareTrafficLabel) params.get("publicTrafficInfo");
            VmwareContext context = getServiceContext();
            VmwareManager mgr = context.getStockObject(VmwareManager.CONTEXT_STOCK_NAME);
            if (mgr == null) {
                throw new ConfigurationException("Invalid vmwareContext:  vmwareMgr stock object is not set or cleared.");
            }
            mgr.setupResourceStartupParams(params);

            CustomFieldsManagerMO cfmMo = new CustomFieldsManagerMO(context, context.getServiceContent().getCustomFieldsManager());
            cfmMo.ensureCustomFieldDef("Datastore", CustomFieldConstants.CLOUD_UUID);
            cfmMo.ensureCustomFieldDef("StoragePod", CustomFieldConstants.CLOUD_UUID);

            if (_publicTrafficInfo != null && _publicTrafficInfo.getVirtualSwitchType() != VirtualSwitchType.StandardVirtualSwitch
                    || _guestTrafficInfo != null && _guestTrafficInfo.getVirtualSwitchType() != VirtualSwitchType.StandardVirtualSwitch) {
                cfmMo.ensureCustomFieldDef("DistributedVirtualPortgroup", CustomFieldConstants.CLOUD_GC_DVP);
            }
            cfmMo.ensureCustomFieldDef("Network", CustomFieldConstants.CLOUD_GC);
            cfmMo.ensureCustomFieldDef("VirtualMachine", CustomFieldConstants.CLOUD_UUID);
            cfmMo.ensureCustomFieldDef("VirtualMachine", CustomFieldConstants.CLOUD_NIC_MASK);
            cfmMo.ensureCustomFieldDef("VirtualMachine", CustomFieldConstants.CLOUD_VM_INTERNAL_NAME);
            cfmMo.ensureCustomFieldDef("VirtualMachine", CustomFieldConstants.CLOUD_WORKER);
            cfmMo.ensureCustomFieldDef("VirtualMachine", CustomFieldConstants.CLOUD_WORKER_TAG);

            VmwareHypervisorHost hostMo = this.getHyperHost(context);
            _hostName = hostMo.getHyperHostName();

            if (_guestTrafficInfo.getVirtualSwitchType() == VirtualSwitchType.NexusDistributedVirtualSwitch
                    || _publicTrafficInfo.getVirtualSwitchType() == VirtualSwitchType.NexusDistributedVirtualSwitch) {
                _privateNetworkVSwitchName = mgr.getPrivateVSwitchName(Long.parseLong(_dcId), HypervisorType.VMware);
                _vsmCredentials = mgr.getNexusVSMCredentialsByClusterId(Long.parseLong(_cluster));
            }

            if (_privateNetworkVSwitchName == null) {
                _privateNetworkVSwitchName = (String) params.get("private.network.vswitch.name");
            }

            String value = (String) params.get("vmware.recycle.hung.wokervm");
            if (value != null && value.equalsIgnoreCase("true"))
                _recycleHungWorker = true;

            value = (String) params.get("vmware.root.disk.controller");
            if (value != null && value.equalsIgnoreCase("scsi"))
                _rootDiskController = DiskControllerType.scsi;
            else if (value != null && value.equalsIgnoreCase("ide"))
                _rootDiskController = DiskControllerType.ide;
            else
                _rootDiskController = DiskControllerType.osdefault;

            Integer intObj = (Integer) params.get("ports.per.dvportgroup");
            if (intObj != null)
                _portsPerDvPortGroup = intObj.intValue();

            logger.info("VmwareResource network configuration info." + " private traffic over vSwitch: " + _privateNetworkVSwitchName + ", public traffic over "
                    + _publicTrafficInfo.getVirtualSwitchType() + " : " + _publicTrafficInfo.getVirtualSwitchName() + ", guest traffic over "
                    + _guestTrafficInfo.getVirtualSwitchType() + " : " + _guestTrafficInfo.getVirtualSwitchName());

            Boolean boolObj = (Boolean) params.get("vmware.create.full.clone");
            if (boolObj != null && boolObj.booleanValue()) {
                _fullCloneFlag = true;
            } else {
                _fullCloneFlag = false;
            }

            boolObj = (Boolean) params.get("vm.instancename.flag");
            if (boolObj != null && boolObj.booleanValue()) {
                _instanceNameFlag = true;
            } else {
                _instanceNameFlag = false;
            }

            value = (String) params.get("scripts.timeout");
            int timeout = NumbersUtil.parseInt(value, 1440) * 1000;

            storageNfsVersion = NfsSecondaryStorageResource.retrieveNfsVersionFromParams(params);
            _storageProcessor = new VmwareStorageProcessor((VmwareHostService) this, _fullCloneFlag, (VmwareStorageMount) mgr, timeout, this, _shutdownWaitMs, null,
                    storageNfsVersion);
            storageHandler = new VmwareStorageSubsystemCommandHandler(_storageProcessor, storageNfsVersion);

            _vrResource = new VirtualRoutingResource(this);
            if (!_vrResource.configure(name, params)) {
                throw new ConfigurationException("Unable to configure VirtualRoutingResource");
            }

            if (logger.isTraceEnabled()) {
                logger.trace("Successfully configured VmwareResource.");
            }
            return true;
        } catch (Exception e) {
            logger.error("Unexpected Exception ", e);
            throw new ConfigurationException("Failed to configure VmwareResource due to unexpect exception.");
        } finally {
            recycleServiceContext();
        }
    }

    @Override
    public String getName() {
        return _name;
    }

    @Override
    protected String getDefaultScriptsDir() {
        return null;
    }

    @Override
    public boolean start() {
        return true;
    }

    @Override
    public boolean stop() {
        return true;
    }

    public VmwareContext getServiceContext() {
        return getServiceContext(null);
    }

    public void invalidateServiceContext() {
        invalidateServiceContext(null);
    }

    public VmwareHypervisorHost getHyperHost(VmwareContext context) {
        return getHyperHost(context, null);
    }

    @Override
    public VmwareContext getServiceContext(Command cmd) {
        VmwareContext context = null;
        if (s_serviceContext.get() != null) {
            context = s_serviceContext.get();
            String poolKey = VmwareContextPool.composePoolKey(_vCenterAddress, _username);
            // Before re-using the thread local context, ensure it corresponds to the right vCenter API session and that it is valid to make calls.
            if (context.getPoolKey().equals(poolKey)) {
                if (context.validate()) {
                    if (logger.isTraceEnabled()) {
                        logger.trace("ThreadLocal context is still valid, just reuse");
                    }
                    return context;
                } else {
                    logger.info("Validation of the context failed, dispose and use a new one");
                    invalidateServiceContext(context);
                }
            } else {
                // Exisitng ThreadLocal context corresponds to a different vCenter API session. Why has it not been recycled?
                logger.warn("ThreadLocal VMware context: " + poolKey + " doesn't correspond to the right vCenter. Expected VMware context: " + context.getPoolKey());
            }
        }
        try {
            context = VmwareContextFactory.getContext(_vCenterAddress, _username, _password);
            s_serviceContext.set(context);
        } catch (Exception e) {
            logger.error("Unable to connect to vSphere server: " + _vCenterAddress, e);
            throw new CloudRuntimeException("Unable to connect to vSphere server: " + _vCenterAddress);
        }
        return context;
    }

    @Override
    public void invalidateServiceContext(VmwareContext context) {
        assert (s_serviceContext.get() == context);

        s_serviceContext.set(null);
        if (context != null)
            context.close();
    }

    private void recycleServiceContext() {
        VmwareContext context = s_serviceContext.get();
        if (logger.isTraceEnabled()) {
            logger.trace("Reset threadlocal context to null");
        }
        s_serviceContext.set(null);

        if (context != null) {
            assert (context.getPool() != null);
            if (logger.isTraceEnabled()) {
                logger.trace("Recycling threadlocal context to pool");
            }
            context.getPool().registerContext(context);
        }
    }

    @Override
    public VmwareHypervisorHost getHyperHost(VmwareContext context, Command cmd) {
        if (_morHyperHost.getType().equalsIgnoreCase("HostSystem")) {
            return new HostMO(context, _morHyperHost);
        }
        return new ClusterMO(context, _morHyperHost);
    }

    @Override
    @DB
    public String getWorkerName(VmwareContext context, Command cmd, int workerSequence, DatastoreMO sourceDsMo) throws Exception {
        VmwareManager mgr = context.getStockObject(VmwareManager.CONTEXT_STOCK_NAME);
        String vmName = mgr.composeWorkerName();
        if (sourceDsMo!= null && sourceDsMo.getDatastoreType().equalsIgnoreCase("VVOL")) {
            vmName = CustomFieldConstants.CLOUD_UUID + "-" + vmName;
        }

        assert (cmd != null);
        context.getStockObject(VmwareManager.CONTEXT_STOCK_NAME);
        // TODO: Fix this? long checkPointId = vmwareMgr.pushCleanupCheckpoint(this._guid, vmName);
        // TODO: Fix this? cmd.setContextParam("checkpoint", String.valueOf(checkPointId));
        return vmName;
    }

    @Override
    public void setName(String name) {
        // TODO Auto-generated method stub
    }

    @Override
    public void setConfigParams(Map<String, Object> params) {
        // TODO Auto-generated method stub

    }

    @Override
    public Map<String, Object> getConfigParams() {
        // TODO Auto-generated method stub
        return null;
    }

    @Override
    public int getRunLevel() {
        // TODO Auto-generated method stub
        return 0;
    }

    @Override
    public void setRunLevel(int level) {
        // TODO Auto-generated method stub
    }

    @Override
    public Answer execute(DestroyCommand cmd) {
        try {
            VmwareContext context = getServiceContext(null);
            VmwareHypervisorHost hyperHost = getHyperHost(context, null);
            VolumeTO vol = cmd.getVolume();

            VirtualMachineMO vmMo = findVmOnDatacenter(context, hyperHost, vol);

            if (vmMo != null) {
                if (logger.isInfoEnabled()) {
                    logger.info("Destroy template volume " + vol.getPath());
                }
                if (vmMo.isTemplate()) {
                    vmMo.markAsVirtualMachine(hyperHost.getHyperHostOwnerResourcePool(), hyperHost.getMor());
                }
                vmMo.destroy();
            } else {
                if (logger.isInfoEnabled()) {
                    logger.info("Template volume " + vol.getPath() + " is not found, no need to delete.");
                }
            }
            return new Answer(cmd, true, "Success");

        } catch (Throwable e) {
            return new Answer(cmd, false, createLogMessageException(e, cmd));
        }
    }

    /**
     * Use data center to look for vm, instead of randomly picking up a cluster<br/>
     * (in multiple cluster environments vm could not be found if wrong cluster was chosen)
     *
     * @param context   vmware context
     * @param hyperHost vmware hv host
     * @param vol       volume
     * @return a virtualmachinemo if could be found on datacenter.
     * @throws Exception             if there is an error while finding vm
     * @throws CloudRuntimeException if datacenter cannot be found
     */
    protected VirtualMachineMO findVmOnDatacenter(VmwareContext context, VmwareHypervisorHost hyperHost, VolumeTO vol) throws Exception {
        DatacenterMO dcMo = new DatacenterMO(context, hyperHost.getHyperHostDatacenter());
        if (dcMo.getMor() == null) {
            String msg = "Unable to find VMware DC";
            logger.error(msg);
            throw new CloudRuntimeException(msg);
        }
        return dcMo.findVm(vol.getPath());
    }

    protected File getSystemVmKeyFile() {
        if (s_systemVmKeyFile == null) {
            syncFetchSystemVmKeyFile();
        }
        return s_systemVmKeyFile;
    }

    private void syncFetchSystemVmKeyFile() {
        synchronized (s_syncLockObjectFetchKeyFile) {
            if (s_systemVmKeyFile == null) {
                s_systemVmKeyFile = fetchSystemVmKeyFile();
            }
        }
    }

    private File fetchSystemVmKeyFile() {
        String filePath = s_relativePathSystemVmKeyFileInstallDir;
        logger.debug("Looking for file [" + filePath + "] in the classpath.");
        URL url = Script.class.getClassLoader().getResource(filePath);
        File keyFile = null;
        if (url != null) {
            keyFile = new File(url.getPath());
        }
        if (keyFile == null || !keyFile.exists()) {
            filePath = s_defaultPathSystemVmKeyFile;
            keyFile = new File(filePath);
            logger.debug("Looking for file [" + filePath + "] in the classpath.");
        }
        if (!keyFile.exists()) {
            logger.error("Unable to locate id_rsa.cloud in your setup at " + keyFile.toString());
        }
        return keyFile;
    }

    private Answer execute(GetUnmanagedInstancesCommand cmd) {
        VmwareContext context = getServiceContext();
        HashMap<String, UnmanagedInstanceTO> unmanagedInstances = new HashMap<>();
        try {
            VmwareHypervisorHost hyperHost = getHyperHost(context);

            String vmName = cmd.getInstanceName();
            List<VirtualMachineMO> vmMos = hyperHost.listVmsOnHyperHostWithHypervisorName(vmName);

            for (VirtualMachineMO vmMo : vmMos) {
                if (vmMo == null) {
                    continue;
                }
                if (vmMo.isTemplate()) {
                    continue;
                }
                // Filter managed instances
                if (cmd.hasManagedInstance(vmMo.getName()) ||
                        (StringUtils.isNotEmpty(vmMo.getInternalCSName())
                                && Objects.equals(vmMo.getName(), vmMo.getInternalCSName())
                                && cmd.hasManagedInstance(vmMo.getInternalCSName()))) {
                    continue;
                }
                // Filter instance if answer is requested for a particular instance name
                if (StringUtils.isNotEmpty(cmd.getInstanceName()) &&
                        !cmd.getInstanceName().equals(vmMo.getVmName())) {
                    continue;
                }
                UnmanagedInstanceTO instance = VmwareHelper.getUnmanagedInstance(hyperHost, vmMo);
                if (instance != null) {
                    VirtualMachineConfigSummary configSummary = vmMo.getConfigSummary();
                    instance.setCpuSpeed(configSummary != null ? configSummary.getCpuReservation() : 0);
                    unmanagedInstances.put(instance.getName(), instance);
                }
            }
        } catch (Exception e) {
            logger.info("GetUnmanagedInstancesCommand failed due to " + VmwareHelper.getExceptionMessage(e));
        }
        return new GetUnmanagedInstancesAnswer(cmd, "", unmanagedInstances);
    }

    private Answer execute(PrepareUnmanageVMInstanceCommand cmd) {
        VmwareContext context = getServiceContext();
        VmwareHypervisorHost hyperHost = getHyperHost(context);
        String instanceName = cmd.getInstanceName();

        try {
            logger.debug(String.format("Verify if VMware instance: [%s] is available before unmanaging VM.", cmd.getInstanceName()));

            ManagedObjectReference  dcMor = hyperHost.getHyperHostDatacenter();
            DatacenterMO dataCenterMo = new DatacenterMO(getServiceContext(), dcMor);
            VirtualMachineMO vm = dataCenterMo.findVm(instanceName);
            if (vm == null) {
                return new PrepareUnmanageVMInstanceAnswer(cmd, false, String.format("Cannot find VM with name [%s] in datacenter [%s].", instanceName, dataCenterMo.getName()));
            }
        } catch (Exception e) {
            logger.error("Error trying to verify if VM to unmanage exists", e);
            return new PrepareUnmanageVMInstanceAnswer(cmd, false, "Error: " + e.getMessage());
        }

        return new PrepareUnmanageVMInstanceAnswer(cmd, true, "OK");
    }

    /*
     * Method to relocate a virtual machine. This migrates VM and its volumes to given host, datastores.
     * It is used for MigrateVolumeCommand (detached volume case), MigrateVmToPoolCommand and MigrateVmWithStorageCommand.
     */

    private List<VolumeObjectTO> relocateVirtualMachine(final VmwareHypervisorHost hypervisorHost,
                                                        final String name, final VirtualMachineTO vmTo,
                                                        final String targetHost, final VmwareHypervisorHost hostInTargetCluster,
                                                        final String poolUuid, final List<Pair<VolumeTO, StorageFilerTO>> volToFiler) throws Exception {
        String vmName = name;
        if (vmName == null && vmTo != null) {
            vmName = vmTo.getName();
        }
        VmwareHypervisorHost sourceHyperHost = hypervisorHost;
        VmwareHypervisorHost targetHyperHost = hostInTargetCluster;
        VirtualMachineMO vmMo = null;
        ManagedObjectReference morSourceHostDc = null;
        VirtualMachineRelocateSpec relocateSpec = new VirtualMachineRelocateSpec();
        List<VirtualMachineRelocateSpecDiskLocator> diskLocators = new ArrayList<VirtualMachineRelocateSpecDiskLocator>();
        Set<String> mountedDatastoresAtSource = new HashSet<String>();
        List<VolumeObjectTO> volumeToList =  new ArrayList<>();
        Map<Long, Integer> volumeDeviceKey = new HashMap<Long, Integer>();

        try {
            if (sourceHyperHost == null) {
                sourceHyperHost = getHyperHost(getServiceContext());
            }
            if (targetHyperHost == null && StringUtils.isNotBlank(targetHost)) {
                targetHyperHost = VmwareHelper.getHostMOFromHostName(getServiceContext(), targetHost);
            }
            morSourceHostDc = sourceHyperHost.getHyperHostDatacenter();
            DatacenterMO dcMo = new DatacenterMO(sourceHyperHost.getContext(), morSourceHostDc);
            if (targetHyperHost != null) {
                ManagedObjectReference morTargetHostDc = targetHyperHost.getHyperHostDatacenter();
                if (!morSourceHostDc.getValue().equalsIgnoreCase(morTargetHostDc.getValue())) {
                    String msg = String.format("VM: %s cannot be migrated between different datacenter", vmName);
                    throw new CloudRuntimeException(msg);
                }
            }

            // find VM through source host (VM is not at the target host yet)
            vmMo = sourceHyperHost.findVmOnHyperHost(vmName);
            if (vmMo == null) {
                String msg = String.format("VM: %s does not exist on host: %s", vmName, sourceHyperHost.getHyperHostName());
                logger.warn(msg);
                // find VM through source host (VM is not at the target host yet)
                vmMo = dcMo.findVm(vmName);
                if (vmMo == null) {
                    msg = String.format("VM: %s does not exist on datacenter: %s", vmName, dcMo.getName());
                    logger.error(msg);
                    throw new Exception(msg);
                }
                // VM host has changed
                sourceHyperHost = vmMo.getRunningHost();
            }

            vmName = vmMo.getName();
            String srcHostApiVersion = ((HostMO)sourceHyperHost).getHostAboutInfo().getApiVersion();

            if (StringUtils.isNotBlank(poolUuid)) {
                VmwareHypervisorHost dsHost = targetHyperHost == null ? sourceHyperHost : targetHyperHost;
                ManagedObjectReference morDatastore = null;
                morDatastore = getTargetDatastoreMOReference(poolUuid, dsHost);
                if (morDatastore == null) {
                    String msg = String.format("Unable to find the target datastore: %s on host: %s to execute migration", poolUuid, dsHost.getHyperHostName());
                    logger.error(msg);
                    throw new CloudRuntimeException(msg);
                }
                relocateSpec.setDatastore(morDatastore);
            } else if (CollectionUtils.isNotEmpty(volToFiler)) {
                // Specify destination datastore location for each volume
                VmwareHypervisorHost dsHost = targetHyperHost == null ? sourceHyperHost : targetHyperHost;
                for (Pair<VolumeTO, StorageFilerTO> entry : volToFiler) {
                    VolumeTO volume = entry.first();
                    StorageFilerTO filerTo = entry.second();
                    if (logger.isDebugEnabled()) {
                        logger.debug(String.format("Preparing spec for volume: %s to migrate it to datastore: %s", volume.getName(), filerTo.getUuid()));
                    }
                    ManagedObjectReference morVolumeDatastore = getTargetDatastoreMOReference(filerTo.getUuid(), dsHost);
                    if (morVolumeDatastore == null) {
                        String msg = String.format("Unable to find the target datastore: %s in datacenter: %s to execute migration", filerTo.getUuid(), dcMo.getName());
                        logger.error(msg);
                        throw new CloudRuntimeException(msg);
                    }

                    String mountedDs = getMountedDatastoreName(sourceHyperHost, srcHostApiVersion, filerTo);
                    if (mountedDs != null) {
                        mountedDatastoresAtSource.add(mountedDs);
                    }

                    if (volume.getType() == Volume.Type.ROOT) {
                        relocateSpec.setDatastore(morVolumeDatastore);
                    }
                    VirtualMachineRelocateSpecDiskLocator diskLocator = new VirtualMachineRelocateSpecDiskLocator();
                    diskLocator.setDatastore(morVolumeDatastore);
                    Pair<VirtualDisk, String> diskInfo = getVirtualDiskInfo(vmMo, volume.getPath() + VMDK_EXTENSION);
                    String vmdkAbsFile = VmwareHelper.getAbsoluteVmdkFile(diskInfo.first());
                    if (vmdkAbsFile != null && !vmdkAbsFile.isEmpty()) {
                        vmMo.updateAdapterTypeIfRequired(vmdkAbsFile);
                    }
                    int diskId = diskInfo.first().getKey();
                    diskLocator.setDiskId(diskId);

                    diskLocators.add(diskLocator);
                    volumeDeviceKey.put(volume.getId(), diskId);
                }
                // If a target datastore is provided for the VM, then by default all volumes associated with the VM will be migrated to that target datastore.
                // Hence set the existing datastore as target datastore for volumes that are not to be migrated.
                List<Pair<Integer, ManagedObjectReference>> diskDatastores = vmMo.getAllDiskDatastores();
                for (Pair<Integer, ManagedObjectReference> diskDatastore : diskDatastores) {
                    if (!volumeDeviceKey.containsValue(diskDatastore.first().intValue())) {
                        VirtualMachineRelocateSpecDiskLocator diskLocator = new VirtualMachineRelocateSpecDiskLocator();
                        diskLocator.setDiskId(diskDatastore.first().intValue());
                        diskLocator.setDatastore(diskDatastore.second());
                        diskLocators.add(diskLocator);
                    }
                }

                relocateSpec.getDisk().addAll(diskLocators);
            }

            // Specific section for MigrateVmWithStorageCommand
            if (vmTo != null) {
                // Prepare network at target before migration
                NicTO[] nics = vmTo.getNics();
                for (NicTO nic : nics) {
                    // prepare network on the host
                    prepareNetworkFromNicInfo((HostMO)targetHyperHost, nic, false,
                            vmTo.getNetworkIdToNetworkNameMap().get(nic.getNetworkId()), vmTo.getType());
                }

                if (targetHyperHost == null) {
                    throw new CloudRuntimeException(String.format("Trying to relocate VM [%s], but target hyper host is null.", vmTo.getUuid()));
                }

                // Ensure secondary storage mounted on target host
                VmwareManager mgr = targetHyperHost.getContext().getStockObject(VmwareManager.CONTEXT_STOCK_NAME);
                Pair<String, Long> secStoreUrlAndId = mgr.getSecondaryStorageStoreUrlAndId(Long.parseLong(_dcId));
                String secStoreUrl = secStoreUrlAndId.first();
                if (secStoreUrl == null) {
                    String msg = String.format("NFS secondary or cache storage of dc %s either doesn't have enough capacity (has reached %d%% usage threshold) or not ready yet, or non-NFS secondary storage is used",
                            _dcId, Math.round(CapacityManager.SecondaryStorageCapacityThreshold.value() * 100));
                    throw new Exception(msg);
                }
                ManagedObjectReference morSecDs = prepareSecondaryDatastoreOnSpecificHost(secStoreUrl, targetHyperHost);
                if (morSecDs == null) {
                    throw new Exception(String.format("Failed to prepare secondary storage on host, NFS secondary or cache store url: %s in dc %s", secStoreUrl, _dcId));
                }
            }

            if (srcHostApiVersion.compareTo("5.1") < 0) {
                // Migrate VM's volumes to target datastore(s).
                if (!vmMo.changeDatastore(relocateSpec)) {
                    throw new Exception("Change datastore operation failed during storage migration");
                } else {
                    logger.debug(String.format("Successfully migrated storage of VM: %s to target datastore(s)", vmName));
                }
                // Migrate VM to target host.
                if (targetHyperHost != null) {
                    ManagedObjectReference morPool = targetHyperHost.getHyperHostOwnerResourcePool();
                    if (!vmMo.migrate(morPool, targetHyperHost.getMor())) {
                        throw new Exception("VM migration to target host failed during storage migration");
                    } else {
                        logger.debug(String.format("Successfully migrated VM: %s from host %s to %s", vmName , sourceHyperHost.getHyperHostName(), targetHyperHost.getHyperHostName()));
                    }
                }
            } else {
                // Add target host to relocate spec
                if (targetHyperHost != null) {
                    relocateSpec.setHost(targetHyperHost.getMor());
                    relocateSpec.setPool(targetHyperHost.getHyperHostOwnerResourcePool());
                }
                if (!vmMo.changeDatastore(relocateSpec)) {
                    throw new Exception("Change datastore operation failed during storage migration");
                } else {
                    String msg = String.format("Successfully migrated VM: %s with its storage to target datastore(s)", vmName);
                    if (targetHyperHost != null) {
                        msg = String.format("%s from host %s to %s", msg, sourceHyperHost.getHyperHostName(), targetHyperHost.getHyperHostName());
                    }
                    logger.debug(msg);
                }
            }

            // Consolidate VM disks.
            // In case of a linked clone VM, if VM's disks are not consolidated, further VM operations such as volume snapshot, VM snapshot etc. will result in DB inconsistencies.
            if (!vmMo.consolidateVmDisks()) {
                logger.warn("VM disk consolidation failed after storage migration. Yet proceeding with VM migration.");
            } else {
                logger.debug(String.format("Successfully consolidated disks of VM: %s", vmName));
            }

            if (MapUtils.isNotEmpty(volumeDeviceKey)) {
                // Update and return volume path and chain info for every disk because that could have changed after migration
                VirtualMachineDiskInfoBuilder diskInfoBuilder = vmMo.getDiskInfoBuilder();
                for (Pair<VolumeTO, StorageFilerTO> entry : volToFiler) {
                    final VolumeTO volume = entry.first();
                    final long volumeId = volume.getId();
                    VirtualDisk[] disks = vmMo.getAllDiskDevice();
                    for (VirtualDisk disk : disks) {
                        if (volumeDeviceKey.get(volumeId) == disk.getKey()) {
                            VolumeObjectTO newVol = new VolumeObjectTO();
                            newVol.setDataStoreUuid(entry.second().getUuid());
                            String newPath = vmMo.getVmdkFileBaseName(disk);
                            ManagedObjectReference morDs = HypervisorHostHelper.findDatastoreWithBackwardsCompatibility(targetHyperHost != null ? targetHyperHost : sourceHyperHost, entry.second().getUuid());
                            DatastoreMO dsMo = new DatastoreMO(getServiceContext(), morDs);
                            VirtualMachineDiskInfo diskInfo = diskInfoBuilder.getDiskInfoByBackingFileBaseName(newPath, dsMo.getName());
                            newVol.setId(volumeId);
                            newVol.setPath(newPath);
                            newVol.setChainInfo(_gson.toJson(diskInfo));
                            volumeToList.add(newVol);
                            break;
                        }
                    }
                }
            }
        } catch (Throwable e) {
            if (e instanceof RemoteException) {
                logger.warn("Encountered remote exception at vCenter, invalidating VMware session context");
                invalidateServiceContext();
            }
            throw e;
        } finally {
            // Cleanup datastores mounted on source host
            for (String mountedDatastore : mountedDatastoresAtSource) {
                logger.debug("Attempting to unmount datastore " + mountedDatastore + " at " + sourceHyperHost.getHyperHostName());
                try {
                    sourceHyperHost.unmountDatastore(mountedDatastore);
                } catch (Exception unmountEx) {
                    logger.warn("Failed to unmount datastore " + mountedDatastore + " at " + sourceHyperHost.getHyperHostName() + ". Seems the datastore is still being used by " + sourceHyperHost.getHyperHostName() +
                            ". Please unmount manually to cleanup.");
                }
                logger.debug("Successfully unmounted datastore " + mountedDatastore + " at " + sourceHyperHost.getHyperHostName());
            }
        }

        // Only when volToFiler is not empty a filled list of VolumeObjectTO is returned else it will be empty
        return volumeToList;
    }

    private String getMountedDatastoreName(VmwareHypervisorHost sourceHyperHost, String sourceHostApiVersion, StorageFilerTO filerTo) throws Exception {
        String mountedDatastoreName = null;
        // If host version is below 5.1 then simultaneous change of VM's datastore and host is not supported.
        // So since only the datastore will be changed first, ensure the target datastore is mounted on source host.
        if (sourceHostApiVersion.compareTo("5.1") < 0) {
            logger.debug(String.format("Host: %s version is %s, vMotion without shared storage cannot be done. Check source host has target datastore mounted or can be mounted", sourceHyperHost.getHyperHostName(), sourceHostApiVersion));
            ManagedObjectReference morVolumeDatastoreAtSource = HypervisorHostHelper.findDatastoreWithBackwardsCompatibility(sourceHyperHost, filerTo.getUuid());
            String volumeDatastoreName = filerTo.getUuid().replace("-", "");
            String volumeDatastoreHost = filerTo.getHost();
            String volumeDatastorePath = filerTo.getPath();
            int volumeDatastorePort = filerTo.getPort();

            // If datastore is NFS and target datastore is not already mounted on source host then mount the datastore.
            if (filerTo.getType().equals(StoragePoolType.NetworkFilesystem)) {
                if (morVolumeDatastoreAtSource == null) {
                    morVolumeDatastoreAtSource = sourceHyperHost.mountDatastore(false, volumeDatastoreHost, volumeDatastorePort, volumeDatastorePath, volumeDatastoreName, false);
                    if (morVolumeDatastoreAtSource == null) {
                        throw new Exception("Unable to mount NFS datastore " + volumeDatastoreHost + ":/" + volumeDatastorePath + " on host: " + sourceHyperHost.getHyperHostName());
                    }
                    mountedDatastoreName = volumeDatastoreName;
                    logger.debug("Mounted NFS datastore " + volumeDatastoreHost + ":/" + volumeDatastorePath + " on host: " + sourceHyperHost.getHyperHostName());
                }
            }

            // If datastore is VMFS and target datastore is not mounted or accessible to source host then fail migration.
            if (filerTo.getType().equals(StoragePoolType.VMFS)) {
                if (morVolumeDatastoreAtSource == null) {
                    logger.warn("Host: " + sourceHyperHost.getHyperHostName() + " version is below 5.1, target VMFS datastore(s) need to be manually mounted on host for successful storage migration.");
                    throw new Exception("Target VMFS datastore: " + volumeDatastorePath + " is not mounted on host: " + sourceHyperHost.getHyperHostName());
                }
                DatastoreMO dsAtSourceMo = new DatastoreMO(getServiceContext(), morVolumeDatastoreAtSource);
                String srcHostValue = sourceHyperHost.getMor().getValue();
                if (!dsAtSourceMo.isAccessibleToHost(srcHostValue)) {
                    logger.warn("Host " + sourceHyperHost.getHyperHostName() + " version is below 5.1, target VMFS datastore(s) need to be accessible to host for a successful storage migration.");
                    throw new Exception("Target VMFS datastore: " + volumeDatastorePath + " is not accessible on host: " + sourceHyperHost.getHyperHostName());
                }
            }
        }
        return mountedDatastoreName;
    }

    private Answer execute(ValidateVcenterDetailsCommand cmd) {
        String vCenterServerAddress = cmd.getvCenterServerAddress();
        VmwareContext context = getServiceContext();

        if (vCenterServerAddress.equals(context.getServerAddress())) {
            return new Answer(cmd, true, "success");
        } else {
            return new Answer(cmd, false, "Provided vCenter server address is invalid");
        }
    }

    public String acquireVirtualMachineVncTicket(String vmInternalCSName) throws Exception {
        VmwareContext context = getServiceContext();
        VmwareHypervisorHost hyperHost = getHyperHost(context);
        DatacenterMO dcMo = new DatacenterMO(hyperHost.getContext(), hyperHost.getHyperHostDatacenter());
        VirtualMachineMO vmMo = dcMo.findVm(vmInternalCSName);
        return vmMo.acquireVncTicket();
    }

    private GetVmVncTicketAnswer execute(GetVmVncTicketCommand cmd) {
        String vmInternalName = cmd.getVmInternalName();
        logger.info("Getting VNC ticket for VM " + vmInternalName);
        try {
            String ticket = acquireVirtualMachineVncTicket(vmInternalName);
            boolean result = StringUtils.isNotBlank(ticket);
            return new GetVmVncTicketAnswer(ticket, result, result ? "" : "Empty ticket obtained");
        } catch (Exception e) {
            logger.error("Error getting VNC ticket for VM " + vmInternalName, e);
            return new GetVmVncTicketAnswer(null, false, e.getLocalizedMessage());
        }
    }

    protected CheckGuestOsMappingAnswer execute(CheckGuestOsMappingCommand cmd) {
        String guestOsName = cmd.getGuestOsName();
        String guestOsMappingName = cmd.getGuestOsHypervisorMappingName();
        logger.info("Checking guest os mapping name: " + guestOsMappingName + " for the guest os: " + guestOsName + " in the hypervisor");
        try {
            VmwareContext context = getServiceContext();
            VmwareHypervisorHost hyperHost = getHyperHost(context);
            GuestOsDescriptor guestOsDescriptor = hyperHost.getGuestOsDescriptor(guestOsMappingName);
            if (guestOsDescriptor == null) {
                return new CheckGuestOsMappingAnswer(cmd, "Guest os mapping name: " + guestOsMappingName + " not found in the hypervisor");
            }
            logger.debug("Matching hypervisor guest os - id: " + guestOsDescriptor.getId() + ", full name: " + guestOsDescriptor.getFullName() + ", family: " + guestOsDescriptor.getFamily());
            if (guestOsDescriptor.getFullName().equalsIgnoreCase(guestOsName)) {
                logger.debug("Hypervisor guest os name in the descriptor matches with os name: " + guestOsName);
            }
            logger.info("Hypervisor guest os name in the descriptor matches with os mapping: " + guestOsMappingName + " from user");
            return new CheckGuestOsMappingAnswer(cmd);
        } catch (Exception e) {
            logger.error("Failed to check the hypervisor guest os mapping name: " + guestOsMappingName, e);
            return new CheckGuestOsMappingAnswer(cmd, e.getLocalizedMessage());
        }
    }

    protected ListDataStoreObjectsAnswer execute(ListDataStoreObjectsCommand cmd) {
        String path = cmd.getPath();
        int startIndex = cmd.getStartIndex();
        int pageSize = cmd.getPageSize();
        PrimaryDataStoreTO dataStore = (PrimaryDataStoreTO) cmd.getStore();

        if (path.startsWith("/")) {
            path = path.substring(1);
        }

        if (path.endsWith("/")) {
            path = path.substring(0, path.length() - 1);
        }

        VmwareContext context = getServiceContext();
        VmwareHypervisorHost hyperHost = getHyperHost(context);
        ManagedObjectReference morDatastore = null;

        int count = 0;
        List<String> names = new ArrayList<>();
        List<String> paths = new ArrayList<>();
        List<String> absPaths = new ArrayList<>();
        List<Boolean> isDirs = new ArrayList<>();
        List<Long> sizes = new ArrayList<>();
        List<Long> modifiedList = new ArrayList<>();

        try {
            morDatastore = HypervisorHostHelper.findDatastoreWithBackwardsCompatibility(hyperHost, dataStore.getUuid());

            DatastoreMO dsMo = new DatastoreMO(context, morDatastore);
            HostDatastoreBrowserMO browserMo = dsMo.getHostDatastoreBrowserMO();
            FileQueryFlags fqf = new FileQueryFlags();
            fqf.setFileSize(true);
            fqf.setFileType(true);
            fqf.setModification(true);
            fqf.setFileOwner(false);

            HostDatastoreBrowserSearchSpec spec = new HostDatastoreBrowserSearchSpec();
            spec.setSearchCaseInsensitive(true);
            spec.setDetails(fqf);

            String dsPath = String.format("[%s] %s", dsMo.getName(), path);

            HostDatastoreBrowserSearchResults results = browserMo.searchDatastore(dsPath, spec);
            List<FileInfo> fileInfoList = results.getFile();
            count = fileInfoList.size();
            for (int i = startIndex; i < startIndex + pageSize && i < count; i++) {
                FileInfo file = fileInfoList.get(i);

                names.add(file.getPath());
                paths.add(path + "/" + file.getPath());
                absPaths.add(dsPath + "/" + file.getPath());
                isDirs.add(file instanceof FolderFileInfo);
                sizes.add(file.getFileSize());
                modifiedList.add(file.getModification().toGregorianCalendar().getTimeInMillis());
            }

            return new ListDataStoreObjectsAnswer(true, count, names, paths, absPaths, isDirs, sizes, modifiedList);
        } catch (Exception e) {
            if (e.getMessage().contains("was not found")) {
                return new ListDataStoreObjectsAnswer(false, count, names, paths, absPaths, isDirs, sizes, modifiedList);
            }
            String errorMsg = String.format("Failed to list files at path [%s] due to: [%s].", path, e.getMessage());
            logger.error(errorMsg, e);
        }

        return null;
    }

    protected GetHypervisorGuestOsNamesAnswer execute(GetHypervisorGuestOsNamesCommand cmd) {
        String keyword = cmd.getKeyword();
        logger.info("Getting guest os names in the hypervisor");
        try {
            VmwareContext context = getServiceContext();
            VmwareHypervisorHost hyperHost = getHyperHost(context);
            List<GuestOsDescriptor> guestOsDescriptors = hyperHost.getGuestOsDescriptors();
            if (guestOsDescriptors == null) {
                return new GetHypervisorGuestOsNamesAnswer(cmd, "Guest os names not found in the hypervisor");
            }
            List<Pair<String, String>> hypervisorGuestOsNames = new ArrayList<>();
            for (GuestOsDescriptor guestOsDescriptor : guestOsDescriptors) {
                String osDescriptorFullName = guestOsDescriptor.getFullName();
                String osDescriptorId = guestOsDescriptor.getId();
                if (StringUtils.isNotBlank(keyword)) {
                    if (osDescriptorFullName.toLowerCase().contains(keyword.toLowerCase()) || osDescriptorId.toLowerCase().contains(keyword.toLowerCase())) {
                        Pair<String, String> hypervisorGuestOs = new Pair<>(osDescriptorFullName, osDescriptorId);
                        hypervisorGuestOsNames.add(hypervisorGuestOs);
                    }
                } else {
                    Pair<String, String> hypervisorGuestOs = new Pair<>(osDescriptorFullName, osDescriptorId);
                    hypervisorGuestOsNames.add(hypervisorGuestOs);
                }
            }
            return new GetHypervisorGuestOsNamesAnswer(cmd, hypervisorGuestOsNames);
        } catch (Exception e) {
            logger.error("Failed to get the hypervisor guest names due to: " + e.getLocalizedMessage(), e);
            return new GetHypervisorGuestOsNamesAnswer(cmd, e.getLocalizedMessage());
        }
    }

    private Answer execute(PrepareForBackupRestorationCommand command) {
        try {
            VmwareHypervisorHost hyperHost = getHyperHost(getServiceContext());

            String vmName = command.getVmName();
            VirtualMachineMO vmMo = hyperHost.findVmOnHyperHost(vmName);

            if (vmMo == null) {
                if (hyperHost instanceof HostMO) {
                    ClusterMO clusterMo = new ClusterMO(hyperHost.getContext(), ((HostMO) hyperHost).getParentMor());
                    vmMo = clusterMo.findVmOnHyperHost(vmName);
                }
            }

            if (vmMo == null) {
                String msg = "VM " + vmName + " no longer exists to execute PrepareForBackupRestorationCommand command";
                logger.error(msg);
                throw new Exception(msg);
            }

            vmMo.removeChangeTrackPathFromVmdkForDisks();

            return new Answer(command, true, "success");
        } catch (Exception e) {
            logger.error("Unexpected exception: ", e);
            return new Answer(command, false, "Unable to execute PrepareForBackupRestorationCommand due to " + e.toString());
        }
    }

    private Integer getVmwareWindowTimeInterval() {
        Integer windowInterval = VmwareManager.VMWARE_STATS_TIME_WINDOW.value();
        if (windowInterval == null || windowInterval < 20) {
            logger.error(String.format("The window interval can't be [%s]. Therefore we will use the default value of [%s] seconds.", windowInterval, VmwareManager.VMWARE_STATS_TIME_WINDOW.defaultValue()));
            windowInterval = Integer.valueOf(VmwareManager.VMWARE_STATS_TIME_WINDOW.defaultValue());
        }
        return windowInterval;
    }

    @Override
    public String createLogMessageException(Throwable e, Command command) {
        if (e instanceof RemoteException) {
            logger.warn("Encounter remote exception to vCenter, invalidate VMware session context.");
            invalidateServiceContext();
        }

        String message = String.format("%s failed due to [%s].", command.getClass().getSimpleName(), VmwareHelper.getExceptionMessage(e));
        logger.error(message, e);

        return message;
    }

    private void logCommand(Command cmd) {
        try {
            logger.debug(String.format(EXECUTING_RESOURCE_COMMAND, cmd.getClass().getSimpleName(), _gson.toJson(cmd)));
        } catch (Exception e) {
            logger.error(String.format("Failed to log command %s due to: [%s].", cmd.getClass().getSimpleName(), e.getMessage()), e);
        }
    }

    @Override
    public VmwareStorageProcessor getStorageProcessor() {
        return _storageProcessor;
    }
}<|MERGE_RESOLUTION|>--- conflicted
+++ resolved
@@ -3587,19 +3587,7 @@
             return controllerType.toString();
         }
 
-<<<<<<< HEAD
-        if (vol.getType() == Volume.Type.ROOT) {
-            logger.info("Chose disk controller for vol " + vol.getType() + " -> " + controllerInfo.first()
-                    + ", based on root disk controller settings at global configuration setting.");
-            return controllerInfo.first();
-        } else {
-            logger.info("Chose disk controller for vol " + vol.getType() + " -> " + controllerInfo.second()
-                    + ", based on default data disk controller setting i.e. Operating system recommended."); // Need to bring in global configuration setting & template level setting.
-            return controllerInfo.second();
-        }
-=======
         return VmwareHelper.getControllerBasedOnDiskType(controllerInfo, vol);
->>>>>>> 075f9811
     }
 
     private void postDiskConfigBeforeStart(VirtualMachineMO vmMo, VirtualMachineTO vmSpec, DiskTO[] sortedDisks, int ideControllerKey,
