--- conflicted
+++ resolved
@@ -48,11 +48,6 @@
 import javax.naming.ConfigurationException;
 import javax.xml.datatype.XMLGregorianCalendar;
 
-<<<<<<< HEAD
-import com.cloud.agent.api.SetupPersistentNetworkAnswer;
-import com.cloud.agent.api.SetupPersistentNetworkCommand;
-=======
->>>>>>> a64ad9d9
 import org.apache.cloudstack.api.ApiConstants;
 import org.apache.cloudstack.storage.command.CopyCommand;
 import org.apache.cloudstack.storage.command.StorageSubSystemCommand;
@@ -157,6 +152,8 @@
 import com.cloud.agent.api.SetupAnswer;
 import com.cloud.agent.api.SetupCommand;
 import com.cloud.agent.api.SetupGuestNetworkCommand;
+import com.cloud.agent.api.SetupPersistentNetworkAnswer;
+import com.cloud.agent.api.SetupPersistentNetworkCommand;
 import com.cloud.agent.api.StartAnswer;
 import com.cloud.agent.api.StartCommand;
 import com.cloud.agent.api.StartupCommand;
@@ -4420,11 +4417,6 @@
         final String vmName = cmd.getVmName();
 
         VmwareHypervisorHost hyperHost = getHyperHost(getServiceContext());
-        VmwareHypervisorHost hyperHostInTargetCluster = null;
-        if (cmd.getHostGuidInTargetCluster() != null) {
-            hyperHostInTargetCluster = VmwareHelper.getHostMOFromHostName(getServiceContext(),
-                    cmd.getHostGuidInTargetCluster());
-        }
         try {
             VirtualMachineMO vmMo = getVirtualMachineMO(vmName, hyperHost);
             if (vmMo == null) {
@@ -4438,13 +4430,7 @@
                     throw new CloudRuntimeException(msg);
                 }
             }
-<<<<<<< HEAD
             return migrateAndAnswer(vmMo, null, hyperHost, cmd);
-=======
-
-            String poolUuid = cmd.getDestinationPool();
-            return migrateAndAnswer(vmMo, poolUuid, hyperHost, hyperHostInTargetCluster, cmd);
->>>>>>> a64ad9d9
         } catch (Throwable e) { // hopefully only CloudRuntimeException :/
             if (e instanceof Exception) {
                 return new Answer(cmd, (Exception) e);
@@ -4456,7 +4442,6 @@
             return new Answer(cmd, false, "unknown problem: " + e.getLocalizedMessage());
         }
     }
-<<<<<<< HEAD
 
     private Answer migrateAndAnswer(VirtualMachineMO vmMo, String poolUuid, VmwareHypervisorHost hyperHost, Command cmd) throws Exception {
         String hostNameInTargetCluster = null;
@@ -4481,28 +4466,6 @@
                     for (Integer diskId: volumeDeviceKey.keySet()) {
                         s_logger.trace(String.format("Disk to migrate has disk id %d and volumeId %d", diskId, volumeDeviceKey.get(diskId)));
                     }
-=======
-    private Answer migrateAndAnswer(VirtualMachineMO vmMo, String poolUuid,
-                                    VmwareHypervisorHost sourceHyperHost, VmwareHypervisorHost targetHyperHost,
-                                    Command cmd) throws Exception {
-        ManagedObjectReference morDs = getTargetDatastoreMOReference(poolUuid, sourceHyperHost, targetHyperHost);
-        try {
-            // OfflineVmwareMigration: getVolumesFromCommand(cmd);
-            Map<Integer, Long> volumeDeviceKey = getVolumesFromCommand(vmMo, cmd);
-            if (s_logger.isTraceEnabled()) {
-                for (Integer diskId : volumeDeviceKey.keySet()) {
-                    s_logger.trace(String.format("disk to migrate has disk id %d and volumeId %d", diskId, volumeDeviceKey.get(diskId)));
-                }
-            }
-            if (vmMo.changeDatastore(morDs, targetHyperHost)) {
-                // OfflineVmwareMigration: create target specification to include in answer
-                // Consolidate VM disks after successful VM migration
-                // In case of a linked clone VM, if VM's disks are not consolidated, further VM operations such as volume snapshot, VM snapshot etc. will result in DB inconsistencies.
-                if (!vmMo.consolidateVmDisks()) {
-                    s_logger.warn("VM disk consolidation failed after storage migration. Yet proceeding with VM migration.");
-                } else {
-                    s_logger.debug("Successfully consolidated disks of VM " + vmMo.getVmName() + ".");
->>>>>>> a64ad9d9
                 }
             }
             List<VolumeObjectTO> volumeToList = relocateVirtualMachine(hyperHost, vmMo.getName(), null, null, hostInTargetCluster, poolUuid, volToFiler);
@@ -4549,26 +4512,17 @@
     }
 
     private ManagedObjectReference getTargetDatastoreMOReference(String destinationPool,
-                                                                 VmwareHypervisorHost hyperHost,
-                                                                 VmwareHypervisorHost targetHyperHost) {
+                                                                 VmwareHypervisorHost hyperHost) {
         ManagedObjectReference morDs;
         try {
             if (s_logger.isDebugEnabled()) {
                 s_logger.debug(String.format("finding datastore %s", destinationPool));
             }
             morDs = HypervisorHostHelper.findDatastoreWithBackwardsCompatibility(hyperHost, destinationPool);
-            if (morDs == null && targetHyperHost != null) {
-                morDs = HypervisorHostHelper.findDatastoreWithBackwardsCompatibility(targetHyperHost, destinationPool);
-            }
         } catch (Exception e) {
             String msg = "exception while finding data store  " + destinationPool;
             s_logger.error(msg);
             throw new CloudRuntimeException(msg + ": " + e.getLocalizedMessage());
-        }
-        if (morDs == null) {
-            String msg = String.format("Failed to find datastore for pool UUID: %s", destinationPool);
-            s_logger.error(msg);
-            throw new CloudRuntimeException(msg);
         }
         return morDs;
     }
@@ -4650,197 +4604,7 @@
         final String targetHost = cmd.getTargetHost();
 
         try {
-<<<<<<< HEAD
             List<VolumeObjectTO> volumeToList =  relocateVirtualMachine(null, null, vmTo, targetHost, null, null, volToFiler);
-=======
-            srcHyperHost = getHyperHost(getServiceContext());
-            tgtHyperHost = new HostMO(getServiceContext(), morTgtHost);
-            morDc = srcHyperHost.getHyperHostDatacenter();
-            morDcOfTargetHost = tgtHyperHost.getHyperHostDatacenter();
-            if (!morDc.getValue().equalsIgnoreCase(morDcOfTargetHost.getValue())) {
-                String msg = "Source host & target host are in different datacenter";
-                throw new CloudRuntimeException(msg);
-            }
-            VmwareManager mgr = tgtHyperHost.getContext().getStockObject(VmwareManager.CONTEXT_STOCK_NAME);
-            String srcHostApiVersion = ((HostMO) srcHyperHost).getHostAboutInfo().getApiVersion();
-
-            // find VM through datacenter (VM is not at the target host yet)
-            vmMo = srcHyperHost.findVmOnPeerHyperHost(vmName);
-            if (vmMo == null) {
-                String msg = "VM " + vmName + " does not exist in VMware datacenter " + morDc.getValue();
-                s_logger.error(msg);
-                throw new Exception(msg);
-            }
-            vmName = vmMo.getName();
-
-            // Specify destination datastore location for each volume
-            for (Pair<VolumeTO, StorageFilerTO> entry : volToFiler) {
-                volume = entry.first();
-                filerTo = entry.second();
-
-                s_logger.debug("Preparing spec for volume : " + volume.getName());
-                morDsAtTarget = HypervisorHostHelper.findDatastoreWithBackwardsCompatibility(tgtHyperHost, filerTo.getUuid());
-                morDsAtSource = HypervisorHostHelper.findDatastoreWithBackwardsCompatibility(srcHyperHost, volume.getPoolUuid());
-
-                if (morDsAtTarget == null) {
-                    String msg = "Unable to find the target datastore: " + filerTo.getUuid() + " on target host: " + tgtHyperHost.getHyperHostName()
-                            + " to execute MigrateWithStorageCommand";
-                    s_logger.error(msg);
-                    throw new Exception(msg);
-                }
-                morTgtDatastore = morDsAtTarget;
-
-                // If host version is below 5.1 then simultaneous change of VM's datastore and host is not supported.
-                // So since only the datastore will be changed first, ensure the target datastore is mounted on source host.
-                if (srcHostApiVersion.compareTo("5.1") < 0) {
-                    tgtDsName = filerTo.getUuid().replace("-", "");
-                    tgtDsHost = filerTo.getHost();
-                    tgtDsPath = filerTo.getPath();
-                    tgtDsPort = filerTo.getPort();
-
-                    // If datastore is NFS and target datastore is not already mounted on source host then mount the datastore.
-                    if (filerTo.getType().equals(StoragePoolType.NetworkFilesystem)) {
-                        if (morDsAtSource == null) {
-                            morDsAtSource = srcHyperHost.mountDatastore(false, tgtDsHost, tgtDsPort, tgtDsPath, tgtDsName, true);
-                            if (morDsAtSource == null) {
-                                throw new Exception("Unable to mount NFS datastore " + tgtDsHost + ":/" + tgtDsPath + " on " + _hostName);
-                            }
-                            mountedDatastoresAtSource.add(tgtDsName);
-                            s_logger.debug("Mounted datastore " + tgtDsHost + ":/" + tgtDsPath + " on " + _hostName);
-                        }
-                    }
-                    // If datastore is VMFS and target datastore is not mounted or accessible to source host then fail migration.
-                    if (filerTo.getType().equals(StoragePoolType.VMFS) || filerTo.getType().equals(StoragePoolType.PreSetup)) {
-                        if (morDsAtSource == null) {
-                            s_logger.warn(
-                                    "If host version is below 5.1, then target VMFS datastore(s) need to manually mounted on source host for a successful live storage migration.");
-                            throw new Exception("Target VMFS datastore: " + tgtDsPath + " is not mounted on source host: " + _hostName);
-                        }
-                        DatastoreMO dsAtSourceMo = new DatastoreMO(getServiceContext(), morDsAtSource);
-                        String srcHostValue = srcHyperHost.getMor().getValue();
-                        if (!dsAtSourceMo.isAccessibleToHost(srcHostValue)) {
-                            s_logger.warn("If host version is below 5.1, then target VMFS datastore(s) need to accessible to source host for a successful live storage migration.");
-                            throw new Exception("Target VMFS datastore: " + tgtDsPath + " is not accessible on source host: " + _hostName);
-                        }
-                    }
-                    morTgtDatastore = morDsAtSource;
-                }
-
-                if (volume.getType() == Volume.Type.ROOT) {
-                    relocateSpec.setDatastore(morTgtDatastore);
-                }
-
-                diskLocator = new VirtualMachineRelocateSpecDiskLocator();
-                diskLocator.setDatastore(morTgtDatastore);
-                Pair<VirtualDisk, String> diskInfo = getVirtualDiskInfo(vmMo, appendFileType(volume.getPath(), VMDK_EXTENSION));
-                String vmdkAbsFile = getAbsoluteVmdkFile(diskInfo.first());
-                if (vmdkAbsFile != null && !vmdkAbsFile.isEmpty()) {
-                    vmMo.updateAdapterTypeIfRequired(vmdkAbsFile);
-                }
-                int diskId = diskInfo.first().getKey();
-                diskLocator.setDiskId(diskId);
-
-                diskLocators.add(diskLocator);
-                volumeDeviceKey.put(volume.getId(), diskId);
-            }
-            // If a target datastore is provided for the VM, then by default all volumes associated with the VM will be migrated to that target datastore.
-            // Hence set the existing datastore as target datastore for volumes that are not to be migrated.
-            List<Pair<Integer, ManagedObjectReference>> diskDatastores = vmMo.getAllDiskDatastores();
-            for (Pair<Integer, ManagedObjectReference> diskDatastore : diskDatastores) {
-                if (!volumeDeviceKey.containsValue(diskDatastore.first().intValue())) {
-                    diskLocator = new VirtualMachineRelocateSpecDiskLocator();
-                    diskLocator.setDiskId(diskDatastore.first().intValue());
-                    diskLocator.setDatastore(diskDatastore.second());
-                    diskLocators.add(diskLocator);
-                }
-            }
-            relocateSpec.getDisk().addAll(diskLocators);
-
-            // Prepare network at target before migration
-            NicTO[] nics = vmTo.getNics();
-            for (NicTO nic : nics) {
-                // prepare network on the host
-                prepareNetworkFromNicInfo(new HostMO(getServiceContext(), morTgtHost), nic, false, vmTo.getType());
-            }
-
-            // Ensure all secondary storage mounted on target host
-            List<Pair<String, Long>> secStoreUrlAndIdList = mgr.getSecondaryStorageStoresUrlAndIdList(Long.parseLong(_dcId));
-            for (Pair<String, Long> secStoreUrlAndId : secStoreUrlAndIdList) {
-                String secStoreUrl = secStoreUrlAndId.first();
-                Long secStoreId = secStoreUrlAndId.second();
-                if (secStoreUrl == null) {
-                    String msg = String.format("Secondary storage for dc %s is not ready yet?", _dcId);
-                    throw new Exception(msg);
-                }
-
-                if (vmTo.getType() != VirtualMachine.Type.User) {
-                    mgr.prepareSecondaryStorageStore(secStoreUrl, secStoreId);
-                }
-
-                ManagedObjectReference morSecDs = prepareSecondaryDatastoreOnSpecificHost(secStoreUrl, tgtHyperHost);
-                if (morSecDs == null) {
-                    String msg = "Failed to prepare secondary storage on host, secondary store url: " + secStoreUrl;
-                    throw new Exception(msg);
-                }
-            }
-
-            if (srcHostApiVersion.compareTo("5.1") < 0) {
-                // Migrate VM's volumes to target datastore(s).
-                if (!vmMo.changeDatastore(relocateSpec)) {
-                    throw new Exception("Change datastore operation failed during storage migration");
-                } else {
-                    s_logger.debug("Successfully migrated storage of VM " + vmName + " to target datastore(s)");
-                }
-
-                // Migrate VM to target host.
-                ManagedObjectReference morPool = tgtHyperHost.getHyperHostOwnerResourcePool();
-                if (!vmMo.migrate(morPool, tgtHyperHost.getMor())) {
-                    throw new Exception("VM migration to target host failed during storage migration");
-                } else {
-                    s_logger.debug("Successfully migrated VM " + vmName + " from " + _hostName + " to " + tgtHyperHost.getHyperHostName());
-                }
-            } else {
-                // Simultaneously migrate VM's volumes to target datastore and VM to target host.
-                relocateSpec.setHost(tgtHyperHost.getMor());
-                relocateSpec.setPool(tgtHyperHost.getHyperHostOwnerResourcePool());
-                if (!vmMo.changeDatastore(relocateSpec)) {
-                    throw new Exception("Change datastore operation failed during storage migration");
-                } else {
-                    s_logger.debug(
-                            "Successfully migrated VM " + vmName + " from " + _hostName + " to " + tgtHyperHost.getHyperHostName() + " and its storage to target datastore(s)");
-                }
-            }
-
-            // Consolidate VM disks.
-            // In case of a linked clone VM, if VM's disks are not consolidated, further VM operations such as volume snapshot, VM snapshot etc. will result in DB inconsistencies.
-            if (!vmMo.consolidateVmDisks()) {
-                s_logger.warn("VM disk consolidation failed after storage migration. Yet proceeding with VM migration.");
-            } else {
-                s_logger.debug("Successfully consolidated disks of VM " + vmName + ".");
-            }
-
-            // Update and return volume path and chain info for every disk because that could have changed after migration
-            VirtualMachineDiskInfoBuilder diskInfoBuilder = vmMo.getDiskInfoBuilder();
-            for (Pair<VolumeTO, StorageFilerTO> entry : volToFiler) {
-                volume = entry.first();
-                long volumeId = volume.getId();
-                VirtualDisk[] disks = vmMo.getAllDiskDevice();
-                for (VirtualDisk disk : disks) {
-                    if (volumeDeviceKey.get(volumeId) == disk.getKey()) {
-                        VolumeObjectTO newVol = new VolumeObjectTO();
-                        String newPath = vmMo.getVmdkFileBaseName(disk);
-                        String poolName = entry.second().getUuid().replace("-", "");
-                        VirtualMachineDiskInfo diskInfo = diskInfoBuilder.getDiskInfoByBackingFileBaseName(newPath, poolName);
-                        newVol.setId(volumeId);
-                        newVol.setPath(newPath);
-                        newVol.setChainInfo(_gson.toJson(diskInfo));
-                        volumeToList.add(newVol);
-                        break;
-                    }
-                }
-            }
-
->>>>>>> a64ad9d9
             return new MigrateWithStorageAnswer(cmd, volumeToList);
         } catch (Throwable e) {
             String msg = "MigrateWithStorageCommand failed due to " + VmwareHelper.getExceptionMessage(e);
@@ -4854,11 +4618,6 @@
         String path = cmd.getVolumePath();
 
         VmwareHypervisorHost hyperHost = getHyperHost(getServiceContext());
-        VmwareHypervisorHost hyperHostInTargetCluster = null;
-        if (cmd.getHostGuidInTargetCluster() != null) {
-            hyperHostInTargetCluster = VmwareHelper.getHostMOFromHostName(getServiceContext(), cmd.getHostGuidInTargetCluster());
-        }
-        VmwareHypervisorHost targetDSHost = hyperHostInTargetCluster != null ? hyperHostInTargetCluster : hyperHost;
         VirtualMachineMO vmMo = null;
         DatastoreMO sourceDsMo = null;
         DatastoreMO destinationDsMo = null;
@@ -4873,11 +4632,10 @@
             // OfflineVmwareMigration: this method is 100 lines and needs refactorring anyway
             // we need to spawn a worker VM to attach the volume to and move it
             morSourceDS = HypervisorHostHelper.findDatastoreWithBackwardsCompatibility(hyperHost, cmd.getSourcePool().getUuid());
-<<<<<<< HEAD
             sourceDsMo = new DatastoreMO(hyperHost.getContext(), morSourceDS);
-            VmwareHypervisorHost hostInTargetCluster = VmwareHelper.getHostMOFromHostName(getServiceContext(),
+            VmwareHypervisorHost hyperHostInTargetCluster = VmwareHelper.getHostMOFromHostName(getServiceContext(),
                     cmd.getHostGuidInTargetCluster());
-            VmwareHypervisorHost dsHost = hostInTargetCluster == null ? hyperHost : hostInTargetCluster;
+            VmwareHypervisorHost dsHost = hyperHostInTargetCluster == null ? hyperHost : hyperHostInTargetCluster;
             String targetDsName = cmd.getTargetPool().getUuid();
             morDestinationDS = HypervisorHostHelper.findDatastoreWithBackwardsCompatibility(dsHost, targetDsName);
             if(morDestinationDS == null) {
@@ -4886,25 +4644,12 @@
                 throw new CloudRuntimeException(msg);
             }
             destinationDsMo = new DatastoreMO(hyperHost.getContext(), morDestinationDS);
-=======
-            dsMo = new DatastoreMO(hyperHost.getContext(), morSourceDS);
-            morDestintionDS = HypervisorHostHelper.findDatastoreWithBackwardsCompatibility(targetDSHost, cmd.getTargetPool().getUuid());
-            destinationDsMo = new DatastoreMO(targetDSHost.getContext(), morDestintionDS);
->>>>>>> a64ad9d9
 
             vmName = getWorkerName(getServiceContext(), cmd, 0, sourceDsMo);
             if (destinationDsMo.getDatastoreType().equalsIgnoreCase("VVOL")) {
                 isvVolsInvolved = true;
                 vmName = getWorkerName(getServiceContext(), cmd, 0, destinationDsMo);
             }
-            String hardwareVersion = null;
-            if (hostInTargetCluster != null) {
-                Integer sourceHardwareVersion = HypervisorHostHelper.getHostHardwareVersion(hyperHost);
-                Integer destinationHardwareVersion = HypervisorHostHelper.getHostHardwareVersion(dsHost);
-                if (sourceHardwareVersion != null && destinationHardwareVersion != null && !sourceHardwareVersion.equals(destinationHardwareVersion)) {
-                    hardwareVersion = String.valueOf(Math.min(sourceHardwareVersion, destinationHardwareVersion));
-                }
-            }
 
             // OfflineVmwareMigration: refactor for re-use
             // OfflineVmwareMigration: 1. find data(store)
@@ -4913,12 +4658,8 @@
 
             s_logger.info("Create worker VM " + vmName);
             // OfflineVmwareMigration: 2. create the worker with access to the data(store)
-<<<<<<< HEAD
-            vmMo = HypervisorHostHelper.createWorkerVM(hyperHost, sourceDsMo, vmName, hardwareVersion);
-=======
-            vmMo = HypervisorHostHelper.createWorkerVM(hyperHost, dsMo, vmName,
+            vmMo = HypervisorHostHelper.createWorkerVM(hyperHost, sourceDsMo, vmName,
                     HypervisorHostHelper.getMinimumHostHardwareVersion(hyperHost, hyperHostInTargetCluster));
->>>>>>> a64ad9d9
             if (vmMo == null) {
                 // OfflineVmwareMigration: don't throw a general Exception but think of a specific one
                 throw new CloudRuntimeException("Unable to create a worker VM for volume operation");
@@ -4982,7 +4723,7 @@
             }
 
             // OfflineVmwareMigration: this may have to be disected and executed in separate steps
-            answer = migrateAndAnswer(vmMo, cmd.getTargetPool().getUuid(), hyperHost, hyperHostInTargetCluster, cmd);
+            answer = migrateAndAnswer(vmMo, cmd.getTargetPool().getUuid(), hyperHost, cmd);
         } catch (Exception e) {
             String msg = String.format("Migration of volume '%s' failed due to %s", cmd.getVolumePath(), e.getLocalizedMessage());
             s_logger.error(msg, e);
@@ -4991,13 +4732,7 @@
             try {
                 // OfflineVmwareMigration: worker *may* have been renamed
                 vmName = vmMo.getVmName();
-<<<<<<< HEAD
                 s_logger.info("Dettaching disks before destroying worker VM '" + vmName + "' after volume migration");
-=======
-                morSourceDS = HypervisorHostHelper.findDatastoreWithBackwardsCompatibility(targetDSHost, cmd.getTargetPool().getUuid());
-                dsMo = new DatastoreMO(targetDSHost.getContext(), morSourceDS);
-                s_logger.info("Detaching disks before destroying worker VM '" + vmName + "' after volume migration");
->>>>>>> a64ad9d9
                 VirtualDisk[] disks = vmMo.getAllDiskDevice();
                 String format = "disk %d was migrated to %s";
                 for (VirtualDisk disk : disks) {
