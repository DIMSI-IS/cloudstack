--- conflicted
+++ resolved
@@ -195,17 +195,6 @@
             _storage = new JavaStorageLayer();
             _storage.configure("StorageLayer", params);
         }
-<<<<<<< HEAD
-
-        value = _configDao.getValue(Config.VmwareUseNexusVSwitch.key());
-        if(value == null) {
-            _nexusVSwitchActive = false;
-        }
-        else {
-            _nexusVSwitchActive = Boolean.parseBoolean(value);
-        }
-=======
->>>>>>> 36f4b44c
 
         value = _configDao.getValue(Config.VmwareCreateFullClone.key());
         if (value == null) {
@@ -328,7 +317,7 @@
         }
 
         s_logger.info("Preparing network on host " + hostMo.getContext().toString() + " for " + privateTrafficLabel);
-        HypervisorHostHelper.prepareNetwork(vSwitchName, "cloud.private", hostMo, vlanId, null, null, 180000, false);
+            HypervisorHostHelper.prepareNetwork(vSwitchName, "cloud.private", hostMo, vlanId, null, null, 180000, false);
 
     }
 
