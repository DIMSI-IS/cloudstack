// Licensed to the Apache Software Foundation (ASF) under one
// or more contributor license agreements.  See the NOTICE file
// distributed with this work for additional information
// regarding copyright ownership.  The ASF licenses this file
// to you under the Apache License, Version 2.0 (the
// "License"); you may not use this file except in compliance
// with the License.  You may obtain a copy of the License at
//
//   http://www.apache.org/licenses/LICENSE-2.0
//
// Unless required by applicable law or agreed to in writing,
// software distributed under the License is distributed on an
// "AS IS" BASIS, WITHOUT WARRANTIES OR CONDITIONS OF ANY
// KIND, either express or implied.  See the License for the
// specific language governing permissions and limitations
// under the License.
package com.cloud.hypervisor.vmware.resource;

import java.io.File;
import java.io.IOException;
import java.net.ConnectException;
import java.net.InetSocketAddress;
import java.net.URI;
import java.nio.channels.SocketChannel;
import java.rmi.RemoteException;
import java.util.ArrayList;
import java.util.Arrays;
import java.util.Collection;
import java.util.Collections;
import java.util.Comparator;
import java.util.Date;
import java.util.HashMap;
import java.util.HashSet;
import java.util.List;
import java.util.Map;
import java.util.Map.Entry;
import java.util.Random;
import java.util.Set;
import java.util.TimeZone;
import java.util.UUID;
import java.util.concurrent.ExecutorService;
import java.util.concurrent.Executors;
import java.util.concurrent.TimeUnit;

import javax.inject.Inject;
import javax.naming.ConfigurationException;

import org.apache.log4j.Logger;
import org.apache.log4j.NDC;

import com.google.gson.Gson;
import com.vmware.vim25.AboutInfo;
import com.vmware.vim25.BoolPolicy;
import com.vmware.vim25.ClusterDasConfigInfo;
import com.vmware.vim25.ComputeResourceSummary;
import com.vmware.vim25.CustomFieldStringValue;
import com.vmware.vim25.DVPortConfigInfo;
import com.vmware.vim25.DVPortConfigSpec;
import com.vmware.vim25.DatastoreSummary;
import com.vmware.vim25.DistributedVirtualPort;
import com.vmware.vim25.DistributedVirtualSwitchPortConnection;
import com.vmware.vim25.DistributedVirtualSwitchPortCriteria;
import com.vmware.vim25.DynamicProperty;
import com.vmware.vim25.GuestInfo;
import com.vmware.vim25.HostCapability;
import com.vmware.vim25.HostHostBusAdapter;
import com.vmware.vim25.HostInternetScsiHba;
import com.vmware.vim25.HostInternetScsiHbaAuthenticationProperties;
import com.vmware.vim25.HostInternetScsiHbaStaticTarget;
import com.vmware.vim25.HostInternetScsiTargetTransport;
import com.vmware.vim25.HostScsiDisk;
import com.vmware.vim25.HostScsiTopology;
import com.vmware.vim25.HostScsiTopologyInterface;
import com.vmware.vim25.HostScsiTopologyLun;
import com.vmware.vim25.HostScsiTopologyTarget;
import com.vmware.vim25.ManagedObjectReference;
import com.vmware.vim25.ObjectContent;
import com.vmware.vim25.OptionValue;
import com.vmware.vim25.PerfCounterInfo;
import com.vmware.vim25.PerfEntityMetric;
import com.vmware.vim25.PerfEntityMetricBase;
import com.vmware.vim25.PerfMetricId;
import com.vmware.vim25.PerfMetricIntSeries;
import com.vmware.vim25.PerfMetricSeries;
import com.vmware.vim25.PerfQuerySpec;
import com.vmware.vim25.PerfSampleInfo;
import com.vmware.vim25.RuntimeFaultFaultMsg;
import com.vmware.vim25.ToolsUnavailableFaultMsg;
import com.vmware.vim25.VMwareDVSPortSetting;
import com.vmware.vim25.VimPortType;
import com.vmware.vim25.VirtualDevice;
import com.vmware.vim25.VirtualDeviceBackingInfo;
import com.vmware.vim25.VirtualDeviceConfigSpec;
import com.vmware.vim25.VirtualDeviceConfigSpecOperation;
import com.vmware.vim25.VirtualDisk;
import com.vmware.vim25.VirtualEthernetCard;
import com.vmware.vim25.VirtualEthernetCardDistributedVirtualPortBackingInfo;
import com.vmware.vim25.VirtualEthernetCardNetworkBackingInfo;
import com.vmware.vim25.VirtualMachineConfigSpec;
import com.vmware.vim25.VirtualMachineGuestOsIdentifier;
import com.vmware.vim25.VirtualMachinePowerState;
import com.vmware.vim25.VirtualMachineRelocateSpec;
import com.vmware.vim25.VirtualMachineRelocateSpecDiskLocator;
import com.vmware.vim25.VirtualMachineRuntimeInfo;
import com.vmware.vim25.VmwareDistributedVirtualSwitchVlanIdSpec;

import org.apache.cloudstack.engine.orchestration.service.VolumeOrchestrationService;
import org.apache.cloudstack.storage.command.DeleteCommand;
import org.apache.cloudstack.storage.command.StorageSubSystemCommand;
import org.apache.cloudstack.storage.to.TemplateObjectTO;
import org.apache.cloudstack.storage.to.VolumeObjectTO;

import com.cloud.agent.IAgentControl;
import com.cloud.agent.api.Answer;
import com.cloud.agent.api.AttachIsoCommand;
import com.cloud.agent.api.AttachVolumeAnswer;
import com.cloud.agent.api.AttachVolumeCommand;
import com.cloud.agent.api.BackupSnapshotAnswer;
import com.cloud.agent.api.BackupSnapshotCommand;
import com.cloud.agent.api.BumpUpPriorityCommand;
import com.cloud.agent.api.CheckHealthAnswer;
import com.cloud.agent.api.CheckHealthCommand;
import com.cloud.agent.api.CheckNetworkAnswer;
import com.cloud.agent.api.CheckNetworkCommand;
import com.cloud.agent.api.CheckOnHostAnswer;
import com.cloud.agent.api.CheckOnHostCommand;
import com.cloud.agent.api.CheckRouterAnswer;
import com.cloud.agent.api.CheckRouterCommand;
import com.cloud.agent.api.CheckS2SVpnConnectionsAnswer;
import com.cloud.agent.api.CheckS2SVpnConnectionsCommand;
import com.cloud.agent.api.CheckVirtualMachineAnswer;
import com.cloud.agent.api.CheckVirtualMachineCommand;
import com.cloud.agent.api.Command;
import com.cloud.agent.api.CreatePrivateTemplateFromSnapshotCommand;
import com.cloud.agent.api.CreatePrivateTemplateFromVolumeCommand;
import com.cloud.agent.api.CreateStoragePoolCommand;
import com.cloud.agent.api.CreateVMSnapshotAnswer;
import com.cloud.agent.api.CreateVMSnapshotCommand;
import com.cloud.agent.api.CreateVolumeFromSnapshotAnswer;
import com.cloud.agent.api.CreateVolumeFromSnapshotCommand;
import com.cloud.agent.api.DeleteStoragePoolCommand;
import com.cloud.agent.api.DeleteVMSnapshotAnswer;
import com.cloud.agent.api.DeleteVMSnapshotCommand;
import com.cloud.agent.api.GetDomRVersionAnswer;
import com.cloud.agent.api.GetDomRVersionCmd;
import com.cloud.agent.api.GetHostStatsAnswer;
import com.cloud.agent.api.GetHostStatsCommand;
import com.cloud.agent.api.GetStorageStatsAnswer;
import com.cloud.agent.api.GetStorageStatsCommand;
import com.cloud.agent.api.GetVmDiskStatsAnswer;
import com.cloud.agent.api.GetVmDiskStatsCommand;
import com.cloud.agent.api.GetVmStatsAnswer;
import com.cloud.agent.api.GetVmStatsCommand;
import com.cloud.agent.api.GetVncPortAnswer;
import com.cloud.agent.api.GetVncPortCommand;
import com.cloud.agent.api.HostStatsEntry;
import com.cloud.agent.api.HostVmStateReportEntry;
import com.cloud.agent.api.MaintainAnswer;
import com.cloud.agent.api.MaintainCommand;
import com.cloud.agent.api.ManageSnapshotAnswer;
import com.cloud.agent.api.ManageSnapshotCommand;
import com.cloud.agent.api.MigrateAnswer;
import com.cloud.agent.api.MigrateCommand;
import com.cloud.agent.api.MigrateWithStorageAnswer;
import com.cloud.agent.api.MigrateWithStorageCommand;
import com.cloud.agent.api.ModifySshKeysCommand;
import com.cloud.agent.api.ModifyStoragePoolAnswer;
import com.cloud.agent.api.ModifyStoragePoolCommand;
import com.cloud.agent.api.NetworkUsageAnswer;
import com.cloud.agent.api.NetworkUsageCommand;
import com.cloud.agent.api.PingCommand;
import com.cloud.agent.api.PingRoutingCommand;
import com.cloud.agent.api.PingTestCommand;
import com.cloud.agent.api.PlugNicAnswer;
import com.cloud.agent.api.PlugNicCommand;
import com.cloud.agent.api.PoolEjectCommand;
import com.cloud.agent.api.PrepareForMigrationAnswer;
import com.cloud.agent.api.PrepareForMigrationCommand;
import com.cloud.agent.api.PvlanSetupCommand;
import com.cloud.agent.api.ReadyAnswer;
import com.cloud.agent.api.ReadyCommand;
import com.cloud.agent.api.RebootAnswer;
import com.cloud.agent.api.RebootCommand;
import com.cloud.agent.api.RebootRouterCommand;
import com.cloud.agent.api.RevertToVMSnapshotAnswer;
import com.cloud.agent.api.RevertToVMSnapshotCommand;
import com.cloud.agent.api.ScaleVmAnswer;
import com.cloud.agent.api.ScaleVmCommand;
import com.cloud.agent.api.SetupAnswer;
import com.cloud.agent.api.SetupCommand;
import com.cloud.agent.api.SetupGuestNetworkAnswer;
import com.cloud.agent.api.SetupGuestNetworkCommand;
import com.cloud.agent.api.StartAnswer;
import com.cloud.agent.api.StartCommand;
import com.cloud.agent.api.StartupCommand;
import com.cloud.agent.api.StartupRoutingCommand;
import com.cloud.agent.api.StartupStorageCommand;
import com.cloud.agent.api.StopAnswer;
import com.cloud.agent.api.StopCommand;
import com.cloud.agent.api.StoragePoolInfo;
import com.cloud.agent.api.UnPlugNicAnswer;
import com.cloud.agent.api.UnPlugNicCommand;
import com.cloud.agent.api.UnregisterNicCommand;
import com.cloud.agent.api.UnregisterVMCommand;
import com.cloud.agent.api.UpgradeSnapshotCommand;
import com.cloud.agent.api.ValidateSnapshotAnswer;
import com.cloud.agent.api.ValidateSnapshotCommand;
import com.cloud.agent.api.VmStatsEntry;
import com.cloud.agent.api.check.CheckSshAnswer;
import com.cloud.agent.api.check.CheckSshCommand;
import com.cloud.agent.api.routing.CreateIpAliasCommand;
import com.cloud.agent.api.routing.DeleteIpAliasCommand;
import com.cloud.agent.api.routing.DhcpEntryCommand;
import com.cloud.agent.api.routing.DnsMasqConfigCommand;
import com.cloud.agent.api.routing.IpAliasTO;
import com.cloud.agent.api.routing.IpAssocAnswer;
import com.cloud.agent.api.routing.IpAssocCommand;
import com.cloud.agent.api.routing.IpAssocVpcCommand;
import com.cloud.agent.api.routing.LoadBalancerConfigCommand;
import com.cloud.agent.api.routing.NetworkElementCommand;
import com.cloud.agent.api.routing.RemoteAccessVpnCfgCommand;
import com.cloud.agent.api.routing.SavePasswordCommand;
import com.cloud.agent.api.routing.SetFirewallRulesAnswer;
import com.cloud.agent.api.routing.SetFirewallRulesCommand;
import com.cloud.agent.api.routing.SetMonitorServiceCommand;
import com.cloud.agent.api.routing.SetNetworkACLAnswer;
import com.cloud.agent.api.routing.SetNetworkACLCommand;
import com.cloud.agent.api.routing.SetPortForwardingRulesAnswer;
import com.cloud.agent.api.routing.SetPortForwardingRulesCommand;
import com.cloud.agent.api.routing.SetPortForwardingRulesVpcCommand;
import com.cloud.agent.api.routing.SetSourceNatAnswer;
import com.cloud.agent.api.routing.SetSourceNatCommand;
import com.cloud.agent.api.routing.SetStaticNatRulesAnswer;
import com.cloud.agent.api.routing.SetStaticNatRulesCommand;
import com.cloud.agent.api.routing.SetStaticRouteAnswer;
import com.cloud.agent.api.routing.SetStaticRouteCommand;
import com.cloud.agent.api.routing.Site2SiteVpnCfgCommand;
import com.cloud.agent.api.routing.VmDataCommand;
import com.cloud.agent.api.routing.VpnUsersCfgCommand;
import com.cloud.agent.api.storage.CopyVolumeAnswer;
import com.cloud.agent.api.storage.CopyVolumeCommand;
import com.cloud.agent.api.storage.CreateAnswer;
import com.cloud.agent.api.storage.CreateCommand;
import com.cloud.agent.api.storage.CreatePrivateTemplateAnswer;
import com.cloud.agent.api.storage.DestroyCommand;
import com.cloud.agent.api.storage.MigrateVolumeAnswer;
import com.cloud.agent.api.storage.MigrateVolumeCommand;
import com.cloud.agent.api.storage.PrimaryStorageDownloadAnswer;
import com.cloud.agent.api.storage.PrimaryStorageDownloadCommand;
import com.cloud.agent.api.storage.ResizeVolumeAnswer;
import com.cloud.agent.api.storage.ResizeVolumeCommand;
import com.cloud.agent.api.to.DataStoreTO;
import com.cloud.agent.api.to.DhcpTO;
import com.cloud.agent.api.to.DiskTO;
import com.cloud.agent.api.to.FirewallRuleTO;
import com.cloud.agent.api.to.IpAddressTO;
import com.cloud.agent.api.to.NfsTO;
import com.cloud.agent.api.to.NicTO;
import com.cloud.agent.api.to.PortForwardingRuleTO;
import com.cloud.agent.api.to.StaticNatRuleTO;
import com.cloud.agent.api.to.StorageFilerTO;
import com.cloud.agent.api.to.VirtualMachineTO;
import com.cloud.agent.api.to.VolumeTO;
import com.cloud.dc.DataCenter.NetworkType;
import com.cloud.dc.Vlan;
import com.cloud.exception.InternalErrorException;
import com.cloud.host.Host.Type;
import com.cloud.hypervisor.Hypervisor.HypervisorType;
import com.cloud.hypervisor.vmware.manager.VmwareHostService;
import com.cloud.hypervisor.vmware.manager.VmwareManager;
import com.cloud.hypervisor.vmware.manager.VmwareStorageMount;
import com.cloud.hypervisor.vmware.mo.ClusterMO;
import com.cloud.hypervisor.vmware.mo.CustomFieldConstants;
import com.cloud.hypervisor.vmware.mo.CustomFieldsManagerMO;
import com.cloud.hypervisor.vmware.mo.DatacenterMO;
import com.cloud.hypervisor.vmware.mo.DatastoreFile;
import com.cloud.hypervisor.vmware.mo.DatastoreMO;
import com.cloud.hypervisor.vmware.mo.DiskControllerType;
import com.cloud.hypervisor.vmware.mo.FeatureKeyConstants;
import com.cloud.hypervisor.vmware.mo.HostDatastoreSystemMO;
import com.cloud.hypervisor.vmware.mo.HostMO;
import com.cloud.hypervisor.vmware.mo.HostStorageSystemMO;
import com.cloud.hypervisor.vmware.mo.HypervisorHostHelper;
import com.cloud.hypervisor.vmware.mo.NetworkDetails;
import com.cloud.hypervisor.vmware.mo.VirtualEthernetCardType;
import com.cloud.hypervisor.vmware.mo.VirtualMachineDiskInfo;
import com.cloud.hypervisor.vmware.mo.VirtualMachineDiskInfoBuilder;
import com.cloud.hypervisor.vmware.mo.VirtualMachineMO;
import com.cloud.hypervisor.vmware.mo.VirtualSwitchType;
import com.cloud.hypervisor.vmware.mo.VmwareHypervisorHost;
import com.cloud.hypervisor.vmware.mo.VmwareHypervisorHostNetworkSummary;
import com.cloud.hypervisor.vmware.mo.VmwareHypervisorHostResourceSummary;
import com.cloud.hypervisor.vmware.util.VmwareContext;
import com.cloud.hypervisor.vmware.util.VmwareGuestOsMapper;
import com.cloud.hypervisor.vmware.util.VmwareHelper;
import com.cloud.network.HAProxyConfigurator;
import com.cloud.network.LoadBalancerConfigurator;
import com.cloud.network.Networks;
import com.cloud.network.Networks.BroadcastDomainType;
import com.cloud.network.Networks.TrafficType;
import com.cloud.network.VmwareTrafficLabel;
import com.cloud.network.rules.FirewallRule;
import com.cloud.resource.ServerResource;
import com.cloud.serializer.GsonHelper;
import com.cloud.storage.Storage;
import com.cloud.storage.Storage.StoragePoolType;
import com.cloud.storage.Volume;
import com.cloud.storage.resource.StoragePoolResource;
import com.cloud.storage.resource.StorageSubsystemCommandHandler;
import com.cloud.storage.resource.VmwareStorageLayoutHelper;
import com.cloud.storage.resource.VmwareStorageProcessor;
import com.cloud.storage.resource.VmwareStorageSubsystemCommandHandler;
import com.cloud.storage.template.TemplateProp;
import com.cloud.utils.DateUtil;
import com.cloud.utils.NumbersUtil;
import com.cloud.utils.Pair;
import com.cloud.utils.StringUtils;
import com.cloud.utils.db.DB;
import com.cloud.utils.exception.CloudRuntimeException;
import com.cloud.utils.exception.ExceptionUtil;
import com.cloud.utils.mgmt.JmxUtil;
import com.cloud.utils.mgmt.PropertyMapDynamicBean;
import com.cloud.utils.net.NetUtils;
import com.cloud.utils.ssh.SshHelper;
import com.cloud.vm.DiskProfile;
import com.cloud.vm.VirtualMachine;
import com.cloud.vm.VirtualMachine.PowerState;
import com.cloud.vm.VirtualMachine.State;
import com.cloud.vm.VirtualMachineName;
import com.cloud.vm.VmDetailConstants;

public class VmwareResource implements StoragePoolResource, ServerResource, VmwareHostService {
    private static final Logger s_logger = Logger.getLogger(VmwareResource.class);

    protected String _name;

    protected final long _ops_timeout = 900000;         // 15 minutes time out to time

    protected final int _shutdown_waitMs = 300000;        // wait up to 5 minutes for shutdown

    @Inject
    protected VolumeOrchestrationService volMgr;

    // out an operation
    protected final int _retry = 24;
    protected final int _sleep = 10000;
    protected final int DEFAULT_DOMR_SSHPORT = 3922;
    protected final int MAX_CMD_MBEAN = 100;

    protected String _url;
    protected String _dcId;
    protected String _pod;
    protected String _cluster;
    protected String _username;
    protected String _password;
    protected String _guid;
    protected String _vCenterAddress;

    protected String _privateNetworkVSwitchName;
    protected VmwareTrafficLabel _guestTrafficInfo = new VmwareTrafficLabel(TrafficType.Guest);
    protected VmwareTrafficLabel _publicTrafficInfo = new VmwareTrafficLabel(TrafficType.Public);
    protected int _portsPerDvPortGroup;
    protected boolean _fullCloneFlag = false;
    protected boolean _instanceNameFlag = false;

    protected boolean _reserveCpu = false;

    protected boolean _reserveMem = false;
    protected boolean _recycleHungWorker = false;
    protected DiskControllerType _rootDiskController = DiskControllerType.ide;

    protected ManagedObjectReference _morHyperHost;
    protected static ThreadLocal<VmwareContext> s_serviceContext = new ThreadLocal<VmwareContext>();
    protected String _hostName;

    protected HashMap<String, State> _vms = new HashMap<String, State>(71);
    protected List<PropertyMapDynamicBean> _cmdMBeans = new ArrayList<PropertyMapDynamicBean>();

    protected Gson _gson;

    protected volatile long _cmdSequence = 1;

    protected StorageSubsystemCommandHandler storageHandler;

    protected static HashMap<VirtualMachinePowerState, PowerState> s_powerStatesTable;
    static {
        s_powerStatesTable = new HashMap<VirtualMachinePowerState, PowerState>();
        s_powerStatesTable.put(VirtualMachinePowerState.POWERED_ON, PowerState.PowerOn);
        s_powerStatesTable.put(VirtualMachinePowerState.POWERED_OFF, PowerState.PowerOff);
        s_powerStatesTable.put(VirtualMachinePowerState.SUSPENDED, PowerState.PowerOn);
    }

    // TODO vmsync {
    // deprecated, will delete after full replacement
    //
    protected static HashMap<VirtualMachinePowerState, State> s_statesTable;
    static {
        s_statesTable = new HashMap<VirtualMachinePowerState, State>();
        s_statesTable.put(VirtualMachinePowerState.POWERED_ON, State.Running);
        s_statesTable.put(VirtualMachinePowerState.POWERED_OFF, State.Stopped);
        s_statesTable.put(VirtualMachinePowerState.SUSPENDED, State.Stopped);
    }

    // TODO vmsync }

    public Gson getGson() {
        return _gson;
    }

    public VmwareResource() {
        _gson = GsonHelper.getGsonLogger();
    }

    @Override
    public Answer executeRequest(Command cmd) {

        if (s_logger.isTraceEnabled())
            s_logger.trace("Begin executeRequest(), cmd: " + cmd.getClass().getSimpleName());

        Answer answer = null;
        NDC.push(_hostName != null ? _hostName : _guid + "(" + this.getClass().getPackage().getImplementationVersion() + ")");
        try {
            long cmdSequence = _cmdSequence++;
            Date startTime = DateUtil.currentGMTTime();
            PropertyMapDynamicBean mbean = new PropertyMapDynamicBean();
            mbean.addProp("StartTime", DateUtil.getDateDisplayString(TimeZone.getDefault(), startTime));
            mbean.addProp("Command", _gson.toJson(cmd));
            mbean.addProp("Sequence", String.valueOf(cmdSequence));
            mbean.addProp("Name", cmd.getClass().getSimpleName());

            Class<? extends Command> clz = cmd.getClass();
            if (clz == CreateCommand.class) {
                answer = execute((CreateCommand)cmd);
            } else if (clz == SetPortForwardingRulesCommand.class) {
                answer = execute((SetPortForwardingRulesCommand)cmd);
            } else if (clz == SetStaticNatRulesCommand.class) {
                answer = execute((SetStaticNatRulesCommand)cmd);
            } else if (clz == LoadBalancerConfigCommand.class) {
                answer = execute((LoadBalancerConfigCommand)cmd);
            } else if (clz == IpAssocCommand.class) {
                answer = execute((IpAssocCommand)cmd);
            } else if (clz == SavePasswordCommand.class) {
                answer = execute((SavePasswordCommand)cmd);
            } else if (clz == DhcpEntryCommand.class) {
                answer = execute((DhcpEntryCommand)cmd);
            } else if (clz == CreateIpAliasCommand.class) {
                return execute((CreateIpAliasCommand)cmd);
            } else if (clz == DnsMasqConfigCommand.class) {
                return execute((DnsMasqConfigCommand)cmd);
            } else if (clz == DeleteIpAliasCommand.class) {
                return execute((DeleteIpAliasCommand)cmd);
            } else if (clz == VmDataCommand.class) {
                answer = execute((VmDataCommand)cmd);
            } else if (clz == ReadyCommand.class) {
                answer = execute((ReadyCommand)cmd);
            } else if (clz == GetHostStatsCommand.class) {
                answer = execute((GetHostStatsCommand)cmd);
            } else if (clz == GetVmStatsCommand.class) {
                answer = execute((GetVmStatsCommand)cmd);
            } else if (clz == GetVmDiskStatsCommand.class) {
                answer = execute((GetVmDiskStatsCommand)cmd);
            } else if (clz == CheckHealthCommand.class) {
                answer = execute((CheckHealthCommand)cmd);
            } else if (clz == StopCommand.class) {
                answer = execute((StopCommand)cmd);
            } else if (clz == RebootRouterCommand.class) {
                answer = execute((RebootRouterCommand)cmd);
            } else if (clz == RebootCommand.class) {
                answer = execute((RebootCommand)cmd);
            } else if (clz == CheckVirtualMachineCommand.class) {
                answer = execute((CheckVirtualMachineCommand)cmd);
            } else if (clz == PrepareForMigrationCommand.class) {
                answer = execute((PrepareForMigrationCommand)cmd);
            } else if (clz == MigrateCommand.class) {
                answer = execute((MigrateCommand)cmd);
            } else if (clz == MigrateWithStorageCommand.class) {
                answer = execute((MigrateWithStorageCommand)cmd);
            } else if (clz == MigrateVolumeCommand.class) {
                answer = execute((MigrateVolumeCommand)cmd);
            } else if (clz == DestroyCommand.class) {
                answer = execute((DestroyCommand)cmd);
            } else if (clz == CreateStoragePoolCommand.class) {
                return execute((CreateStoragePoolCommand)cmd);
            } else if (clz == ModifyStoragePoolCommand.class) {
                answer = execute((ModifyStoragePoolCommand)cmd);
            } else if (clz == DeleteStoragePoolCommand.class) {
                answer = execute((DeleteStoragePoolCommand)cmd);
            } else if (clz == CopyVolumeCommand.class) {
                answer = execute((CopyVolumeCommand)cmd);
            } else if (clz == AttachVolumeCommand.class) {
                answer = execute((AttachVolumeCommand)cmd);
            } else if (clz == AttachIsoCommand.class) {
                answer = execute((AttachIsoCommand)cmd);
            } else if (clz == ValidateSnapshotCommand.class) {
                answer = execute((ValidateSnapshotCommand)cmd);
            } else if (clz == ManageSnapshotCommand.class) {
                answer = execute((ManageSnapshotCommand)cmd);
            } else if (clz == BackupSnapshotCommand.class) {
                answer = execute((BackupSnapshotCommand)cmd);
            } else if (clz == CreateVolumeFromSnapshotCommand.class) {
                answer = execute((CreateVolumeFromSnapshotCommand)cmd);
            } else if (clz == CreatePrivateTemplateFromVolumeCommand.class) {
                answer = execute((CreatePrivateTemplateFromVolumeCommand)cmd);
            } else if (clz == CreatePrivateTemplateFromSnapshotCommand.class) {
                answer = execute((CreatePrivateTemplateFromSnapshotCommand)cmd);
            } else if (clz == UpgradeSnapshotCommand.class) {
                answer = execute((UpgradeSnapshotCommand)cmd);
            } else if (clz == GetStorageStatsCommand.class) {
                answer = execute((GetStorageStatsCommand)cmd);
            } else if (clz == PrimaryStorageDownloadCommand.class) {
                answer = execute((PrimaryStorageDownloadCommand)cmd);
            } else if (clz == GetVncPortCommand.class) {
                answer = execute((GetVncPortCommand)cmd);
            } else if (clz == SetupCommand.class) {
                answer = execute((SetupCommand)cmd);
            } else if (clz == MaintainCommand.class) {
                answer = execute((MaintainCommand)cmd);
            } else if (clz == PingTestCommand.class) {
                answer = execute((PingTestCommand)cmd);
            } else if (clz == CheckOnHostCommand.class) {
                answer = execute((CheckOnHostCommand)cmd);
            } else if (clz == ModifySshKeysCommand.class) {
                answer = execute((ModifySshKeysCommand)cmd);
            } else if (clz == PoolEjectCommand.class) {
                answer = execute((PoolEjectCommand)cmd);
            } else if (clz == NetworkUsageCommand.class) {
                answer = execute((NetworkUsageCommand)cmd);
            } else if (clz == StartCommand.class) {
                answer = execute((StartCommand)cmd);
            } else if (clz == RemoteAccessVpnCfgCommand.class) {
                answer = execute((RemoteAccessVpnCfgCommand)cmd);
            } else if (clz == VpnUsersCfgCommand.class) {
                answer = execute((VpnUsersCfgCommand)cmd);
            } else if (clz == CheckSshCommand.class) {
                answer = execute((CheckSshCommand)cmd);
            } else if (clz == CheckRouterCommand.class) {
                answer = execute((CheckRouterCommand)cmd);
            } else if (clz == SetFirewallRulesCommand.class) {
                answer = execute((SetFirewallRulesCommand)cmd);
            } else if (clz == BumpUpPriorityCommand.class) {
                answer = execute((BumpUpPriorityCommand)cmd);
            } else if (clz == GetDomRVersionCmd.class) {
                answer = execute((GetDomRVersionCmd)cmd);
            } else if (clz == CheckNetworkCommand.class) {
                answer = execute((CheckNetworkCommand)cmd);
            } else if (clz == SetupGuestNetworkCommand.class) {
                answer = execute((SetupGuestNetworkCommand)cmd);
            } else if (clz == IpAssocVpcCommand.class) {
                answer = execute((IpAssocVpcCommand)cmd);
            } else if (clz == PlugNicCommand.class) {
                answer = execute((PlugNicCommand)cmd);
            } else if (clz == UnPlugNicCommand.class) {
                answer = execute((UnPlugNicCommand)cmd);
            } else if (clz == SetSourceNatCommand.class) {
                answer = execute((SetSourceNatCommand)cmd);
            } else if (clz == SetNetworkACLCommand.class) {
                answer = execute((SetNetworkACLCommand)cmd);
            } else if (cmd instanceof CreateVMSnapshotCommand) {
                return execute((CreateVMSnapshotCommand)cmd);
            } else if (cmd instanceof DeleteVMSnapshotCommand) {
                return execute((DeleteVMSnapshotCommand)cmd);
            } else if (cmd instanceof RevertToVMSnapshotCommand) {
                return execute((RevertToVMSnapshotCommand)cmd);
            } else if (clz == SetPortForwardingRulesVpcCommand.class) {
                answer = execute((SetPortForwardingRulesVpcCommand)cmd);
            } else if (clz == Site2SiteVpnCfgCommand.class) {
                answer = execute((Site2SiteVpnCfgCommand)cmd);
            } else if (clz == CheckS2SVpnConnectionsCommand.class) {
                answer = execute((CheckS2SVpnConnectionsCommand)cmd);
            } else if (clz == ResizeVolumeCommand.class) {
                return execute((ResizeVolumeCommand)cmd);
            } else if (clz == UnregisterVMCommand.class) {
                return execute((UnregisterVMCommand)cmd);
            } else if (cmd instanceof StorageSubSystemCommand) {
                return storageHandler.handleStorageCommands((StorageSubSystemCommand)cmd);
            } else if (clz == ScaleVmCommand.class) {
                return execute((ScaleVmCommand)cmd);
            } else if (clz == PvlanSetupCommand.class) {
                return execute((PvlanSetupCommand)cmd);
            } else if (clz == SetStaticRouteCommand.class) {
                answer = execute((SetStaticRouteCommand)cmd);
            } else if (clz == UnregisterNicCommand.class) {
                answer = execute((UnregisterNicCommand)cmd);
            } else if (clz == SetMonitorServiceCommand.class) {
                answer = execute((SetMonitorServiceCommand)cmd);
            } else {
                answer = Answer.createUnsupportedCommandAnswer(cmd);
            }

            if (cmd.getContextParam("checkpoint") != null) {
                answer.setContextParam("checkpoint", cmd.getContextParam("checkpoint"));
            }

            Date doneTime = DateUtil.currentGMTTime();
            mbean.addProp("DoneTime", DateUtil.getDateDisplayString(TimeZone.getDefault(), doneTime));
            mbean.addProp("Answer", _gson.toJson(answer));

            synchronized (this) {
                try {
                    JmxUtil.registerMBean("VMware " + _morHyperHost.getValue(), "Command " + cmdSequence + "-" + cmd.getClass().getSimpleName(), mbean);
                    _cmdMBeans.add(mbean);

                    if (_cmdMBeans.size() >= MAX_CMD_MBEAN) {
                        PropertyMapDynamicBean mbeanToRemove = _cmdMBeans.get(0);
                        _cmdMBeans.remove(0);

                        JmxUtil.unregisterMBean("VMware " + _morHyperHost.getValue(),
                            "Command " + mbeanToRemove.getProp("Sequence") + "-" + mbeanToRemove.getProp("Name"));
                    }
                } catch (Exception e) {
                    if (s_logger.isTraceEnabled())
                        s_logger.trace("Unable to register JMX monitoring due to exception " + ExceptionUtil.toString(e));
                }
            }

        } finally {
            recycleServiceContext();
            NDC.pop();
        }

        if (s_logger.isTraceEnabled())
            s_logger.trace("End executeRequest(), cmd: " + cmd.getClass().getSimpleName());

        return answer;
    }

    private Answer execute(ResizeVolumeCommand cmd) {
        String path = cmd.getPath();
        String vmName = cmd.getInstanceName();
        long newSize = cmd.getNewSize() / 1024;

        try {
            VmwareHypervisorHost hyperHost = getHyperHost(getServiceContext());
            // find VM through datacenter (VM is not at the target host yet)
            VirtualMachineMO vmMo = hyperHost.findVmOnPeerHyperHost(vmName);
            if (vmMo == null) {
                String msg = "VM " + vmName + " does not exist in VMware datacenter";
                s_logger.error(msg);
                throw new Exception(msg);
            }

            Pair<VirtualDisk, String> vdisk = vmMo.getDiskDevice(path, false);
            if (vdisk == null) {
                if (s_logger.isTraceEnabled())
                    s_logger.trace("resize volume done (failed)");
                throw new Exception("No such disk device: " + path);
            }
            VirtualDisk disk = vdisk.first();
            long oldSize = disk.getCapacityInKB();
            if (newSize < oldSize) {
                throw new Exception("VMware doesn't support shrinking volume from larger size: " + oldSize + " MB to a smaller size: " + newSize + " MB");
            } else if (newSize == oldSize) {
                return new ResizeVolumeAnswer(cmd, true, "success", newSize * 1024);
            }
            disk.setCapacityInKB(newSize);

            VirtualMachineConfigSpec vmConfigSpec = new VirtualMachineConfigSpec();
            VirtualDeviceConfigSpec deviceConfigSpec = new VirtualDeviceConfigSpec();
            deviceConfigSpec.setDevice(disk);
            deviceConfigSpec.setOperation(VirtualDeviceConfigSpecOperation.EDIT);
            vmConfigSpec.getDeviceChange().add(deviceConfigSpec);
            if (!vmMo.configureVm(vmConfigSpec)) {
                throw new Exception("Failed to configure VM to resize disk. vmName: " + vmName);
            }

            return new ResizeVolumeAnswer(cmd, true, "success", newSize * 1024);
        } catch (Exception e) {
            s_logger.error("Unable to resize volume", e);
            String error = "failed to resize volume:" + e;
            return new ResizeVolumeAnswer(cmd, false, error);
        }
    }

    protected Answer execute(CheckNetworkCommand cmd) {
        if (s_logger.isInfoEnabled()) {
            s_logger.info("Executing resource CheckNetworkCommand " + _gson.toJson(cmd));
        }

        // TODO setup portgroup for private network needs to be done here now
        return new CheckNetworkAnswer(cmd, true, "Network Setup check by names is done");
    }

    protected Answer execute(NetworkUsageCommand cmd) {
        if (cmd.isForVpc()) {
            return VPCNetworkUsage(cmd);
        }
        if (s_logger.isInfoEnabled()) {
            s_logger.info("Executing resource NetworkUsageCommand " + _gson.toJson(cmd));
        }
        if (cmd.getOption() != null && cmd.getOption().equals("create")) {
            String result = networkUsage(cmd.getPrivateIP(), "create", null);
            NetworkUsageAnswer answer = new NetworkUsageAnswer(cmd, result, 0L, 0L);
            return answer;
        }
        long[] stats = getNetworkStats(cmd.getPrivateIP());

        NetworkUsageAnswer answer = new NetworkUsageAnswer(cmd, "", stats[0], stats[1]);
        return answer;
    }

    private SetStaticRouteAnswer execute(SetStaticRouteCommand cmd) {
        if (s_logger.isInfoEnabled()) {
            s_logger.info("Executing resource SetStaticRouteCommand: " + _gson.toJson(cmd));
        }

        boolean endResult = true;

        String controlIp = getRouterSshControlIp(cmd);
        String args = "";
        String[] results = new String[cmd.getStaticRoutes().length];
        int i = 0;

        // Extract and build the arguments for the command to be sent to the VR.
        String[][] rules = cmd.generateSRouteRules();
        StringBuilder sb = new StringBuilder();
        String[] srRules = rules[0];
        for (int j = 0; j < srRules.length; j++) {
            sb.append(srRules[j]).append(',');
        }
        args += " -a " + sb.toString();

        // Send over the command for execution, via ssh, to the VR.
        try {
            VmwareManager mgr = getServiceContext().getStockObject(VmwareManager.CONTEXT_STOCK_NAME);
            Pair<Boolean, String> result =
                SshHelper.sshExecute(controlIp, DEFAULT_DOMR_SSHPORT, "root", mgr.getSystemVMKeyFile(), null, "/opt/cloud/bin/vpc_staticroute.sh " + args);

            if (s_logger.isDebugEnabled())
                s_logger.debug("Executing script on domain router " + controlIp + ": /opt/cloud/bin/vpc_staticroute.sh " + args);

            if (!result.first()) {
                s_logger.error("SetStaticRouteCommand failure on setting one rule. args: " + args);
                results[i++] = "Failed";
                endResult = false;
            } else {
                results[i++] = null;
            }
        } catch (Throwable e) {
            s_logger.error("SetStaticRouteCommand(args: " + args + ") failed on setting one rule due to " + VmwareHelper.getExceptionMessage(e), e);
            results[i++] = "Failed";
            endResult = false;
        }
        return new SetStaticRouteAnswer(cmd, endResult, results);

    }

    protected NetworkUsageAnswer VPCNetworkUsage(NetworkUsageCommand cmd) {
        String privateIp = cmd.getPrivateIP();
        String option = cmd.getOption();
        String publicIp = cmd.getGatewayIP();

        String args = "-l " + publicIp + " ";
        if (option.equals("get")) {
            args += "-g";
        } else if (option.equals("create")) {
            args += "-c";
            String vpcCIDR = cmd.getVpcCIDR();
            args += " -v " + vpcCIDR;
        } else if (option.equals("reset")) {
            args += "-r";
        } else if (option.equals("vpn")) {
            args += "-n";
        } else if (option.equals("remove")) {
            args += "-d";
        } else {
            return new NetworkUsageAnswer(cmd, "success", 0L, 0L);
        }
        try {
            if (s_logger.isTraceEnabled()) {
                s_logger.trace("Executing /opt/cloud/bin/vpc_netusage.sh " + args + " on DomR " + privateIp);
            }
            VmwareManager mgr = getServiceContext().getStockObject(VmwareManager.CONTEXT_STOCK_NAME);

            Pair<Boolean, String> resultPair =
                SshHelper.sshExecute(privateIp, DEFAULT_DOMR_SSHPORT, "root", mgr.getSystemVMKeyFile(), null, "/opt/cloud/bin/vpc_netusage.sh " + args);

            if (!resultPair.first()) {
                throw new Exception(" vpc network usage plugin call failed ");

            }

            if (option.equals("get") || option.equals("vpn")) {
                String result = resultPair.second();
                if (result == null || result.isEmpty()) {
                    throw new Exception(" vpc network usage get returns empty ");
                }
                long[] stats = new long[2];
                if (result != null) {
                    String[] splitResult = result.split(":");
                    int i = 0;
                    while (i < splitResult.length - 1) {
                        stats[0] += (new Long(splitResult[i++])).longValue();
                        stats[1] += (new Long(splitResult[i++])).longValue();
                    }
                    return new NetworkUsageAnswer(cmd, "success", stats[0], stats[1]);
                }
            }
            return new NetworkUsageAnswer(cmd, "success", 0L, 0L);
        } catch (Throwable e) {

            s_logger.error(
                "Unable to execute NetworkUsage command on DomR (" + privateIp + "), domR may not be ready yet. failure due to " + VmwareHelper.getExceptionMessage(e), e);
        }
        return new NetworkUsageAnswer(cmd, "success", 0L, 0L);
    }

    protected Answer execute(SetMonitorServiceCommand cmd) {
        if (s_logger.isInfoEnabled()) {
            s_logger.info("Executing resource SetMonitorServiceCommand: " + _gson.toJson(cmd));
        }

        String controlIp = getRouterSshControlIp(cmd);
        String config = cmd.getConfiguration();

        String args = "";

        args += " -c " + config;

        try {
            VmwareManager mgr = getServiceContext().getStockObject(VmwareManager.CONTEXT_STOCK_NAME);
            Pair<Boolean, String> result =
                SshHelper.sshExecute(controlIp, DEFAULT_DOMR_SSHPORT, "root", mgr.getSystemVMKeyFile(), null, "/opt/cloud/bin/monitor_service.sh " + args);

            if (!result.first()) {
                String msg = "monitor_service.sh failed on domain router " + controlIp + " failed " + result.second();
                s_logger.error(msg);
                return new Answer(cmd, false, msg);
            }

            return new Answer(cmd);

        } catch (Throwable e) {
            s_logger.error("Unexpected exception: " + e.toString(), e);
            return new Answer(cmd, false, "SetMonitorServiceCommand failed due to " + VmwareHelper.getExceptionMessage(e));
        }
    }

    protected Answer execute(SetPortForwardingRulesCommand cmd) {
        if (s_logger.isInfoEnabled()) {
            s_logger.info("Executing resource SetPortForwardingRulesCommand: " + _gson.toJson(cmd));
        }

        String controlIp = getRouterSshControlIp(cmd);
        String args = "";
        String[] results = new String[cmd.getRules().length];
        int i = 0;

        boolean endResult = true;
        for (PortForwardingRuleTO rule : cmd.getRules()) {
            args += rule.revoked() ? " -D " : " -A ";
            args += " -P " + rule.getProtocol().toLowerCase();
            args += " -l " + rule.getSrcIp();
            args += " -p " + rule.getStringSrcPortRange();
            args += " -r " + rule.getDstIp();
            args += " -d " + rule.getStringDstPortRange();

            try {
                VmwareManager mgr = getServiceContext().getStockObject(VmwareManager.CONTEXT_STOCK_NAME);
                Pair<Boolean, String> result = SshHelper.sshExecute(controlIp, DEFAULT_DOMR_SSHPORT, "root", mgr.getSystemVMKeyFile(), null, "/root/firewall.sh " + args);

                if (s_logger.isDebugEnabled())
                    s_logger.debug("Executing script on domain router " + controlIp + ": /root/firewall.sh " + args);

                if (!result.first()) {
                    s_logger.error("SetPortForwardingRulesCommand failure on setting one rule. args: " + args);
                    results[i++] = "Failed";
                    endResult = false;
                } else {
                    results[i++] = null;
                }
            } catch (Throwable e) {
                s_logger.error("SetPortForwardingRulesCommand(args: " + args + ") failed on setting one rule due to " + VmwareHelper.getExceptionMessage(e), e);
                results[i++] = "Failed";
                endResult = false;
            }
        }

        return new SetPortForwardingRulesAnswer(cmd, results, endResult);
    }

    protected SetFirewallRulesAnswer execute(SetFirewallRulesCommand cmd) {
        String controlIp = getRouterSshControlIp(cmd);
        String[] results = new String[cmd.getRules().length];
        FirewallRuleTO[] allrules = cmd.getRules();
        FirewallRule.TrafficType trafficType = allrules[0].getTrafficType();
        String egressDefault = cmd.getAccessDetail(NetworkElementCommand.FIREWALL_EGRESS_DEFAULT);

        String[][] rules = cmd.generateFwRules();
        String args = "";
        args += " -F ";
        if (trafficType == FirewallRule.TrafficType.Egress) {
            args += " -E ";
            if (egressDefault.equals("true")) {
                args += " -P 1 ";
            } else if (egressDefault.equals("System")) {
                args += " -P 2 ";
            } else {
                args += " -P 0 ";
            }
        }

        StringBuilder sb = new StringBuilder();
        String[] fwRules = rules[0];
        if (fwRules.length > 0) {
            for (int i = 0; i < fwRules.length; i++) {
                sb.append(fwRules[i]).append(',');
            }
            args += " -a " + sb.toString();
        }

        try {
            VmwareManager mgr = getServiceContext().getStockObject(VmwareManager.CONTEXT_STOCK_NAME);

            Pair<Boolean, String> result = null;

            if (trafficType == FirewallRule.TrafficType.Egress) {
                result = SshHelper.sshExecute(controlIp, DEFAULT_DOMR_SSHPORT, "root", mgr.getSystemVMKeyFile(), null, "/root/firewallRule_egress.sh " + args);
            } else {
                result = SshHelper.sshExecute(controlIp, DEFAULT_DOMR_SSHPORT, "root", mgr.getSystemVMKeyFile(), null, "/root/firewall_rule.sh " + args);
            }

            if (s_logger.isDebugEnabled()) {
                if (trafficType == FirewallRule.TrafficType.Egress) {
                    s_logger.debug("Executing script on domain router " + controlIp + ": /root/firewallRule_egress.sh " + args);
                } else {
                    s_logger.debug("Executing script on domain router " + controlIp + ": /root/firewall_rule.sh " + args);
                }
            }

            if (!result.first()) {
                s_logger.error("SetFirewallRulesCommand failure on setting one rule. args: " + args);
                //FIXME - in the future we have to process each rule separately; now we temporarily set every rule to be false if single rule fails
                for (int i = 0; i < results.length; i++) {
                    results[i] = "Failed";
                }

                return new SetFirewallRulesAnswer(cmd, false, results);
            }
        } catch (Throwable e) {
            s_logger.error("SetFirewallRulesCommand(args: " + args + ") failed on setting one rule due to " + VmwareHelper.getExceptionMessage(e), e);
            //FIXME - in the future we have to process each rule separately; now we temporarily set every rule to be false if single rule fails
            for (int i = 0; i < results.length; i++) {
                results[i] = "Failed";
            }
            return new SetFirewallRulesAnswer(cmd, false, results);
        }

        return new SetFirewallRulesAnswer(cmd, true, results);
    }

    protected SetStaticNatRulesAnswer SetVPCStaticNatRules(SetStaticNatRulesCommand cmd) {
        if (s_logger.isInfoEnabled()) {
            s_logger.info("Executing resource SetVPCStaticNatRulesCommand: " + _gson.toJson(cmd));
        }

        String[] results = new String[cmd.getRules().length];
        VmwareManager mgr = getServiceContext().getStockObject(VmwareManager.CONTEXT_STOCK_NAME);
        String controlIp = getRouterSshControlIp(cmd);

        int i = 0;
        boolean endResult = true;
        for (StaticNatRuleTO rule : cmd.getRules()) {
            // Prepare command to be send to VPC VR
            String args = "";
            args += rule.revoked() ? " -D" : " -A";
            args += " -l " + rule.getSrcIp();
            args += " -r " + rule.getDstIp();

            // Invoke command on VPC VR.
            try {
                Pair<Boolean, String> result =
                    SshHelper.sshExecute(controlIp, DEFAULT_DOMR_SSHPORT, "root", mgr.getSystemVMKeyFile(), null, "/opt/cloud/bin/vpc_staticnat.sh " + args);

                if (s_logger.isDebugEnabled())
                    s_logger.debug("Executing script on domain router " + controlIp + ": /opt/cloud/bin/vpc_staticnat.sh " + args);

                if (!result.first()) {
                    s_logger.error("SetVPCStaticNatRulesCommand failure on setting one rule. args: " + args);
                    results[i++] = "Failed";
                    endResult = false;
                } else {
                    results[i++] = null;
                }
            } catch (Throwable e) {
                s_logger.error("SetVPCStaticNatRulesCommand (args: " + args + ") failed on setting one rule due to " + VmwareHelper.getExceptionMessage(e), e);
                results[i++] = "Failed";
                endResult = false;
            }
        }
        return new SetStaticNatRulesAnswer(cmd, results, endResult);
    }

    protected Answer execute(SetStaticNatRulesCommand cmd) {

        if (cmd.getVpcId() != null) {
            return SetVPCStaticNatRules(cmd);
        }

        if (s_logger.isInfoEnabled()) {
            s_logger.info("Executing resource SetFirewallRuleCommand: " + _gson.toJson(cmd));
        }

        String args = null;
        String[] results = new String[cmd.getRules().length];
        int i = 0;
        boolean endResult = true;
        for (StaticNatRuleTO rule : cmd.getRules()) {
            // 1:1 NAT needs instanceip;publicip;domrip;op
            args = rule.revoked() ? " -D " : " -A ";

            args += " -l " + rule.getSrcIp();
            args += " -r " + rule.getDstIp();

            if (rule.getProtocol() != null) {
                args += " -P " + rule.getProtocol().toLowerCase();
            }

            args += " -d " + rule.getStringSrcPortRange();
            args += " -G ";

            try {
                VmwareManager mgr = getServiceContext().getStockObject(VmwareManager.CONTEXT_STOCK_NAME);
                String controlIp = getRouterSshControlIp(cmd);
                Pair<Boolean, String> result = SshHelper.sshExecute(controlIp, DEFAULT_DOMR_SSHPORT, "root", mgr.getSystemVMKeyFile(), null, "/root/firewall.sh " + args);

                if (s_logger.isDebugEnabled())
                    s_logger.debug("Executing script on domain router " + controlIp + ": /root/firewall.sh " + args);

                if (!result.first()) {
                    s_logger.error("SetStaticNatRulesCommand failure on setting one rule. args: " + args);
                    results[i++] = "Failed";
                    endResult = false;
                } else {
                    results[i++] = null;
                }
            } catch (Throwable e) {
                s_logger.error("SetStaticNatRulesCommand (args: " + args + ") failed on setting one rule due to " + VmwareHelper.getExceptionMessage(e), e);
                results[i++] = "Failed";
                endResult = false;
            }
        }
        return new SetStaticNatRulesAnswer(cmd, results, endResult);
    }

    protected Answer VPCLoadBalancerConfig(final LoadBalancerConfigCommand cmd) {
        VmwareManager mgr = getServiceContext().getStockObject(VmwareManager.CONTEXT_STOCK_NAME);
        File keyFile = mgr.getSystemVMKeyFile();

        String routerIp = cmd.getAccessDetail(NetworkElementCommand.ROUTER_IP);
        String controlIp = getRouterSshControlIp(cmd);

        assert (controlIp != null);

        LoadBalancerConfigurator cfgtr = new HAProxyConfigurator();
        String[] config = cfgtr.generateConfiguration(cmd);

        String tmpCfgFilePath = "/etc/haproxy/haproxy.cfg.new";
        String tmpCfgFileContents = "";
        for (int i = 0; i < config.length; i++) {
            tmpCfgFileContents += config[i];
            tmpCfgFileContents += "\n";
        }

        try {
            SshHelper.scpTo(controlIp, DEFAULT_DOMR_SSHPORT, "root", keyFile, null, "/etc/haproxy/", tmpCfgFileContents.getBytes(), "haproxy.cfg.new", null);

            try {
                String[][] rules = cfgtr.generateFwRules(cmd);

                String[] addRules = rules[LoadBalancerConfigurator.ADD];
                String[] removeRules = rules[LoadBalancerConfigurator.REMOVE];
                String[] statRules = rules[LoadBalancerConfigurator.STATS];

                String args = "";
                String ip = cmd.getNic().getIp();
                args += " -i " + ip;
                StringBuilder sb = new StringBuilder();
                if (addRules.length > 0) {
                    for (int i = 0; i < addRules.length; i++) {
                        sb.append(addRules[i]).append(',');
                    }

                    args += " -a " + sb.toString();
                }

                sb = new StringBuilder();
                if (removeRules.length > 0) {
                    for (int i = 0; i < removeRules.length; i++) {
                        sb.append(removeRules[i]).append(',');
                    }

                    args += " -d " + sb.toString();
                }

                sb = new StringBuilder();
                if (statRules.length > 0) {
                    for (int i = 0; i < statRules.length; i++) {
                        sb.append(statRules[i]).append(',');
                    }

                    args += " -s " + sb.toString();
                }

                // Invoke the command
                Pair<Boolean, String> result =
                    SshHelper.sshExecute(controlIp, DEFAULT_DOMR_SSHPORT, "root", mgr.getSystemVMKeyFile(), null, "/opt/cloud/bin/vpc_loadbalancer.sh " + args);

                if (!result.first()) {
                    String msg = "LoadBalancerConfigCommand on domain router " + routerIp + " failed. message: " + result.second();
                    s_logger.error(msg);

                    return new Answer(cmd, false, msg);
                }

                if (s_logger.isInfoEnabled()) {
                    s_logger.info("VPCLoadBalancerConfigCommand on domain router " + routerIp + " completed");
                }
            } finally {
                SshHelper.sshExecute(controlIp, DEFAULT_DOMR_SSHPORT, "root", mgr.getSystemVMKeyFile(), null, "rm " + tmpCfgFilePath);
            }
            return new Answer(cmd);
        } catch (Throwable e) {
            s_logger.error("Unexpected exception: " + e.toString(), e);
            return new Answer(cmd, false, "VPCLoadBalancerConfigCommand failed due to " + VmwareHelper.getExceptionMessage(e));
        }
    }

    protected Answer execute(final LoadBalancerConfigCommand cmd) {

        if (cmd.getVpcId() != null) {
            return VPCLoadBalancerConfig(cmd);
        }

        VmwareManager mgr = getServiceContext().getStockObject(VmwareManager.CONTEXT_STOCK_NAME);
        File keyFile = mgr.getSystemVMKeyFile();

        String routerIp = cmd.getAccessDetail(NetworkElementCommand.ROUTER_IP);
        String controlIp = getRouterSshControlIp(cmd);

        assert (controlIp != null);

        LoadBalancerConfigurator cfgtr = new HAProxyConfigurator();
        String[] config = cfgtr.generateConfiguration(cmd);

        String[][] rules = cfgtr.generateFwRules(cmd);
        String tmpCfgFilePath = "/tmp/" + routerIp.replace('.', '_') + ".cfg";
        String tmpCfgFileContents = "";
        for (int i = 0; i < config.length; i++) {
            tmpCfgFileContents += config[i];
            tmpCfgFileContents += "\n";
        }

        try {
            SshHelper.scpTo(controlIp, DEFAULT_DOMR_SSHPORT, "root", keyFile, null, "/tmp/", tmpCfgFileContents.getBytes(), routerIp.replace('.', '_') + ".cfg", null);

            try {
                String[] addRules = rules[LoadBalancerConfigurator.ADD];
                String[] removeRules = rules[LoadBalancerConfigurator.REMOVE];
                String[] statRules = rules[LoadBalancerConfigurator.STATS];

                String args = "";
                args += "-i " + routerIp;
                args += " -f " + tmpCfgFilePath;

                StringBuilder sb = new StringBuilder();
                if (addRules.length > 0) {
                    for (int i = 0; i < addRules.length; i++) {
                        sb.append(addRules[i]).append(',');
                    }

                    args += " -a " + sb.toString();
                }

                sb = new StringBuilder();
                if (removeRules.length > 0) {
                    for (int i = 0; i < removeRules.length; i++) {
                        sb.append(removeRules[i]).append(',');
                    }

                    args += " -d " + sb.toString();
                }

                sb = new StringBuilder();
                if (statRules.length > 0) {
                    for (int i = 0; i < statRules.length; i++) {
                        sb.append(statRules[i]).append(',');
                    }

                    args += " -s " + sb.toString();
                }

                Pair<Boolean, String> result =
                    SshHelper.sshExecute(controlIp, DEFAULT_DOMR_SSHPORT, "root", mgr.getSystemVMKeyFile(), null, "scp " + tmpCfgFilePath +
                        " /etc/haproxy/haproxy.cfg.new");

                if (!result.first()) {
                    s_logger.error("Unable to copy haproxy configuration file");
                    return new Answer(cmd, false, "LoadBalancerConfigCommand failed due to uanble to copy haproxy configuration file");
                }

                if (s_logger.isDebugEnabled()) {
                    s_logger.debug("Run command on domain router " + routerIp + ",  /root/loadbalancer.sh " + args);
                }

                result = SshHelper.sshExecute(controlIp, DEFAULT_DOMR_SSHPORT, "root", mgr.getSystemVMKeyFile(), null, "/root/loadbalancer.sh " + args);

                if (!result.first()) {
                    String msg = "LoadBalancerConfigCommand on domain router " + routerIp + " failed. message: " + result.second();
                    s_logger.error(msg);

                    return new Answer(cmd, false, msg);
                }

                if (s_logger.isInfoEnabled()) {
                    s_logger.info("LoadBalancerConfigCommand on domain router " + routerIp + " completed");
                }
            } finally {
                SshHelper.sshExecute(controlIp, DEFAULT_DOMR_SSHPORT, "root", mgr.getSystemVMKeyFile(), null, "rm " + tmpCfgFilePath);
            }

            return new Answer(cmd);
        } catch (Throwable e) {
            s_logger.error("Unexpected exception: " + e.toString(), e);
            return new Answer(cmd, false, "LoadBalancerConfigCommand failed due to " + VmwareHelper.getExceptionMessage(e));
        }
    }

    //
    // list available ethx devices
    // ls /proc/sys/net/ipv4/conf
    //
    private int allocRouterEthDeviceIndex(String domrName, String routerIp) throws Exception {
        VmwareManager mgr = getServiceContext().getStockObject(VmwareManager.CONTEXT_STOCK_NAME);

        Pair<Boolean, String> result = SshHelper.sshExecute(routerIp, DEFAULT_DOMR_SSHPORT, "root", mgr.getSystemVMKeyFile(), null, "ls /proc/sys/net/ipv4/conf");

        if (result.first()) {
            String[] tokens = result.second().split("\\s+");
            HashMap<String, String> deviceNames = new HashMap<String, String>();
            for (String token : tokens) {
                if (!("all".equalsIgnoreCase(token) || "default".equalsIgnoreCase(token) || "lo".equalsIgnoreCase(token))) {
                    deviceNames.put(token, token);
                }
            }

            for (int i = 1;; i++) {
                if (!deviceNames.containsKey("eth" + i))
                    return i;
            }
        }

        return -1;
    }

    //
    // find mac address of a specified ethx device
    //    ip address show ethx | grep link/ether | sed -e 's/^[ \t]*//' | cut -d' ' -f2
    // returns
    //      eth0:xx.xx.xx.xx

    //
    // list IP with eth devices
    //  ifconfig ethx |grep -B1 "inet addr" | awk '{ if ( $1 == "inet" ) { print $2 } else if ( $2 == "Link" ) { printf "%s:" ,$1 } }'
    //     | awk -F: '{ print $1 ": " $3 }'
    //
    // returns
    //      eth0:xx.xx.xx.xx
    //
    //
    private int findRouterEthDeviceIndex(String domrName, String routerIp, String mac) throws Exception {
        VmwareManager mgr = getServiceContext().getStockObject(VmwareManager.CONTEXT_STOCK_NAME);

        s_logger.info("findRouterEthDeviceIndex. mac: " + mac);

        // TODO : this is a temporary very inefficient solution, will refactor it later
        Pair<Boolean, String> result = SshHelper.sshExecute(routerIp, DEFAULT_DOMR_SSHPORT, "root", mgr.getSystemVMKeyFile(), null, "ls /proc/sys/net/ipv4/conf");

        // when we dynamically plug in a new NIC into virtual router, it may take time to show up in guest OS
        // we use a waiting loop here as a workaround to synchronize activities in systems
        long startTick = System.currentTimeMillis();
        while (System.currentTimeMillis() - startTick < 15000) {
            if (result.first()) {
                String[] tokens = result.second().split("\\s+");
                for (String token : tokens) {
                    if (!("all".equalsIgnoreCase(token) || "default".equalsIgnoreCase(token) || "lo".equalsIgnoreCase(token))) {
                        String cmd = String.format("ip address show %s | grep link/ether | sed -e 's/^[ \t]*//' | cut -d' ' -f2", token);

                        if (s_logger.isDebugEnabled())
                            s_logger.debug("Run domr script " + cmd);
                        Pair<Boolean, String> result2 = SshHelper.sshExecute(routerIp, DEFAULT_DOMR_SSHPORT, "root", mgr.getSystemVMKeyFile(), null,
                        // TODO need to find the dev index inside router based on IP address
                            cmd);
                        if (s_logger.isDebugEnabled())
                            s_logger.debug("result: " + result2.first() + ", output: " + result2.second());

                        if (result2.first() && result2.second().trim().equalsIgnoreCase(mac.trim()))
                            return Integer.parseInt(token.substring(3));
                    }
                }
            }

            s_logger.warn("can not find intereface associated with mac: " + mac + ", guest OS may still at loading state, retry...");

            try {
                Thread.currentThread();
                Thread.sleep(1000);
            } catch (InterruptedException e) {
            }
        }

        return -1;
    }

    private VirtualDevice findVirtualNicDevice(VirtualMachineMO vmMo, String mac) throws Exception {

        VirtualDevice[] nics = vmMo.getNicDevices();
        for (VirtualDevice nic : nics) {
            if (nic instanceof VirtualEthernetCard) {
                if (((VirtualEthernetCard)nic).getMacAddress().equals(mac))
                    return nic;
            }
        }
        return null;
    }

    private SetupGuestNetworkAnswer execute(SetupGuestNetworkCommand cmd) {

        s_logger.info("Executing resource SetupGuestNetworkCommand " + _gson.toJson(cmd));

        VmwareManager mgr = getServiceContext().getStockObject(VmwareManager.CONTEXT_STOCK_NAME);

        NicTO nic = cmd.getNic();

        String routerIp = getRouterSshControlIp(cmd);
        String domrGIP = cmd.getAccessDetail(NetworkElementCommand.ROUTER_GUEST_IP);
        String domrName = cmd.getAccessDetail(NetworkElementCommand.ROUTER_NAME);
        String gw = cmd.getAccessDetail(NetworkElementCommand.GUEST_NETWORK_GATEWAY);
        String cidr = Long.toString(NetUtils.getCidrSize(nic.getNetmask()));
        String domainName = cmd.getNetworkDomain();
        String dns = cmd.getDefaultDns1();
        if (dns == null || dns.isEmpty()) {
            dns = cmd.getDefaultDns2();
        } else {
            String dns2 = cmd.getDefaultDns2();
            if (dns2 != null && !dns2.isEmpty()) {
                dns += "," + dns2;
            }
        }

        try {
            int ethDeviceNum = findRouterEthDeviceIndex(domrName, routerIp, nic.getMac());
            s_logger.info("find interface index. routerIp: " + routerIp + ", mac: " + nic.getMac() + ", index: " + ethDeviceNum);

            String args = (cmd.isAdd() ? "-C" : "-D");
            String dev = "eth" + ethDeviceNum;
            args += " -d " + dev;
            args += " -i " + domrGIP;
            args += " -g " + gw;
            args += " -m " + cidr;
            args += " -n " + NetUtils.getSubNet(domrGIP, nic.getNetmask());
            if (dns != null && !dns.isEmpty()) {
                args += " -s " + dns;
            }
            if (domainName != null && !domainName.isEmpty()) {
                args += " -e " + domainName;
            }

            Pair<Boolean, String> result =
                SshHelper.sshExecute(routerIp, DEFAULT_DOMR_SSHPORT, "root", mgr.getSystemVMKeyFile(), null, "/opt/cloud/bin/vpc_guestnw.sh " + args);

            if (!result.first()) {
                String msg = "SetupGuestNetworkCommand on domain router " + routerIp + " failed. message: " + result.second();
                s_logger.error(msg);

                return new SetupGuestNetworkAnswer(cmd, false, msg);
            }

            if (s_logger.isInfoEnabled()) {
                s_logger.info("SetupGuestNetworkCommand on domain router " + routerIp + " completed");
            }

            return new SetupGuestNetworkAnswer(cmd, true, "success");
        } catch (Exception e) {
            String msg = "SetupGuestNetwork failed due to " + e.toString();
            s_logger.warn(msg, e);
            return new SetupGuestNetworkAnswer(cmd, false, msg);
        }
    }

    protected IpAssocAnswer execute(IpAssocVpcCommand cmd) {
        if (s_logger.isInfoEnabled()) {
            s_logger.info("Executing resource IpAssocVpcCommand " + _gson.toJson(cmd));
        }

        String[] results = new String[cmd.getIpAddresses().length];
        int i = 0;
        String routerName = cmd.getAccessDetail(NetworkElementCommand.ROUTER_NAME);
        String routerIp = getRouterSshControlIp(cmd);

        try {
            IpAddressTO[] ips = cmd.getIpAddresses();
            for (IpAddressTO ip : ips) {

                assignVPCPublicIpAddress(routerName, routerIp, ip);
                results[i++] = ip.getPublicIp() + " - success";
            }
        } catch (Exception e) {
            s_logger.error("Ip Assoc failure on applying one ip due to exception:  ", e);
            results[i++] = IpAssocAnswer.errorResult;
        }

        return new IpAssocAnswer(cmd, results);
    }

    protected SetSourceNatAnswer execute(SetSourceNatCommand cmd) {
        if (s_logger.isInfoEnabled()) {
            s_logger.info("Executing resource SetSourceNatCommand " + _gson.toJson(cmd));
        }

        VmwareManager mgr = getServiceContext().getStockObject(VmwareManager.CONTEXT_STOCK_NAME);

        String routerName = cmd.getAccessDetail(NetworkElementCommand.ROUTER_NAME);
        String routerIp = getRouterSshControlIp(cmd);
        IpAddressTO pubIp = cmd.getIpAddress();
        try {
            int ethDeviceNum = findRouterEthDeviceIndex(routerName, routerIp, pubIp.getVifMacAddress());
            String args = "";
            args += " -A ";
            args += " -l ";
            args += pubIp.getPublicIp();

            args += " -c ";
            args += "eth" + ethDeviceNum;

            Pair<Boolean, String> result =
                SshHelper.sshExecute(routerIp, DEFAULT_DOMR_SSHPORT, "root", mgr.getSystemVMKeyFile(), null, "/opt/cloud/bin/vpc_snat.sh " + args);

            if (!result.first()) {
                String msg = "SetupGuestNetworkCommand on domain router " + routerIp + " failed. message: " + result.second();
                s_logger.error(msg);

                return new SetSourceNatAnswer(cmd, false, msg);
            }

            return new SetSourceNatAnswer(cmd, true, "success");
        } catch (Exception e) {
            String msg = "Ip SNAT failure due to " + e.toString();
            s_logger.error(msg, e);
            return new SetSourceNatAnswer(cmd, false, msg);
        }
    }

    private SetNetworkACLAnswer execute(SetNetworkACLCommand cmd) {
        if (s_logger.isInfoEnabled()) {
            s_logger.info("Executing resource SetNetworkACLCommand " + _gson.toJson(cmd));
        }

        VmwareManager mgr = getServiceContext().getStockObject(VmwareManager.CONTEXT_STOCK_NAME);
        String routerName = cmd.getAccessDetail(NetworkElementCommand.ROUTER_NAME);
        String privateGw = cmd.getAccessDetail(NetworkElementCommand.VPC_PRIVATE_GATEWAY);
        String routerIp = getRouterSshControlIp(cmd);

        String[] results = new String[cmd.getRules().length];
        try {
            String[][] rules = cmd.generateFwRules();
            StringBuilder sb = new StringBuilder();
            String[] aclRules = rules[0];
            if (aclRules.length == 0) {
                return new SetNetworkACLAnswer(cmd, true, results);
            }

            for (int i = 0; i < aclRules.length; i++) {
                sb.append(aclRules[i]).append(',');
            }

            NicTO nic = cmd.getNic();
            int ethDeviceNum = findRouterEthDeviceIndex(routerName, routerIp, nic.getMac());
            String args = "";
            Pair<Boolean, String> result;

            if (privateGw != null) {
                s_logger.debug("Private gateway configuration is set");
                args += " -d " + "eth" + ethDeviceNum;
                args += " -a " + sb.toString();
                result = SshHelper.sshExecute(routerIp, DEFAULT_DOMR_SSHPORT, "root", mgr.getSystemVMKeyFile(), null, "/opt/cloud/bin/vpc_privategw_acl.sh " + args);

                if (!result.first()) {
                    String msg = "SetNetworkACLAnswer on domain router " + routerIp + " failed. message: " + result.second();
                    s_logger.error(msg);
                    return new SetNetworkACLAnswer(cmd, false, results);
                }
            } else {
                args = "";
                args += " -d " + "eth" + ethDeviceNum;
                args += " -i " + nic.getIp();
                args += " -m " + Long.toString(NetUtils.getCidrSize(nic.getNetmask()));
                args += " -a " + sb.toString();

                result = SshHelper.sshExecute(routerIp, DEFAULT_DOMR_SSHPORT, "root", mgr.getSystemVMKeyFile(), null, "/opt/cloud/bin/vpc_acl.sh " + args);

                if (!result.first()) {
                    String msg = "SetNetworkACLAnswer on domain router " + routerIp + " failed. message: " + result.second();
                    s_logger.error(msg);

                    return new SetNetworkACLAnswer(cmd, false, results);
                }
            }

            return new SetNetworkACLAnswer(cmd, true, results);
        } catch (Exception e) {
            String msg = "SetNetworkACL failed due to " + e.toString();
            s_logger.error(msg, e);
            return new SetNetworkACLAnswer(cmd, false, results);
        }
    }

    protected SetPortForwardingRulesAnswer execute(SetPortForwardingRulesVpcCommand cmd) {
        if (s_logger.isInfoEnabled()) {
            s_logger.info("Executing resource SetPortForwardingRulesVpcCommand " + _gson.toJson(cmd));
        }

        VmwareManager mgr = getServiceContext().getStockObject(VmwareManager.CONTEXT_STOCK_NAME);

        String routerIp = getRouterSshControlIp(cmd);

        String[] results = new String[cmd.getRules().length];
        int i = 0;

        boolean endResult = true;
        for (PortForwardingRuleTO rule : cmd.getRules()) {
            String args = "";
            args += rule.revoked() ? " -D" : " -A";
            args += " -P " + rule.getProtocol().toLowerCase();
            args += " -l " + rule.getSrcIp();
            args += " -p " + rule.getStringSrcPortRange();
            args += " -r " + rule.getDstIp();
            args += " -d " + rule.getStringDstPortRange().replace(":", "-");

            try {
                Pair<Boolean, String> sshResult =
                    SshHelper.sshExecute(routerIp, DEFAULT_DOMR_SSHPORT, "root", mgr.getSystemVMKeyFile(), null, "/opt/cloud/bin/vpc_portforwarding.sh " + args);

                if (!sshResult.first()) {
                    results[i++] = "Failed";
                    endResult = false;
                } else {
                    results[i++] = null;
                }
            } catch (Exception e) {
                results[i++] = "Failed";
                endResult = false;
            }
        }
        return new SetPortForwardingRulesAnswer(cmd, results, endResult);
    }

    protected Answer execute(Site2SiteVpnCfgCommand cmd) {
        if (s_logger.isInfoEnabled()) {
            s_logger.info("Executing resource Site2SiteVpnCfgCommand " + _gson.toJson(cmd));
        }

        VmwareManager mgr = getServiceContext().getStockObject(VmwareManager.CONTEXT_STOCK_NAME);

        String routerIp = getRouterSshControlIp(cmd);

        String args = "";
        if (cmd.isCreate()) {
            args += " -A";
            args += " -l ";
            args += cmd.getLocalPublicIp();
            args += " -n ";
            args += cmd.getLocalGuestCidr();
            args += " -g ";
            args += cmd.getLocalPublicGateway();
            args += " -r ";
            args += cmd.getPeerGatewayIp();
            args += " -N ";
            args += cmd.getPeerGuestCidrList();
            args += " -e ";
            args += "\"" + cmd.getEspPolicy() + "\"";
            args += " -i ";
            args += "\"" + cmd.getIkePolicy() + "\"";
            args += " -t ";
            args += Long.toString(cmd.getIkeLifetime());
            args += " -T ";
            args += Long.toString(cmd.getEspLifetime());
            args += " -s ";
            args += "\"" + cmd.getIpsecPsk() + "\"";
            args += " -d ";
            if (cmd.getDpd()) {
                args += "1";
            } else {
                args += "0";
            }
            if (cmd.isPassive()) {
                args += " -p ";
            }
        } else {
            args += " -D";
            args += " -r ";
            args += cmd.getPeerGatewayIp();
            args += " -n ";
            args += cmd.getLocalGuestCidr();
            args += " -N ";
            args += cmd.getPeerGuestCidrList();
        }

        Pair<Boolean, String> result;
        try {
            result = SshHelper.sshExecute(routerIp, DEFAULT_DOMR_SSHPORT, "root", mgr.getSystemVMKeyFile(), null, "/opt/cloud/bin/ipsectunnel.sh " + args);

            if (!result.first()) {
                s_logger.error("Setup site2site VPN " + cmd.getAccessDetail(NetworkElementCommand.ROUTER_IP) + " failed, message: " + result.second());

                return new Answer(cmd, false, "Setup site2site VPN falied due to " + result.second());
            }

            if (s_logger.isDebugEnabled()) {
                s_logger.debug("setup site 2 site vpn on router " + cmd.getAccessDetail(NetworkElementCommand.ROUTER_IP) + " completed");
            }
        } catch (Throwable e) {
            String msg = "Setup site2site VPN falied due to " + VmwareHelper.getExceptionMessage(e);
            s_logger.error(msg, e);
            return new Answer(cmd, false, "Setup site2site VPN failed due to " + VmwareHelper.getExceptionMessage(e));
        }
        return new Answer(cmd, true, result.second());
    }

    private PlugNicAnswer execute(PlugNicCommand cmd) {
        if (s_logger.isInfoEnabled()) {
            s_logger.info("Executing resource PlugNicCommand " + _gson.toJson(cmd));
        }

        getServiceContext().getStockObject(VmwareManager.CONTEXT_STOCK_NAME);
        VmwareContext context = getServiceContext();
        try {
            VmwareHypervisorHost hyperHost = getHyperHost(context);

            String vmName = cmd.getVmName();
            VirtualMachineMO vmMo = hyperHost.findVmOnHyperHost(vmName);

            if (vmMo == null) {
                if (hyperHost instanceof HostMO) {
                    ClusterMO clusterMo = new ClusterMO(hyperHost.getContext(), ((HostMO)hyperHost).getParentMor());
                    vmMo = clusterMo.findVmOnHyperHost(vmName);
                }
            }

            if (vmMo == null) {
                String msg = "Router " + vmName + " no longer exists to execute PlugNic command";
                s_logger.error(msg);
                throw new Exception(msg);
            }

            /*
                        if(!isVMWareToolsInstalled(vmMo)){
                            String errMsg = "vmware tools is not installed or not running, cannot add nic to vm " + vmName;
                            s_logger.debug(errMsg);
                            return new PlugNicAnswer(cmd, false, "Unable to execute PlugNicCommand due to " + errMsg);
                        }
            */
            // TODO need a way to specify the control of NIC device type
            VirtualEthernetCardType nicDeviceType = VirtualEthernetCardType.E1000;

            // find a usable device number in VMware environment
            VirtualDevice[] nicDevices = vmMo.getNicDevices();
            int deviceNumber = -1;
            for (VirtualDevice device : nicDevices) {
                if (device.getUnitNumber() > deviceNumber)
                    deviceNumber = device.getUnitNumber();
            }
            deviceNumber++;

            NicTO nicTo = cmd.getNic();
            VirtualDevice nic;
            Pair<ManagedObjectReference, String> networkInfo = prepareNetworkFromNicInfo(vmMo.getRunningHost(), nicTo, false, cmd.getVMType());
            if (VmwareHelper.isDvPortGroup(networkInfo.first())) {
                String dvSwitchUuid;
                ManagedObjectReference dcMor = hyperHost.getHyperHostDatacenter();
                DatacenterMO dataCenterMo = new DatacenterMO(context, dcMor);
                ManagedObjectReference dvsMor = dataCenterMo.getDvSwitchMor(networkInfo.first());
                dvSwitchUuid = dataCenterMo.getDvSwitchUuid(dvsMor);
                s_logger.info("Preparing NIC device on dvSwitch : " + dvSwitchUuid);
                nic =
                    VmwareHelper.prepareDvNicDevice(vmMo, networkInfo.first(), nicDeviceType, networkInfo.second(), dvSwitchUuid, nicTo.getMac(), deviceNumber,
                        deviceNumber + 1, true, true);
            } else {
                s_logger.info("Preparing NIC device on network " + networkInfo.second());
                nic =
                    VmwareHelper.prepareNicDevice(vmMo, networkInfo.first(), nicDeviceType, networkInfo.second(), nicTo.getMac(), deviceNumber, deviceNumber + 1, true,
                        true);
            }

            VirtualMachineConfigSpec vmConfigSpec = new VirtualMachineConfigSpec();
            //VirtualDeviceConfigSpec[] deviceConfigSpecArray = new VirtualDeviceConfigSpec[1];
            VirtualDeviceConfigSpec deviceConfigSpec = new VirtualDeviceConfigSpec();
            deviceConfigSpec.setDevice(nic);
            deviceConfigSpec.setOperation(VirtualDeviceConfigSpecOperation.ADD);

            vmConfigSpec.getDeviceChange().add(deviceConfigSpec);
            if (!vmMo.configureVm(vmConfigSpec)) {
                throw new Exception("Failed to configure devices when running PlugNicCommand");
            }

            return new PlugNicAnswer(cmd, true, "success");
        } catch (Exception e) {
            s_logger.error("Unexpected exception: ", e);
            return new PlugNicAnswer(cmd, false, "Unable to execute PlugNicCommand due to " + e.toString());
        }
    }

    private UnPlugNicAnswer execute(UnPlugNicCommand cmd) {
        if (s_logger.isInfoEnabled()) {
            s_logger.info("Executing resource UnPlugNicCommand " + _gson.toJson(cmd));
        }

        VmwareContext context = getServiceContext();
        try {
            VmwareHypervisorHost hyperHost = getHyperHost(context);

            String vmName = cmd.getVmName();
            VirtualMachineMO vmMo = hyperHost.findVmOnHyperHost(vmName);

            if (vmMo == null) {
                if (hyperHost instanceof HostMO) {
                    ClusterMO clusterMo = new ClusterMO(hyperHost.getContext(), ((HostMO)hyperHost).getParentMor());
                    vmMo = clusterMo.findVmOnHyperHost(vmName);
                }
            }

            if (vmMo == null) {
                String msg = "VM " + vmName + " no longer exists to execute UnPlugNic command";
                s_logger.error(msg);
                throw new Exception(msg);
            }

            /*
                        if(!isVMWareToolsInstalled(vmMo)){
                            String errMsg = "vmware tools not installed or not running, cannot remove nic from vm " + vmName;
                            s_logger.debug(errMsg);
                            return new UnPlugNicAnswer(cmd, false, "Unable to execute unPlugNicCommand due to " + errMsg);
                        }
            */
            VirtualDevice nic = findVirtualNicDevice(vmMo, cmd.getNic().getMac());
            if (nic == null) {
                return new UnPlugNicAnswer(cmd, true, "success");
            }
            VirtualMachineConfigSpec vmConfigSpec = new VirtualMachineConfigSpec();
            //VirtualDeviceConfigSpec[] deviceConfigSpecArray = new VirtualDeviceConfigSpec[1];
            VirtualDeviceConfigSpec deviceConfigSpec = new VirtualDeviceConfigSpec();
            deviceConfigSpec.setDevice(nic);
            deviceConfigSpec.setOperation(VirtualDeviceConfigSpecOperation.REMOVE);

            vmConfigSpec.getDeviceChange().add(deviceConfigSpec);
            if (!vmMo.configureVm(vmConfigSpec)) {
                throw new Exception("Failed to configure devices when running unplugNicCommand");
            }

            return new UnPlugNicAnswer(cmd, true, "success");
        } catch (Exception e) {
            s_logger.error("Unexpected exception: ", e);
            return new UnPlugNicAnswer(cmd, false, "Unable to execute unPlugNicCommand due to " + e.toString());
        }
    }

    protected void assignVPCPublicIpAddress(String domrName, String routerIp, IpAddressTO ip) throws Exception {
        if (s_logger.isInfoEnabled()) {
            s_logger.info("Executing resource assignVPCPublicIpAddress. domrName: " + domrName + ", routerIp: " + routerIp + ", ip: " + _gson.toJson(ip));
        }

        VmwareManager mgr = getServiceContext().getStockObject(VmwareManager.CONTEXT_STOCK_NAME);

        int ethDeviceNum = findRouterEthDeviceIndex(domrName, routerIp, ip.getVifMacAddress());
        if (ethDeviceNum < 0) {
            if (ip.isAdd()) {
                throw new InternalErrorException("Failed to find DomR VIF to associate/disassociate IP with.");
            } else {
                s_logger.debug("VIF to deassociate IP with does not exist, return success");
                return;
            }
        }

        String args = "";
        String snatArgs = "";

        if (ip.isAdd()) {
            args += " -A ";
            snatArgs += " -A ";
        } else {
            args += " -D ";
            snatArgs += " -D ";
        }

        args += " -l ";
        args += ip.getPublicIp();

        args += " -c ";
        args += "eth" + ethDeviceNum;

        args += " -g ";
        args += ip.getVlanGateway();

        args += " -m ";
        args += Long.toString(NetUtils.getCidrSize(ip.getVlanNetmask()));

        args += " -n ";
        args += NetUtils.getSubNet(ip.getPublicIp(), ip.getVlanNetmask());

        Pair<Boolean, String> result =
            SshHelper.sshExecute(routerIp, DEFAULT_DOMR_SSHPORT, "root", mgr.getSystemVMKeyFile(), null, "/opt/cloud/bin/vpc_ipassoc.sh " + args);

        if (!result.first()) {
            throw new InternalErrorException("Unable to assign public IP address");
        }

        if (ip.isSourceNat()) {
            snatArgs += " -l ";
            snatArgs += ip.getPublicIp();
            snatArgs += " -c ";
            snatArgs += "eth" + ethDeviceNum;

            Pair<Boolean, String> result_gateway =
                SshHelper.sshExecute(routerIp, DEFAULT_DOMR_SSHPORT, "root", mgr.getSystemVMKeyFile(), null, "/opt/cloud/bin/vpc_privateGateway.sh " + snatArgs);

            if (!result_gateway.first()) {
                throw new InternalErrorException("Unable to configure source NAT for public IP address.");
            }
        }
    }

    protected void assignPublicIpAddress(VirtualMachineMO vmMo, final String vmName, final String privateIpAddress, final String publicIpAddress, final boolean add,
        final boolean firstIP, final boolean sourceNat, final String broadcastId, final String vlanGateway, final String vlanNetmask, final String vifMacAddress)
        throws Exception {

        /**
         * TODO support other networks
         */
        URI broadcastUri = BroadcastDomainType.fromString(broadcastId);
        if (BroadcastDomainType.getSchemeValue(broadcastUri) != BroadcastDomainType.Vlan) {
            throw new InternalErrorException("Unable to assign a public IP to a VIF on network " + broadcastId);
        }
        String vlanId = BroadcastDomainType.getValue(broadcastUri);

        String publicNeworkName = HypervisorHostHelper.getPublicNetworkNamePrefix(vlanId);
        Pair<Integer, VirtualDevice> publicNicInfo = vmMo.getNicDeviceIndex(publicNeworkName);

        if (s_logger.isDebugEnabled()) {
            s_logger.debug("Find public NIC index, public network name: " + publicNeworkName + ", index: " + publicNicInfo.first());
        }

        boolean addVif = false;
        boolean removeVif = false;
        if (add && publicNicInfo.first().intValue() == -1) {
            if (s_logger.isDebugEnabled()) {
                s_logger.debug("Plug new NIC to associate" + privateIpAddress + " to " + publicIpAddress);
            }

            addVif = true;
        } else if (!add && firstIP) {
            removeVif = true;

            if (s_logger.isDebugEnabled()) {
                s_logger.debug("Unplug NIC " + publicNicInfo.first());
            }
        }

        if (addVif) {
            plugPublicNic(vmMo, vlanId, vifMacAddress);
            publicNicInfo = vmMo.getNicDeviceIndex(publicNeworkName);
            if (publicNicInfo.first().intValue() >= 0) {
                networkUsage(privateIpAddress, "addVif", "eth" + publicNicInfo.first());
            }
        }

        if (publicNicInfo.first().intValue() < 0) {
            String msg = "Failed to find DomR VIF to associate/disassociate IP with.";
            s_logger.error(msg);
            throw new InternalErrorException(msg);
        }

        String args = null;

        if (add) {
            args = " -A ";
        } else {
            args = " -D ";
        }

        if (sourceNat) {
            args += " -s ";
        }
        if (firstIP) {
            args += " -f ";
        }
        String cidrSize = Long.toString(NetUtils.getCidrSize(vlanNetmask));
        args += " -l ";
        args += publicIpAddress + "/" + cidrSize;

        args += " -c ";
        args += "eth" + publicNicInfo.first();

        args += " -g ";
        args += vlanGateway;

        if (addVif) {
            args += " -n ";
        }

        if (s_logger.isDebugEnabled()) {
            s_logger.debug("Run command on domain router " + privateIpAddress + ", /opt/cloud/bin/ipassoc.sh " + args);
        }

        VmwareManager mgr = getServiceContext().getStockObject(VmwareManager.CONTEXT_STOCK_NAME);
        Pair<Boolean, String> result =
            SshHelper.sshExecute(privateIpAddress, DEFAULT_DOMR_SSHPORT, "root", mgr.getSystemVMKeyFile(), null, "/opt/cloud/bin/ipassoc.sh " + args);

        if (!result.first()) {
            s_logger.error("ipassoc command on domain router " + privateIpAddress + " failed. message: " + result.second());
            throw new Exception("ipassoc failed due to " + result.second());
        }

        if (removeVif) {

            String nicMasksStr = vmMo.getCustomFieldValue(CustomFieldConstants.CLOUD_NIC_MASK);
            int nicMasks = Integer.parseInt(nicMasksStr);
            nicMasks &= ~(1 << publicNicInfo.first().intValue());
            vmMo.setCustomFieldValue(CustomFieldConstants.CLOUD_NIC_MASK, String.valueOf(nicMasks));

            HostMO hostMo = vmMo.getRunningHost();
            List<NetworkDetails> networks = vmMo.getNetworksWithDetails();
            for (NetworkDetails netDetails : networks) {
                if (netDetails.getGCTag() != null && netDetails.getGCTag().equalsIgnoreCase("true")) {
                    if (netDetails.getVMMorsOnNetwork() == null || netDetails.getVMMorsOnNetwork().length == 1) {
                        cleanupNetwork(hostMo, netDetails);
                    }
                }
            }
        }

        if (s_logger.isInfoEnabled()) {
            s_logger.info("ipassoc command on domain router " + privateIpAddress + " completed");
        }
    }

    private void plugPublicNic(VirtualMachineMO vmMo, final String vlanId, final String vifMacAddress) throws Exception {
        // TODO : probably need to set traffic shaping
        Pair<ManagedObjectReference, String> networkInfo = null;
        VirtualSwitchType vSwitchType = VirtualSwitchType.StandardVirtualSwitch;
        if (_publicTrafficInfo != null) {
            vSwitchType = _publicTrafficInfo.getVirtualSwitchType();
        }
        /** FIXME We have no clue which network this nic is on and that means that we can't figure out the BroadcastDomainType
         *  so we assume that it's VLAN for now
         */
        if (VirtualSwitchType.StandardVirtualSwitch == vSwitchType) {
            synchronized (vmMo.getRunningHost().getMor().getValue().intern()) {
                networkInfo =
                    HypervisorHostHelper.prepareNetwork(_publicTrafficInfo.getVirtualSwitchName(), "cloud.public", vmMo.getRunningHost(), vlanId, null, null,
                        _ops_timeout, true, BroadcastDomainType.Vlan, null);
            }
        } else {
            networkInfo =
                HypervisorHostHelper.prepareNetwork(_publicTrafficInfo.getVirtualSwitchName(), "cloud.public", vmMo.getRunningHost(), vlanId, null, null, null,
                    _ops_timeout, vSwitchType, _portsPerDvPortGroup, null, false, BroadcastDomainType.Vlan);
        }

        int nicIndex = allocPublicNicIndex(vmMo);

        try {
            VirtualDevice[] nicDevices = vmMo.getNicDevices();

            VirtualEthernetCard device = (VirtualEthernetCard)nicDevices[nicIndex];

            if (VirtualSwitchType.StandardVirtualSwitch == vSwitchType) {
                VirtualEthernetCardNetworkBackingInfo nicBacking = new VirtualEthernetCardNetworkBackingInfo();
                nicBacking.setDeviceName(networkInfo.second());
                nicBacking.setNetwork(networkInfo.first());
                device.setBacking(nicBacking);
            } else {
                HostMO hostMo = vmMo.getRunningHost();
                DatacenterMO dataCenterMo = new DatacenterMO(hostMo.getContext(), hostMo.getHyperHostDatacenter());
                device.setBacking(dataCenterMo.getDvPortBackingInfo(networkInfo));
            }

            VirtualMachineConfigSpec vmConfigSpec = new VirtualMachineConfigSpec();

            //VirtualDeviceConfigSpec[] deviceConfigSpecArray = new VirtualDeviceConfigSpec[1];
            VirtualDeviceConfigSpec deviceConfigSpec = new VirtualDeviceConfigSpec();
            deviceConfigSpec.setDevice(device);
            deviceConfigSpec.setOperation(VirtualDeviceConfigSpecOperation.EDIT);

            vmConfigSpec.getDeviceChange().add(deviceConfigSpec);
            if (!vmMo.configureVm(vmConfigSpec)) {
                throw new Exception("Failed to configure devices when plugPublicNic");
            }
        } catch (Exception e) {

            // restore allocation mask in case of exceptions
            String nicMasksStr = vmMo.getCustomFieldValue(CustomFieldConstants.CLOUD_NIC_MASK);
            int nicMasks = Integer.parseInt(nicMasksStr);
            nicMasks &= ~(1 << nicIndex);
            vmMo.setCustomFieldValue(CustomFieldConstants.CLOUD_NIC_MASK, String.valueOf(nicMasks));

            throw e;
        }
    }

    private int allocPublicNicIndex(VirtualMachineMO vmMo) throws Exception {
        String nicMasksStr = vmMo.getCustomFieldValue(CustomFieldConstants.CLOUD_NIC_MASK);
        if (nicMasksStr == null || nicMasksStr.isEmpty()) {
            throw new Exception("Could not find NIC allocation info");
        }

        int nicMasks = Integer.parseInt(nicMasksStr);
        VirtualDevice[] nicDevices = vmMo.getNicDevices();
        for (int i = 3; i < nicDevices.length; i++) {
            if ((nicMasks & (1 << i)) == 0) {
                nicMasks |= (1 << i);
                vmMo.setCustomFieldValue(CustomFieldConstants.CLOUD_NIC_MASK, String.valueOf(nicMasks));
                return i;
            }
        }

        throw new Exception("Could not allocate a free public NIC");
    }

    protected Answer execute(IpAssocCommand cmd) {
        if (s_logger.isInfoEnabled()) {
            s_logger.info("Executing resource IPAssocCommand: " + _gson.toJson(cmd));
        }

        int i = 0;
        String[] results = new String[cmd.getIpAddresses().length];

        VmwareContext context = getServiceContext();
        try {
            VmwareHypervisorHost hyperHost = getHyperHost(context);

            IpAddressTO[] ips = cmd.getIpAddresses();
            String routerName = cmd.getAccessDetail(NetworkElementCommand.ROUTER_NAME);
            String controlIp = VmwareResource.getRouterSshControlIp(cmd);

            VirtualMachineMO vmMo = hyperHost.findVmOnHyperHost(routerName);

            // command may sometimes be redirect to a wrong host, we relax
            // the check and will try to find it within cluster
            if (vmMo == null) {
                if (hyperHost instanceof HostMO) {
                    ClusterMO clusterMo = new ClusterMO(hyperHost.getContext(), ((HostMO)hyperHost).getParentMor());
                    vmMo = clusterMo.findVmOnHyperHost(routerName);
                }
            }

            if (vmMo == null) {
                String msg = "Router " + routerName + " no longer exists to execute IPAssoc command";
                s_logger.error(msg);
                throw new Exception(msg);
            }

            for (IpAddressTO ip : ips) {
                assignPublicIpAddress(vmMo, routerName, controlIp, ip.getPublicIp(), ip.isAdd(), ip.isFirstIP(), ip.isSourceNat(), ip.getBroadcastUri(),
                    ip.getVlanGateway(), ip.getVlanNetmask(), ip.getVifMacAddress());
                results[i++] = ip.getPublicIp() + " - success";
            }
        } catch (Throwable e) {
            s_logger.error("Unexpected exception: " + e.toString() + " will shortcut rest of IPAssoc commands", e);

            for (; i < cmd.getIpAddresses().length; i++) {
                results[i++] = IpAssocAnswer.errorResult;
            }
        }

        return new IpAssocAnswer(cmd, results);
    }

    protected Answer execute(SavePasswordCommand cmd) {
        if (s_logger.isInfoEnabled()) {

            s_logger.info("Executing resource SavePasswordCommand. vmName: " + cmd.getVmName() + ", vmIp: " + cmd.getVmIpAddress() + ", password: " +
                StringUtils.getMaskedPasswordForDisplay(cmd.getPassword()));
        }

        String controlIp = getRouterSshControlIp(cmd);
        final String password = cmd.getPassword();
        final String vmIpAddress = cmd.getVmIpAddress();

        // Run save_password_to_domr.sh
        String args = " -v " + vmIpAddress;

        if (s_logger.isDebugEnabled()) {
            s_logger.debug("Run command on domain router " + controlIp + ", /opt/cloud/bin/savepassword.sh " + args + " -p " +
                StringUtils.getMaskedPasswordForDisplay(cmd.getPassword()));
        }

        args += " -p " + password;

        try {
            VmwareManager mgr = getServiceContext().getStockObject(VmwareManager.CONTEXT_STOCK_NAME);
            Pair<Boolean, String> result =
                SshHelper.sshExecute(controlIp, DEFAULT_DOMR_SSHPORT, "root", mgr.getSystemVMKeyFile(), null, "/opt/cloud/bin/savepassword.sh " + args);

            if (!result.first()) {
                s_logger.error("savepassword command on domain router " + controlIp + " failed, message: " + result.second());

                return new Answer(cmd, false, "SavePassword failed due to " + result.second());
            }

            if (s_logger.isInfoEnabled()) {
                s_logger.info("savepassword command on domain router " + controlIp + " completed");
            }

        } catch (Throwable e) {
            String msg = "SavePasswordCommand failed due to " + VmwareHelper.getExceptionMessage(e);
            s_logger.error(msg, e);
            return new Answer(cmd, false, msg);
        }
        return new Answer(cmd);
    }

    protected Answer execute(DhcpEntryCommand cmd) {
        if (s_logger.isInfoEnabled()) {
            s_logger.info("Executing resource DhcpEntryCommand: " + _gson.toJson(cmd));
        }

        // ssh -p 3922 -o StrictHostKeyChecking=no -i $cert root@$domr "/root/edithosts.sh $mac $ip $vm $dfltrt $ns $staticrt" >/dev/null

        String args = " -m " + cmd.getVmMac();
        if (cmd.getVmIpAddress() != null) {
            args += " -4 " + cmd.getVmIpAddress();
        }
        args += " -h " + cmd.getVmName();

        if (cmd.getDefaultRouter() != null) {
            args += " -d " + cmd.getDefaultRouter();
        }

        if (cmd.getDefaultDns() != null) {
            args += " -n " + cmd.getDefaultDns();
        }

        if (cmd.getStaticRoutes() != null) {
            args += " -s " + cmd.getStaticRoutes();
        }

        if (cmd.getVmIp6Address() != null) {
            args += " -6 " + cmd.getVmIp6Address();
            args += " -u " + cmd.getDuid();
        }

        if (!cmd.isDefault()) {
            args += " -N";
        }

        if (s_logger.isDebugEnabled()) {
            s_logger.debug("Run command on domR " + cmd.getAccessDetail(NetworkElementCommand.ROUTER_IP) + ", /root/edithosts.sh " + args);
        }

        try {
            VmwareManager mgr = getServiceContext().getStockObject(VmwareManager.CONTEXT_STOCK_NAME);
            String controlIp = getRouterSshControlIp(cmd);
            Pair<Boolean, String> result = SshHelper.sshExecute(controlIp, DEFAULT_DOMR_SSHPORT, "root", mgr.getSystemVMKeyFile(), null, "/root/edithosts.sh " + args);

            if (!result.first()) {
                s_logger.error("dhcp_entry command on domR " + controlIp + " failed, message: " + result.second());

                return new Answer(cmd, false, "DhcpEntry failed due to " + result.second());
            }

            if (s_logger.isInfoEnabled()) {
                s_logger.info("dhcp_entry command on domain router " + controlIp + " completed");
            }

        } catch (Throwable e) {
            String msg = "DhcpEntryCommand failed due to " + VmwareHelper.getExceptionMessage(e);
            s_logger.error(msg, e);
            return new Answer(cmd, false, msg);
        }

        return new Answer(cmd);
    }

    protected Answer execute(final CreateIpAliasCommand cmd) {
        if (s_logger.isInfoEnabled()) {
            s_logger.info("Executing createIpAlias command: " + _gson.toJson(cmd));
        }
        cmd.getAccessDetail(NetworkElementCommand.ROUTER_IP);
        List<IpAliasTO> ipAliasTOs = cmd.getIpAliasList();
        String args = "";
        for (IpAliasTO ipaliasto : ipAliasTOs) {
            args = args + ipaliasto.getAlias_count() + ":" + ipaliasto.getRouterip() + ":" + ipaliasto.getNetmask() + "-";
        }
        if (s_logger.isDebugEnabled()) {
            s_logger.debug("Run command on domR " + cmd.getAccessDetail(NetworkElementCommand.ROUTER_IP) + ", /root/createIpAlias " + args);
        }

        try {
            VmwareManager mgr = getServiceContext().getStockObject(VmwareManager.CONTEXT_STOCK_NAME);
            String controlIp = getRouterSshControlIp(cmd);
            Pair<Boolean, String> result =
                SshHelper.sshExecute(controlIp, DEFAULT_DOMR_SSHPORT, "root", mgr.getSystemVMKeyFile(), null, "/root/createIpAlias.sh " + args);

            if (!result.first()) {
                s_logger.error("CreateIpAlias command on domr " + controlIp + " failed, message: " + result.second());

                return new Answer(cmd, false, "createipAlias failed due to " + result.second());
            }

            if (s_logger.isInfoEnabled()) {
                s_logger.info("createIpAlias command on domain router " + controlIp + " completed");
            }

        } catch (Throwable e) {
            String msg = "createIpAlias failed due to " + VmwareHelper.getExceptionMessage(e);
            s_logger.error(msg, e);
            return new Answer(cmd, false, msg);
        }

        return new Answer(cmd);
    }

    protected Answer execute(final DeleteIpAliasCommand cmd) {
        cmd.getAccessDetail(NetworkElementCommand.ROUTER_IP);
        List<IpAliasTO> revokedIpAliasTOs = cmd.getDeleteIpAliasTos();
        List<IpAliasTO> activeIpAliasTOs = cmd.getCreateIpAliasTos();
        if (s_logger.isInfoEnabled()) {
            s_logger.info("Executing deleteIpAlias command: " + _gson.toJson(cmd));
        }
        String args = "";
        for (IpAliasTO ipAliasTO : revokedIpAliasTOs) {
            args = args + ipAliasTO.getAlias_count() + ":" + ipAliasTO.getRouterip() + ":" + ipAliasTO.getNetmask() + "-";
        }
        args = args + "- ";
        for (IpAliasTO ipAliasTO : activeIpAliasTOs) {
            args = args + ipAliasTO.getAlias_count() + ":" + ipAliasTO.getRouterip() + ":" + ipAliasTO.getNetmask() + "-";
        }
        if (s_logger.isDebugEnabled()) {
            s_logger.debug("Run command on domR " + cmd.getAccessDetail(NetworkElementCommand.ROUTER_IP) + ", /root/deleteIpAlias " + args);
        }

        try {
            VmwareManager mgr = getServiceContext().getStockObject(VmwareManager.CONTEXT_STOCK_NAME);
            String controlIp = getRouterSshControlIp(cmd);
            Pair<Boolean, String> result =
                SshHelper.sshExecute(controlIp, DEFAULT_DOMR_SSHPORT, "root", mgr.getSystemVMKeyFile(), null, "/root/deleteIpAlias.sh " + args);

            if (!result.first()) {
                s_logger.error("deleteIpAlias command on domr " + controlIp + " failed, message: " + result.second());

                return new Answer(cmd, false, "deleteIpAlias failed due to " + result.second());
            }

            if (s_logger.isInfoEnabled()) {
                s_logger.info("deleteIpAlias command on domain router " + controlIp + " completed");
            }

        } catch (Throwable e) {
            String msg = "deleteIpAlias failed due to " + VmwareHelper.getExceptionMessage(e);
            s_logger.error(msg, e);
            return new Answer(cmd, false, msg);
        }

        return new Answer(cmd);
    }

    protected Answer execute(final DnsMasqConfigCommand cmd) {
        if (s_logger.isInfoEnabled()) {
            s_logger.info("Executing dnsmasqConfig command: " + _gson.toJson(cmd));
        }
        String routerIp = cmd.getAccessDetail(NetworkElementCommand.ROUTER_IP);
        String controlIp = getRouterSshControlIp(cmd);

        assert (controlIp != null);

        List<DhcpTO> dhcpTos = cmd.getIps();
        String args = "";
        for (DhcpTO dhcpTo : dhcpTos) {
            args = args + dhcpTo.getRouterIp() + ":" + dhcpTo.getGateway() + ":" + dhcpTo.getNetmask() + ":" + dhcpTo.getStartIpOfSubnet() + "-";
        }
        VmwareManager mgr = getServiceContext().getStockObject(VmwareManager.CONTEXT_STOCK_NAME);
        File keyFile = mgr.getSystemVMKeyFile();

        try {
            Pair<Boolean, String> result = SshHelper.sshExecute(controlIp, DEFAULT_DOMR_SSHPORT, "root", mgr.getSystemVMKeyFile(), null, "/root/dnsmasq.sh " + args);
            if (s_logger.isDebugEnabled()) {
                s_logger.debug("Run command on domain router " + routerIp + ",  /root/dnsmasq.sh");
            }

            if (!result.first()) {
                s_logger.error("Unable update dnsmasq config file");
                return new Answer(cmd, false, "dnsmasq config update failed due to: " + result.second());
            }

            if (s_logger.isDebugEnabled()) {
                s_logger.debug("dnsmasq config command on domain router " + routerIp + " completed");
            }
        } catch (Throwable e) {
            String msg = "Dnsmasqconfig command failed due to " + VmwareHelper.getExceptionMessage(e);
            s_logger.error(msg, e);
            return new Answer(cmd, false, msg);
        }

        return new Answer(cmd);
    }

    protected CheckS2SVpnConnectionsAnswer execute(CheckS2SVpnConnectionsCommand cmd) {
        if (s_logger.isDebugEnabled()) {
            s_logger.debug("Executing resource CheckS2SVpnConnectionsCommand: " + _gson.toJson(cmd));
            s_logger.debug("Run command on domR " + cmd.getAccessDetail(NetworkElementCommand.ROUTER_IP) + ", /opt/cloud/bin/checkbatchs2svpn.sh ");
        }

        Pair<Boolean, String> result;
        try {
            VmwareManager mgr = getServiceContext().getStockObject(VmwareManager.CONTEXT_STOCK_NAME);
            String controlIp = getRouterSshControlIp(cmd);
            String cmdline = "/opt/cloud/bin/checkbatchs2svpn.sh ";
            for (String ip : cmd.getVpnIps()) {
                cmdline += " " + ip;
            }

            result = SshHelper.sshExecute(controlIp, DEFAULT_DOMR_SSHPORT, "root", mgr.getSystemVMKeyFile(), null, cmdline);

            if (!result.first()) {
                s_logger.error("check site-to-site vpn connections command on domR " + cmd.getAccessDetail(NetworkElementCommand.ROUTER_IP) + " failed, message: " +
                    result.second());

                return new CheckS2SVpnConnectionsAnswer(cmd, false, result.second());
            }

            if (s_logger.isDebugEnabled()) {
                s_logger.debug("check site-to-site vpn connections command on domain router " + cmd.getAccessDetail(NetworkElementCommand.ROUTER_IP) + " completed");
            }
        } catch (Throwable e) {
            String msg = "CheckS2SVpnConnectionsCommand failed due to " + VmwareHelper.getExceptionMessage(e);
            s_logger.error(msg, e);
            return new CheckS2SVpnConnectionsAnswer(cmd, false, "CheckS2SVpnConneciontsCommand failed");
        }
        return new CheckS2SVpnConnectionsAnswer(cmd, true, result.second());
    }

    protected Answer execute(CheckRouterCommand cmd) {
        if (s_logger.isDebugEnabled()) {
            s_logger.debug("Executing resource CheckRouterCommand: " + _gson.toJson(cmd));
            s_logger.debug("Run command on domR " + cmd.getAccessDetail(NetworkElementCommand.ROUTER_IP) + ", /opt/cloud/bin/checkrouter.sh ");
        }

        Pair<Boolean, String> result;
        try {
            VmwareManager mgr = getServiceContext().getStockObject(VmwareManager.CONTEXT_STOCK_NAME);
            String controlIp = getRouterSshControlIp(cmd);
            result = SshHelper.sshExecute(controlIp, DEFAULT_DOMR_SSHPORT, "root", mgr.getSystemVMKeyFile(), null, "/opt/cloud/bin/checkrouter.sh ");

            if (!result.first()) {
                s_logger.error("check router command on domR " + cmd.getAccessDetail(NetworkElementCommand.ROUTER_IP) + " failed, message: " + result.second());

                return new CheckRouterAnswer(cmd, "CheckRouter failed due to " + result.second());
            }

            if (s_logger.isDebugEnabled()) {
                s_logger.debug("check router command on domain router " + cmd.getAccessDetail(NetworkElementCommand.ROUTER_IP) + " completed");
            }
        } catch (Throwable e) {
            String msg = "CheckRouterCommand failed due to " + VmwareHelper.getExceptionMessage(e);
            s_logger.error(msg, e);
            return new CheckRouterAnswer(cmd, msg);
        }
        return new CheckRouterAnswer(cmd, result.second(), true);
    }

    protected Answer execute(GetDomRVersionCmd cmd) {
        if (s_logger.isDebugEnabled()) {
            s_logger.debug("Executing resource GetDomRVersionCmd: " + _gson.toJson(cmd));
            s_logger.debug("Run command on domR " + cmd.getAccessDetail(NetworkElementCommand.ROUTER_IP) + ", /opt/cloud/bin/get_template_version.sh ");
        }

        Pair<Boolean, String> result;
        try {
            VmwareManager mgr = getServiceContext().getStockObject(VmwareManager.CONTEXT_STOCK_NAME);
            String controlIp = getRouterSshControlIp(cmd);
            result = SshHelper.sshExecute(controlIp, DEFAULT_DOMR_SSHPORT, "root", mgr.getSystemVMKeyFile(), null, "/opt/cloud/bin/get_template_version.sh ");

            if (!result.first()) {
                s_logger.error("GetDomRVersionCmd on domR " + cmd.getAccessDetail(NetworkElementCommand.ROUTER_IP) + " failed, message: " + result.second());

                return new GetDomRVersionAnswer(cmd, "GetDomRVersionCmd failed due to " + result.second());
            }

            if (s_logger.isDebugEnabled()) {
                s_logger.debug("GetDomRVersionCmd on domain router " + cmd.getAccessDetail(NetworkElementCommand.ROUTER_IP) + " completed");
            }
        } catch (Throwable e) {
            String msg = "GetDomRVersionCmd failed due to " + VmwareHelper.getExceptionMessage(e);
            s_logger.error(msg, e);
            return new GetDomRVersionAnswer(cmd, msg);
        }
        String[] lines = result.second().split("&");
        if (lines.length != 2) {
            return new GetDomRVersionAnswer(cmd, result.second());
        }
        return new GetDomRVersionAnswer(cmd, result.second(), lines[0], lines[1]);
    }

    protected Answer execute(BumpUpPriorityCommand cmd) {
        if (s_logger.isDebugEnabled()) {
            s_logger.debug("Executing resource BumpUpPriorityCommand: " + _gson.toJson(cmd));
            s_logger.debug("Run command on domR " + cmd.getAccessDetail(NetworkElementCommand.ROUTER_IP) + ", /root/bumpup_priority.sh ");
        }

        Pair<Boolean, String> result;
        try {
            VmwareManager mgr = getServiceContext().getStockObject(VmwareManager.CONTEXT_STOCK_NAME);
            String controlIp = getRouterSshControlIp(cmd);
            result = SshHelper.sshExecute(controlIp, DEFAULT_DOMR_SSHPORT, "root", mgr.getSystemVMKeyFile(), null, "/root/bumpup_priority.sh ");

            if (!result.first()) {
                s_logger.error("BumpUpPriority command on domR " + cmd.getAccessDetail(NetworkElementCommand.ROUTER_IP) + " failed, message: " + result.second());

                return new Answer(cmd, false, "BumpUpPriorityCommand failed due to " + result.second());
            }

            if (s_logger.isDebugEnabled()) {
                s_logger.debug("BumpUpPriorityCommand on domain router " + cmd.getAccessDetail(NetworkElementCommand.ROUTER_IP) + " completed");
            }
        } catch (Throwable e) {
            String msg = "BumpUpPriorityCommand failed due to " + VmwareHelper.getExceptionMessage(e);
            s_logger.error(msg, e);
            return new Answer(cmd, false, msg);
        }
        if (result.second() == null || result.second().isEmpty()) {
            return new Answer(cmd, true, result.second());
        }
        return new Answer(cmd, false, result.second());
    }

    protected Answer execute(VmDataCommand cmd) {
        if (s_logger.isInfoEnabled()) {
            s_logger.info("Executing resource VmDataCommand: " + _gson.toJson(cmd));
        }

        String routerPrivateIpAddress = cmd.getAccessDetail(NetworkElementCommand.ROUTER_IP);
        String controlIp = getRouterSshControlIp(cmd);

        String vmIpAddress = cmd.getVmIpAddress();
        List<String[]> vmData = cmd.getVmData();
        String[] vmDataArgs = new String[vmData.size() * 2 + 4];
        vmDataArgs[0] = "routerIP";
        vmDataArgs[1] = routerPrivateIpAddress;
        vmDataArgs[2] = "vmIP";
        vmDataArgs[3] = vmIpAddress;
        int i = 4;
        for (String[] vmDataEntry : vmData) {
            String folder = vmDataEntry[0];
            String file = vmDataEntry[1];
            String contents = (vmDataEntry[2] != null) ? vmDataEntry[2] : "none";

            vmDataArgs[i] = folder + "," + file;
            vmDataArgs[i + 1] = contents;
            i += 2;
        }

        String content = encodeDataArgs(vmDataArgs);
        String tmpFileName = UUID.randomUUID().toString();

        if (s_logger.isDebugEnabled()) {
            s_logger.debug("Run vm_data command on domain router " + cmd.getAccessDetail(NetworkElementCommand.ROUTER_IP) + ", data: " + content);
        }

        try {
            VmwareManager mgr = getServiceContext().getStockObject(VmwareManager.CONTEXT_STOCK_NAME);
            SshHelper.scpTo(controlIp, DEFAULT_DOMR_SSHPORT, "root", mgr.getSystemVMKeyFile(), null, "/tmp", content.getBytes(), tmpFileName, null);

            try {
                Pair<Boolean, String> result =
                    SshHelper.sshExecute(controlIp, DEFAULT_DOMR_SSHPORT, "root", mgr.getSystemVMKeyFile(), null, "/root/userdata.py " + tmpFileName);

                if (!result.first()) {
                    s_logger.error("vm_data command on domain router " + controlIp + " failed. messge: " + result.second());
                    return new Answer(cmd, false, "VmDataCommand failed due to " + result.second());
                }
            } finally {

                SshHelper.sshExecute(controlIp, DEFAULT_DOMR_SSHPORT, "root", mgr.getSystemVMKeyFile(), null, "rm /tmp/" + tmpFileName);
            }

            if (s_logger.isInfoEnabled()) {
                s_logger.info("vm_data command on domain router " + controlIp + " completed");
            }

        } catch (Throwable e) {
            String msg = "VmDataCommand failed due to " + VmwareHelper.getExceptionMessage(e);
            s_logger.error(msg, e);
            return new Answer(cmd, false, msg);
        }
        return new Answer(cmd);
    }

    private String encodeDataArgs(String[] dataArgs) {
        StringBuilder sb = new StringBuilder();

        for (String arg : dataArgs) {
            sb.append(arg);
            sb.append("\n");
        }

        return sb.toString();
    }

    protected CheckSshAnswer execute(CheckSshCommand cmd) {
        String vmName = cmd.getName();
        String privateIp = cmd.getIp();
        int cmdPort = cmd.getPort();

        if (s_logger.isDebugEnabled()) {
            s_logger.debug("Ping command port, " + privateIp + ":" + cmdPort);
        }

        try {
            String result = connect(cmd.getName(), privateIp, cmdPort);
            if (result != null) {
                s_logger.error("Can not ping System vm " + vmName + "due to:" + result);
                return new CheckSshAnswer(cmd, "Can not ping System vm " + vmName + "due to:" + result);
            }
        } catch (Exception e) {
            s_logger.error("Can not ping System vm " + vmName + "due to exception");
            return new CheckSshAnswer(cmd, e);
        }

        if (s_logger.isDebugEnabled()) {
            s_logger.debug("Ping command port succeeded for vm " + vmName);
        }

        if (VirtualMachineName.isValidRouterName(vmName)) {
            if (s_logger.isDebugEnabled()) {
                s_logger.debug("Execute network usage setup command on " + vmName);
            }
            networkUsage(privateIp, "create", null);
        }

        return new CheckSshAnswer(cmd);
    }

    private DiskTO[] validateDisks(DiskTO[] disks) {
        List<DiskTO> validatedDisks = new ArrayList<DiskTO>();

        for (DiskTO vol : disks) {
            if (vol.getType() != Volume.Type.ISO) {
                VolumeObjectTO volumeTO = (VolumeObjectTO)vol.getData();
                DataStoreTO primaryStore = volumeTO.getDataStore();
                if (primaryStore.getUuid() != null && !primaryStore.getUuid().isEmpty()) {
                    validatedDisks.add(vol);
                }
            } else if (vol.getType() == Volume.Type.ISO) {
                TemplateObjectTO templateTO = (TemplateObjectTO)vol.getData();
                if (templateTO.getPath() != null && !templateTO.getPath().isEmpty()) {
                    validatedDisks.add(vol);
                }
            } else {
                if (s_logger.isDebugEnabled()) {
                    s_logger.debug("Drop invalid disk option, volumeTO: " + _gson.toJson(vol));
                }
            }
        }

        return validatedDisks.toArray(new DiskTO[0]);
    }

    private static DiskTO getIsoDiskTO(DiskTO[] disks) {
        for (DiskTO vol : disks) {
            if (vol.getType() == Volume.Type.ISO) {
                return vol;
            }
        }
        return null;
    }

    protected ScaleVmAnswer execute(ScaleVmCommand cmd) {

        VmwareContext context = getServiceContext();
        VirtualMachineTO vmSpec = cmd.getVirtualMachine();
        try {
            VmwareHypervisorHost hyperHost = getHyperHost(context);
            VirtualMachineMO vmMo = hyperHost.findVmOnHyperHost(cmd.getVmName());
            VirtualMachineConfigSpec vmConfigSpec = new VirtualMachineConfigSpec();
            int ramMb = (int)(vmSpec.getMinRam() / (1024 * 1024));
            long hotaddIncrementSizeInMb;
            long hotaddMemoryLimitInMb;
            long requestedMaxMemoryInMb = vmSpec.getMaxRam() / (1024 * 1024);

            // Check if VM is really running on hypervisor host
            if (getVmPowerState(vmMo) != PowerState.PowerOn) {
                throw new CloudRuntimeException("Found that the VM " + vmMo.getVmName() + " is not running. Unable to scale-up this VM");
            }

            // Check max hot add limit
            hotaddIncrementSizeInMb = vmMo.getHotAddMemoryIncrementSizeInMb();
            hotaddMemoryLimitInMb = vmMo.getHotAddMemoryLimitInMb();
            if (requestedMaxMemoryInMb > hotaddMemoryLimitInMb) {
                throw new CloudRuntimeException("Memory of VM " + vmMo.getVmName() + " cannot be scaled to " + requestedMaxMemoryInMb + "MB." +
                    " Requested memory limit is beyond the hotadd memory limit for this VM at the moment is " + hotaddMemoryLimitInMb + "MB.");
            }

            // Check increment is multiple of increment size
            long reminder = requestedMaxMemoryInMb % hotaddIncrementSizeInMb;
            if (reminder != 0) {
                requestedMaxMemoryInMb = requestedMaxMemoryInMb + hotaddIncrementSizeInMb - reminder;
            }

            // Check if license supports the feature
            VmwareHelper.isFeatureLicensed(hyperHost, FeatureKeyConstants.HOTPLUG);
            VmwareHelper.setVmScaleUpConfig(vmConfigSpec, vmSpec.getCpus(), vmSpec.getMaxSpeed(), vmSpec.getMinSpeed(), (int)requestedMaxMemoryInMb, ramMb,
                vmSpec.getLimitCpuUse());

            if (!vmMo.configureVm(vmConfigSpec)) {
                throw new Exception("Unable to execute ScaleVmCommand");
            }
        } catch (Exception e) {
            s_logger.error("Unexpected exception: ", e);
            return new ScaleVmAnswer(cmd, false, "Unable to execute ScaleVmCommand due to " + e.toString());
        }
        return new ScaleVmAnswer(cmd, true, null);
    }

    protected StartAnswer execute(StartCommand cmd) {
        if (s_logger.isInfoEnabled()) {
            s_logger.info("Executing resource StartCommand: " + _gson.toJson(cmd));
        }

        VirtualMachineTO vmSpec = cmd.getVirtualMachine();

        Pair<String, String> names = composeVmNames(vmSpec);
        String vmInternalCSName = names.first();
        String vmNameOnVcenter = names.second();

        // Thus, vmInternalCSName always holds i-x-y, the cloudstack generated internal VM name.
        State state = State.Stopped;
        VmwareContext context = getServiceContext();
        try {
            VmwareManager mgr = context.getStockObject(VmwareManager.CONTEXT_STOCK_NAME);

            // mark VM as starting state so that sync can know not to report stopped too early
            synchronized (_vms) {
                _vms.put(vmInternalCSName, State.Starting);
            }

            VmwareHypervisorHost hyperHost = getHyperHost(context);
            DiskTO[] disks = validateDisks(vmSpec.getDisks());
            assert (disks.length > 0);
            NicTO[] nics = vmSpec.getNics();

            HashMap<String, Pair<ManagedObjectReference, DatastoreMO>> dataStoresDetails = inferDatastoreDetailsFromDiskInfo(hyperHost, context, disks);
            if ((dataStoresDetails == null) || (dataStoresDetails.isEmpty())) {
                String msg = "Unable to locate datastore details of the volumes to be attached";
                s_logger.error(msg);
                throw new Exception(msg);
            }

            DatastoreMO dsRootVolumeIsOn = getDatastoreThatRootDiskIsOn(dataStoresDetails, disks);
            if (dsRootVolumeIsOn == null) {
                String msg = "Unable to locate datastore details of root volume";
                s_logger.error(msg);
                throw new Exception(msg);
            }

            DatacenterMO dcMo = new DatacenterMO(hyperHost.getContext(), hyperHost.getHyperHostDatacenter());
            VirtualMachineDiskInfoBuilder diskInfoBuilder = null;
            VirtualMachineMO vmMo = hyperHost.findVmOnHyperHost(vmInternalCSName);
            boolean hasSnapshot = false;
            if (vmMo != null) {
                s_logger.info("VM " + vmInternalCSName + " already exists, tear down devices for reconfiguration");
                if (getVmPowerState(vmMo) != PowerState.PowerOff)
                    vmMo.safePowerOff(_shutdown_waitMs);

                // retrieve disk information before we tear down
                diskInfoBuilder = vmMo.getDiskInfoBuilder();
                hasSnapshot = vmMo.hasSnapshot();
                if (!hasSnapshot)
                    vmMo.tearDownDevices(new Class<?>[] {VirtualDisk.class, VirtualEthernetCard.class});
                else
                    vmMo.tearDownDevices(new Class<?>[] {VirtualEthernetCard.class});
                vmMo.ensureScsiDeviceController();
            } else {
                ManagedObjectReference morDc = hyperHost.getHyperHostDatacenter();
                assert (morDc != null);

                vmMo = hyperHost.findVmOnPeerHyperHost(vmInternalCSName);
                if (vmMo != null) {
                    if (s_logger.isInfoEnabled()) {
                        s_logger.info("Found vm " + vmInternalCSName + " at other host, relocate to " + hyperHost.getHyperHostName());
                    }

                    takeVmFromOtherHyperHost(hyperHost, vmInternalCSName);

                    if (getVmPowerState(vmMo) != PowerState.PowerOff)
                        vmMo.safePowerOff(_shutdown_waitMs);

                    diskInfoBuilder = vmMo.getDiskInfoBuilder();
                    hasSnapshot = vmMo.hasSnapshot();
                    if (!hasSnapshot)
                        vmMo.tearDownDevices(new Class<?>[] {VirtualDisk.class, VirtualEthernetCard.class});
                    else
                        vmMo.tearDownDevices(new Class<?>[] {VirtualEthernetCard.class});
                    vmMo.ensureScsiDeviceController();
                } else {
                    int ramMb = (int)(vmSpec.getMinRam() / (1024 * 1024));
                    Pair<ManagedObjectReference, DatastoreMO> rootDiskDataStoreDetails = null;
                    for (DiskTO vol : disks) {
                        if (vol.getType() == Volume.Type.ROOT) {
                            DataStoreTO primaryStore = vol.getData().getDataStore();
                            rootDiskDataStoreDetails = dataStoresDetails.get(primaryStore.getUuid());
                        }
                    }

                    assert (vmSpec.getMinSpeed() != null) && (rootDiskDataStoreDetails != null);

                    if (rootDiskDataStoreDetails.second().folderExists(String.format("[%s]", rootDiskDataStoreDetails.second().getName()), vmNameOnVcenter)) {
                        s_logger.warn("WARN!!! Folder already exists on datastore for new VM " + vmNameOnVcenter + ", erase it");
                        rootDiskDataStoreDetails.second().deleteFile(String.format("[%s] %s/", rootDiskDataStoreDetails.second().getName(), vmNameOnVcenter),
                            dcMo.getMor(), false);
                    }

                    if (!hyperHost.createBlankVm(vmNameOnVcenter, vmInternalCSName, vmSpec.getCpus(), vmSpec.getMaxSpeed().intValue(), vmSpec.getMinSpeed(),
                        vmSpec.getLimitCpuUse(), (int)(vmSpec.getMaxRam() / (1024 * 1024)), ramMb, translateGuestOsIdentifier(vmSpec.getArch(), vmSpec.getOs()).value(),
                        rootDiskDataStoreDetails.first(), false)) {
                        throw new Exception("Failed to create VM. vmName: " + vmInternalCSName);
                    }
                }

                vmMo = hyperHost.findVmOnHyperHost(vmInternalCSName);
                if (vmMo == null) {
                    throw new Exception("Failed to find the newly create or relocated VM. vmName: " + vmInternalCSName);
                }
            }

            int totalChangeDevices = disks.length + nics.length;

            DiskTO volIso = null;
            if (vmSpec.getType() != VirtualMachine.Type.User) {
                // system VM needs a patch ISO
                totalChangeDevices++;
            } else {
                volIso = getIsoDiskTO(disks);
                if (volIso == null)
                    totalChangeDevices++;
            }

            VirtualMachineConfigSpec vmConfigSpec = new VirtualMachineConfigSpec();
            int ramMb = (int)(vmSpec.getMinRam() / (1024 * 1024));
            String guestOsId = translateGuestOsIdentifier(vmSpec.getArch(), vmSpec.getOs()).value();

            VmwareHelper.setBasicVmConfig(vmConfigSpec, vmSpec.getCpus(), vmSpec.getMaxSpeed(), vmSpec.getMinSpeed(), (int)(vmSpec.getMaxRam() / (1024 * 1024)), ramMb,
                guestOsId, vmSpec.getLimitCpuUse());

            // Check for hotadd settings
            vmConfigSpec.setMemoryHotAddEnabled(vmMo.isMemoryHotAddSupported(guestOsId));
            vmConfigSpec.setCpuHotAddEnabled(vmMo.isCpuHotAddSupported(guestOsId));
            configNestedHVSupport(vmMo, vmSpec, vmConfigSpec);

            VirtualDeviceConfigSpec[] deviceConfigSpecArray = new VirtualDeviceConfigSpec[totalChangeDevices];
            int i = 0;
            int ideUnitNumber = 0;
            int scsiUnitNumber = 0;
            int nicUnitNumber = 0;
            int ideControllerKey = vmMo.getIDEDeviceControllerKey();
            int scsiControllerKey = vmMo.getScsiDeviceControllerKey();
            int controllerKey;

            //
            // Setup ISO device
            //

            // prepare systemvm patch ISO
            if (vmSpec.getType() != VirtualMachine.Type.User) {
                // attach ISO (for patching of system VM)
                String secStoreUrl = mgr.getSecondaryStorageStoreUrl(Long.parseLong(_dcId));
                if (secStoreUrl == null) {
                    String msg = "secondary storage for dc " + _dcId + " is not ready yet?";
                    throw new Exception(msg);
                }
                mgr.prepareSecondaryStorageStore(secStoreUrl);

                ManagedObjectReference morSecDs = prepareSecondaryDatastoreOnHost(secStoreUrl);
                if (morSecDs == null) {
                    String msg = "Failed to prepare secondary storage on host, secondary store url: " + secStoreUrl;
                    throw new Exception(msg);
                }
                DatastoreMO secDsMo = new DatastoreMO(hyperHost.getContext(), morSecDs);

                deviceConfigSpecArray[i] = new VirtualDeviceConfigSpec();
                Pair<VirtualDevice, Boolean> isoInfo =
                    VmwareHelper.prepareIsoDevice(vmMo, String.format("[%s] systemvm/%s", secDsMo.getName(), mgr.getSystemVMIsoFileNameOnDatastore()), secDsMo.getMor(),
                        true, true, ideUnitNumber++, i + 1);
                deviceConfigSpecArray[i].setDevice(isoInfo.first());
                if (isoInfo.second()) {
                    if (s_logger.isDebugEnabled())
                        s_logger.debug("Prepare ISO volume at new device " + _gson.toJson(isoInfo.first()));
                    deviceConfigSpecArray[i].setOperation(VirtualDeviceConfigSpecOperation.ADD);
                } else {
                    if (s_logger.isDebugEnabled())
                        s_logger.debug("Prepare ISO volume at existing device " + _gson.toJson(isoInfo.first()));
                    deviceConfigSpecArray[i].setOperation(VirtualDeviceConfigSpecOperation.EDIT);
                }
            } else {
                // Note: we will always plug a CDROM device
                if (volIso != null) {
                    TemplateObjectTO iso = (TemplateObjectTO)volIso.getData();

                    if (iso.getPath() != null && !iso.getPath().isEmpty()) {
                        DataStoreTO imageStore = iso.getDataStore();
                        if (!(imageStore instanceof NfsTO)) {
                            s_logger.debug("unsupported protocol");
                            throw new Exception("unsupported protocol");
                        }
                        NfsTO nfsImageStore = (NfsTO)imageStore;
                        String isoPath = nfsImageStore.getUrl() + File.separator + iso.getPath();
                        Pair<String, ManagedObjectReference> isoDatastoreInfo = getIsoDatastoreInfo(hyperHost, isoPath);
                        assert (isoDatastoreInfo != null);
                        assert (isoDatastoreInfo.second() != null);

                        deviceConfigSpecArray[i] = new VirtualDeviceConfigSpec();
                        Pair<VirtualDevice, Boolean> isoInfo =
                            VmwareHelper.prepareIsoDevice(vmMo, isoDatastoreInfo.first(), isoDatastoreInfo.second(), true, true, ideUnitNumber++, i + 1);
                        deviceConfigSpecArray[i].setDevice(isoInfo.first());
                        if (isoInfo.second()) {
                            if (s_logger.isDebugEnabled())
                                s_logger.debug("Prepare ISO volume at new device " + _gson.toJson(isoInfo.first()));
                            deviceConfigSpecArray[i].setOperation(VirtualDeviceConfigSpecOperation.ADD);
                        } else {
                            if (s_logger.isDebugEnabled())
                                s_logger.debug("Prepare ISO volume at existing device " + _gson.toJson(isoInfo.first()));
                            deviceConfigSpecArray[i].setOperation(VirtualDeviceConfigSpecOperation.EDIT);
                        }
                    }
                } else {
                    deviceConfigSpecArray[i] = new VirtualDeviceConfigSpec();
                    Pair<VirtualDevice, Boolean> isoInfo = VmwareHelper.prepareIsoDevice(vmMo, null, null, true, true, ideUnitNumber++, i + 1);
                    deviceConfigSpecArray[i].setDevice(isoInfo.first());
                    if (isoInfo.second()) {
                        if (s_logger.isDebugEnabled())
                            s_logger.debug("Prepare ISO volume at existing device " + _gson.toJson(isoInfo.first()));

                        deviceConfigSpecArray[i].setOperation(VirtualDeviceConfigSpecOperation.ADD);
                    } else {
                        if (s_logger.isDebugEnabled())
                            s_logger.debug("Prepare ISO volume at existing device " + _gson.toJson(isoInfo.first()));

                        deviceConfigSpecArray[i].setOperation(VirtualDeviceConfigSpecOperation.EDIT);
                    }
                }
            }

            i++;

            //
            // Setup ROOT/DATA disk devices
            //
            DiskTO[] sortedDisks = sortVolumesByDeviceId(disks);
            for (DiskTO vol : sortedDisks) {
                if (vol.getType() == Volume.Type.ISO)
                    continue;

                VirtualMachineDiskInfo matchingExistingDisk = getMatchingExistingDisk(diskInfoBuilder, vol);
                controllerKey = getDiskController(matchingExistingDisk, vol, vmSpec, ideControllerKey, scsiControllerKey);

                if (!hasSnapshot) {
                    deviceConfigSpecArray[i] = new VirtualDeviceConfigSpec();

                    VolumeObjectTO volumeTO = (VolumeObjectTO)vol.getData();
                    DataStoreTO primaryStore = volumeTO.getDataStore();
                    Pair<ManagedObjectReference, DatastoreMO> volumeDsDetails = dataStoresDetails.get(primaryStore.getUuid());
                    assert (volumeDsDetails != null);

                    String[] diskChain = syncDiskChain(dcMo, vmMo, vmSpec, vol, matchingExistingDisk, dataStoresDetails);
                    if (controllerKey == scsiControllerKey && VmwareHelper.isReservedScsiDeviceNumber(scsiUnitNumber))
                        scsiUnitNumber++;
                    VirtualDevice device =
                        VmwareHelper.prepareDiskDevice(vmMo, null, controllerKey, diskChain, volumeDsDetails.first(),
                            (controllerKey == ideControllerKey) ? ideUnitNumber++ : scsiUnitNumber++, i + 1);

                    deviceConfigSpecArray[i].setDevice(device);
                    deviceConfigSpecArray[i].setOperation(VirtualDeviceConfigSpecOperation.ADD);

                    if (s_logger.isDebugEnabled())
                        s_logger.debug("Prepare volume at new device " + _gson.toJson(device));

                    i++;
                } else {
                    if (controllerKey == scsiControllerKey && VmwareHelper.isReservedScsiDeviceNumber(scsiUnitNumber))
                        scsiUnitNumber++;
                    if (controllerKey == ideControllerKey)
                        ideUnitNumber++;
                    else
                        scsiUnitNumber++;
                }
            }

            //
            // Setup NIC devices
            //
            VirtualDevice nic;
            int nicMask = 0;
            int nicCount = 0;
            VirtualEthernetCardType nicDeviceType = VirtualEthernetCardType.valueOf(vmSpec.getDetails().get(VmDetailConstants.NIC_ADAPTER));
            if (s_logger.isDebugEnabled())
                s_logger.debug("VM " + vmInternalCSName + " will be started with NIC device type: " + nicDeviceType);

            for (NicTO nicTo : sortNicsByDeviceId(nics)) {
                s_logger.info("Prepare NIC device based on NicTO: " + _gson.toJson(nicTo));

                boolean configureVServiceInNexus = (nicTo.getType() == TrafficType.Guest) && (vmSpec.getDetails().containsKey("ConfigureVServiceInNexus"));
                VirtualMachine.Type vmType = cmd.getVirtualMachine().getType();
                Pair<ManagedObjectReference, String> networkInfo = prepareNetworkFromNicInfo(vmMo.getRunningHost(), nicTo, configureVServiceInNexus, vmType);
                if (VmwareHelper.isDvPortGroup(networkInfo.first())) {
                    String dvSwitchUuid;
                    ManagedObjectReference dcMor = hyperHost.getHyperHostDatacenter();
                    DatacenterMO dataCenterMo = new DatacenterMO(context, dcMor);
                    ManagedObjectReference dvsMor = dataCenterMo.getDvSwitchMor(networkInfo.first());
                    dvSwitchUuid = dataCenterMo.getDvSwitchUuid(dvsMor);
                    s_logger.info("Preparing NIC device on dvSwitch : " + dvSwitchUuid);
                    nic =
                        VmwareHelper.prepareDvNicDevice(vmMo, networkInfo.first(), nicDeviceType, networkInfo.second(), dvSwitchUuid, nicTo.getMac(), nicUnitNumber++,
                            i + 1, true, true);
                } else {
                    s_logger.info("Preparing NIC device on network " + networkInfo.second());
                    nic =
                        VmwareHelper.prepareNicDevice(vmMo, networkInfo.first(), nicDeviceType, networkInfo.second(), nicTo.getMac(), nicUnitNumber++, i + 1, true, true);
                }

                deviceConfigSpecArray[i] = new VirtualDeviceConfigSpec();
                deviceConfigSpecArray[i].setDevice(nic);
                deviceConfigSpecArray[i].setOperation(VirtualDeviceConfigSpecOperation.ADD);

                if (s_logger.isDebugEnabled())
                    s_logger.debug("Prepare NIC at new device " + _gson.toJson(deviceConfigSpecArray[i]));

                // this is really a hacking for DomR, upon DomR startup, we will reset all the NIC allocation after eth3
                if (nicCount < 3)
                    nicMask |= (1 << nicCount);

                i++;
                nicCount++;
            }

            for (int j = 0; j < i; j++)
                vmConfigSpec.getDeviceChange().add(deviceConfigSpecArray[j]);

            //
            // Setup VM options
            //

            // pass boot arguments through machine.id & perform customized options to VMX
            ArrayList<OptionValue> extraOptions = new ArrayList<OptionValue>();
            configBasicExtraOption(extraOptions, vmSpec);
            configNvpExtraOption(extraOptions, vmSpec);
            configCustomExtraOption(extraOptions, vmSpec);

            // config VNC
            String keyboardLayout = null;
            if (vmSpec.getDetails() != null)
                keyboardLayout = vmSpec.getDetails().get(VmDetailConstants.KEYBOARD);
            vmConfigSpec.getExtraConfig().addAll(
                Arrays.asList(configureVnc(extraOptions.toArray(new OptionValue[0]), hyperHost, vmInternalCSName, vmSpec.getVncPassword(), keyboardLayout)));

            //
            // Configure VM
            //
            if (!vmMo.configureVm(vmConfigSpec)) {
                throw new Exception("Failed to configure VM before start. vmName: " + vmInternalCSName);
            }

            //
            // Post Configuration
            //

            vmMo.setCustomFieldValue(CustomFieldConstants.CLOUD_NIC_MASK, String.valueOf(nicMask));
            postNvpConfigBeforeStart(vmMo, vmSpec);
            postDiskConfigBeforeStart(vmMo, vmSpec, sortedDisks, ideControllerKey, scsiControllerKey);

            //
            // Power-on VM
            //
            if (!vmMo.powerOn()) {
                throw new Exception("Failed to start VM. vmName: " + vmInternalCSName + " with hostname " + vmNameOnVcenter);
            }

            state = State.Running;
            return new StartAnswer(cmd);
        } catch (Throwable e) {
            if (e instanceof RemoteException) {
                s_logger.warn("Encounter remote exception to vCenter, invalidate VMware session context");
                invalidateServiceContext();
            }

            String msg = "StartCommand failed due to " + VmwareHelper.getExceptionMessage(e);
            s_logger.warn(msg, e);
            return new StartAnswer(cmd, msg);
        } finally {
            synchronized (_vms) {
                if (state != State.Stopped) {
                    _vms.put(vmInternalCSName, state);
                } else {
                    _vms.remove(vmInternalCSName);
                }
            }
        }
    }

    // return the finalized disk chain for startup, from top to bottom
    private String[] syncDiskChain(DatacenterMO dcMo, VirtualMachineMO vmMo, VirtualMachineTO vmSpec, DiskTO vol, VirtualMachineDiskInfo diskInfo,
        HashMap<String, Pair<ManagedObjectReference, DatastoreMO>> dataStoresDetails) throws Exception {

        VolumeObjectTO volumeTO = (VolumeObjectTO)vol.getData();
        DataStoreTO primaryStore = volumeTO.getDataStore();
        Map<String, String> details = vol.getDetails();
        boolean isManaged = details != null && Boolean.parseBoolean(details.get(DiskTO.MANAGED));

        Pair<ManagedObjectReference, DatastoreMO> volumeDsDetails = dataStoresDetails.get(primaryStore.getUuid());
        if (volumeDsDetails == null)
            throw new Exception("Primary datastore " + primaryStore.getUuid() + " is not mounted on host.");
        DatastoreMO dsMo = volumeDsDetails.second();

        // we will honor vCenter's meta if it exists
        if (diskInfo != null) {
            // to deal with run-time upgrade to maintain the new datastore folder structure
            String disks[] = diskInfo.getDiskChain();
            for (int i = 0; i < disks.length; i++) {
                DatastoreFile file = new DatastoreFile(disks[i]);
                if (!isManaged && file.getDir() != null && file.getDir().isEmpty()) {
                    s_logger.info("Perform run-time datastore folder upgrade. sync " + disks[i] + " to VM folder");
                    disks[i] = VmwareStorageLayoutHelper.syncVolumeToVmDefaultFolder(dcMo, vmMo.getName(), dsMo, file.getFileBaseName());
                }
            }
            return disks;
        }

        final String datastoreDiskPath;

        if (isManaged) {
            datastoreDiskPath = dsMo.getDatastorePath(dsMo.getName() + ".vmdk");
        } else {
            datastoreDiskPath = VmwareStorageLayoutHelper.syncVolumeToVmDefaultFolder(dcMo, vmMo.getName(), dsMo, volumeTO.getPath());
        }

        if (!dsMo.fileExists(datastoreDiskPath)) {
            s_logger.warn("Volume " + volumeTO.getId() + " does not seem to exist on datastore, out of sync? path: " + datastoreDiskPath);
        }

        return new String[] {datastoreDiskPath};
    }

    // Pair<internal CS name, vCenter display name>
    private Pair<String, String> composeVmNames(VirtualMachineTO vmSpec) {
        String vmInternalCSName = null;
        String vmNameOnVcenter = null;
        if (vmSpec.getHostName() != null) {
            vmInternalCSName = vmSpec.getName();
            if (_instanceNameFlag == true)
                vmNameOnVcenter = vmSpec.getHostName();
            else
                vmNameOnVcenter = vmSpec.getName();
        } else {
            vmNameOnVcenter = vmInternalCSName = vmSpec.getName();
        }

        return new Pair<String, String>(vmInternalCSName, vmNameOnVcenter);
    }

    private static void configNestedHVSupport(VirtualMachineMO vmMo, VirtualMachineTO vmSpec, VirtualMachineConfigSpec vmConfigSpec) throws Exception {

        VmwareContext context = vmMo.getContext();
        if ("true".equals(vmSpec.getDetails().get(VmDetailConstants.NESTED_VIRTUALIZATION_FLAG))) {
            if (s_logger.isDebugEnabled())
                s_logger.debug("Nested Virtualization enabled in configuration, checking hypervisor capability");

            ManagedObjectReference hostMor = vmMo.getRunningHost().getMor();
            ManagedObjectReference computeMor = context.getVimClient().getMoRefProp(hostMor, "parent");
            ManagedObjectReference environmentBrowser = context.getVimClient().getMoRefProp(computeMor, "environmentBrowser");
            HostCapability hostCapability = context.getService().queryTargetCapabilities(environmentBrowser, hostMor);
            Boolean nestedHvSupported = hostCapability.isNestedHVSupported();
            if (nestedHvSupported == null) {
                // nestedHvEnabled property is supported only since VMware 5.1. It's not defined for earlier versions.
                s_logger.warn("Hypervisor doesn't support nested virtualization, unable to set config for VM " + vmSpec.getName());
            } else if (nestedHvSupported.booleanValue()) {
                s_logger.debug("Hypervisor supports nested virtualization, enabling for VM " + vmSpec.getName());
                vmConfigSpec.setNestedHVEnabled(true);
            } else {
                s_logger.warn("Hypervisor doesn't support nested virtualization, unable to set config for VM " + vmSpec.getName());
                vmConfigSpec.setNestedHVEnabled(false);
            }
        }
    }

    private static void configBasicExtraOption(List<OptionValue> extraOptions, VirtualMachineTO vmSpec) {
        OptionValue newVal = new OptionValue();
        newVal.setKey("machine.id");
        newVal.setValue(vmSpec.getBootArgs());
        extraOptions.add(newVal);

        newVal = new OptionValue();
        newVal.setKey("devices.hotplug");
        newVal.setValue("true");
        extraOptions.add(newVal);
    }

    private static void configNvpExtraOption(List<OptionValue> extraOptions, VirtualMachineTO vmSpec) {
        /**
         * Extra Config : nvp.vm-uuid = uuid
         *  - Required for Nicira NVP integration
         */
        OptionValue newVal = new OptionValue();
        newVal.setKey("nvp.vm-uuid");
        newVal.setValue(vmSpec.getUuid());
        extraOptions.add(newVal);

        /**
         * Extra Config : nvp.iface-id.<num> = uuid
         *  - Required for Nicira NVP integration
         */
        int nicNum = 0;
        for (NicTO nicTo : sortNicsByDeviceId(vmSpec.getNics())) {
            if (nicTo.getUuid() != null) {
                newVal = new OptionValue();
                newVal.setKey("nvp.iface-id." + nicNum);
                newVal.setValue(nicTo.getUuid());
                extraOptions.add(newVal);
            }
            nicNum++;
        }
    }

    private static void configCustomExtraOption(List<OptionValue> extraOptions, VirtualMachineTO vmSpec) {
        // we no longer to validation anymore
        for (Map.Entry<String, String> entry : vmSpec.getDetails().entrySet()) {
            OptionValue newVal = new OptionValue();
            newVal.setKey(entry.getKey());
            newVal.setValue(entry.getValue());
            extraOptions.add(newVal);
        }
    }

    private static void postNvpConfigBeforeStart(VirtualMachineMO vmMo, VirtualMachineTO vmSpec) throws Exception {
        /**
         * We need to configure the port on the DV switch after the host is
         * connected. So make this happen between the configure and start of
         * the VM
         */
        int nicIndex = 0;
        for (NicTO nicTo : sortNicsByDeviceId(vmSpec.getNics())) {
            if (nicTo.getBroadcastType() == BroadcastDomainType.Lswitch) {
                // We need to create a port with a unique vlan and pass the key to the nic device
                s_logger.trace("Nic " + nicTo.toString() + " is connected to an NVP logicalswitch");
                VirtualDevice nicVirtualDevice = vmMo.getNicDeviceByIndex(nicIndex);
                if (nicVirtualDevice == null) {
                    throw new Exception("Failed to find a VirtualDevice for nic " + nicIndex); //FIXME Generic exceptions are bad
                }
                VirtualDeviceBackingInfo backing = nicVirtualDevice.getBacking();
                if (backing instanceof VirtualEthernetCardDistributedVirtualPortBackingInfo) {
                    // This NIC is connected to a Distributed Virtual Switch
                    VirtualEthernetCardDistributedVirtualPortBackingInfo portInfo = (VirtualEthernetCardDistributedVirtualPortBackingInfo)backing;
                    DistributedVirtualSwitchPortConnection port = portInfo.getPort();
                    String portKey = port.getPortKey();
                    String portGroupKey = port.getPortgroupKey();
                    String dvSwitchUuid = port.getSwitchUuid();

                    s_logger.debug("NIC " + nicTo.toString() + " is connected to dvSwitch " + dvSwitchUuid + " pg " + portGroupKey + " port " + portKey);

                    ManagedObjectReference dvSwitchManager = vmMo.getContext().getVimClient().getServiceContent().getDvSwitchManager();
                    ManagedObjectReference dvSwitch = vmMo.getContext().getVimClient().getService().queryDvsByUuid(dvSwitchManager, dvSwitchUuid);

                    // Get all ports
                    DistributedVirtualSwitchPortCriteria criteria = new DistributedVirtualSwitchPortCriteria();
                    criteria.setInside(true);
                    criteria.getPortgroupKey().add(portGroupKey);
                    List<DistributedVirtualPort> dvPorts = vmMo.getContext().getVimClient().getService().fetchDVPorts(dvSwitch, criteria);

                    DistributedVirtualPort vmDvPort = null;
                    List<Integer> usedVlans = new ArrayList<Integer>();
                    for (DistributedVirtualPort dvPort : dvPorts) {
                        // Find the port for this NIC by portkey
                        if (portKey.equals(dvPort.getKey())) {
                            vmDvPort = dvPort;
                        }
                        VMwareDVSPortSetting settings = (VMwareDVSPortSetting)dvPort.getConfig().getSetting();
                        VmwareDistributedVirtualSwitchVlanIdSpec vlanId = (VmwareDistributedVirtualSwitchVlanIdSpec)settings.getVlan();
                        s_logger.trace("Found port " + dvPort.getKey() + " with vlan " + vlanId.getVlanId());
                        if (vlanId.getVlanId() > 0 && vlanId.getVlanId() < 4095) {
                            usedVlans.add(vlanId.getVlanId());
                        }
                    }

                    if (vmDvPort == null) {
                        throw new Exception("Empty port list from dvSwitch for nic " + nicTo.toString());
                    }

                    DVPortConfigInfo dvPortConfigInfo = vmDvPort.getConfig();
                    VMwareDVSPortSetting settings = (VMwareDVSPortSetting)dvPortConfigInfo.getSetting();

                    VmwareDistributedVirtualSwitchVlanIdSpec vlanId = (VmwareDistributedVirtualSwitchVlanIdSpec)settings.getVlan();
                    BoolPolicy blocked = settings.getBlocked();
                    if (blocked.isValue() == Boolean.TRUE) {
                        s_logger.trace("Port is blocked, set a vlanid and unblock");
                        DVPortConfigSpec dvPortConfigSpec = new DVPortConfigSpec();
                        VMwareDVSPortSetting edittedSettings = new VMwareDVSPortSetting();
                        // Unblock
                        blocked.setValue(Boolean.FALSE);
                        blocked.setInherited(Boolean.FALSE);
                        edittedSettings.setBlocked(blocked);
                        // Set vlan
                        int i;
                        for (i = 1; i < 4095; i++) {
                            if (!usedVlans.contains(i))
                                break;
                        }
                        vlanId.setVlanId(i); // FIXME should be a determined
                        // based on usage
                        vlanId.setInherited(false);
                        edittedSettings.setVlan(vlanId);

                        dvPortConfigSpec.setSetting(edittedSettings);
                        dvPortConfigSpec.setOperation("edit");
                        dvPortConfigSpec.setKey(portKey);
                        List<DVPortConfigSpec> dvPortConfigSpecs = new ArrayList<DVPortConfigSpec>();
                        dvPortConfigSpecs.add(dvPortConfigSpec);
                        ManagedObjectReference task = vmMo.getContext().getVimClient().getService().reconfigureDVPortTask(dvSwitch, dvPortConfigSpecs);
                        if (!vmMo.getContext().getVimClient().waitForTask(task)) {
                            throw new Exception("Failed to configure the dvSwitch port for nic " + nicTo.toString());
                        }
                        s_logger.debug("NIC " + nicTo.toString() + " connected to vlan " + i);
                    } else {
                        s_logger.trace("Port already configured and set to vlan " + vlanId.getVlanId());
                    }
                } else if (backing instanceof VirtualEthernetCardNetworkBackingInfo) {
                    // This NIC is connected to a Virtual Switch
                    // Nothing to do
                } else {
                    s_logger.error("nic device backing is of type " + backing.getClass().getName());
                    throw new Exception("Incompatible backing for a VirtualDevice for nic " + nicIndex); //FIXME Generic exceptions are bad
                }
            }
            nicIndex++;
        }
    }

    private VirtualMachineDiskInfo getMatchingExistingDisk(VirtualMachineDiskInfoBuilder diskInfoBuilder, DiskTO vol) {
        if (diskInfoBuilder != null) {
            VolumeObjectTO volume = (VolumeObjectTO)vol.getData();

            Map<String, String> details = vol.getDetails();
            boolean isManaged = details != null && Boolean.parseBoolean(details.get(DiskTO.MANAGED));

            VirtualMachineDiskInfo diskInfo =
                diskInfoBuilder.getDiskInfoByBackingFileBaseName(isManaged ? new DatastoreFile(volume.getPath()).getFileBaseName() : volume.getPath());
            if (diskInfo != null) {
                s_logger.info("Found existing disk info from volume path: " + volume.getPath());
                return diskInfo;
            } else {
                String chainInfo = volume.getChainInfo();
                if (chainInfo != null) {
                    VirtualMachineDiskInfo infoInChain = _gson.fromJson(chainInfo, VirtualMachineDiskInfo.class);
                    if (infoInChain != null) {
                        String[] disks = infoInChain.getDiskChain();
                        if (disks.length > 0) {
                            for (String diskPath : disks) {
                                DatastoreFile file = new DatastoreFile(diskPath);
                                diskInfo = diskInfoBuilder.getDiskInfoByBackingFileBaseName(file.getFileBaseName());
                                if (diskInfo != null) {
                                    s_logger.info("Found existing disk from chain info: " + diskPath);
                                    return diskInfo;
                                }
                            }
                        }

                        if (diskInfo == null) {
                            diskInfo = diskInfoBuilder.getDiskInfoByDeviceBusName(infoInChain.getDiskDeviceBusName());
                            if (diskInfo != null) {
                                s_logger.info("Found existing disk from from chain device bus information: " + infoInChain.getDiskDeviceBusName());
                                return diskInfo;
                            }
                        }
                    }
                }
            }
        }

        return null;
    }

    private int getDiskController(VirtualMachineDiskInfo matchingExistingDisk, DiskTO vol, VirtualMachineTO vmSpec, int ideControllerKey, int scsiControllerKey) {

        int controllerKey;
        if (matchingExistingDisk != null) {
            s_logger.info("Chose disk controller based on existing information: " + matchingExistingDisk.getDiskDeviceBusName());
            if (matchingExistingDisk.getDiskDeviceBusName().startsWith("ide"))
                return ideControllerKey;
            else
                return scsiControllerKey;
        }

        if (vol.getType() == Volume.Type.ROOT) {
            Map<String, String> vmDetails = vmSpec.getDetails();
            if (vmDetails != null && vmDetails.get(VmDetailConstants.ROOK_DISK_CONTROLLER) != null) {
                if (vmDetails.get(VmDetailConstants.ROOK_DISK_CONTROLLER).equalsIgnoreCase("scsi")) {
                    s_logger.info("Chose disk controller for vol " + vol.getType() + " -> scsi, based on root disk controller settings: " +
                        vmDetails.get(VmDetailConstants.ROOK_DISK_CONTROLLER));
                    controllerKey = scsiControllerKey;
                } else {
                    s_logger.info("Chose disk controller for vol " + vol.getType() + " -> ide, based on root disk controller settings: " +
                        vmDetails.get(VmDetailConstants.ROOK_DISK_CONTROLLER));
                    controllerKey = ideControllerKey;
                }
            } else {
                s_logger.info("Chose disk controller for vol " + vol.getType() + " -> scsi. due to null root disk controller setting");
                controllerKey = scsiControllerKey;
            }

        } else {
            // DATA volume always use SCSI device
            s_logger.info("Chose disk controller for vol " + vol.getType() + " -> scsi");
            controllerKey = scsiControllerKey;
        }

        return controllerKey;
    }

    private void postDiskConfigBeforeStart(VirtualMachineMO vmMo, VirtualMachineTO vmSpec, DiskTO[] sortedDisks, int ideControllerKey, int scsiControllerKey)
        throws Exception {

        VirtualMachineDiskInfoBuilder diskInfoBuilder = vmMo.getDiskInfoBuilder();

        for (DiskTO vol : sortedDisks) {
            if (vol.getType() == Volume.Type.ISO)
                continue;

            VolumeObjectTO volumeTO = (VolumeObjectTO)vol.getData();

            VirtualMachineDiskInfo diskInfo = getMatchingExistingDisk(diskInfoBuilder, vol);
            assert (diskInfo != null);

            String[] diskChain = diskInfo.getDiskChain();
            assert (diskChain.length > 0);

            DatastoreFile file = new DatastoreFile(diskChain[0]);
            if (!file.getFileBaseName().equalsIgnoreCase(volumeTO.getPath())) {
                if (s_logger.isInfoEnabled())
                    s_logger.info("Detected disk-chain top file change on volume: " + volumeTO.getId() + " " + volumeTO.getPath() + " -> " + file.getFileBaseName());
            }

            VolumeObjectTO volInSpec = getVolumeInSpec(vmSpec, volumeTO);
            volInSpec.setPath(file.getFileBaseName());
            volInSpec.setChainInfo(_gson.toJson(diskInfo));
        }
    }

    private static VolumeObjectTO getVolumeInSpec(VirtualMachineTO vmSpec, VolumeObjectTO srcVol) {
        for (DiskTO disk : vmSpec.getDisks()) {
            VolumeObjectTO vol = (VolumeObjectTO)disk.getData();
            if (vol.getId() == srcVol.getId())
                return vol;
        }

        return null;
    }

    @Deprecated
    private Map<String, String> validateVmDetails(Map<String, String> vmDetails) {

        Map<String, String> validatedDetails = new HashMap<String, String>();

        if (vmDetails != null && vmDetails.size() > 0) {
            for (Map.Entry<String, String> entry : vmDetails.entrySet()) {
                if ("machine.id".equalsIgnoreCase(entry.getKey()))
                    continue;
                else if ("devices.hotplug".equalsIgnoreCase(entry.getKey()))
                    continue;
                else if ("RemoteDisplay.vnc.enabled".equalsIgnoreCase(entry.getKey()))
                    continue;
                else if ("RemoteDisplay.vnc.password".equalsIgnoreCase(entry.getKey()))
                    continue;
                else if ("RemoteDisplay.vnc.port".equalsIgnoreCase(entry.getKey()))
                    continue;
                else if ("RemoteDisplay.vnc.keymap".equalsIgnoreCase(entry.getKey()))
                    continue;
                else
                    validatedDetails.put(entry.getKey(), entry.getValue());
            }
        }
        return validatedDetails;
    }

    private static NicTO[] sortNicsByDeviceId(NicTO[] nics) {

        List<NicTO> listForSort = new ArrayList<NicTO>();
        for (NicTO nic : nics) {
            listForSort.add(nic);
        }
        Collections.sort(listForSort, new Comparator<NicTO>() {

            @Override
            public int compare(NicTO arg0, NicTO arg1) {
                if (arg0.getDeviceId() < arg1.getDeviceId()) {
                    return -1;
                } else if (arg0.getDeviceId() == arg1.getDeviceId()) {
                    return 0;
                }

                return 1;
            }
        });

        return listForSort.toArray(new NicTO[0]);
    }

    private static DiskTO[] sortVolumesByDeviceId(DiskTO[] volumes) {

        List<DiskTO> listForSort = new ArrayList<DiskTO>();
        for (DiskTO vol : volumes) {
            listForSort.add(vol);
        }
        Collections.sort(listForSort, new Comparator<DiskTO>() {

            @Override
            public int compare(DiskTO arg0, DiskTO arg1) {
                if (arg0.getDiskSeq() < arg1.getDiskSeq()) {
                    return -1;
                } else if (arg0.getDiskSeq() == arg1.getDiskSeq()) {
                    return 0;
                }

                return 1;
            }
        });

        return listForSort.toArray(new DiskTO[0]);
    }

    private HashMap<String, Pair<ManagedObjectReference, DatastoreMO>> inferDatastoreDetailsFromDiskInfo(VmwareHypervisorHost hyperHost, VmwareContext context,
        DiskTO[] disks) throws Exception {
        HashMap<String, Pair<ManagedObjectReference, DatastoreMO>> poolMors = new HashMap<String, Pair<ManagedObjectReference, DatastoreMO>>();

        assert (hyperHost != null) && (context != null);
        for (DiskTO vol : disks) {
            if (vol.getType() != Volume.Type.ISO) {
                VolumeObjectTO volumeTO = (VolumeObjectTO)vol.getData();
                DataStoreTO primaryStore = volumeTO.getDataStore();
                String poolUuid = primaryStore.getUuid();
                if (poolMors.get(poolUuid) == null) {
                    boolean isManaged = false;
                    String iScsiName = null;
                    Map<String, String> details = vol.getDetails();

                    if (details != null) {
                        isManaged = Boolean.parseBoolean(details.get(DiskTO.MANAGED));
                        iScsiName = details.get(DiskTO.IQN);
                    }

                    ManagedObjectReference morDataStore =
                        HypervisorHostHelper.findDatastoreWithBackwardsCompatibility(hyperHost, isManaged ? VmwareResource.getDatastoreName(iScsiName) : poolUuid);
                    if (morDataStore == null) {
                        String msg = "Failed to get the mounted datastore for the volume's pool " + poolUuid;
                        s_logger.error(msg);
                        throw new Exception(msg);
                    }
                    poolMors.put(poolUuid, new Pair<ManagedObjectReference, DatastoreMO>(morDataStore, new DatastoreMO(context, morDataStore)));
                }
            }
        }
        return poolMors;
    }

    private DatastoreMO getDatastoreThatRootDiskIsOn(HashMap<String, Pair<ManagedObjectReference, DatastoreMO>> dataStoresDetails, DiskTO disks[]) {

        Pair<ManagedObjectReference, DatastoreMO> rootDiskDataStoreDetails = null;
        for (DiskTO vol : disks) {
            if (vol.getType() == Volume.Type.ROOT) {
                DataStoreTO primaryStore = vol.getData().getDataStore();
                rootDiskDataStoreDetails = dataStoresDetails.get(primaryStore.getUuid());
            }
        }

        if (rootDiskDataStoreDetails != null)
            return rootDiskDataStoreDetails.second();
        return null;
    }

    private String getPvlanInfo(NicTO nicTo) {
        if (nicTo.getBroadcastType() == BroadcastDomainType.Pvlan) {
            return NetUtils.getIsolatedPvlanFromUri(nicTo.getBroadcastUri());
        }
        return null;
    }

    private String getVlanInfo(NicTO nicTo, String defaultVlan) {
        if (nicTo.getBroadcastType() == BroadcastDomainType.Native) {
            return defaultVlan;
        } else if (nicTo.getBroadcastType() == BroadcastDomainType.Vlan || nicTo.getBroadcastType() == BroadcastDomainType.Pvlan) {
            if (nicTo.getBroadcastUri() != null) {
                if (nicTo.getBroadcastType() == BroadcastDomainType.Vlan)
                    // For vlan, the broadcast uri is of the form vlan://<vlanid>
                    // BroadcastDomainType recogniizes and handles this.
                    return BroadcastDomainType.getValue(nicTo.getBroadcastUri());
                else
                    // for pvlan, the broacast uri will be of the form pvlan://<vlanid>-i<pvlanid>
                    // TODO consider the spread of functionality between BroadcastDomainType and NetUtils
                    return NetUtils.getPrimaryPvlanFromUri(nicTo.getBroadcastUri());
            } else {
                s_logger.warn("BroadcastType is not claimed as VLAN or PVLAN, but without vlan info in broadcast URI. Use vlan info from labeling: " + defaultVlan);
                return defaultVlan;
            }
        } else if (nicTo.getBroadcastType() == BroadcastDomainType.Lswitch) {
            // We don't need to set any VLAN id for an NVP logical switch
            return null;
        }

        s_logger.warn("Unrecognized broadcast type in VmwareResource, type: " + nicTo.getBroadcastType().toString() + ". Use vlan info from labeling: " + defaultVlan);
        return defaultVlan;
    }

    private Pair<ManagedObjectReference, String> prepareNetworkFromNicInfo(HostMO hostMo, NicTO nicTo, boolean configureVServiceInNexus, VirtualMachine.Type vmType)
        throws Exception {
        Pair<String, String> switchName;
        TrafficType trafficType;
        VirtualSwitchType switchType;

        switchName = getTargetSwitch(nicTo);
        trafficType = nicTo.getType();
        // Get switch type from resource property which is dictated by cluster property
        // If a virtual switch type is specified while adding cluster that will be used.
        // Else If virtual switch type is specified in physical traffic label that will be used
        // Else use standard vSwitch
        switchType = VirtualSwitchType.StandardVirtualSwitch;
        if (trafficType == TrafficType.Guest && _guestTrafficInfo != null) {
            switchType = _guestTrafficInfo.getVirtualSwitchType();
        } else if (trafficType == TrafficType.Public && _publicTrafficInfo != null) {
            switchType = _publicTrafficInfo.getVirtualSwitchType();
        }

        String namePrefix = getNetworkNamePrefix(nicTo);
        Pair<ManagedObjectReference, String> networkInfo = null;

        s_logger.info("Prepare network on " + switchType + " " + switchName + " with name prefix: " + namePrefix);

        if (VirtualSwitchType.StandardVirtualSwitch == switchType) {
            synchronized (hostMo.getMor().getValue().intern()) {
                networkInfo =
                    HypervisorHostHelper.prepareNetwork(switchName.first(), namePrefix, hostMo, getVlanInfo(nicTo, switchName.second()), nicTo.getNetworkRateMbps(),
                        nicTo.getNetworkRateMulticastMbps(), _ops_timeout, !namePrefix.startsWith("cloud.private"), nicTo.getBroadcastType(), nicTo.getUuid());
            }
        } else {
            String vlanId = getVlanInfo(nicTo, switchName.second());
            String svlanId = null;
            boolean pvlannetwork = (getPvlanInfo(nicTo) == null) ? false : true;
            if (vmType != null && vmType.equals(VirtualMachine.Type.DomainRouter) && pvlannetwork) {
                // plumb this network to the promiscuous vlan.
                svlanId = vlanId;
            } else {
                // plumb this network to the isolated vlan.
                svlanId = getPvlanInfo(nicTo);
            }
            networkInfo =
                HypervisorHostHelper.prepareNetwork(switchName.first(), namePrefix, hostMo, vlanId, svlanId, nicTo.getNetworkRateMbps(),
                    nicTo.getNetworkRateMulticastMbps(), _ops_timeout, switchType, _portsPerDvPortGroup, nicTo.getGateway(), configureVServiceInNexus,
                    nicTo.getBroadcastType());
        }

        return networkInfo;
    }

    // return Pair<switch name, vlan tagging>
    private Pair<String, String> getTargetSwitch(NicTO nicTo) throws Exception {
        if (nicTo.getType() == Networks.TrafficType.Guest) {
            return new Pair<String, String>(_guestTrafficInfo.getVirtualSwitchName(), Vlan.UNTAGGED);
        } else if (nicTo.getType() == Networks.TrafficType.Public) {
            return new Pair<String, String>(_publicTrafficInfo.getVirtualSwitchName(), Vlan.UNTAGGED);
        }

        if (nicTo.getName() != null && !nicTo.getName().isEmpty()) {
            String[] tokens = nicTo.getName().split(",");
            // Format of network traffic label is <VSWITCH>,<VLANID>,<VSWITCHTYPE>
            // If all 3 fields are mentioned then number of tokens would be 3.
            // If only <VSWITCH>,<VLANID> are mentioned then number of tokens would be 2.
            if (tokens.length == 2 || tokens.length == 3) {
                String vlanToken = tokens[1];
                if (vlanToken.isEmpty()) {
                    vlanToken = Vlan.UNTAGGED;
                }
                return new Pair<String, String>(tokens[0], vlanToken);
            } else {
                return new Pair<String, String>(nicTo.getName(), Vlan.UNTAGGED);
            }
        }

        if (nicTo.getType() == Networks.TrafficType.Control || nicTo.getType() == Networks.TrafficType.Management) {
            return new Pair<String, String>(_privateNetworkVSwitchName, Vlan.UNTAGGED);
        } else if (nicTo.getType() == Networks.TrafficType.Storage) {
            return new Pair<String, String>(_privateNetworkVSwitchName, Vlan.UNTAGGED);
        } else if (nicTo.getType() == Networks.TrafficType.Vpn) {
            throw new Exception("Unsupported traffic type: " + nicTo.getType().toString());
        } else {
            throw new Exception("Unsupported traffic type: " + nicTo.getType().toString());
        }
    }

    private String getNetworkNamePrefix(NicTO nicTo) throws Exception {
        if (nicTo.getType() == Networks.TrafficType.Guest) {
            return "cloud.guest";
        } else if (nicTo.getType() == Networks.TrafficType.Control || nicTo.getType() == Networks.TrafficType.Management) {
            return "cloud.private";
        } else if (nicTo.getType() == Networks.TrafficType.Public) {
            return "cloud.public";
        } else if (nicTo.getType() == Networks.TrafficType.Storage) {
            return "cloud.storage";
        } else if (nicTo.getType() == Networks.TrafficType.Vpn) {
            throw new Exception("Unsupported traffic type: " + nicTo.getType().toString());
        } else {
            throw new Exception("Unsupported traffic type: " + nicTo.getType().toString());
        }
    }

    protected Answer execute(final RemoteAccessVpnCfgCommand cmd) {
        String controlIp = getRouterSshControlIp(cmd);
        StringBuffer argsBuf = new StringBuffer();
        if (cmd.isCreate()) {
            argsBuf.append(" -r ")
                .append(cmd.getIpRange())
                .append(" -p ")
                .append(cmd.getPresharedKey())
                .append(" -s ")
                .append(cmd.getVpnServerIp())
                .append(" -l ")
                .append(cmd.getLocalIp())
                .append(" -c ");

        } else {
            argsBuf.append(" -d ").append(" -s ").append(cmd.getVpnServerIp());
        }
        argsBuf.append(" -C ").append(cmd.getLocalCidr());
        argsBuf.append(" -i ").append(cmd.getPublicInterface());

        try {
            VmwareManager mgr = getServiceContext().getStockObject(VmwareManager.CONTEXT_STOCK_NAME);

            if (s_logger.isDebugEnabled()) {
                s_logger.debug("Executing /opt/cloud/bin/vpn_lt2p.sh ");
            }

            Pair<Boolean, String> result =
                SshHelper.sshExecute(controlIp, DEFAULT_DOMR_SSHPORT, "root", mgr.getSystemVMKeyFile(), null, "/opt/cloud/bin/vpn_l2tp.sh " + argsBuf.toString());

            if (!result.first()) {
                s_logger.error("RemoteAccessVpnCfg command on domR failed, message: " + result.second());

                return new Answer(cmd, false, "RemoteAccessVpnCfg command failed due to " + result.second());
            }

            if (s_logger.isInfoEnabled()) {
                s_logger.info("RemoteAccessVpnCfg command on domain router " + argsBuf.toString() + " completed");
            }

        } catch (Throwable e) {
            if (e instanceof RemoteException) {
                s_logger.warn("Encounter remote exception to vCenter, invalidate VMware session context");
                invalidateServiceContext();
            }

            String msg = "RemoteAccessVpnCfg command failed due to " + VmwareHelper.getExceptionMessage(e);
            s_logger.error(msg, e);
            return new Answer(cmd, false, msg);
        }

        return new Answer(cmd);
    }

    protected Answer execute(final VpnUsersCfgCommand cmd) {
        VmwareManager mgr = getServiceContext().getStockObject(VmwareManager.CONTEXT_STOCK_NAME);

        String controlIp = getRouterSshControlIp(cmd);
        for (VpnUsersCfgCommand.UsernamePassword userpwd : cmd.getUserpwds()) {
            StringBuffer argsBuf = new StringBuffer();
            if (!userpwd.isAdd()) {
                argsBuf.append(" -U ").append(userpwd.getUsername());
            } else {
                argsBuf.append(" -u ").append(userpwd.getUsernamePassword());
            }

            try {

                if (s_logger.isDebugEnabled()) {
                    s_logger.debug("Executing /opt/cloud/bin/vpn_lt2p.sh ");
                }

                Pair<Boolean, String> result =
                    SshHelper.sshExecute(controlIp, DEFAULT_DOMR_SSHPORT, "root", mgr.getSystemVMKeyFile(), null, "/opt/cloud/bin/vpn_l2tp.sh " + argsBuf.toString());

                if (!result.first()) {
                    s_logger.error("VpnUserCfg command on domR failed, message: " + result.second());

                    return new Answer(cmd, false, "VpnUserCfg command failed due to " + result.second());
                }
            } catch (Throwable e) {
                if (e instanceof RemoteException) {
                    s_logger.warn("Encounter remote exception to vCenter, invalidate VMware session context");
                    invalidateServiceContext();
                }

                String msg = "VpnUserCfg command failed due to " + VmwareHelper.getExceptionMessage(e);
                s_logger.error(msg, e);
                return new Answer(cmd, false, msg);
            }
        }

        return new Answer(cmd);
    }

    private VirtualMachineMO takeVmFromOtherHyperHost(VmwareHypervisorHost hyperHost, String vmName) throws Exception {

        VirtualMachineMO vmMo = hyperHost.findVmOnPeerHyperHost(vmName);
        if (vmMo != null) {
            ManagedObjectReference morTargetPhysicalHost = hyperHost.findMigrationTarget(vmMo);
            if (morTargetPhysicalHost == null) {
                String msg = "VM " + vmName + " is on other host and we have no resource available to migrate and start it here";
                s_logger.error(msg);
                throw new Exception(msg);
            }

            if (!vmMo.relocate(morTargetPhysicalHost)) {
                String msg = "VM " + vmName + " is on other host and we failed to relocate it here";
                s_logger.error(msg);
                throw new Exception(msg);
            }

            return vmMo;
        }
        return null;
    }

    // isoUrl sample content :
    // nfs://192.168.10.231/export/home/kelven/vmware-test/secondary/template/tmpl/2/200//200-2-80f7ee58-6eff-3a2d-bcb0-59663edf6d26.iso
    private Pair<String, ManagedObjectReference> getIsoDatastoreInfo(VmwareHypervisorHost hyperHost, String isoUrl) throws Exception {

        assert (isoUrl != null);
        int isoFileNameStartPos = isoUrl.lastIndexOf("/");
        if (isoFileNameStartPos < 0) {
            throw new Exception("Invalid ISO path info");
        }

        String isoFileName = isoUrl.substring(isoFileNameStartPos);

        int templateRootPos = isoUrl.indexOf("template/tmpl");
        if (templateRootPos < 0) {
            throw new Exception("Invalid ISO path info");
        }

        String storeUrl = isoUrl.substring(0, templateRootPos - 1);
        String isoPath = isoUrl.substring(templateRootPos, isoFileNameStartPos);

        ManagedObjectReference morDs = prepareSecondaryDatastoreOnHost(storeUrl);
        DatastoreMO dsMo = new DatastoreMO(getServiceContext(), morDs);

        return new Pair<String, ManagedObjectReference>(String.format("[%s] %s%s", dsMo.getName(), isoPath, isoFileName), morDs);
    }

    protected Answer execute(ReadyCommand cmd) {
        if (s_logger.isInfoEnabled()) {
            s_logger.info("Executing resource ReadyCommand: " + _gson.toJson(cmd));
        }

        try {
            VmwareContext context = getServiceContext();
            VmwareHypervisorHost hyperHost = getHyperHost(context);
            if (hyperHost.isHyperHostConnected()) {
                return new ReadyAnswer(cmd);
            } else {
                return new ReadyAnswer(cmd, "Host is not in connect state");
            }
        } catch (Exception e) {
            s_logger.error("Unexpected exception: ", e);
            return new ReadyAnswer(cmd, VmwareHelper.getExceptionMessage(e));
        }
    }

    protected Answer execute(GetHostStatsCommand cmd) {
        if (s_logger.isTraceEnabled()) {
            s_logger.trace("Executing resource GetHostStatsCommand: " + _gson.toJson(cmd));
        }

        VmwareContext context = getServiceContext();
        VmwareHypervisorHost hyperHost = getHyperHost(context);

        HostStatsEntry hostStats = new HostStatsEntry(cmd.getHostId(), 0, 0, 0, "host", 0, 0, 0, 0);
        Answer answer = new GetHostStatsAnswer(cmd, hostStats);
        try {
            HostStatsEntry entry = getHyperHostStats(hyperHost);
            if (entry != null) {
                entry.setHostId(cmd.getHostId());
                answer = new GetHostStatsAnswer(cmd, entry);
            }
        } catch (Exception e) {
            if (e instanceof RemoteException) {
                s_logger.warn("Encounter remote exception to vCenter, invalidate VMware session context");
                invalidateServiceContext();
            }

            String msg = "Unable to execute GetHostStatsCommand due to " + VmwareHelper.getExceptionMessage(e);
            s_logger.error(msg, e);
        }

        if (s_logger.isTraceEnabled()) {
            s_logger.trace("GetHostStats Answer: " + _gson.toJson(answer));
        }

        return answer;
    }

    protected Answer execute(GetVmStatsCommand cmd) {
        if (s_logger.isTraceEnabled()) {
            s_logger.trace("Executing resource GetVmStatsCommand: " + _gson.toJson(cmd));
        }

        HashMap<String, VmStatsEntry> vmStatsMap = null;

        try {
            HashMap<String, State> newStates = getVmStates();

            // getVmNames should return all i-x-y values.
            List<String> requestedVmNames = cmd.getVmNames();
            List<String> vmNames = new ArrayList<String>();

            if (requestedVmNames != null) {
                for (String vmName : requestedVmNames) {
                    if (newStates.get(vmName) != null) {
                        vmNames.add(vmName);
                    }
                }
            }

            if (vmNames != null) {
                vmStatsMap = getVmStats(vmNames);
            }
        } catch (Throwable e) {
            if (e instanceof RemoteException) {
                s_logger.warn("Encounter remote exception to vCenter, invalidate VMware session context");
                invalidateServiceContext();
            }

            s_logger.error("Unable to execute GetVmStatsCommand due to : " + VmwareHelper.getExceptionMessage(e), e);
        }

        Answer answer = new GetVmStatsAnswer(cmd, vmStatsMap);

        if (s_logger.isTraceEnabled()) {
            s_logger.trace("Report GetVmStatsAnswer: " + _gson.toJson(answer));
        }
        return answer;
    }

    protected Answer execute(GetVmDiskStatsCommand cmd) {
        return new GetVmDiskStatsAnswer(cmd, null, null, null);
    }

    protected Answer execute(CheckHealthCommand cmd) {
        if (s_logger.isInfoEnabled()) {
            s_logger.info("Executing resource CheckHealthCommand: " + _gson.toJson(cmd));
        }

        try {
            VmwareHypervisorHost hyperHost = getHyperHost(getServiceContext());
            if (hyperHost.isHyperHostConnected()) {
                return new CheckHealthAnswer(cmd, true);
            }
        } catch (Throwable e) {
            if (e instanceof RemoteException) {
                s_logger.warn("Encounter remote exception to vCenter, invalidate VMware session context");
                invalidateServiceContext();
            }

            s_logger.error("Unable to execute CheckHealthCommand due to " + VmwareHelper.getExceptionMessage(e), e);
        }
        return new CheckHealthAnswer(cmd, false);
    }

    protected Answer execute(StopCommand cmd) {
        if (s_logger.isInfoEnabled()) {
            s_logger.info("Executing resource StopCommand: " + _gson.toJson(cmd));
        }

        // In the stop command, we're passed in the name of the VM as seen by cloudstack,
        // i.e., i-x-y. This is the internal VM name.
        VmwareContext context = getServiceContext();
        VmwareHypervisorHost hyperHost = getHyperHost(context);
        try {
            VirtualMachineMO vmMo = hyperHost.findVmOnHyperHost(cmd.getVmName());
            if (vmMo != null) {

                State state = null;
                synchronized (_vms) {
                    state = _vms.get(cmd.getVmName());
                    _vms.put(cmd.getVmName(), State.Stopping);
                }

                try {
                    vmMo.setCustomFieldValue(CustomFieldConstants.CLOUD_NIC_MASK, "0");

                    if (getVmPowerState(vmMo) != PowerState.PowerOff) {
                        if (vmMo.safePowerOff(_shutdown_waitMs)) {
                            state = State.Stopped;
                            return new StopAnswer(cmd, "Stop VM " + cmd.getVmName() + " Succeed", true);
                        } else {
                            String msg = "Have problem in powering off VM " + cmd.getVmName() + ", let the process continue";
                            s_logger.warn(msg);
                            return new StopAnswer(cmd, msg, true);
                        }
                    } else {
                        state = State.Stopped;
                    }

                    String msg = "VM " + cmd.getVmName() + " is already in stopped state";
                    s_logger.info(msg);
                    return new StopAnswer(cmd, msg, true);
                } finally {
                    synchronized (_vms) {
                        _vms.put(cmd.getVmName(), state);
                    }
                }
            } else {
                synchronized (_vms) {
                    _vms.remove(cmd.getVmName());
                }

                String msg = "VM " + cmd.getVmName() + " is no longer in vSphere";
                s_logger.info(msg);
                return new StopAnswer(cmd, msg, true);
            }
        } catch (Exception e) {
            if (e instanceof RemoteException) {
                s_logger.warn("Encounter remote exception to vCenter, invalidate VMware session context");
                invalidateServiceContext();
            }

            String msg = "StopCommand failed due to " + VmwareHelper.getExceptionMessage(e);
            s_logger.error(msg);
            return new StopAnswer(cmd, msg, false);
        }
    }

    protected Answer execute(RebootRouterCommand cmd) {
        if (s_logger.isInfoEnabled()) {
            s_logger.info("Executing resource RebootRouterCommand: " + _gson.toJson(cmd));
        }

        RebootAnswer answer = (RebootAnswer)execute((RebootCommand)cmd);

        if (answer.getResult()) {
            String connectResult = connect(cmd.getVmName(), cmd.getPrivateIpAddress());
            networkUsage(cmd.getPrivateIpAddress(), "create", null);
            if (connectResult == null) {
                return answer;
            } else {
                return new Answer(cmd, false, connectResult);
            }
        }
        return answer;
    }

    protected Answer execute(RebootCommand cmd) {
        if (s_logger.isInfoEnabled()) {
            s_logger.info("Executing resource RebootCommand: " + _gson.toJson(cmd));
        }

        VmwareContext context = getServiceContext();
        VmwareHypervisorHost hyperHost = getHyperHost(context);
        try {
            VirtualMachineMO vmMo = hyperHost.findVmOnHyperHost(cmd.getVmName());
            if (vmMo != null) {
                try {
                    vmMo.rebootGuest();
                    return new RebootAnswer(cmd, "reboot succeeded", true);
                } catch (ToolsUnavailableFaultMsg e) {
                    s_logger.warn("VMware tools is not installed at guest OS, we will perform hard reset for reboot");
                } catch (Exception e) {
                    s_logger.warn("We are not able to perform gracefull guest reboot due to " + VmwareHelper.getExceptionMessage(e));
                }

                // continue to try with hard-reset
                if (vmMo.reset()) {
                    return new RebootAnswer(cmd, "reboot succeeded", true);
                }

                String msg = "Reboot failed in vSphere. vm: " + cmd.getVmName();
                s_logger.warn(msg);
                return new RebootAnswer(cmd, msg, false);
            } else {
                String msg = "Unable to find the VM in vSphere to reboot. vm: " + cmd.getVmName();
                s_logger.warn(msg);
                return new RebootAnswer(cmd, msg, false);
            }
        } catch (Exception e) {
            if (e instanceof RemoteException) {
                s_logger.warn("Encounter remote exception to vCenter, invalidate VMware session context");
                invalidateServiceContext();
            }

            String msg = "RebootCommand failed due to " + VmwareHelper.getExceptionMessage(e);
            s_logger.error(msg);
            return new RebootAnswer(cmd, msg, false);
        }
    }

    protected Answer execute(CheckVirtualMachineCommand cmd) {
        if (s_logger.isInfoEnabled()) {
            s_logger.info("Executing resource CheckVirtualMachineCommand: " + _gson.toJson(cmd));
        }

        final String vmName = cmd.getVmName();
        State state = State.Unknown;
        Integer vncPort = null;

        VmwareContext context = getServiceContext();
        VmwareHypervisorHost hyperHost = getHyperHost(context);

        try {
            VirtualMachineMO vmMo = hyperHost.findVmOnHyperHost(vmName);
            if (vmMo != null) {
                state = getVmState(vmMo);
                if (state == State.Running) {
                    synchronized (_vms) {
                        _vms.put(vmName, State.Running);
                    }
                }
                return new CheckVirtualMachineAnswer(cmd, state, vncPort);
            } else {
                s_logger.warn("Can not find vm " + vmName + " to execute CheckVirtualMachineCommand");
                return new CheckVirtualMachineAnswer(cmd, state, vncPort);
            }

        } catch (Throwable e) {
            if (e instanceof RemoteException) {
                s_logger.warn("Encounter remote exception to vCenter, invalidate VMware session context");
                invalidateServiceContext();
            }
            s_logger.error("Unexpected exception: " + VmwareHelper.getExceptionMessage(e), e);

            return new CheckVirtualMachineAnswer(cmd, state, vncPort);
        }
    }

    protected Answer execute(PrepareForMigrationCommand cmd) {
        if (s_logger.isInfoEnabled()) {
            s_logger.info("Executing resource PrepareForMigrationCommand: " + _gson.toJson(cmd));
        }

        VirtualMachineTO vm = cmd.getVirtualMachine();
        if (s_logger.isDebugEnabled()) {
            s_logger.debug("Preparing host for migrating " + vm);
        }

        final String vmName = vm.getName();
        try {
            VmwareHypervisorHost hyperHost = getHyperHost(getServiceContext());
            VmwareManager mgr = hyperHost.getContext().getStockObject(VmwareManager.CONTEXT_STOCK_NAME);

            // find VM through datacenter (VM is not at the target host yet)
            VirtualMachineMO vmMo = hyperHost.findVmOnPeerHyperHost(vmName);
            if (vmMo == null) {
                s_logger.info("VM " + vmName + " was not found in the cluster of host " + hyperHost.getHyperHostName() + ". Looking for the VM in datacenter.");
                ManagedObjectReference dcMor = hyperHost.getHyperHostDatacenter();
                DatacenterMO dcMo = new DatacenterMO(hyperHost.getContext(), dcMor);
                vmMo = dcMo.findVm(vmName);
                if (vmMo == null) {
                    String msg = "VM " + vmName + " does not exist in VMware datacenter";
                    s_logger.error(msg);
                    throw new Exception(msg);
                }
            }

            NicTO[] nics = vm.getNics();
            for (NicTO nic : nics) {
                // prepare network on the host
                prepareNetworkFromNicInfo(new HostMO(getServiceContext(), _morHyperHost), nic, false, cmd.getVirtualMachine().getType());
            }

            String secStoreUrl = mgr.getSecondaryStorageStoreUrl(Long.parseLong(_dcId));
            if (secStoreUrl == null) {
                String msg = "secondary storage for dc " + _dcId + " is not ready yet?";
                throw new Exception(msg);
            }
            mgr.prepareSecondaryStorageStore(secStoreUrl);

            ManagedObjectReference morSecDs = prepareSecondaryDatastoreOnHost(secStoreUrl);
            if (morSecDs == null) {
                String msg = "Failed to prepare secondary storage on host, secondary store url: " + secStoreUrl;
                throw new Exception(msg);
            }

            synchronized (_vms) {
                _vms.put(vm.getName(), State.Migrating);
            }
            return new PrepareForMigrationAnswer(cmd);
        } catch (Throwable e) {
            if (e instanceof RemoteException) {
                s_logger.warn("Encounter remote exception to vCenter, invalidate VMware session context");
                invalidateServiceContext();
            }

            String msg = "Unexcpeted exception " + VmwareHelper.getExceptionMessage(e);
            s_logger.error(msg, e);
            return new PrepareForMigrationAnswer(cmd, msg);
        }
    }

    protected Answer execute(MigrateCommand cmd) {
        if (s_logger.isInfoEnabled()) {
            s_logger.info("Executing resource MigrateCommand: " + _gson.toJson(cmd));
        }

        final String vmName = cmd.getVmName();

        State state = null;
        synchronized (_vms) {
            state = _vms.get(vmName);
            _vms.put(vmName, State.Stopping);
        }

        try {
            VmwareHypervisorHost hyperHost = getHyperHost(getServiceContext());
            ManagedObjectReference morDc = hyperHost.getHyperHostDatacenter();

            // find VM through datacenter (VM is not at the target host yet)
            VirtualMachineMO vmMo = hyperHost.findVmOnPeerHyperHost(vmName);
            if (vmMo == null) {
                String msg = "VM " + vmName + " does not exist in VMware datacenter";
                s_logger.error(msg);
                throw new Exception(msg);
            }

            VmwareHypervisorHost destHyperHost = getTargetHyperHost(new DatacenterMO(hyperHost.getContext(), morDc), cmd.getDestinationIp());

            ManagedObjectReference morTargetPhysicalHost = destHyperHost.findMigrationTarget(vmMo);
            if (morTargetPhysicalHost == null) {
                throw new Exception("Unable to find a target capable physical host");
            }

            if (!vmMo.migrate(destHyperHost.getHyperHostOwnerResourcePool(), morTargetPhysicalHost)) {
                throw new Exception("Migration failed");
            }

            state = State.Stopping;
            return new MigrateAnswer(cmd, true, "migration succeeded", null);
        } catch (Throwable e) {
            if (e instanceof RemoteException) {
                s_logger.warn("Encounter remote exception to vCenter, invalidate VMware session context");
                invalidateServiceContext();
            }

            String msg = "MigrationCommand failed due to " + VmwareHelper.getExceptionMessage(e);
            s_logger.warn(msg, e);
            return new MigrateAnswer(cmd, false, msg, null);
        } finally {
            synchronized (_vms) {
                _vms.put(vmName, state);
            }
        }
    }

    protected Answer execute(MigrateWithStorageCommand cmd) {

        if (s_logger.isInfoEnabled()) {
            s_logger.info("Executing resource MigrateWithStorageCommand: " + _gson.toJson(cmd));
        }

        VirtualMachineTO vmTo = cmd.getVirtualMachine();
        final String vmName = vmTo.getName();

        State state = null;
        synchronized (_vms) {
            state = _vms.get(vmName);
            _vms.put(vmName, State.Stopping);
        }

        VmwareHypervisorHost srcHyperHost = null;
        VmwareHypervisorHost tgtHyperHost = null;
        VirtualMachineMO vmMo = null;

        ManagedObjectReference morDsAtTarget = null;
        ManagedObjectReference morDsAtSource = null;
        ManagedObjectReference morDc = null;
        ManagedObjectReference morDcOfTargetHost = null;
        ManagedObjectReference morTgtHost = new ManagedObjectReference();
        VirtualMachineRelocateSpec relocateSpec = new VirtualMachineRelocateSpec();
        List<VirtualMachineRelocateSpecDiskLocator> diskLocators = new ArrayList<VirtualMachineRelocateSpecDiskLocator>();
        VirtualMachineRelocateSpecDiskLocator diskLocator = null;

        boolean isFirstDs = true;
        String srcDiskName = "";
        String srcDsName = "";
        String tgtDsName = "";
        String tgtDsNfsHost;
        String tgtDsNfsPath;
        int tgtDsNfsPort;
        VolumeTO volume;
        StorageFilerTO filerTo;
        Set<String> mountedDatastoresAtSource = new HashSet<String>();

        Map<VolumeTO, StorageFilerTO> volToFiler = cmd.getVolumeToFiler();
        String tgtHost = cmd.getTargetHost();
        String tgtHostMorInfo = tgtHost.split("@")[0];
        morTgtHost.setType(tgtHostMorInfo.split(":")[0]);
        morTgtHost.setValue(tgtHostMorInfo.split(":")[1]);

        try {
            srcHyperHost = getHyperHost(getServiceContext());
            tgtHyperHost = new HostMO(getServiceContext(), morTgtHost);
            morDc = srcHyperHost.getHyperHostDatacenter();
            morDcOfTargetHost = tgtHyperHost.getHyperHostDatacenter();
            if (!morDc.getValue().equalsIgnoreCase(morDcOfTargetHost.getValue())) {
                String msg = "Source host & target host are in different datacentesr";
                throw new CloudRuntimeException(msg);
            }
            VmwareManager mgr = tgtHyperHost.getContext().getStockObject(VmwareManager.CONTEXT_STOCK_NAME);

            // find VM through datacenter (VM is not at the target host yet)
            vmMo = srcHyperHost.findVmOnPeerHyperHost(vmName);
            if (vmMo == null) {
                String msg = "VM " + vmName + " does not exist in VMware datacenter " + morDc.getValue();
                s_logger.error(msg);
                throw new Exception(msg);
            }

            // Get details of each target datastore & attach to source host.
            for (Entry<VolumeTO, StorageFilerTO> entry : volToFiler.entrySet()) {
                volume = entry.getKey();
                filerTo = entry.getValue();

                srcDsName = volume.getPoolUuid().replace("-", "");
                tgtDsName = filerTo.getUuid().replace("-", "");
                tgtDsNfsHost = filerTo.getHost();
                tgtDsNfsPath = filerTo.getPath();
                tgtDsNfsPort = filerTo.getPort();

                s_logger.debug("Preparing spec for volume : " + volume.getName());
                morDsAtTarget = HypervisorHostHelper.findDatastoreWithBackwardsCompatibility(tgtHyperHost, filerTo.getUuid());
                if (morDsAtTarget == null) {
                    String msg = "Unable to find the mounted datastore with uuid " + morDsAtTarget + " to execute MigrateWithStorageCommand";
                    s_logger.error(msg);
                    throw new Exception(msg);
                }
                morDsAtSource = HypervisorHostHelper.findDatastoreWithBackwardsCompatibility(srcHyperHost, filerTo.getUuid());
                if (morDsAtSource == null) {
                    morDsAtSource = srcHyperHost.mountDatastore(false, tgtDsNfsHost, tgtDsNfsPort, tgtDsNfsPath, tgtDsName);
                    if (morDsAtSource == null) {
                        throw new Exception("Unable to mount datastore " + tgtDsNfsHost + ":/" + tgtDsNfsPath + " on " + _hostName);
                    }
                    mountedDatastoresAtSource.add(tgtDsName);
                    s_logger.debug("Mounted datastore " + tgtDsNfsHost + ":/" + tgtDsNfsPath + " on " + _hostName);
                }

                if (isFirstDs) {
                    relocateSpec.setDatastore(morDsAtSource);
                    isFirstDs = false;
                }
                srcDiskName =
                    VmwareStorageLayoutHelper.getVmwareDatastorePathFromVmdkFileName(new DatastoreMO(srcHyperHost.getContext(), morDsAtSource), vmName, volume.getPath() +
                        ".vmdk");
                diskLocator = new VirtualMachineRelocateSpecDiskLocator();
                diskLocator.setDatastore(morDsAtSource);
                diskLocator.setDiskId(getVirtualDiskInfo(vmMo, volume.getPath() + ".vmdk"));

                diskLocators.add(diskLocator);

            }
            relocateSpec.getDisk().addAll(diskLocators);

            // Prepare network at target before migration
            NicTO[] nics = vmTo.getNics();
            for (NicTO nic : nics) {
                // prepare network on the host
                prepareNetworkFromNicInfo(new HostMO(getServiceContext(), morTgtHost), nic, false, vmTo.getType());
            }

            // Ensure secondary storage mounted on target host
            String secStoreUrl = mgr.getSecondaryStorageStoreUrl(Long.parseLong(_dcId));
            if (secStoreUrl == null) {
                String msg = "secondary storage for dc " + _dcId + " is not ready yet?";
                throw new Exception(msg);
            }
            mgr.prepareSecondaryStorageStore(secStoreUrl);
            ManagedObjectReference morSecDs = prepareSecondaryDatastoreOnHost(secStoreUrl);
            if (morSecDs == null) {
                String msg = "Failed to prepare secondary storage on host, secondary store url: " + secStoreUrl;
                throw new Exception(msg);
            }

            // Change datastore
            if (!vmMo.changeDatastore(relocateSpec)) {
                throw new Exception("Change datastore operation failed during storage migration");
            } else {
                s_logger.debug("Successfully migrated storage of VM " + vmName + " to target datastore(s)");
            }

            // Change host
            ManagedObjectReference morPool = tgtHyperHost.getHyperHostOwnerResourcePool();
            if (!vmMo.migrate(morPool, tgtHyperHost.getMor())) {
                throw new Exception("Change datastore operation failed during storage migration");
            } else {
                s_logger.debug("Successfully relocated VM " + vmName + " from " + _hostName + " to " + tgtHyperHost.getHyperHostName());
            }

            state = State.Stopping;
            List<VolumeObjectTO> volumeToList = null;
            return new MigrateWithStorageAnswer(cmd, volumeToList);
        } catch (Throwable e) {
            if (e instanceof RemoteException) {
                s_logger.warn("Encountered remote exception at vCenter, invalidating VMware session context");
                invalidateServiceContext();
            }

            String msg = "MigrationCommand failed due to " + VmwareHelper.getExceptionMessage(e);
            s_logger.warn(msg, e);
            return new MigrateWithStorageAnswer(cmd, (Exception)e);
        } finally {
            // Cleanup datastores mounted on source host
            for (String mountedDatastore : mountedDatastoresAtSource) {
                s_logger.debug("Attempting to unmount datastore " + mountedDatastore + " at " + _hostName);
                try {
                    srcHyperHost.unmountDatastore(mountedDatastore);
                } catch (Exception unmountEx) {
                    s_logger.debug("Failed to unmount datastore " + mountedDatastore + " at " + _hostName + ". Seems the datastore is still being used by " + _hostName +
                        ". Please unmount manually to cleanup.");
                }
                s_logger.debug("Successfully unmounted datastore " + mountedDatastore + " at " + _hostName);
            }
            synchronized (_vms) {
                _vms.put(vmName, state);
            }
        }
    }

    private Answer execute(MigrateVolumeCommand cmd) {
        String volumePath = cmd.getVolumePath();
        StorageFilerTO poolTo = cmd.getPool();

        if (s_logger.isInfoEnabled()) {
            s_logger.info("Executing resource MigrateVolumeCommand: " + _gson.toJson(cmd));
        }

        final String vmName = volMgr.getVmNameFromVolumeId(cmd.getVolumeId());

        VirtualMachineMO vmMo = null;
        VmwareHypervisorHost srcHyperHost = null;

        ManagedObjectReference morDs = null;
        ManagedObjectReference morDc = null;
        VirtualMachineRelocateSpec relocateSpec = new VirtualMachineRelocateSpec();
        List<VirtualMachineRelocateSpecDiskLocator> diskLocators = new ArrayList<VirtualMachineRelocateSpecDiskLocator>();
        VirtualMachineRelocateSpecDiskLocator diskLocator = null;

        String srcDiskName = "";
        String srcDsName = "";
        String tgtDsName = "";

        try {
            srcHyperHost = getHyperHost(getServiceContext());
            morDc = srcHyperHost.getHyperHostDatacenter();
            srcDsName = volMgr.getStoragePoolOfVolume(cmd.getVolumeId());
            tgtDsName = poolTo.getUuid().replace("-", "");

            // find VM in this datacenter not just in this cluster.
            DatacenterMO dcMo = new DatacenterMO(getServiceContext(), morDc);
            vmMo = dcMo.findVm(vmName);

            if (vmMo == null) {
                String msg = "VM " + vmName + " does not exist in VMware datacenter " + morDc.getValue();
                s_logger.error(msg);
                throw new Exception(msg);
            }
            morDs = HypervisorHostHelper.findDatastoreWithBackwardsCompatibility(srcHyperHost, tgtDsName);
            if (morDs == null) {
                String msg = "Unable to find the mounted datastore with name " + tgtDsName + " to execute MigrateVolumeCommand";
                s_logger.error(msg);
                throw new Exception(msg);
            }

            srcDiskName =
                VmwareStorageLayoutHelper.getVmwareDatastorePathFromVmdkFileName(new DatastoreMO(srcHyperHost.getContext(), morDs), vmName, volumePath + ".vmdk");
            diskLocator = new VirtualMachineRelocateSpecDiskLocator();
            diskLocator.setDatastore(morDs);
            diskLocator.setDiskId(getVirtualDiskInfo(vmMo, volumePath + ".vmdk"));

            diskLocators.add(diskLocator);
            relocateSpec.getDisk().add(diskLocator);

            // Change datastore
            if (!vmMo.changeDatastore(relocateSpec)) {
                throw new Exception("Change datastore operation failed during volume migration");
            } else {
                s_logger.debug("Successfully migrated volume " + volumePath + " to target datastore " + tgtDsName);
            }

            return new MigrateVolumeAnswer(cmd, true, null, volumePath);
        } catch (Exception e) {
            String msg = "Catch Exception " + e.getClass().getName() + " due to " + e.toString();
            s_logger.error(msg, e);
            return new MigrateVolumeAnswer(cmd, false, msg, null);
        }
    }

    private int getVirtualDiskInfo(VirtualMachineMO vmMo, String srcDiskName) throws Exception {
        Pair<VirtualDisk, String> deviceInfo = vmMo.getDiskDevice(srcDiskName, false);
        if (deviceInfo == null) {
            throw new Exception("No such disk device: " + srcDiskName);
        }
        return deviceInfo.first().getKey();
    }

    private VmwareHypervisorHost getTargetHyperHost(DatacenterMO dcMo, String destIp) throws Exception {

        VmwareManager mgr = dcMo.getContext().getStockObject(VmwareManager.CONTEXT_STOCK_NAME);

        List<ObjectContent> ocs = dcMo.getHostPropertiesOnDatacenterHostFolder(new String[] {"name", "parent"});
        if (ocs != null && ocs.size() > 0) {
            for (ObjectContent oc : ocs) {
                HostMO hostMo = new HostMO(dcMo.getContext(), oc.getObj());
                VmwareHypervisorHostNetworkSummary netSummary = hostMo.getHyperHostNetworkSummary(mgr.getManagementPortGroupByHost(hostMo));
                if (destIp.equalsIgnoreCase(netSummary.getHostIp())) {
                    return new HostMO(dcMo.getContext(), oc.getObj());
                }
            }
        }

        throw new Exception("Unable to locate dest host by " + destIp);
    }

    protected Answer execute(CreateStoragePoolCommand cmd) {
        return new Answer(cmd, true, "success");
    }

    protected Answer execute(ModifyStoragePoolCommand cmd) {
        if (s_logger.isInfoEnabled()) {
            s_logger.info("Executing resource ModifyStoragePoolCommand: " + _gson.toJson(cmd));
        }

        try {
            VmwareHypervisorHost hyperHost = getHyperHost(getServiceContext());
            StorageFilerTO pool = cmd.getPool();

            if (pool.getType() != StoragePoolType.NetworkFilesystem && pool.getType() != StoragePoolType.VMFS) {
                throw new Exception("Unsupported storage pool type " + pool.getType());
            }

            ManagedObjectReference morDatastore = null;
            morDatastore = HypervisorHostHelper.findDatastoreWithBackwardsCompatibility(hyperHost, pool.getUuid());
            if (morDatastore == null)
                morDatastore =
                    hyperHost.mountDatastore(pool.getType() == StoragePoolType.VMFS, pool.getHost(), pool.getPort(), pool.getPath(), pool.getUuid().replace("-", ""));

            assert (morDatastore != null);
            DatastoreSummary summary = new DatastoreMO(getServiceContext(), morDatastore).getSummary();
            long capacity = summary.getCapacity();
            long available = summary.getFreeSpace();
            Map<String, TemplateProp> tInfo = new HashMap<String, TemplateProp>();
            ModifyStoragePoolAnswer answer = new ModifyStoragePoolAnswer(cmd, capacity, available, tInfo);
            return answer;
        } catch (Throwable e) {
            if (e instanceof RemoteException) {
                s_logger.warn("Encounter remote exception to vCenter, invalidate VMware session context");
                invalidateServiceContext();
            }

            String msg = "ModifyStoragePoolCommand failed due to " + VmwareHelper.getExceptionMessage(e);
            s_logger.error(msg, e);
            return new Answer(cmd, false, msg);
        }
    }

    protected Answer execute(DeleteStoragePoolCommand cmd) {
        if (s_logger.isInfoEnabled()) {
            s_logger.info("Executing resource DeleteStoragePoolCommand: " + _gson.toJson(cmd));
        }

        StorageFilerTO pool = cmd.getPool();
        try {
            // We will leave datastore cleanup management to vCenter. Since for cluster VMFS datastore, it will always
            // be mounted by vCenter.

            // VmwareHypervisorHost hyperHost = this.getHyperHost(getServiceContext());
            // hyperHost.unmountDatastore(pool.getUuid());
            Answer answer = new Answer(cmd, true, "success");
            return answer;
        } catch (Throwable e) {
            if (e instanceof RemoteException) {
                s_logger.warn("Encounter remote exception to vCenter, invalidate VMware session context");
                invalidateServiceContext();
            }

            String msg = "DeleteStoragePoolCommand (pool: " + pool.getHost() + ", path: " + pool.getPath() + ") failed due to " + VmwareHelper.getExceptionMessage(e);
            return new Answer(cmd, false, msg);
        }
    }

    public static String getDatastoreName(String str) {
        return str.replace('/', '-');
    }

    public static String trimIqn(String iqn) {
        String[] tmp = iqn.split("/");

        if (tmp.length != 3) {
            String msg = "Wrong format for iScsi path: " + iqn + ". It should be formatted as '/targetIQN/LUN'.";

            s_logger.warn(msg);

            throw new CloudRuntimeException(msg);
        }

        return tmp[1].trim();
    }

    @Override
    public void createVmdk(Command cmd, DatastoreMO dsMo, String vmdkDatastorePath, Long volumeSize) throws Exception {
        VmwareContext context = getServiceContext();
        VmwareHypervisorHost hyperHost = getHyperHost(context);

        String dummyVmName = getWorkerName(context, cmd, 0);

        VirtualMachineMO vmMo = HypervisorHostHelper.createWorkerVM(hyperHost, dsMo, dummyVmName);

        if (vmMo == null) {
            throw new Exception("Unable to create a dummy VM for volume creation");
        }

        Long volumeSizeToUse = volumeSize < dsMo.getSummary().getFreeSpace() ? volumeSize : dsMo.getSummary().getFreeSpace();

        vmMo.createDisk(vmdkDatastorePath, getMBsFromBytes(volumeSizeToUse), dsMo.getMor(), vmMo.getScsiDeviceControllerKey());
        vmMo.detachDisk(vmdkDatastorePath, false);
        vmMo.destroy();
    }

    @Override
    public void handleDatastoreAndVmdkDetach(String iqn, String storageHost, int storagePort) throws Exception {
        VmwareContext context = getServiceContext();
        VmwareHypervisorHost hyperHost = getHyperHost(context);

        deleteVmfsDatastore(hyperHost, getDatastoreName(iqn), storageHost, storagePort, trimIqn(iqn));
    }

    protected Answer execute(AttachVolumeCommand cmd) {
        if (s_logger.isInfoEnabled()) {
            s_logger.info("Executing resource AttachVolumeCommand: " + _gson.toJson(cmd));
        }

        /*
         * AttachVolumeCommand { "attach":true,"vmName":"i-2-1-KY","pooltype":"NetworkFilesystem",
         * "volumeFolder":"/export/home/kelven/vmware-test/primary", "volumePath":"uuid",
         * "volumeName":"volume name","deviceId":1 }
         */
        try {
            VmwareHypervisorHost hyperHost = getHyperHost(getServiceContext());
            VirtualMachineMO vmMo = hyperHost.findVmOnHyperHost(cmd.getVmName());
            if (vmMo == null) {
                String msg = "Unable to find the VM to execute AttachVolumeCommand, vmName: " + cmd.getVmName();
                s_logger.error(msg);
                throw new Exception(msg);
            }

            ManagedObjectReference morDs = null;

            if (cmd.getAttach() && cmd.isManaged()) {
                morDs =
                    getVmfsDatastore(hyperHost, getDatastoreName(cmd.get_iScsiName()), cmd.getStorageHost(), cmd.getStoragePort(), trimIqn(cmd.get_iScsiName()),
                        cmd.getChapInitiatorUsername(), cmd.getChapInitiatorPassword(), cmd.getChapTargetUsername(), cmd.getChapTargetPassword());

                DatastoreMO dsMo = new DatastoreMO(getServiceContext(), morDs);

                String volumeDatastorePath = String.format("[%s] %s.vmdk", dsMo.getName(), dsMo.getName());

                if (!dsMo.fileExists(volumeDatastorePath)) {
                    createVmdk(cmd, dsMo, volumeDatastorePath, cmd.getVolumeSize());
                }
            } else {
                morDs = HypervisorHostHelper.findDatastoreWithBackwardsCompatibility(hyperHost, cmd.getPoolUuid());
            }

            if (morDs == null) {
                String msg = "Unable to find the mounted datastore to execute AttachVolumeCommand, vmName: " + cmd.getVmName();
                s_logger.error(msg);
                throw new Exception(msg);
            }

            DatastoreMO dsMo = new DatastoreMO(getServiceContext(), morDs);

            String datastoreVolumePath = null;

            if (cmd.isManaged()) {
                datastoreVolumePath = dsMo.getDatastorePath(dsMo.getName() + ".vmdk");
            } else {
                VmwareStorageLayoutHelper.syncVolumeToVmDefaultFolder(dsMo.getOwnerDatacenter().first(), cmd.getVmName(), dsMo, cmd.getVolumePath());

                datastoreVolumePath = dsMo.searchFileInSubFolders(cmd.getVolumePath() + ".vmdk", true);
            }

            assert (datastoreVolumePath != null) : "Virtual disk file must exist in specified datastore for attach/detach operations.";
            if (datastoreVolumePath == null) {
                throw new CloudRuntimeException("Unable to find file " + cmd.getVolumePath() + ".vmdk in datastore " + dsMo.getName());
            }

            AttachVolumeAnswer answer = new AttachVolumeAnswer(cmd, cmd.getDeviceId(), datastoreVolumePath);
            if (cmd.getAttach()) {
                vmMo.attachDisk(new String[] {datastoreVolumePath}, morDs);
            } else {
                vmMo.removeAllSnapshots();
                vmMo.detachDisk(datastoreVolumePath, false);

                if (cmd.isManaged()) {
                    handleDatastoreAndVmdkDetach(cmd.get_iScsiName(), cmd.getStorageHost(), cmd.getStoragePort());
                } else {
                    VmwareStorageLayoutHelper.syncVolumeToRootFolder(dsMo.getOwnerDatacenter().first(), dsMo, cmd.getVolumePath());
                }
            }

            return answer;
        } catch (Throwable e) {
            if (e instanceof RemoteException) {
                s_logger.warn("Encounter remote exception to vCenter, invalidate VMware session context");
                invalidateServiceContext();
            }

            String msg = "AttachVolumeCommand failed due to " + VmwareHelper.getExceptionMessage(e);
            s_logger.error(msg, e);
            return new AttachVolumeAnswer(cmd, msg);
        }
    }

    @Override
    public void removeManagedTargetsFromCluster(List<String> iqns) throws Exception {
        List<HostInternetScsiHbaStaticTarget> lstManagedTargets = new ArrayList<HostInternetScsiHbaStaticTarget>();

        VmwareContext context = getServiceContext();
        VmwareHypervisorHost hyperHost = getHyperHost(context);
        ManagedObjectReference morCluster = hyperHost.getHyperHostCluster();
        ClusterMO cluster = new ClusterMO(context, morCluster);
        List<Pair<ManagedObjectReference, String>> lstHosts = cluster.getClusterHosts();
        HostMO host = new HostMO(context, lstHosts.get(0).first());
        HostStorageSystemMO hostStorageSystem = host.getHostStorageSystemMO();

        for (HostHostBusAdapter hba : hostStorageSystem.getStorageDeviceInfo().getHostBusAdapter()) {
            if (hba instanceof HostInternetScsiHba) {
                List<HostInternetScsiHbaStaticTarget> lstTargets = ((HostInternetScsiHba)hba).getConfiguredStaticTarget();

                if (lstTargets != null) {
                    for (HostInternetScsiHbaStaticTarget target : lstTargets) {
                        if (iqns.contains(target.getIScsiName())) {
                            lstManagedTargets.add(target);
                        }
                    }
                }
            }
        }

        addRemoveInternetScsiTargetsToAllHosts(false, lstManagedTargets, lstHosts);
    }

    private void addRemoveInternetScsiTargetsToAllHosts(final boolean add, final List<HostInternetScsiHbaStaticTarget> lstTargets,
        final List<Pair<ManagedObjectReference, String>> lstHosts) throws Exception {
        VmwareContext context = getServiceContext();

        ExecutorService executorService = Executors.newFixedThreadPool(lstHosts.size());

        final List<Exception> exceptions = new ArrayList<Exception>();

        for (Pair<ManagedObjectReference, String> hostPair : lstHosts) {
            HostMO host = new HostMO(context, hostPair.first());
            HostStorageSystemMO hostStorageSystem = host.getHostStorageSystemMO();

            boolean iScsiHbaConfigured = false;

            for (HostHostBusAdapter hba : hostStorageSystem.getStorageDeviceInfo().getHostBusAdapter()) {
                if (hba instanceof HostInternetScsiHba) {
                    // just finding an instance of HostInternetScsiHba means that we have found at least one configured iSCSI HBA
                    // at least one iSCSI HBA must be configured before a CloudStack user can use this host for iSCSI storage
                    iScsiHbaConfigured = true;

                    final String iScsiHbaDevice = hba.getDevice();

                    final HostStorageSystemMO hss = hostStorageSystem;

                    executorService.submit(new Thread() {
                        @Override
                        public void run() {
                            try {
                                if (add) {
                                    hss.addInternetScsiStaticTargets(iScsiHbaDevice, lstTargets);
                                } else {
                                    hss.removeInternetScsiStaticTargets(iScsiHbaDevice, lstTargets);
                                }

                                hss.rescanHba(iScsiHbaDevice);
                                hss.rescanVmfs();
                            } catch (Exception ex) {
                                synchronized (exceptions) {
                                    exceptions.add(ex);
                                }
                            }
                        }
                    });
                }
            }

            if (!iScsiHbaConfigured) {
                throw new Exception("An iSCSI HBA must be configured before a host can use iSCSI storage.");
            }
        }

        executorService.shutdown();

        if (!executorService.awaitTermination(Long.MAX_VALUE, TimeUnit.MINUTES)) {
            throw new Exception("The system timed out before completing the task 'rescanAllHosts'.");
        }

        if (exceptions.size() > 0) {
            throw new Exception(exceptions.get(0).getMessage());
        }
    }

    private void rescanAllHosts(final List<Pair<ManagedObjectReference, String>> lstHosts) throws Exception {
        VmwareContext context = getServiceContext();

        ExecutorService executorService = Executors.newFixedThreadPool(lstHosts.size());

        final List<Exception> exceptions = new ArrayList<Exception>();

        for (Pair<ManagedObjectReference, String> hostPair : lstHosts) {
            HostMO host = new HostMO(context, hostPair.first());
            HostStorageSystemMO hostStorageSystem = host.getHostStorageSystemMO();

            boolean iScsiHbaConfigured = false;

            for (HostHostBusAdapter hba : hostStorageSystem.getStorageDeviceInfo().getHostBusAdapter()) {
                if (hba instanceof HostInternetScsiHba) {
                    // just finding an instance of HostInternetScsiHba means that we have found at least one configured iSCSI HBA
                    // at least one iSCSI HBA must be configured before a CloudStack user can use this host for iSCSI storage
                    iScsiHbaConfigured = true;

                    final String iScsiHbaDevice = hba.getDevice();

                    final HostStorageSystemMO hss = hostStorageSystem;

                    executorService.submit(new Thread() {
                        @Override
                        public void run() {
                            try {
                                hss.rescanHba(iScsiHbaDevice);
                                hss.rescanVmfs();
                            } catch (Exception ex) {
                                synchronized (exceptions) {
                                    exceptions.add(ex);
                                }
                            }
                        }
                    });
                }
            }

            if (!iScsiHbaConfigured) {
                throw new Exception("An iSCSI HBA must be configured before a host can use iSCSI storage.");
            }
        }

        executorService.shutdown();

        if (!executorService.awaitTermination(Long.MAX_VALUE, TimeUnit.MINUTES)) {
            throw new Exception("The system timed out before completing the task 'rescanAllHosts'.");
        }

        if (exceptions.size() > 0) {
            throw new Exception(exceptions.get(0).getMessage());
        }
    }

    @Override
    public ManagedObjectReference getVmfsDatastore(VmwareHypervisorHost hyperHost, String datastoreName, String storageIpAddress, int storagePortNumber, String iqn,
        String chapName, String chapSecret, String mutualChapName, String mutualChapSecret) throws Exception {
        VmwareContext context = getServiceContext();
        ManagedObjectReference morCluster = hyperHost.getHyperHostCluster();
        ClusterMO cluster = new ClusterMO(context, morCluster);
        List<Pair<ManagedObjectReference, String>> lstHosts = cluster.getClusterHosts();

        HostInternetScsiHbaStaticTarget target = new HostInternetScsiHbaStaticTarget();

        target.setAddress(storageIpAddress);
        target.setPort(storagePortNumber);
        target.setIScsiName(iqn);

        HostInternetScsiHbaAuthenticationProperties auth = new HostInternetScsiHbaAuthenticationProperties();

        String strAuthType = "chapRequired";

        auth.setChapAuthEnabled(true);
        auth.setChapInherited(false);
        auth.setChapAuthenticationType(strAuthType);
        auth.setChapName(chapName);
        auth.setChapSecret(chapSecret);

        if (StringUtils.isNotBlank(mutualChapName) && StringUtils.isNotBlank(mutualChapSecret)) {
            auth.setMutualChapInherited(false);
            auth.setMutualChapAuthenticationType(strAuthType);
            auth.setMutualChapName(mutualChapName);
            auth.setMutualChapSecret(mutualChapSecret);
        }

        target.setAuthenticationProperties(auth);

        final List<HostInternetScsiHbaStaticTarget> lstTargets = new ArrayList<HostInternetScsiHbaStaticTarget>();

        lstTargets.add(target);

        addRemoveInternetScsiTargetsToAllHosts(true, lstTargets, lstHosts);

        rescanAllHosts(lstHosts);

        HostMO host = new HostMO(context, lstHosts.get(0).first());
        HostDatastoreSystemMO hostDatastoreSystem = host.getHostDatastoreSystemMO();

        ManagedObjectReference morDs = hostDatastoreSystem.findDatastoreByName(datastoreName);

        if (morDs != null) {
            return morDs;
        }

        rescanAllHosts(lstHosts);

        HostStorageSystemMO hostStorageSystem = host.getHostStorageSystemMO();
        List<HostScsiDisk> lstHostScsiDisks = hostDatastoreSystem.queryAvailableDisksForVmfs();

        HostScsiDisk hostScsiDisk = getHostScsiDisk(hostStorageSystem.getStorageDeviceInfo().getScsiTopology(), lstHostScsiDisks, iqn);

        if (hostScsiDisk == null) {
            // check to see if the datastore actually does exist already
            morDs = hostDatastoreSystem.findDatastoreByName(datastoreName);

            if (morDs != null) {
                return morDs;
            }

            throw new Exception("A relevant SCSI disk could not be located to use to create a datastore.");
        }

        morDs = hostDatastoreSystem.createVmfsDatastore(datastoreName, hostScsiDisk);

        if (morDs != null) {
            rescanAllHosts(lstHosts);

            return morDs;
        }

        throw new Exception("Unable to create a datastore");
    }

    // the purpose of this method is to find the HostScsiDisk in the passed-in array that exists (if any) because
    // we added the static iqn to an iSCSI HBA
    private static HostScsiDisk getHostScsiDisk(HostScsiTopology hst, List<HostScsiDisk> lstHostScsiDisks, String iqn) {
        for (HostScsiTopologyInterface adapter : hst.getAdapter()) {
            if (adapter.getTarget() != null) {
                for (HostScsiTopologyTarget target : adapter.getTarget()) {
                    if (target.getTransport() instanceof HostInternetScsiTargetTransport) {
                        String iScsiName = ((HostInternetScsiTargetTransport)target.getTransport()).getIScsiName();

                        if (iqn.equals(iScsiName)) {
                            for (HostScsiDisk hostScsiDisk : lstHostScsiDisks) {
                                for (HostScsiTopologyLun hstl : target.getLun()) {
                                    if (hstl.getScsiLun().contains(hostScsiDisk.getUuid())) {
                                        return hostScsiDisk;
                                    }
                                }
                            }
                        }
                    }
                }
            }
        }

        return null;
    }

    private void deleteVmfsDatastore(VmwareHypervisorHost hyperHost, String volumeUuid, String storageIpAddress, int storagePortNumber, String iqn) throws Exception {
        // hyperHost.unmountDatastore(volumeUuid);

        VmwareContext context = getServiceContext();
        ManagedObjectReference morCluster = hyperHost.getHyperHostCluster();
        ClusterMO cluster = new ClusterMO(context, morCluster);
        List<Pair<ManagedObjectReference, String>> lstHosts = cluster.getClusterHosts();

        HostInternetScsiHbaStaticTarget target = new HostInternetScsiHbaStaticTarget();

        target.setAddress(storageIpAddress);
        target.setPort(storagePortNumber);
        target.setIScsiName(iqn);

        final List<HostInternetScsiHbaStaticTarget> lstTargets = new ArrayList<HostInternetScsiHbaStaticTarget>();

        lstTargets.add(target);

        addRemoveInternetScsiTargetsToAllHosts(false, lstTargets, lstHosts);

        rescanAllHosts(lstHosts);
    }

    protected Answer execute(AttachIsoCommand cmd) {
        if (s_logger.isInfoEnabled()) {
            s_logger.info("Executing resource AttachIsoCommand: " + _gson.toJson(cmd));
        }

        try {
            VmwareHypervisorHost hyperHost = getHyperHost(getServiceContext());
            VirtualMachineMO vmMo = hyperHost.findVmOnHyperHost(cmd.getVmName());
            if (vmMo == null) {
                String msg = "Unable to find VM in vSphere to execute AttachIsoCommand, vmName: " + cmd.getVmName();
                s_logger.error(msg);
                throw new Exception(msg);
            }

            String storeUrl = cmd.getStoreUrl();
            if (storeUrl == null) {
                if (!cmd.getIsoPath().equalsIgnoreCase("vmware-tools.iso")) {
                    String msg = "ISO store root url is not found in AttachIsoCommand";
                    s_logger.error(msg);
                    throw new Exception(msg);
                } else {
                    if (cmd.isAttach()) {
                        vmMo.mountToolsInstaller();
                    } else {
                        try {
                            vmMo.unmountToolsInstaller();
                        } catch (Throwable e) {
                            vmMo.detachIso(null);
                        }
                    }

                    return new Answer(cmd);
                }
            }

            ManagedObjectReference morSecondaryDs = prepareSecondaryDatastoreOnHost(storeUrl);
            String isoPath = cmd.getIsoPath();
            if (!isoPath.startsWith(storeUrl)) {
                assert (false);
                String msg = "ISO path does not start with the secondary storage root";
                s_logger.error(msg);
                throw new Exception(msg);
            }

            int isoNameStartPos = isoPath.lastIndexOf('/');
            String isoFileName = isoPath.substring(isoNameStartPos + 1);
            String isoStorePathFromRoot = isoPath.substring(storeUrl.length(), isoNameStartPos);

            // TODO, check if iso is already attached, or if there is a previous
            // attachment
            DatastoreMO secondaryDsMo = new DatastoreMO(getServiceContext(), morSecondaryDs);
            String storeName = secondaryDsMo.getName();
            String isoDatastorePath = String.format("[%s] %s%s", storeName, isoStorePathFromRoot, isoFileName);

            if (cmd.isAttach()) {
                vmMo.attachIso(isoDatastorePath, morSecondaryDs, true, false);
            } else {
                vmMo.detachIso(isoDatastorePath);
            }

            return new Answer(cmd);
        } catch (Throwable e) {
            if (e instanceof RemoteException) {
                s_logger.warn("Encounter remote exception to vCenter, invalidate VMware session context");
                invalidateServiceContext();
            }

            if (cmd.isAttach()) {
                String msg = "AttachIsoCommand(attach) failed due to " + VmwareHelper.getExceptionMessage(e);
                s_logger.error(msg, e);
                return new Answer(cmd, false, msg);
            } else {
                String msg = "AttachIsoCommand(detach) failed due to " + VmwareHelper.getExceptionMessage(e);
                s_logger.warn(msg, e);
                return new Answer(cmd, false, msg);
            }
        }
    }

    public synchronized ManagedObjectReference prepareSecondaryDatastoreOnHost(String storeUrl) throws Exception {
        String storeName = getSecondaryDatastoreUUID(storeUrl);
        URI uri = new URI(storeUrl);

        VmwareHypervisorHost hyperHost = getHyperHost(getServiceContext());
        ManagedObjectReference morDatastore = hyperHost.mountDatastore(false, uri.getHost(), 0, uri.getPath(), storeName.replace("-", ""));

        if (morDatastore == null)
            throw new Exception("Unable to mount secondary storage on host. storeUrl: " + storeUrl);

        return morDatastore;
    }

    private static String getSecondaryDatastoreUUID(String storeUrl) {
        return UUID.nameUUIDFromBytes(storeUrl.getBytes()).toString();
    }

    protected Answer execute(ValidateSnapshotCommand cmd) {
        if (s_logger.isInfoEnabled()) {
            s_logger.info("Executing resource ValidateSnapshotCommand: " + _gson.toJson(cmd));
        }

        // the command is no longer available
        String expectedSnapshotBackupUuid = null;
        String actualSnapshotBackupUuid = null;
        String actualSnapshotUuid = null;
        return new ValidateSnapshotAnswer(cmd, false, "ValidateSnapshotCommand is not supported for vmware yet", expectedSnapshotBackupUuid, actualSnapshotBackupUuid,
            actualSnapshotUuid);
    }

    protected Answer execute(ManageSnapshotCommand cmd) {
        if (s_logger.isInfoEnabled()) {
            s_logger.info("Executing resource ManageSnapshotCommand: " + _gson.toJson(cmd));
        }

        long snapshotId = cmd.getSnapshotId();

        /*
         * "ManageSnapshotCommand",
         * "{\"_commandSwitch\":\"-c\",\"_volumePath\":\"i-2-3-KY-ROOT\",\"_snapshotName\":\"i-2-3-KY_i-2-3-KY-ROOT_20101102203827\",\"_snapshotId\":1,\"_vmName\":\"i-2-3-KY\"}"
         */
        boolean success = false;
        String cmdSwitch = cmd.getCommandSwitch();
        String snapshotOp = "Unsupported snapshot command." + cmdSwitch;
        if (cmdSwitch.equals(ManageSnapshotCommand.CREATE_SNAPSHOT)) {
            snapshotOp = "create";
        } else if (cmdSwitch.equals(ManageSnapshotCommand.DESTROY_SNAPSHOT)) {
            snapshotOp = "destroy";
        }

        String details = "ManageSnapshotCommand operation: " + snapshotOp + " Failed for snapshotId: " + snapshotId;
        String snapshotUUID = null;

        // snapshot operation (create or destroy) is handled inside BackupSnapshotCommand(), we just fake
        // a success return here
        snapshotUUID = UUID.randomUUID().toString();
        success = true;
        details = null;

        return new ManageSnapshotAnswer(cmd, snapshotId, snapshotUUID, success, details);
    }

    protected Answer execute(BackupSnapshotCommand cmd) {
        if (s_logger.isInfoEnabled()) {
            s_logger.info("Executing resource BackupSnapshotCommand: " + _gson.toJson(cmd));
        }

        try {
            VmwareContext context = getServiceContext();
            VmwareManager mgr = context.getStockObject(VmwareManager.CONTEXT_STOCK_NAME);

            return mgr.getStorageManager().execute(this, cmd);
        } catch (Throwable e) {
            if (e instanceof RemoteException) {
                s_logger.warn("Encounter remote exception to vCenter, invalidate VMware session context");
                invalidateServiceContext();
            }

            String details = "BackupSnapshotCommand failed due to " + VmwareHelper.getExceptionMessage(e);
            s_logger.error(details, e);
            return new BackupSnapshotAnswer(cmd, false, details, null, true);
        }
    }

    protected Answer execute(CreateVMSnapshotCommand cmd) {
        try {
            VmwareContext context = getServiceContext();
            VmwareManager mgr = context.getStockObject(VmwareManager.CONTEXT_STOCK_NAME);

            return mgr.getStorageManager().execute(this, cmd);
        } catch (Exception e) {
            e.printStackTrace();
            return new CreateVMSnapshotAnswer(cmd, false, "");
        }
    }

    protected Answer execute(DeleteVMSnapshotCommand cmd) {
        try {
            VmwareContext context = getServiceContext();
            VmwareManager mgr = context.getStockObject(VmwareManager.CONTEXT_STOCK_NAME);

            return mgr.getStorageManager().execute(this, cmd);
        } catch (Exception e) {
            e.printStackTrace();
            return new DeleteVMSnapshotAnswer(cmd, false, "");
        }
    }

    protected Answer execute(RevertToVMSnapshotCommand cmd) {
        try {
            VmwareContext context = getServiceContext();
            VmwareManager mgr = context.getStockObject(VmwareManager.CONTEXT_STOCK_NAME);
            return mgr.getStorageManager().execute(this, cmd);
        } catch (Exception e) {
            e.printStackTrace();
            return new RevertToVMSnapshotAnswer(cmd, false, "");
        }
    }

    protected Answer execute(CreateVolumeFromSnapshotCommand cmd) {
        if (s_logger.isInfoEnabled()) {
            s_logger.info("Executing resource CreateVolumeFromSnapshotCommand: " + _gson.toJson(cmd));
        }

        String details = null;
        boolean success = false;
        String newVolumeName = UUID.randomUUID().toString();

        try {
            VmwareContext context = getServiceContext();
            VmwareManager mgr = context.getStockObject(VmwareManager.CONTEXT_STOCK_NAME);
            return mgr.getStorageManager().execute(this, cmd);
        } catch (Throwable e) {
            if (e instanceof RemoteException) {
                s_logger.warn("Encounter remote exception to vCenter, invalidate VMware session context");
                invalidateServiceContext();
            }

            details = "CreateVolumeFromSnapshotCommand failed due to " + VmwareHelper.getExceptionMessage(e);
            s_logger.error(details, e);
        }

        return new CreateVolumeFromSnapshotAnswer(cmd, success, details, newVolumeName);
    }

    protected Answer execute(CreatePrivateTemplateFromVolumeCommand cmd) {
        if (s_logger.isInfoEnabled()) {
            s_logger.info("Executing resource CreatePrivateTemplateFromVolumeCommand: " + _gson.toJson(cmd));
        }

        try {
            VmwareContext context = getServiceContext();
            VmwareManager mgr = context.getStockObject(VmwareManager.CONTEXT_STOCK_NAME);

            return mgr.getStorageManager().execute(this, cmd);

        } catch (Throwable e) {
            if (e instanceof RemoteException) {
                s_logger.warn("Encounter remote exception to vCenter, invalidate VMware session context");
                invalidateServiceContext();
            }

            String details = "CreatePrivateTemplateFromVolumeCommand failed due to " + VmwareHelper.getExceptionMessage(e);
            s_logger.error(details, e);
            return new CreatePrivateTemplateAnswer(cmd, false, details);
        }
    }

    protected Answer execute(final UpgradeSnapshotCommand cmd) {
        return new Answer(cmd, true, "success");
    }

    protected Answer execute(CreatePrivateTemplateFromSnapshotCommand cmd) {
        if (s_logger.isInfoEnabled()) {
            s_logger.info("Executing resource CreatePrivateTemplateFromSnapshotCommand: " + _gson.toJson(cmd));
        }

        try {
            VmwareManager mgr = getServiceContext().getStockObject(VmwareManager.CONTEXT_STOCK_NAME);
            return mgr.getStorageManager().execute(this, cmd);

        } catch (Throwable e) {
            if (e instanceof RemoteException) {
                s_logger.warn("Encounter remote exception to vCenter, invalidate VMware session context");
                invalidateServiceContext();
            }

            String details = "CreatePrivateTemplateFromSnapshotCommand failed due to " + VmwareHelper.getExceptionMessage(e);
            s_logger.error(details, e);
            return new CreatePrivateTemplateAnswer(cmd, false, details);
        }
    }

    protected Answer execute(GetStorageStatsCommand cmd) {
        if (s_logger.isTraceEnabled()) {
            s_logger.trace("Executing resource GetStorageStatsCommand: " + _gson.toJson(cmd));
        }

        try {
            VmwareContext context = getServiceContext();
            VmwareHypervisorHost hyperHost = getHyperHost(context);
            ManagedObjectReference morDs = HypervisorHostHelper.findDatastoreWithBackwardsCompatibility(hyperHost, cmd.getStorageId());

            if (morDs != null) {
                DatastoreMO datastoreMo = new DatastoreMO(context, morDs);
                DatastoreSummary summary = datastoreMo.getSummary();
                assert (summary != null);

                long capacity = summary.getCapacity();
                long free = summary.getFreeSpace();
                long used = capacity - free;

                if (s_logger.isDebugEnabled()) {
                    s_logger.debug("Datastore summary info, storageId: " + cmd.getStorageId() + ", localPath: " + cmd.getLocalPath() + ", poolType: " +
                        cmd.getPooltype() + ", capacity: " + capacity + ", free: " + free + ", used: " + used);
                }

                if (summary.getCapacity() <= 0) {
                    s_logger.warn("Something is wrong with vSphere NFS datastore, rebooting ESX(ESXi) host should help");
                }

                return new GetStorageStatsAnswer(cmd, capacity, used);
            } else {
                String msg =
                    "Could not find datastore for GetStorageStatsCommand storageId : " + cmd.getStorageId() + ", localPath: " + cmd.getLocalPath() + ", poolType: " +
                        cmd.getPooltype();

                s_logger.error(msg);
                return new GetStorageStatsAnswer(cmd, msg);
            }
        } catch (Throwable e) {
            if (e instanceof RemoteException) {
                s_logger.warn("Encounter remote exception to vCenter, invalidate VMware session context");
                invalidateServiceContext();
            }

            String msg =
                "Unable to execute GetStorageStatsCommand(storageId : " + cmd.getStorageId() + ", localPath: " + cmd.getLocalPath() + ", poolType: " + cmd.getPooltype() +
                    ") due to " + VmwareHelper.getExceptionMessage(e);
            s_logger.error(msg, e);
            return new GetStorageStatsAnswer(cmd, msg);
        }
    }

    protected Answer execute(GetVncPortCommand cmd) {
        if (s_logger.isTraceEnabled()) {
            s_logger.trace("Executing resource GetVncPortCommand: " + _gson.toJson(cmd));
        }

        try {
            VmwareContext context = getServiceContext();
            VmwareHypervisorHost hyperHost = getHyperHost(context);
            assert (hyperHost instanceof HostMO);
            VmwareManager mgr = context.getStockObject(VmwareManager.CONTEXT_STOCK_NAME);

            VirtualMachineMO vmMo = hyperHost.findVmOnHyperHost(cmd.getName());
            if (vmMo == null) {
                if (s_logger.isDebugEnabled()) {
                    s_logger.debug("Unable to find the owner VM for GetVncPortCommand on host " + hyperHost.getHyperHostName() + ", try within datacenter");
                }

                vmMo = hyperHost.findVmOnPeerHyperHost(cmd.getName());

                if (vmMo == null) {
                    throw new Exception("Unable to find VM in vSphere, vm: " + cmd.getName());
                }
            }

            Pair<String, Integer> portInfo = vmMo.getVncPort(mgr.getManagementPortGroupByHost((HostMO)hyperHost));

            if (s_logger.isTraceEnabled()) {
                s_logger.trace("Found vnc port info. vm: " + cmd.getName() + " host: " + portInfo.first() + ", vnc port: " + portInfo.second());
            }
            return new GetVncPortAnswer(cmd, portInfo.first(), portInfo.second());
        } catch (Throwable e) {
            if (e instanceof RemoteException) {
                s_logger.warn("Encounter remote exception to vCenter, invalidate VMware session context");
                invalidateServiceContext();
            }

            String msg = "GetVncPortCommand failed due to " + VmwareHelper.getExceptionMessage(e);
            s_logger.error(msg, e);
            return new GetVncPortAnswer(cmd, msg);
        }
    }

    protected Answer execute(SetupCommand cmd) {
        if (s_logger.isInfoEnabled()) {
            s_logger.info("Executing resource SetupCommand: " + _gson.toJson(cmd));
        }

        return new SetupAnswer(cmd, false);
    }

    protected Answer execute(MaintainCommand cmd) {
        if (s_logger.isInfoEnabled()) {
            s_logger.info("Executing resource MaintainCommand: " + _gson.toJson(cmd));
        }

        return new MaintainAnswer(cmd, "Put host in maintaince");
    }

    protected Answer execute(PingTestCommand cmd) {
        if (s_logger.isInfoEnabled()) {
            s_logger.info("Executing resource PingTestCommand: " + _gson.toJson(cmd));
        }
        String controlIp = cmd.getRouterIp();
        String args = " -c 1 -n -q " + cmd.getPrivateIp();
        try {
            VmwareManager mgr = getServiceContext().getStockObject(VmwareManager.CONTEXT_STOCK_NAME);
            Pair<Boolean, String> result = SshHelper.sshExecute(controlIp, DEFAULT_DOMR_SSHPORT, "root", mgr.getSystemVMKeyFile(), null, "/bin/ping" + args);
            if (result.first())
                return new Answer(cmd);
        } catch (Exception e) {
            s_logger.error(
                "Unable to execute ping command on DomR (" + controlIp + "), domR may not be ready yet. failure due to " + VmwareHelper.getExceptionMessage(e), e);
        }
        return new Answer(cmd, false, "PingTestCommand failed");
    }

    protected Answer execute(CheckOnHostCommand cmd) {
        if (s_logger.isInfoEnabled()) {
            s_logger.info("Executing resource CheckOnHostCommand: " + _gson.toJson(cmd));
        }

        return new CheckOnHostAnswer(cmd, null, "Not Implmeneted");
    }

    protected Answer execute(ModifySshKeysCommand cmd) {
        //do not log the command contents for this command. do NOT log the ssh keys
        if (s_logger.isInfoEnabled()) {
            s_logger.info("Executing resource ModifySshKeysCommand.");
        }

        return new Answer(cmd);
    }

    protected Answer execute(PoolEjectCommand cmd) {
        if (s_logger.isInfoEnabled()) {
            s_logger.info("Executing resource PoolEjectCommand: " + _gson.toJson(cmd));
        }

        return new Answer(cmd, false, "PoolEjectCommand is not available for vmware");
    }

    @Override
    public PrimaryStorageDownloadAnswer execute(PrimaryStorageDownloadCommand cmd) {
        if (s_logger.isInfoEnabled()) {
            s_logger.info("Executing resource PrimaryStorageDownloadCommand: " + _gson.toJson(cmd));
        }

        try {
            VmwareContext context = getServiceContext();
            VmwareManager mgr = context.getStockObject(VmwareManager.CONTEXT_STOCK_NAME);
            return (PrimaryStorageDownloadAnswer)mgr.getStorageManager().execute(this, cmd);
        } catch (Throwable e) {
            if (e instanceof RemoteException) {
                s_logger.warn("Encounter remote exception to vCenter, invalidate VMware session context");
                invalidateServiceContext();
            }

            String msg = "PrimaryStorageDownloadCommand failed due to " + VmwareHelper.getExceptionMessage(e);
            s_logger.error(msg, e);
            return new PrimaryStorageDownloadAnswer(msg);
        }
    }

    protected Answer execute(PvlanSetupCommand cmd) {
        // Pvlan related operations are performed in the start/stop command paths
        // for vmware. This function is implemented to support mgmt layer code
        // that issue this command. Note that pvlan operations are supported only
        // in Distributed Virtual Switch environments for vmware deployments.
        return new Answer(cmd, true, "success");
    }

    protected Answer execute(UnregisterVMCommand cmd) {
        if (s_logger.isInfoEnabled()) {
            s_logger.info("Executing resource UnregisterVMCommand: " + _gson.toJson(cmd));
        }

        VmwareContext context = getServiceContext();
        VmwareHypervisorHost hyperHost = getHyperHost(context);
        try {
            VirtualMachineMO vmMo = hyperHost.findVmOnHyperHost(cmd.getVmName());
            if (vmMo != null) {
                try {
                    context.getService().unregisterVM(vmMo.getMor());
                    return new Answer(cmd, true, "unregister succeeded");
                } catch (Exception e) {
                    s_logger.warn("We are not able to unregister VM " + VmwareHelper.getExceptionMessage(e));
                }

                String msg = "Expunge failed in vSphere. vm: " + cmd.getVmName();
                s_logger.warn(msg);
                return new Answer(cmd, false, msg);
            } else {
                String msg = "Unable to find the VM in vSphere to unregister, assume it is already removed. VM: " + cmd.getVmName();
                s_logger.warn(msg);
                return new Answer(cmd, true, msg);
            }
        } catch (Exception e) {
            if (e instanceof RemoteException) {
                s_logger.warn("Encounter remote exception to vCenter, invalidate VMware session context");
                invalidateServiceContext();
            }

            String msg = "UnregisterVMCommand failed due to " + VmwareHelper.getExceptionMessage(e);
            s_logger.error(msg);
            return new Answer(cmd, false, msg);
        }
    }

    /**
     * UnregisterNicCommand is used to remove a portgroup created for this
     * specific nic. The portgroup will have the name set to the UUID of the
     * nic. Introduced to cleanup the portgroups created for each nic that is
     * plugged into an lswitch (Nicira NVP plugin)
     *
     * @param cmd
     * @return
     */
    protected Answer execute(UnregisterNicCommand cmd) {
        s_logger.info("Executing resource UnregisterNicCommand: " + _gson.toJson(cmd));

        if (_guestTrafficInfo == null) {
            return new Answer(cmd, false, "No Guest Traffic Info found, unable to determine where to clean up");
        }

        try {
            if (_guestTrafficInfo.getVirtualSwitchType() != VirtualSwitchType.StandardVirtualSwitch) {
                // For now we only need to cleanup the nvp specific portgroups
                // on the standard switches
                return new Answer(cmd, true, "Nothing to do");
            }

            s_logger.debug("Cleaning up portgroup " + cmd.getNicUuid() + " on switch " + _guestTrafficInfo.getVirtualSwitchName());
            VmwareContext context = getServiceContext();
            VmwareHypervisorHost host = getHyperHost(context);
            ManagedObjectReference clusterMO = host.getHyperHostCluster();

            // Get a list of all the hosts in this cluster
            @SuppressWarnings("unchecked")
            List<ManagedObjectReference> hosts = (List<ManagedObjectReference>)context.getVimClient().getDynamicProperty(clusterMO, "host");
            if (hosts == null) {
                return new Answer(cmd, false, "No hosts in cluster, which is pretty weird");
            }

            for (ManagedObjectReference hostMOR : hosts) {
                HostMO hostMo = new HostMO(context, hostMOR);
                hostMo.deletePortGroup(cmd.getNicUuid().toString());
                s_logger.debug("Removed portgroup " + cmd.getNicUuid() + " from host " + hostMo.getHostName());
            }
            return new Answer(cmd, true, "Unregistered resources for NIC " + cmd.getNicUuid());
        } catch (Exception e) {
            if (e instanceof RemoteException) {
                s_logger.warn("Encounter remote exception to vCenter, invalidate VMware session context");
                invalidateServiceContext();
            }

            String msg = "UnregisterVMCommand failed due to " + VmwareHelper.getExceptionMessage(e);
            s_logger.error(msg);
            return new Answer(cmd, false, msg);
        }
    }

    public Answer execute(DeleteCommand cmd) {
        if (s_logger.isInfoEnabled()) {
            s_logger.info("Executing resource DestroyCommand: " + _gson.toJson(cmd));
        }

        /*
         * DestroyCommand content exafmple
         *
         * {"volume": {"id":5,"name":"Volume1", "mountPoint":"/export/home/kelven/vmware-test/primary",
         * "path":"6bb8762f-c34c-453c-8e03-26cc246ceec4", "size":0,"type":"DATADISK","resourceType":
         * "STORAGE_POOL","storagePoolType":"NetworkFilesystem", "poolId":0,"deviceId":0 } }
         *
         * {"volume": {"id":1, "name":"i-2-1-KY-ROOT", "mountPoint":"/export/home/kelven/vmware-test/primary",
         * "path":"i-2-1-KY-ROOT","size":0,"type":"ROOT", "resourceType":"STORAGE_POOL", "storagePoolType":"NetworkFilesystem",
         * "poolId":0,"deviceId":0 } }
         */

        try {
            VmwareContext context = getServiceContext();
            VmwareHypervisorHost hyperHost = getHyperHost(context);
            VolumeObjectTO vol = (VolumeObjectTO)cmd.getData();
            DataStoreTO store = vol.getDataStore();

            ManagedObjectReference morDs = HypervisorHostHelper.findDatastoreWithBackwardsCompatibility(hyperHost, store.getUuid());
            if (morDs == null) {
                String msg = "Unable to find datastore based on volume mount point " + store.getUrl();
                s_logger.error(msg);
                throw new Exception(msg);
            }

            DatastoreMO dsMo = new DatastoreMO(context, morDs);

            ManagedObjectReference morDc = hyperHost.getHyperHostDatacenter();
            ManagedObjectReference morCluster = hyperHost.getHyperHostCluster();
            ClusterMO clusterMo = new ClusterMO(context, morCluster);

            if (vol.getVolumeType() == Volume.Type.ROOT) {
                String vmName = vol.getVmName();
                if (vmName != null) {
                    VirtualMachineMO vmMo = clusterMo.findVmOnHyperHost(vmName);
                    if (vmMo != null) {
                        if (s_logger.isInfoEnabled()) {
                            s_logger.info("Destroy root volume and VM itself. vmName " + vmName);
                        }

                        HostMO hostMo = vmMo.getRunningHost();
                        List<NetworkDetails> networks = vmMo.getNetworksWithDetails();

                        // tear down all devices first before we destroy the VM to avoid accidently delete disk backing files
                        if (getVmPowerState(vmMo) != PowerState.PowerOff)
                            vmMo.safePowerOff(_shutdown_waitMs);
                        vmMo.tearDownDevices(new Class<?>[] { /* VirtualDisk.class, */VirtualEthernetCard.class});
                        vmMo.destroy();

                        for (NetworkDetails netDetails : networks) {
                            if (netDetails.getGCTag() != null && netDetails.getGCTag().equalsIgnoreCase("true")) {
                                if (netDetails.getVMMorsOnNetwork() == null || netDetails.getVMMorsOnNetwork().length == 1) {
                                    cleanupNetwork(hostMo, netDetails);
                                }
                            }
                        }
                    }

                    if (s_logger.isInfoEnabled())
                        s_logger.info("Destroy volume by original name: " + vol.getPath() + ".vmdk");
                    dsMo.deleteFile(vol.getPath() + ".vmdk", morDc, true);

                    // root volume may be created via linked-clone, delete the delta disk as well
                    if (_fullCloneFlag) {
                        if (s_logger.isInfoEnabled()) {
                            s_logger.info("Destroy volume by derived name: " + vol.getPath() + "-flat.vmdk");
                        }
                        dsMo.deleteFile(vol.getPath() + "-flat.vmdk", morDc, true);
                    } else {
                        if (s_logger.isInfoEnabled()) {
                            s_logger.info("Destroy volume by derived name: " + vol.getPath() + "-delta.vmdk");
                        }
                        dsMo.deleteFile(vol.getPath() + "-delta.vmdk", morDc, true);
                    }
                    return new Answer(cmd, true, "Success");
                }

                if (s_logger.isInfoEnabled()) {
                    s_logger.info("Destroy root volume directly from datastore");
                }
            } else {
                // evitTemplate will be converted into DestroyCommand, test if we are running in this case
                VirtualMachineMO vmMo = clusterMo.findVmOnHyperHost(vol.getPath());
                if (vmMo != null) {
                    if (s_logger.isInfoEnabled())
                        s_logger.info("Destroy template volume " + vol.getPath());

                    vmMo.destroy();
                    return new Answer(cmd, true, "Success");
                }
            }

            String chainInfo = vol.getChainInfo();
            if (chainInfo != null && !chainInfo.isEmpty()) {
                s_logger.info("Destroy volume by chain info: " + chainInfo);
                String[] diskChain = _gson.fromJson(chainInfo, String[].class);

                if (diskChain != null && diskChain.length > 0) {
                    for (String backingName : diskChain) {
                        if (s_logger.isInfoEnabled()) {
                            s_logger.info("Delete volume backing file: " + backingName);
                        }
                        dsMo.deleteFile(backingName, morDc, true);
                    }
                } else {
                    if (s_logger.isInfoEnabled()) {
                        s_logger.info("Empty disk chain info, fall back to try to delete by original backing file name");
                    }
                    dsMo.deleteFile(vol.getPath() + ".vmdk", morDc, true);

                    if (s_logger.isInfoEnabled()) {
                        s_logger.info("Destroy volume by derived name: " + vol.getPath() + "-flat.vmdk");
                    }
                    dsMo.deleteFile(vol.getPath() + "-flat.vmdk", morDc, true);
                }
            } else {
                if (s_logger.isInfoEnabled()) {
                    s_logger.info("Destroy volume by original name: " + vol.getPath() + ".vmdk");
                }
                dsMo.deleteFile(vol.getPath() + ".vmdk", morDc, true);

                if (s_logger.isInfoEnabled()) {
                    s_logger.info("Destroy volume by derived name: " + vol.getPath() + "-flat.vmdk");
                }
                dsMo.deleteFile(vol.getPath() + "-flat.vmdk", morDc, true);
            }

            return new Answer(cmd, true, "Success");
        } catch (Throwable e) {
            if (e instanceof RemoteException) {
                s_logger.warn("Encounter remote exception to vCenter, invalidate VMware session context");
                invalidateServiceContext();
            }

            String msg = "DestroyCommand failed due to " + VmwareHelper.getExceptionMessage(e);
            s_logger.error(msg, e);
            return new Answer(cmd, false, msg);
        }
    }

    public void cleanupNetwork(HostMO hostMo, NetworkDetails netDetails) {
        // we will no longer cleanup VLAN networks in order to support native VMware HA
        /*
         * assert(netDetails.getName() != null); try { synchronized(this) { NetworkMO networkMo = new
         * NetworkMO(hostMo.getContext(), netDetails.getNetworkMor()); ManagedObjectReference[] vms =
         * networkMo.getVMsOnNetwork(); if(vms == null || vms.length == 0) { if(s_logger.isInfoEnabled()) {
         * s_logger.info("Cleanup network as it is currently not in use: " + netDetails.getName()); }
         *
         * hostMo.deletePortGroup(netDetails.getName()); } } } catch(Throwable e) {
         * s_logger.warn("Unable to cleanup network due to exception, skip for next time"); }
         */
    }

    @Override
    public CopyVolumeAnswer execute(CopyVolumeCommand cmd) {
        if (s_logger.isInfoEnabled()) {
            s_logger.info("Executing resource CopyVolumeCommand: " + _gson.toJson(cmd));
        }

        try {
            VmwareContext context = getServiceContext();
            VmwareManager mgr = context.getStockObject(VmwareManager.CONTEXT_STOCK_NAME);
            return (CopyVolumeAnswer)mgr.getStorageManager().execute(this, cmd);
        } catch (Throwable e) {
            if (e instanceof RemoteException) {
                s_logger.warn("Encounter remote exception to vCenter, invalidate VMware session context");
                invalidateServiceContext();
            }

            String msg = "CopyVolumeCommand failed due to " + VmwareHelper.getExceptionMessage(e);
            s_logger.error(msg, e);
            return new CopyVolumeAnswer(cmd, false, msg, null, null);
        }
    }

    private boolean createVMFullClone(VirtualMachineMO vmTemplate, DatacenterMO dcMo, DatastoreMO dsMo, String vmdkName, ManagedObjectReference morDatastore,
        ManagedObjectReference morPool) throws Exception {

        if (dsMo.folderExists(String.format("[%s]", dsMo.getName()), vmdkName))
            dsMo.deleteFile(String.format("[%s] %s/", dsMo.getName(), vmdkName), dcMo.getMor(), false);

        s_logger.info("creating full clone from template");
        if (!vmTemplate.createFullClone(vmdkName, dcMo.getVmFolder(), morPool, morDatastore)) {
            String msg = "Unable to create full clone from the template";
            s_logger.error(msg);
            throw new Exception(msg);
        }

        // we can't rely on un-offical API (VirtualMachineMO.moveAllVmDiskFiles() any more, use hard-coded disk names that we know
        // to move files
        s_logger.info("Move volume out of volume-wrapper VM ");
        dsMo.moveDatastoreFile(String.format("[%s] %s/%s.vmdk", dsMo.getName(), vmdkName, vmdkName), dcMo.getMor(), dsMo.getMor(),
            String.format("[%s] %s.vmdk", dsMo.getName(), vmdkName), dcMo.getMor(), true);

        dsMo.moveDatastoreFile(String.format("[%s] %s/%s-flat.vmdk", dsMo.getName(), vmdkName, vmdkName), dcMo.getMor(), dsMo.getMor(),
            String.format("[%s] %s-flat.vmdk", dsMo.getName(), vmdkName), dcMo.getMor(), true);

        return true;
    }

    private boolean createVMLinkedClone(VirtualMachineMO vmTemplate, DatacenterMO dcMo, DatastoreMO dsMo, String vmdkName, ManagedObjectReference morDatastore,
        ManagedObjectReference morPool) throws Exception {

        ManagedObjectReference morBaseSnapshot = vmTemplate.getSnapshotMor("cloud.template.base");
        if (morBaseSnapshot == null) {
            String msg = "Unable to find template base snapshot, invalid template";
            s_logger.error(msg);
            throw new Exception(msg);
        }

        if (dsMo.folderExists(String.format("[%s]", dsMo.getName()), vmdkName))
            dsMo.deleteFile(String.format("[%s] %s/", dsMo.getName(), vmdkName), dcMo.getMor(), false);

        s_logger.info("creating linked clone from template");
        if (!vmTemplate.createLinkedClone(vmdkName, morBaseSnapshot, dcMo.getVmFolder(), morPool, morDatastore)) {
            String msg = "Unable to clone from the template";
            s_logger.error(msg);
            throw new Exception(msg);
        }

        // we can't rely on un-offical API (VirtualMachineMO.moveAllVmDiskFiles() any more, use hard-coded disk names that we know
        // to move files
        s_logger.info("Move volume out of volume-wrapper VM ");
        dsMo.moveDatastoreFile(String.format("[%s] %s/%s.vmdk", dsMo.getName(), vmdkName, vmdkName), dcMo.getMor(), dsMo.getMor(),
            String.format("[%s] %s.vmdk", dsMo.getName(), vmdkName), dcMo.getMor(), true);

        dsMo.moveDatastoreFile(String.format("[%s] %s/%s-delta.vmdk", dsMo.getName(), vmdkName, vmdkName), dcMo.getMor(), dsMo.getMor(),
            String.format("[%s] %s-delta.vmdk", dsMo.getName(), vmdkName), dcMo.getMor(), true);

        return true;
    }

    @Override
    public CreateAnswer execute(CreateCommand cmd) {
        if (s_logger.isInfoEnabled()) {
            s_logger.info("Executing resource CreateCommand: " + _gson.toJson(cmd));
        }

        StorageFilerTO pool = cmd.getPool();
        DiskProfile dskch = cmd.getDiskCharacteristics();

        try {
            VmwareContext context = getServiceContext();
            VmwareHypervisorHost hyperHost = getHyperHost(context);
            DatacenterMO dcMo = new DatacenterMO(context, hyperHost.getHyperHostDatacenter());

            ManagedObjectReference morDatastore = HypervisorHostHelper.findDatastoreWithBackwardsCompatibility(hyperHost, pool.getUuid());
            if (morDatastore == null)
                throw new Exception("Unable to find datastore in vSphere");

            DatastoreMO dsMo = new DatastoreMO(context, morDatastore);

            if (dskch.getType() == Volume.Type.ROOT) {
                // attach volume id to make the name unique
                String vmdkName = dskch.getName() + "-" + dskch.getVolumeId();
                if (cmd.getTemplateUrl() == null) {
                    // create a root volume for blank VM
                    String dummyVmName = getWorkerName(context, cmd, 0);
                    VirtualMachineMO vmMo = null;

                    try {
                        vmMo = HypervisorHostHelper.createWorkerVM(hyperHost, dsMo, dummyVmName);
                        if (vmMo == null) {
                            throw new Exception("Unable to create a dummy VM for volume creation");
                        }

                        String volumeDatastorePath = String.format("[%s] %s.vmdk", dsMo.getName(), vmdkName);

                        s_logger.info("Delete file if exists in datastore to clear the way for creating the volume. file: " + volumeDatastorePath);
                        VmwareStorageLayoutHelper.deleteVolumeVmdkFiles(dsMo, vmdkName, dcMo);
                        vmMo.createDisk(volumeDatastorePath, getMBsFromBytes(dskch.getSize()), morDatastore, -1);
                        vmMo.detachDisk(volumeDatastorePath, false);

                        VolumeTO vol =
                            new VolumeTO(cmd.getVolumeId(), dskch.getType(), pool.getType(), pool.getUuid(), dskch.getName(), pool.getPath(), vmdkName, dskch.getSize(),
                                null);
                        return new CreateAnswer(cmd, vol);
                    } finally {
                        vmMo.detachAllDisks();

                        s_logger.info("Destroy dummy VM after volume creation");
                        vmMo.destroy();
                    }
                } else {
                    VirtualMachineMO vmTemplate = VmwareHelper.pickOneVmOnRunningHost(dcMo.findVmByNameAndLabel(cmd.getTemplateUrl()), true);
                    if (vmTemplate == null) {
                        s_logger.warn("Template host in vSphere is not in connected state, request template reload");
                        return new CreateAnswer(cmd, "Template host in vSphere is not in connected state, request template reload", true);
                    }

                    ManagedObjectReference morPool = hyperHost.getHyperHostOwnerResourcePool();
                    ManagedObjectReference morCluster = hyperHost.getHyperHostCluster();
                    if (!_fullCloneFlag) {
                        createVMLinkedClone(vmTemplate, dcMo, dsMo, vmdkName, morDatastore, morPool);
                    } else {
                        createVMFullClone(vmTemplate, dcMo, dsMo, vmdkName, morDatastore, morPool);
                    }

                    VirtualMachineMO vmMo = new ClusterMO(context, morCluster).findVmOnHyperHost(vmdkName);
                    assert (vmMo != null);

                    s_logger.info("detach disks from volume-wrapper VM " + vmdkName);
                    vmMo.detachAllDisks();

                    s_logger.info("destroy volume-wrapper VM " + vmdkName);
                    vmMo.destroy();

                    String srcFile = String.format("[%s] %s/", dsMo.getName(), vmdkName);
                    dsMo.deleteFile(srcFile, dcMo.getMor(), true);

                    VolumeTO vol =
                        new VolumeTO(cmd.getVolumeId(), dskch.getType(), pool.getType(), pool.getUuid(), dskch.getName(), pool.getPath(), vmdkName, dskch.getSize(), null);
                    return new CreateAnswer(cmd, vol);
                }
            } else {
                // create data volume
                VirtualMachineMO vmMo = null;
                String volumeUuid = UUID.randomUUID().toString().replace("-", "");
                String volumeDatastorePath = String.format("[%s] %s.vmdk", dsMo.getName(), volumeUuid);
                String dummyVmName = getWorkerName(context, cmd, 0);
                try {
                    vmMo = HypervisorHostHelper.createWorkerVM(hyperHost, dsMo, dummyVmName);
                    if (vmMo == null) {
                        throw new Exception("Unable to create a dummy VM for volume creation");
                    }

                    // s_logger.info("Delete file if exists in datastore to clear the way for creating the volume. file: " + volumeDatastorePath);
                    VmwareStorageLayoutHelper.deleteVolumeVmdkFiles(dsMo, volumeUuid.toString(), dcMo);

                    vmMo.createDisk(volumeDatastorePath, getMBsFromBytes(dskch.getSize()), morDatastore, vmMo.getScsiDeviceControllerKey());
                    vmMo.detachDisk(volumeDatastorePath, false);

                    VolumeTO vol =
                        new VolumeTO(cmd.getVolumeId(), dskch.getType(), pool.getType(), pool.getUuid(), dskch.getName(), pool.getPath(), volumeUuid, dskch.getSize(),
                            null);
                    return new CreateAnswer(cmd, vol);
                } finally {
                    s_logger.info("Destroy dummy VM after volume creation");
                    vmMo.detachAllDisks();
                    vmMo.destroy();
                }
            }
        } catch (Throwable e) {
            if (e instanceof RemoteException) {
                s_logger.warn("Encounter remote exception to vCenter, invalidate VMware session context");
                invalidateServiceContext();
            }

            String msg = "CreateCommand failed due to " + VmwareHelper.getExceptionMessage(e);
            s_logger.error(msg, e);
            return new CreateAnswer(cmd, new Exception(e));
        }
    }

    private static int getMBsFromBytes(long bytes) {
        return (int)(bytes / (1024L * 1024L));
    }

    @Override
    public void disconnected() {
    }

    @Override
    public IAgentControl getAgentControl() {
        return null;
    }

    @Override
    public PingCommand getCurrentStatus(long id) {
        gcAndKillHungWorkerVMs();

        HashMap<String, State> newStates = sync();
        if (newStates == null) {
            return null;
        }
        return new PingRoutingCommand(getType(), id, newStates, syncHostVmStates());
    }

    private void gcAndKillHungWorkerVMs() {
        try {
            // take the chance to do left-over dummy VM cleanup from previous run
            VmwareContext context = getServiceContext();
            VmwareHypervisorHost hyperHost = getHyperHost(context);
            VmwareManager mgr = hyperHost.getContext().getStockObject(VmwareManager.CONTEXT_STOCK_NAME);

            if (hyperHost.isHyperHostConnected()) {
                mgr.gcLeftOverVMs(context);

                s_logger.info("Scan hung worker VM to recycle");

                int workerKey = ((HostMO)hyperHost).getCustomFieldKey("VirtualMachine", CustomFieldConstants.CLOUD_WORKER);
                int workerTagKey = ((HostMO)hyperHost).getCustomFieldKey("VirtualMachine", CustomFieldConstants.CLOUD_WORKER_TAG);
                String workerPropName = String.format("value[%d]", workerKey);
                String workerTagPropName = String.format("value[%d]", workerTagKey);

                // GC worker that has been running for too long
                ObjectContent[] ocs = hyperHost.getVmPropertiesOnHyperHost(new String[] {"name", "config.template", workerPropName, workerTagPropName,});
                if (ocs != null) {
                    for (ObjectContent oc : ocs) {
                        List<DynamicProperty> props = oc.getPropSet();
                        if (props != null) {
                            boolean template = false;
                            boolean isWorker = false;
                            String workerTag = null;

                            for (DynamicProperty prop : props) {
                                if (prop.getName().equals("config.template")) {
                                    template = (Boolean)prop.getVal();
                                } else if (prop.getName().equals(workerPropName)) {
                                    CustomFieldStringValue val = (CustomFieldStringValue)prop.getVal();
                                    if (val != null && val.getValue() != null && val.getValue().equalsIgnoreCase("true"))
                                        isWorker = true;
                                } else if (prop.getName().equals(workerTagPropName)) {
                                    CustomFieldStringValue val = (CustomFieldStringValue)prop.getVal();
                                    workerTag = val.getValue();
                                }
                            }

                            VirtualMachineMO vmMo = new VirtualMachineMO(hyperHost.getContext(), oc.getObj());
                            if (!template && isWorker) {
                                boolean recycle = false;
                                recycle = mgr.needRecycle(workerTag);

                                if (recycle) {
                                    s_logger.info("Recycle pending worker VM: " + vmMo.getName());

                                    vmMo.powerOff();
                                    vmMo.destroy();
                                }
                            }
                        }
                    }
                }
            } else {
                s_logger.error("Host is no longer connected.");
            }

        } catch (Throwable e) {
            if (e instanceof RemoteException) {
                s_logger.warn("Encounter remote exception to vCenter, invalidate VMware session context");
                invalidateServiceContext();
            }
        } finally {
            recycleServiceContext();
        }
    }

    @Override
    public Type getType() {
        return com.cloud.host.Host.Type.Routing;
    }

    @Override
    public StartupCommand[] initialize() {
        try {
            String hostApiVersion = "4.1";
            VmwareContext context = getServiceContext();
            try {
                VmwareHypervisorHost hyperHost = getHyperHost(context);
                assert (hyperHost instanceof HostMO);
                if (!((HostMO)hyperHost).isHyperHostConnected()) {
                    s_logger.info("Host " + hyperHost.getHyperHostName() + " is not in connected state");
                    return null;
                }

                ((HostMO)hyperHost).enableVncOnHostFirewall();

                AboutInfo aboutInfo = ((HostMO)hyperHost).getHostAboutInfo();
                hostApiVersion = aboutInfo.getApiVersion();

            } catch (Exception e) {
                String msg = "VmwareResource intialize() failed due to : " + VmwareHelper.getExceptionMessage(e);
                s_logger.error(msg);
                invalidateServiceContext();
                return null;
            }

            StartupRoutingCommand cmd = new StartupRoutingCommand();
            fillHostInfo(cmd);

            Map<String, State> changes = null;
            synchronized (_vms) {
                _vms.clear();
                changes = sync();
            }

            cmd.setHypervisorType(HypervisorType.VMware);

            // TODO vmsync {
            // deprecated after full replacement
            cmd.setStateChanges(changes);
            // TODO vmsync}

            cmd.setHostVmStateReport(syncHostVmStates());

            cmd.setCluster(_cluster);
            cmd.setHypervisorVersion(hostApiVersion);

            List<StartupStorageCommand> storageCmds = initializeLocalStorage();
            StartupCommand[] answerCmds = new StartupCommand[1 + storageCmds.size()];
            answerCmds[0] = cmd;
            for (int i = 0; i < storageCmds.size(); i++) {
                answerCmds[i + 1] = storageCmds.get(i);
            }

            return answerCmds;
        } finally {
            recycleServiceContext();
        }
    }

    private List<StartupStorageCommand> initializeLocalStorage() {
        List<StartupStorageCommand> storageCmds = new ArrayList<StartupStorageCommand>();
        VmwareContext context = getServiceContext();

        try {
            VmwareHypervisorHost hyperHost = getHyperHost(context);
            if (hyperHost instanceof HostMO) {
                HostMO hostMo = (HostMO)hyperHost;

                List<Pair<ManagedObjectReference, String>> dsList = hostMo.getLocalDatastoreOnHost();
                for (Pair<ManagedObjectReference, String> dsPair : dsList) {
                    DatastoreMO dsMo = new DatastoreMO(context, dsPair.first());

                    String poolUuid = dsMo.getCustomFieldValue(CustomFieldConstants.CLOUD_UUID);
                    if (poolUuid == null || poolUuid.isEmpty()) {
                        poolUuid = UUID.randomUUID().toString();
                        dsMo.setCustomFieldValue(CustomFieldConstants.CLOUD_UUID, poolUuid);
                    }

                    DatastoreSummary dsSummary = dsMo.getSummary();
                    String address = hostMo.getHostName();
                    StoragePoolInfo pInfo =
                        new StoragePoolInfo(poolUuid, address, dsMo.getMor().getValue(), "", StoragePoolType.LVM, dsSummary.getCapacity(), dsSummary.getFreeSpace());
                    StartupStorageCommand cmd = new StartupStorageCommand();
                    cmd.setName(poolUuid);
                    cmd.setPoolInfo(pInfo);
                    cmd.setGuid(poolUuid); // give storage host the same UUID as the local storage pool itself
                    cmd.setResourceType(Storage.StorageResourceType.STORAGE_POOL);
                    cmd.setDataCenter(_dcId);
                    cmd.setPod(_pod);
                    cmd.setCluster(_cluster);

                    s_logger.info("Add local storage startup command: " + _gson.toJson(cmd));
                    storageCmds.add(cmd);
                }

            } else {
                s_logger.info("Cluster host does not support local storage, skip it");
            }
        } catch (Exception e) {
            String msg = "initializing local storage failed due to : " + VmwareHelper.getExceptionMessage(e);
            s_logger.error(msg);
            invalidateServiceContext();
            throw new CloudRuntimeException(msg);
        }

        return storageCmds;
    }

    protected void fillHostInfo(StartupRoutingCommand cmd) {
        VmwareContext serviceContext = getServiceContext();
        Map<String, String> details = cmd.getHostDetails();
        if (details == null) {
            details = new HashMap<String, String>();
        }

        try {
            fillHostHardwareInfo(serviceContext, cmd);
            fillHostNetworkInfo(serviceContext, cmd);
            fillHostDetailsInfo(serviceContext, details);
        } catch (RuntimeFaultFaultMsg e) {
            s_logger.error("RuntimeFault while retrieving host info: " + e.toString(), e);
            throw new CloudRuntimeException("RuntimeFault while retrieving host info");
        } catch (RemoteException e) {
            s_logger.error("RemoteException while retrieving host info: " + e.toString(), e);
            invalidateServiceContext();
            throw new CloudRuntimeException("RemoteException while retrieving host info");
        } catch (Exception e) {
            s_logger.error("Exception while retrieving host info: " + e.toString(), e);
            invalidateServiceContext();
            throw new CloudRuntimeException("Exception while retrieving host info: " + e.toString());
        }

        cmd.setHostDetails(details);
        cmd.setName(_url);
        cmd.setGuid(_guid);
        cmd.setDataCenter(_dcId);
        cmd.setPod(_pod);
        cmd.setCluster(_cluster);
        cmd.setVersion(VmwareResource.class.getPackage().getImplementationVersion());
    }

    private void fillHostHardwareInfo(VmwareContext serviceContext, StartupRoutingCommand cmd) throws RuntimeFaultFaultMsg, RemoteException, Exception {

        VmwareHypervisorHost hyperHost = getHyperHost(getServiceContext());
        VmwareHypervisorHostResourceSummary summary = hyperHost.getHyperHostResourceSummary();

        if (s_logger.isInfoEnabled()) {
            s_logger.info("Startup report on host hardware info. " + _gson.toJson(summary));
        }

        cmd.setCaps("hvm");
        cmd.setDom0MinMemory(0);
        cmd.setSpeed(summary.getCpuSpeed());
        cmd.setCpuSockets(summary.getCpuSockets());
        cmd.setCpus((int)summary.getCpuCount());
        cmd.setMemory(summary.getMemoryBytes());
    }

    private void fillHostNetworkInfo(VmwareContext serviceContext, StartupRoutingCommand cmd) throws RuntimeFaultFaultMsg, RemoteException {

        try {
            VmwareHypervisorHost hyperHost = getHyperHost(getServiceContext());

            assert (hyperHost instanceof HostMO);
            VmwareManager mgr = hyperHost.getContext().getStockObject(VmwareManager.CONTEXT_STOCK_NAME);

            VmwareHypervisorHostNetworkSummary summary = hyperHost.getHyperHostNetworkSummary(mgr.getManagementPortGroupByHost((HostMO)hyperHost));
            if (summary == null) {
                throw new Exception("No ESX(i) host found");
            }

            if (s_logger.isInfoEnabled()) {
                s_logger.info("Startup report on host network info. " + _gson.toJson(summary));
            }

            cmd.setPrivateIpAddress(summary.getHostIp());
            cmd.setPrivateNetmask(summary.getHostNetmask());
            cmd.setPrivateMacAddress(summary.getHostMacAddress());

            cmd.setStorageIpAddress(summary.getHostIp());
            cmd.setStorageNetmask(summary.getHostNetmask());
            cmd.setStorageMacAddress(summary.getHostMacAddress());

        } catch (Throwable e) {
            String msg = "querying host network info failed due to " + VmwareHelper.getExceptionMessage(e);
            s_logger.error(msg, e);
            throw new CloudRuntimeException(msg);
        }
    }

    private void fillHostDetailsInfo(VmwareContext serviceContext, Map<String, String> details) throws Exception {
        VmwareHypervisorHost hyperHost = getHyperHost(getServiceContext());

        ClusterDasConfigInfo dasConfig = hyperHost.getDasConfig();
        if (dasConfig != null && dasConfig.isEnabled() != null && dasConfig.isEnabled().booleanValue()) {
            details.put("NativeHA", "true");
        }
    }

    protected HashMap<String, HostVmStateReportEntry> syncHostVmStates() {
        try {
            return getHostVmStateReport();
        } catch (Exception e) {
            return new HashMap<String, HostVmStateReportEntry>();
        }
    }

    protected HashMap<String, State> sync() {
        HashMap<String, State> changes = new HashMap<String, State>();
        HashMap<String, State> oldStates = null;

        try {
            synchronized (_vms) {
                HashMap<String, State> newStates = getVmStates();
                oldStates = new HashMap<String, State>(_vms.size());
                oldStates.putAll(_vms);

                for (final Map.Entry<String, State> entry : newStates.entrySet()) {
                    final String vm = entry.getKey();

                    State newState = entry.getValue();
                    final State oldState = oldStates.remove(vm);

                    if (s_logger.isTraceEnabled()) {
                        s_logger.trace("VM " + vm + ": vSphere has state " + newState + " and we have state " + (oldState != null ? oldState.toString() : "null"));
                    }

                    if (vm.startsWith("migrating")) {
                        s_logger.debug("Migrating detected.  Skipping");
                        continue;
                    }

                    if (oldState == null) {
                        _vms.put(vm, newState);
                        s_logger.debug("Detecting a new state but couldn't find a old state so adding it to the changes: " + vm);
                        changes.put(vm, newState);
                    } else if (oldState == State.Starting) {
                        if (newState == State.Running) {
                            _vms.put(vm, newState);
                        } else if (newState == State.Stopped) {
                            s_logger.debug("Ignoring vm " + vm + " because of a lag in starting the vm.");
                        }
                    } else if (oldState == State.Migrating) {
                        if (newState == State.Running) {
                            s_logger.debug("Detected that an migrating VM is now running: " + vm);
                            _vms.put(vm, newState);
                        }
                    } else if (oldState == State.Stopping) {
                        if (newState == State.Stopped) {
                            _vms.put(vm, newState);
                        } else if (newState == State.Running) {
                            s_logger.debug("Ignoring vm " + vm + " because of a lag in stopping the vm. ");
                        }
                    } else if (oldState != newState) {
                        _vms.put(vm, newState);
                        if (newState == State.Stopped) {
                            /*
                             * if (_vmsKilled.remove(vm)) { s_logger.debug("VM " + vm + " has been killed for storage. ");
                             * newState = State.Error; }
                             */
                        }
                        changes.put(vm, newState);
                    }
                }

                for (final Map.Entry<String, State> entry : oldStates.entrySet()) {
                    final String vm = entry.getKey();
                    final State oldState = entry.getValue();

                    if (isVmInCluster(vm)) {
                        if (s_logger.isDebugEnabled()) {
                            s_logger.debug("VM " + vm + " is now missing from host report but we detected that it might be migrated to other host by vCenter");
                        }

                        if (oldState != State.Starting && oldState != State.Migrating) {
                            s_logger.debug("VM " + vm +
                                " is now missing from host report and VM is not at starting/migrating state, remove it from host VM-sync map, oldState: " + oldState);
                            _vms.remove(vm);
                        } else {
                            s_logger.debug("VM " + vm + " is missing from host report, but we will ignore VM " + vm + " in transition state " + oldState);
                        }
                        continue;
                    }

                    if (s_logger.isDebugEnabled()) {
                        s_logger.debug("VM " + vm + " is now missing from host report");
                    }

                    if (oldState == State.Stopping) {
                        s_logger.debug("Ignoring VM " + vm + " in transition state stopping.");
                        _vms.remove(vm);
                    } else if (oldState == State.Starting) {
                        s_logger.debug("Ignoring VM " + vm + " in transition state starting.");
                    } else if (oldState == State.Stopped) {
                        _vms.remove(vm);
                    } else if (oldState == State.Migrating) {
                        s_logger.debug("Ignoring VM " + vm + " in migrating state.");
                    } else {
                        State state = State.Stopped;
                        changes.put(entry.getKey(), state);
                    }
                }
            }
        } catch (Throwable e) {
            if (e instanceof RemoteException) {
                s_logger.warn("Encounter remote exception to vCenter, invalidate VMware session context");
                invalidateServiceContext();
            }

            s_logger.error("Unable to perform sync information collection process at this point due to " + VmwareHelper.getExceptionMessage(e), e);
            return null;
        }
        return changes;
    }

    private boolean isVmInCluster(String vmName) throws Exception {
        VmwareHypervisorHost hyperHost = getHyperHost(getServiceContext());

        return hyperHost.findVmOnPeerHyperHost(vmName) != null;
    }

    protected OptionValue[] configureVnc(OptionValue[] optionsToMerge, VmwareHypervisorHost hyperHost, String vmName, String vncPassword, String keyboardLayout)
        throws Exception {

        VirtualMachineMO vmMo = hyperHost.findVmOnHyperHost(vmName);

        VmwareManager mgr = hyperHost.getContext().getStockObject(VmwareManager.CONTEXT_STOCK_NAME);
        if (!mgr.beginExclusiveOperation(600))
            throw new Exception("Unable to begin exclusive operation, lock time out");

        try {
            int maxVncPorts = 64;
            int vncPort = 0;
            Random random = new Random();

            HostMO vmOwnerHost = vmMo.getRunningHost();

            ManagedObjectReference morParent = vmOwnerHost.getParentMor();
            HashMap<String, Integer> portInfo;
            if (morParent.getType().equalsIgnoreCase("ClusterComputeResource")) {
                ClusterMO clusterMo = new ClusterMO(vmOwnerHost.getContext(), morParent);
                portInfo = clusterMo.getVmVncPortsOnCluster();
            } else {
                portInfo = vmOwnerHost.getVmVncPortsOnHost();
            }

            // allocate first at 5900 - 5964 range
            Collection<Integer> existingPorts = portInfo.values();
            int val = random.nextInt(maxVncPorts);
            int startVal = val;
            do {
                if (!existingPorts.contains(5900 + val)) {
                    vncPort = 5900 + val;
                    break;
                }

                val = (++val) % maxVncPorts;
            } while (val != startVal);

            if (vncPort == 0) {
                s_logger.info("we've run out of range for ports between 5900-5964 for the cluster, we will try port range at 59000-60000");

                Pair<Integer, Integer> additionalRange = mgr.getAddiionalVncPortRange();
                maxVncPorts = additionalRange.second();
                val = random.nextInt(maxVncPorts);
                startVal = val;
                do {
                    if (!existingPorts.contains(additionalRange.first() + val)) {
                        vncPort = additionalRange.first() + val;
                        break;
                    }

                    val = (++val) % maxVncPorts;
                } while (val != startVal);
            }

            if (vncPort == 0) {
                throw new Exception("Unable to find an available VNC port on host");
            }

            if (s_logger.isInfoEnabled()) {
                s_logger.info("Configure VNC port for VM " + vmName + ", port: " + vncPort + ", host: " + vmOwnerHost.getHyperHostName());
            }

            return VmwareHelper.composeVncOptions(optionsToMerge, true, vncPassword, vncPort, keyboardLayout);
        } finally {
            try {
                mgr.endExclusiveOperation();
            } catch (Throwable e) {
                assert (false);
                s_logger.error("Unexpected exception ", e);
            }
        }
    }

    private VirtualMachineGuestOsIdentifier translateGuestOsIdentifier(String cpuArchitecture, String cloudGuestOs) {
        if (cpuArchitecture == null) {
            s_logger.warn("CPU arch is not set, default to i386. guest os: " + cloudGuestOs);
            cpuArchitecture = "i386";
        }

        VirtualMachineGuestOsIdentifier identifier = VmwareGuestOsMapper.getGuestOsIdentifier(cloudGuestOs);
        if (identifier != null) {
            return identifier;
        }

        if (cpuArchitecture.equalsIgnoreCase("x86_64")) {
            return VirtualMachineGuestOsIdentifier.OTHER_GUEST_64;
        }
        return VirtualMachineGuestOsIdentifier.OTHER_GUEST;
    }

    private HashMap<String, HostVmStateReportEntry> getHostVmStateReport() throws Exception {
        VmwareHypervisorHost hyperHost = getHyperHost(getServiceContext());

        int key = ((HostMO)hyperHost).getCustomFieldKey("VirtualMachine", CustomFieldConstants.CLOUD_VM_INTERNAL_NAME);
        if (key == 0) {
            s_logger.warn("Custom field " + CustomFieldConstants.CLOUD_VM_INTERNAL_NAME + " is not registered ?!");
        }
        String instanceNameCustomField = "value[" + key + "]";

        // CLOUD_VM_INTERNAL_NAME stores the internal CS generated vm name. This was earlier stored in name. Now, name can be either the hostname or
        // the internal CS name, but the custom field CLOUD_VM_INTERNAL_NAME always stores the internal CS name.
        ObjectContent[] ocs = hyperHost.getVmPropertiesOnHyperHost(new String[] {"name", "runtime.powerState", "config.template", instanceNameCustomField});

        HashMap<String, HostVmStateReportEntry> newStates = new HashMap<String, HostVmStateReportEntry>();
        if (ocs != null && ocs.length > 0) {
            for (ObjectContent oc : ocs) {
                List<DynamicProperty> objProps = oc.getPropSet();
                if (objProps != null) {

                    boolean isTemplate = false;
                    String name = null;
                    String VMInternalCSName = null;
                    VirtualMachinePowerState powerState = VirtualMachinePowerState.POWERED_OFF;
                    for (DynamicProperty objProp : objProps) {
                        if (objProp.getName().equals("config.template")) {
                            if (objProp.getVal().toString().equalsIgnoreCase("true")) {
                                isTemplate = true;
                            }
                        } else if (objProp.getName().equals("runtime.powerState")) {
                            powerState = (VirtualMachinePowerState)objProp.getVal();
                        } else if (objProp.getName().equals("name")) {
                            name = (String)objProp.getVal();
                        } else if (objProp.getName().contains(instanceNameCustomField)) {
                            if (objProp.getVal() != null)
                                VMInternalCSName = ((CustomFieldStringValue)objProp.getVal()).getValue();
                        } else {
                            assert (false);
                        }
                    }

                    if (VMInternalCSName != null)
                        name = VMInternalCSName;

                    if (!isTemplate) {
                        newStates.put(name, new HostVmStateReportEntry(convertPowerState(powerState), hyperHost.getHyperHostName(), null));
                    }
                }
            }
        }
        return newStates;
    }

    // TODO vmsync {
    private HashMap<String, State> getVmStates() throws Exception {
        VmwareHypervisorHost hyperHost = getHyperHost(getServiceContext());

        int key = ((HostMO)hyperHost).getCustomFieldKey("VirtualMachine", CustomFieldConstants.CLOUD_VM_INTERNAL_NAME);
        if (key == 0) {
            s_logger.warn("Custom field " + CustomFieldConstants.CLOUD_VM_INTERNAL_NAME + " is not registered ?!");
        }
        String instanceNameCustomField = "value[" + key + "]";

        // CLOUD_VM_INTERNAL_NAME stores the internal CS generated vm name. This was earlier stored in name. Now, name can be either the hostname or
        // the internal CS name, but the custom field CLOUD_VM_INTERNAL_NAME always stores the internal CS name.
        ObjectContent[] ocs = hyperHost.getVmPropertiesOnHyperHost(new String[] {"name", "runtime.powerState", "config.template", instanceNameCustomField});

        HashMap<String, State> newStates = new HashMap<String, State>();
        if (ocs != null && ocs.length > 0) {
            for (ObjectContent oc : ocs) {
                List<DynamicProperty> objProps = oc.getPropSet();
                if (objProps != null) {

                    boolean isTemplate = false;
                    String name = null;
                    String VMInternalCSName = null;
                    VirtualMachinePowerState powerState = VirtualMachinePowerState.POWERED_OFF;
                    for (DynamicProperty objProp : objProps) {
                        if (objProp.getName().equals("config.template")) {
                            if (objProp.getVal().toString().equalsIgnoreCase("true")) {
                                isTemplate = true;
                            }
                        } else if (objProp.getName().equals("runtime.powerState")) {
                            powerState = (VirtualMachinePowerState)objProp.getVal();
                        } else if (objProp.getName().equals("name")) {
                            name = (String)objProp.getVal();
                        } else if (objProp.getName().contains(instanceNameCustomField)) {
                            if (objProp.getVal() != null)
                                VMInternalCSName = ((CustomFieldStringValue)objProp.getVal()).getValue();
                        } else {
                            assert (false);
                        }
                    }

                    if (VMInternalCSName != null)
                        name = VMInternalCSName;

                    if (!isTemplate) {
                        newStates.put(name, convertState(powerState));
                    }
                }
            }
        }
        return newStates;
    }

    private HashMap<String, VmStatsEntry> getVmStats(List<String> vmNames) throws Exception {
        VmwareHypervisorHost hyperHost = getHyperHost(getServiceContext());
        HashMap<String, VmStatsEntry> vmResponseMap = new HashMap<String, VmStatsEntry>();
        ManagedObjectReference perfMgr = getServiceContext().getServiceContent().getPerfManager();
        VimPortType service = getServiceContext().getService();
        PerfCounterInfo rxPerfCounterInfo = null;
        PerfCounterInfo txPerfCounterInfo = null;

        List<PerfCounterInfo> cInfo = (List<PerfCounterInfo>)getServiceContext().getVimClient().getDynamicProperty(perfMgr, "perfCounter");
        for (PerfCounterInfo info : cInfo) {
            if ("net".equalsIgnoreCase(info.getGroupInfo().getKey())) {
                if ("transmitted".equalsIgnoreCase(info.getNameInfo().getKey())) {
                    txPerfCounterInfo = info;
                }
                if ("received".equalsIgnoreCase(info.getNameInfo().getKey())) {
                    rxPerfCounterInfo = info;
                }
            }
        }

        int key = ((HostMO)hyperHost).getCustomFieldKey("VirtualMachine", CustomFieldConstants.CLOUD_VM_INTERNAL_NAME);
        if (key == 0) {
            s_logger.warn("Custom field " + CustomFieldConstants.CLOUD_VM_INTERNAL_NAME + " is not registered ?!");
        }
        String instanceNameCustomField = "value[" + key + "]";

        ObjectContent[] ocs =
            hyperHost.getVmPropertiesOnHyperHost(new String[] {"name", "summary.config.numCpu", "summary.quickStats.overallCpuUsage", instanceNameCustomField});
        if (ocs != null && ocs.length > 0) {
            for (ObjectContent oc : ocs) {
                List<DynamicProperty> objProps = oc.getPropSet();
                if (objProps != null) {
                    String name = null;
                    String numberCPUs = null;
                    String maxCpuUsage = null;
                    String vmNameOnVcenter = null;
                    String vmInternalCSName = null;
                    for (DynamicProperty objProp : objProps) {
                        if (objProp.getName().equals("name")) {
                            vmNameOnVcenter = objProp.getVal().toString();
                        } else if (objProp.getName().contains(instanceNameCustomField)) {
                            if (objProp.getVal() != null)
                                vmInternalCSName = ((CustomFieldStringValue)objProp.getVal()).getValue();
                        } else if (objProp.getName().equals("summary.config.numCpu")) {
                            numberCPUs = objProp.getVal().toString();
                        } else if (objProp.getName().equals("summary.quickStats.overallCpuUsage")) {
                            maxCpuUsage = objProp.getVal().toString();
                        }
                    }
                    VirtualMachineMO vmMo = new VirtualMachineMO(hyperHost.getContext(), oc.getObj());
                    if (vmInternalCSName != null) {
                        name = vmInternalCSName;
                    } else {
                        name = vmNameOnVcenter;
                    }

                    if (!vmNames.contains(name)) {
                        continue;
                    }

                    ManagedObjectReference vmMor = hyperHost.findVmOnHyperHost(name).getMor();
                    assert (vmMor != null);

                    ArrayList vmNetworkMetrics = new ArrayList();
                    // get all the metrics from the available sample period
                    List<PerfMetricId> perfMetrics = service.queryAvailablePerfMetric(perfMgr, vmMor, null, null, null);
                    if (perfMetrics != null) {
                        for (int index = 0; index < perfMetrics.size(); ++index) {
                            if (((rxPerfCounterInfo != null) && (perfMetrics.get(index).getCounterId() == rxPerfCounterInfo.getKey())) ||
                                ((txPerfCounterInfo != null) && (perfMetrics.get(index).getCounterId() == txPerfCounterInfo.getKey()))) {
                                vmNetworkMetrics.add(perfMetrics.get(index));
                            }
                        }
                    }

                    double networkReadKBs = 0;
                    double networkWriteKBs = 0;
                    long sampleDuration = 0;

                    if (vmNetworkMetrics.size() != 0) {
                        PerfQuerySpec qSpec = new PerfQuerySpec();
                        qSpec.setEntity(vmMor);
                        PerfMetricId[] availableMetricIds = (PerfMetricId[])vmNetworkMetrics.toArray(new PerfMetricId[0]);
                        qSpec.getMetricId().addAll(Arrays.asList(availableMetricIds));
                        List<PerfQuerySpec> qSpecs = new ArrayList<PerfQuerySpec>();
                        qSpecs.add(qSpec);
                        List<PerfEntityMetricBase> values = service.queryPerf(perfMgr, qSpecs);

<<<<<<< HEAD
                        for(int i=0; i<values.size(); ++i) {
                            List<PerfSampleInfo>  infos = ((PerfEntityMetric)values.get(i)).getSampleInfo();
                            if (infos != null && infos.size() > 0) {
                                int endMs = infos.get(infos.size()-1).getTimestamp().getSecond() * 1000 + infos.get(infos.size()-1).getTimestamp().getMillisecond();
                                int beginMs = infos.get(0).getTimestamp().getSecond() * 1000 + infos.get(0).getTimestamp().getMillisecond();
                                sampleDuration = (endMs - beginMs) /1000;
                                List<PerfMetricSeries> vals = ((PerfEntityMetric)values.get(i)).getValue();
                                for(int vi = 0; ((vals!= null) && (vi < vals.size())); ++vi){
                                    if(vals.get(vi) instanceof PerfMetricIntSeries) {
                                        PerfMetricIntSeries val = (PerfMetricIntSeries)vals.get(vi);
                                        List<Long> perfValues = val.getValue();
                                        if (vals.get(vi).getId().getCounterId() == rxPerfCounterInfo.getKey()) {
                                            networkReadKBs = sampleDuration * perfValues.get(3); //get the average RX rate multiplied by sampled duration
                                        }
                                        if (vals.get(vi).getId().getCounterId() == txPerfCounterInfo.getKey()) {
                                            networkWriteKBs = sampleDuration * perfValues.get(3);//get the average TX rate multiplied by sampled duration
                                        }
=======
                        for (int i = 0; i < values.size(); ++i) {
                            List<PerfSampleInfo> infos = ((PerfEntityMetric)values.get(i)).getSampleInfo();
                            int endMs = infos.get(infos.size() - 1).getTimestamp().getSecond() * 1000 + infos.get(infos.size() - 1).getTimestamp().getMillisecond();
                            int beginMs = infos.get(0).getTimestamp().getSecond() * 1000 + infos.get(0).getTimestamp().getMillisecond();
                            sampleDuration = (endMs - beginMs) / 1000;
                            List<PerfMetricSeries> vals = ((PerfEntityMetric)values.get(i)).getValue();
                            for (int vi = 0; ((vals != null) && (vi < vals.size())); ++vi) {
                                if (vals.get(vi) instanceof PerfMetricIntSeries) {
                                    PerfMetricIntSeries val = (PerfMetricIntSeries)vals.get(vi);
                                    List<Long> perfValues = val.getValue();
                                    if (vals.get(vi).getId().getCounterId() == rxPerfCounterInfo.getKey()) {
                                        networkReadKBs = sampleDuration * perfValues.get(3); //get the average RX rate multiplied by sampled duration
                                    }
                                    if (vals.get(vi).getId().getCounterId() == txPerfCounterInfo.getKey()) {
                                        networkWriteKBs = sampleDuration * perfValues.get(3);//get the average TX rate multiplied by sampled duration
>>>>>>> 170f32f1
                                    }
                                }
                            }
                        }
                    }
                    vmResponseMap.put(name, new VmStatsEntry(Integer.parseInt(maxCpuUsage), networkReadKBs, networkWriteKBs, Integer.parseInt(numberCPUs), "vm"));
                }
            }
        }
        return vmResponseMap;
    }

    // TODO vmsync }

    protected String networkUsage(final String privateIpAddress, final String option, final String ethName) {
        String args = null;
        if (option.equals("get")) {
            args = "-g";
        } else if (option.equals("create")) {
            args = "-c";
        } else if (option.equals("reset")) {
            args = "-r";
        } else if (option.equals("addVif")) {
            args = "-a";
            args += ethName;
        } else if (option.equals("deleteVif")) {
            args = "-d";
            args += ethName;
        }

        try {
            if (s_logger.isTraceEnabled()) {
                s_logger.trace("Executing /opt/cloud/bin/netusage.sh " + args + " on DomR " + privateIpAddress);
            }

            VmwareManager mgr = getServiceContext().getStockObject(VmwareManager.CONTEXT_STOCK_NAME);

            Pair<Boolean, String> result =
                SshHelper.sshExecute(privateIpAddress, DEFAULT_DOMR_SSHPORT, "root", mgr.getSystemVMKeyFile(), null, "/opt/cloud/bin/netusage.sh " + args);

            if (!result.first()) {
                return null;
            }

            return result.second();
        } catch (Throwable e) {
            s_logger.error(
                "Unable to execute NetworkUsage command on DomR (" + privateIpAddress + "), domR may not be ready yet. failure due to " +
                    VmwareHelper.getExceptionMessage(e), e);
        }

        return null;
    }

    private long[] getNetworkStats(String privateIP) {
        String result = networkUsage(privateIP, "get", null);
        long[] stats = new long[2];
        if (result != null) {
            try {
                String[] splitResult = result.split(":");
                int i = 0;
                while (i < splitResult.length - 1) {
                    stats[0] += (new Long(splitResult[i++])).longValue();
                    stats[1] += (new Long(splitResult[i++])).longValue();
                }
            } catch (Throwable e) {
                s_logger.warn("Unable to parse return from script return of network usage command: " + e.toString(), e);
            }
        }
        return stats;
    }

    protected String connect(final String vmName, final String ipAddress, final int port) {
        long startTick = System.currentTimeMillis();

        // wait until we have at least been waiting for _ops_timeout time or
        // at least have tried _retry times, this is to coordinate with system
        // VM patching/rebooting time that may need
        int retry = _retry;
        while (System.currentTimeMillis() - startTick <= _ops_timeout || --retry > 0) {
            SocketChannel sch = null;
            try {
                s_logger.info("Trying to connect to " + ipAddress);
                sch = SocketChannel.open();
                sch.configureBlocking(true);
                sch.socket().setSoTimeout(5000);

                InetSocketAddress addr = new InetSocketAddress(ipAddress, port);
                sch.connect(addr);
                return null;
            } catch (IOException e) {
                s_logger.info("Could not connect to " + ipAddress + " due to " + e.toString());
                if (e instanceof ConnectException) {
                    // if connection is refused because of VM is being started,
                    // we give it more sleep time
                    // to avoid running out of retry quota too quickly
                    try {
                        Thread.sleep(5000);
                    } catch (InterruptedException ex) {
                    }
                }
            } finally {
                if (sch != null) {
                    try {
                        sch.close();
                    } catch (IOException e) {
                    }
                }
            }

            try {
                Thread.sleep(1000);
            } catch (InterruptedException ex) {
            }
        }

        s_logger.info("Unable to logon to " + ipAddress);

        return "Unable to connect";
    }

    protected String connect(final String vmname, final String ipAddress) {
        return connect(vmname, ipAddress, 3922);
    }

    // TODO vmsync {
    // deprecated after full replacement
    private static State convertState(VirtualMachinePowerState powerState) {
        return s_statesTable.get(powerState);
    }

    public static State getVmState(VirtualMachineMO vmMo) throws Exception {
        VirtualMachineRuntimeInfo runtimeInfo = vmMo.getRuntimeInfo();
        return convertState(runtimeInfo.getPowerState());
    }

    // TODO vmsync }

    private static PowerState convertPowerState(VirtualMachinePowerState powerState) {
        return s_powerStatesTable.get(powerState);
    }

    public static PowerState getVmPowerState(VirtualMachineMO vmMo) throws Exception {
        VirtualMachineRuntimeInfo runtimeInfo = vmMo.getRuntimeInfo();
        return convertPowerState(runtimeInfo.getPowerState());
    }

    private static HostStatsEntry getHyperHostStats(VmwareHypervisorHost hyperHost) throws Exception {
        ComputeResourceSummary hardwareSummary = hyperHost.getHyperHostHardwareSummary();
        if (hardwareSummary == null)
            return null;

        HostStatsEntry entry = new HostStatsEntry();

        entry.setEntityType("host");
        double cpuUtilization = ((double)(hardwareSummary.getTotalCpu() - hardwareSummary.getEffectiveCpu()) / (double)hardwareSummary.getTotalCpu() * 100);
        entry.setCpuUtilization(cpuUtilization);
        entry.setTotalMemoryKBs(hardwareSummary.getTotalMemory() / 1024);
        entry.setFreeMemoryKBs(hardwareSummary.getEffectiveMemory() * 1024);

        return entry;
    }

    private static String getRouterSshControlIp(NetworkElementCommand cmd) {
        String routerIp = cmd.getAccessDetail(NetworkElementCommand.ROUTER_IP);
        String routerGuestIp = cmd.getAccessDetail(NetworkElementCommand.ROUTER_GUEST_IP);
        String zoneNetworkType = cmd.getAccessDetail(NetworkElementCommand.ZONE_NETWORK_TYPE);

        if (routerGuestIp != null && zoneNetworkType != null && NetworkType.valueOf(zoneNetworkType) == NetworkType.Basic) {
            if (s_logger.isDebugEnabled())
                s_logger.debug("In Basic zone mode, use router's guest IP for SSH control. guest IP : " + routerGuestIp);

            return routerGuestIp;
        }

        if (s_logger.isDebugEnabled())
            s_logger.debug("Use router's private IP for SSH control. IP : " + routerIp);
        return routerIp;
    }

    @Override
    public void setAgentControl(IAgentControl agentControl) {
    }

    @Override
    public boolean configure(String name, Map<String, Object> params) throws ConfigurationException {
        try {
            _name = name;

            _url = (String)params.get("url");
            _username = (String)params.get("username");
            _password = (String)params.get("password");
            _dcId = (String)params.get("zone");
            _pod = (String)params.get("pod");
            _cluster = (String)params.get("cluster");

            _guid = (String)params.get("guid");
            String[] tokens = _guid.split("@");
            _vCenterAddress = tokens[1];
            _morHyperHost = new ManagedObjectReference();
            String[] hostTokens = tokens[0].split(":");
            _morHyperHost.setType(hostTokens[0]);
            _morHyperHost.setValue(hostTokens[1]);

            _guestTrafficInfo = (VmwareTrafficLabel)params.get("guestTrafficInfo");
            _publicTrafficInfo = (VmwareTrafficLabel)params.get("publicTrafficInfo");
            VmwareContext context = getServiceContext();

            // TODO ??? this is an invalid usage pattern. need to fix the reference to VolumeManagerImp here at resource file
            // volMgr = ComponentContext.inject(VolumeManagerImpl.class);
            try {
                VmwareManager mgr = context.getStockObject(VmwareManager.CONTEXT_STOCK_NAME);
                mgr.setupResourceStartupParams(params);

                CustomFieldsManagerMO cfmMo = new CustomFieldsManagerMO(context, context.getServiceContent().getCustomFieldsManager());
                cfmMo.ensureCustomFieldDef("Datastore", CustomFieldConstants.CLOUD_UUID);
                if (_publicTrafficInfo != null && _publicTrafficInfo.getVirtualSwitchType() != VirtualSwitchType.StandardVirtualSwitch || _guestTrafficInfo != null &&
                    _guestTrafficInfo.getVirtualSwitchType() != VirtualSwitchType.StandardVirtualSwitch) {
                    cfmMo.ensureCustomFieldDef("DistributedVirtualPortgroup", CustomFieldConstants.CLOUD_GC_DVP);
                }
                cfmMo.ensureCustomFieldDef("Network", CustomFieldConstants.CLOUD_GC);
                cfmMo.ensureCustomFieldDef("VirtualMachine", CustomFieldConstants.CLOUD_UUID);
                cfmMo.ensureCustomFieldDef("VirtualMachine", CustomFieldConstants.CLOUD_NIC_MASK);
                cfmMo.ensureCustomFieldDef("VirtualMachine", CustomFieldConstants.CLOUD_VM_INTERNAL_NAME);
                cfmMo.ensureCustomFieldDef("VirtualMachine", CustomFieldConstants.CLOUD_WORKER);
                cfmMo.ensureCustomFieldDef("VirtualMachine", CustomFieldConstants.CLOUD_WORKER_TAG);

                VmwareHypervisorHost hostMo = this.getHyperHost(context);
                _hostName = hostMo.getHyperHostName();

                Map<String, String> vsmCredentials;
                if (_guestTrafficInfo.getVirtualSwitchType() == VirtualSwitchType.NexusDistributedVirtualSwitch ||
                    _publicTrafficInfo.getVirtualSwitchType() == VirtualSwitchType.NexusDistributedVirtualSwitch) {
                    vsmCredentials = mgr.getNexusVSMCredentialsByClusterId(Long.parseLong(_cluster));
                    if (vsmCredentials != null) {
                        s_logger.info("Stocking credentials while configuring resource.");
                        context.registerStockObject("vsmcredentials", vsmCredentials);
                    }
                    _privateNetworkVSwitchName = mgr.getPrivateVSwitchName(Long.parseLong(_dcId), HypervisorType.VMware);
                }

            } catch (Exception e) {
                s_logger.error("Unexpected Exception ", e);
            }

            if (_privateNetworkVSwitchName == null) {
                _privateNetworkVSwitchName = (String)params.get("private.network.vswitch.name");
            }

            String value = (String)params.get("vmware.reserve.cpu");
            if (value != null && value.equalsIgnoreCase("true"))
                _reserveCpu = true;

            value = (String)params.get("vmware.recycle.hung.wokervm");
            if (value != null && value.equalsIgnoreCase("true"))
                _recycleHungWorker = true;

            value = (String)params.get("vmware.reserve.mem");
            if (value != null && value.equalsIgnoreCase("true"))
                _reserveMem = true;

            value = (String)params.get("vmware.root.disk.controller");
            if (value != null && value.equalsIgnoreCase("scsi"))
                _rootDiskController = DiskControllerType.scsi;
            else
                _rootDiskController = DiskControllerType.ide;

            Integer intObj = (Integer)params.get("ports.per.dvportgroup");
            if (intObj != null)
                _portsPerDvPortGroup = intObj.intValue();

            s_logger.info("VmwareResource network configuration info." + " private traffic over vSwitch: " + _privateNetworkVSwitchName + ", public traffic over " +
                _publicTrafficInfo.getVirtualSwitchType() + " : " + _publicTrafficInfo.getVirtualSwitchName() + ", guest traffic over " +
                _guestTrafficInfo.getVirtualSwitchType() + " : " + _guestTrafficInfo.getVirtualSwitchName());

            value = params.get("vmware.create.full.clone").toString();
            if (value != null && value.equalsIgnoreCase("true")) {
                _fullCloneFlag = true;
            } else {
                _fullCloneFlag = false;
            }

            value = params.get("vm.instancename.flag").toString();
            if (value != null && value.equalsIgnoreCase("true")) {
                _instanceNameFlag = true;
            } else {
                _instanceNameFlag = false;
            }

            value = (String)params.get("scripts.timeout");
            int timeout = NumbersUtil.parseInt(value, 1440) * 1000;
            VmwareManager mgr = context.getStockObject(VmwareManager.CONTEXT_STOCK_NAME);
            VmwareStorageProcessor storageProcessor =
                new VmwareStorageProcessor((VmwareHostService)this, _fullCloneFlag, (VmwareStorageMount)mgr, timeout, this, _shutdown_waitMs, null);
            storageHandler = new VmwareStorageSubsystemCommandHandler(storageProcessor);

            return true;
        } finally {
            recycleServiceContext();
        }
    }

    @Override
    public String getName() {
        return _name;
    }

    @Override
    public boolean start() {
        return true;
    }

    @Override
    public boolean stop() {
        return true;
    }

    public VmwareContext getServiceContext() {
        return getServiceContext(null);
    }

    public void invalidateServiceContext() {
        invalidateServiceContext(null);
    }

    public VmwareHypervisorHost getHyperHost(VmwareContext context) {
        return getHyperHost(context, null);
    }

    @Override
    public VmwareContext getServiceContext(Command cmd) {
        if (s_serviceContext.get() != null)
            return s_serviceContext.get();

        VmwareContext context = null;
        try {
            context = VmwareContextFactory.getContext(_vCenterAddress, _username, _password);
            s_serviceContext.set(context);
        } catch (Exception e) {
            s_logger.error("Unable to connect to vSphere server: " + _vCenterAddress, e);
            throw new CloudRuntimeException("Unable to connect to vSphere server: " + _vCenterAddress);
        }
        return context;
    }

    @Override
    public void invalidateServiceContext(VmwareContext context) {
        assert (s_serviceContext.get() == context);

        s_serviceContext.set(null);
        if (context != null)
            context.close();
    }

    private static void recycleServiceContext() {
        VmwareContext context = s_serviceContext.get();
        s_serviceContext.set(null);

        if (context != null) {
            assert (context.getPool() != null);
            context.getPool().returnContext(context);
        }
    }

    @Override
    public VmwareHypervisorHost getHyperHost(VmwareContext context, Command cmd) {
        if (_morHyperHost.getType().equalsIgnoreCase("HostSystem")) {
            return new HostMO(context, _morHyperHost);
        }
        return new ClusterMO(context, _morHyperHost);
    }

    @Override
    @DB
    public String getWorkerName(VmwareContext context, Command cmd, int workerSequence) {
        VmwareManager mgr = context.getStockObject(VmwareManager.CONTEXT_STOCK_NAME);
        String vmName = mgr.composeWorkerName();

        assert (cmd != null);
        context.getStockObject(VmwareManager.CONTEXT_STOCK_NAME);
        // TODO: Fix this? long checkPointId = vmwareMgr.pushCleanupCheckpoint(this._guid, vmName);
        // TODO: Fix this? cmd.setContextParam("checkpoint", String.valueOf(checkPointId));
        return vmName;
    }

    @Override
    public void setName(String name) {
        // TODO Auto-generated method stub
    }

    @Override
    public void setConfigParams(Map<String, Object> params) {
        // TODO Auto-generated method stub

    }

    @Override
    public Map<String, Object> getConfigParams() {
        // TODO Auto-generated method stub
        return null;
    }

    @Override
    public int getRunLevel() {
        // TODO Auto-generated method stub
        return 0;
    }

    @Override
    public void setRunLevel(int level) {
        // TODO Auto-generated method stub
    }

    @Override
    public Answer execute(DestroyCommand cmd) {
        if (s_logger.isInfoEnabled()) {
            s_logger.info("Executing resource DestroyCommand to evict template from storage pool: " + _gson.toJson(cmd));
        }

        try {
            VmwareContext context = getServiceContext(null);
            VmwareHypervisorHost hyperHost = getHyperHost(context, null);
            VolumeTO vol = cmd.getVolume();

            ManagedObjectReference morDs = HypervisorHostHelper.findDatastoreWithBackwardsCompatibility(hyperHost, vol.getPoolUuid());
            if (morDs == null) {
                String msg = "Unable to find datastore based on volume mount point " + vol.getMountPoint();
                s_logger.error(msg);
                throw new Exception(msg);
            }

            ManagedObjectReference morCluster = hyperHost.getHyperHostCluster();
            ClusterMO clusterMo = new ClusterMO(context, morCluster);

            VirtualMachineMO vmMo = clusterMo.findVmOnHyperHost(vol.getPath());
            if (vmMo != null) {
                if (s_logger.isInfoEnabled()) {
                    s_logger.info("Destroy template volume " + vol.getPath());
                }
                vmMo.destroy();
            } else {
                if (s_logger.isInfoEnabled()) {
                    s_logger.info("Template volume " + vol.getPath() + " is not found, no need to delete.");
                }
            }
            return new Answer(cmd, true, "Success");

        } catch (Throwable e) {
            if (e instanceof RemoteException) {
                s_logger.warn("Encounter remote exception to vCenter, invalidate VMware session context");
                invalidateServiceContext(null);
            }

            String msg = "DestroyCommand failed due to " + VmwareHelper.getExceptionMessage(e);
            s_logger.error(msg, e);
            return new Answer(cmd, false, msg);
        }
    }

    private boolean isVMWareToolsInstalled(VirtualMachineMO vmMo) throws Exception {
        GuestInfo guestInfo = vmMo.getVmGuestInfo();
        return (guestInfo != null && guestInfo.getGuestState() != null && guestInfo.getGuestState().equalsIgnoreCase("running"));
    }
}<|MERGE_RESOLUTION|>--- conflicted
+++ resolved
@@ -334,9 +334,9 @@
 
     protected String _name;
 
-    protected final long _ops_timeout = 900000;         // 15 minutes time out to time
-
-    protected final int _shutdown_waitMs = 300000;        // wait up to 5 minutes for shutdown
+    protected final long _ops_timeout = 900000; 		// 15 minutes time out to time
+
+    protected final int _shutdown_waitMs = 300000;		// wait up to 5 minutes for shutdown
 
     @Inject
     protected VolumeOrchestrationService volMgr;
@@ -1288,7 +1288,7 @@
                         if (s_logger.isDebugEnabled())
                             s_logger.debug("Run domr script " + cmd);
                         Pair<Boolean, String> result2 = SshHelper.sshExecute(routerIp, DEFAULT_DOMR_SSHPORT, "root", mgr.getSystemVMKeyFile(), null,
-                        // TODO need to find the dev index inside router based on IP address
+                            // TODO need to find the dev index inside router based on IP address
                             cmd);
                         if (s_logger.isDebugEnabled())
                             s_logger.debug("result: " + result2.first() + ", output: " + result2.second());
@@ -1653,11 +1653,11 @@
             }
 
             /*
-                        if(!isVMWareToolsInstalled(vmMo)){
-                            String errMsg = "vmware tools is not installed or not running, cannot add nic to vm " + vmName;
-                            s_logger.debug(errMsg);
-                            return new PlugNicAnswer(cmd, false, "Unable to execute PlugNicCommand due to " + errMsg);
-                        }
+            if(!isVMWareToolsInstalled(vmMo)){
+                String errMsg = "vmware tools is not installed or not running, cannot add nic to vm " + vmName;
+                s_logger.debug(errMsg);
+                return new PlugNicAnswer(cmd, false, "Unable to execute PlugNicCommand due to " + errMsg);
+            }
             */
             // TODO need a way to specify the control of NIC device type
             VirtualEthernetCardType nicDeviceType = VirtualEthernetCardType.E1000;
@@ -1735,11 +1735,11 @@
             }
 
             /*
-                        if(!isVMWareToolsInstalled(vmMo)){
-                            String errMsg = "vmware tools not installed or not running, cannot remove nic from vm " + vmName;
-                            s_logger.debug(errMsg);
-                            return new UnPlugNicAnswer(cmd, false, "Unable to execute unPlugNicCommand due to " + errMsg);
-                        }
+            if(!isVMWareToolsInstalled(vmMo)){
+                String errMsg = "vmware tools not installed or not running, cannot remove nic from vm " + vmName;
+                s_logger.debug(errMsg);
+                return new UnPlugNicAnswer(cmd, false, "Unable to execute unPlugNicCommand due to " + errMsg);
+            }
             */
             VirtualDevice nic = findVirtualNicDevice(vmMo, cmd.getNic().getMac());
             if (nic == null) {
@@ -6507,16 +6507,15 @@
                         qSpecs.add(qSpec);
                         List<PerfEntityMetricBase> values = service.queryPerf(perfMgr, qSpecs);
 
-<<<<<<< HEAD
-                        for(int i=0; i<values.size(); ++i) {
-                            List<PerfSampleInfo>  infos = ((PerfEntityMetric)values.get(i)).getSampleInfo();
+                        for (int i = 0; i < values.size(); ++i) {
+                            List<PerfSampleInfo> infos = ((PerfEntityMetric)values.get(i)).getSampleInfo();
                             if (infos != null && infos.size() > 0) {
-                                int endMs = infos.get(infos.size()-1).getTimestamp().getSecond() * 1000 + infos.get(infos.size()-1).getTimestamp().getMillisecond();
+                                int endMs = infos.get(infos.size() - 1).getTimestamp().getSecond() * 1000 + infos.get(infos.size() - 1).getTimestamp().getMillisecond();
                                 int beginMs = infos.get(0).getTimestamp().getSecond() * 1000 + infos.get(0).getTimestamp().getMillisecond();
-                                sampleDuration = (endMs - beginMs) /1000;
+                                sampleDuration = (endMs - beginMs) / 1000;
                                 List<PerfMetricSeries> vals = ((PerfEntityMetric)values.get(i)).getValue();
-                                for(int vi = 0; ((vals!= null) && (vi < vals.size())); ++vi){
-                                    if(vals.get(vi) instanceof PerfMetricIntSeries) {
+                                for (int vi = 0; ((vals != null) && (vi < vals.size())); ++vi) {
+                                    if (vals.get(vi) instanceof PerfMetricIntSeries) {
                                         PerfMetricIntSeries val = (PerfMetricIntSeries)vals.get(vi);
                                         List<Long> perfValues = val.getValue();
                                         if (vals.get(vi).getId().getCounterId() == rxPerfCounterInfo.getKey()) {
@@ -6525,23 +6524,6 @@
                                         if (vals.get(vi).getId().getCounterId() == txPerfCounterInfo.getKey()) {
                                             networkWriteKBs = sampleDuration * perfValues.get(3);//get the average TX rate multiplied by sampled duration
                                         }
-=======
-                        for (int i = 0; i < values.size(); ++i) {
-                            List<PerfSampleInfo> infos = ((PerfEntityMetric)values.get(i)).getSampleInfo();
-                            int endMs = infos.get(infos.size() - 1).getTimestamp().getSecond() * 1000 + infos.get(infos.size() - 1).getTimestamp().getMillisecond();
-                            int beginMs = infos.get(0).getTimestamp().getSecond() * 1000 + infos.get(0).getTimestamp().getMillisecond();
-                            sampleDuration = (endMs - beginMs) / 1000;
-                            List<PerfMetricSeries> vals = ((PerfEntityMetric)values.get(i)).getValue();
-                            for (int vi = 0; ((vals != null) && (vi < vals.size())); ++vi) {
-                                if (vals.get(vi) instanceof PerfMetricIntSeries) {
-                                    PerfMetricIntSeries val = (PerfMetricIntSeries)vals.get(vi);
-                                    List<Long> perfValues = val.getValue();
-                                    if (vals.get(vi).getId().getCounterId() == rxPerfCounterInfo.getKey()) {
-                                        networkReadKBs = sampleDuration * perfValues.get(3); //get the average RX rate multiplied by sampled duration
-                                    }
-                                    if (vals.get(vi).getId().getCounterId() == txPerfCounterInfo.getKey()) {
-                                        networkWriteKBs = sampleDuration * perfValues.get(3);//get the average TX rate multiplied by sampled duration
->>>>>>> 170f32f1
                                     }
                                 }
                             }
