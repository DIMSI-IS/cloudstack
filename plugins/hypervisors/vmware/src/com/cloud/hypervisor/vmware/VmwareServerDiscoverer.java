// Licensed to the Apache Software Foundation (ASF) under one
// or more contributor license agreements.  See the NOTICE file
// distributed with this work for additional information
// regarding copyright ownership.  The ASF licenses this file
// to you under the Apache License, Version 2.0 (the
// "License"); you may not use this file except in compliance
// with the License.  You may obtain a copy of the License at
//
//   http://www.apache.org/licenses/LICENSE-2.0
//
// Unless required by applicable law or agreed to in writing,
// software distributed under the License is distributed on an
// "AS IS" BASIS, WITHOUT WARRANTIES OR CONDITIONS OF ANY
// KIND, either express or implied.  See the License for the
// specific language governing permissions and limitations
// under the License.
package com.cloud.hypervisor.vmware;

import java.net.URI;
import java.net.URLDecoder;
import java.util.HashMap;
import java.util.List;
import java.util.Map;
import java.util.UUID;

import javax.annotation.PostConstruct;
import javax.ejb.Local;
import javax.inject.Inject;
import javax.naming.ConfigurationException;

import org.apache.log4j.Logger;
import org.apache.cloudstack.api.ApiConstants;

import com.cloud.agent.api.StartupCommand;
import com.cloud.agent.api.StartupRoutingCommand;
import com.cloud.alert.AlertManager;
import com.cloud.configuration.Config;
import com.cloud.configuration.dao.ConfigurationDao;
import com.cloud.dc.ClusterDetailsDao;
import com.cloud.dc.ClusterVO;
import com.cloud.dc.DataCenter.NetworkType;
import com.cloud.dc.DataCenterVO;
import com.cloud.dc.dao.ClusterDao;
import com.cloud.dc.dao.DataCenterDao;
import com.cloud.exception.DiscoveredWithErrorException;
import com.cloud.exception.DiscoveryException;
import com.cloud.exception.InvalidParameterValueException;
import com.cloud.host.HostVO;
import com.cloud.host.dao.HostDao;
import com.cloud.hypervisor.Hypervisor;
import com.cloud.hypervisor.Hypervisor.HypervisorType;
import com.cloud.hypervisor.dao.HypervisorCapabilitiesDao;
import com.cloud.hypervisor.vmware.manager.VmwareManager;
import com.cloud.hypervisor.vmware.mo.ClusterMO;
import com.cloud.hypervisor.vmware.mo.HostMO;
import com.cloud.hypervisor.vmware.mo.VirtualSwitchType;
import com.cloud.hypervisor.vmware.resource.VmwareContextFactory;
import com.cloud.hypervisor.vmware.resource.VmwareResource;
import com.cloud.hypervisor.vmware.util.VmwareContext;
import com.cloud.network.NetworkModel;
import com.cloud.network.Networks.TrafficType;
import com.cloud.network.PhysicalNetwork;
import com.cloud.network.VmwareTrafficLabel;
import com.cloud.network.dao.CiscoNexusVSMDeviceDao;
import com.cloud.resource.Discoverer;
import com.cloud.resource.DiscovererBase;
import com.cloud.resource.ResourceManager;
import com.cloud.resource.ResourceStateAdapter;
import com.cloud.resource.ServerResource;
import com.cloud.resource.UnableDeleteHostException;
import com.cloud.storage.Storage.ImageFormat;
import com.cloud.storage.Storage.TemplateType;
import com.cloud.storage.VMTemplateVO;
import com.cloud.storage.dao.VMTemplateDao;
import com.cloud.user.Account;
import com.cloud.utils.UriUtils;

import com.vmware.vim25.ClusterDasConfigInfo;
import com.vmware.vim25.ManagedObjectReference;


@Local(value = Discoverer.class)
public class VmwareServerDiscoverer extends DiscovererBase implements
		Discoverer, ResourceStateAdapter {
	private static final Logger s_logger = Logger
			.getLogger(VmwareServerDiscoverer.class);

	@Inject
	ClusterDao _clusterDao;
	@Inject
	VmwareManager _vmwareMgr;
	@Inject
	AlertManager _alertMgr;
	@Inject
	VMTemplateDao _tmpltDao;
	@Inject
	ClusterDetailsDao _clusterDetailsDao;
	@Inject
	HostDao _hostDao;
	@Inject
	DataCenterDao _dcDao;
	@Inject
	ResourceManager _resourceMgr;
	@Inject
	CiscoNexusVSMDeviceDao _nexusDao;
	@Inject
    NetworkModel _netmgr;
    @Inject
    HypervisorCapabilitiesDao _hvCapabilitiesDao;
    protected Map<String, String> _urlParams;
    protected boolean useDVS = false;
    protected boolean nexusDVS = false;

	public VmwareServerDiscoverer() {
		s_logger.info("VmwareServerDiscoverer is constructed");
	}
	
	@Override
    public Map<? extends ServerResource, Map<String, String>> find(long dcId, Long podId, Long clusterId, URI url, 
    	String username, String password, List<String> hostTags) throws DiscoveryException {

    	if(s_logger.isInfoEnabled())
    		s_logger.info("Discover host. dc: " + dcId + ", pod: " + podId + ", cluster: " + clusterId + ", uri host: " + url.getHost());

    	if(podId == null) {
        	if(s_logger.isInfoEnabled())
				s_logger.info("No pod is assigned, assuming that it is not for vmware and skip it to next discoverer");
			return null;
		}

		ClusterVO cluster = _clusterDao.findById(clusterId);
        if(cluster == null || cluster.getHypervisorType() != HypervisorType.VMware) {
        	if(s_logger.isInfoEnabled())
				s_logger.info("invalid cluster id or cluster is not for VMware hypervisors");
			return null;
		}

		List<HostVO> hosts = _resourceMgr.listAllHostsInCluster(clusterId);
        if (hosts != null && hosts.size() > 0) {
            int maxHostsPerCluster = _hvCapabilitiesDao.getMaxHostsPerCluster(hosts.get(0).getHypervisorType(), hosts.get(0).getHypervisorVersion());
            if (hosts.size() > maxHostsPerCluster) {
                   String msg = "VMware cluster " + cluster.getName() + " is too big to add new host now. (current configured cluster size: " + maxHostsPerCluster + ")";
			s_logger.error(msg);
			throw new DiscoveredWithErrorException(msg);
		}
        }

<<<<<<< HEAD
		String privateTrafficLabel = null;
		String publicTrafficLabel = null;
		String guestTrafficLabel = null;
		Map<String, String> vsmCredentials = null;
=======
        String privateTrafficLabel = null;
        String publicTrafficLabel = null;
        String guestTrafficLabel = null;
        Map<String, String> vsmCredentials = null;

        VirtualSwitchType defaultVirtualSwitchType = VirtualSwitchType.StandardVirtualSwitch;

        String paramGuestVswitchType = null;
        String paramGuestVswitchName = null;
        String paramPublicVswitchType = null;
        String paramPublicVswitchName = null;

        VmwareTrafficLabel guestTrafficLabelObj = new VmwareTrafficLabel(TrafficType.Guest);
        VmwareTrafficLabel publicTrafficLabelObj = new VmwareTrafficLabel(TrafficType.Public);
        Map<String, String> clusterDetails = _clusterDetailsDao.findDetails(clusterId);
        _readGlobalConfigParameters();

        // Set default physical network end points for public and guest traffic
        // Private traffic will be only on standard vSwitch for now. See below TODO.
        if (useDVS) {
            // Parse url parameters for type of vswitch and name of vswitch specified at cluster level
            paramGuestVswitchType = _urlParams.get(ApiConstants.VSWITCH_TYPE_GUEST_TRAFFIC);
            paramGuestVswitchName = _urlParams.get(ApiConstants.VSWITCH_NAME_GUEST_TRAFFIC);
            paramPublicVswitchType = _urlParams.get(ApiConstants.VSWITCH_TYPE_PUBLIC_TRAFFIC);
            paramPublicVswitchName = _urlParams.get(ApiConstants.VSWITCH_NAME_PUBLIC_TRAFFIC);
            defaultVirtualSwitchType = getDefaultVirtualSwitchType(nexusDVS);
        }
        // Get zone wide traffic labels for Guest traffic and Public traffic
        guestTrafficLabel = _netmgr.getDefaultGuestTrafficLabel(dcId, HypervisorType.VMware);
        publicTrafficLabel = _netmgr.getDefaultPublicTrafficLabel(dcId, HypervisorType.VMware);
        
        // Process traffic label information provided at zone level and cluster level
        guestTrafficLabelObj = getTrafficInfo(TrafficType.Guest, guestTrafficLabel, defaultVirtualSwitchType, paramGuestVswitchType, paramGuestVswitchName, clusterId);
        publicTrafficLabelObj = getTrafficInfo(TrafficType.Public, publicTrafficLabel, defaultVirtualSwitchType, paramPublicVswitchType, paramPublicVswitchName, clusterId);

        // Zone level vSwitch Type depends on zone level traffic labels
        //
        // User can override Zone wide vswitch type (for public and guest) by providing following optional parameters in addClusterCmd
        // param "guestvswitchtype" with valid values vmwaredvs, vmwaresvs, nexusdvs
        // param "publicvswitchtype" with valid values vmwaredvs, vmwaresvs, nexusdvs
        //
        // Format of label is <VSWITCH>,<VLANID>,<VSWITCHTYPE>
        // If a field <VLANID> OR <VSWITCHTYPE> is not present leave it empty.
        // Ex: 1) vswitch0
        // 2) dvswitch0,200,vmwaredvs
        // 3) nexusepp0,300,nexusdvs
        // 4) vswitch1,400,vmwaresvs
        // 5) vswitch0
        // default vswitchtype is 'vmwaresvs'.
        // <VSWITCHTYPE> 'vmwaresvs' is for vmware standard vswitch
        // <VSWITCHTYPE> 'vmwaredvs' is for vmware distributed virtual switch
        // <VSWITCHTYPE> 'nexusdvs' is for cisco nexus distributed virtual switch

        // Configuration Check: A physical network cannot be shared by different types of virtual switches.
        //
        // Check if different vswitch types are chosen for same physical network
        // 1. Get physical network for guest traffic - multiple networks
        // 2. Get physical network for public traffic - single network
        // See if 2 is in 1
        //  if no - pass
        //  if yes - compare publicTrafficLabelObj.getVirtualSwitchType() == guestTrafficLabelObj.getVirtualSwitchType()
        //      true  - pass
        //      false - throw exception - fail cluster add operation
        List<? extends PhysicalNetwork> pNetworkListGuestTraffic = _netmgr.getPhysicalNtwksSupportingTrafficType(dcId, TrafficType.Guest);
        List<? extends PhysicalNetwork> pNetworkListPublicTraffic = _netmgr.getPhysicalNtwksSupportingTrafficType(dcId, TrafficType.Public);
        // Public network would be on single physical network hence getting first object of the list would suffice.
        PhysicalNetwork pNetworkPublic = pNetworkListPublicTraffic.get(0);
        if (pNetworkListGuestTraffic.contains(pNetworkPublic)) {
            if (publicTrafficLabelObj.getVirtualSwitchType() != guestTrafficLabelObj.getVirtualSwitchType()) {
                String msg = "Both public traffic and guest traffic is over same physical network " + pNetworkPublic +
                        ". And virtual switch type chosen for each traffic is different" +
                        ". A physical network cannot be shared by different types of virtual switches.";
                s_logger.error(msg);
                throw new InvalidParameterValueException(msg);
            }
        }
>>>>>>> 36f4b44c

        privateTrafficLabel = _netmgr.getDefaultManagementTrafficLabel(dcId, HypervisorType.VMware);
		if (privateTrafficLabel != null) {
            s_logger.info("Detected private network label : " + privateTrafficLabel);
<<<<<<< HEAD
		}

		if (_vmwareMgr.getNexusVSwitchGlobalParameter()) {
			DataCenterVO zone = _dcDao.findById(dcId);
			NetworkType zoneType = zone.getNetworkType();
			if (zoneType != NetworkType.Basic) {
=======
        }

        if (nexusDVS) {
            DataCenterVO zone = _dcDao.findById(dcId);
            NetworkType zoneType = zone.getNetworkType();
            if (zoneType != NetworkType.Basic) {
>>>>>>> 36f4b44c
                publicTrafficLabel = _netmgr.getDefaultPublicTrafficLabel(dcId, HypervisorType.VMware);
				if (publicTrafficLabel != null) {
                    s_logger.info("Detected public network label : " + publicTrafficLabel);
				}
			}
			// Get physical network label
            guestTrafficLabel = _netmgr.getDefaultGuestTrafficLabel(dcId, HypervisorType.VMware);
			if (guestTrafficLabel != null) {
                s_logger.info("Detected guest network label : " + guestTrafficLabel);
			}
            vsmCredentials = _vmwareMgr.getNexusVSMCredentialsByClusterId(clusterId);
		}

		VmwareContext context = null;
		try {
			context = VmwareContextFactory.create(url.getHost(), username,
					password);
			if (privateTrafficLabel != null)
				context.registerStockObject("privateTrafficLabel",
						privateTrafficLabel);

            if (nexusDVS) {
				if (vsmCredentials != null) {
					s_logger.info("Stocking credentials of Nexus VSM");
					context.registerStockObject("vsmcredentials",
							vsmCredentials);
				}
			}
			List<ManagedObjectReference> morHosts = _vmwareMgr
					.addHostToPodCluster(context, dcId, podId, clusterId,
							URLDecoder.decode(url.getPath()));
			if (morHosts == null)
				s_logger.info("Found 0 hosts.");
			if (privateTrafficLabel != null)
				context.uregisterStockObject("privateTrafficLabel");

			if (morHosts == null) {
				s_logger.error("Unable to find host or cluster based on url: "
						+ URLDecoder.decode(url.getPath()));
				return null;
			}

			ManagedObjectReference morCluster = null;
            clusterDetails = _clusterDetailsDao.findDetails(clusterId);
			if (clusterDetails.get("url") != null) {
				URI uriFromCluster = new URI(
						UriUtils.encodeURIComponent(clusterDetails.get("url")));
				morCluster = context.getHostMorByPath(URLDecoder
						.decode(uriFromCluster.getPath()));

				if (morCluster == null
						|| !morCluster.getType().equalsIgnoreCase(
								"ClusterComputeResource")) {
					s_logger.warn("Cluster url does not point to a valid vSphere cluster, url: "
							+ clusterDetails.get("url"));
					return null;
				} else {
					ClusterMO clusterMo = new ClusterMO(context, morCluster);
					ClusterDasConfigInfo dasConfig = clusterMo.getDasConfig();
					if (dasConfig != null && dasConfig.isEnabled() != null
							&& dasConfig.isEnabled().booleanValue()) {
						clusterDetails.put("NativeHA", "true");
						_clusterDetailsDao.persist(clusterId, clusterDetails);
					}
				}
			}

			if (!validateDiscoveredHosts(context, morCluster, morHosts)) {
				if (morCluster == null)
					s_logger.warn("The discovered host is not standalone host, can not be added to a standalone cluster");
				else
					s_logger.warn("The discovered host does not belong to the cluster");
				return null;
			}

			Map<VmwareResource, Map<String, String>> resources = new HashMap<VmwareResource, Map<String, String>>();
			for (ManagedObjectReference morHost : morHosts) {
				Map<String, String> details = new HashMap<String, String>();
				Map<String, Object> params = new HashMap<String, Object>();

				HostMO hostMo = new HostMO(context, morHost);
				details.put("url", hostMo.getHostName());
				details.put("username", username);
				details.put("password", password);
				String guid = morHost.getType() + ":" + morHost.getValue()
						+ "@" + url.getHost();
				details.put("guid", guid);

				params.put("url", hostMo.getHostName());
				params.put("username", username);
				params.put("password", password);
				params.put("zone", Long.toString(dcId));
				params.put("pod", Long.toString(podId));
				params.put("cluster", Long.toString(clusterId));
				params.put("guid", guid);
				if (privateTrafficLabel != null) {
					params.put("private.network.vswitch.name",
							privateTrafficLabel);
				}
                params.put("guestTrafficInfo", guestTrafficLabelObj);
                params.put("publicTrafficInfo", publicTrafficLabelObj);

				VmwareResource resource = new VmwareResource();
				try {
					resource.configure("VMware", params);
				} catch (ConfigurationException e) {
					_alertMgr.sendAlert(AlertManager.ALERT_TYPE_HOST, dcId,
							podId, "Unable to add " + url.getHost(),
							"Error is " + e.getMessage());
					s_logger.warn("Unable to instantiate " + url.getHost(), e);
				}
				resource.start();

				resources.put(resource, details);
			}

			// place a place holder guid derived from cluster ID
			cluster.setGuid(UUID.nameUUIDFromBytes(
					String.valueOf(clusterId).getBytes()).toString());
			_clusterDao.update(clusterId, cluster);

			return resources;
		} catch (DiscoveredWithErrorException e) {
			throw e;
		} catch (Exception e) {
			s_logger.warn("Unable to connect to Vmware vSphere server. service address: "
					+ url.getHost());
			return null;
		} finally {
			if (context != null)
				context.close();
		}
	}

	private boolean validateDiscoveredHosts(VmwareContext context,
			ManagedObjectReference morCluster,
			List<ManagedObjectReference> morHosts) throws Exception {
		if (morCluster == null) {
			for (ManagedObjectReference morHost : morHosts) {
				ManagedObjectReference morParent = (ManagedObjectReference) context
						.getVimClient().getDynamicProperty(morHost, "parent");
				if (morParent.getType().equalsIgnoreCase(
						"ClusterComputeResource"))
					return false;
			}
		} else {
			for (ManagedObjectReference morHost : morHosts) {
				ManagedObjectReference morParent = (ManagedObjectReference) context
						.getVimClient().getDynamicProperty(morHost, "parent");
				if (!morParent.getType().equalsIgnoreCase(
						"ClusterComputeResource"))
					return false;

				if (!morParent.getValue().equals(morCluster.getValue()))
					return false;
			}
		}

		return true;
	}

	@Override
	public void postDiscovery(List<HostVO> hosts, long msId) {
		// do nothing
	}

	@Override
	public boolean matchHypervisor(String hypervisor) {
		if (hypervisor == null)
			return true;

		return Hypervisor.HypervisorType.VMware.toString().equalsIgnoreCase(
				hypervisor);
	}

	@Override
	public Hypervisor.HypervisorType getHypervisorType() {
		return Hypervisor.HypervisorType.VMware;
	}

	@Override
	public boolean configure(String name, Map<String, Object> params)
			throws ConfigurationException {
		if (s_logger.isInfoEnabled())
			s_logger.info("Configure VmwareServerDiscoverer, discover name: "
					+ name);

		super.configure(name, params);

		createVmwareToolsIso();

		if (s_logger.isInfoEnabled()) {
			s_logger.info("VmwareServerDiscoverer has been successfully configured");
		}
		_resourceMgr.registerResourceStateAdapter(this.getClass()
				.getSimpleName(), this);
		return true;
	}

	private void createVmwareToolsIso() {
		String isoName = "vmware-tools.iso";
		VMTemplateVO tmplt = _tmpltDao.findByTemplateName(isoName);
		Long id;
		if (tmplt == null) {
			id = _tmpltDao.getNextInSequence(Long.class, "id");
			VMTemplateVO template = new VMTemplateVO(id, isoName, isoName,
					ImageFormat.ISO, true, true, TemplateType.PERHOST, null,
					null, true, 64, Account.ACCOUNT_ID_SYSTEM, null,
					"VMware Tools Installer ISO", false, 1, false,
					HypervisorType.VMware);
			_tmpltDao.persist(template);
		} else {
			id = tmplt.getId();
			tmplt.setTemplateType(TemplateType.PERHOST);
			tmplt.setUrl(null);
			_tmpltDao.update(id, tmplt);
		}
	}


	@Override
	public HostVO createHostVOForConnectedAgent(HostVO host,
			StartupCommand[] cmd) {
		// TODO Auto-generated method stub
		return null;
	}

	@Override
	public HostVO createHostVOForDirectConnectAgent(HostVO host,
			StartupCommand[] startup, ServerResource resource,
			Map<String, String> details, List<String> hostTags) {
		StartupCommand firstCmd = startup[0];
		if (!(firstCmd instanceof StartupRoutingCommand)) {
			return null;
		}

		StartupRoutingCommand ssCmd = ((StartupRoutingCommand) firstCmd);
		if (ssCmd.getHypervisorType() != HypervisorType.VMware) {
			return null;
		}

		return _resourceMgr.fillRoutingHostVO(host, ssCmd,
				HypervisorType.VMware, details, hostTags);
	}

	@Override
	public DeleteHostAnswer deleteHost(HostVO host, boolean isForced,
			boolean isForceDeleteStorage) throws UnableDeleteHostException {
		if (host.getType() != com.cloud.host.Host.Type.Routing
				|| host.getHypervisorType() != HypervisorType.VMware) {
			return null;
		}

		_resourceMgr.deleteRoutingHost(host, isForced, isForceDeleteStorage);
		return new DeleteHostAnswer(true);

	}

	@Override
	public boolean stop() {
		_resourceMgr.unregisterResourceStateAdapter(this.getClass()
				.getSimpleName());
		return super.stop();
	}

    private VmwareTrafficLabel getTrafficInfo(TrafficType trafficType, String zoneWideTrafficLabel, VirtualSwitchType defaultVirtualSwitchType, String vSwitchType, String vSwitchName, Long clusterId) {
        VmwareTrafficLabel trafficLabelObj = null;
        Map<String, String> clusterDetails = null;
        try {
            trafficLabelObj = new VmwareTrafficLabel(zoneWideTrafficLabel, trafficType, defaultVirtualSwitchType);
        } catch (InvalidParameterValueException e) {
            s_logger.error("Failed to recognize virtual switch type specified for " + trafficType +
                           " traffic due to " + e.getMessage());
            throw e;
        }

        if (defaultVirtualSwitchType.equals(VirtualSwitchType.StandardVirtualSwitch)|| (vSwitchType == null && vSwitchName == null)) {
            // Case of no cluster level override configuration defined.
            // Depend only on zone wide traffic label
            // If global param for dvSwitch is false return default traffic info object with vmware standard vswitch
            return trafficLabelObj;
        } else {
            // Need to persist cluster level override configuration to db
            clusterDetails = _clusterDetailsDao.findDetails(clusterId);
        }

        if (vSwitchName != null) {
            trafficLabelObj.setVirtualSwitchName(vSwitchName);
            if (trafficType == TrafficType.Guest) {
                clusterDetails.put(ApiConstants.VSWITCH_NAME_GUEST_TRAFFIC, vSwitchName);
            } else {
                clusterDetails.put(ApiConstants.VSWITCH_NAME_PUBLIC_TRAFFIC, vSwitchName);
            }
        }

        if (vSwitchType != null) {
            validateVswitchType(vSwitchType);
            trafficLabelObj.setVirtualSwitchType(VirtualSwitchType.getType(vSwitchType));
            if (trafficType == TrafficType.Guest) {
                clusterDetails.put(ApiConstants.VSWITCH_TYPE_GUEST_TRAFFIC, vSwitchType);
            } else {
                clusterDetails.put(ApiConstants.VSWITCH_TYPE_PUBLIC_TRAFFIC, vSwitchType);
            }
        }

        // Save cluster level override configuration to cluster details
        _clusterDetailsDao.persist(clusterId, clusterDetails);

        return trafficLabelObj;
    }

    private VmwareTrafficLabel getTrafficInfo(TrafficType trafficType, String zoneWideTrafficLabel, Map<String, String> clusterDetails, VirtualSwitchType defVirtualSwitchType) {
        VmwareTrafficLabel trafficLabelObj = null;
        try {
            trafficLabelObj = new VmwareTrafficLabel(zoneWideTrafficLabel, trafficType, defVirtualSwitchType);
        } catch (InvalidParameterValueException e) {
            s_logger.error("Failed to recognize virtual switch type specified for " + trafficType +
                           " traffic due to " + e.getMessage());
            throw e;
        }

        if(defVirtualSwitchType.equals(VirtualSwitchType.StandardVirtualSwitch)) {
            return trafficLabelObj;
        }

        if (trafficType == TrafficType.Guest) {
            if(clusterDetails.containsKey(ApiConstants.VSWITCH_NAME_GUEST_TRAFFIC)) {
                trafficLabelObj.setVirtualSwitchName(clusterDetails.get(ApiConstants.VSWITCH_NAME_GUEST_TRAFFIC));
            }
            if(clusterDetails.containsKey(ApiConstants.VSWITCH_TYPE_GUEST_TRAFFIC)) {
                trafficLabelObj.setVirtualSwitchType(VirtualSwitchType.getType(clusterDetails.get(ApiConstants.VSWITCH_TYPE_GUEST_TRAFFIC)));
            }
        } else if (trafficType == TrafficType.Public) {
            if(clusterDetails.containsKey(ApiConstants.VSWITCH_NAME_PUBLIC_TRAFFIC)) {
                trafficLabelObj.setVirtualSwitchName(clusterDetails.get(ApiConstants.VSWITCH_NAME_PUBLIC_TRAFFIC));
           }
           if(clusterDetails.containsKey(ApiConstants.VSWITCH_TYPE_PUBLIC_TRAFFIC)) {
               trafficLabelObj.setVirtualSwitchType(VirtualSwitchType.getType(clusterDetails.get(ApiConstants.VSWITCH_TYPE_PUBLIC_TRAFFIC)));
           }
        }

        return trafficLabelObj;
    }

    private void _readGlobalConfigParameters() {
        String value;
        if (_configDao != null) {
            value = _configDao.getValue(Config.VmwareUseDVSwitch.key());
            useDVS = Boolean.parseBoolean(value);
            value = _configDao.getValue(Config.VmwareUseNexusVSwitch.key());
            nexusDVS = Boolean.parseBoolean(value);
        }
    }

    @Override
    protected HashMap<String, Object> buildConfigParams(HostVO host) {
        HashMap<String, Object> params = super.buildConfigParams(host);

        Map<String, String> clusterDetails = _clusterDetailsDao.findDetails(host.getClusterId());
        // Get zone wide traffic labels from guest traffic and public traffic
        String guestTrafficLabel = _netmgr.getDefaultGuestTrafficLabel(host.getDataCenterId(), HypervisorType.VMware);
        String publicTrafficLabel = _netmgr.getDefaultPublicTrafficLabel(host.getDataCenterId(), HypervisorType.VMware);
        _readGlobalConfigParameters();
        VirtualSwitchType defaultVirtualSwitchType = getDefaultVirtualSwitchType(nexusDVS);

        params.put("guestTrafficInfo", getTrafficInfo(TrafficType.Guest, guestTrafficLabel, clusterDetails, defaultVirtualSwitchType));
        params.put("publicTrafficInfo", getTrafficInfo(TrafficType.Public, publicTrafficLabel, clusterDetails, defaultVirtualSwitchType));

        return params;
    }

    private VirtualSwitchType getDefaultVirtualSwitchType(boolean nexusDVS) {
        return nexusDVS ? VirtualSwitchType.NexusDistributedVirtualSwitch : VirtualSwitchType.VMwareDistributedVirtualSwitch;
    }

    @Override
    public ServerResource reloadResource(HostVO host) {
        String resourceName = host.getResource();
        ServerResource resource = getResource(resourceName);

        if (resource != null) {
            _hostDao.loadDetails(host);

            HashMap<String, Object> params = buildConfigParams(host);
            try {
                resource.configure(host.getName(), params);
            } catch (ConfigurationException e) {
                s_logger.warn("Unable to configure resource due to " + e.getMessage());
                return null;
            }
            if (!resource.start()) {
                s_logger.warn("Unable to start the resource");
                return null;
            }
        }
        return resource;
    }

    private void validateVswitchType(String inputVswitchType) {
        VirtualSwitchType vSwitchType = VirtualSwitchType.getType(inputVswitchType);
        if (vSwitchType == VirtualSwitchType.None) {
            s_logger.error("Unable to resolve " + inputVswitchType + " to a valid virtual switch type in VMware environment.");
            throw new InvalidParameterValueException("Invalid virtual switch type : " + inputVswitchType);
        }
    }

    @Override
    public void putParam(Map<String, String> params) {
        if (_urlParams == null) {
            _urlParams = new HashMap<String, String>();
        }
        _urlParams.putAll(params);
    }
}<|MERGE_RESOLUTION|>--- conflicted
+++ resolved
@@ -145,16 +145,10 @@
 		}
         }
 
-<<<<<<< HEAD
 		String privateTrafficLabel = null;
 		String publicTrafficLabel = null;
 		String guestTrafficLabel = null;
 		Map<String, String> vsmCredentials = null;
-=======
-        String privateTrafficLabel = null;
-        String publicTrafficLabel = null;
-        String guestTrafficLabel = null;
-        Map<String, String> vsmCredentials = null;
 
         VirtualSwitchType defaultVirtualSwitchType = VirtualSwitchType.StandardVirtualSwitch;
 
@@ -227,26 +221,16 @@
                 throw new InvalidParameterValueException(msg);
             }
         }
->>>>>>> 36f4b44c
 
         privateTrafficLabel = _netmgr.getDefaultManagementTrafficLabel(dcId, HypervisorType.VMware);
 		if (privateTrafficLabel != null) {
             s_logger.info("Detected private network label : " + privateTrafficLabel);
-<<<<<<< HEAD
-		}
-
-		if (_vmwareMgr.getNexusVSwitchGlobalParameter()) {
+		}
+
+        if (nexusDVS) {
 			DataCenterVO zone = _dcDao.findById(dcId);
 			NetworkType zoneType = zone.getNetworkType();
 			if (zoneType != NetworkType.Basic) {
-=======
-        }
-
-        if (nexusDVS) {
-            DataCenterVO zone = _dcDao.findById(dcId);
-            NetworkType zoneType = zone.getNetworkType();
-            if (zoneType != NetworkType.Basic) {
->>>>>>> 36f4b44c
                 publicTrafficLabel = _netmgr.getDefaultPublicTrafficLabel(dcId, HypervisorType.VMware);
 				if (publicTrafficLabel != null) {
                     s_logger.info("Detected public network label : " + publicTrafficLabel);
