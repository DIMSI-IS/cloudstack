// Licensed to the Apache Software Foundation (ASF) under one
// or more contributor license agreements.  See the NOTICE file
// distributed with this work for additional information
// regarding copyright ownership.  The ASF licenses this file
// to you under the Apache License, Version 2.0 (the
// "License"); you may not use this file except in compliance
// with the License.  You may obtain a copy of the License at
//
//   http://www.apache.org/licenses/LICENSE-2.0
//
// Unless required by applicable law or agreed to in writing,
// software distributed under the License is distributed on an
// "AS IS" BASIS, WITHOUT WARRANTIES OR CONDITIONS OF ANY
// KIND, either express or implied.  See the License for the 
// specific language governing permissions and limitations
// under the License.
package com.cloud.hypervisor.vmware;

import java.net.URI;
import java.net.URLDecoder;
import java.util.HashMap;
import java.util.List;
import java.util.Map;
import java.util.UUID;

import javax.ejb.Local;
import javax.inject.Inject;
import javax.naming.ConfigurationException;

import org.apache.log4j.Logger;
import org.springframework.stereotype.Component;

import com.cloud.agent.api.StartupCommand;
import com.cloud.agent.api.StartupRoutingCommand;
import com.cloud.alert.AlertManager;
import com.cloud.configuration.dao.ConfigurationDao;
import com.cloud.dc.ClusterDetailsDao;
import com.cloud.dc.ClusterVO;
import com.cloud.dc.DataCenter.NetworkType;
import com.cloud.dc.DataCenterVO;
import com.cloud.dc.dao.ClusterDao;
import com.cloud.dc.dao.DataCenterDao;
import com.cloud.exception.DiscoveredWithErrorException;
import com.cloud.exception.DiscoveryException;
import com.cloud.host.HostVO;
import com.cloud.host.dao.HostDao;
import com.cloud.hypervisor.Hypervisor;
import com.cloud.hypervisor.Hypervisor.HypervisorType;
import com.cloud.hypervisor.vmware.manager.VmwareManager;
import com.cloud.hypervisor.vmware.mo.ClusterMO;
import com.cloud.hypervisor.vmware.mo.HostMO;
import com.cloud.hypervisor.vmware.resource.VmwareContextFactory;
import com.cloud.hypervisor.vmware.resource.VmwareResource;
import com.cloud.hypervisor.vmware.util.VmwareContext;
import com.cloud.network.NetworkModel;
import com.cloud.network.dao.CiscoNexusVSMDeviceDao;
import com.cloud.resource.Discoverer;
import com.cloud.resource.DiscovererBase;
import com.cloud.resource.ResourceManager;
import com.cloud.resource.ResourceStateAdapter;
import com.cloud.resource.ServerResource;
import com.cloud.resource.UnableDeleteHostException;
import com.cloud.storage.Storage.ImageFormat;
import com.cloud.storage.Storage.TemplateType;
import com.cloud.storage.VMTemplateVO;
import com.cloud.storage.dao.VMTemplateDao;
import com.cloud.user.Account;
import com.cloud.utils.UriUtils;

import com.vmware.vim25.ClusterDasConfigInfo;
import com.vmware.vim25.ManagedObjectReference;

<<<<<<< HEAD
@Component
@Local(value = Discoverer.class)
public class VmwareServerDiscoverer extends DiscovererBase implements
		Discoverer, ResourceStateAdapter {
	private static final Logger s_logger = Logger
			.getLogger(VmwareServerDiscoverer.class);

	@Inject
	ClusterDao _clusterDao;
	@Inject
	VmwareManager _vmwareMgr;
	@Inject
	AlertManager _alertMgr;
	@Inject
	VMTemplateDao _tmpltDao;
	@Inject
	ClusterDetailsDao _clusterDetailsDao;
	@Inject
	HostDao _hostDao;
	@Inject
	DataCenterDao _dcDao;
	@Inject
	ResourceManager _resourceMgr;
	@Inject
	CiscoNexusVSMDeviceDao _nexusDao;
	@Inject
	NetworkManager _netmgr;

	@Override
	public Map<? extends ServerResource, Map<String, String>> find(long dcId,
			Long podId, Long clusterId, URI url, String username,
			String password, List<String> hostTags) throws DiscoveryException {

		if (s_logger.isInfoEnabled())
			s_logger.info("Discover host. dc: " + dcId + ", pod: " + podId
					+ ", cluster: " + clusterId + ", uri host: "
					+ url.getHost());

		if (podId == null) {
			if (s_logger.isInfoEnabled())
				s_logger.info("No pod is assigned, assuming that it is not for vmware and skip it to next discoverer");
			return null;
		}

		ClusterVO cluster = _clusterDao.findById(clusterId);
		if (cluster == null
				|| cluster.getHypervisorType() != HypervisorType.VMware) {
			if (s_logger.isInfoEnabled())
				s_logger.info("invalid cluster id or cluster is not for VMware hypervisors");
			return null;
		}

		List<HostVO> hosts = _resourceMgr.listAllHostsInCluster(clusterId);
		if (hosts.size() >= _vmwareMgr.getMaxHostsPerCluster()) {
			String msg = "VMware cluster "
					+ cluster.getName()
					+ " is too big to add new host now. (current configured cluster size: "
					+ _vmwareMgr.getMaxHostsPerCluster() + ")";
			s_logger.error(msg);
			throw new DiscoveredWithErrorException(msg);
		}

		String privateTrafficLabel = null;
		String publicTrafficLabel = null;
		String guestTrafficLabel = null;
		Map<String, String> vsmCredentials = null;

		privateTrafficLabel = _netmgr.getDefaultManagementTrafficLabel(dcId,
				HypervisorType.VMware);
		if (privateTrafficLabel != null) {
			s_logger.info("Detected private network label : "
					+ privateTrafficLabel);
		}

		if (_vmwareMgr.getNexusVSwitchGlobalParameter()) {
			DataCenterVO zone = _dcDao.findById(dcId);
			NetworkType zoneType = zone.getNetworkType();
			if (zoneType != NetworkType.Basic) {
				publicTrafficLabel = _netmgr.getDefaultPublicTrafficLabel(dcId,
						HypervisorType.VMware);
				if (publicTrafficLabel != null) {
					s_logger.info("Detected public network label : "
							+ publicTrafficLabel);
				}
			}
			// Get physical network label
			guestTrafficLabel = _netmgr.getDefaultGuestTrafficLabel(dcId,
					HypervisorType.VMware);
			if (guestTrafficLabel != null) {
				s_logger.info("Detected guest network label : "
						+ guestTrafficLabel);
			}
			vsmCredentials = _vmwareMgr
					.getNexusVSMCredentialsByClusterId(clusterId);
		}
=======
@Local(value=Discoverer.class)
public class VmwareServerDiscoverer extends DiscovererBase implements Discoverer, ResourceStateAdapter {
	private static final Logger s_logger = Logger.getLogger(VmwareServerDiscoverer.class);
	
	@Inject ClusterDao _clusterDao;
	@Inject VmwareManager _vmwareMgr;
    @Inject AlertManager _alertMgr;
    @Inject VMTemplateDao _tmpltDao;
    @Inject ClusterDetailsDao _clusterDetailsDao;
    @Inject HostDao _hostDao;
    @Inject
    DataCenterDao _dcDao;
    @Inject ResourceManager _resourceMgr;
    @Inject CiscoNexusVSMDeviceDao _nexusDao;
    @Inject
    NetworkModel _netmgr;
    
    @Override
    public Map<? extends ServerResource, Map<String, String>> find(long dcId, Long podId, Long clusterId, URI url, 
    	String username, String password, List<String> hostTags) throws DiscoveryException {
    	
    	if(s_logger.isInfoEnabled())
    		s_logger.info("Discover host. dc: " + dcId + ", pod: " + podId + ", cluster: " + clusterId + ", uri host: " + url.getHost());
    	
    	if(podId == null) {
        	if(s_logger.isInfoEnabled())
        		s_logger.info("No pod is assigned, assuming that it is not for vmware and skip it to next discoverer"); 
    		return null;
    	}
    	
        ClusterVO cluster = _clusterDao.findById(clusterId);
        if(cluster == null || cluster.getHypervisorType() != HypervisorType.VMware) {
        	if(s_logger.isInfoEnabled())
        		s_logger.info("invalid cluster id or cluster is not for VMware hypervisors"); 
    		return null;
        }
        
        List<HostVO> hosts = _resourceMgr.listAllHostsInCluster(clusterId);
        if(hosts.size() >= _vmwareMgr.getMaxHostsPerCluster()) {
        	String msg = "VMware cluster " + cluster.getName() + " is too big to add new host now. (current configured cluster size: " + _vmwareMgr.getMaxHostsPerCluster() + ")";
        	s_logger.error(msg);
        	throw new DiscoveredWithErrorException(msg);
        }

        String privateTrafficLabel = null;
        String publicTrafficLabel = null;
        String guestTrafficLabel = null;
        Map<String, String> vsmCredentials = null;
        
        privateTrafficLabel = _netmgr.getDefaultManagementTrafficLabel(dcId, HypervisorType.VMware);
        if (privateTrafficLabel != null) {
            s_logger.info("Detected private network label : " + privateTrafficLabel);
        }
        
        if (_vmwareMgr.getNexusVSwitchGlobalParameter()) {
            DataCenterVO zone = _dcDao.findById(dcId);
            NetworkType zoneType = zone.getNetworkType();
            if (zoneType != NetworkType.Basic) {
                publicTrafficLabel = _netmgr.getDefaultPublicTrafficLabel(dcId, HypervisorType.VMware);
                if (publicTrafficLabel != null) {
                    s_logger.info("Detected public network label : " + publicTrafficLabel);
                }
            }
            // Get physical network label
            guestTrafficLabel = _netmgr.getDefaultGuestTrafficLabel(dcId, HypervisorType.VMware);
            if (guestTrafficLabel != null) {
                s_logger.info("Detected guest network label : " + guestTrafficLabel);
            }
            vsmCredentials = _vmwareMgr.getNexusVSMCredentialsByClusterId(clusterId);
        }
>>>>>>> ce4b49d3

		VmwareContext context = null;
		try {
			context = VmwareContextFactory.create(url.getHost(), username,
					password);
			if (privateTrafficLabel != null)
				context.registerStockObject("privateTrafficLabel",
						privateTrafficLabel);

			if (_vmwareMgr.getNexusVSwitchGlobalParameter()) {
				if (vsmCredentials != null) {
					s_logger.info("Stocking credentials of Nexus VSM");
					context.registerStockObject("vsmcredentials",
							vsmCredentials);
				}
			}
			List<ManagedObjectReference> morHosts = _vmwareMgr
					.addHostToPodCluster(context, dcId, podId, clusterId,
							URLDecoder.decode(url.getPath()));
			if (morHosts == null)
				s_logger.info("Found 0 hosts.");
			if (privateTrafficLabel != null)
				context.uregisterStockObject("privateTrafficLabel");

			if (morHosts == null) {
				s_logger.error("Unable to find host or cluster based on url: "
						+ URLDecoder.decode(url.getPath()));
				return null;
			}

			ManagedObjectReference morCluster = null;
			Map<String, String> clusterDetails = _clusterDetailsDao
					.findDetails(clusterId);
			if (clusterDetails.get("url") != null) {
				URI uriFromCluster = new URI(
						UriUtils.encodeURIComponent(clusterDetails.get("url")));
				morCluster = context.getHostMorByPath(URLDecoder
						.decode(uriFromCluster.getPath()));

				if (morCluster == null
						|| !morCluster.getType().equalsIgnoreCase(
								"ClusterComputeResource")) {
					s_logger.warn("Cluster url does not point to a valid vSphere cluster, url: "
							+ clusterDetails.get("url"));
					return null;
				} else {
					ClusterMO clusterMo = new ClusterMO(context, morCluster);
					ClusterDasConfigInfo dasConfig = clusterMo.getDasConfig();
					if (dasConfig != null && dasConfig.getEnabled() != null
							&& dasConfig.getEnabled().booleanValue()) {
						clusterDetails.put("NativeHA", "true");
						_clusterDetailsDao.persist(clusterId, clusterDetails);
					}
				}
			}

			if (!validateDiscoveredHosts(context, morCluster, morHosts)) {
				if (morCluster == null)
					s_logger.warn("The discovered host is not standalone host, can not be added to a standalone cluster");
				else
					s_logger.warn("The discovered host does not belong to the cluster");
				return null;
			}

			Map<VmwareResource, Map<String, String>> resources = new HashMap<VmwareResource, Map<String, String>>();
			for (ManagedObjectReference morHost : morHosts) {
				Map<String, String> details = new HashMap<String, String>();
				Map<String, Object> params = new HashMap<String, Object>();

				HostMO hostMo = new HostMO(context, morHost);
				details.put("url", hostMo.getHostName());
				details.put("username", username);
				details.put("password", password);
				String guid = morHost.getType() + ":" + morHost.get_value()
						+ "@" + url.getHost();
				details.put("guid", guid);

				params.put("url", hostMo.getHostName());
				params.put("username", username);
				params.put("password", password);
				params.put("zone", Long.toString(dcId));
				params.put("pod", Long.toString(podId));
				params.put("cluster", Long.toString(clusterId));
				params.put("guid", guid);
				if (privateTrafficLabel != null) {
					params.put("private.network.vswitch.name",
							privateTrafficLabel);
				}
				if (publicTrafficLabel != null) {
					params.put("public.network.vswitch.name",
							publicTrafficLabel);
				}
				if (guestTrafficLabel != null) {
					params.put("guest.network.vswitch.name", guestTrafficLabel);
				}

				VmwareResource resource = new VmwareResource();
				try {
					resource.configure("VMware", params);
				} catch (ConfigurationException e) {
					_alertMgr.sendAlert(AlertManager.ALERT_TYPE_HOST, dcId,
							podId, "Unable to add " + url.getHost(),
							"Error is " + e.getMessage());
					s_logger.warn("Unable to instantiate " + url.getHost(), e);
				}
				resource.start();

				resources.put(resource, details);
			}

			// place a place holder guid derived from cluster ID
			cluster.setGuid(UUID.nameUUIDFromBytes(
					String.valueOf(clusterId).getBytes()).toString());
			_clusterDao.update(clusterId, cluster);

			return resources;
		} catch (DiscoveredWithErrorException e) {
			throw e;
		} catch (Exception e) {
			s_logger.warn("Unable to connect to Vmware vSphere server. service address: "
					+ url.getHost());
			return null;
		} finally {
			if (context != null)
				context.close();
		}
	}

	private boolean validateDiscoveredHosts(VmwareContext context,
			ManagedObjectReference morCluster,
			List<ManagedObjectReference> morHosts) throws Exception {
		if (morCluster == null) {
			for (ManagedObjectReference morHost : morHosts) {
				ManagedObjectReference morParent = (ManagedObjectReference) context
						.getServiceUtil().getDynamicProperty(morHost, "parent");
				if (morParent.getType().equalsIgnoreCase(
						"ClusterComputeResource"))
					return false;
			}
		} else {
			for (ManagedObjectReference morHost : morHosts) {
				ManagedObjectReference morParent = (ManagedObjectReference) context
						.getServiceUtil().getDynamicProperty(morHost, "parent");
				if (!morParent.getType().equalsIgnoreCase(
						"ClusterComputeResource"))
					return false;

				if (!morParent.get_value().equals(morCluster.get_value()))
					return false;
			}
		}

		return true;
	}

	@Override
	public void postDiscovery(List<HostVO> hosts, long msId) {
		// do nothing
	}

	@Override
	public boolean matchHypervisor(String hypervisor) {
		if (hypervisor == null)
			return true;

		return Hypervisor.HypervisorType.VMware.toString().equalsIgnoreCase(
				hypervisor);
	}

	@Override
	public Hypervisor.HypervisorType getHypervisorType() {
		return Hypervisor.HypervisorType.VMware;
	}

	@Override
	public boolean configure(String name, Map<String, Object> params)
			throws ConfigurationException {
		if (s_logger.isInfoEnabled())
			s_logger.info("Configure VmwareServerDiscoverer, discover name: "
					+ name);

		super.configure(name, params);

		createVmwareToolsIso();

		if (s_logger.isInfoEnabled()) {
			s_logger.info("VmwareServerDiscoverer has been successfully configured");
		}
		_resourceMgr.registerResourceStateAdapter(this.getClass()
				.getSimpleName(), this);
		return true;
	}

	private void createVmwareToolsIso() {
		String isoName = "vmware-tools.iso";
		VMTemplateVO tmplt = _tmpltDao.findByTemplateName(isoName);
		Long id;
		if (tmplt == null) {
			id = _tmpltDao.getNextInSequence(Long.class, "id");
			VMTemplateVO template = new VMTemplateVO(id, isoName, isoName,
					ImageFormat.ISO, true, true, TemplateType.PERHOST, null,
					null, true, 64, Account.ACCOUNT_ID_SYSTEM, null,
					"VMware Tools Installer ISO", false, 1, false,
					HypervisorType.VMware);
			_tmpltDao.persist(template);
		} else {
			id = tmplt.getId();
			tmplt.setTemplateType(TemplateType.PERHOST);
			tmplt.setUrl(null);
			_tmpltDao.update(id, tmplt);
		}
	}

	@Override
	public HostVO createHostVOForConnectedAgent(HostVO host,
			StartupCommand[] cmd) {
		// TODO Auto-generated method stub
		return null;
	}

	@Override
	public HostVO createHostVOForDirectConnectAgent(HostVO host,
			StartupCommand[] startup, ServerResource resource,
			Map<String, String> details, List<String> hostTags) {
		StartupCommand firstCmd = startup[0];
		if (!(firstCmd instanceof StartupRoutingCommand)) {
			return null;
		}

		StartupRoutingCommand ssCmd = ((StartupRoutingCommand) firstCmd);
		if (ssCmd.getHypervisorType() != HypervisorType.VMware) {
			return null;
		}

		return _resourceMgr.fillRoutingHostVO(host, ssCmd,
				HypervisorType.VMware, details, hostTags);
	}

	@Override
	public DeleteHostAnswer deleteHost(HostVO host, boolean isForced,
			boolean isForceDeleteStorage) throws UnableDeleteHostException {
		if (host.getType() != com.cloud.host.Host.Type.Routing
				|| host.getHypervisorType() != HypervisorType.VMware) {
			return null;
		}

		_resourceMgr.deleteRoutingHost(host, isForced, isForceDeleteStorage);
		return new DeleteHostAnswer(true);
	}

	@Override
	public boolean stop() {
		_resourceMgr.unregisterResourceStateAdapter(this.getClass()
				.getSimpleName());
		return super.stop();
	}
}<|MERGE_RESOLUTION|>--- conflicted
+++ resolved
@@ -70,7 +70,6 @@
 import com.vmware.vim25.ClusterDasConfigInfo;
 import com.vmware.vim25.ManagedObjectReference;
 
-<<<<<<< HEAD
 @Component
 @Local(value = Discoverer.class)
 public class VmwareServerDiscoverer extends DiscovererBase implements
@@ -97,7 +96,7 @@
 	@Inject
 	CiscoNexusVSMDeviceDao _nexusDao;
 	@Inject
-	NetworkManager _netmgr;
+    NetworkModel _netmgr;
 
 	@Override
 	public Map<? extends ServerResource, Map<String, String>> find(long dcId,
@@ -166,78 +165,6 @@
 			vsmCredentials = _vmwareMgr
 					.getNexusVSMCredentialsByClusterId(clusterId);
 		}
-=======
-@Local(value=Discoverer.class)
-public class VmwareServerDiscoverer extends DiscovererBase implements Discoverer, ResourceStateAdapter {
-	private static final Logger s_logger = Logger.getLogger(VmwareServerDiscoverer.class);
-	
-	@Inject ClusterDao _clusterDao;
-	@Inject VmwareManager _vmwareMgr;
-    @Inject AlertManager _alertMgr;
-    @Inject VMTemplateDao _tmpltDao;
-    @Inject ClusterDetailsDao _clusterDetailsDao;
-    @Inject HostDao _hostDao;
-    @Inject
-    DataCenterDao _dcDao;
-    @Inject ResourceManager _resourceMgr;
-    @Inject CiscoNexusVSMDeviceDao _nexusDao;
-    @Inject
-    NetworkModel _netmgr;
-    
-    @Override
-    public Map<? extends ServerResource, Map<String, String>> find(long dcId, Long podId, Long clusterId, URI url, 
-    	String username, String password, List<String> hostTags) throws DiscoveryException {
-    	
-    	if(s_logger.isInfoEnabled())
-    		s_logger.info("Discover host. dc: " + dcId + ", pod: " + podId + ", cluster: " + clusterId + ", uri host: " + url.getHost());
-    	
-    	if(podId == null) {
-        	if(s_logger.isInfoEnabled())
-        		s_logger.info("No pod is assigned, assuming that it is not for vmware and skip it to next discoverer"); 
-    		return null;
-    	}
-    	
-        ClusterVO cluster = _clusterDao.findById(clusterId);
-        if(cluster == null || cluster.getHypervisorType() != HypervisorType.VMware) {
-        	if(s_logger.isInfoEnabled())
-        		s_logger.info("invalid cluster id or cluster is not for VMware hypervisors"); 
-    		return null;
-        }
-        
-        List<HostVO> hosts = _resourceMgr.listAllHostsInCluster(clusterId);
-        if(hosts.size() >= _vmwareMgr.getMaxHostsPerCluster()) {
-        	String msg = "VMware cluster " + cluster.getName() + " is too big to add new host now. (current configured cluster size: " + _vmwareMgr.getMaxHostsPerCluster() + ")";
-        	s_logger.error(msg);
-        	throw new DiscoveredWithErrorException(msg);
-        }
-
-        String privateTrafficLabel = null;
-        String publicTrafficLabel = null;
-        String guestTrafficLabel = null;
-        Map<String, String> vsmCredentials = null;
-        
-        privateTrafficLabel = _netmgr.getDefaultManagementTrafficLabel(dcId, HypervisorType.VMware);
-        if (privateTrafficLabel != null) {
-            s_logger.info("Detected private network label : " + privateTrafficLabel);
-        }
-        
-        if (_vmwareMgr.getNexusVSwitchGlobalParameter()) {
-            DataCenterVO zone = _dcDao.findById(dcId);
-            NetworkType zoneType = zone.getNetworkType();
-            if (zoneType != NetworkType.Basic) {
-                publicTrafficLabel = _netmgr.getDefaultPublicTrafficLabel(dcId, HypervisorType.VMware);
-                if (publicTrafficLabel != null) {
-                    s_logger.info("Detected public network label : " + publicTrafficLabel);
-                }
-            }
-            // Get physical network label
-            guestTrafficLabel = _netmgr.getDefaultGuestTrafficLabel(dcId, HypervisorType.VMware);
-            if (guestTrafficLabel != null) {
-                s_logger.info("Detected guest network label : " + guestTrafficLabel);
-            }
-            vsmCredentials = _vmwareMgr.getNexusVSMCredentialsByClusterId(clusterId);
-        }
->>>>>>> ce4b49d3
 
 		VmwareContext context = null;
 		try {
