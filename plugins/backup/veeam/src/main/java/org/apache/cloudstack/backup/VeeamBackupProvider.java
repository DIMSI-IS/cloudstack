// Licensed to the Apache Software Foundation (ASF) under one
// or more contributor license agreements.  See the NOTICE file
// distributed with this work for additional information
// regarding copyright ownership.  The ASF licenses this file
// to you under the Apache License, Version 2.0 (the
// "License"); you may not use this file except in compliance
// with the License.  You may obtain a copy of the License at
//
//   http://www.apache.org/licenses/LICENSE-2.0
//
// Unless required by applicable law or agreed to in writing,
// software distributed under the License is distributed on an
// "AS IS" BASIS, WITHOUT WARRANTIES OR CONDITIONS OF ANY
// KIND, either express or implied.  See the License for the
// specific language governing permissions and limitations
// under the License.

package org.apache.cloudstack.backup;

import java.net.URISyntaxException;
import java.security.KeyManagementException;
import java.security.NoSuchAlgorithmException;
import java.util.ArrayList;
import java.util.HashMap;
import java.util.List;
import java.util.Map;
import java.util.Objects;
import java.util.stream.Collectors;

import javax.inject.Inject;

import org.apache.cloudstack.backup.Backup.Metric;
import org.apache.cloudstack.backup.dao.BackupDao;
import org.apache.cloudstack.backup.veeam.VeeamClient;
import org.apache.cloudstack.backup.veeam.api.Job;
import org.apache.cloudstack.framework.config.ConfigKey;
import org.apache.cloudstack.framework.config.Configurable;
import org.apache.commons.collections.CollectionUtils;
import org.apache.commons.lang3.BooleanUtils;

import com.cloud.agent.AgentManager;
import com.cloud.agent.api.Answer;
import com.cloud.hypervisor.Hypervisor;
import com.cloud.dc.VmwareDatacenter;
import com.cloud.hypervisor.vmware.VmwareDatacenterZoneMap;
import com.cloud.dc.dao.VmwareDatacenterDao;
import com.cloud.hypervisor.vmware.dao.VmwareDatacenterZoneMapDao;
<<<<<<< HEAD
=======
import com.cloud.storage.dao.VolumeDao;
import com.cloud.user.User;
>>>>>>> 08ad1c70
import com.cloud.utils.Pair;
import com.cloud.utils.component.AdapterBase;
import com.cloud.utils.exception.CloudRuntimeException;
import com.cloud.vm.VMInstanceVO;
import com.cloud.vm.VirtualMachine;
import com.cloud.vm.VirtualMachineManager;
import com.cloud.vm.dao.VMInstanceDao;

public class VeeamBackupProvider extends AdapterBase implements BackupProvider, Configurable {

    public static final String BACKUP_IDENTIFIER = "-CSBKP-";

    public ConfigKey<String> VeeamUrl = new ConfigKey<>("Advanced", String.class,
            "backup.plugin.veeam.url", "https://localhost:9398/api/",
            "The Veeam backup and recovery URL.", true, ConfigKey.Scope.Zone);

    public ConfigKey<Integer> VeeamVersion = new ConfigKey<>("Advanced", Integer.class,
            "backup.plugin.veeam.version", "0",
            "The version of Veeam backup and recovery. CloudStack will get Veeam server version via PowerShell commands if it is 0 or not set", true, ConfigKey.Scope.Zone);

    private ConfigKey<String> VeeamUsername = new ConfigKey<>("Advanced", String.class,
            "backup.plugin.veeam.username", "administrator",
            "The Veeam backup and recovery username.", true, ConfigKey.Scope.Zone);

    private ConfigKey<String> VeeamPassword = new ConfigKey<>("Secure", String.class,
            "backup.plugin.veeam.password", "",
            "The Veeam backup and recovery password.", true, ConfigKey.Scope.Zone);

    private ConfigKey<Boolean> VeeamValidateSSLSecurity = new ConfigKey<>("Advanced", Boolean.class, "backup.plugin.veeam.validate.ssl", "false",
            "When set to true, this will validate the SSL certificate when connecting to https/ssl enabled Veeam API service.", true, ConfigKey.Scope.Zone);

    private ConfigKey<Integer> VeeamApiRequestTimeout = new ConfigKey<>("Advanced", Integer.class, "backup.plugin.veeam.request.timeout", "300",
            "The Veeam B&R API request timeout in seconds.", true, ConfigKey.Scope.Zone);

    private static ConfigKey<Integer> VeeamRestoreTimeout = new ConfigKey<>("Advanced", Integer.class, "backup.plugin.veeam.restore.timeout", "600",
            "The Veeam B&R API restore backup timeout in seconds.", true, ConfigKey.Scope.Zone);

    private static ConfigKey<Integer> VeeamTaskPollInterval = new ConfigKey<>("Advanced", Integer.class, "backup.plugin.veeam.task.poll.interval", "5",
            "The time interval in seconds when the management server polls for Veeam task status.", true, ConfigKey.Scope.Zone);

    private static ConfigKey<Integer> VeeamTaskPollMaxRetry = new ConfigKey<>("Advanced", Integer.class, "backup.plugin.veeam.task.poll.max.retry", "120",
            "The max number of retrying times when the management server polls for Veeam task status.", true, ConfigKey.Scope.Zone);

    @Inject
    private VmwareDatacenterZoneMapDao vmwareDatacenterZoneMapDao;
    @Inject
    private VmwareDatacenterDao vmwareDatacenterDao;
    @Inject
    private BackupDao backupDao;
    @Inject
    private VMInstanceDao vmInstanceDao;
    @Inject
    private AgentManager agentMgr;
    @Inject
    private VirtualMachineManager virtualMachineManager;
    @Inject
    private VolumeDao volumeDao;

    protected VeeamClient getClient(final Long zoneId) {
        try {
            return new VeeamClient(VeeamUrl.valueIn(zoneId), VeeamVersion.valueIn(zoneId), VeeamUsername.valueIn(zoneId), VeeamPassword.valueIn(zoneId),
                    VeeamValidateSSLSecurity.valueIn(zoneId), VeeamApiRequestTimeout.valueIn(zoneId), VeeamRestoreTimeout.valueIn(zoneId),
                    VeeamTaskPollInterval.valueIn(zoneId), VeeamTaskPollMaxRetry.valueIn(zoneId));
        } catch (URISyntaxException e) {
            throw new CloudRuntimeException("Failed to parse Veeam API URL: " + e.getMessage());
        } catch (NoSuchAlgorithmException | KeyManagementException e) {
            logger.error("Failed to build Veeam API client due to: ", e);
        }
        throw new CloudRuntimeException("Failed to build Veeam API client");
    }

    public List<BackupOffering> listBackupOfferings(final Long zoneId) {
        List<BackupOffering> policies = new ArrayList<>();
        for (final BackupOffering policy : getClient(zoneId).listJobs()) {
            if (!policy.getName().contains(BACKUP_IDENTIFIER)) {
                policies.add(policy);
            }
        }
        return policies;
    }

    @Override
    public boolean isValidProviderOffering(final Long zoneId, final String uuid) {
        List<BackupOffering> policies = listBackupOfferings(zoneId);
        if (CollectionUtils.isEmpty(policies)) {
            return false;
        }
        for (final BackupOffering policy : policies) {
            if (policy.getExternalId().equals(uuid)) {
                return true;
            }
        }
        return false;
    }

    private VmwareDatacenter findVmwareDatacenterForVM(final VirtualMachine vm) {
        if (vm == null || vm.getHypervisorType() != Hypervisor.HypervisorType.VMware) {
            throw new CloudRuntimeException("The Veeam backup provider is only applicable for VMware VMs");
        }
        final VmwareDatacenterZoneMap zoneMap = vmwareDatacenterZoneMapDao.findByZoneId(vm.getDataCenterId());
        if (zoneMap == null) {
            throw new CloudRuntimeException("Failed to find a mapped VMware datacenter for zone id:" + vm.getDataCenterId());
        }
        final VmwareDatacenter vmwareDatacenter = vmwareDatacenterDao.findById(zoneMap.getVmwareDcId());
        if (vmwareDatacenter == null) {
            throw new CloudRuntimeException("Failed to find a valid VMware datacenter mapped for zone id:" + vm.getDataCenterId());
        }
        return vmwareDatacenter;
    }

    private String getGuestBackupName(final String instanceName, final String uuid) {
        return String.format("%s%s%s", instanceName, BACKUP_IDENTIFIER, uuid);
    }

    @Override
    public boolean assignVMToBackupOffering(final VirtualMachine vm, final BackupOffering backupOffering) {
        final VeeamClient client = getClient(vm.getDataCenterId());
        final Job parentJob = client.listJob(backupOffering.getExternalId());
        final String clonedJobName = getGuestBackupName(vm.getInstanceName(), vm.getUuid());

        if (!client.cloneVeeamJob(parentJob, clonedJobName)) {
            logger.error("Failed to clone pre-defined Veeam job (backup offering) for backup offering [id: {}, name: {}] but will check the list of jobs again if it was eventually succeeded.", backupOffering.getExternalId(), backupOffering.getName());
        }

        for (final BackupOffering job : client.listJobs()) {
            if (job.getName().equals(clonedJobName)) {
                final Job clonedJob = client.listJob(job.getExternalId());
                if (BooleanUtils.isTrue(clonedJob.getScheduleConfigured()) && !clonedJob.getScheduleEnabled()) {
                    client.toggleJobSchedule(clonedJob.getId());
                }
                logger.debug("Veeam job (backup offering) for backup offering [id: {}, name: {}] found, now trying to assign the VM to the job.", backupOffering.getExternalId(), backupOffering.getName());
                final VmwareDatacenter vmwareDC = findVmwareDatacenterForVM(vm);
                if (client.addVMToVeeamJob(job.getExternalId(), vm.getInstanceName(), vmwareDC.getVcenterHost())) {
                    ((VMInstanceVO) vm).setBackupExternalId(job.getExternalId());
                    return true;
                }
            }
        }
        return false;
    }

    @Override
    public boolean removeVMFromBackupOffering(final VirtualMachine vm) {
        final VeeamClient client = getClient(vm.getDataCenterId());
        final VmwareDatacenter vmwareDC = findVmwareDatacenterForVM(vm);
        try {
            if (!client.removeVMFromVeeamJob(vm.getBackupExternalId(), vm.getInstanceName(), vmwareDC.getVcenterHost())) {
                logger.warn("Failed to remove VM from Veeam Job id: " + vm.getBackupExternalId());
            }
        } catch (Exception e) {
            logger.debug("VM was removed from the job so could not remove again, trying to delete the veeam job now.", e);
        }

        final String clonedJobName = getGuestBackupName(vm.getInstanceName(), vm.getUuid());
        if (!client.deleteJobAndBackup(clonedJobName)) {
            logger.warn("Failed to remove Veeam job and backup for job: " + clonedJobName);
            throw new CloudRuntimeException("Failed to delete Veeam B&R job and backup, an operation may be in progress. Please try again after some time.");
        }
        client.syncBackupRepository();
        return true;
    }

    @Override
    public boolean willDeleteBackupsOnOfferingRemoval() {
        return true;
    }

    @Override
    public Pair<Boolean, Backup> takeBackup(final VirtualMachine vm) {
        final VeeamClient client = getClient(vm.getDataCenterId());
        Boolean result = client.startBackupJob(vm.getBackupExternalId());
        return new Pair<>(result, null);
    }

    @Override
    public boolean deleteBackup(Backup backup, boolean forced) {
        VMInstanceVO vm = vmInstanceDao.findByIdIncludingRemoved(backup.getVmId());
        if (vm == null) {
            throw new CloudRuntimeException(String.format("Could not find any VM associated with the Backup [uuid: %s, name: %s, externalId: %s].", backup.getUuid(), backup.getName(), backup.getExternalId()));
        }
        if (!forced) {
            logger.debug(String.format("Veeam backup provider does not have a safe way to remove a single restore point, which results in all backup chain being removed. "
                    + "More information about this limitation can be found in the links: [%s, %s].", "https://forums.veeam.com/powershell-f26/removing-a-single-restorepoint-t21061.html",
                    "https://helpcenter.veeam.com/docs/backup/vsphere/retention_separate_vms.html?ver=110"));
            throw new CloudRuntimeException("Veeam backup provider does not have a safe way to remove a single restore point, which results in all backup chain being removed. "
                    + "Use forced:true to skip this verification and remove the complete backup chain.");
        }
        VeeamClient client = getClient(vm.getDataCenterId());
        boolean result = client.deleteBackup(backup.getExternalId());
        if (BooleanUtils.isFalse(result)) {
            return false;
        }

        client.syncBackupRepository();

        List<Backup> allBackups = backupDao.listByVmId(backup.getZoneId(), backup.getVmId());
        for (Backup b : allBackups) {
            if (b.getId() != backup.getId()) {
                backupDao.remove(b.getId());
            }
        }
        return result;
    }

    @Override
    public boolean restoreVMFromBackup(VirtualMachine vm, Backup backup) {
        final String restorePointId = backup.getExternalId();
        try {
            return getClient(vm.getDataCenterId()).restoreFullVM(vm.getInstanceName(), restorePointId);
        } catch (Exception ex) {
            logger.error(String.format("Failed to restore Full VM due to: %s. Retrying after some preparation", ex.getMessage()));
            prepareForBackupRestoration(vm);
            return getClient(vm.getDataCenterId()).restoreFullVM(vm.getInstanceName(), restorePointId);
        }
    }

    private void prepareForBackupRestoration(VirtualMachine vm) {
        if (!Hypervisor.HypervisorType.VMware.equals(vm.getHypervisorType())) {
            return;
        }
        logger.info("Preparing for restoring VM " + vm);
        PrepareForBackupRestorationCommand command = new PrepareForBackupRestorationCommand(vm.getInstanceName());
        Long hostId = virtualMachineManager.findClusterAndHostIdForVm(vm.getId()).second();
        if (hostId == null) {
            throw new CloudRuntimeException("Cannot find a host to prepare for restoring VM " + vm);
        }
        try {
            Answer answer = agentMgr.easySend(hostId, command);
            if (answer != null && answer.getResult()) {
                logger.info("Succeeded to prepare for restoring VM " + vm);
            } else {
                throw new CloudRuntimeException(String.format("Failed to prepare for restoring VM %s. details: %s", vm,
                        (answer != null ? answer.getDetails() : null)));
            }
        } catch (Exception e) {
            throw new CloudRuntimeException(String.format("Failed to prepare for restoring VM %s due to exception %s", vm, e));
        }
    }

    @Override
    public Pair<Boolean, String> restoreBackedUpVolume(Backup backup, String volumeUuid, String hostIp, String dataStoreUuid, Pair<String, VirtualMachine.State> vmNameAndState) {
        final Long zoneId = backup.getZoneId();
        final String restorePointId = backup.getExternalId();
        return getClient(zoneId).restoreVMToDifferentLocation(restorePointId, hostIp, dataStoreUuid);
    }

    @Override
    public Map<VirtualMachine, Backup.Metric> getBackupMetrics(final Long zoneId, final List<VirtualMachine> vms) {
        final Map<VirtualMachine, Backup.Metric> metrics = new HashMap<>();
        if (CollectionUtils.isEmpty(vms)) {
            logger.warn("Unable to get VM Backup Metrics because the list of VMs is empty.");
            return metrics;
        }

        List<String> vmUuids = vms.stream().filter(Objects::nonNull).map(VirtualMachine::getUuid).collect(Collectors.toList());
        logger.debug(String.format("Get Backup Metrics for VMs: [%s].", String.join(", ", vmUuids)));

        final Map<String, Backup.Metric> backendMetrics = getClient(zoneId).getBackupMetrics();
        for (final VirtualMachine vm : vms) {
            if (vm == null || !backendMetrics.containsKey(vm.getUuid())) {
                continue;
            }

            Metric metric = backendMetrics.get(vm.getUuid());
            logger.debug("Metrics for VM [{}] is [backup size: {}, data size: {}].", vm,
                    metric.getBackupSize(), metric.getDataSize());
            metrics.put(vm, metric);
        }
        return metrics;
    }

    @Override
    public Backup createNewBackupEntryForRestorePoint(Backup.RestorePoint restorePoint, VirtualMachine vm, Backup.Metric metric) {
        BackupVO backup = new BackupVO();
        backup.setVmId(vm.getId());
        backup.setExternalId(restorePoint.getId());
        backup.setType(restorePoint.getType());
        backup.setDate(restorePoint.getCreated());
        backup.setStatus(Backup.Status.BackedUp);
        if (metric != null) {
            backup.setSize(metric.getBackupSize());
            backup.setProtectedSize(metric.getDataSize());
        }
        backup.setBackupOfferingId(vm.getBackupOfferingId());
        backup.setAccountId(vm.getAccountId());
        backup.setDomainId(vm.getDomainId());
        backup.setZoneId(vm.getDataCenterId());
        backupDao.persist(backup);
        return backup;
    }

    @Override
<<<<<<< HEAD
    public List<Backup.RestorePoint> listRestorePoints(VirtualMachine vm) {
        String backupName = getGuestBackupName(vm.getInstanceName(), vm.getUuid());
        return getClient(vm.getDataCenterId()).listRestorePoints(backupName, vm.getInstanceName());
=======
    public void syncBackups(VirtualMachine vm, Backup.Metric metric) {
        List<Backup.RestorePoint> restorePoints = listRestorePoints(vm);
        if (CollectionUtils.isEmpty(restorePoints)) {
            logger.debug("Can't find any restore point to VM: {}", vm);
            return;
        }
        Transaction.execute(new TransactionCallbackNoReturn() {
            @Override
            public void doInTransactionWithoutResult(TransactionStatus status) {
                final List<Backup> backupsInDb = backupDao.listByVmId(null, vm.getId());
                final List<Long> removeList = backupsInDb.stream().map(InternalIdentity::getId).collect(Collectors.toList());
                for (final Backup.RestorePoint restorePoint : restorePoints) {
                    if (!(restorePoint.getId() == null || restorePoint.getType() == null || restorePoint.getCreated() == null)) {
                        Backup existingBackupEntry = checkAndUpdateIfBackupEntryExistsForRestorePoint(backupsInDb, restorePoint, metric);
                        if (existingBackupEntry != null) {
                            removeList.remove(existingBackupEntry.getId());
                            continue;
                        }

                        BackupVO backup = new BackupVO();
                        backup.setVmId(vm.getId());
                        backup.setExternalId(restorePoint.getId());
                        backup.setType(restorePoint.getType());
                        backup.setDate(restorePoint.getCreated());
                        backup.setStatus(Backup.Status.BackedUp);
                        if (metric != null) {
                            backup.setSize(metric.getBackupSize());
                            backup.setProtectedSize(metric.getDataSize());
                        }
                        backup.setBackupOfferingId(vm.getBackupOfferingId());
                        backup.setAccountId(vm.getAccountId());
                        backup.setDomainId(vm.getDomainId());
                        backup.setZoneId(vm.getDataCenterId());
                        backup.setBackedUpVolumes(BackupManagerImpl.createVolumeInfoFromVolumes(volumeDao.findByInstance(vm.getId())));

                        logger.debug("Creating a new entry in backups: [id: {}, uuid: {}, name: {}, vm_id: {}, external_id: {}, type: {}, date: {}, backup_offering_id: {}, account_id: {}, "
                                + "domain_id: {}, zone_id: {}].", backup.getId(), backup.getUuid(), backup.getName(), backup.getVmId(), backup.getExternalId(), backup.getType(), backup.getDate(), backup.getBackupOfferingId(), backup.getAccountId(), backup.getDomainId(), backup.getZoneId());
                        backupDao.persist(backup);

                        ActionEventUtils.onCompletedActionEvent(User.UID_SYSTEM, vm.getAccountId(), EventVO.LEVEL_INFO, EventTypes.EVENT_VM_BACKUP_CREATE,
                                String.format("Created backup %s for VM ID: %s", backup.getUuid(), vm.getUuid()),
                                vm.getId(), ApiCommandResourceType.VirtualMachine.toString(),0);
                    }
                }
                for (final Long backupIdToRemove : removeList) {
                    logger.warn(String.format("Removing backup with ID: [%s].", backupIdToRemove));
                    backupDao.remove(backupIdToRemove);
                }
            }
        });
>>>>>>> 08ad1c70
    }

    @Override
    public String getConfigComponentName() {
        return BackupService.class.getSimpleName();
    }

    @Override
    public ConfigKey<?>[] getConfigKeys() {
        return new ConfigKey[]{
                VeeamUrl,
                VeeamVersion,
                VeeamUsername,
                VeeamPassword,
                VeeamValidateSSLSecurity,
                VeeamApiRequestTimeout,
                VeeamRestoreTimeout,
                VeeamTaskPollInterval,
                VeeamTaskPollMaxRetry
        };
    }

    @Override
    public String getName() {
        return "veeam";
    }

    @Override
    public String getDescription() {
        return "Veeam Backup Plugin";
    }
}<|MERGE_RESOLUTION|>--- conflicted
+++ resolved
@@ -45,11 +45,8 @@
 import com.cloud.hypervisor.vmware.VmwareDatacenterZoneMap;
 import com.cloud.dc.dao.VmwareDatacenterDao;
 import com.cloud.hypervisor.vmware.dao.VmwareDatacenterZoneMapDao;
-<<<<<<< HEAD
-=======
 import com.cloud.storage.dao.VolumeDao;
 import com.cloud.user.User;
->>>>>>> 08ad1c70
 import com.cloud.utils.Pair;
 import com.cloud.utils.component.AdapterBase;
 import com.cloud.utils.exception.CloudRuntimeException;
@@ -342,11 +339,12 @@
     }
 
     @Override
-<<<<<<< HEAD
     public List<Backup.RestorePoint> listRestorePoints(VirtualMachine vm) {
         String backupName = getGuestBackupName(vm.getInstanceName(), vm.getUuid());
         return getClient(vm.getDataCenterId()).listRestorePoints(backupName, vm.getInstanceName());
-=======
+    }
+
+    @Override
     public void syncBackups(VirtualMachine vm, Backup.Metric metric) {
         List<Backup.RestorePoint> restorePoints = listRestorePoints(vm);
         if (CollectionUtils.isEmpty(restorePoints)) {
@@ -397,7 +395,6 @@
                 }
             }
         });
->>>>>>> 08ad1c70
     }
 
     @Override
