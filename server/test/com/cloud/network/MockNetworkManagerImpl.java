// Licensed to the Apache Software Foundation (ASF) under one
// or more contributor license agreements.  See the NOTICE file
// distributed with this work for additional information
// regarding copyright ownership.  The ASF licenses this file
// to you under the Apache License, Version 2.0 (the
// "License"); you may not use this file except in compliance
// with the License.  You may obtain a copy of the License at
// 
//   http://www.apache.org/licenses/LICENSE-2.0
//
// Unless required by applicable law or agreed to in writing,
// software distributed under the License is distributed on an
// "AS IS" BASIS, WITHOUT WARRANTIES OR CONDITIONS OF ANY
// KIND, either express or implied.  See the License for the
// specific language governing permissions and limitations
// under the License.
package com.cloud.network;

<<<<<<< HEAD
import java.util.ArrayList;
import java.util.List;
import java.util.Map;
import java.util.Set;

import javax.ejb.Local;
import javax.naming.ConfigurationException;

import com.cloud.acl.ControlledEntity.ACLType;
import com.cloud.api.commands.CreateNetworkCmd;
import com.cloud.api.commands.ListNetworksCmd;
import com.cloud.api.commands.ListTrafficTypeImplementorsCmd;
import com.cloud.api.commands.RestartNetworkCmd;
=======
import org.apache.cloudstack.acl.ControlledEntity.ACLType;
import org.apache.cloudstack.api.command.admin.usage.ListTrafficTypeImplementorsCmd;
import org.apache.cloudstack.api.command.user.network.CreateNetworkCmd;
import org.apache.cloudstack.api.command.user.network.ListNetworksCmd;
import org.apache.cloudstack.api.command.user.network.RestartNetworkCmd;
>>>>>>> 975021dd
import com.cloud.dc.DataCenter;
import com.cloud.dc.Vlan;
import com.cloud.dc.Vlan.VlanType;
import com.cloud.deploy.DataCenterDeployment;
import com.cloud.deploy.DeployDestination;
import com.cloud.deploy.DeploymentPlan;
import com.cloud.exception.ConcurrentOperationException;
import com.cloud.exception.InsufficientAddressCapacityException;
import com.cloud.exception.InsufficientCapacityException;
import com.cloud.exception.InsufficientVirtualNetworkCapcityException;
import com.cloud.exception.ResourceAllocationException;
import com.cloud.exception.ResourceUnavailableException;
import com.cloud.hypervisor.Hypervisor.HypervisorType;
import com.cloud.network.Network.Capability;
import com.cloud.network.Network.GuestType;
import com.cloud.network.Network.Provider;
import com.cloud.network.Network.Service;
import com.cloud.network.Networks.TrafficType;
import com.cloud.network.addr.PublicIp;
import com.cloud.network.element.LoadBalancingServiceProvider;
import com.cloud.network.element.NetworkElement;
<<<<<<< HEAD
=======
import com.cloud.network.element.RemoteAccessVPNServiceProvider;
import com.cloud.network.element.Site2SiteVpnServiceProvider;
import com.cloud.network.element.StaticNatServiceProvider;
>>>>>>> 975021dd
import com.cloud.network.element.UserDataServiceProvider;
import com.cloud.network.guru.NetworkGuru;
import com.cloud.network.rules.FirewallRule;
import com.cloud.network.rules.FirewallRule.Purpose;
<<<<<<< HEAD
=======
import com.cloud.network.rules.FirewallRule.State;
>>>>>>> 975021dd
import com.cloud.network.rules.StaticNat;
import com.cloud.offering.NetworkOffering;
import com.cloud.offerings.NetworkOfferingVO;
import com.cloud.user.Account;
import com.cloud.user.User;
import com.cloud.utils.Pair;
import com.cloud.utils.component.Manager;
import com.cloud.vm.Nic;
import com.cloud.vm.NicProfile;
import com.cloud.vm.ReservationContext;
import com.cloud.vm.VMInstanceVO;
import com.cloud.vm.VirtualMachine;
import com.cloud.vm.VirtualMachineProfile;
import com.cloud.vm.VirtualMachineProfileImpl;

@Local(value = { NetworkManager.class, NetworkService.class })
public class MockNetworkManagerImpl implements NetworkManager, Manager, NetworkService {

    @Override
    public List<? extends Network> getIsolatedNetworksOwnedByAccountInZone(long zoneId, Account owner) {
        // TODO Auto-generated method stub
        return null;
    }

    @Override
    public IPAddressVO associateIPToGuestNetwork(long ipId, long networkId, boolean releaseOnFailure) throws ResourceAllocationException, InsufficientAddressCapacityException, ConcurrentOperationException, ResourceUnavailableException {
        // TODO Auto-generated method stub
        return null;
    }

    @Override
    public boolean releaseIpAddress(long ipAddressId) {
        // TODO Auto-generated method stub
        return false;
    }

    @Override
    public Network createGuestNetwork(CreateNetworkCmd cmd) throws InsufficientCapacityException, ConcurrentOperationException, ResourceAllocationException {
        // TODO Auto-generated method stub
        return null;
    }

    @Override
    public List<? extends Network> searchForNetworks(ListNetworksCmd cmd) {
        // TODO Auto-generated method stub
        return null;
    }

    @Override
    public boolean deleteNetwork(long networkId) {
        // TODO Auto-generated method stub
        return false;
    }

    @Override
    public int getActiveNicsInNetwork(long networkId) {
        // TODO Auto-generated method stub
        return 0;
    }

    @Override
    public Network getNetwork(long networkId) {
        // TODO Auto-generated method stub
        return null;
    }

    @Override
    public Network getNetwork(String networkUuid) {
        // TODO Auto-generated method stub
        return null;
    }

    @Override
    public IpAddress getIp(long id) {
        // TODO Auto-generated method stub
        return null;
    }

    @Override
    public NetworkProfile convertNetworkToNetworkProfile(long networkId) {
        // TODO Auto-generated method stub
        return null;
    }


    @Override
    public boolean configure(String name, Map<String, Object> params) throws ConfigurationException {
        return true;
    }

    @Override
    public boolean start() {
        return true;
    }

    @Override
    public boolean stop() {
        // TODO Auto-generated method stub
        return false;
    }

    @Override
    public String getName() {
        // TODO Auto-generated method stub
        return null;
    }


    @Override
    public boolean disassociatePublicIpAddress(long id, long userId, Account caller) {
        // TODO Auto-generated method stub
        return false;
    }

   

    @Override
    public List<NetworkVO> setupNetwork(Account owner, NetworkOffering offering, DeploymentPlan plan, String name, String displayText, boolean isDefault)
            throws ConcurrentOperationException {
        // TODO Auto-generated method stub
        return null;
    }

    @Override
    public List<NetworkVO> setupNetwork(Account owner, NetworkOffering offering, Network predefined, DeploymentPlan plan, String name, String displayText, boolean errorIfAlreadySetup, Long domainId,
            ACLType aclType, Boolean subdomainAccess, Long vpcId) throws ConcurrentOperationException {
        // TODO Auto-generated method stub
        return null;
    }

   

    @Override
    public void allocate(VirtualMachineProfile<? extends VMInstanceVO> vm, List<Pair<NetworkVO, NicProfile>> networks) throws InsufficientCapacityException, ConcurrentOperationException {
        // TODO Auto-generated method stub

    }

    @Override
    public void prepare(VirtualMachineProfile<? extends VMInstanceVO> profile, DeployDestination dest, ReservationContext context) throws InsufficientCapacityException, ConcurrentOperationException,
    ResourceUnavailableException {
        // TODO Auto-generated method stub

    }

    @Override
    public void release(VirtualMachineProfile<? extends VMInstanceVO> vmProfile, boolean forced) {
        // TODO Auto-generated method stub

    }

    @Override
    public void cleanupNics(VirtualMachineProfile<? extends VMInstanceVO> vm) {
        // TODO Auto-generated method stub

    }

    @Override
    public void expungeNics(VirtualMachineProfile<? extends VMInstanceVO> vm) {
        // TODO Auto-generated method stub

    }

    
    @Override
    public List<NicProfile> getNicProfiles(VirtualMachine vm) {
        // TODO Auto-generated method stub
        return null;
    }

   
   

   
    @Override
    public Pair<NetworkGuru, NetworkVO> implementNetwork(long networkId, DeployDestination dest, ReservationContext context) throws ConcurrentOperationException, ResourceUnavailableException,
    InsufficientCapacityException {
        // TODO Auto-generated method stub
        return null;
    }


    @Override
    public <T extends VMInstanceVO> void prepareNicForMigration(VirtualMachineProfile<T> vm, DeployDestination dest) {
        // TODO Auto-generated method stub

    }

    @Override
    public boolean destroyNetwork(long networkId, ReservationContext context) {
        // TODO Auto-generated method stub
        return false;
    }

    @Override
    public Network createGuestNetwork(long networkOfferingId, String name, String displayText, String gateway, String cidr, String vlanId, String networkDomain, Account owner, Long domainId,
            PhysicalNetwork physicalNetwork, long zoneId, ACLType aclType, Boolean subdomainAccess, Long vpcId) throws ConcurrentOperationException, InsufficientCapacityException, ResourceAllocationException {
        // TODO Auto-generated method stub
        return null;
    }

    @Override
    public boolean associateIpAddressListToAccount(long userId, long accountId, long zoneId, Long vlanId, Network networkToAssociateWith) throws InsufficientCapacityException,
    ConcurrentOperationException, ResourceUnavailableException {
        // TODO Auto-generated method stub
        return false;
    }

   

   

    @Override
    public boolean applyIpAssociations(Network network, boolean continueOnError) throws ResourceUnavailableException {
        // TODO Auto-generated method stub
        return false;
    }

   

    @Override
    public boolean startNetwork(long networkId, DeployDestination dest, ReservationContext context) throws ConcurrentOperationException, ResourceUnavailableException, InsufficientCapacityException {
        // TODO Auto-generated method stub
        return false;
    }

   
    @Override
    public IPAddressVO markIpAsUnavailable(long addrId) {
        // TODO Auto-generated method stub
        return null;
    }

    @Override
    public String acquireGuestIpAddress(Network network, String requestedIp) {
        // TODO Auto-generated method stub
        return null;
    }

   
    @Override
    public boolean applyStaticNats(List<? extends StaticNat> staticNats, boolean continueOnError) throws ResourceUnavailableException {
        // TODO Auto-generated method stub
        return false;
    }

  

    public Map<Service, Set<Provider>> getNetworkOfferingServiceProvidersMap(long networkOfferingId) {
        return null;
    }

   

   

    @Override
    public PhysicalNetwork createPhysicalNetwork(Long zoneId, String vnetRange, String networkSpeed, List<String> isolationMethods, String broadcastDomainRange, Long domainId, List<String> tags, String name) {
        // TODO Auto-generated method stub
        return null;
    }

    @Override
    public Pair<List<? extends PhysicalNetwork>, Integer> searchPhysicalNetworks(Long id, Long zoneId, String keyword, Long startIndex, Long pageSize, String name) {
        // TODO Auto-generated method stub
        return null;
    }

    @Override
    public PhysicalNetwork updatePhysicalNetwork(Long id, String networkSpeed, List<String> tags, String newVnetRangeString, String state) {
        // TODO Auto-generated method stub
        return null;
    }

    @Override
    public boolean deletePhysicalNetwork(Long id) {
        // TODO Auto-generated method stub
        return false;
    }

    @Override
    public List<? extends Service> listNetworkServices(String providerName) {
        // TODO Auto-generated method stub
        return null;
    }


    @Override
    public PhysicalNetworkServiceProvider addProviderToPhysicalNetwork(Long physicalNetworkId, String providerName, Long destinationPhysicalNetworkId, List<String> enabledServices) {
        // TODO Auto-generated method stub
        return null;
    }

    @Override
    public Pair<List<? extends PhysicalNetworkServiceProvider>, Integer> listNetworkServiceProviders(Long physicalNetworkId, String name, String state, Long startIndex, Long pageSize) {
        // TODO Auto-generated method stub
        return null;
    }

    @Override
    public boolean deleteNetworkServiceProvider(Long id) {
        // TODO Auto-generated method stub
        return false;
    }

    @Override
    public PhysicalNetwork getPhysicalNetwork(Long physicalNetworkId) {
        // TODO Auto-generated method stub
        return null;
    }

    @Override
    public PhysicalNetwork getCreatedPhysicalNetwork(Long physicalNetworkId) {
        // TODO Auto-generated method stub
        return null;
    }

    @Override
    public PhysicalNetworkServiceProvider getPhysicalNetworkServiceProvider(Long providerId) {
        // TODO Auto-generated method stub
        return null;
    }

    @Override
    public PhysicalNetworkServiceProvider getCreatedPhysicalNetworkServiceProvider(Long providerId) {
        // TODO Auto-generated method stub
        return null;
    }

    @Override
    public long findPhysicalNetworkId(long zoneId, String tag, TrafficType trafficType) {
        // TODO Auto-generated method stub
        return 0;
    }

    @Override
    public PhysicalNetworkTrafficType getPhysicalNetworkTrafficType(Long id) {
        // TODO Auto-generated method stub
        return null;
    }

    @Override
    public PhysicalNetworkTrafficType updatePhysicalNetworkTrafficType(Long id, String xenLabel, String kvmLabel, String vmwareLabel) {
        // TODO Auto-generated method stub
        return null;
    }

    @Override
    public boolean deletePhysicalNetworkTrafficType(Long id) {
        // TODO Auto-generated method stub
        return false;
    }

    @Override
    public Pair<List<? extends PhysicalNetworkTrafficType>, Integer> listTrafficTypes(Long physicalNetworkId) {
        // TODO Auto-generated method stub
        return null;
    }

   
    @Override
    public Network getExclusiveGuestNetwork(long zoneId) {
        // TODO Auto-generated method stub
        return null;
    }

   

   

    @Override
    public UserDataServiceProvider getPasswordResetProvider(Network network) {
        // TODO Auto-generated method stub
        return null;
    }

   
    @Override
    public PhysicalNetworkServiceProvider updateNetworkServiceProvider(Long id, String state, List<String> enabledServices) {
        // TODO Auto-generated method stub
        return null;
    }

    @Override
    public PhysicalNetworkTrafficType addTrafficTypeToPhysicalNetwork(Long physicalNetworkId, String trafficType, String xenLabel, String kvmLabel, String vmwareLabel, String simulatorLabel, String vlan) {
        // TODO Auto-generated method stub
        return null;
    }

   

   

    
    /* (non-Javadoc)
     * @see com.cloud.network.NetworkManager#getNetworkLockTimeout()
     */
    @Override
    public int getNetworkLockTimeout() {
        // TODO Auto-generated method stub
        return 0;
    }

    /* (non-Javadoc)
     * @see com.cloud.network.NetworkManager#applyRules(java.util.List, com.cloud.network.rules.FirewallRule.Purpose, com.cloud.network.NetworkRuleApplier, boolean)
     */
    @Override
    public boolean applyRules(List<? extends FirewallRule> rules, Purpose purpose, NetworkRuleApplier applier,
            boolean continueOnError) throws ResourceUnavailableException {
        // TODO Auto-generated method stub
        return false;
    }

    /* (non-Javadoc)
     * @see com.cloud.network.NetworkManager#applyIpAssociations(com.cloud.network.Network, boolean, boolean, java.util.List)
     */
    @Override
    public boolean applyIpAssociations(Network network, boolean rulesRevoked, boolean continueOnError,
            List<? extends PublicIpAddress> publicIps) throws ResourceUnavailableException {
        // TODO Auto-generated method stub
        return false;
    }

    /* (non-Javadoc)
     * @see com.cloud.network.NetworkManager#cleanupIpResources(long, long, com.cloud.user.Account)
     */
    @Override
    public boolean cleanupIpResources(long addrId, long userId, Account caller) {
        // TODO Auto-generated method stub
        return false;
    }

    /* (non-Javadoc)
     * @see com.cloud.network.NetworkManager#restartNetwork(java.lang.Long, com.cloud.user.Account, com.cloud.user.User, boolean)
     */
    @Override
    public boolean restartNetwork(Long networkId, Account callerAccount, User callerUser, boolean cleanup)
            throws ConcurrentOperationException, ResourceUnavailableException, InsufficientCapacityException {
        // TODO Auto-generated method stub
        return false;
    }

    /* (non-Javadoc)
     * @see com.cloud.network.NetworkManager#shutdownNetworkElementsAndResources(com.cloud.vm.ReservationContext, boolean, com.cloud.network.NetworkVO)
     */
    @Override
<<<<<<< HEAD
    public boolean shutdownNetworkElementsAndResources(ReservationContext context, boolean b, NetworkVO network) {
=======
    public IpAddress allocateIP(Account ipOwner, boolean isSystem, long zoneId) throws ResourceAllocationException, InsufficientAddressCapacityException, ConcurrentOperationException {
>>>>>>> 975021dd
        // TODO Auto-generated method stub
        return false;
    }

    /* (non-Javadoc)
     * @see com.cloud.network.NetworkManager#implementNetworkElementsAndResources(com.cloud.deploy.DeployDestination, com.cloud.vm.ReservationContext, com.cloud.network.NetworkVO, com.cloud.offerings.NetworkOfferingVO)
     */
    @Override
    public void implementNetworkElementsAndResources(DeployDestination dest, ReservationContext context,
            NetworkVO network, NetworkOfferingVO findById) throws ConcurrentOperationException,
            InsufficientAddressCapacityException, ResourceUnavailableException, InsufficientCapacityException {
        // TODO Auto-generated method stub
        
    }

    /* (non-Javadoc)
     * @see com.cloud.network.NetworkManager#allocateIp(com.cloud.user.Account, boolean, com.cloud.user.Account, com.cloud.dc.DataCenter)
     */
    @Override
    public IpAddress allocateIp(Account ipOwner, boolean isSystem, Account caller, DataCenter zone)
            throws ConcurrentOperationException, ResourceAllocationException, InsufficientAddressCapacityException {
        // TODO Auto-generated method stub
        return null;
    }

    /* (non-Javadoc)
     * @see com.cloud.network.NetworkManager#finalizeServicesAndProvidersForNetwork(com.cloud.offering.NetworkOffering, java.lang.Long)
     */
    @Override
    public Map<String, String> finalizeServicesAndProvidersForNetwork(NetworkOffering offering, Long physicalNetworkId) {
        // TODO Auto-generated method stub
        return null;
    }

    /* (non-Javadoc)
     * @see com.cloud.network.NetworkManager#getNicProfileForVm(com.cloud.network.Network, com.cloud.vm.NicProfile, com.cloud.vm.VirtualMachine)
     */
    protected NicProfile getNicProfileForVm(Network network, NicProfile requested, VirtualMachine vm) {
        return null;
    }

    /* (non-Javadoc)
     * @see com.cloud.network.NetworkManager#getOnePhysicalNetworkByZoneAndTrafficType(long, com.cloud.network.Networks.TrafficType)
     */
    protected PhysicalNetwork getOnePhysicalNetworkByZoneAndTrafficType(long zoneId, TrafficType trafficType) {
        return null;
    }

    /* (non-Javadoc)
     * @see com.cloud.network.NetworkManager#getZoneNetworkDomain(long)
     */
    protected String getZoneNetworkDomain(long zoneId) {
        return null;
    }

    /* (non-Javadoc)
     * @see com.cloud.network.NetworkManager#getNicInNetworkIncludingRemoved(long, long)
     */
    protected Nic getNicInNetworkIncludingRemoved(long vmId, long networkId) {
        return null;
    }

    /* (non-Javadoc)
     * @see com.cloud.network.NetworkService#allocateIP(com.cloud.user.Account, long, java.lang.Long)
     */
    @Override
    public IpAddress allocateIP(Account ipOwner, long zoneId, Long networkId) throws ResourceAllocationException,
            InsufficientAddressCapacityException, ConcurrentOperationException {
        // TODO Auto-generated method stub
        return null;
    }

    /* (non-Javadoc)
     * @see com.cloud.network.NetworkService#restartNetwork(com.cloud.api.commands.RestartNetworkCmd, boolean)
     */
    @Override
    public boolean restartNetwork(RestartNetworkCmd cmd, boolean cleanup) throws ConcurrentOperationException,
            ResourceUnavailableException, InsufficientCapacityException {
        // TODO Auto-generated method stub
        return false;
    }

    /* (non-Javadoc)
     * @see com.cloud.network.NetworkService#updateGuestNetwork(long, java.lang.String, java.lang.String, com.cloud.user.Account, com.cloud.user.User, java.lang.String, java.lang.Long, java.lang.Boolean)
     */
    @Override
    public Network updateGuestNetwork(long networkId, String name, String displayText, Account callerAccount,
            User callerUser, String domainSuffix, Long networkOfferingId, Boolean changeCidr) {
        // TODO Auto-generated method stub
        return null;
    }

    /* (non-Javadoc)
     * @see com.cloud.network.NetworkService#listTrafficTypeImplementor(com.cloud.api.commands.ListTrafficTypeImplementorsCmd)
     */
    @Override
    public List<Pair<TrafficType, String>> listTrafficTypeImplementor(ListTrafficTypeImplementorsCmd cmd) {
        // TODO Auto-generated method stub
        return null;
    }

    /* (non-Javadoc)
<<<<<<< HEAD
     * @see com.cloud.network.NetworkService#getIsolatedNetworksWithSourceNATOwnedByAccountInZone(long, com.cloud.user.Account)
=======
     * @see com.cloud.network.NetworkManager#getDefaultPublicTrafficLabel(long, com.cloud.hypervisor.Hypervisor.HypervisorType)
>>>>>>> 975021dd
     */
    @Override
    public List<? extends Network> getIsolatedNetworksWithSourceNATOwnedByAccountInZone(long zoneId, Account owner) {
        // TODO Auto-generated method stub
        return null;
    }

    /* (non-Javadoc)
<<<<<<< HEAD
     * @see com.cloud.network.NetworkService#associateIPToNetwork(long, long)
=======
     * @see com.cloud.network.NetworkManager#assignSourceNatIpAddressToGuestNetwork(com.cloud.user.Account, com.cloud.network.Network)
>>>>>>> 975021dd
     */
    @Override
    public IpAddress associateIPToNetwork(long ipId, long networkId) throws InsufficientAddressCapacityException,
            ResourceAllocationException, ResourceUnavailableException, ConcurrentOperationException {
        // TODO Auto-generated method stub
        return null;
    }

    /* (non-Javadoc)
     * @see com.cloud.network.NetworkService#createPrivateNetwork(java.lang.String, java.lang.String, long, java.lang.String, java.lang.String, java.lang.String, java.lang.String, java.lang.String, long, java.lang.Long)
     */
    @Override
    public Network createPrivateNetwork(String networkName, String displayText, long physicalNetworkId, String vlan,
            String startIp, String endIP, String gateway, String netmask, long networkOwnerId, Long vpcId)
            throws ResourceAllocationException, ConcurrentOperationException, InsufficientCapacityException {
        // TODO Auto-generated method stub
        return null;
    }

    /* (non-Javadoc)
     * @see com.cloud.network.NetworkManager#assignPublicIpAddress(long, java.lang.Long, com.cloud.user.Account, com.cloud.dc.Vlan.VlanType, java.lang.Long, java.lang.String, boolean)
     */
    @Override
    public PublicIp assignPublicIpAddress(long dcId, Long podId, Account owner, VlanType type, Long networkId,
            String requestedIp, boolean isSystem) throws InsufficientAddressCapacityException {
        // TODO Auto-generated method stub
        return null;
    }

    /* (non-Javadoc)
     * @see com.cloud.network.NetworkManager#shutdownNetwork(long, com.cloud.vm.ReservationContext, boolean)
     */
    @Override
    public boolean shutdownNetwork(long networkId, ReservationContext context, boolean cleanupElements) {
        // TODO Auto-generated method stub
        return false;
    }

    /* (non-Javadoc)
     * @see com.cloud.network.NetworkManager#reallocate(com.cloud.vm.VirtualMachineProfile, com.cloud.deploy.DataCenterDeployment)
     */
    @Override
    public boolean reallocate(VirtualMachineProfile<? extends VMInstanceVO> vm, DataCenterDeployment dest)
            throws InsufficientCapacityException, ConcurrentOperationException {
        // TODO Auto-generated method stub
        return false;
    }

    /* (non-Javadoc)
<<<<<<< HEAD
     * @see com.cloud.network.NetworkManager#assignSystemIp(long, com.cloud.user.Account, boolean, boolean)
=======
     * @see com.cloud.network.NetworkManager#getSite2SiteVpnElements()
>>>>>>> 975021dd
     */
    @Override
    public IpAddress assignSystemIp(long networkId, Account owner, boolean forElasticLb, boolean forElasticIp)
            throws InsufficientAddressCapacityException {
        // TODO Auto-generated method stub
        return null;
    }

    /* (non-Javadoc)
<<<<<<< HEAD
     * @see com.cloud.network.NetworkManager#handleSystemIpRelease(com.cloud.network.IpAddress)
=======
     * @see com.cloud.network.NetworkManager#isPrivateGateway(com.cloud.vm.Nic)
>>>>>>> 975021dd
     */
    @Override
    public boolean handleSystemIpRelease(IpAddress ip) {
        // TODO Auto-generated method stub
        return false;
    }

    /* (non-Javadoc)
     * @see com.cloud.network.NetworkManager#allocateDirectIp(com.cloud.vm.NicProfile, com.cloud.dc.DataCenter, com.cloud.vm.VirtualMachineProfile, com.cloud.network.Network, java.lang.String)
     */
    @Override
    public void allocateDirectIp(NicProfile nic, DataCenter dc, VirtualMachineProfile<? extends VirtualMachine> vm,
            Network network, String requestedIp) throws InsufficientVirtualNetworkCapcityException,
            InsufficientAddressCapacityException {
        // TODO Auto-generated method stub
        
    }

    /* (non-Javadoc)
     * @see com.cloud.network.NetworkManager#assignSourceNatIpAddressToGuestNetwork(com.cloud.user.Account, com.cloud.network.Network)
     */
    @Override
    public PublicIp assignSourceNatIpAddressToGuestNetwork(Account owner, Network guestNetwork)
            throws InsufficientAddressCapacityException, ConcurrentOperationException {
        // TODO Auto-generated method stub
        return null;
    }

    /* (non-Javadoc)
     * @see com.cloud.network.NetworkManager#allocateNic(com.cloud.vm.NicProfile, com.cloud.network.Network, java.lang.Boolean, int, com.cloud.vm.VirtualMachineProfile)
     */
    @Override
    public Pair<NicProfile, Integer> allocateNic(NicProfile requested, Network network, Boolean isDefaultNic,
            int deviceId, VirtualMachineProfile<? extends VMInstanceVO> vm)
            throws InsufficientVirtualNetworkCapcityException, InsufficientAddressCapacityException,
            ConcurrentOperationException {
        // TODO Auto-generated method stub
        return null;
    }

    /* (non-Javadoc)
     * @see com.cloud.network.NetworkManager#prepareNic(com.cloud.vm.VirtualMachineProfile, com.cloud.deploy.DeployDestination, com.cloud.vm.ReservationContext, long, com.cloud.network.NetworkVO)
     */
    @Override
    public NicProfile prepareNic(VirtualMachineProfile<? extends VMInstanceVO> vmProfile, DeployDestination dest,
            ReservationContext context, long nicId, NetworkVO network)
            throws InsufficientVirtualNetworkCapcityException, InsufficientAddressCapacityException,
            ConcurrentOperationException, InsufficientCapacityException, ResourceUnavailableException {
        // TODO Auto-generated method stub
        return null;
    }

    /* (non-Javadoc)
     * @see com.cloud.network.NetworkManager#removeNic(com.cloud.vm.VirtualMachineProfile, com.cloud.vm.Nic)
     */
    @Override
    public void removeNic(VirtualMachineProfile<? extends VMInstanceVO> vm, Nic nic) {
        // TODO Auto-generated method stub
        
    }

    /* (non-Javadoc)
     * @see com.cloud.network.NetworkManager#setupDns(com.cloud.network.Network, com.cloud.network.Network.Provider)
     */
    @Override
    public boolean setupDns(Network network, Provider provider) {
        // TODO Auto-generated method stub
        return false;
    }

    /* (non-Javadoc)
     * @see com.cloud.network.NetworkManager#releaseNic(com.cloud.vm.VirtualMachineProfile, com.cloud.vm.Nic)
     */
    @Override
    public void releaseNic(VirtualMachineProfile<? extends VMInstanceVO> vmProfile, Nic nic)
            throws ConcurrentOperationException, ResourceUnavailableException {
        // TODO Auto-generated method stub
        
    }

    /* (non-Javadoc)
     * @see com.cloud.network.NetworkManager#createNicForVm(com.cloud.network.Network, com.cloud.vm.NicProfile, com.cloud.vm.ReservationContext, com.cloud.vm.VirtualMachineProfileImpl, boolean)
     */
    @Override
    public NicProfile createNicForVm(Network network, NicProfile requested, ReservationContext context,
            VirtualMachineProfileImpl<VMInstanceVO> vmProfile, boolean prepare)
            throws InsufficientVirtualNetworkCapcityException, InsufficientAddressCapacityException,
            ConcurrentOperationException, InsufficientCapacityException, ResourceUnavailableException {
        // TODO Auto-generated method stub
        return null;
    }

    /* (non-Javadoc)
     * @see com.cloud.network.NetworkManager#assignVpnGatewayIpAddress(long, com.cloud.user.Account, long)
     */
    @Override
    public PublicIp assignVpnGatewayIpAddress(long dcId, Account owner, long vpcId)
            throws InsufficientAddressCapacityException, ConcurrentOperationException {
        // TODO Auto-generated method stub
        return null;
    }

    /* (non-Javadoc)
     * @see com.cloud.network.NetworkManager#markPublicIpAsAllocated(com.cloud.network.IPAddressVO)
     */
    @Override
    public void markPublicIpAsAllocated(IPAddressVO addr) {
        // TODO Auto-generated method stub
        
    }

    /* (non-Javadoc)
     * @see com.cloud.network.NetworkManager#assignDedicateIpAddress(com.cloud.user.Account, java.lang.Long, java.lang.Long, long, boolean)
     */
    @Override
    public PublicIp assignDedicateIpAddress(Account owner, Long guestNtwkId, Long vpcId, long dcId, boolean isSourceNat)
            throws ConcurrentOperationException, InsufficientAddressCapacityException {
        // TODO Auto-generated method stub
        return null;
    }

    @Override
    public boolean isNetworkInlineMode(Network network) {
        // TODO Auto-generated method stub
        return false;
    }

    @Override
    public StaticNatServiceProvider getStaticNatProviderForNetwork(Network network) {
        // TODO Auto-generated method stub
        return null;
    }

    @Override
    public List<Provider> getProvidersForServiceInNetwork(Network network,
            Service service) {
        // TODO Auto-generated method stub
        return null;
    }

    @Override
    public int getRuleCountForIp(Long addressId, Purpose purpose, State state) {
        // TODO Auto-generated method stub
        return 0;
    }

    @Override
    public LoadBalancingServiceProvider getLoadBalancingProviderForNetwork(Network network) {
        // TODO Auto-generated method stub
        return null;
    }
}<|MERGE_RESOLUTION|>--- conflicted
+++ resolved
@@ -16,27 +16,11 @@
 // under the License.
 package com.cloud.network;
 
-<<<<<<< HEAD
-import java.util.ArrayList;
-import java.util.List;
-import java.util.Map;
-import java.util.Set;
-
-import javax.ejb.Local;
-import javax.naming.ConfigurationException;
-
-import com.cloud.acl.ControlledEntity.ACLType;
-import com.cloud.api.commands.CreateNetworkCmd;
-import com.cloud.api.commands.ListNetworksCmd;
-import com.cloud.api.commands.ListTrafficTypeImplementorsCmd;
-import com.cloud.api.commands.RestartNetworkCmd;
-=======
 import org.apache.cloudstack.acl.ControlledEntity.ACLType;
 import org.apache.cloudstack.api.command.admin.usage.ListTrafficTypeImplementorsCmd;
 import org.apache.cloudstack.api.command.user.network.CreateNetworkCmd;
 import org.apache.cloudstack.api.command.user.network.ListNetworksCmd;
 import org.apache.cloudstack.api.command.user.network.RestartNetworkCmd;
->>>>>>> 975021dd
 import com.cloud.dc.DataCenter;
 import com.cloud.dc.Vlan;
 import com.cloud.dc.Vlan.VlanType;
@@ -58,20 +42,14 @@
 import com.cloud.network.addr.PublicIp;
 import com.cloud.network.element.LoadBalancingServiceProvider;
 import com.cloud.network.element.NetworkElement;
-<<<<<<< HEAD
-=======
 import com.cloud.network.element.RemoteAccessVPNServiceProvider;
 import com.cloud.network.element.Site2SiteVpnServiceProvider;
 import com.cloud.network.element.StaticNatServiceProvider;
->>>>>>> 975021dd
 import com.cloud.network.element.UserDataServiceProvider;
 import com.cloud.network.guru.NetworkGuru;
 import com.cloud.network.rules.FirewallRule;
 import com.cloud.network.rules.FirewallRule.Purpose;
-<<<<<<< HEAD
-=======
 import com.cloud.network.rules.FirewallRule.State;
->>>>>>> 975021dd
 import com.cloud.network.rules.StaticNat;
 import com.cloud.offering.NetworkOffering;
 import com.cloud.offerings.NetworkOfferingVO;
@@ -518,11 +496,7 @@
      * @see com.cloud.network.NetworkManager#shutdownNetworkElementsAndResources(com.cloud.vm.ReservationContext, boolean, com.cloud.network.NetworkVO)
      */
     @Override
-<<<<<<< HEAD
     public boolean shutdownNetworkElementsAndResources(ReservationContext context, boolean b, NetworkVO network) {
-=======
-    public IpAddress allocateIP(Account ipOwner, boolean isSystem, long zoneId) throws ResourceAllocationException, InsufficientAddressCapacityException, ConcurrentOperationException {
->>>>>>> 975021dd
         // TODO Auto-generated method stub
         return false;
     }
@@ -625,11 +599,7 @@
     }
 
     /* (non-Javadoc)
-<<<<<<< HEAD
      * @see com.cloud.network.NetworkService#getIsolatedNetworksWithSourceNATOwnedByAccountInZone(long, com.cloud.user.Account)
-=======
-     * @see com.cloud.network.NetworkManager#getDefaultPublicTrafficLabel(long, com.cloud.hypervisor.Hypervisor.HypervisorType)
->>>>>>> 975021dd
      */
     @Override
     public List<? extends Network> getIsolatedNetworksWithSourceNATOwnedByAccountInZone(long zoneId, Account owner) {
@@ -638,11 +608,7 @@
     }
 
     /* (non-Javadoc)
-<<<<<<< HEAD
      * @see com.cloud.network.NetworkService#associateIPToNetwork(long, long)
-=======
-     * @see com.cloud.network.NetworkManager#assignSourceNatIpAddressToGuestNetwork(com.cloud.user.Account, com.cloud.network.Network)
->>>>>>> 975021dd
      */
     @Override
     public IpAddress associateIPToNetwork(long ipId, long networkId) throws InsufficientAddressCapacityException,
@@ -692,11 +658,7 @@
     }
 
     /* (non-Javadoc)
-<<<<<<< HEAD
      * @see com.cloud.network.NetworkManager#assignSystemIp(long, com.cloud.user.Account, boolean, boolean)
-=======
-     * @see com.cloud.network.NetworkManager#getSite2SiteVpnElements()
->>>>>>> 975021dd
      */
     @Override
     public IpAddress assignSystemIp(long networkId, Account owner, boolean forElasticLb, boolean forElasticIp)
@@ -706,11 +668,7 @@
     }
 
     /* (non-Javadoc)
-<<<<<<< HEAD
      * @see com.cloud.network.NetworkManager#handleSystemIpRelease(com.cloud.network.IpAddress)
-=======
-     * @see com.cloud.network.NetworkManager#isPrivateGateway(com.cloud.vm.Nic)
->>>>>>> 975021dd
      */
     @Override
     public boolean handleSystemIpRelease(IpAddress ip) {
@@ -832,6 +790,15 @@
         return null;
     }
 
+    /* (non-Javadoc)
+     * @see com.cloud.network.NetworkManager#getNetworkLockTimeout()
+     */
+    @Override
+    public int getNetworkLockTimeout() {
+        // TODO Auto-generated method stub
+        return 0;
+    }
+
     @Override
     public boolean isNetworkInlineMode(Network network) {
         // TODO Auto-generated method stub
