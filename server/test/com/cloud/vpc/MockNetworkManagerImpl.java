// Licensed to the Apache Software Foundation (ASF) under one
// or more contributor license agreements.  See the NOTICE file
// distributed with this work for additional information
// regarding copyright ownership.  The ASF licenses this file
// to you under the Apache License, Version 2.0 (the
// "License"); you may not use this file except in compliance
// with the License.  You may obtain a copy of the License at
//
//   http://www.apache.org/licenses/LICENSE-2.0
//
// Unless required by applicable law or agreed to in writing,
// software distributed under the License is distributed on an
// "AS IS" BASIS, WITHOUT WARRANTIES OR CONDITIONS OF ANY
// KIND, either express or implied.  See the License for the
// specific language governing permissions and limitations
// under the License.
package com.cloud.vpc;

import java.util.HashMap;
import java.util.List;
import java.util.Map;

import javax.ejb.Local;
import javax.inject.Inject;
import javax.naming.ConfigurationException;

import com.cloud.vm.*;
import org.apache.cloudstack.acl.ControlledEntity.ACLType;
import org.apache.cloudstack.api.command.admin.network.DedicateGuestVlanRangeCmd;
import org.apache.cloudstack.api.command.admin.network.ListDedicatedGuestVlanRangesCmd;
import org.apache.cloudstack.api.command.admin.usage.ListTrafficTypeImplementorsCmd;
import org.apache.cloudstack.api.command.user.network.CreateNetworkCmd;
import org.apache.cloudstack.api.command.user.network.ListNetworksCmd;
import org.apache.cloudstack.api.command.user.network.RestartNetworkCmd;
import org.apache.cloudstack.api.command.user.vm.ListNicsCmd;
import org.apache.log4j.Logger;
import org.springframework.stereotype.Component;

import com.cloud.dc.DataCenter;
import com.cloud.dc.Pod;
import com.cloud.dc.Vlan.VlanType;
import com.cloud.deploy.DataCenterDeployment;
import com.cloud.deploy.DeployDestination;
import com.cloud.deploy.DeploymentPlan;
import com.cloud.exception.ConcurrentOperationException;
import com.cloud.exception.InsufficientAddressCapacityException;
import com.cloud.exception.InsufficientCapacityException;
import com.cloud.exception.InsufficientVirtualNetworkCapcityException;
import com.cloud.exception.ResourceAllocationException;
import com.cloud.exception.ResourceUnavailableException;
import com.cloud.network.GuestVlan;
import com.cloud.network.IpAddress;
import com.cloud.network.Network;
import com.cloud.network.Network.Provider;
import com.cloud.network.Network.Service;
import com.cloud.network.NetworkManager;
import com.cloud.network.NetworkProfile;
import com.cloud.network.NetworkRuleApplier;
import com.cloud.network.NetworkService;
import com.cloud.network.Networks.TrafficType;
import com.cloud.network.PhysicalNetwork;
import com.cloud.network.PhysicalNetworkServiceProvider;
import com.cloud.network.PhysicalNetworkTrafficType;
import com.cloud.network.PublicIpAddress;
import com.cloud.network.addr.PublicIp;
import com.cloud.network.dao.AccountGuestVlanMapVO;
import com.cloud.network.dao.IPAddressVO;
import com.cloud.network.dao.NetworkServiceMapDao;
import com.cloud.network.dao.NetworkVO;
import com.cloud.network.element.*;
import com.cloud.network.guru.NetworkGuru;
import com.cloud.network.rules.FirewallRule;
import com.cloud.network.rules.FirewallRule.Purpose;
import com.cloud.network.rules.FirewallRule.State;
import com.cloud.network.rules.LoadBalancerContainer.Scheme;
import com.cloud.network.rules.StaticNat;
import com.cloud.offering.NetworkOffering;
import com.cloud.offerings.NetworkOfferingVO;
import com.cloud.offerings.dao.NetworkOfferingServiceMapDao;
import com.cloud.user.Account;
import com.cloud.user.User;
import com.cloud.utils.Pair;
import com.cloud.utils.component.ManagerBase;
import com.cloud.vm.VirtualMachine.Type;

import com.cloud.vm.VirtualMachineProfile;

import org.apache.cloudstack.acl.ControlledEntity.ACLType;
import org.apache.cloudstack.api.command.admin.network.DedicateGuestVlanRangeCmd;
import org.apache.cloudstack.api.command.admin.network.ListDedicatedGuestVlanRangesCmd;
import org.apache.cloudstack.api.command.admin.usage.ListTrafficTypeImplementorsCmd;
import org.apache.cloudstack.api.command.user.network.*;
import org.apache.cloudstack.api.command.user.vm.ListNicsCmd;
import org.apache.log4j.Logger;
import org.springframework.stereotype.Component;


@Component
@Local(value = { NetworkManager.class, NetworkService.class })
public class MockNetworkManagerImpl extends ManagerBase implements NetworkManager, NetworkService {
    @Inject
    NetworkServiceMapDao  _ntwkSrvcDao;
    @Inject
    NetworkOfferingServiceMapDao  _ntwkOfferingSrvcDao;

    @Inject
    List<NetworkElement> _networkElements;
    
    private static HashMap<String, String> s_providerToNetworkElementMap = new HashMap<String, String>();
    private static final Logger s_logger = Logger.getLogger(MockNetworkManagerImpl.class);


  


    /* (non-Javadoc)
     * @see com.cloud.utils.component.Manager#start()
     */
    @Override
    public boolean start() {
        for (NetworkElement element : _networkElements) {
            Provider implementedProvider = element.getProvider();
            if (implementedProvider != null) {
                if (s_providerToNetworkElementMap.containsKey(implementedProvider.getName())) {
                    s_logger.error("Cannot start MapNetworkManager: Provider <-> NetworkElement must be a one-to-one map, " +
                            "multiple NetworkElements found for Provider: " + implementedProvider.getName());
                    return false;
                }
                s_providerToNetworkElementMap.put(implementedProvider.getName(), element.getName());
            }
        }
        return true;
    }





    /* (non-Javadoc)
     * @see com.cloud.utils.component.Manager#configure(java.lang.String, java.util.Map)
     */
    @Override
    public boolean configure(String name, Map<String, Object> params) throws ConfigurationException {
        // TODO Auto-generated method stub
        return false;
    }





    /* (non-Javadoc)
     * @see com.cloud.utils.component.Manager#stop()
     */
    @Override
    public boolean stop() {
        // TODO Auto-generated method stub
        return false;
    }





    /* (non-Javadoc)
     * @see com.cloud.utils.component.Manager#getName()
     */
    @Override
    public String getName() {
        // TODO Auto-generated method stub
        return null;
    }





    /* (non-Javadoc)
     * @see com.cloud.network.NetworkService#getIsolatedNetworksOwnedByAccountInZone(long, com.cloud.user.Account)
     */
    @Override
    public List<? extends Network> getIsolatedNetworksOwnedByAccountInZone(long zoneId, Account owner) {
        // TODO Auto-generated method stub
        return null;
    }





    /* (non-Javadoc)
     * @see com.cloud.network.NetworkService#allocateIP(com.cloud.user.Account, long, java.lang.Long)
     */
    @Override
    public IpAddress allocateIP(Account ipOwner, long zoneId, Long networkId) throws ResourceAllocationException,
            InsufficientAddressCapacityException, ConcurrentOperationException {
        // TODO Auto-generated method stub
        return null;
    }





    /* (non-Javadoc)
     * @see com.cloud.network.NetworkService#releaseIpAddress(long)
     */
    @Override
    public boolean releaseIpAddress(long ipAddressId) throws InsufficientAddressCapacityException {
        // TODO Auto-generated method stub
        return false;
    }





    /* (non-Javadoc)
     * @see com.cloud.network.NetworkService#createGuestNetwork(com.cloud.api.commands.CreateNetworkCmd)
     */
    @Override
    public Network createGuestNetwork(CreateNetworkCmd cmd) throws InsufficientCapacityException,
            ConcurrentOperationException, ResourceAllocationException {
        // TODO Auto-generated method stub
        return null;
    }



    /* (non-Javadoc)
     * @see com.cloud.network.NetworkService#searchForNetworks(com.cloud.api.commands.ListNetworksCmd)
     */
    @Override
    public List<? extends Network> searchForNetworks(ListNetworksCmd cmd) {
        // TODO Auto-generated method stub
        return null;
    }





    /* (non-Javadoc)
     * @see com.cloud.network.NetworkService#deleteNetwork(long)
     */
    @Override
    public boolean deleteNetwork(long networkId) {
        // TODO Auto-generated method stub
        return false;
    }





    /* (non-Javadoc)
     * @see com.cloud.network.NetworkService#restartNetwork(com.cloud.api.commands.RestartNetworkCmd, boolean)
     */
    @Override
    public boolean restartNetwork(RestartNetworkCmd cmd, boolean cleanup) throws ConcurrentOperationException,
            ResourceUnavailableException, InsufficientCapacityException {
        // TODO Auto-generated method stub
        return false;
    }





    /* (non-Javadoc)
     * @see com.cloud.network.NetworkService#getActiveNicsInNetwork(long)
     */
    @Override
    public int getActiveNicsInNetwork(long networkId) {
        // TODO Auto-generated method stub
        return 0;
    }





    /* (non-Javadoc)
     * @see com.cloud.network.NetworkService#getNetwork(long)
     */
    @Override
    public Network getNetwork(long networkId) {
        // TODO Auto-generated method stub
        return null;
    }





    /* (non-Javadoc)
     * @see com.cloud.network.NetworkService#getIp(long)
     */
    @Override
    public IpAddress getIp(long id) {
        // TODO Auto-generated method stub
        return null;
    }






    /* (non-Javadoc)
     * @see com.cloud.network.NetworkService#updateGuestNetwork(long, java.lang.String, java.lang.String, com.cloud.user.Account, com.cloud.user.User, java.lang.String, java.lang.Long, java.lang.Boolean)
     */
    @Override
    public Network updateGuestNetwork(long networkId, String name, String displayText, Account callerAccount,
                                      User callerUser, String domainSuffix, Long networkOfferingId, Boolean changeCidr, String guestVmCidr, Boolean displayNetwork) {
        // TODO Auto-generated method stub
        return null;
    }

    /* (non-Javadoc)
     * @see com.cloud.network.NetworkService#createPhysicalNetwork(java.lang.Long, java.lang.String, java.lang.String, java.util.List, java.lang.String, java.lang.Long, java.util.List, java.lang.String)
     */
    @Override
    public PhysicalNetwork createPhysicalNetwork(Long zoneId, String vnetRange, String networkSpeed,
            List<String> isolationMethods, String broadcastDomainRange, Long domainId, List<String> tags, String name) {
        // TODO Auto-generated method stub
        return null;
    }





    /* (non-Javadoc)
     * @see com.cloud.network.NetworkService#searchPhysicalNetworks(java.lang.Long, java.lang.Long, java.lang.String, java.lang.Long, java.lang.Long, java.lang.String)
     */
    @Override
    public Pair<List<? extends PhysicalNetwork>, Integer> searchPhysicalNetworks(Long id, Long zoneId, String keyword,
            Long startIndex, Long pageSize, String name) {
        // TODO Auto-generated method stub
        return null;
    }





    /* (non-Javadoc)
     * @see com.cloud.network.NetworkService#updatePhysicalNetwork(java.lang.Long, java.lang.String, java.util.List, java.lang.String, java.lang.String)
     */
    @Override
    public PhysicalNetwork updatePhysicalNetwork(Long id, String networkSpeed, List<String> tags,
                                                 String newVnetRangeString, String state, String removeVlan) {
        // TODO Auto-generated method stub
        return null;
    }





    /* (non-Javadoc)
     * @see com.cloud.network.NetworkService#deletePhysicalNetwork(java.lang.Long)
     */
    @Override
    public boolean deletePhysicalNetwork(Long id) {
        // TODO Auto-generated method stub
        return false;
    }

    @Override
    public GuestVlan dedicateGuestVlanRange(DedicateGuestVlanRangeCmd cmd) {
        // TODO Auto-generated method stub
        return null;
    }

    @Override
    public Pair<List<? extends GuestVlan>, Integer> listDedicatedGuestVlanRanges(ListDedicatedGuestVlanRangesCmd cmd) {
        // TODO Auto-generated method stub
        return null;
    }

    @Override
    public boolean releaseDedicatedGuestVlanRange(Long dedicatedGuestVlanRangeId) {
        // TODO Auto-generated method stub
        return true;

    }

    /* (non-Javadoc)
     * @see com.cloud.network.NetworkService#listNetworkServices(java.lang.String)
     */
    @Override
    public List<? extends Service> listNetworkServices(String providerName) {
        // TODO Auto-generated method stub
        return null;
    }





    /* (non-Javadoc)
     * @see com.cloud.network.NetworkService#addProviderToPhysicalNetwork(java.lang.Long, java.lang.String, java.lang.Long, java.util.List)
     */
    @Override
    public PhysicalNetworkServiceProvider addProviderToPhysicalNetwork(Long physicalNetworkId, String providerName,
            Long destinationPhysicalNetworkId, List<String> enabledServices) {
        // TODO Auto-generated method stub
        return null;
    }





    /* (non-Javadoc)
     * @see com.cloud.network.NetworkService#listNetworkServiceProviders(java.lang.Long, java.lang.String, java.lang.String, java.lang.Long, java.lang.Long)
     */
    @Override
    public Pair<List<? extends PhysicalNetworkServiceProvider>, Integer> listNetworkServiceProviders(
            Long physicalNetworkId, String name, String state, Long startIndex, Long pageSize) {
        // TODO Auto-generated method stub
        return null;
    }





    /* (non-Javadoc)
     * @see com.cloud.network.NetworkService#updateNetworkServiceProvider(java.lang.Long, java.lang.String, java.util.List)
     */
    @Override
    public PhysicalNetworkServiceProvider updateNetworkServiceProvider(Long id, String state,
            List<String> enabledServices) {
        // TODO Auto-generated method stub
        return null;
    }





    /* (non-Javadoc)
     * @see com.cloud.network.NetworkService#deleteNetworkServiceProvider(java.lang.Long)
     */
    @Override
    public boolean deleteNetworkServiceProvider(Long id) throws ConcurrentOperationException,
            ResourceUnavailableException {
        // TODO Auto-generated method stub
        return false;
    }





    /* (non-Javadoc)
     * @see com.cloud.network.NetworkService#getPhysicalNetwork(java.lang.Long)
     */
    @Override
    public PhysicalNetwork getPhysicalNetwork(Long physicalNetworkId) {
        // TODO Auto-generated method stub
        return null;
    }





    /* (non-Javadoc)
     * @see com.cloud.network.NetworkService#getCreatedPhysicalNetwork(java.lang.Long)
     */
    @Override
    public PhysicalNetwork getCreatedPhysicalNetwork(Long physicalNetworkId) {
        // TODO Auto-generated method stub
        return null;
    }





    /* (non-Javadoc)
     * @see com.cloud.network.NetworkService#getPhysicalNetworkServiceProvider(java.lang.Long)
     */
    @Override
    public PhysicalNetworkServiceProvider getPhysicalNetworkServiceProvider(Long providerId) {
        // TODO Auto-generated method stub
        return null;
    }





    /* (non-Javadoc)
     * @see com.cloud.network.NetworkService#getCreatedPhysicalNetworkServiceProvider(java.lang.Long)
     */
    @Override
    public PhysicalNetworkServiceProvider getCreatedPhysicalNetworkServiceProvider(Long providerId) {
        // TODO Auto-generated method stub
        return null;
    }





    /* (non-Javadoc)
     * @see com.cloud.network.NetworkService#findPhysicalNetworkId(long, java.lang.String, com.cloud.network.Networks.TrafficType)
     */
    @Override
    public long findPhysicalNetworkId(long zoneId, String tag, TrafficType trafficType) {
        // TODO Auto-generated method stub
        return 0;
    }





    /* (non-Javadoc)
     * @see com.cloud.network.NetworkService#addTrafficTypeToPhysicalNetwork(java.lang.Long, java.lang.String, java.lang.String, java.lang.String, java.lang.String, java.lang.String, java.lang.String)
     */
    @Override
    public PhysicalNetworkTrafficType addTrafficTypeToPhysicalNetwork(Long physicalNetworkId, String trafficType,
            String xenLabel, String kvmLabel, String vmwareLabel, String simulatorLabel, String vlan) {
        // TODO Auto-generated method stub
        return null;
    }





    /* (non-Javadoc)
     * @see com.cloud.network.NetworkService#getPhysicalNetworkTrafficType(java.lang.Long)
     */
    @Override
    public PhysicalNetworkTrafficType getPhysicalNetworkTrafficType(Long id) {
        // TODO Auto-generated method stub
        return null;
    }





    /* (non-Javadoc)
     * @see com.cloud.network.NetworkService#updatePhysicalNetworkTrafficType(java.lang.Long, java.lang.String, java.lang.String, java.lang.String)
     */
    @Override
    public PhysicalNetworkTrafficType updatePhysicalNetworkTrafficType(Long id, String xenLabel, String kvmLabel,
            String vmwareLabel) {
        // TODO Auto-generated method stub
        return null;
    }





    /* (non-Javadoc)
     * @see com.cloud.network.NetworkService#deletePhysicalNetworkTrafficType(java.lang.Long)
     */
    @Override
    public boolean deletePhysicalNetworkTrafficType(Long id) {
        // TODO Auto-generated method stub
        return false;
    }





    /* (non-Javadoc)
     * @see com.cloud.network.NetworkService#listTrafficTypes(java.lang.Long)
     */
    @Override
    public Pair<List<? extends PhysicalNetworkTrafficType>, Integer> listTrafficTypes(Long physicalNetworkId) {
        // TODO Auto-generated method stub
        return null;
    }





    /* (non-Javadoc)
     * @see com.cloud.network.NetworkService#getExclusiveGuestNetwork(long)
     */
    @Override
    public Network getExclusiveGuestNetwork(long zoneId) {
        // TODO Auto-generated method stub
        return null;
    }





    /* (non-Javadoc)
     * @see com.cloud.network.NetworkService#listTrafficTypeImplementor(org.apache.cloudstack.api.commands.ListTrafficTypeImplementorsCmd)
     */
    @Override
    public List<Pair<TrafficType, String>> listTrafficTypeImplementor(ListTrafficTypeImplementorsCmd cmd) {
        // TODO Auto-generated method stub
        return null;
    }





    /* (non-Javadoc)
     * @see com.cloud.network.NetworkService#getIsolatedNetworksWithSourceNATOwnedByAccountInZone(long, com.cloud.user.Account)
     */
    @Override
    public List<? extends Network> getIsolatedNetworksWithSourceNATOwnedByAccountInZone(long zoneId, Account owner) {
        // TODO Auto-generated method stub
        return null;
    }





    /* (non-Javadoc)
     * @see com.cloud.network.NetworkService#associateIPToNetwork(long, long)
     */
    @Override
    public IpAddress associateIPToNetwork(long ipId, long networkId) throws InsufficientAddressCapacityException,
            ResourceAllocationException, ResourceUnavailableException, ConcurrentOperationException {
        // TODO Auto-generated method stub
        return null;
    }





    /* (non-Javadoc)
     * @see com.cloud.network.NetworkService#createPrivateNetwork(java.lang.String, java.lang.String, long, java.lang.String, java.lang.String, java.lang.String, java.lang.String, java.lang.String, long, java.lang.Long)
     */
    @Override
    public Network createPrivateNetwork(String networkName, String displayText, long physicalNetworkId, String vlan,
                                        String startIp, String endIP, String gateway, String netmask, long networkOwnerId, Long vpcId, Boolean sourceNat)
            throws ResourceAllocationException, ConcurrentOperationException, InsufficientCapacityException {
        // TODO Auto-generated method stub
        return null;
    }





    /* (non-Javadoc)
     * @see com.cloud.network.NetworkManager#assignPublicIpAddress(long, java.lang.Long, com.cloud.user.Account, com.cloud.dc.Vlan.VlanType, java.lang.Long, java.lang.String, boolean)
     */
    @Override
    public PublicIp assignPublicIpAddress(long dcId, Long podId, Account owner, VlanType type, Long networkId,
            String requestedIp, boolean isSystem) throws InsufficientAddressCapacityException {
        // TODO Auto-generated method stub
        return null;
    }





    /* (non-Javadoc)
     * @see com.cloud.network.NetworkManager#disassociatePublicIpAddress(long, long, com.cloud.user.Account)
     */
    @Override
    public boolean disassociatePublicIpAddress(long id, long userId, Account caller) {
        // TODO Auto-generated method stub
        return false;
    }





    /* (non-Javadoc)
     * @see com.cloud.network.NetworkManager#setupNetwork(com.cloud.user.Account, com.cloud.offerings.NetworkOfferingVO, com.cloud.deploy.DeploymentPlan, java.lang.String, java.lang.String, boolean)
     */
    @Override
    public List<NetworkVO> setupNetwork(Account owner, NetworkOffering offering, DeploymentPlan plan, String name,
            String displayText, boolean isDefault) throws ConcurrentOperationException {
        // TODO Auto-generated method stub
        return null;
    }





    /* (non-Javadoc)
     * @see com.cloud.network.NetworkManager#setupNetwork(com.cloud.user.Account, com.cloud.offerings.NetworkOfferingVO, com.cloud.network.Network, com.cloud.deploy.DeploymentPlan, java.lang.String, java.lang.String, boolean, java.lang.Long, org.apache.cloudstack.acl.ControlledEntity.ACLType, java.lang.Boolean, java.lang.Long)
     */
    @Override
    public List<NetworkVO> setupNetwork(Account owner, NetworkOffering offering, Network predefined,
            DeploymentPlan plan, String name, String displayText, boolean errorIfAlreadySetup, Long domainId,
            ACLType aclType, Boolean subdomainAccess, Long vpcId, Boolean isNetworkDisplayEnabled) throws ConcurrentOperationException {
        // TODO Auto-generated method stub
        return null;
    }





    /* (non-Javadoc)
     * @see com.cloud.network.NetworkManager#allocate(com.cloud.vm.VirtualMachineProfile, java.util.List)
     */
    @Override
    public void allocate(VirtualMachineProfile<? extends VMInstanceVO> vm, List<Pair<NetworkVO, NicProfile>> networks)
            throws InsufficientCapacityException, ConcurrentOperationException {
        // TODO Auto-generated method stub
        
    }





    /* (non-Javadoc)
     * @see com.cloud.network.NetworkManager#prepare(com.cloud.vm.VirtualMachineProfile, com.cloud.deploy.DeployDestination, com.cloud.vm.ReservationContext)
     */
    @Override
    public void prepare(VirtualMachineProfile<? extends VMInstanceVO> profile, DeployDestination dest,
            ReservationContext context) throws InsufficientCapacityException, ConcurrentOperationException,
            ResourceUnavailableException {
        // TODO Auto-generated method stub
        
    }





    /* (non-Javadoc)
     * @see com.cloud.network.NetworkManager#release(com.cloud.vm.VirtualMachineProfile, boolean)
     */
    @Override
    public void release(VirtualMachineProfile<? extends VMInstanceVO> vmProfile, boolean forced)
            throws ConcurrentOperationException, ResourceUnavailableException {
        // TODO Auto-generated method stub
        
    }





    /* (non-Javadoc)
     * @see com.cloud.network.NetworkManager#cleanupNics(com.cloud.vm.VirtualMachineProfile)
     */
    @Override
    public void cleanupNics(VirtualMachineProfile<? extends VMInstanceVO> vm) {
        // TODO Auto-generated method stub
        
    }





    /* (non-Javadoc)
     * @see com.cloud.network.NetworkManager#expungeNics(com.cloud.vm.VirtualMachineProfile)
     */
    @Override
    public void expungeNics(VirtualMachineProfile<? extends VMInstanceVO> vm) {
        // TODO Auto-generated method stub
        
    }





    /* (non-Javadoc)
     * @see com.cloud.network.NetworkManager#getNicProfiles(com.cloud.vm.VirtualMachine)
     */
    @Override
    public List<NicProfile> getNicProfiles(VirtualMachine vm) {
        // TODO Auto-generated method stub
        return null;
    }





    /* (non-Javadoc)
     * @see com.cloud.network.NetworkManager#applyRules(java.util.List, com.cloud.network.rules.FirewallRule.Purpose, com.cloud.network.NetworkRuleApplier, boolean)
     */
    @Override
    public boolean applyRules(List<? extends FirewallRule> rules, Purpose purpose, NetworkRuleApplier applier,
            boolean continueOnError) throws ResourceUnavailableException {
        // TODO Auto-generated method stub
        return false;
    }





    /* (non-Javadoc)
     * @see com.cloud.network.NetworkManager#implementNetwork(long, com.cloud.deploy.DeployDestination, com.cloud.vm.ReservationContext)
     */
    @Override
    public Pair<NetworkGuru, NetworkVO> implementNetwork(long networkId, DeployDestination dest,
            ReservationContext context) throws ConcurrentOperationException, ResourceUnavailableException,
            InsufficientCapacityException {
        // TODO Auto-generated method stub
        return null;
    }





    /* (non-Javadoc)
     * @see com.cloud.network.NetworkManager#prepareNicForMigration(com.cloud.vm.VirtualMachineProfile, com.cloud.deploy.DeployDestination)
     */
    @Override
    public <T extends VMInstanceVO> void prepareNicForMigration(VirtualMachineProfile<T> vm, DeployDestination dest) {
        // TODO Auto-generated method stub
        
    }





    /* (non-Javadoc)
     * @see com.cloud.network.NetworkManager#shutdownNetwork(long, com.cloud.vm.ReservationContext, boolean)
     */
    @Override
    public boolean shutdownNetwork(long networkId, ReservationContext context, boolean cleanupElements) {
        // TODO Auto-generated method stub
        return false;
    }





    /* (non-Javadoc)
     * @see com.cloud.network.NetworkManager#destroyNetwork(long, com.cloud.vm.ReservationContext)
     */
    @Override
    public boolean destroyNetwork(long networkId, ReservationContext context) {
        // TODO Auto-generated method stub
        return false;
    }





    /* (non-Javadoc)
     * @see com.cloud.network.NetworkManager#createGuestNetwork(long, java.lang.String, java.lang.String, java.lang.String, java.lang.String, java.lang.String, java.lang.String, com.cloud.user.Account, java.lang.Long, com.cloud.network.PhysicalNetwork, long, org.apache.cloudstack.acl.ControlledEntity.ACLType, java.lang.Boolean, java.lang.Long)
     */
    @Override
    public Network createGuestNetwork(long networkOfferingId, String name, String displayText, String gateway,
<<<<<<< HEAD
                                      String cidr, String vlanId, String networkDomain, Account owner, Long domainId,
                                      PhysicalNetwork physicalNetwork, long zoneId, ACLType aclType, Boolean subdomainAccess, Long vpcId, String gatewayv6, String cidrv6, Boolean displayNetworkEnabled)
=======
            String cidr, String vlanId, String networkDomain, Account owner, Long domainId,
            PhysicalNetwork physicalNetwork, long zoneId, ACLType aclType, Boolean subdomainAccess, Long vpcId,
            String gatewayv6, String cidrv6, String isolatedPvlan)
>>>>>>> 2bcf7163
            throws ConcurrentOperationException, InsufficientCapacityException, ResourceAllocationException {
        // TODO Auto-generated method stub
        return null;
    }





    /* (non-Javadoc)
     * @see com.cloud.network.NetworkManager#associateIpAddressListToAccount(long, long, long, java.lang.Long, com.cloud.network.Network)
     */
    @Override
    public boolean associateIpAddressListToAccount(long userId, long accountId, long zoneId, Long vlanId,
            Network guestNetwork) throws InsufficientCapacityException, ConcurrentOperationException,
            ResourceUnavailableException, ResourceAllocationException {
        // TODO Auto-generated method stub
        return false;
    }

    /* (non-Javadoc)
     * @see com.cloud.network.NetworkManager#getPasswordResetProvider(com.cloud.network.Network)
     */
    @Override
    public UserDataServiceProvider getPasswordResetProvider(Network network) {
        // TODO Auto-generated method stub
        return null;
    }

    @Override
    public UserDataServiceProvider getSSHKeyResetProvider(Network network) {
        // TODO Auto-generated method stub
        return null;
    }


    /* (non-Javadoc)
     * @see com.cloud.network.NetworkManager#applyIpAssociations(com.cloud.network.Network, boolean)
     */
    @Override
    public boolean applyIpAssociations(Network network, boolean continueOnError) throws ResourceUnavailableException {
        // TODO Auto-generated method stub
        return false;
    }





    /* (non-Javadoc)
     * @see com.cloud.network.NetworkManager#applyIpAssociations(com.cloud.network.Network, boolean, boolean, java.util.List)
     */
    @Override
    public boolean applyIpAssociations(Network network, boolean rulesRevoked, boolean continueOnError,
            List<? extends PublicIpAddress> publicIps) throws ResourceUnavailableException {
        // TODO Auto-generated method stub
        return false;
    }





    /* (non-Javadoc)
     * @see com.cloud.network.NetworkManager#startNetwork(long, com.cloud.deploy.DeployDestination, com.cloud.vm.ReservationContext)
     */
    @Override
    public boolean startNetwork(long networkId, DeployDestination dest, ReservationContext context)
            throws ConcurrentOperationException, ResourceUnavailableException, InsufficientCapacityException {
        // TODO Auto-generated method stub
        return false;
    }





    /* (non-Javadoc)
     * @see com.cloud.network.NetworkManager#markIpAsUnavailable(long)
     */
    @Override
    public IPAddressVO markIpAsUnavailable(long addrId) {
        // TODO Auto-generated method stub
        return null;
    }





    /* (non-Javadoc)
     * @see com.cloud.network.NetworkManager#acquireGuestIpAddress(com.cloud.network.Network, java.lang.String)
     */
    @Override
    public String acquireGuestIpAddress(Network network, String requestedIp) {
        // TODO Auto-generated method stub
        return null;
    }





    /* (non-Javadoc)
     * @see com.cloud.network.NetworkManager#applyStaticNats(java.util.List, boolean)
     */
    @Override
    public boolean applyStaticNats(List<? extends StaticNat> staticNats, boolean continueOnError)
            throws ResourceUnavailableException {
        // TODO Auto-generated method stub
        return false;
    }





    /* (non-Javadoc)
     * @see com.cloud.network.NetworkManager#reallocate(com.cloud.vm.VirtualMachineProfile, com.cloud.deploy.DataCenterDeployment)
     */
    @Override
    public boolean reallocate(VirtualMachineProfile<? extends VMInstanceVO> vm, DataCenterDeployment dest)
            throws InsufficientCapacityException, ConcurrentOperationException {
        // TODO Auto-generated method stub
        return false;
    }





    /* (non-Javadoc)
     * @see com.cloud.network.NetworkManager#assignSystemIp(long, com.cloud.user.Account, boolean, boolean)
     */
    @Override
    public IpAddress assignSystemIp(long networkId, Account owner, boolean forElasticLb, boolean forElasticIp)
            throws InsufficientAddressCapacityException {
        // TODO Auto-generated method stub
        return null;
    }





    /* (non-Javadoc)
     * @see com.cloud.network.NetworkManager#handleSystemIpRelease(com.cloud.network.IpAddress)
     */
    @Override
    public boolean handleSystemIpRelease(IpAddress ip) {
        // TODO Auto-generated method stub
        return false;
    }





    /* (non-Javadoc)
     * @see com.cloud.network.NetworkManager#allocateDirectIp(com.cloud.vm.NicProfile, com.cloud.dc.DataCenter, com.cloud.vm.VirtualMachineProfile, com.cloud.network.Network, java.lang.String)
     */
    @Override
    public void allocateDirectIp(NicProfile nic, DataCenter dc, VirtualMachineProfile<? extends VirtualMachine> vm,
            Network network, String requestedIpv4, String requestedIpv6) throws InsufficientVirtualNetworkCapcityException,
            InsufficientAddressCapacityException {
        // TODO Auto-generated method stub
    }





    /* (non-Javadoc)
     * @see com.cloud.network.NetworkManager#assignSourceNatIpAddressToGuestNetwork(com.cloud.user.Account, com.cloud.network.Network)
     */
    @Override
    public PublicIp assignSourceNatIpAddressToGuestNetwork(Account owner, Network guestNetwork)
            throws InsufficientAddressCapacityException, ConcurrentOperationException {
        // TODO Auto-generated method stub
        return null;
    }





    /* (non-Javadoc)
     * @see com.cloud.network.NetworkManager#allocateNic(com.cloud.vm.NicProfile, com.cloud.network.Network, java.lang.Boolean, int, com.cloud.vm.VirtualMachineProfile)
     */
    @Override
    public Pair<NicProfile, Integer> allocateNic(NicProfile requested, Network network, Boolean isDefaultNic,
            int deviceId, VirtualMachineProfile<? extends VMInstanceVO> vm)
            throws InsufficientVirtualNetworkCapcityException, InsufficientAddressCapacityException,
            ConcurrentOperationException {
        // TODO Auto-generated method stub
        return null;
    }





    /* (non-Javadoc)
     * @see com.cloud.network.NetworkManager#prepareNic(com.cloud.vm.VirtualMachineProfile, com.cloud.deploy.DeployDestination, com.cloud.vm.ReservationContext, long, com.cloud.network.NetworkVO)
     */
    @Override
    public NicProfile prepareNic(VirtualMachineProfile<? extends VMInstanceVO> vmProfile, DeployDestination dest,
            ReservationContext context, long nicId, NetworkVO network)
            throws InsufficientVirtualNetworkCapcityException, InsufficientAddressCapacityException,
            ConcurrentOperationException, InsufficientCapacityException, ResourceUnavailableException {
        // TODO Auto-generated method stub
        return null;
    }





    /* (non-Javadoc)
     * @see com.cloud.network.NetworkManager#removeNic(com.cloud.vm.VirtualMachineProfile, com.cloud.vm.Nic)
     */
    @Override
    public void removeNic(VirtualMachineProfile<? extends VMInstanceVO> vm, Nic nic) {
        // TODO Auto-generated method stub
        
    }





    /* (non-Javadoc)
     * @see com.cloud.network.NetworkManager#associateIPToGuestNetwork(long, long, boolean)
     */
    @Override
    public IPAddressVO associateIPToGuestNetwork(long ipAddrId, long networkId, boolean releaseOnFailure)
            throws ResourceAllocationException, ResourceUnavailableException, InsufficientAddressCapacityException,
            ConcurrentOperationException {
        // TODO Auto-generated method stub
        return null;
    }





    /* (non-Javadoc)
     * @see com.cloud.network.NetworkManager#setupDns(com.cloud.network.Network, com.cloud.network.Network.Provider)
     */
    @Override
    public boolean setupDns(Network network, Provider provider) {
        // TODO Auto-generated method stub
        return false;
    }





    /* (non-Javadoc)
     * @see com.cloud.network.NetworkManager#releaseNic(com.cloud.vm.VirtualMachineProfile, com.cloud.vm.Nic)
     */
    @Override
    public void releaseNic(VirtualMachineProfile<? extends VMInstanceVO> vmProfile, Nic nic)
            throws ConcurrentOperationException, ResourceUnavailableException {
        // TODO Auto-generated method stub
        
    }





    /* (non-Javadoc)
     * @see com.cloud.network.NetworkManager#createNicForVm(com.cloud.network.Network, com.cloud.vm.NicProfile, com.cloud.vm.ReservationContext, com.cloud.vm.VirtualMachineProfileImpl, boolean, boolean)
     */
    @Override
    public NicProfile createNicForVm(Network network, NicProfile requested, ReservationContext context,
            VirtualMachineProfile<? extends VMInstanceVO> vmProfile, boolean prepare)
            throws InsufficientVirtualNetworkCapcityException, InsufficientAddressCapacityException,
            ConcurrentOperationException, InsufficientCapacityException, ResourceUnavailableException {
        // TODO Auto-generated method stub
        return null;
    }





    /* (non-Javadoc)
     * @see com.cloud.network.NetworkManager#assignVpnGatewayIpAddress(long, com.cloud.user.Account, long)
     */
    @Override
    public PublicIp assignVpnGatewayIpAddress(long dcId, Account owner, long vpcId)
            throws InsufficientAddressCapacityException, ConcurrentOperationException {
        // TODO Auto-generated method stub
        return null;
    }





    /* (non-Javadoc)
     * @see com.cloud.network.NetworkManager#markPublicIpAsAllocated(com.cloud.network.IPAddressVO)
     */
    @Override
    public void markPublicIpAsAllocated(IPAddressVO addr) {
        // TODO Auto-generated method stub
        
    }





    /* (non-Javadoc)
     * @see com.cloud.network.NetworkManager#assignDedicateIpAddress(com.cloud.user.Account, java.lang.Long, java.lang.Long, long, boolean)
     */
    @Override
    public PublicIp assignDedicateIpAddress(Account owner, Long guestNtwkId, Long vpcId, long dcId, boolean isSourceNat)
            throws ConcurrentOperationException, InsufficientAddressCapacityException {
        // TODO Auto-generated method stub
        return null;
    }





    /* (non-Javadoc)
     * @see com.cloud.network.NetworkManager#convertNetworkToNetworkProfile(long)
     */
    @Override
    public NetworkProfile convertNetworkToNetworkProfile(long networkId) {
        // TODO Auto-generated method stub
        return null;
    }





    /* (non-Javadoc)
     * @see com.cloud.network.NetworkManager#getNetworkLockTimeout()
     */
    @Override
    public int getNetworkLockTimeout() {
        // TODO Auto-generated method stub
        return 0;
    }





    /* (non-Javadoc)
     * @see com.cloud.network.NetworkManager#cleanupIpResources(long, long, com.cloud.user.Account)
     */
    @Override
    public boolean cleanupIpResources(long addrId, long userId, Account caller) {
        // TODO Auto-generated method stub
        return false;
    }





    /* (non-Javadoc)
     * @see com.cloud.network.NetworkManager#restartNetwork(java.lang.Long, com.cloud.user.Account, com.cloud.user.User, boolean)
     */
    @Override
    public boolean restartNetwork(Long networkId, Account callerAccount, User callerUser, boolean cleanup)
            throws ConcurrentOperationException, ResourceUnavailableException, InsufficientCapacityException {
        // TODO Auto-generated method stub
        return false;
    }





    /* (non-Javadoc)
     * @see com.cloud.network.NetworkManager#shutdownNetworkElementsAndResources(com.cloud.vm.ReservationContext, boolean, com.cloud.network.NetworkVO)
     */
    @Override
    public boolean shutdownNetworkElementsAndResources(ReservationContext context, boolean b, NetworkVO network) {
        // TODO Auto-generated method stub
        return false;
    }





    /* (non-Javadoc)
     * @see com.cloud.network.NetworkManager#implementNetworkElementsAndResources(com.cloud.deploy.DeployDestination, com.cloud.vm.ReservationContext, com.cloud.network.NetworkVO, com.cloud.offerings.NetworkOfferingVO)
     */
    @Override
    public void implementNetworkElementsAndResources(DeployDestination dest, ReservationContext context,
            NetworkVO network, NetworkOfferingVO findById) throws ConcurrentOperationException,
            InsufficientAddressCapacityException, ResourceUnavailableException, InsufficientCapacityException {
        // TODO Auto-generated method stub
        
    }





    /* (non-Javadoc)
     * @see com.cloud.network.NetworkManager#allocateIp(com.cloud.user.Account, boolean, com.cloud.user.Account, com.cloud.dc.DataCenter)
     */
    @Override
    public IpAddress allocateIp(Account ipOwner, boolean isSystem, Account caller, long callerId, DataCenter zone)
            throws ConcurrentOperationException, ResourceAllocationException, InsufficientAddressCapacityException {
        // TODO Auto-generated method stub
        return null;
    }





    /* (non-Javadoc)
     * @see com.cloud.network.NetworkManager#finalizeServicesAndProvidersForNetwork(com.cloud.offering.NetworkOffering, java.lang.Long)
     */
    @Override
    public Map<String, String> finalizeServicesAndProvidersForNetwork(NetworkOffering offering, Long physicalNetworkId) {
        // TODO Auto-generated method stub
        return null;
    }

    @Override
    public boolean isNetworkInlineMode(Network network) {
        // TODO Auto-generated method stub
        return false;
    }

    @Override
    public List<Provider> getProvidersForServiceInNetwork(Network network, Service service) {
        // TODO Auto-generated method stub
        return null;
    }

    @Override
    public StaticNatServiceProvider getStaticNatProviderForNetwork(Network network) {
        // TODO Auto-generated method stub
        return null;
    }

    @Override
    public int getRuleCountForIp(Long addressId, Purpose purpose, State state) {
        // TODO Auto-generated method stub
        return 0;
    }

    @Override
    public LoadBalancingServiceProvider getLoadBalancingProviderForNetwork(Network network, Scheme lbScheme) {
        // TODO Auto-generated method stub
        return null;
    }

    /* (non-Javadoc)
     * @see com.cloud.network.NetworkService#getNetwork(java.lang.String)
     */
    @Override
    public Network getNetwork(String networkUuid) {
        // TODO Auto-generated method stub
        return null;
    }





    @Override
    public boolean isSecondaryIpSetForNic(long nicId) {
        // TODO Auto-generated method stub
        return false;
    }

    @Override
    public NicSecondaryIp allocateSecondaryGuestIP(Account account, long zoneId,
            Long nicId, Long networkId, String ipaddress) {
        // TODO Auto-generated method stub
        return null;
    }







    @Override
    public boolean releaseSecondaryIpFromNic(long ipAddressId) {
        // TODO Auto-generated method stub
        return false;
    }





    @Override
    public String allocateGuestIP(Account ipOwner, boolean isSystem,
            long zoneId, Long networkId, String requestedIp)
            throws InsufficientAddressCapacityException {
        // TODO Auto-generated method stub
        return null;
    }









    @Override
    public List<? extends Nic> listVmNics(Long vmId, Long nicId) {
        // TODO Auto-generated method stub
        return null;
    }





    @Override
    public List<? extends Nic> listNics(ListNicsCmd listNicsCmd) {
        // TODO Auto-generated method stub
        return null;
    }


    @Override
    public String allocatePublicIpForGuestNic(Long networkId, DataCenter dc,
            Pod pod, Account caller, String requestedIp)
            throws InsufficientAddressCapacityException {
        // TODO Auto-generated method stub
        return null;
    }


    @Override
    public boolean removeVmSecondaryIpsOfNic(long nicId) {
        // TODO Auto-generated method stub
        return false;
    }


    @Override
    public NicVO savePlaceholderNic(Network network, String ip4Address, Type vmType) {
        // TODO Auto-generated method stub
        return null;
    }

    @Override
    public DhcpServiceProvider getDhcpServiceProvider(Network network) {
        return null;  //To change body of implemented methods use File | Settings | File Templates.
    }

    @Override
    public PublicIp assignPublicIpAddressFromVlans(long dcId, Long podId, Account owner, VlanType type, List<Long> vlanDbIds, Long networkId, String requestedIp, boolean isSystem) throws InsufficientAddressCapacityException {
        return null;  //To change body of implemented methods use File | Settings | File Templates.
    }


}<|MERGE_RESOLUTION|>--- conflicted
+++ resolved
@@ -867,14 +867,9 @@
      */
     @Override
     public Network createGuestNetwork(long networkOfferingId, String name, String displayText, String gateway,
-<<<<<<< HEAD
                                       String cidr, String vlanId, String networkDomain, Account owner, Long domainId,
-                                      PhysicalNetwork physicalNetwork, long zoneId, ACLType aclType, Boolean subdomainAccess, Long vpcId, String gatewayv6, String cidrv6, Boolean displayNetworkEnabled)
-=======
-            String cidr, String vlanId, String networkDomain, Account owner, Long domainId,
-            PhysicalNetwork physicalNetwork, long zoneId, ACLType aclType, Boolean subdomainAccess, Long vpcId,
-            String gatewayv6, String cidrv6, String isolatedPvlan)
->>>>>>> 2bcf7163
+                                      PhysicalNetwork physicalNetwork, long zoneId, ACLType aclType, Boolean subdomainAccess, Long vpcId, String gatewayv6, String cidrv6,
+                                      Boolean displayNetworkEnabled, String isolatedPvlan)
             throws ConcurrentOperationException, InsufficientCapacityException, ResourceAllocationException {
         // TODO Auto-generated method stub
         return null;
