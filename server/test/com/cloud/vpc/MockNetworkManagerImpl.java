// Licensed to the Apache Software Foundation (ASF) under one
// or more contributor license agreements.  See the NOTICE file
// distributed with this work for additional information
// regarding copyright ownership.  The ASF licenses this file
// to you under the Apache License, Version 2.0 (the
// "License"); you may not use this file except in compliance
// with the License.  You may obtain a copy of the License at
//
//   http://www.apache.org/licenses/LICENSE-2.0
//
// Unless required by applicable law or agreed to in writing,
// software distributed under the License is distributed on an
// "AS IS" BASIS, WITHOUT WARRANTIES OR CONDITIONS OF ANY
// KIND, either express or implied.  See the License for the
// specific language governing permissions and limitations
// under the License.
package com.cloud.vpc;

import java.util.HashMap;
import java.util.List;
import java.util.Map;

import javax.ejb.Local;
import javax.inject.Inject;
import javax.naming.ConfigurationException;

import org.apache.cloudstack.acl.ControlledEntity.ACLType;
import org.apache.cloudstack.api.command.admin.usage.ListTrafficTypeImplementorsCmd;
import org.apache.cloudstack.api.command.user.network.CreateNetworkCmd;
import org.apache.cloudstack.api.command.user.network.ListNetworksCmd;
import org.apache.cloudstack.api.command.user.network.RestartNetworkCmd;
import org.apache.log4j.Logger;
import org.springframework.stereotype.Component;

import com.cloud.dc.DataCenter;
import com.cloud.dc.Vlan.VlanType;
import com.cloud.deploy.DataCenterDeployment;
import com.cloud.deploy.DeployDestination;
import com.cloud.deploy.DeploymentPlan;
import com.cloud.exception.ConcurrentOperationException;
import com.cloud.exception.InsufficientAddressCapacityException;
import com.cloud.exception.InsufficientCapacityException;
import com.cloud.exception.InsufficientVirtualNetworkCapcityException;
import com.cloud.exception.ResourceAllocationException;
import com.cloud.exception.ResourceUnavailableException;
import com.cloud.network.IpAddress;
import com.cloud.network.Network;
import com.cloud.network.Network.Provider;
import com.cloud.network.Network.Service;
import com.cloud.network.NetworkManager;
import com.cloud.network.NetworkProfile;
import com.cloud.network.NetworkRuleApplier;
import com.cloud.network.NetworkService;
import com.cloud.network.Networks.TrafficType;
import com.cloud.network.PhysicalNetwork;
import com.cloud.network.PhysicalNetworkServiceProvider;
import com.cloud.network.PhysicalNetworkTrafficType;
import com.cloud.network.PublicIpAddress;
import com.cloud.network.UserIpv6Address;
import com.cloud.network.addr.PublicIp;
import com.cloud.network.dao.IPAddressVO;
import com.cloud.network.dao.NetworkServiceMapDao;
import com.cloud.network.dao.NetworkVO;
import com.cloud.network.element.LoadBalancingServiceProvider;
import com.cloud.network.element.NetworkElement;
import com.cloud.network.element.StaticNatServiceProvider;
import com.cloud.network.element.UserDataServiceProvider;
import com.cloud.network.guru.NetworkGuru;
import com.cloud.network.rules.FirewallRule;
import com.cloud.network.rules.FirewallRule.Purpose;
import com.cloud.network.rules.FirewallRule.State;
import com.cloud.network.rules.StaticNat;
import com.cloud.offering.NetworkOffering;
import com.cloud.offerings.NetworkOfferingVO;
import com.cloud.offerings.dao.NetworkOfferingServiceMapDao;
import com.cloud.user.Account;
import com.cloud.user.User;
import com.cloud.utils.Pair;
import com.cloud.utils.component.Manager;
import com.cloud.utils.component.ManagerBase;
import com.cloud.vm.Nic;
import com.cloud.vm.NicProfile;
import com.cloud.vm.ReservationContext;
import com.cloud.vm.VMInstanceVO;
import com.cloud.vm.VirtualMachine;
import com.cloud.vm.VirtualMachineProfile;
import com.cloud.vm.VirtualMachineProfileImpl;

@Component
@Local(value = { NetworkManager.class, NetworkService.class })
public class MockNetworkManagerImpl extends ManagerBase implements NetworkManager, NetworkService {
    @Inject
    NetworkServiceMapDao  _ntwkSrvcDao;
    @Inject
    NetworkOfferingServiceMapDao  _ntwkOfferingSrvcDao;

    @Inject
    List<NetworkElement> _networkElements;

    private static HashMap<String, String> s_providerToNetworkElementMap = new HashMap<String, String>();
    private static final Logger s_logger = Logger.getLogger(MockNetworkManagerImpl.class);





    /* (non-Javadoc)
     * @see com.cloud.utils.component.Manager#start()
     */
    @Override
    public boolean start() {
        for (NetworkElement element : _networkElements) {
            Provider implementedProvider = element.getProvider();
            if (implementedProvider != null) {
                if (s_providerToNetworkElementMap.containsKey(implementedProvider.getName())) {
                    s_logger.error("Cannot start MapNetworkManager: Provider <-> NetworkElement must be a one-to-one map, " +
                            "multiple NetworkElements found for Provider: " + implementedProvider.getName());
                    return false;
                }
                s_providerToNetworkElementMap.put(implementedProvider.getName(), element.getName());
            }
        }
        return true;
    }





    /* (non-Javadoc)
     * @see com.cloud.utils.component.Manager#configure(java.lang.String, java.util.Map)
     */
    @Override
    public boolean configure(String name, Map<String, Object> params) throws ConfigurationException {
        // TODO Auto-generated method stub
        return false;
    }





    /* (non-Javadoc)
     * @see com.cloud.utils.component.Manager#stop()
     */
    @Override
    public boolean stop() {
        // TODO Auto-generated method stub
        return false;
    }





    /* (non-Javadoc)
     * @see com.cloud.utils.component.Manager#getName()
     */
    @Override
    public String getName() {
        // TODO Auto-generated method stub
        return null;
    }





    /* (non-Javadoc)
     * @see com.cloud.network.NetworkService#getIsolatedNetworksOwnedByAccountInZone(long, com.cloud.user.Account)
     */
    @Override
    public List<? extends Network> getIsolatedNetworksOwnedByAccountInZone(long zoneId, Account owner) {
        // TODO Auto-generated method stub
        return null;
    }





    /* (non-Javadoc)
     * @see com.cloud.network.NetworkService#allocateIP(com.cloud.user.Account, long, java.lang.Long)
     */
    @Override
    public IpAddress allocateIP(Account ipOwner, boolean isSystem, long networkId) throws ResourceAllocationException,
    InsufficientAddressCapacityException, ConcurrentOperationException {
        // TODO Auto-generated method stub
        return null;
    }





    /* (non-Javadoc)
     * @see com.cloud.network.NetworkService#releaseIpAddress(long)
     */
    @Override
    public boolean releaseIpAddress(long ipAddressId) throws InsufficientAddressCapacityException {
        // TODO Auto-generated method stub
        return false;
    }





    /* (non-Javadoc)
     * @see com.cloud.network.NetworkService#createGuestNetwork(com.cloud.api.commands.CreateNetworkCmd)
     */
    @Override
    public Network createGuestNetwork(CreateNetworkCmd cmd) throws InsufficientCapacityException,
    ConcurrentOperationException, ResourceAllocationException {
        // TODO Auto-generated method stub
        return null;
    }





    /* (non-Javadoc)
     * @see com.cloud.network.NetworkService#searchForNetworks(com.cloud.api.commands.ListNetworksCmd)
     */
    @Override
    public List<? extends Network> searchForNetworks(ListNetworksCmd cmd) {
        // TODO Auto-generated method stub
        return null;
    }





    /* (non-Javadoc)
     * @see com.cloud.network.NetworkService#deleteNetwork(long)
     */
    @Override
    public boolean deleteNetwork(long networkId) {
        // TODO Auto-generated method stub
        return false;
    }





    /* (non-Javadoc)
     * @see com.cloud.network.NetworkService#restartNetwork(com.cloud.api.commands.RestartNetworkCmd, boolean)
     */
    @Override
    public boolean restartNetwork(RestartNetworkCmd cmd, boolean cleanup) throws ConcurrentOperationException,
    ResourceUnavailableException, InsufficientCapacityException {
        // TODO Auto-generated method stub
        return false;
    }





    /* (non-Javadoc)
     * @see com.cloud.network.NetworkService#getActiveNicsInNetwork(long)
     */
    @Override
    public int getActiveNicsInNetwork(long networkId) {
        // TODO Auto-generated method stub
        return 0;
    }





    /* (non-Javadoc)
     * @see com.cloud.network.NetworkService#getNetwork(long)
     */
    @Override
    public Network getNetwork(long networkId) {
        // TODO Auto-generated method stub
        return null;
    }





    /* (non-Javadoc)
     * @see com.cloud.network.NetworkService#getIp(long)
     */
    @Override
    public IpAddress getIp(long id) {
        // TODO Auto-generated method stub
        return null;
    }






    /* (non-Javadoc)
     * @see com.cloud.network.NetworkService#updateGuestNetwork(long, java.lang.String, java.lang.String, com.cloud.user.Account, com.cloud.user.User, java.lang.String, java.lang.Long, java.lang.Boolean)
     */
    @Override
    public Network updateGuestNetwork(long networkId, String name, String displayText, Account callerAccount,
            User callerUser, String domainSuffix, Long networkOfferingId, Boolean changeCidr) {
        // TODO Auto-generated method stub
        return null;
    }





    /* (non-Javadoc)
     * @see com.cloud.network.NetworkService#createPhysicalNetwork(java.lang.Long, java.lang.String, java.lang.String, java.util.List, java.lang.String, java.lang.Long, java.util.List, java.lang.String)
     */
    @Override
    public PhysicalNetwork createPhysicalNetwork(Long zoneId, String vnetRange, String networkSpeed,
            List<String> isolationMethods, String broadcastDomainRange, Long domainId, List<String> tags, String name) {
        // TODO Auto-generated method stub
        return null;
    }





    /* (non-Javadoc)
     * @see com.cloud.network.NetworkService#searchPhysicalNetworks(java.lang.Long, java.lang.Long, java.lang.String, java.lang.Long, java.lang.Long, java.lang.String)
     */
    @Override
    public Pair<List<? extends PhysicalNetwork>, Integer> searchPhysicalNetworks(Long id, Long zoneId, String keyword,
            Long startIndex, Long pageSize, String name) {
        // TODO Auto-generated method stub
        return null;
    }





    /* (non-Javadoc)
     * @see com.cloud.network.NetworkService#updatePhysicalNetwork(java.lang.Long, java.lang.String, java.util.List, java.lang.String, java.lang.String)
     */
    @Override
    public PhysicalNetwork updatePhysicalNetwork(Long id, String networkSpeed, List<String> tags,
            String newVnetRangeString, String state) {
        // TODO Auto-generated method stub
        return null;
    }





    /* (non-Javadoc)
     * @see com.cloud.network.NetworkService#deletePhysicalNetwork(java.lang.Long)
     */
    @Override
    public boolean deletePhysicalNetwork(Long id) {
        // TODO Auto-generated method stub
        return false;
    }





    /* (non-Javadoc)
     * @see com.cloud.network.NetworkService#listNetworkServices(java.lang.String)
     */
    @Override
    public List<? extends Service> listNetworkServices(String providerName) {
        // TODO Auto-generated method stub
        return null;
    }





    /* (non-Javadoc)
     * @see com.cloud.network.NetworkService#addProviderToPhysicalNetwork(java.lang.Long, java.lang.String, java.lang.Long, java.util.List)
     */
    @Override
    public PhysicalNetworkServiceProvider addProviderToPhysicalNetwork(Long physicalNetworkId, String providerName,
            Long destinationPhysicalNetworkId, List<String> enabledServices) {
        // TODO Auto-generated method stub
        return null;
    }





    /* (non-Javadoc)
     * @see com.cloud.network.NetworkService#listNetworkServiceProviders(java.lang.Long, java.lang.String, java.lang.String, java.lang.Long, java.lang.Long)
     */
    @Override
    public Pair<List<? extends PhysicalNetworkServiceProvider>, Integer> listNetworkServiceProviders(
            Long physicalNetworkId, String name, String state, Long startIndex, Long pageSize) {
        // TODO Auto-generated method stub
        return null;
    }





    /* (non-Javadoc)
     * @see com.cloud.network.NetworkService#updateNetworkServiceProvider(java.lang.Long, java.lang.String, java.util.List)
     */
    @Override
    public PhysicalNetworkServiceProvider updateNetworkServiceProvider(Long id, String state,
            List<String> enabledServices) {
        // TODO Auto-generated method stub
        return null;
    }





    /* (non-Javadoc)
     * @see com.cloud.network.NetworkService#deleteNetworkServiceProvider(java.lang.Long)
     */
    @Override
    public boolean deleteNetworkServiceProvider(Long id) throws ConcurrentOperationException,
    ResourceUnavailableException {
        // TODO Auto-generated method stub
        return false;
    }





    /* (non-Javadoc)
     * @see com.cloud.network.NetworkService#getPhysicalNetwork(java.lang.Long)
     */
    @Override
    public PhysicalNetwork getPhysicalNetwork(Long physicalNetworkId) {
        // TODO Auto-generated method stub
        return null;
    }





    /* (non-Javadoc)
     * @see com.cloud.network.NetworkService#getCreatedPhysicalNetwork(java.lang.Long)
     */
    @Override
    public PhysicalNetwork getCreatedPhysicalNetwork(Long physicalNetworkId) {
        // TODO Auto-generated method stub
        return null;
    }





    /* (non-Javadoc)
     * @see com.cloud.network.NetworkService#getPhysicalNetworkServiceProvider(java.lang.Long)
     */
    @Override
    public PhysicalNetworkServiceProvider getPhysicalNetworkServiceProvider(Long providerId) {
        // TODO Auto-generated method stub
        return null;
    }





    /* (non-Javadoc)
     * @see com.cloud.network.NetworkService#getCreatedPhysicalNetworkServiceProvider(java.lang.Long)
     */
    @Override
    public PhysicalNetworkServiceProvider getCreatedPhysicalNetworkServiceProvider(Long providerId) {
        // TODO Auto-generated method stub
        return null;
    }





    /* (non-Javadoc)
     * @see com.cloud.network.NetworkService#findPhysicalNetworkId(long, java.lang.String, com.cloud.network.Networks.TrafficType)
     */
    @Override
    public long findPhysicalNetworkId(long zoneId, String tag, TrafficType trafficType) {
        // TODO Auto-generated method stub
        return 0;
    }





    /* (non-Javadoc)
     * @see com.cloud.network.NetworkService#addTrafficTypeToPhysicalNetwork(java.lang.Long, java.lang.String, java.lang.String, java.lang.String, java.lang.String, java.lang.String, java.lang.String)
     */
    @Override
    public PhysicalNetworkTrafficType addTrafficTypeToPhysicalNetwork(Long physicalNetworkId, String trafficType,
            String xenLabel, String kvmLabel, String vmwareLabel, String simulatorLabel, String vlan) {
        // TODO Auto-generated method stub
        return null;
    }





    /* (non-Javadoc)
     * @see com.cloud.network.NetworkService#getPhysicalNetworkTrafficType(java.lang.Long)
     */
    @Override
    public PhysicalNetworkTrafficType getPhysicalNetworkTrafficType(Long id) {
        // TODO Auto-generated method stub
        return null;
    }





    /* (non-Javadoc)
     * @see com.cloud.network.NetworkService#updatePhysicalNetworkTrafficType(java.lang.Long, java.lang.String, java.lang.String, java.lang.String)
     */
    @Override
    public PhysicalNetworkTrafficType updatePhysicalNetworkTrafficType(Long id, String xenLabel, String kvmLabel,
            String vmwareLabel) {
        // TODO Auto-generated method stub
        return null;
    }





    /* (non-Javadoc)
     * @see com.cloud.network.NetworkService#deletePhysicalNetworkTrafficType(java.lang.Long)
     */
    @Override
    public boolean deletePhysicalNetworkTrafficType(Long id) {
        // TODO Auto-generated method stub
        return false;
    }





    /* (non-Javadoc)
     * @see com.cloud.network.NetworkService#listTrafficTypes(java.lang.Long)
     */
    @Override
    public Pair<List<? extends PhysicalNetworkTrafficType>, Integer> listTrafficTypes(Long physicalNetworkId) {
        // TODO Auto-generated method stub
        return null;
    }





    /* (non-Javadoc)
     * @see com.cloud.network.NetworkService#getExclusiveGuestNetwork(long)
     */
    @Override
    public Network getExclusiveGuestNetwork(long zoneId) {
        // TODO Auto-generated method stub
        return null;
    }





    /* (non-Javadoc)
     * @see com.cloud.network.NetworkService#listTrafficTypeImplementor(org.apache.cloudstack.api.commands.ListTrafficTypeImplementorsCmd)
     */
    @Override
    public List<Pair<TrafficType, String>> listTrafficTypeImplementor(ListTrafficTypeImplementorsCmd cmd) {
        // TODO Auto-generated method stub
        return null;
    }





    /* (non-Javadoc)
     * @see com.cloud.network.NetworkService#getIsolatedNetworksWithSourceNATOwnedByAccountInZone(long, com.cloud.user.Account)
     */
    @Override
    public List<? extends Network> getIsolatedNetworksWithSourceNATOwnedByAccountInZone(long zoneId, Account owner) {
        // TODO Auto-generated method stub
        return null;
    }





    /* (non-Javadoc)
     * @see com.cloud.network.NetworkService#associateIPToNetwork(long, long)
     */
    @Override
    public IpAddress associateIPToNetwork(long ipId, long networkId) throws InsufficientAddressCapacityException,
    ResourceAllocationException, ResourceUnavailableException, ConcurrentOperationException {
        // TODO Auto-generated method stub
        return null;
    }





    /* (non-Javadoc)
     * @see com.cloud.network.NetworkService#createPrivateNetwork(java.lang.String, java.lang.String, long, java.lang.String, java.lang.String, java.lang.String, java.lang.String, java.lang.String, long, java.lang.Long)
     */
    @Override
    public Network createPrivateNetwork(String networkName, String displayText, long physicalNetworkId, String vlan,
            String startIp, String endIP, String gateway, String netmask, long networkOwnerId, Long vpcId)
                    throws ResourceAllocationException, ConcurrentOperationException, InsufficientCapacityException {
        // TODO Auto-generated method stub
        return null;
    }





    /* (non-Javadoc)
     * @see com.cloud.network.NetworkManager#assignPublicIpAddress(long, java.lang.Long, com.cloud.user.Account, com.cloud.dc.Vlan.VlanType, java.lang.Long, java.lang.String, boolean)
     */
    @Override
    public PublicIp assignPublicIpAddress(long dcId, Long podId, Account owner, VlanType type, Long networkId,
            String requestedIp, boolean isSystem) throws InsufficientAddressCapacityException {
        // TODO Auto-generated method stub
        return null;
    }





    /* (non-Javadoc)
     * @see com.cloud.network.NetworkManager#disassociatePublicIpAddress(long, long, com.cloud.user.Account)
     */
    @Override
    public boolean disassociatePublicIpAddress(long id, long userId, Account caller) {
        // TODO Auto-generated method stub
        return false;
    }





    /* (non-Javadoc)
     * @see com.cloud.network.NetworkManager#setupNetwork(com.cloud.user.Account, com.cloud.offerings.NetworkOfferingVO, com.cloud.deploy.DeploymentPlan, java.lang.String, java.lang.String, boolean)
     */
    @Override
    public List<NetworkVO> setupNetwork(Account owner, NetworkOffering offering, DeploymentPlan plan, String name,
            String displayText, boolean isDefault) throws ConcurrentOperationException {
        // TODO Auto-generated method stub
        return null;
    }





    /* (non-Javadoc)
     * @see com.cloud.network.NetworkManager#setupNetwork(com.cloud.user.Account, com.cloud.offerings.NetworkOfferingVO, com.cloud.network.Network, com.cloud.deploy.DeploymentPlan, java.lang.String, java.lang.String, boolean, java.lang.Long, org.apache.cloudstack.acl.ControlledEntity.ACLType, java.lang.Boolean, java.lang.Long)
     */
    @Override
    public List<NetworkVO> setupNetwork(Account owner, NetworkOffering offering, Network predefined,
            DeploymentPlan plan, String name, String displayText, boolean errorIfAlreadySetup, Long domainId,
            ACLType aclType, Boolean subdomainAccess, Long vpcId) throws ConcurrentOperationException {
        // TODO Auto-generated method stub
        return null;
    }





    /* (non-Javadoc)
     * @see com.cloud.network.NetworkManager#allocate(com.cloud.vm.VirtualMachineProfile, java.util.List)
     */
    @Override
    public void allocate(VirtualMachineProfile<? extends VMInstanceVO> vm, List<Pair<NetworkVO, NicProfile>> networks)
            throws InsufficientCapacityException, ConcurrentOperationException {
        // TODO Auto-generated method stub

    }





    /* (non-Javadoc)
     * @see com.cloud.network.NetworkManager#prepare(com.cloud.vm.VirtualMachineProfile, com.cloud.deploy.DeployDestination, com.cloud.vm.ReservationContext)
     */
    @Override
    public void prepare(VirtualMachineProfile<? extends VMInstanceVO> profile, DeployDestination dest,
            ReservationContext context) throws InsufficientCapacityException, ConcurrentOperationException,
            ResourceUnavailableException {
        // TODO Auto-generated method stub

    }





    /* (non-Javadoc)
     * @see com.cloud.network.NetworkManager#release(com.cloud.vm.VirtualMachineProfile, boolean)
     */
    @Override
    public void release(VirtualMachineProfile<? extends VMInstanceVO> vmProfile, boolean forced)
            throws ConcurrentOperationException, ResourceUnavailableException {
        // TODO Auto-generated method stub

    }





    /* (non-Javadoc)
     * @see com.cloud.network.NetworkManager#cleanupNics(com.cloud.vm.VirtualMachineProfile)
     */
    @Override
    public void cleanupNics(VirtualMachineProfile<? extends VMInstanceVO> vm) {
        // TODO Auto-generated method stub

    }





    /* (non-Javadoc)
     * @see com.cloud.network.NetworkManager#expungeNics(com.cloud.vm.VirtualMachineProfile)
     */
    @Override
    public void expungeNics(VirtualMachineProfile<? extends VMInstanceVO> vm) {
        // TODO Auto-generated method stub

    }





    /* (non-Javadoc)
     * @see com.cloud.network.NetworkManager#getNicProfiles(com.cloud.vm.VirtualMachine)
     */
    @Override
    public List<NicProfile> getNicProfiles(VirtualMachine vm) {
        // TODO Auto-generated method stub
        return null;
    }





    /* (non-Javadoc)
     * @see com.cloud.network.NetworkManager#applyRules(java.util.List, com.cloud.network.rules.FirewallRule.Purpose, com.cloud.network.NetworkRuleApplier, boolean)
     */
    @Override
    public boolean applyRules(List<? extends FirewallRule> rules, Purpose purpose, NetworkRuleApplier applier,
            boolean continueOnError) throws ResourceUnavailableException {
        // TODO Auto-generated method stub
        return false;
    }





    /* (non-Javadoc)
     * @see com.cloud.network.NetworkManager#implementNetwork(long, com.cloud.deploy.DeployDestination, com.cloud.vm.ReservationContext)
     */
    @Override
    public Pair<NetworkGuru, NetworkVO> implementNetwork(long networkId, DeployDestination dest,
            ReservationContext context) throws ConcurrentOperationException, ResourceUnavailableException,
            InsufficientCapacityException {
        // TODO Auto-generated method stub
        return null;
    }





    /* (non-Javadoc)
     * @see com.cloud.network.NetworkManager#prepareNicForMigration(com.cloud.vm.VirtualMachineProfile, com.cloud.deploy.DeployDestination)
     */
    @Override
    public <T extends VMInstanceVO> void prepareNicForMigration(VirtualMachineProfile<T> vm, DeployDestination dest) {
        // TODO Auto-generated method stub

    }





    /* (non-Javadoc)
     * @see com.cloud.network.NetworkManager#shutdownNetwork(long, com.cloud.vm.ReservationContext, boolean)
     */
    @Override
    public boolean shutdownNetwork(long networkId, ReservationContext context, boolean cleanupElements) {
        // TODO Auto-generated method stub
        return false;
    }





    /* (non-Javadoc)
     * @see com.cloud.network.NetworkManager#destroyNetwork(long, com.cloud.vm.ReservationContext)
     */
    @Override
    public boolean destroyNetwork(long networkId, ReservationContext context) {
        // TODO Auto-generated method stub
        return false;
    }





    /* (non-Javadoc)
     * @see com.cloud.network.NetworkManager#createGuestNetwork(long, java.lang.String, java.lang.String, java.lang.String, java.lang.String, java.lang.String, java.lang.String, com.cloud.user.Account, java.lang.Long, com.cloud.network.PhysicalNetwork, long, org.apache.cloudstack.acl.ControlledEntity.ACLType, java.lang.Boolean, java.lang.Long)
     */
    @Override
    public Network createGuestNetwork(long networkOfferingId, String name, String displayText, String gateway,
            String cidr, String vlanId, String networkDomain, Account owner, Long domainId,
<<<<<<< HEAD
            PhysicalNetwork physicalNetwork, long zoneId, ACLType aclType, Boolean subdomainAccess, Long vpcId)
                    throws ConcurrentOperationException, InsufficientCapacityException, ResourceAllocationException {
=======
            PhysicalNetwork physicalNetwork, long zoneId, ACLType aclType, Boolean subdomainAccess, Long vpcId, String gatewayv6, String cidrv6)
            throws ConcurrentOperationException, InsufficientCapacityException, ResourceAllocationException {
>>>>>>> 894cb8f7
        // TODO Auto-generated method stub
        return null;
    }





    /* (non-Javadoc)
     * @see com.cloud.network.NetworkManager#associateIpAddressListToAccount(long, long, long, java.lang.Long, com.cloud.network.Network)
     */
    @Override
    public boolean associateIpAddressListToAccount(long userId, long accountId, long zoneId, Long vlanId,
            Network guestNetwork) throws InsufficientCapacityException, ConcurrentOperationException,
            ResourceUnavailableException, ResourceAllocationException {
        // TODO Auto-generated method stub
        return false;
    }

    /* (non-Javadoc)
     * @see com.cloud.network.NetworkManager#getPasswordResetProvider(com.cloud.network.Network)
     */
    @Override
    public UserDataServiceProvider getPasswordResetProvider(Network network) {
        // TODO Auto-generated method stub
        return null;
    }

    @Override
    public UserDataServiceProvider getSSHKeyResetProvider(Network network) {
        // TODO Auto-generated method stub
        return null;
    }


    /* (non-Javadoc)
     * @see com.cloud.network.NetworkManager#applyIpAssociations(com.cloud.network.Network, boolean)
     */
    @Override
    public boolean applyIpAssociations(Network network, boolean continueOnError) throws ResourceUnavailableException {
        // TODO Auto-generated method stub
        return false;
    }





    /* (non-Javadoc)
     * @see com.cloud.network.NetworkManager#applyIpAssociations(com.cloud.network.Network, boolean, boolean, java.util.List)
     */
    @Override
    public boolean applyIpAssociations(Network network, boolean rulesRevoked, boolean continueOnError,
            List<? extends PublicIpAddress> publicIps) throws ResourceUnavailableException {
        // TODO Auto-generated method stub
        return false;
    }





    /* (non-Javadoc)
     * @see com.cloud.network.NetworkManager#startNetwork(long, com.cloud.deploy.DeployDestination, com.cloud.vm.ReservationContext)
     */
    @Override
    public boolean startNetwork(long networkId, DeployDestination dest, ReservationContext context)
            throws ConcurrentOperationException, ResourceUnavailableException, InsufficientCapacityException {
        // TODO Auto-generated method stub
        return false;
    }





    /* (non-Javadoc)
     * @see com.cloud.network.NetworkManager#markIpAsUnavailable(long)
     */
    @Override
    public IPAddressVO markIpAsUnavailable(long addrId) {
        // TODO Auto-generated method stub
        return null;
    }





    /* (non-Javadoc)
     * @see com.cloud.network.NetworkManager#acquireGuestIpAddress(com.cloud.network.Network, java.lang.String)
     */
    @Override
    public String acquireGuestIpAddress(Network network, String requestedIp) {
        // TODO Auto-generated method stub
        return null;
    }





    /* (non-Javadoc)
     * @see com.cloud.network.NetworkManager#applyStaticNats(java.util.List, boolean)
     */
    @Override
    public boolean applyStaticNats(List<? extends StaticNat> staticNats, boolean continueOnError)
            throws ResourceUnavailableException {
        // TODO Auto-generated method stub
        return false;
    }





    /* (non-Javadoc)
     * @see com.cloud.network.NetworkManager#reallocate(com.cloud.vm.VirtualMachineProfile, com.cloud.deploy.DataCenterDeployment)
     */
    @Override
    public boolean reallocate(VirtualMachineProfile<? extends VMInstanceVO> vm, DataCenterDeployment dest)
            throws InsufficientCapacityException, ConcurrentOperationException {
        // TODO Auto-generated method stub
        return false;
    }





    /* (non-Javadoc)
     * @see com.cloud.network.NetworkManager#assignSystemIp(long, com.cloud.user.Account, boolean, boolean)
     */
    @Override
    public IpAddress assignSystemIp(long networkId, Account owner, boolean forElasticLb, boolean forElasticIp)
            throws InsufficientAddressCapacityException {
        // TODO Auto-generated method stub
        return null;
    }





    /* (non-Javadoc)
     * @see com.cloud.network.NetworkManager#handleSystemIpRelease(com.cloud.network.IpAddress)
     */
    @Override
    public boolean handleSystemIpRelease(IpAddress ip) {
        // TODO Auto-generated method stub
        return false;
    }





    /* (non-Javadoc)
     * @see com.cloud.network.NetworkManager#allocateDirectIp(com.cloud.vm.NicProfile, com.cloud.dc.DataCenter, com.cloud.vm.VirtualMachineProfile, com.cloud.network.Network, java.lang.String)
     */
    @Override
    public void allocateDirectIp(NicProfile nic, DataCenter dc, VirtualMachineProfile<? extends VirtualMachine> vm,
            Network network, String requestedIpv4, String requestedIpv6) throws InsufficientVirtualNetworkCapcityException,
            InsufficientAddressCapacityException {
        // TODO Auto-generated method stub
<<<<<<< HEAD

=======
>>>>>>> 894cb8f7
    }





    /* (non-Javadoc)
     * @see com.cloud.network.NetworkManager#assignSourceNatIpAddressToGuestNetwork(com.cloud.user.Account, com.cloud.network.Network)
     */
    @Override
    public PublicIp assignSourceNatIpAddressToGuestNetwork(Account owner, Network guestNetwork)
            throws InsufficientAddressCapacityException, ConcurrentOperationException {
        // TODO Auto-generated method stub
        return null;
    }





    /* (non-Javadoc)
     * @see com.cloud.network.NetworkManager#allocateNic(com.cloud.vm.NicProfile, com.cloud.network.Network, java.lang.Boolean, int, com.cloud.vm.VirtualMachineProfile)
     */
    @Override
    public Pair<NicProfile, Integer> allocateNic(NicProfile requested, Network network, Boolean isDefaultNic,
            int deviceId, VirtualMachineProfile<? extends VMInstanceVO> vm)
                    throws InsufficientVirtualNetworkCapcityException, InsufficientAddressCapacityException,
                    ConcurrentOperationException {
        // TODO Auto-generated method stub
        return null;
    }





    /* (non-Javadoc)
     * @see com.cloud.network.NetworkManager#prepareNic(com.cloud.vm.VirtualMachineProfile, com.cloud.deploy.DeployDestination, com.cloud.vm.ReservationContext, long, com.cloud.network.NetworkVO)
     */
    @Override
    public NicProfile prepareNic(VirtualMachineProfile<? extends VMInstanceVO> vmProfile, DeployDestination dest,
            ReservationContext context, long nicId, NetworkVO network)
                    throws InsufficientVirtualNetworkCapcityException, InsufficientAddressCapacityException,
                    ConcurrentOperationException, InsufficientCapacityException, ResourceUnavailableException {
        // TODO Auto-generated method stub
        return null;
    }





    /* (non-Javadoc)
     * @see com.cloud.network.NetworkManager#removeNic(com.cloud.vm.VirtualMachineProfile, com.cloud.vm.Nic)
     */
    @Override
    public void removeNic(VirtualMachineProfile<? extends VMInstanceVO> vm, Nic nic) {
        // TODO Auto-generated method stub

    }





    /* (non-Javadoc)
     * @see com.cloud.network.NetworkManager#associateIPToGuestNetwork(long, long, boolean)
     */
    @Override
    public IPAddressVO associateIPToGuestNetwork(long ipAddrId, long networkId, boolean releaseOnFailure)
            throws ResourceAllocationException, ResourceUnavailableException, InsufficientAddressCapacityException,
            ConcurrentOperationException {
        // TODO Auto-generated method stub
        return null;
    }





    /* (non-Javadoc)
     * @see com.cloud.network.NetworkManager#setupDns(com.cloud.network.Network, com.cloud.network.Network.Provider)
     */
    @Override
    public boolean setupDns(Network network, Provider provider) {
        // TODO Auto-generated method stub
        return false;
    }





    /* (non-Javadoc)
     * @see com.cloud.network.NetworkManager#releaseNic(com.cloud.vm.VirtualMachineProfile, com.cloud.vm.Nic)
     */
    @Override
    public void releaseNic(VirtualMachineProfile<? extends VMInstanceVO> vmProfile, Nic nic)
            throws ConcurrentOperationException, ResourceUnavailableException {
        // TODO Auto-generated method stub

    }





    /* (non-Javadoc)
     * @see com.cloud.network.NetworkManager#createNicForVm(com.cloud.network.Network, com.cloud.vm.NicProfile, com.cloud.vm.ReservationContext, com.cloud.vm.VirtualMachineProfileImpl, boolean, boolean)
     */
    @Override
    public NicProfile createNicForVm(Network network, NicProfile requested, ReservationContext context,
            VirtualMachineProfile<? extends VMInstanceVO> vmProfile, boolean prepare)
                    throws InsufficientVirtualNetworkCapcityException, InsufficientAddressCapacityException,
                    ConcurrentOperationException, InsufficientCapacityException, ResourceUnavailableException {
        // TODO Auto-generated method stub
        return null;
    }





    /* (non-Javadoc)
     * @see com.cloud.network.NetworkManager#assignVpnGatewayIpAddress(long, com.cloud.user.Account, long)
     */
    @Override
    public PublicIp assignVpnGatewayIpAddress(long dcId, Account owner, long vpcId)
            throws InsufficientAddressCapacityException, ConcurrentOperationException {
        // TODO Auto-generated method stub
        return null;
    }





    /* (non-Javadoc)
     * @see com.cloud.network.NetworkManager#markPublicIpAsAllocated(com.cloud.network.IPAddressVO)
     */
    @Override
    public void markPublicIpAsAllocated(IPAddressVO addr) {
        // TODO Auto-generated method stub

    }





    /* (non-Javadoc)
     * @see com.cloud.network.NetworkManager#assignDedicateIpAddress(com.cloud.user.Account, java.lang.Long, java.lang.Long, long, boolean)
     */
    @Override
    public PublicIp assignDedicateIpAddress(Account owner, Long guestNtwkId, Long vpcId, long dcId, boolean isSourceNat)
            throws ConcurrentOperationException, InsufficientAddressCapacityException {
        // TODO Auto-generated method stub
        return null;
    }





    /* (non-Javadoc)
     * @see com.cloud.network.NetworkManager#convertNetworkToNetworkProfile(long)
     */
    @Override
    public NetworkProfile convertNetworkToNetworkProfile(long networkId) {
        // TODO Auto-generated method stub
        return null;
    }





    /* (non-Javadoc)
     * @see com.cloud.network.NetworkManager#getNetworkLockTimeout()
     */
    @Override
    public int getNetworkLockTimeout() {
        // TODO Auto-generated method stub
        return 0;
    }





    /* (non-Javadoc)
     * @see com.cloud.network.NetworkManager#cleanupIpResources(long, long, com.cloud.user.Account)
     */
    @Override
    public boolean cleanupIpResources(long addrId, long userId, Account caller) {
        // TODO Auto-generated method stub
        return false;
    }





    /* (non-Javadoc)
     * @see com.cloud.network.NetworkManager#restartNetwork(java.lang.Long, com.cloud.user.Account, com.cloud.user.User, boolean)
     */
    @Override
    public boolean restartNetwork(Long networkId, Account callerAccount, User callerUser, boolean cleanup)
            throws ConcurrentOperationException, ResourceUnavailableException, InsufficientCapacityException {
        // TODO Auto-generated method stub
        return false;
    }





    /* (non-Javadoc)
     * @see com.cloud.network.NetworkManager#shutdownNetworkElementsAndResources(com.cloud.vm.ReservationContext, boolean, com.cloud.network.NetworkVO)
     */
    @Override
    public boolean shutdownNetworkElementsAndResources(ReservationContext context, boolean b, NetworkVO network) {
        // TODO Auto-generated method stub
        return false;
    }





    /* (non-Javadoc)
     * @see com.cloud.network.NetworkManager#implementNetworkElementsAndResources(com.cloud.deploy.DeployDestination, com.cloud.vm.ReservationContext, com.cloud.network.NetworkVO, com.cloud.offerings.NetworkOfferingVO)
     */
    @Override
    public void implementNetworkElementsAndResources(DeployDestination dest, ReservationContext context,
            NetworkVO network, NetworkOfferingVO findById) throws ConcurrentOperationException,
            InsufficientAddressCapacityException, ResourceUnavailableException, InsufficientCapacityException {
        // TODO Auto-generated method stub

    }





    /* (non-Javadoc)
     * @see com.cloud.network.NetworkManager#allocateIp(com.cloud.user.Account, boolean, com.cloud.user.Account, com.cloud.dc.DataCenter)
     */
    @Override
    public IpAddress allocateIp(Account ipOwner, boolean isSystem, Account caller, long callerId, DataCenter zone)
            throws ConcurrentOperationException, ResourceAllocationException, InsufficientAddressCapacityException {
        // TODO Auto-generated method stub
        return null;
    }





    /* (non-Javadoc)
     * @see com.cloud.network.NetworkManager#finalizeServicesAndProvidersForNetwork(com.cloud.offering.NetworkOffering, java.lang.Long)
     */
    @Override
    public Map<String, String> finalizeServicesAndProvidersForNetwork(NetworkOffering offering, Long physicalNetworkId) {
        // TODO Auto-generated method stub
        return null;
    }

    @Override
    public boolean isNetworkInlineMode(Network network) {
        // TODO Auto-generated method stub
        return false;
    }

    @Override
    public List<Provider> getProvidersForServiceInNetwork(Network network, Service service) {
        // TODO Auto-generated method stub
        return null;
    }

    @Override
    public StaticNatServiceProvider getStaticNatProviderForNetwork(Network network) {
        // TODO Auto-generated method stub
        return null;
    }

    @Override
    public int getRuleCountForIp(Long addressId, Purpose purpose, State state) {
        // TODO Auto-generated method stub
        return 0;
    }

    @Override
    public LoadBalancingServiceProvider getLoadBalancingProviderForNetwork(Network network) {
        // TODO Auto-generated method stub
        return null;
    }

    /* (non-Javadoc)
     * @see com.cloud.network.NetworkService#getNetwork(java.lang.String)
     */
    @Override
    public Network getNetwork(String networkUuid) {
        // TODO Auto-generated method stub
        return null;
    }
}<|MERGE_RESOLUTION|>--- conflicted
+++ resolved
@@ -850,13 +850,8 @@
     @Override
     public Network createGuestNetwork(long networkOfferingId, String name, String displayText, String gateway,
             String cidr, String vlanId, String networkDomain, Account owner, Long domainId,
-<<<<<<< HEAD
-            PhysicalNetwork physicalNetwork, long zoneId, ACLType aclType, Boolean subdomainAccess, Long vpcId)
+            PhysicalNetwork physicalNetwork, long zoneId, ACLType aclType, Boolean subdomainAccess, Long vpcId, String gatewayv6, String cidrv6)
                     throws ConcurrentOperationException, InsufficientCapacityException, ResourceAllocationException {
-=======
-            PhysicalNetwork physicalNetwork, long zoneId, ACLType aclType, Boolean subdomainAccess, Long vpcId, String gatewayv6, String cidrv6)
-            throws ConcurrentOperationException, InsufficientCapacityException, ResourceAllocationException {
->>>>>>> 894cb8f7
         // TODO Auto-generated method stub
         return null;
     }
@@ -1022,10 +1017,6 @@
             Network network, String requestedIpv4, String requestedIpv6) throws InsufficientVirtualNetworkCapcityException,
             InsufficientAddressCapacityException {
         // TODO Auto-generated method stub
-<<<<<<< HEAD
-
-=======
->>>>>>> 894cb8f7
     }
 
 
