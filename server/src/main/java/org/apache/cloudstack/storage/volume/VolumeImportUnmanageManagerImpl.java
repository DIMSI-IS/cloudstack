// Licensed to the Apache Software Foundation (ASF) under one
// or more contributor license agreements.  See the NOTICE file
// distributed with this work for additional information
// regarding copyright ownership.  The ASF licenses this file
// to you under the Apache License, Version 2.0 (the
// "License"); you may not use this file except in compliance
// with the License.  You may obtain a copy of the License at
//
//   http://www.apache.org/licenses/LICENSE-2.0
//
// Unless required by applicable law or agreed to in writing,
// software distributed under the License is distributed on an
// "AS IS" BASIS, WITHOUT WARRANTIES OR CONDITIONS OF ANY
// KIND, either express or implied.  See the License for the
// specific language governing permissions and limitations
// under the License.

package org.apache.cloudstack.storage.volume;

import com.cloud.agent.AgentManager;
import com.cloud.agent.api.Answer;
import com.cloud.agent.api.GetVolumesOnStorageAnswer;
import com.cloud.agent.api.GetVolumesOnStorageCommand;
import com.cloud.agent.api.to.StorageFilerTO;
import com.cloud.configuration.ConfigurationManager;
import com.cloud.configuration.Resource;
import com.cloud.dc.dao.DataCenterDao;
import com.cloud.event.ActionEventUtils;
import com.cloud.event.EventTypes;
import com.cloud.event.EventVO;
import com.cloud.event.UsageEventUtils;
import com.cloud.exception.PermissionDeniedException;
import com.cloud.exception.ResourceAllocationException;
import com.cloud.host.HostVO;
import com.cloud.host.dao.HostDao;
import com.cloud.hypervisor.Hypervisor;
import com.cloud.offering.DiskOffering;
import com.cloud.storage.DataStoreRole;
import com.cloud.storage.DiskOfferingVO;
import com.cloud.storage.Storage;
import com.cloud.storage.StoragePoolHostVO;
import com.cloud.storage.StoragePoolStatus;
import com.cloud.storage.Volume;
import com.cloud.storage.VolumeApiService;
import com.cloud.storage.VolumeVO;
import com.cloud.storage.dao.DiskOfferingDao;
import com.cloud.storage.dao.StoragePoolHostDao;
import com.cloud.storage.dao.VMTemplatePoolDao;
import com.cloud.storage.dao.VolumeDao;
import com.cloud.user.Account;
import com.cloud.user.AccountManager;
import com.cloud.user.ResourceLimitService;
import com.cloud.user.User;
import com.cloud.utils.Pair;
import com.cloud.utils.exception.CloudRuntimeException;
import com.cloud.vm.DiskProfile;

import org.apache.cloudstack.api.ApiCommandResourceType;
import org.apache.cloudstack.api.ApiErrorCode;
import org.apache.cloudstack.api.ResponseGenerator;
import org.apache.cloudstack.api.ResponseObject;
import org.apache.cloudstack.api.ServerApiException;
import org.apache.cloudstack.api.command.admin.volume.ImportVolumeCmd;
import org.apache.cloudstack.api.command.admin.volume.ListVolumesForImportCmd;
import org.apache.cloudstack.api.command.admin.volume.UnmanageVolumeCmd;
import org.apache.cloudstack.api.response.ListResponse;
import org.apache.cloudstack.api.response.VolumeForImportResponse;
import org.apache.cloudstack.api.response.VolumeResponse;
import org.apache.cloudstack.context.CallContext;
import org.apache.cloudstack.engine.orchestration.service.VolumeOrchestrationService;
import org.apache.cloudstack.storage.datastore.db.PrimaryDataStoreDao;
import org.apache.cloudstack.storage.datastore.db.SnapshotDataStoreDao;
import org.apache.cloudstack.storage.datastore.db.StoragePoolVO;
import org.apache.cloudstack.utils.bytescale.ByteScaleUtils;
import org.apache.commons.collections.CollectionUtils;
import org.apache.commons.lang3.StringUtils;
import org.apache.logging.log4j.LogManager;
import org.apache.logging.log4j.Logger;

import javax.inject.Inject;
import java.util.ArrayList;
import java.util.Arrays;
import java.util.Date;
import java.util.List;
import java.util.Map;

public class VolumeImportUnmanageManagerImpl implements VolumeImportUnmanageService {
    protected Logger logger = LogManager.getLogger(VolumeImportUnmanageManagerImpl.class);

    @Inject
    private AccountManager accountMgr;
    @Inject
    private AgentManager agentManager;
    @Inject
    private HostDao hostDao;
    @Inject
    private DiskOfferingDao diskOfferingDao;
    @Inject
    private ResourceLimitService resourceLimitService;
    @Inject
    private ResponseGenerator responseGenerator;
    @Inject
    private VolumeDao volumeDao;
    @Inject
    private PrimaryDataStoreDao primaryDataStoreDao;
    @Inject
    private StoragePoolHostDao storagePoolHostDao;
    @Inject
    private ConfigurationManager configMgr;
    @Inject
    private DataCenterDao dcDao;
    @Inject
    private VolumeOrchestrationService volumeManager;
    @Inject
    private VMTemplatePoolDao templatePoolDao;
    @Inject
    private VolumeApiService volumeApiService;
    @Inject
    private SnapshotDataStoreDao snapshotDataStoreDao;

    static final String DEFAULT_DISK_OFFERING_NAME = "Default Custom Offering for Volume Import";
    static final String DEFAULT_DISK_OFFERING_UNIQUE_NAME = "Volume-Import";
    static final String DISK_OFFERING_NAME_SUFFIX_LOCAL = " - Local Storage";
    static final String DISK_OFFERING_UNIQUE_NAME_SUFFIX_LOCAL = "-Local";

    protected void logFailureAndThrowException(String msg) {
        logger.error(msg);
        throw new CloudRuntimeException(msg);
    }

    @Override
    public List<Class<?>> getCommands() {
        final List<Class<?>> cmdList = new ArrayList<>();
        cmdList.add(ListVolumesForImportCmd.class);
        cmdList.add(ImportVolumeCmd.class);
        cmdList.add(UnmanageVolumeCmd.class);
        return cmdList;
    }

    @Override
    public ListResponse<VolumeForImportResponse> listVolumesForImport(ListVolumesForImportCmd cmd) {
        Long poolId = cmd.getStorageId();
        String path = cmd.getPath();
        String keyword = cmd.getKeyword();
        if (StringUtils.isNotBlank(keyword)) {
            keyword = keyword.trim();
        }

        StoragePoolVO pool = checkIfPoolAvailable(poolId);
        List<VolumeOnStorageTO> volumes = listVolumesForImportInternal(pool, path, keyword);

        List<VolumeForImportResponse> responses = new ArrayList<>();
        for (VolumeOnStorageTO volume : volumes) {
            if (checkIfVolumeManaged(pool, volume.getPath())
                    || checkIfVolumeForTemplate(pool, volume.getPath())
                    || checkIfVolumeForSnapshot(pool, volume.getFullPath())) {
                continue;
            }
            responses.add(createVolumeForImportResponse(volume, pool));
        }
        ListResponse<VolumeForImportResponse> listResponses = new ListResponse<>();
        listResponses.setResponses(responses, responses.size());
        return listResponses;
    }

    @Override
    public VolumeResponse importVolume(ImportVolumeCmd cmd) {
        // 1. verify owner
        final Account caller = CallContext.current().getCallingAccount();
        if (caller.getType() != Account.Type.ADMIN) {
            throw new PermissionDeniedException(String.format("Cannot import VM as the caller account [%s] is not ROOT Admin.", caller.getUuid()));
        }
        Account owner = accountMgr.finalizeOwner(caller, cmd.getAccountName(), cmd.getDomainId(), cmd.getProjectId());
        if (owner == null) {
            logFailureAndThrowException("Cannot import volume due to unknown owner");
        }

        // 2. check if pool exists and not in maintenance
        Long poolId = cmd.getStorageId();
        StoragePoolVO pool = checkIfPoolAvailable(poolId);

        // 3. check if the volume already exists in cloudstack by path
        String volumePath = cmd.getPath();
        if (StringUtils.isBlank(volumePath)) {
            logFailureAndThrowException("Volume path is null or blank: " + volumePath);
        }
        if (checkIfVolumeManaged(pool, volumePath)){
            logFailureAndThrowException("Volume is already managed by CloudStack: " + volumePath);
        }
        if (checkIfVolumeForTemplate(pool, volumePath)) {
            logFailureAndThrowException("Volume is a base image of a template: " + volumePath);
        }

        // 4. get volume info on storage through host and check
        VolumeOnStorageTO volume = getVolumeOnStorageAndCheck(pool, volumePath);

        if (checkIfVolumeForSnapshot(pool, volume.getFullPath())) {
            logFailureAndThrowException("Volume is a reference of snapshot on primary: " + volume.getFullPath());
        }

        // 5. check resource limitation
        checkResourceLimitForImportVolume(owner, volume);

        // 6. get disk offering
        DiskOfferingVO diskOffering = getOrCreateDiskOffering(owner, cmd.getDiskOfferingId(), pool.getDataCenterId(), pool.isLocal());
        if (diskOffering.isCustomized()) {
            volumeApiService.validateCustomDiskOfferingSizeRange(volume.getVirtualSize() / ByteScaleUtils.GiB);
        }
<<<<<<< HEAD
        if (!volumeApiService.doesTargetStorageSupportDiskOffering(pool, diskOffering.getTags())) {
            logFailureAndThrowException(String.format("Disk offering: %s storage tags are not compatible with selected storage pool: %s", diskOffering, pool));
=======
        if (!volumeApiService.doesStoragePoolSupportDiskOfferingTags(pool, diskOffering.getTags())) {
            logFailureAndThrowException(String.format("Disk offering: %s storage tags are not compatible with selected storage pool: %s", diskOffering.getUuid(), pool.getUuid()));
>>>>>>> e196275d
        }

        // 7. create records
        String volumeName = StringUtils.isNotBlank(cmd.getName()) ? cmd.getName().trim() : volumePath;
        VolumeVO volumeVO = importVolumeInternal(volume, diskOffering, owner, pool, volumeName);

        // 8. Update resource count
        updateResourceLimitForVolumeImport(volumeVO);

        // 9. Publish event
        publicUsageEventForVolumeImportAndUnmanage(volumeVO, true);

        return responseGenerator.createVolumeResponse(ResponseObject.ResponseView.Full, volumeVO);
    }

    protected VolumeOnStorageTO getVolumeOnStorageAndCheck(StoragePoolVO pool, String volumePath) {
        // send a command to hypervisor to check
        List<VolumeOnStorageTO> volumes = listVolumesForImportInternal(pool, volumePath, null);
        if (CollectionUtils.isEmpty(volumes)) {
            logFailureAndThrowException("Cannot find volume on storage pool: " + volumePath);
        }

        VolumeOnStorageTO volume = volumes.get(0);

        // check if volume is locked, encrypted or has backing file
        checkIfVolumeIsLocked(volume);
        checkIfVolumeIsEncrypted(volume);
        checkIfVolumeHasBackingFile(volume);

        return volume;
    }

    protected List<VolumeOnStorageTO> listVolumesForImportInternal(StoragePoolVO pool, String volumePath, String keyword) {
        Pair<HostVO, String> hostAndLocalPath = findHostAndLocalPathForVolumeImport(pool);
        HostVO host = hostAndLocalPath.first();
        checkIfHostAndPoolSupported(host, pool);

        StorageFilerTO storageTO = new StorageFilerTO(pool);
        GetVolumesOnStorageCommand command = new GetVolumesOnStorageCommand(storageTO, volumePath, keyword);
        Answer answer = agentManager.easySend(host.getId(), command);
        if (answer == null || !(answer instanceof GetVolumesOnStorageAnswer)) {
            logFailureAndThrowException(String.format("Cannot get volumes on storage pool via host %s", host));
        }
        if (!answer.getResult()) {
            logFailureAndThrowException("Volume cannot be imported due to " + answer.getDetails());
        }
        return  ((GetVolumesOnStorageAnswer) answer).getVolumes();
    }

    @Override
    public boolean unmanageVolume(long volumeId) {
        // 1. check if volume can be unmanaged
        VolumeVO volume = checkIfVolumeCanBeUnmanaged(volumeId);

        // 2. check if pool available
        StoragePoolVO pool = checkIfPoolAvailable(volume.getPoolId());

        // 3. unmanage volume internally
        getVolumeOnStorageAndCheck(pool, volume.getPath());

        // 3. Update resource count
        updateResourceLimitForVolumeUnmanage(volume);

        // 4. publish events
        publicUsageEventForVolumeImportAndUnmanage(volume, false);

        // 5. update the state/removed of record
        unmanageVolumeFromDatabase(volume);

        return true;
    }

    protected StoragePoolVO checkIfPoolAvailable(Long poolId) {
        StoragePoolVO pool = primaryDataStoreDao.findById(poolId);
        if (pool == null) {
            logFailureAndThrowException(String.format("Storage pool (ID: %s) does not exist", poolId));
        }
        if (pool.isInMaintenance()) {
            logFailureAndThrowException(String.format("Storage pool %s is in maintenance", pool));
        }
        if (!StoragePoolStatus.Up.equals(pool.getStatus())) {
            logFailureAndThrowException(String.format("Storage pool %s is not Up: %s", pool, pool.getStatus()));
        }
        return pool;
    }

    protected Pair<HostVO, String> findHostAndLocalPathForVolumeImport(StoragePoolVO pool) {
        List<HostVO> hosts = new ArrayList<>();
        switch (pool.getScope()) {
            case HOST:
                return findHostAndLocalPathForVolumeImportForHostScope(pool);
            case CLUSTER:
                hosts = hostDao.findHypervisorHostInCluster((pool.getClusterId()));
                break;
            case ZONE:
                hosts = hostDao.listAllHostsUpByZoneAndHypervisor(pool.getDataCenterId(), pool.getHypervisor());
                break;
        }
        for (HostVO host : hosts) {
            StoragePoolHostVO storagePoolHostVO = storagePoolHostDao.findByPoolHost(pool.getId(), host.getId());
            if (storagePoolHostVO != null) {
                return new Pair<>(host, storagePoolHostVO.getLocalPath());
            }
        }
        logFailureAndThrowException("No host found to perform volume import");
        return null;
    }

    private Pair<HostVO, String> findHostAndLocalPathForVolumeImportForHostScope(StoragePoolVO pool) {
        List<StoragePoolHostVO> storagePoolHostVOs = storagePoolHostDao.listByPoolId(pool.getId());
        if (CollectionUtils.isNotEmpty(storagePoolHostVOs)) {
            for (StoragePoolHostVO storagePoolHostVO : storagePoolHostVOs) {
                HostVO host = hostDao.findById(storagePoolHostVO.getHostId());
                if (host != null) {
                    return new Pair<>(host, storagePoolHostVO.getLocalPath());
                }
            }
        }
        logFailureAndThrowException(String.format("No host found to perform volume import on pool: %s", pool));
        return null;
    }

    private void checkIfHostAndPoolSupported(HostVO host, StoragePoolVO pool) {
        if (!SUPPORTED_HYPERVISORS.contains(host.getHypervisorType())) {
            logFailureAndThrowException("Importing and unmanaging volume are not supported for hypervisor: " + host.getHypervisorType());
        }

        if (Hypervisor.HypervisorType.KVM.equals(host.getHypervisorType()) && !SUPPORTED_STORAGE_POOL_TYPES_FOR_KVM.contains(pool.getPoolType())) {
            logFailureAndThrowException(String.format("Importing and unmanaging volume are not supported for pool type %s on hypervisor %s", pool.getPoolType(), host.getHypervisorType()));
        }
    }

    protected VolumeForImportResponse createVolumeForImportResponse(VolumeOnStorageTO volume, StoragePoolVO pool) {
        VolumeForImportResponse response = new VolumeForImportResponse();
        response.setPath(volume.getPath());
        response.setName(volume.getName());
        response.setFullPath(volume.getFullPath());
        response.setFormat(volume.getFormat());
        response.setSize(volume.getSize());
        response.setVirtualSize(volume.getVirtualSize());
        response.setQemuEncryptFormat(volume.getQemuEncryptFormat());
        response.setStoragePoolId(pool.getUuid());
        response.setStoragePoolName(pool.getName());
        response.setStoragePoolType(String.valueOf(pool.getPoolType()));
        response.setDetails(volume.getDetails());
        response.setObjectName("volumeforimport");
        return response;
    }

    private boolean checkIfVolumeManaged(StoragePoolVO pool, String volumePath) {
        return volumeDao.findByPoolIdAndPath(pool.getId(), volumePath) != null;
    }

    private boolean checkIfVolumeForTemplate(StoragePoolVO pool, String volumePath) {
        return templatePoolDao.findByPoolPath(pool.getId(), volumePath) != null;
    }

    private boolean checkIfVolumeForSnapshot(StoragePoolVO pool, String fullVolumePath) {
        List<String> absPathList = Arrays.asList(fullVolumePath);
        return CollectionUtils.isNotEmpty(snapshotDataStoreDao.listByStoreAndInstallPaths(pool.getId(), DataStoreRole.Primary, absPathList));
    }

    protected void checkIfVolumeIsLocked(VolumeOnStorageTO volume) {
        Map<VolumeOnStorageTO.Detail, String> volumeDetails = volume.getDetails();
        if (volumeDetails != null && volumeDetails.containsKey(VolumeOnStorageTO.Detail.IS_LOCKED)) {
            String isLocked = volumeDetails.get(VolumeOnStorageTO.Detail.IS_LOCKED);
            if (Boolean.parseBoolean(isLocked)) {
                logFailureAndThrowException("Locked volume cannot be imported or unmanaged.");
            }
        }
    }

    protected void checkIfVolumeIsEncrypted(VolumeOnStorageTO volume) {
        Map<VolumeOnStorageTO.Detail, String> volumeDetails = volume.getDetails();
        if (volumeDetails != null && volumeDetails.containsKey(VolumeOnStorageTO.Detail.IS_ENCRYPTED)) {
            String isEncrypted = volumeDetails.get(VolumeOnStorageTO.Detail.IS_ENCRYPTED);
            if (Boolean.parseBoolean(isEncrypted)) {
                logFailureAndThrowException("Encrypted volume cannot be imported or unmanaged.");
            }
        }
    }

    protected void checkIfVolumeHasBackingFile(VolumeOnStorageTO volume) {
        Map<VolumeOnStorageTO.Detail, String> volumeDetails = volume.getDetails();
        if (volumeDetails != null && volumeDetails.containsKey(VolumeOnStorageTO.Detail.BACKING_FILE)) {
            String backingFile = volumeDetails.get(VolumeOnStorageTO.Detail.BACKING_FILE);
            if (StringUtils.isNotBlank(backingFile)) {
                logFailureAndThrowException("Volume with backing file cannot be imported or unmanaged.");
            }
        }
    }

    protected DiskOfferingVO getOrCreateDiskOffering(Account owner, Long diskOfferingId, Long zoneId, boolean isLocal) {
        if (diskOfferingId != null) {
            // check if disk offering exists and active
            DiskOfferingVO diskOfferingVO = diskOfferingDao.findById(diskOfferingId);
            if (diskOfferingVO == null) {
                logFailureAndThrowException(String.format("Disk offering %s does not exist", diskOfferingId));
            }
            if (!DiskOffering.State.Active.equals(diskOfferingVO.getState())) {
                logFailureAndThrowException(String.format("Disk offering %s is not active", diskOfferingVO));
            }
            if (diskOfferingVO.isUseLocalStorage() != isLocal) {
                logFailureAndThrowException(String.format("Disk offering %s should use %s storage", diskOfferingVO, isLocal ? "local": "shared"));
            }
            if (diskOfferingVO.getEncrypt()) {
                logFailureAndThrowException(String.format("Disk offering %s should not support volume encryption", diskOfferingVO));
            }
            // check if disk offering is accessible by the account/owner
            try {
                configMgr.checkDiskOfferingAccess(owner, diskOfferingVO, dcDao.findById(zoneId));
                return diskOfferingVO;
            } catch (PermissionDeniedException ex) {
                logFailureAndThrowException(String.format("Disk offering %s is not accessible by owner %s", diskOfferingVO, owner));
            }
        }
        return getOrCreateDefaultDiskOfferingIdForVolumeImport(isLocal);
    }

    private DiskOfferingVO getOrCreateDefaultDiskOfferingIdForVolumeImport(boolean isLocalStorage) {
        final StringBuilder diskOfferingNameBuilder = new StringBuilder(DEFAULT_DISK_OFFERING_NAME);
        final StringBuilder uniqueNameBuilder = new StringBuilder(DEFAULT_DISK_OFFERING_UNIQUE_NAME);
        if (isLocalStorage) {
            diskOfferingNameBuilder.append(DISK_OFFERING_NAME_SUFFIX_LOCAL);
            uniqueNameBuilder.append(DISK_OFFERING_UNIQUE_NAME_SUFFIX_LOCAL);
        }
        final String diskOfferingName = diskOfferingNameBuilder.toString();
        final String uniqueName = uniqueNameBuilder.toString();
        DiskOfferingVO diskOffering = diskOfferingDao.findByUniqueName(uniqueName);
        if (diskOffering != null) {
            return diskOffering;
        }
        DiskOfferingVO newDiskOffering = new DiskOfferingVO(diskOfferingName, diskOfferingName,
                Storage.ProvisioningType.THIN, 0, null, true, null, null, null);
        newDiskOffering.setUseLocalStorage(isLocalStorage);
        newDiskOffering.setUniqueName(uniqueName);
        newDiskOffering = diskOfferingDao.persistDefaultDiskOffering(newDiskOffering);
        return newDiskOffering;
    }

    private VolumeVO importVolumeInternal(VolumeOnStorageTO volume, DiskOfferingVO diskOffering,
                                          Account owner, StoragePoolVO pool, String volumeName) {
        DiskProfile diskProfile = volumeManager.importVolume(Volume.Type.DATADISK, volumeName, diskOffering,
                volume.getVirtualSize(), null, null, pool.getDataCenterId(), volume.getHypervisorType(), null, null,
                owner, null, pool.getId(), volume.getPath(), null);
        return volumeDao.findById(diskProfile.getVolumeId());
    }

    protected void checkResourceLimitForImportVolume(Account owner, VolumeOnStorageTO volume) {
        Long volumeSize = volume.getVirtualSize();
        try {
            resourceLimitService.checkResourceLimit(owner, Resource.ResourceType.volume);
            resourceLimitService.checkResourceLimit(owner, Resource.ResourceType.primary_storage, volumeSize);
        } catch (ResourceAllocationException e) {
            logger.error("VM resource allocation error for account: {}", owner, e);
            throw new ServerApiException(ApiErrorCode.INTERNAL_ERROR, String.format("VM resource allocation error for account: %s. %s", owner.getUuid(), StringUtils.defaultString(e.getMessage())));
        }
    }

    private void updateResourceLimitForVolumeImport(VolumeVO volumeVO) {
        resourceLimitService.incrementResourceCount(volumeVO.getAccountId(), Resource.ResourceType.volume);
        resourceLimitService.incrementResourceCount(volumeVO.getAccountId(), Resource.ResourceType.primary_storage, volumeVO.getSize());
    }

    private void publicUsageEventForVolumeImportAndUnmanage(VolumeVO volumeVO, boolean isImport) {
        try {
            String eventType = isImport ? EventTypes.EVENT_VOLUME_IMPORT: EventTypes.EVENT_VOLUME_UNMANAGE;
            String eventDescription = isImport ? "Successfully imported volume " + volumeVO.getUuid(): "Successfully unmanaged volume "  + volumeVO.getUuid();
            ActionEventUtils.onCompletedActionEvent(User.UID_SYSTEM, volumeVO.getAccountId(), EventVO.LEVEL_INFO,
                    eventType, eventDescription, volumeVO.getId(), ApiCommandResourceType.Volume.toString(),0);
            UsageEventUtils.publishUsageEvent(eventType, volumeVO.getAccountId(), volumeVO.getDataCenterId(),
                    volumeVO.getId(), volumeVO.getName(), volumeVO.getDiskOfferingId(), null, volumeVO.getSize(),
                    Volume.class.getName(), volumeVO.getUuid(), volumeVO.isDisplayVolume());
        } catch (Exception e) {
            logger.error("Failed to publish volume: {} event or usage records during volume import/unmanage", volumeVO, e);
        }
    }

    private void updateResourceLimitForVolumeUnmanage(VolumeVO volumeVO) {
        resourceLimitService.decrementResourceCount(volumeVO.getAccountId(), Resource.ResourceType.volume);
        resourceLimitService.decrementResourceCount(volumeVO.getAccountId(), Resource.ResourceType.primary_storage, volumeVO.getSize());
    }

    private VolumeVO checkIfVolumeCanBeUnmanaged(long volumeId) {
        VolumeVO volumeVO = volumeDao.findById(volumeId);
        if (volumeVO == null) {
            logFailureAndThrowException(String.format("Volume (ID: %s) does not exist", volumeId));
        }
        if (!Volume.State.Ready.equals(volumeVO.getState())) {
            logFailureAndThrowException(String.format("Volume %s is not ready", volumeVO));
        }
        if (volumeVO.getEncryptFormat() != null) {
            logFailureAndThrowException(String.format("Volume %s is encrypted", volumeVO));
        }
        if (volumeVO.getAttached() != null || volumeVO.getInstanceId() != null) {
            logFailureAndThrowException(String.format("Volume %s is attached to VM (ID: %s)", volumeVO, volumeVO.getInstanceId()));
        }
        return volumeVO;
    }

    private void unmanageVolumeFromDatabase(VolumeVO volume) {
        volume.setState(Volume.State.Destroy);
        volume.setRemoved(new Date());
        volumeDao.update(volume.getId(), volume);
    }
}<|MERGE_RESOLUTION|>--- conflicted
+++ resolved
@@ -79,7 +79,7 @@
 
 import javax.inject.Inject;
 import java.util.ArrayList;
-import java.util.Arrays;
+import java.util.Collections;
 import java.util.Date;
 import java.util.List;
 import java.util.Map;
@@ -206,13 +206,8 @@
         if (diskOffering.isCustomized()) {
             volumeApiService.validateCustomDiskOfferingSizeRange(volume.getVirtualSize() / ByteScaleUtils.GiB);
         }
-<<<<<<< HEAD
-        if (!volumeApiService.doesTargetStorageSupportDiskOffering(pool, diskOffering.getTags())) {
+        if (!volumeApiService.doesStoragePoolSupportDiskOffering(pool, diskOffering)) {
             logFailureAndThrowException(String.format("Disk offering: %s storage tags are not compatible with selected storage pool: %s", diskOffering, pool));
-=======
-        if (!volumeApiService.doesStoragePoolSupportDiskOfferingTags(pool, diskOffering.getTags())) {
-            logFailureAndThrowException(String.format("Disk offering: %s storage tags are not compatible with selected storage pool: %s", diskOffering.getUuid(), pool.getUuid()));
->>>>>>> e196275d
         }
 
         // 7. create records
@@ -253,7 +248,7 @@
         StorageFilerTO storageTO = new StorageFilerTO(pool);
         GetVolumesOnStorageCommand command = new GetVolumesOnStorageCommand(storageTO, volumePath, keyword);
         Answer answer = agentManager.easySend(host.getId(), command);
-        if (answer == null || !(answer instanceof GetVolumesOnStorageAnswer)) {
+        if (!(answer instanceof GetVolumesOnStorageAnswer)) {
             logFailureAndThrowException(String.format("Cannot get volumes on storage pool via host %s", host));
         }
         if (!answer.getResult()) {
@@ -371,7 +366,7 @@
     }
 
     private boolean checkIfVolumeForSnapshot(StoragePoolVO pool, String fullVolumePath) {
-        List<String> absPathList = Arrays.asList(fullVolumePath);
+        List<String> absPathList = Collections.singletonList(fullVolumePath);
         return CollectionUtils.isNotEmpty(snapshotDataStoreDao.listByStoreAndInstallPaths(pool.getId(), DataStoreRole.Primary, absPathList));
     }
 
