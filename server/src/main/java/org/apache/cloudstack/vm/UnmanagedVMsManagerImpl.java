// Licensed to the Apache Software Foundation (ASF) under one
// or more contributor license agreements.  See the NOTICE file
// distributed with this work for additional information
// regarding copyright ownership.  The ASF licenses this file
// to you under the Apache License, Version 2.0 (the
// "License"); you may not use this file except in compliance
// with the License.  You may obtain a copy of the License at
//
//   http://www.apache.org/licenses/LICENSE-2.0
//
// Unless required by applicable law or agreed to in writing,
// software distributed under the License is distributed on an
// "AS IS" BASIS, WITHOUT WARRANTIES OR CONDITIONS OF ANY
// KIND, either express or implied.  See the License for the
// specific language governing permissions and limitations
// under the License.

package org.apache.cloudstack.vm;

import com.cloud.agent.AgentManager;
import com.cloud.agent.api.Answer;
import com.cloud.agent.api.CheckConvertInstanceAnswer;
import com.cloud.agent.api.CheckConvertInstanceCommand;
import com.cloud.agent.api.CheckVolumeAnswer;
import com.cloud.agent.api.CheckVolumeCommand;
import com.cloud.agent.api.ConvertInstanceAnswer;
import com.cloud.agent.api.ConvertInstanceCommand;
import com.cloud.agent.api.CopyRemoteVolumeAnswer;
import com.cloud.agent.api.CopyRemoteVolumeCommand;
import com.cloud.agent.api.GetRemoteVmsAnswer;
import com.cloud.agent.api.GetRemoteVmsCommand;
import com.cloud.agent.api.GetUnmanagedInstancesAnswer;
import com.cloud.agent.api.GetUnmanagedInstancesCommand;
import com.cloud.agent.api.ImportConvertedInstanceAnswer;
import com.cloud.agent.api.ImportConvertedInstanceCommand;
import com.cloud.agent.api.PrepareUnmanageVMInstanceAnswer;
import com.cloud.agent.api.PrepareUnmanageVMInstanceCommand;
import com.cloud.agent.api.to.DataStoreTO;
import com.cloud.agent.api.to.RemoteInstanceTO;
import com.cloud.agent.api.to.StorageFilerTO;
import com.cloud.configuration.Config;
import com.cloud.configuration.Resource;
import com.cloud.dc.DataCenter;
import com.cloud.dc.DataCenterVO;
import com.cloud.dc.VmwareDatacenterVO;
import com.cloud.dc.dao.ClusterDao;
import com.cloud.dc.dao.DataCenterDao;
import com.cloud.dc.dao.VmwareDatacenterDao;
import com.cloud.deploy.DataCenterDeployment;
import com.cloud.deploy.DeployDestination;
import com.cloud.deploy.DeploymentPlanner;
import com.cloud.deploy.DeploymentPlanningManager;
import com.cloud.event.ActionEvent;
import com.cloud.event.ActionEventUtils;
import com.cloud.event.EventTypes;
import com.cloud.event.EventVO;
import com.cloud.event.UsageEventUtils;
import com.cloud.exception.AgentUnavailableException;
import com.cloud.exception.InsufficientAddressCapacityException;
import com.cloud.exception.InsufficientCapacityException;
import com.cloud.exception.InsufficientVirtualNetworkCapacityException;
import com.cloud.exception.InvalidParameterValueException;
import com.cloud.exception.OperationTimedoutException;
import com.cloud.exception.PermissionDeniedException;
import com.cloud.exception.ResourceAllocationException;
import com.cloud.exception.UnsupportedServiceException;
import com.cloud.host.Host;
import com.cloud.host.HostVO;
import com.cloud.host.Status;
import com.cloud.host.dao.HostDao;
import com.cloud.hypervisor.Hypervisor;
import com.cloud.hypervisor.HypervisorGuru;
import com.cloud.hypervisor.HypervisorGuruManager;
import com.cloud.network.IpAddressManager;
import com.cloud.network.Network;
import com.cloud.network.NetworkModel;
import com.cloud.network.Networks;
import com.cloud.network.PhysicalNetwork;
import com.cloud.network.dao.NetworkDao;
import com.cloud.network.dao.NetworkVO;
import com.cloud.network.dao.PhysicalNetworkDao;
import com.cloud.offering.DiskOffering;
import com.cloud.offering.NetworkOffering;
import com.cloud.offering.ServiceOffering;
import com.cloud.offerings.NetworkOfferingVO;
import com.cloud.offerings.dao.NetworkOfferingDao;
import com.cloud.org.Cluster;
import com.cloud.resource.ResourceManager;
import com.cloud.resource.ResourceState;
import com.cloud.serializer.GsonHelper;
import com.cloud.server.ManagementService;
import com.cloud.service.ServiceOfferingVO;
import com.cloud.service.dao.ServiceOfferingDao;
import com.cloud.storage.DataStoreRole;
import com.cloud.storage.DiskOfferingVO;
import com.cloud.storage.GuestOS;
import com.cloud.storage.GuestOSHypervisor;
import com.cloud.storage.ScopeType;
import com.cloud.storage.Snapshot;
import com.cloud.storage.SnapshotVO;
import com.cloud.storage.Storage;
import com.cloud.storage.StoragePool;
import com.cloud.storage.VMTemplateStoragePoolVO;
import com.cloud.storage.VMTemplateVO;
import com.cloud.storage.Volume;
import com.cloud.storage.VolumeApiService;
import com.cloud.storage.VolumeVO;
import com.cloud.storage.dao.DiskOfferingDao;
import com.cloud.storage.dao.GuestOSDao;
import com.cloud.storage.dao.GuestOSHypervisorDao;
import com.cloud.storage.dao.SnapshotDao;
import com.cloud.storage.dao.StoragePoolHostDao;
import com.cloud.storage.dao.VMTemplateDao;
import com.cloud.storage.dao.VMTemplatePoolDao;
import com.cloud.storage.dao.VolumeDao;
import com.cloud.template.VirtualMachineTemplate;
import com.cloud.user.Account;
import com.cloud.user.AccountService;
import com.cloud.user.ResourceLimitService;
import com.cloud.user.UserVO;
import com.cloud.user.dao.UserDao;
import com.cloud.uservm.UserVm;
import com.cloud.utils.LogUtils;
import com.cloud.utils.Pair;
import com.cloud.utils.db.EntityManager;
import com.cloud.utils.exception.CloudRuntimeException;
import com.cloud.utils.net.NetUtils;
import com.cloud.vm.DiskProfile;
import com.cloud.vm.NicProfile;
import com.cloud.vm.NicVO;
import com.cloud.vm.UserVmManager;
import com.cloud.vm.UserVmVO;
import com.cloud.vm.VMInstanceVO;
import com.cloud.vm.VirtualMachine;
import com.cloud.vm.VirtualMachineManager;
import com.cloud.vm.VirtualMachineName;
import com.cloud.vm.VirtualMachineProfile;
import com.cloud.vm.VirtualMachineProfileImpl;
import com.cloud.vm.VmDetailConstants;
import com.cloud.vm.dao.NicDao;
import com.cloud.vm.dao.UserVmDao;
import com.cloud.vm.dao.UserVmDetailsDao;
import com.cloud.vm.dao.VMInstanceDao;
import com.google.gson.Gson;
import org.apache.cloudstack.acl.ControlledEntity;
import org.apache.cloudstack.api.ApiCommandResourceType;
import org.apache.cloudstack.api.ApiConstants;
import org.apache.cloudstack.api.ApiErrorCode;
import org.apache.cloudstack.api.ResponseGenerator;
import org.apache.cloudstack.api.ResponseObject;
import org.apache.cloudstack.api.ServerApiException;
import org.apache.cloudstack.api.command.admin.vm.ImportUnmanagedInstanceCmd;
import org.apache.cloudstack.api.command.admin.vm.ImportVmCmd;
import org.apache.cloudstack.api.command.admin.vm.ListUnmanagedInstancesCmd;
import org.apache.cloudstack.api.command.admin.vm.ListVmsForImportCmd;
import org.apache.cloudstack.api.command.admin.vm.UnmanageVMInstanceCmd;
import org.apache.cloudstack.api.response.ListResponse;
import org.apache.cloudstack.api.response.NicResponse;
import org.apache.cloudstack.api.response.UnmanagedInstanceDiskResponse;
import org.apache.cloudstack.api.response.UnmanagedInstanceResponse;
import org.apache.cloudstack.api.response.UserVmResponse;
import org.apache.cloudstack.context.CallContext;
import org.apache.cloudstack.engine.orchestration.service.NetworkOrchestrationService;
import org.apache.cloudstack.engine.orchestration.service.VolumeOrchestrationService;
import org.apache.cloudstack.engine.subsystem.api.storage.DataStore;
import org.apache.cloudstack.engine.subsystem.api.storage.DataStoreManager;
import org.apache.cloudstack.framework.config.ConfigKey;
import org.apache.cloudstack.framework.config.dao.ConfigurationDao;
import org.apache.cloudstack.storage.datastore.db.ImageStoreDao;
import org.apache.cloudstack.storage.datastore.db.ImageStoreVO;
import org.apache.cloudstack.storage.datastore.db.PrimaryDataStoreDao;
import org.apache.cloudstack.storage.datastore.db.StoragePoolVO;
import org.apache.cloudstack.utils.volume.VirtualMachineDiskInfo;
import org.apache.commons.collections.CollectionUtils;
import org.apache.commons.collections.MapUtils;
import org.apache.commons.lang3.StringUtils;
import org.apache.logging.log4j.LogManager;
import org.apache.logging.log4j.Logger;

import javax.inject.Inject;
import java.util.ArrayList;
import java.util.Arrays;
import java.util.HashMap;
import java.util.LinkedHashMap;
import java.util.List;
import java.util.Map;
import java.util.Random;
import java.util.Set;
import java.util.stream.Collectors;

import static org.apache.cloudstack.api.ApiConstants.MAX_IOPS;
import static org.apache.cloudstack.api.ApiConstants.MIN_IOPS;

public class UnmanagedVMsManagerImpl implements UnmanagedVMsManager {
    public static final String VM_IMPORT_DEFAULT_TEMPLATE_NAME = "system-default-vm-import-dummy-template.iso";
    public static final String KVM_VM_IMPORT_DEFAULT_TEMPLATE_NAME = "kvm-default-vm-import-dummy-template";
    protected Logger logger = LogManager.getLogger(UnmanagedVMsManagerImpl.class);
    private static final List<Hypervisor.HypervisorType> importUnmanagedInstancesSupportedHypervisors =
            Arrays.asList(Hypervisor.HypervisorType.VMware, Hypervisor.HypervisorType.KVM);

    @Inject
    private AgentManager agentManager;
    @Inject
    private DataCenterDao dataCenterDao;
    @Inject
    private ClusterDao clusterDao;
    @Inject
    private HostDao hostDao;
    @Inject
    private AccountService accountService;
    @Inject
    private UserDao userDao;
    @Inject
    private VMTemplateDao templateDao;
    @Inject
    private VMTemplatePoolDao templatePoolDao;
    @Inject
    private ServiceOfferingDao serviceOfferingDao;
    @Inject
    private DiskOfferingDao diskOfferingDao;
    @Inject
    private ResourceManager resourceManager;
    @Inject
    private ResourceLimitService resourceLimitService;
    @Inject
    private UserVmDetailsDao userVmDetailsDao;
    @Inject
    private UserVmManager userVmManager;
    @Inject
    private ResponseGenerator responseGenerator;
    @Inject
    private VolumeOrchestrationService volumeManager;
    @Inject
    private VolumeDao volumeDao;
    @Inject
    private PrimaryDataStoreDao primaryDataStoreDao;
    @Inject
    private NetworkDao networkDao;
    @Inject
    private NetworkOrchestrationService networkOrchestrationService;
    @Inject
    private VMInstanceDao vmDao;
    @Inject
    private VolumeApiService volumeApiService;
    @Inject
    private DeploymentPlanningManager deploymentPlanningManager;
    @Inject
    private VirtualMachineManager virtualMachineManager;
    @Inject
    private ManagementService managementService;
    @Inject
    private NicDao nicDao;
    @Inject
    private NetworkModel networkModel;
    @Inject
    private ConfigurationDao configurationDao;
    @Inject
    private GuestOSDao guestOSDao;
    @Inject
    private GuestOSHypervisorDao guestOSHypervisorDao;
    @Inject
    private SnapshotDao snapshotDao;
    @Inject
    private UserVmDao userVmDao;
    @Inject
    private NetworkOfferingDao networkOfferingDao;
    @Inject
    EntityManager entityMgr;
    @Inject
    private NetworkOrchestrationService networkMgr;
    @Inject
    private PhysicalNetworkDao physicalNetworkDao;
    @Inject
    private IpAddressManager ipAddressManager;
    @Inject
    private StoragePoolHostDao storagePoolHostDao;
    @Inject
    private HypervisorGuruManager hypervisorGuruManager;
    @Inject
    private VmwareDatacenterDao vmwareDatacenterDao;
    @Inject
    private ImageStoreDao imageStoreDao;
    @Inject
    private DataStoreManager dataStoreManager;

    protected Gson gson;

    public UnmanagedVMsManagerImpl() {
        gson = GsonHelper.getGsonLogger();
    }

    private VMTemplateVO createDefaultDummyVmImportTemplate(boolean isKVM) {
        String templateName = (isKVM) ? KVM_VM_IMPORT_DEFAULT_TEMPLATE_NAME : VM_IMPORT_DEFAULT_TEMPLATE_NAME;
        VMTemplateVO template = null;
        try {
            template = VMTemplateVO.createSystemIso(templateDao.getNextInSequence(Long.class, "id"), templateName, templateName, true,
                    "", true, 64, Account.ACCOUNT_ID_SYSTEM, "",
                    "VM Import Default Template", false, 1);
            template.setState(VirtualMachineTemplate.State.Inactive);
            template = templateDao.persist(template);
            if (template == null) {
                return null;
            }
            templateDao.remove(template.getId());
            template = templateDao.findByName(templateName);
        } catch (Exception e) {
            logger.error("Unable to create default dummy template for VM import", e);
        }
        return template;
    }

    private UnmanagedInstanceResponse createUnmanagedInstanceResponse(UnmanagedInstanceTO instance, Cluster cluster, Host host) {
        UnmanagedInstanceResponse response = new UnmanagedInstanceResponse();
        response.setName(instance.getName());

        if (cluster != null) {
            response.setClusterId(cluster.getUuid());
        }
        if (host != null) {
            response.setHostId(host.getUuid());
            response.setHostName(host.getName());
        }
        response.setPowerState(instance.getPowerState().toString());
        response.setCpuCores(instance.getCpuCores());
        response.setCpuSpeed(instance.getCpuSpeed());
        response.setCpuCoresPerSocket(instance.getCpuCoresPerSocket());
        response.setMemory(instance.getMemory());
        response.setOperatingSystemId(instance.getOperatingSystemId());
        response.setOperatingSystem(instance.getOperatingSystem());
        response.setObjectName("unmanagedinstance");

        if (instance.getDisks() != null) {
            for (UnmanagedInstanceTO.Disk disk : instance.getDisks()) {
                UnmanagedInstanceDiskResponse diskResponse = new UnmanagedInstanceDiskResponse();
                diskResponse.setDiskId(disk.getDiskId());
                if (StringUtils.isNotEmpty(disk.getLabel())) {
                    diskResponse.setLabel(disk.getLabel());
                }
                diskResponse.setCapacity(disk.getCapacity());
                diskResponse.setController(disk.getController());
                diskResponse.setControllerUnit(disk.getControllerUnit());
                diskResponse.setPosition(disk.getPosition());
                diskResponse.setImagePath(disk.getImagePath());
                diskResponse.setDatastoreName(disk.getDatastoreName());
                diskResponse.setDatastoreHost(disk.getDatastoreHost());
                diskResponse.setDatastorePath(disk.getDatastorePath());
                diskResponse.setDatastoreType(disk.getDatastoreType());
                response.addDisk(diskResponse);
            }
        }

        if (instance.getNics() != null) {
            for (UnmanagedInstanceTO.Nic nic : instance.getNics()) {
                NicResponse nicResponse = new NicResponse();
                nicResponse.setId(nic.getNicId());
                nicResponse.setNetworkName(nic.getNetwork());
                nicResponse.setMacAddress(nic.getMacAddress());
                if (StringUtils.isNotEmpty(nic.getAdapterType())) {
                    nicResponse.setAdapterType(nic.getAdapterType());
                }
                if (!CollectionUtils.isEmpty(nic.getIpAddress())) {
                    nicResponse.setIpAddresses(nic.getIpAddress());
                }
                nicResponse.setVlanId(nic.getVlan());
                nicResponse.setIsolatedPvlanId(nic.getPvlan());
                nicResponse.setIsolatedPvlanType(nic.getPvlanType());
                response.addNic(nicResponse);
            }
        }

        return response;
    }

    private List<String> getAdditionalNameFilters(Cluster cluster) {
        List<String> additionalNameFilter = new ArrayList<>();
        if (cluster == null) {
            return additionalNameFilter;
        }
        if (cluster.getHypervisorType() == Hypervisor.HypervisorType.VMware) {
            // VMWare considers some templates as VM and they are not filtered by VirtualMachineMO.isTemplate()
            List<VMTemplateStoragePoolVO> templates = templatePoolDao.listAll();
            for (VMTemplateStoragePoolVO template : templates) {
                additionalNameFilter.add(template.getInstallPath());
            }

            // VMWare considers some removed volumes as VM
            List<VolumeVO> volumes = volumeDao.findIncludingRemovedByZone(cluster.getDataCenterId());
            for (VolumeVO volumeVO : volumes) {
                if (volumeVO.getRemoved() == null) {
                    continue;
                }
                if (StringUtils.isEmpty(volumeVO.getChainInfo())) {
                    continue;
                }
                List<String> volumeFileNames = new ArrayList<>();
                try {
                    VirtualMachineDiskInfo diskInfo = gson.fromJson(volumeVO.getChainInfo(), VirtualMachineDiskInfo.class);
                    String[] files = diskInfo.getDiskChain();
                    if (files.length == 1) {
                        continue;
                    }
                    boolean firstFile = true;
                    for (final String file : files) {
                        if (firstFile) {
                            firstFile = false;
                            continue;
                        }
                        String path = file;
                        String[] split = path.split(" ");
                        path = split[split.length - 1];
                        split = path.split("/");
                        path = split[split.length - 1];
                        split = path.split("\\.");
                        path = split[0];
                        if (StringUtils.isNotEmpty(path)) {
                            if (!additionalNameFilter.contains(path)) {
                                volumeFileNames.add(path);
                            }
                            if (path.contains("-")) {
                                split = path.split("-");
                                path = split[0];
                                if (StringUtils.isNotEmpty(path) && !path.equals("ROOT") && !additionalNameFilter.contains(path)) {
                                    volumeFileNames.add(path);
                                }
                            }
                        }
                    }
                } catch (Exception e) {
                    logger.warn("Unable to find volume file name for volume: {} while adding filters unmanaged VMs", volumeVO, e);
                }
                if (!volumeFileNames.isEmpty()) {
                    additionalNameFilter.addAll(volumeFileNames);
                }
            }
        }
        return additionalNameFilter;
    }

    private List<String> getHostsManagedVms(List<HostVO> hosts) {
        if (CollectionUtils.isEmpty(hosts)) {
            return new ArrayList<>();
        }
        List<VMInstanceVO> instances = vmDao.listByHostOrLastHostOrHostPod(hosts.stream().map(HostVO::getId).collect(Collectors.toList()), hosts.get(0).getPodId());
        List<String> managedVms = instances.stream().map(VMInstanceVO::getInstanceName).collect(Collectors.toList());
        return managedVms;
    }

    private boolean hostSupportsServiceOfferingAndTemplate(HostVO host, ServiceOffering serviceOffering, VirtualMachineTemplate template) {
        if (StringUtils.isAllEmpty(serviceOffering.getHostTag(), template.getTemplateTag())) {
            return true;
        }
        hostDao.loadHostTags(host);
        return host.checkHostServiceOfferingAndTemplateTags(serviceOffering, template, UserVmManager.getStrictHostTags());
    }

    private boolean storagePoolSupportsDiskOffering(StoragePool pool, DiskOffering diskOffering) {
        if (pool == null) {
            return false;
        }
        if (diskOffering == null) {
            return false;
        }
        return volumeApiService.doesStoragePoolSupportDiskOfferingTags(pool, diskOffering.getTags());
    }

    private ServiceOfferingVO getUnmanagedInstanceServiceOffering(final UnmanagedInstanceTO instance, ServiceOfferingVO serviceOffering, final Account owner, final DataCenter zone, final Map<String, String> details, Hypervisor.HypervisorType hypervisorType)
            throws ServerApiException, PermissionDeniedException, ResourceAllocationException {
        if (instance == null) {
            throw new ServerApiException(ApiErrorCode.INTERNAL_ERROR, "Cannot find VM to import.");
        }
        if (serviceOffering == null) {
            throw new ServerApiException(ApiErrorCode.INTERNAL_ERROR, String.format("Cannot find service offering used to import VM [%s].", instance.getName()));
        }
        accountService.checkAccess(owner, serviceOffering, zone);
        final Integer cpu = instance.getCpuCores();
        final Integer memory = instance.getMemory();
        Integer cpuSpeed = instance.getCpuSpeed() == null ? 0 : instance.getCpuSpeed();

        if (cpu == null || cpu == 0) {
            throw new ServerApiException(ApiErrorCode.INTERNAL_ERROR, String.format("CPU cores [%s] is not valid for importing VM [%s].", cpu, instance.getName()));
        }
        if (memory == null || memory == 0) {
            throw new ServerApiException(ApiErrorCode.INTERNAL_ERROR, String.format("Memory [%s] is not valid for importing VM [%s].", memory, instance.getName()));
        }

        if (serviceOffering.isDynamic()) {
            if (details.containsKey(VmDetailConstants.CPU_SPEED)) {
                try {
                    cpuSpeed = Integer.parseInt(details.get(VmDetailConstants.CPU_SPEED));
                } catch (Exception e) {
                    logger.error("Failed to get CPU speed for importing VM [{}] due to [{}].", instance, e.getMessage(), e);
                }
            }
            Map<String, String> parameters = new HashMap<>();
            parameters.put(VmDetailConstants.CPU_NUMBER, String.valueOf(cpu));
            parameters.put(VmDetailConstants.MEMORY, String.valueOf(memory));
            if (serviceOffering.getSpeed() == null && cpuSpeed > 0) {
                parameters.put(VmDetailConstants.CPU_SPEED, String.valueOf(cpuSpeed));
            }
            serviceOffering.setDynamicFlag(true);
            userVmManager.validateCustomParameters(serviceOffering, parameters);
            serviceOffering = serviceOfferingDao.getComputeOffering(serviceOffering, parameters);
        } else {
            if (!cpu.equals(serviceOffering.getCpu()) && !instance.getPowerState().equals(UnmanagedInstanceTO.PowerState.PowerOff)) {
                throw new ServerApiException(ApiErrorCode.INTERNAL_ERROR, String.format("Service offering (%s) %d CPU cores do not match VM CPU cores %d and VM is not in powered off state (Power state: %s)", serviceOffering.getUuid(), serviceOffering.getCpu(), cpu, instance.getPowerState()));
            }
            if (!memory.equals(serviceOffering.getRamSize()) && !instance.getPowerState().equals(UnmanagedInstanceTO.PowerState.PowerOff)) {
                throw new ServerApiException(ApiErrorCode.INTERNAL_ERROR, String.format("Service offering (%s) %dMB memory does not match VM memory %dMB and VM is not in powered off state (Power state: %s)", serviceOffering.getUuid(), serviceOffering.getRamSize(), memory, instance.getPowerState()));
            }
            if (hypervisorType == Hypervisor.HypervisorType.VMware && cpuSpeed != null && cpuSpeed > 0 && !cpuSpeed.equals(serviceOffering.getSpeed()) && !instance.getPowerState().equals(UnmanagedInstanceTO.PowerState.PowerOff)) {
                throw new ServerApiException(ApiErrorCode.INTERNAL_ERROR, String.format("Service offering (%s) %dMHz CPU speed does not match VM CPU speed %dMHz and VM is not in powered off state (Power state: %s)", serviceOffering.getUuid(), serviceOffering.getSpeed(), cpuSpeed, instance.getPowerState()));
            }
        }
        return serviceOffering;
    }

    private Map<String, Network.IpAddresses> getNicIpAddresses(final List<UnmanagedInstanceTO.Nic> nics, final Map<String, Network.IpAddresses> callerNicIpAddressMap) {
        Map<String, Network.IpAddresses> nicIpAddresses = new HashMap<>();
        for (UnmanagedInstanceTO.Nic nic : nics) {
            Network.IpAddresses ipAddresses = null;
            if (MapUtils.isNotEmpty(callerNicIpAddressMap) && callerNicIpAddressMap.containsKey(nic.getNicId())) {
                ipAddresses = callerNicIpAddressMap.get(nic.getNicId());
            }
            // If IP is set to auto-assign, check NIC doesn't have more that one IP from SDK
            if (ipAddresses != null && ipAddresses.getIp4Address() != null && ipAddresses.getIp4Address().equals("auto") && !CollectionUtils.isEmpty(nic.getIpAddress())) {
                if (nic.getIpAddress().size() > 1) {
                    throw new ServerApiException(ApiErrorCode.INTERNAL_ERROR, String.format("Multiple IP addresses (%s, %s) present for nic ID: %s. IP address cannot be assigned automatically, only single IP address auto-assigning supported", nic.getIpAddress().get(0), nic.getIpAddress().get(1), nic.getNicId()));
                }
                String address = nic.getIpAddress().get(0);
                if (NetUtils.isValidIp4(address)) {
                    ipAddresses.setIp4Address(address);
                }
            }
            if (ipAddresses != null) {
                nicIpAddresses.put(nic.getNicId(), ipAddresses);
            }
        }
        return nicIpAddresses;
    }

    private StoragePool getStoragePool(final UnmanagedInstanceTO.Disk disk, final DataCenter zone, final Cluster cluster, String diskOfferingTags) {
        StoragePool storagePool = null;
        final String dsHost = disk.getDatastoreHost();
        final String dsPath = disk.getDatastorePath();
        final String dsType = disk.getDatastoreType();
        final String dsName = disk.getDatastoreName();
        if (dsType != null) {
            List<StoragePoolVO> pools = primaryDataStoreDao.listPoolByHostPath(dsHost, dsPath);
            for (StoragePool pool : pools) {
                if (pool.getDataCenterId() == zone.getId() &&
                        (pool.getClusterId() == null || pool.getClusterId().equals(cluster.getId())) &&
                        volumeApiService.doesStoragePoolSupportDiskOfferingTags(pool, diskOfferingTags)) {
                    storagePool = pool;
                    break;
                }
            }
        }

        if (storagePool == null) {
            List<StoragePoolVO> pools = primaryDataStoreDao.listPoolsByCluster(cluster.getId());
            pools.addAll(primaryDataStoreDao.listByDataCenterId(zone.getId()));
            for (StoragePool pool : pools) {
                String searchPoolParam = StringUtils.isNotBlank(dsPath) ? dsPath : dsName;
                if (StringUtils.contains(pool.getPath(), searchPoolParam) &&
                        volumeApiService.doesStoragePoolSupportDiskOfferingTags(pool, diskOfferingTags)) {
                    storagePool = pool;
                    break;
                }
            }
        }
        if (storagePool == null) {
            throw new ServerApiException(ApiErrorCode.INTERNAL_ERROR, String.format("Storage pool for disk %s(%s) with datastore: %s not found in zone ID: %s", disk.getLabel(), disk.getDiskId(), disk.getDatastoreName(), zone.getUuid()));
        }
        return storagePool;
    }

    private Pair<UnmanagedInstanceTO.Disk, List<UnmanagedInstanceTO.Disk>> getRootAndDataDisks(
            List<UnmanagedInstanceTO.Disk> disks,
            final Map<String, Long> dataDiskOfferingMap) {
        UnmanagedInstanceTO.Disk rootDisk = null;
        List<UnmanagedInstanceTO.Disk> dataDisks = new ArrayList<>();

        Set<String> callerDiskIds = dataDiskOfferingMap.keySet();
        if (callerDiskIds.size() != disks.size() - 1) {
            String msg = String.format("VM has total %d disks for which %d disk offering mappings provided. %d disks need a disk offering for import", disks.size(), callerDiskIds.size(), disks.size() - 1);
            logger.error(String.format("%s. %s parameter can be used to provide disk offerings for the disks", msg, ApiConstants.DATADISK_OFFERING_LIST));
            throw new ServerApiException(ApiErrorCode.INTERNAL_ERROR, msg);
        }
        List<String> diskIdsWithoutOffering = new ArrayList<>();
        for (UnmanagedInstanceTO.Disk disk : disks) {
            String diskId = disk.getDiskId();
            if (!callerDiskIds.contains(diskId)) {
                diskIdsWithoutOffering.add(diskId);
                rootDisk = disk;
            } else {
                dataDisks.add(disk);
                DiskOffering diskOffering = diskOfferingDao.findById(dataDiskOfferingMap.getOrDefault(disk.getDiskId(), null));
                if ((disk.getCapacity() == null || disk.getCapacity() <= 0) && diskOffering != null) {
                    disk.setCapacity(diskOffering.getDiskSize());
                }
            }
        }
        if (diskIdsWithoutOffering.size() > 1 || rootDisk == null) {
            throw new ServerApiException(ApiErrorCode.INTERNAL_ERROR, String.format("VM has total %d disks, disk offering mapping not provided for %d disks. Disk IDs that may need a disk offering - %s", disks.size(), diskIdsWithoutOffering.size() - 1, String.join(", ", diskIdsWithoutOffering)));
        }

        return new Pair<>(rootDisk, dataDisks);
    }

    private void checkUnmanagedDiskAndOfferingForImport(String instanceName, UnmanagedInstanceTO.Disk disk, DiskOffering diskOffering, ServiceOffering serviceOffering, final Account owner, final DataCenter zone, final Cluster cluster, final boolean migrateAllowed)
            throws ServerApiException, PermissionDeniedException, ResourceAllocationException {
        if (serviceOffering == null && diskOffering == null) {
            throw new ServerApiException(ApiErrorCode.INTERNAL_ERROR, String.format("Disk offering for disk ID [%s] not found during VM [%s] import.", disk.getDiskId(), instanceName));
        }
        if (diskOffering != null) {
            accountService.checkAccess(owner, diskOffering, zone);
        }
        resourceLimitService.checkVolumeResourceLimit(owner, true, null, diskOffering);
        if (disk.getCapacity() == null || disk.getCapacity() == 0) {
            throw new ServerApiException(ApiErrorCode.INTERNAL_ERROR, String.format("Size of disk(ID: %s) is found invalid during VM import", disk.getDiskId()));
        }
        if (diskOffering != null && !diskOffering.isCustomized() && diskOffering.getDiskSize() == 0) {
            throw new ServerApiException(ApiErrorCode.INTERNAL_ERROR, String.format("Size of fixed disk offering(ID: %s) is found invalid during VM import", diskOffering.getUuid()));
        }
        if (diskOffering != null && !diskOffering.isCustomized() && diskOffering.getDiskSize() < disk.getCapacity()) {
            throw new ServerApiException(ApiErrorCode.INTERNAL_ERROR, String.format("Size of disk offering(ID: %s) %dGB is found less than the size of disk(ID: %s) %dGB during VM import", diskOffering.getUuid(), (diskOffering.getDiskSize() / Resource.ResourceType.bytesToGiB), disk.getDiskId(), (disk.getCapacity() / (Resource.ResourceType.bytesToGiB))));
        }
        diskOffering = diskOffering != null ? diskOffering : diskOfferingDao.findById(serviceOffering.getDiskOfferingId());
        StoragePool storagePool = getStoragePool(disk, zone, cluster, diskOffering != null ? diskOffering.getTags() : null);
        if (diskOffering != null && !migrateAllowed && !storagePoolSupportsDiskOffering(storagePool, diskOffering)) {
            throw new InvalidParameterValueException(String.format("Disk offering: %s is not compatible with storage pool: %s of unmanaged disk: %s", diskOffering.getUuid(), storagePool.getUuid(), disk.getDiskId()));
        }
    }

    private void checkUnmanagedDiskAndOfferingForImport(String intanceName, List<UnmanagedInstanceTO.Disk> disks, final Map<String, Long> diskOfferingMap, final Account owner, final DataCenter zone, final Cluster cluster, final boolean migrateAllowed)
            throws ServerApiException, PermissionDeniedException, ResourceAllocationException {
        String diskController = null;
        for (UnmanagedInstanceTO.Disk disk : disks) {
            if (disk == null) {
                throw new ServerApiException(ApiErrorCode.INTERNAL_ERROR, String.format("Unable to retrieve disk details for VM [%s].", intanceName));
            }
            if (!diskOfferingMap.containsKey(disk.getDiskId())) {
                throw new ServerApiException(ApiErrorCode.INTERNAL_ERROR, String.format("Disk offering for disk ID [%s] not found during VM import.", disk.getDiskId()));
            }
            if (StringUtils.isEmpty(diskController)) {
                diskController = disk.getController();
            } else {
                if (!diskController.equals(disk.getController())) {
                    throw new ServerApiException(ApiErrorCode.INTERNAL_ERROR, String.format("Multiple data disk controllers of different type (%s, %s) are not supported for import. Please make sure that all data disk controllers are of the same type", diskController, disk.getController()));
                }
            }
            checkUnmanagedDiskAndOfferingForImport(intanceName, disk, diskOfferingDao.findById(diskOfferingMap.get(disk.getDiskId())), null, owner, zone, cluster, migrateAllowed);
        }
    }

    private void checkUnmanagedNicAndNetworkForImport(String instanceName, UnmanagedInstanceTO.Nic nic, Network network, final DataCenter zone, final Account owner, final boolean autoAssign, Hypervisor.HypervisorType hypervisorType) throws ServerApiException {
        basicNetworkChecks(instanceName, nic, network);
        if (network.getDataCenterId() != zone.getId()) {
            throw new ServerApiException(ApiErrorCode.INTERNAL_ERROR, String.format("Network(ID: %s) for nic(ID: %s) belongs to a different zone than VM to be imported", network.getUuid(), nic.getNicId()));
        }
        networkModel.checkNetworkPermissions(owner, network);
        if (!autoAssign && network.getGuestType().equals(Network.GuestType.Isolated)) {
            return;
        }
        checksOnlyNeededForVmware(nic, network, hypervisorType);
    }

    private void checksOnlyNeededForVmware(UnmanagedInstanceTO.Nic nic, Network network, final Hypervisor.HypervisorType hypervisorType) {
        if (hypervisorType == Hypervisor.HypervisorType.VMware) {
            String networkBroadcastUri = network.getBroadcastUri() == null ? null : network.getBroadcastUri().toString();
            if (nic.getVlan() != null && nic.getVlan() != 0 && nic.getPvlan() == null &&
                    (StringUtils.isEmpty(networkBroadcastUri) ||
                            !networkBroadcastUri.equals(String.format("vlan://%d", nic.getVlan())))) {
                throw new ServerApiException(ApiErrorCode.INTERNAL_ERROR, String.format("VLAN of network(ID: %s) %s is found different from the VLAN of nic(ID: %s) vlan://%d during VM import", network.getUuid(), networkBroadcastUri, nic.getNicId(), nic.getVlan()));
            }
            String pvLanType = nic.getPvlanType() == null ? "" : nic.getPvlanType().toLowerCase().substring(0, 1);
            if (nic.getVlan() != null && nic.getVlan() != 0 && nic.getPvlan() != null && nic.getPvlan() != 0 &&
                    (StringUtils.isEmpty(networkBroadcastUri) || !String.format("pvlan://%d-%s%d", nic.getVlan(), pvLanType, nic.getPvlan()).equals(networkBroadcastUri))) {
                throw new ServerApiException(ApiErrorCode.INTERNAL_ERROR, String.format("PVLAN of network(ID: %s) %s is found different from the VLAN of nic(ID: %s) pvlan://%d-%s%d during VM import", network.getUuid(), networkBroadcastUri, nic.getNicId(), nic.getVlan(), pvLanType, nic.getPvlan()));
            }
        }
    }

    private void basicNetworkChecks(String instanceName, UnmanagedInstanceTO.Nic nic, Network network) {
        if (nic == null) {
            throw new ServerApiException(ApiErrorCode.INTERNAL_ERROR, String.format("Unable to retrieve the NIC details used by VM [%s] from VMware. Please check if this VM have NICs in VMWare.", instanceName));
        }
        if (network == null) {
            throw new ServerApiException(ApiErrorCode.INTERNAL_ERROR, String.format("Network for nic ID: %s not found during VM import.", nic.getNicId()));
        }
    }

    private void checkUnmanagedNicAndNetworkHostnameForImport(String instanceName, UnmanagedInstanceTO.Nic nic, Network network, final String hostName) throws ServerApiException {
        basicNetworkChecks(instanceName, nic, network);
        // Check for duplicate hostname in network, get all vms hostNames in the network
        List<String> hostNames = vmDao.listDistinctHostNames(network.getId());
        if (CollectionUtils.isNotEmpty(hostNames) && hostNames.contains(hostName)) {
            throw new InvalidParameterValueException(String.format("VM with Name [%s] already exists in the network [%s] domain [%s]. Cannot import another VM with the same name. Please try again with a different name.", hostName, network, network.getNetworkDomain()));
        }
    }

    private void checkUnmanagedNicIpAndNetworkForImport(String instanceName, UnmanagedInstanceTO.Nic nic, Network network, final Network.IpAddresses ipAddresses) throws ServerApiException {
        basicNetworkChecks(instanceName, nic, network);
        // Check IP is assigned for non L2 networks
        if (!network.getGuestType().equals(Network.GuestType.L2) && (ipAddresses == null || StringUtils.isEmpty(ipAddresses.getIp4Address()))) {
            throw new ServerApiException(ApiErrorCode.INTERNAL_ERROR, String.format("NIC(ID: %s) needs a valid IP address for it to be associated with network(ID: %s). %s parameter of API can be used for this", nic.getNicId(), network.getUuid(), ApiConstants.NIC_IP_ADDRESS_LIST));
        }
        // If network is non L2, IP v4 is assigned and not set to auto-assign, check it is available for network
        if (!network.getGuestType().equals(Network.GuestType.L2) && ipAddresses != null && StringUtils.isNotEmpty(ipAddresses.getIp4Address()) && !ipAddresses.getIp4Address().equals("auto")) {
            Set<Long> ips = networkModel.getAvailableIps(network, ipAddresses.getIp4Address());
            if (CollectionUtils.isEmpty(ips) || !ips.contains(NetUtils.ip2Long(ipAddresses.getIp4Address()))) {
                throw new ServerApiException(ApiErrorCode.INTERNAL_ERROR, String.format("IP address %s for NIC(ID: %s) is not available in network(ID: %s)", ipAddresses.getIp4Address(), nic.getNicId(), network.getUuid()));
            }
        }
    }

    private Map<String, Long> getUnmanagedNicNetworkMap(String instanceName, List<UnmanagedInstanceTO.Nic> nics, final Map<String, Long> callerNicNetworkMap,
                                                        final Map<String, Network.IpAddresses> callerNicIpAddressMap, final DataCenter zone, final String hostName,
                                                        final Account owner, Hypervisor.HypervisorType hypervisorType) throws ServerApiException {
        Map<String, Long> nicNetworkMap = new HashMap<>();
        String nicAdapter = null;
        for (int i = 0; i < nics.size(); i++) {
            UnmanagedInstanceTO.Nic nic = nics.get(i);
            if (StringUtils.isEmpty(nicAdapter)) {
                nicAdapter = nic.getAdapterType();
            } else {
                if (!nicAdapter.equals(nic.getAdapterType())) {
                    throw new ServerApiException(ApiErrorCode.INTERNAL_ERROR, String.format("Multiple network adapter of different type (%s, %s) are not supported for import. Please make sure that all network adapters are of the same type", nicAdapter, nic.getAdapterType()));
                }
            }
            Network network = null;
            Network.IpAddresses ipAddresses = null;
            if (MapUtils.isNotEmpty(callerNicIpAddressMap) && callerNicIpAddressMap.containsKey(nic.getNicId())) {
                ipAddresses = callerNicIpAddressMap.get(nic.getNicId());
            }
            if (!callerNicNetworkMap.containsKey(nic.getNicId())) {
                if (nic.getVlan() != null && nic.getVlan() != 0) {
                    // Find a suitable network
                    List<NetworkVO> networks = networkDao.listByZone(zone.getId());
                    for (NetworkVO networkVO : networks) {
                        if (networkVO.getTrafficType() == Networks.TrafficType.None || Networks.TrafficType.isSystemNetwork(networkVO.getTrafficType())) {
                            continue;
                        }
                        try {
                            checkUnmanagedNicAndNetworkForImport(instanceName, nic, networkVO, zone, owner, true, hypervisorType);
                            network = networkVO;
                        } catch (Exception e) {
                            logger.error(String.format("Error when checking NIC [%s] of unmanaged instance to import due to [%s].", nic.getNicId(), e.getMessage()), e);
                        }
                        if (network != null) {
                            checkUnmanagedNicAndNetworkHostnameForImport(instanceName, nic, network, hostName);
                            checkUnmanagedNicIpAndNetworkForImport(instanceName, nic, network, ipAddresses);
                            break;
                        }
                    }
                }
            } else {
                network = networkDao.findById(callerNicNetworkMap.get(nic.getNicId()));
                boolean autoImport = false;
                if (hypervisorType == Hypervisor.HypervisorType.KVM) {
                    autoImport = ipAddresses != null && ipAddresses.getIp4Address() != null && ipAddresses.getIp4Address().equalsIgnoreCase("auto");
                }
                checkUnmanagedNicAndNetworkForImport(instanceName, nic, network, zone, owner, autoImport, hypervisorType);
                checkUnmanagedNicAndNetworkHostnameForImport(instanceName, nic, network, hostName);
                checkUnmanagedNicIpAndNetworkForImport(instanceName, nic, network, ipAddresses);
            }
            if (network == null) {
                throw new ServerApiException(ApiErrorCode.INTERNAL_ERROR, String.format("Suitable network for nic(ID: %s) not found during VM import", nic.getNicId()));
            }
            nicNetworkMap.put(nic.getNicId(), network.getId());
        }
        return nicNetworkMap;
    }

    private Pair<DiskProfile, StoragePool> importExternalDisk(UnmanagedInstanceTO.Disk disk, VirtualMachine vm, DeployDestination dest, DiskOffering diskOffering,
                                                      Volume.Type type, VirtualMachineTemplate template,Long deviceId, String remoteUrl, String username, String password,
                                                      String tmpPath, DiskProfile diskProfile) {
        final String path = StringUtils.isEmpty(disk.getDatastorePath()) ? disk.getImagePath() : disk.getDatastorePath();
        String chainInfo = disk.getChainInfo();
        if (StringUtils.isEmpty(chainInfo)) {
            VirtualMachineDiskInfo diskInfo = new VirtualMachineDiskInfo();
            diskInfo.setDiskDeviceBusName(String.format("%s%d:%d", disk.getController(), disk.getControllerUnit(), disk.getPosition()));
            diskInfo.setDiskChain(new String[]{disk.getImagePath()});
            chainInfo = gson.toJson(diskInfo);
        }
        Map<Volume, StoragePool> storage = dest.getStorageForDisks();
        Volume volume = volumeDao.findById(diskProfile.getVolumeId());
        StoragePool storagePool = storage.get(volume);
        CopyRemoteVolumeCommand copyRemoteVolumeCommand = new CopyRemoteVolumeCommand();
        copyRemoteVolumeCommand.setRemoteIp(remoteUrl);
        copyRemoteVolumeCommand.setUsername(username);
        copyRemoteVolumeCommand.setPassword(password);
        copyRemoteVolumeCommand.setSrcFile(path);
        StorageFilerTO storageTO = new StorageFilerTO(storagePool);
        copyRemoteVolumeCommand.setStorageFilerTO(storageTO);
        if(tmpPath == null || tmpPath.length() < 1) {
            tmpPath = "/tmp/";
        } else {
            // Add / if path doesn't end with /
            if(tmpPath.charAt(tmpPath.length() - 1) != '/') {
                tmpPath += "/";
            }
        }
        copyRemoteVolumeCommand.setTempPath(tmpPath);
        int copyTimeout = UnmanagedVMsManager.RemoteKvmInstanceDisksCopyTimeout.value();
        if (copyTimeout <= 0) {
            copyTimeout = Integer.valueOf(UnmanagedVMsManager.RemoteKvmInstanceDisksCopyTimeout.defaultValue());
        }
        int copyTimeoutInSecs = copyTimeout * 60;
        copyRemoteVolumeCommand.setWait(copyTimeoutInSecs);
        logger.error(String.format("Initiating copy remote volume %s from %s, timeout %d secs", path, remoteUrl, copyTimeoutInSecs));
        Answer answer = agentManager.easySend(dest.getHost().getId(), copyRemoteVolumeCommand);
        if (!(answer instanceof CopyRemoteVolumeAnswer)) {
            throw new CloudRuntimeException("Error while copying volume of remote instance: " + answer.getDetails());
        }
        CopyRemoteVolumeAnswer copyRemoteVolumeAnswer = (CopyRemoteVolumeAnswer) answer;
        if(!copyRemoteVolumeAnswer.getResult()) {
            throw new CloudRuntimeException("Unable to copy volume of remote instance");
        }
        diskProfile.setSize(copyRemoteVolumeAnswer.getSize());
        DiskProfile profile = volumeManager.updateImportedVolume(type, diskOffering, vm, template, deviceId,
                storagePool.getId(), copyRemoteVolumeAnswer.getFilename(), chainInfo, diskProfile);

        return new Pair<>(profile, storagePool);
    }

    private Pair<DiskProfile, StoragePool> importKVMLocalDisk(VirtualMachine vm, DiskOffering diskOffering,
                                                              Volume.Type type, VirtualMachineTemplate template,
                                                              Long deviceId, Long hostId, String diskPath, DiskProfile diskProfile) {
        List<StoragePoolVO> storagePools = primaryDataStoreDao.findLocalStoragePoolsByHostAndTags(hostId, null);
        if(storagePools.size() < 1) {
            throw new CloudRuntimeException("Local Storage not found for host");
        }

        StoragePool storagePool = storagePools.get(0);

        DiskProfile profile = volumeManager.updateImportedVolume(type, diskOffering, vm, template, deviceId,
                storagePool.getId(), diskPath, null, diskProfile);

        return new Pair<>(profile, storagePool);
    }

    private Pair<DiskProfile, StoragePool> importKVMSharedDisk(VirtualMachine vm, DiskOffering diskOffering,
                                                              Volume.Type type, VirtualMachineTemplate template,
                                                              Long deviceId, Long poolId, String diskPath, DiskProfile diskProfile) {
        StoragePool storagePool = primaryDataStoreDao.findById(poolId);

        DiskProfile profile = volumeManager.updateImportedVolume(type, diskOffering, vm, template, deviceId,
                poolId, diskPath, null, diskProfile);

        return new Pair<>(profile, storagePool);
    }

    private Pair<DiskProfile, StoragePool> importDisk(UnmanagedInstanceTO.Disk disk, VirtualMachine vm, Cluster cluster, DiskOffering diskOffering,
                                                      Volume.Type type, String name, Long diskSize, Long minIops, Long maxIops, VirtualMachineTemplate template,
                                                      Account owner, Long deviceId) {
        final DataCenter zone = dataCenterDao.findById(vm.getDataCenterId());
        final String path = StringUtils.isEmpty(disk.getFileBaseName()) ? disk.getImagePath() : disk.getFileBaseName();
        String chainInfo = disk.getChainInfo();
        if (vm.getHypervisorType() == Hypervisor.HypervisorType.VMware && StringUtils.isEmpty(chainInfo)) {
            VirtualMachineDiskInfo diskInfo = new VirtualMachineDiskInfo();
            diskInfo.setDiskDeviceBusName(String.format("%s%d:%d", disk.getController(), disk.getControllerUnit(), disk.getPosition()));
            diskInfo.setDiskChain(new String[]{disk.getImagePath()});
            chainInfo = gson.toJson(diskInfo);
        }
        StoragePool storagePool = getStoragePool(disk, zone, cluster, diskOffering != null ? diskOffering.getTags() : null);
        DiskProfile profile = volumeManager.importVolume(type, name, diskOffering, diskSize,
                minIops, maxIops, vm.getDataCenterId(), vm.getHypervisorType(), vm, template, owner, deviceId, storagePool.getId(), path, chainInfo);

        return new Pair<DiskProfile, StoragePool>(profile, storagePool);
    }

    private NicProfile importNic(UnmanagedInstanceTO.Nic nic, VirtualMachine vm, Network network, Network.IpAddresses ipAddresses, int deviceId, boolean isDefaultNic, boolean forced) throws InsufficientVirtualNetworkCapacityException, InsufficientAddressCapacityException {
        DataCenterVO dataCenterVO = dataCenterDao.findById(network.getDataCenterId());
        Pair<NicProfile, Integer> result = networkOrchestrationService.importNic(nic.getMacAddress(), deviceId, network, isDefaultNic, vm, ipAddresses, dataCenterVO, forced);
        if (result == null) {
            throw new ServerApiException(ApiErrorCode.INTERNAL_ERROR, String.format("NIC ID: %s import failed", nic.getNicId()));
        }
        return result.first();
    }

    private void cleanupFailedImportVM(final UserVm userVm) {
        if (userVm == null) {
            return;
        }
        VirtualMachineProfile profile = new VirtualMachineProfileImpl(userVm);
        // Remove all volumes
        volumeDao.deleteVolumesByInstance(userVm.getId());
        // Remove all nics
        try {
            networkOrchestrationService.release(profile, true);
        } catch (Exception e) {
            logger.error("Unable to release NICs for unsuccessful import unmanaged VM: {}", userVm, e);
            nicDao.removeNicsForInstance(userVm.getId());
        }
        // Remove vm
        vmDao.remove(userVm.getId());
    }

    private UserVm migrateImportedVM(HostVO sourceHost, VirtualMachineTemplate template, ServiceOfferingVO serviceOffering, UserVm userVm, final Account owner, List<Pair<DiskProfile, StoragePool>> diskProfileStoragePoolList) {
        UserVm vm = userVm;
        if (vm == null) {
            logger.error(String.format("Failed to check migrations need during VM import"));
            throw new ServerApiException(ApiErrorCode.INTERNAL_ERROR, String.format("Failed to check migrations need during VM import"));
        }
        if (sourceHost == null || serviceOffering == null || diskProfileStoragePoolList == null) {
            logger.error(String.format("Failed to check migrations need during import, VM: %s", userVm));
            cleanupFailedImportVM(vm);
            throw new ServerApiException(ApiErrorCode.INTERNAL_ERROR, String.format("Failed to check migrations need during import, VM: %s", userVm.getInstanceName()));
        }
        if (!hostSupportsServiceOfferingAndTemplate(sourceHost, serviceOffering, template)) {
            logger.debug("VM {} needs to be migrated", vm);
            final VirtualMachineProfile profile = new VirtualMachineProfileImpl(vm, template, serviceOffering, owner, null);
            profile.setServiceOffering(serviceOfferingDao.findById(vm.getId(), serviceOffering.getId()));
            DeploymentPlanner.ExcludeList excludeList = new DeploymentPlanner.ExcludeList();
            excludeList.addHost(sourceHost.getId());
            final DataCenterDeployment plan = new DataCenterDeployment(sourceHost.getDataCenterId(), sourceHost.getPodId(), sourceHost.getClusterId(), null, null, null);
            DeployDestination dest = null;
            try {
                dest = deploymentPlanningManager.planDeployment(profile, plan, excludeList, null);
            } catch (Exception e) {
                String errorMsg = String.format("VM import failed for Unmanaged VM [%s] during VM migration, cannot find deployment destination due to [%s].", vm, e.getMessage());
                logger.warn(errorMsg, e);
                cleanupFailedImportVM(vm);
                throw new ServerApiException(ApiErrorCode.INTERNAL_ERROR, errorMsg);
            }
            if (dest == null) {
                cleanupFailedImportVM(vm);
                throw new ServerApiException(ApiErrorCode.INTERNAL_ERROR, String.format("VM import failed for unmanaged vm: %s during vm migration, no deployment destination found", vm.getInstanceName()));
            }
            try {
                if (vm.getState().equals(VirtualMachine.State.Stopped)) {
                    VMInstanceVO vmInstanceVO = vmDao.findById(userVm.getId());
                    vmInstanceVO.setHostId(dest.getHost().getId());
                    vmInstanceVO.setLastHostId(dest.getHost().getId());
                    vmDao.update(vmInstanceVO.getId(), vmInstanceVO);
                } else {
                    virtualMachineManager.migrate(vm.getUuid(), sourceHost.getId(), dest);
                }
                vm = userVmManager.getUserVm(vm.getId());
            } catch (Exception e) {
                String errorMsg = String.format("VM import failed for Unmanaged VM [%s] during VM migration due to [%s].", vm, e.getMessage());
                logger.error(errorMsg, e);
                cleanupFailedImportVM(vm);
                throw new ServerApiException(ApiErrorCode.INTERNAL_ERROR, errorMsg);
            }
        }
        for (Pair<DiskProfile, StoragePool> diskProfileStoragePool : diskProfileStoragePoolList) {
            if (diskProfileStoragePool == null ||
                    diskProfileStoragePool.first() == null ||
                    diskProfileStoragePool.second() == null) {
                continue;
            }
            DiskProfile profile = diskProfileStoragePool.first();
            DiskOffering dOffering = diskOfferingDao.findById(profile.getDiskOfferingId());
            if (dOffering == null) {
                continue;
            }
            VolumeVO volumeVO = volumeDao.findById(profile.getVolumeId());
            if (volumeVO == null) {
                continue;
            }
            boolean poolSupportsOfferings = storagePoolSupportsDiskOffering(diskProfileStoragePool.second(), dOffering);
            if (poolSupportsOfferings) {
                continue;
            }
            logger.debug("Volume {} needs to be migrated", volumeVO);
            Pair<List<? extends StoragePool>, List<? extends StoragePool>> poolsPair = managementService.listStoragePoolsForSystemMigrationOfVolume(profile.getVolumeId(), null, null, null, null, false, true);
            if (CollectionUtils.isEmpty(poolsPair.first()) && CollectionUtils.isEmpty(poolsPair.second())) {
                cleanupFailedImportVM(vm);
                throw new ServerApiException(ApiErrorCode.INTERNAL_ERROR, String.format("VM import failed for unmanaged vm: %s during volume ID: %s migration as no suitable pool(s) found", userVm.getInstanceName(), volumeVO.getUuid()));
            }
            List<? extends StoragePool> storagePools = poolsPair.second();
            StoragePool storagePool = null;
            if (CollectionUtils.isNotEmpty(storagePools)) {
                for (StoragePool pool : storagePools) {
                    if (diskProfileStoragePool.second().getId() != pool.getId() &&
                            storagePoolSupportsDiskOffering(pool, dOffering)
                    ) {
                        storagePool = pool;
                        break;
                    }
                }
            }
            // For zone-wide pools, at times, suitable storage pools are not returned therefore consider all pools.
            if (storagePool == null && CollectionUtils.isNotEmpty(poolsPair.first())) {
                storagePools = poolsPair.first();
                for (StoragePool pool : storagePools) {
                    if (diskProfileStoragePool.second().getId() != pool.getId() &&
                            storagePoolSupportsDiskOffering(pool, dOffering)
                    ) {
                        storagePool = pool;
                        break;
                    }
                }
            }
            if (storagePool == null) {
                cleanupFailedImportVM(vm);
                throw new ServerApiException(ApiErrorCode.INTERNAL_ERROR, String.format("VM import failed for unmanaged vm: %s during volume ID: %s migration as no suitable pool found", userVm.getInstanceName(), volumeVO.getUuid()));
            } else {
                logger.debug("Found storage pool {} for migrating the volume {} to", storagePool, volumeVO);
            }
            try {
                Volume volume = null;
                if (vm.getState().equals(VirtualMachine.State.Running)) {
                    volume = volumeManager.liveMigrateVolume(volumeVO, storagePool);
                } else {
                    volume = volumeManager.migrateVolume(volumeVO, storagePool);
                }
                if (volume == null) {
                    String msg = "";
                    if (vm.getState().equals(VirtualMachine.State.Running)) {
                        msg = String.format("Live migration for volume: %s to destination pool: %s failed", volumeVO, storagePool);
                    } else {
                        msg = String.format("Migration for volume: %s to destination pool: %s failed", volumeVO, storagePool);
                    }
                    logger.error(msg);
                    throw new CloudRuntimeException(msg);
                }
            } catch (Exception e) {
                logger.error("VM import failed for unmanaged vm: {} during volume migration", vm, e);
                cleanupFailedImportVM(vm);
                throw new ServerApiException(ApiErrorCode.INTERNAL_ERROR, String.format("VM import failed for unmanaged vm: %s during volume migration. %s", userVm.getInstanceName(), StringUtils.defaultString(e.getMessage())));
            }
        }
        return userVm;
    }

    private void publishVMUsageUpdateResourceCount(final UserVm userVm, ServiceOfferingVO serviceOfferingVO, VirtualMachineTemplate templateVO) {
        if (userVm == null || serviceOfferingVO == null) {
            logger.error("Failed to publish usage records during VM import because VM [{}] or ServiceOffering [{}] is null.", userVm, serviceOfferingVO);
            cleanupFailedImportVM(userVm);
            throw new ServerApiException(ApiErrorCode.INTERNAL_ERROR, "VM import failed for Unmanaged VM during publishing Usage Records.");
        }
        try {
            if (!serviceOfferingVO.isDynamic()) {
                UsageEventUtils.publishUsageEvent(EventTypes.EVENT_VM_CREATE, userVm.getAccountId(), userVm.getDataCenterId(), userVm.getId(), userVm.getHostName(), serviceOfferingVO.getId(), userVm.getTemplateId(),
                        userVm.getHypervisorType().toString(), VirtualMachine.class.getName(), userVm.getUuid(), userVm.isDisplayVm());
            } else {
                UsageEventUtils.publishUsageEvent(EventTypes.EVENT_VM_CREATE, userVm.getAccountId(), userVm.getAccountId(), userVm.getDataCenterId(), userVm.getHostName(), serviceOfferingVO.getId(), userVm.getTemplateId(),
                        userVm.getHypervisorType().toString(), VirtualMachine.class.getName(), userVm.getUuid(), userVm.getDetails(), userVm.isDisplayVm());
            }
            if (userVm.getState() == VirtualMachine.State.Running) {
                UsageEventUtils.publishUsageEvent(EventTypes.EVENT_VM_START, userVm.getAccountId(), userVm.getDataCenterId(), userVm.getId(), userVm.getHostName(), serviceOfferingVO.getId(), userVm.getTemplateId(),
                        userVm.getHypervisorType().toString(), VirtualMachine.class.getName(), userVm.getUuid(), userVm.isDisplayVm());
            }
        } catch (Exception e) {
            logger.error("Failed to publish usage records during VM import for unmanaged VM [{}] due to [{}].", userVm, e.getMessage(), e);
            cleanupFailedImportVM(userVm);
            throw new ServerApiException(ApiErrorCode.INTERNAL_ERROR, String.format("VM import failed for unmanaged vm %s during publishing usage records", userVm.getInstanceName()));
        }
        resourceLimitService.incrementVmResourceCount(userVm.getAccountId(), userVm.isDisplayVm(), serviceOfferingVO, templateVO);
        // Save usage event and update resource count for user vm volumes
        List<VolumeVO> volumes = volumeDao.findByInstance(userVm.getId());
        for (VolumeVO volume : volumes) {
            try {
                UsageEventUtils.publishUsageEvent(EventTypes.EVENT_VOLUME_CREATE, volume.getAccountId(), volume.getDataCenterId(), volume.getId(), volume.getName(), volume.getDiskOfferingId(), null, volume.getSize(),
                        Volume.class.getName(), volume.getUuid(), volume.isDisplayVolume());
            } catch (Exception e) {
                logger.error("Failed to publish volume ID: {} usage records during VM import", volume, e);
            }
            resourceLimitService.incrementVolumeResourceCount(userVm.getAccountId(), volume.isDisplayVolume(),
                    volume.getSize(), diskOfferingDao.findById(volume.getDiskOfferingId()));
        }

        List<NicVO> nics = nicDao.listByVmId(userVm.getId());
        for (NicVO nic : nics) {
            try {
                NetworkVO network = networkDao.findById(nic.getNetworkId());
                UsageEventUtils.publishUsageEvent(EventTypes.EVENT_NETWORK_OFFERING_ASSIGN, userVm.getAccountId(), userVm.getDataCenterId(), userVm.getId(),
                        Long.toString(nic.getId()), network.getNetworkOfferingId(), null, 1L, VirtualMachine.class.getName(), userVm.getUuid(), userVm.isDisplay());
            } catch (Exception e) {
                logger.error(String.format("Failed to publish network usage records during VM import. %s", StringUtils.defaultString(e.getMessage())));
            }
        }
    }

    protected void checkUnmanagedDiskLimits(Account account, UnmanagedInstanceTO.Disk rootDisk, ServiceOffering serviceOffering,
            List<UnmanagedInstanceTO.Disk> dataDisks, Map<String, Long> dataDiskOfferingMap) throws ResourceAllocationException {
        Long totalVolumes = 0L;
        Long totalVolumesSize = 0L;
        List<UnmanagedInstanceTO.Disk> disks = new ArrayList<>();
        disks.add(rootDisk);
        disks.addAll(dataDisks);
        Map<String, Long> diskOfferingMap = new HashMap<>(dataDiskOfferingMap);
        diskOfferingMap.put(rootDisk.getDiskId(), serviceOffering.getDiskOfferingId());
        Map<Long, Long> diskOfferingVolumeCountMap = new HashMap<>();
        Map<Long, Long> diskOfferingSizeMap = new HashMap<>();
        for (UnmanagedInstanceTO.Disk disk : disks) {
            totalVolumes++;
            totalVolumesSize += disk.getCapacity();
            Long diskOfferingId = diskOfferingMap.get(disk.getDiskId());
            if (diskOfferingVolumeCountMap.containsKey(diskOfferingId)) {
                diskOfferingVolumeCountMap.put(diskOfferingId, diskOfferingVolumeCountMap.get(diskOfferingId) + 1);
                diskOfferingSizeMap.put(diskOfferingId, diskOfferingSizeMap.get(diskOfferingId) + disk.getCapacity());
            } else {
                diskOfferingVolumeCountMap.put(diskOfferingId, 1L);
                diskOfferingSizeMap.put(diskOfferingId, disk.getCapacity());
            }
        }
        resourceLimitService.checkResourceLimit(account, Resource.ResourceType.volume, totalVolumes);
        resourceLimitService.checkResourceLimit(account, Resource.ResourceType.primary_storage, totalVolumesSize);
        for (Long diskOfferingId : diskOfferingVolumeCountMap.keySet()) {
            List<String> tags = resourceLimitService.getResourceLimitStorageTags(diskOfferingDao.findById(diskOfferingId));
            for (String tag : tags) {
                resourceLimitService.checkResourceLimitWithTag(account, Resource.ResourceType.volume, tag, diskOfferingVolumeCountMap.get(diskOfferingId));
                resourceLimitService.checkResourceLimitWithTag(account, Resource.ResourceType.primary_storage, tag, diskOfferingSizeMap.get(diskOfferingId));
            }
        }
    }

    private UserVm importVirtualMachineInternal(final UnmanagedInstanceTO unmanagedInstance, final String instanceName, final DataCenter zone, final Cluster cluster, final HostVO host,
                                                final VirtualMachineTemplate template, final String displayName, final String hostName, final Account caller, final Account owner, final Long userId,
                                                final ServiceOfferingVO serviceOffering, final Map<String, Long> dataDiskOfferingMap,
                                                final Map<String, Long> nicNetworkMap, final Map<String, Network.IpAddresses> callerNicIpAddressMap,
                                                final Map<String, String> details, final boolean migrateAllowed, final boolean forced, final boolean isImportUnmanagedFromSameHypervisor) {
        logger.debug(LogUtils.logGsonWithoutException("Trying to import VM [%s] with name [%s], in zone [%s], cluster [%s], and host [%s], using template [%s], service offering [%s], disks map [%s], NICs map [%s] and details [%s].",
                unmanagedInstance, instanceName, zone, cluster, host, template, serviceOffering, dataDiskOfferingMap, nicNetworkMap, details));
        UserVm userVm = null;
        ServiceOfferingVO validatedServiceOffering = null;
        try {
            validatedServiceOffering = getUnmanagedInstanceServiceOffering(unmanagedInstance, serviceOffering, owner, zone, details, cluster.getHypervisorType());
        } catch (Exception e) {
            String errorMsg = String.format("Failed to import Unmanaged VM [%s] because the service offering [%s] is not compatible due to [%s].", unmanagedInstance, serviceOffering, StringUtils.defaultIfEmpty(e.getMessage(), ""));
            logger.error(errorMsg, e);
            throw new ServerApiException(ApiErrorCode.INTERNAL_ERROR, errorMsg);
        }

        String internalCSName = unmanagedInstance.getInternalCSName();
        if (StringUtils.isEmpty(internalCSName)) {
            internalCSName = instanceName;
        }
        Map<String, String> allDetails = new HashMap<>(details);
        if (validatedServiceOffering.isDynamic()) {
            allDetails.put(VmDetailConstants.CPU_NUMBER, String.valueOf(validatedServiceOffering.getCpu()));
            allDetails.put(VmDetailConstants.MEMORY, String.valueOf(validatedServiceOffering.getRamSize()));
            if (serviceOffering.getSpeed() == null) {
                allDetails.put(VmDetailConstants.CPU_SPEED, String.valueOf(validatedServiceOffering.getSpeed()));
            }
        }

        if (!migrateAllowed && host != null && !hostSupportsServiceOfferingAndTemplate(host, validatedServiceOffering, template)) {
            throw new InvalidParameterValueException(String.format("Service offering: %s or template: %s is not compatible with host: %s of unmanaged VM: %s", serviceOffering.getUuid(), template.getUuid(), host.getUuid(), instanceName));
        }
        // Check disks and supplied disk offerings
        List<UnmanagedInstanceTO.Disk> unmanagedInstanceDisks = unmanagedInstance.getDisks();
        if (CollectionUtils.isEmpty(unmanagedInstanceDisks)) {
            throw new ServerApiException(ApiErrorCode.INTERNAL_ERROR, String.format("No attached disks found for the unmanaged VM: %s", instanceName));
        }
        Pair<UnmanagedInstanceTO.Disk, List<UnmanagedInstanceTO.Disk>> rootAndDataDisksPair = getRootAndDataDisks(unmanagedInstanceDisks, dataDiskOfferingMap);
        final UnmanagedInstanceTO.Disk rootDisk = rootAndDataDisksPair.first();
        final List<UnmanagedInstanceTO.Disk> dataDisks = rootAndDataDisksPair.second();
        if (rootDisk == null || StringUtils.isEmpty(rootDisk.getController())) {
            throw new ServerApiException(ApiErrorCode.INTERNAL_ERROR, String.format("VM import failed. Unable to retrieve root disk details for VM: %s ", instanceName));
        }
        if (cluster.getHypervisorType() == Hypervisor.HypervisorType.KVM) {
            Long rootDiskOfferingId = validatedServiceOffering.getDiskOfferingId();
            DiskOffering rootDiskOffering = diskOfferingDao.findById(rootDiskOfferingId);
            if ((rootDisk.getCapacity() == null || rootDisk.getCapacity() <= 0) && rootDiskOffering != null) {
                rootDisk.setCapacity(rootDiskOffering.getDiskSize());
            }
        }
        allDetails.put(VmDetailConstants.ROOT_DISK_CONTROLLER, rootDisk.getController());
        if (cluster.getHypervisorType() == Hypervisor.HypervisorType.KVM && isImportUnmanagedFromSameHypervisor) {
            long size = Double.valueOf(Math.ceil((double)rootDisk.getCapacity() / Resource.ResourceType.bytesToGiB)).longValue();
            allDetails.put(VmDetailConstants.ROOT_DISK_SIZE, String.valueOf(size));
        }

        try {
            checkUnmanagedDiskAndOfferingForImport(unmanagedInstance.getName(), rootDisk, null, validatedServiceOffering, owner, zone, cluster, migrateAllowed);
            if (CollectionUtils.isNotEmpty(dataDisks)) { // Data disk(s) present
                checkUnmanagedDiskAndOfferingForImport(unmanagedInstance.getName(), dataDisks, dataDiskOfferingMap, owner, zone, cluster, migrateAllowed);
                allDetails.put(VmDetailConstants.DATA_DISK_CONTROLLER, dataDisks.get(0).getController());
            }
            checkUnmanagedDiskLimits(owner, rootDisk, serviceOffering, dataDisks, dataDiskOfferingMap);
        } catch (ResourceAllocationException e) {
            logger.error("Volume resource allocation error for owner: {}", owner, e);
            throw new ServerApiException(ApiErrorCode.INTERNAL_ERROR, String.format("Volume resource allocation error for owner: %s. %s", owner.getUuid(), StringUtils.defaultString(e.getMessage())));
        }
        // Check NICs and supplied networks
        Map<String, Network.IpAddresses> nicIpAddressMap = getNicIpAddresses(unmanagedInstance.getNics(), callerNicIpAddressMap);
        Map<String, Long> allNicNetworkMap = getUnmanagedNicNetworkMap(unmanagedInstance.getName(), unmanagedInstance.getNics(), nicNetworkMap, nicIpAddressMap, zone, hostName, owner, cluster.getHypervisorType());
        if (!CollectionUtils.isEmpty(unmanagedInstance.getNics())) {
            allDetails.put(VmDetailConstants.NIC_ADAPTER, unmanagedInstance.getNics().get(0).getAdapterType());
        }

        if (StringUtils.isNotEmpty(unmanagedInstance.getVncPassword())) {
            allDetails.put(VmDetailConstants.KVM_VNC_PASSWORD, unmanagedInstance.getVncPassword());
        }

        VirtualMachine.PowerState powerState = VirtualMachine.PowerState.PowerOff;
        if (unmanagedInstance.getPowerState().equals(UnmanagedInstanceTO.PowerState.PowerOn)) {
            powerState = VirtualMachine.PowerState.PowerOn;
        }

        try {
            userVm = userVmManager.importVM(zone, host, template, internalCSName, displayName, owner,
                    null, caller, true, null, owner.getAccountId(), userId,
                    validatedServiceOffering, null, hostName,
                    cluster.getHypervisorType(), allDetails, powerState, null);
        } catch (InsufficientCapacityException ice) {
            String errorMsg = String.format("Failed to import VM [%s] due to [%s].", instanceName, ice.getMessage());
            logger.error(errorMsg, ice);
            throw new ServerApiException(ApiErrorCode.INSUFFICIENT_CAPACITY_ERROR, errorMsg);
        }

        if (userVm == null) {
            throw new ServerApiException(ApiErrorCode.INTERNAL_ERROR, String.format("Failed to import vm name: %s", instanceName));
        }
        List<Pair<DiskProfile, StoragePool>> diskProfileStoragePoolList = new ArrayList<>();
        try {
            if (rootDisk.getCapacity() == null || rootDisk.getCapacity() == 0) {
                throw new InvalidParameterValueException(String.format("Root disk ID: %s size is invalid", rootDisk.getDiskId()));
            }
            Long minIops = null;
            if (details.containsKey(MIN_IOPS)) {
                minIops = Long.parseLong(details.get(MIN_IOPS));
            }
            Long maxIops = null;
            if (details.containsKey(MAX_IOPS)) {
                maxIops = Long.parseLong(details.get(MAX_IOPS));
            }
            DiskOfferingVO diskOffering = diskOfferingDao.findById(serviceOffering.getDiskOfferingId());
            diskProfileStoragePoolList.add(importDisk(rootDisk, userVm, cluster, diskOffering, Volume.Type.ROOT, String.format("ROOT-%d", userVm.getId()),
                    rootDisk.getCapacity(), minIops, maxIops, template, owner, null));
            long deviceId = 1L;
            for (UnmanagedInstanceTO.Disk disk : dataDisks) {
                if (disk.getCapacity() == null || disk.getCapacity() == 0) {
                    throw new InvalidParameterValueException(String.format("Disk ID: %s size is invalid", rootDisk.getDiskId()));
                }
                DiskOffering offering = diskOfferingDao.findById(dataDiskOfferingMap.get(disk.getDiskId()));
                diskProfileStoragePoolList.add(importDisk(disk, userVm, cluster, offering, Volume.Type.DATADISK, String.format("DATA-%d-%s", userVm.getId(), disk.getDiskId()),
                        disk.getCapacity(), offering.getMinIops(), offering.getMaxIops(),
                        template, owner, deviceId));
                deviceId++;
            }
        } catch (Exception e) {
            logger.error(String.format("Failed to import volumes while importing vm: %s", instanceName), e);
            cleanupFailedImportVM(userVm);
            throw new ServerApiException(ApiErrorCode.INTERNAL_ERROR, String.format("Failed to import volumes while importing vm: %s. %s", instanceName, StringUtils.defaultString(e.getMessage())));
        }
        try {
            int nicIndex = 0;
            for (UnmanagedInstanceTO.Nic nic : unmanagedInstance.getNics()) {
                Network network = networkDao.findById(allNicNetworkMap.get(nic.getNicId()));
                Network.IpAddresses ipAddresses = nicIpAddressMap.get(nic.getNicId());
                importNic(nic, userVm, network, ipAddresses, nicIndex, nicIndex == 0, forced);
                nicIndex++;
            }
        } catch (Exception e) {
            logger.error(String.format("Failed to import NICs while importing vm: %s", instanceName), e);
            cleanupFailedImportVM(userVm);
            throw new ServerApiException(ApiErrorCode.INTERNAL_ERROR, String.format("Failed to import NICs while importing vm: %s. %s", instanceName, StringUtils.defaultString(e.getMessage())));
        }
        if (migrateAllowed) {
            userVm = migrateImportedVM(host, template, validatedServiceOffering, userVm, owner, diskProfileStoragePoolList);
        }
        publishVMUsageUpdateResourceCount(userVm, validatedServiceOffering, template);
        return userVm;
    }

    private HashMap<String, UnmanagedInstanceTO> getUnmanagedInstancesForHost(HostVO host, String instanceName, List<String> managedVms) {
        HashMap<String, UnmanagedInstanceTO> unmanagedInstances = new HashMap<>();
        if (host.isInMaintenanceStates()) {
            return unmanagedInstances;
        }

        GetUnmanagedInstancesCommand command = new GetUnmanagedInstancesCommand();
        command.setInstanceName(instanceName);
        command.setManagedInstancesNames(managedVms);
        Answer answer = agentManager.easySend(host.getId(), command);
        if (!(answer instanceof GetUnmanagedInstancesAnswer) || !answer.getResult()) {
            return unmanagedInstances;
        }
        GetUnmanagedInstancesAnswer unmanagedInstancesAnswer = (GetUnmanagedInstancesAnswer) answer;
        unmanagedInstances = unmanagedInstancesAnswer.getUnmanagedInstances();
        return unmanagedInstances;
    }

    protected Cluster basicAccessChecks(Long clusterId) {
        final Account caller = CallContext.current().getCallingAccount();
        if (caller.getType() != Account.Type.ADMIN) {
            throw new PermissionDeniedException(String.format("Cannot perform this operation, caller account [%s] is not ROOT Admin.", caller.getUuid()));
        }
        if (clusterId == null) {
            throw new InvalidParameterValueException("Cluster ID cannot be null.");
        }
        final Cluster cluster = clusterDao.findById(clusterId);
        if (cluster == null) {
            throw new InvalidParameterValueException(String.format("Cluster with ID [%d] cannot be found.", clusterId));
        }

        if (!importUnmanagedInstancesSupportedHypervisors.contains(cluster.getHypervisorType())) {
            throw new InvalidParameterValueException(String.format("VM import is currently not supported for hypervisor [%s].", cluster.getHypervisorType().toString()));
        }
        return cluster;
    }

    @Override
    public ListResponse<UnmanagedInstanceResponse> listUnmanagedInstances(ListUnmanagedInstancesCmd cmd) {
        Long clusterId = cmd.getClusterId();
        Cluster cluster = basicAccessChecks(clusterId);
        String keyword = cmd.getKeyword();
        if (StringUtils.isNotEmpty(keyword)) {
            keyword = keyword.toLowerCase();
        }
        List<HostVO> hosts = resourceManager.listHostsInClusterByStatus(clusterId, Status.Up);
        List<String> additionalNameFilters = getAdditionalNameFilters(cluster);
        List<String> managedVms = new ArrayList<>(additionalNameFilters);
        managedVms.addAll(getHostsManagedVms(hosts));
        List<UnmanagedInstanceResponse> responses = new ArrayList<>();
        for (HostVO host : hosts) {
            HashMap<String, UnmanagedInstanceTO> unmanagedInstances = getUnmanagedInstancesForHost(host, cmd.getName(), managedVms);
            Set<String> keys = unmanagedInstances.keySet();
            for (String key : keys) {
                UnmanagedInstanceTO instance = unmanagedInstances.get(key);
                if (StringUtils.isNotEmpty(keyword) &&
                        !instance.getName().toLowerCase().contains(keyword)) {
                    continue;
                }
                responses.add(responseGenerator.createUnmanagedInstanceResponse(instance, cluster, host));
            }
        }
        ListResponse<UnmanagedInstanceResponse> listResponses = new ListResponse<>();
        listResponses.setResponses(responses, responses.size());
        return listResponses;
    }

    @Override
    public UserVmResponse importUnmanagedInstance(ImportUnmanagedInstanceCmd cmd) {
        return baseImportInstance(cmd);
    }

    /**
     * Base logic for import virtual machines (unmanaged, external) into CloudStack
     * @param cmd importVM or importUnmanagedInstance command
     * @return imported user vm
     */
    private UserVmResponse baseImportInstance(ImportUnmanagedInstanceCmd cmd) {
        basicParametersCheckForImportInstance(cmd.getName(), cmd.getDomainId(), cmd.getAccountName());

        final String instanceName = cmd.getName();
        Long clusterId = cmd.getClusterId();
        Cluster cluster = basicAccessChecks(clusterId);

        if (!cluster.getAllocationState().equals(Cluster.AllocationState.Enabled)) {
            throw new InvalidParameterValueException(String.format("Cluster [%s] is not enabled.", cluster));
        }

        final Account caller = CallContext.current().getCallingAccount();
        final DataCenter zone = dataCenterDao.findById(cluster.getDataCenterId());
        final Account owner = accountService.getActiveAccountById(cmd.getEntityOwnerId());
        long userId = getUserIdForImportInstance(owner);

        VMTemplateVO template = getTemplateForImportInstance(cmd.getTemplateId(), cluster.getHypervisorType());
        ServiceOfferingVO serviceOffering = getServiceOfferingForImportInstance(cmd.getServiceOfferingId(), owner, zone);

        checkResourceLimitForImportInstance(owner);

        String displayName = getDisplayNameForImportInstance(cmd.getDisplayName(), instanceName);
        String hostName = getHostNameForImportInstance(cmd.getHostName(), cluster.getHypervisorType(), instanceName, displayName);

        checkVmwareInstanceNameForImportInstance(cluster.getHypervisorType(), instanceName, hostName, zone);
        final Map<String, Long> nicNetworkMap = cmd.getNicNetworkList();
        final Map<String, Network.IpAddresses> nicIpAddressMap = cmd.getNicIpAddressList();
        final Map<String, Long> dataDiskOfferingMap = cmd.getDataDiskToDiskOfferingList();
        final Map<String, String> details = cmd.getDetails();
        final boolean forced = cmd.isForced();
        List<HostVO> hosts = resourceManager.listHostsInClusterByStatus(clusterId, Status.Up);
        UserVm userVm = null;
        List<String> additionalNameFilters = getAdditionalNameFilters(cluster);
        List<String> managedVms = new ArrayList<>(additionalNameFilters);
        managedVms.addAll(getHostsManagedVms(hosts));

        ActionEventUtils.onStartedActionEvent(userId, owner.getId(), EventTypes.EVENT_VM_IMPORT,
                cmd.getEventDescription(), null, null, true, 0);

        if (cmd instanceof ImportVmCmd) {
            ImportVmCmd importVmCmd = (ImportVmCmd) cmd;
            if (StringUtils.isBlank(importVmCmd.getImportSource())) {
                throw new CloudRuntimeException("Please provide an import source for importing the VM");
            }
            String source = importVmCmd.getImportSource().toUpperCase();
            ImportSource importSource = Enum.valueOf(ImportSource.class, source);
            if (ImportSource.VMWARE == importSource) {
                userVm = importUnmanagedInstanceFromVmwareToKvm(zone, cluster,
                        template, instanceName, displayName, hostName, caller, owner, userId,
                        serviceOffering, dataDiskOfferingMap,
                        nicNetworkMap, nicIpAddressMap,
                        details, importVmCmd, forced);
            }
        } else {
            if (List.of(Hypervisor.HypervisorType.VMware, Hypervisor.HypervisorType.KVM).contains(cluster.getHypervisorType())) {
                userVm = importUnmanagedInstanceFromHypervisor(zone, cluster, hosts, additionalNameFilters,
                        template, instanceName, displayName, hostName, caller, owner, userId,
                        serviceOffering, dataDiskOfferingMap,
                        nicNetworkMap, nicIpAddressMap,
                        details, cmd.getMigrateAllowed(), managedVms, forced);
            }
        }

        if (userVm == null) {
            ActionEventUtils.onCompletedActionEvent(userId, owner.getId(), EventVO.LEVEL_ERROR, EventTypes.EVENT_VM_IMPORT,
                    cmd.getEventDescription(), null, null, 0);
            throw new ServerApiException(ApiErrorCode.INTERNAL_ERROR, String.format("Failed to find unmanaged vm with name: %s in cluster: %s", instanceName, cluster.getUuid()));
        }
        ActionEventUtils.onCompletedActionEvent(userId, owner.getId(), EventVO.LEVEL_INFO, EventTypes.EVENT_VM_IMPORT,
                cmd.getEventDescription(), userVm.getId(), ApiCommandResourceType.VirtualMachine.toString(), 0);
        return responseGenerator.createUserVmResponse(ResponseObject.ResponseView.Full, "virtualmachine", userVm).get(0);
    }

    private long getUserIdForImportInstance(Account owner) {
        long userId = CallContext.current().getCallingUserId();
        List<UserVO> userVOs = userDao.listByAccount(owner.getAccountId());
        if (CollectionUtils.isNotEmpty(userVOs)) {
            userId = userVOs.get(0).getId();
        }
        return userId;
    }

    protected void basicParametersCheckForImportInstance(String name, Long domainId, String accountName) {
        if (StringUtils.isEmpty(name)) {
            throw new InvalidParameterValueException("Instance name cannot be empty");
        }
        if (domainId != null && StringUtils.isEmpty(accountName)) {
            throw new InvalidParameterValueException(String.format("%s parameter must be specified with %s parameter", ApiConstants.DOMAIN_ID, ApiConstants.ACCOUNT));
        }
    }

    private void checkVmwareInstanceNameForImportInstance(Hypervisor.HypervisorType hypervisorType, String instanceName, String hostName, DataCenter zone) {
        if (hypervisorType.equals(Hypervisor.HypervisorType.VMware) &&
                Boolean.parseBoolean(configurationDao.getValue(Config.SetVmInternalNameUsingDisplayName.key()))) {
            // If global config vm.instancename.flag is set to true, then CS will set guest VM's name as it appears on the hypervisor, to its hostname.
            // In case of VMware since VM name must be unique within a DC, check if VM with the same hostname already exists in the zone.
            VMInstanceVO vmByHostName = vmDao.findVMByHostNameInZone(hostName, zone.getId());
            if (vmByHostName != null && vmByHostName.getState() != VirtualMachine.State.Expunging) {
                throw new InvalidParameterValueException(String.format("Failed to import VM: %s. There already exists a VM by the hostname: %s in zone: %s", instanceName, hostName, zone.getUuid()));
            }
        }
    }

    private String getHostNameForImportInstance(String hostName, Hypervisor.HypervisorType hypervisorType,
                                                String instanceName, String displayName) {
        if (StringUtils.isEmpty(hostName)) {
            hostName = hypervisorType == Hypervisor.HypervisorType.VMware ? instanceName : displayName;
            if (!NetUtils.verifyDomainNameLabel(hostName, true)) {
                throw new InvalidParameterValueException("Please provide a valid hostname for the VM. VM name contains unsupported characters that cannot be used as hostname.");
            }
        }
        if (!NetUtils.verifyDomainNameLabel(hostName, true)) {
            throw new InvalidParameterValueException("Invalid VM hostname. VM hostname can contain ASCII letters 'a' through 'z', the digits '0' through '9', "
                    + "and the hyphen ('-'), must be between 1 and 63 characters long, and can't start or end with \"-\" and can't start with digit");
        }
        return hostName;
    }

    private String getDisplayNameForImportInstance(String displayName, String instanceName) {
        return StringUtils.isEmpty(displayName) ? instanceName : displayName;
    }

    private void checkResourceLimitForImportInstance(Account owner) {
        try {
            resourceLimitService.checkResourceLimit(owner, Resource.ResourceType.user_vm, 1);
        } catch (ResourceAllocationException e) {
            logger.error("VM resource allocation error for account: {}", owner, e);
            throw new ServerApiException(ApiErrorCode.INTERNAL_ERROR, String.format("VM resource allocation error for account: %s. %s", owner.getUuid(), StringUtils.defaultString(e.getMessage())));
        }
    }

    private ServiceOfferingVO getServiceOfferingForImportInstance(Long serviceOfferingId, Account owner, DataCenter zone) {
        if (serviceOfferingId == null) {
            throw new InvalidParameterValueException("Service offering ID cannot be null");
        }
        final ServiceOfferingVO serviceOffering = serviceOfferingDao.findById(serviceOfferingId);
        if (serviceOffering == null) {
            throw new InvalidParameterValueException(String.format("Service offering ID: %d cannot be found", serviceOfferingId));
        }
        accountService.checkAccess(owner, serviceOffering, zone);
        return serviceOffering;
    }

    protected VMTemplateVO getTemplateForImportInstance(Long templateId, Hypervisor.HypervisorType hypervisorType) {
        VMTemplateVO template;
        if (templateId == null) {
            template = templateDao.findByName(VM_IMPORT_DEFAULT_TEMPLATE_NAME);
            if (template == null) {
                template = createDefaultDummyVmImportTemplate(false);
                if (template == null) {
                    throw new InvalidParameterValueException(String.format("Default VM import template with unique name: %s for hypervisor: %s cannot be created. Please use templateid parameter for import", VM_IMPORT_DEFAULT_TEMPLATE_NAME, hypervisorType.toString()));
                }
            }
        } else {
            template = templateDao.findById(templateId);
        }
        if (template == null) {
            throw new InvalidParameterValueException(String.format("Template ID: %d cannot be found", templateId));
        }
        return template;
    }

    @Override
    @ActionEvent(eventType = EventTypes.EVENT_VM_IMPORT, eventDescription = "importing VM", async = true)
    public UserVmResponse importVm(ImportVmCmd cmd) {
        String source = cmd.getImportSource().toUpperCase();
        ImportSource importSource = Enum.valueOf(ImportSource.class, source);
        if (ImportSource.VMWARE == importSource  || ImportSource.UNMANAGED == importSource) {
            return baseImportInstance(cmd);
        } else {
            return importKvmInstance(cmd);
        }
    }

    private UserVm importUnmanagedInstanceFromHypervisor(DataCenter zone, Cluster cluster,
                                                         List<HostVO> hosts, List<String> additionalNameFilters,
                                                         VMTemplateVO template, String instanceName, String displayName,
                                                         String hostName, Account caller, Account owner, long userId,
                                                         ServiceOfferingVO serviceOffering, Map<String, Long> dataDiskOfferingMap,
                                                         Map<String, Long> nicNetworkMap, Map<String, Network.IpAddresses> nicIpAddressMap,
                                                         Map<String, String> details, Boolean migrateAllowed, List<String> managedVms, boolean forced) {
        UserVm userVm = null;
        for (HostVO host : hosts) {
            HashMap<String, UnmanagedInstanceTO> unmanagedInstances = getUnmanagedInstancesForHost(host, instanceName, managedVms);
            if (MapUtils.isEmpty(unmanagedInstances)) {
                continue;
            }
            Set<String> names = unmanagedInstances.keySet();
            for (String name : names) {
                if (!instanceName.equals(name)) {
                    continue;
                }
                UnmanagedInstanceTO unmanagedInstance = unmanagedInstances.get(name);
                if (unmanagedInstance == null) {
                    throw new ServerApiException(ApiErrorCode.INTERNAL_ERROR, String.format("Unable to retrieve details for unmanaged VM: %s", name));
                }

                if (template.getName().equals(VM_IMPORT_DEFAULT_TEMPLATE_NAME) && cluster.getHypervisorType().equals(Hypervisor.HypervisorType.KVM)) {
                    throw new InvalidParameterValueException("Template is needed and unable to use default template for hypervisor " + host.getHypervisorType().toString());
                }

                if (template.getName().equals(VM_IMPORT_DEFAULT_TEMPLATE_NAME)) {
                    String osName = unmanagedInstance.getOperatingSystem();
                    GuestOS guestOS = null;
                    if (StringUtils.isNotEmpty(osName)) {
                        guestOS = guestOSDao.findOneByDisplayName(osName);
                    }

                    GuestOSHypervisor guestOSHypervisor = null;
                    if (guestOS != null) {
                        guestOSHypervisor = guestOSHypervisorDao.findByOsIdAndHypervisor(guestOS.getId(), host.getHypervisorType().toString(), host.getHypervisorVersion());
                    }
                    if (guestOSHypervisor == null && StringUtils.isNotEmpty(unmanagedInstance.getOperatingSystemId())) {
                        guestOSHypervisor = guestOSHypervisorDao.findByOsNameAndHypervisor(unmanagedInstance.getOperatingSystemId(), host.getHypervisorType().toString(), host.getHypervisorVersion());
                    }
                    if (guestOSHypervisor == null) {
                        if (guestOS != null) {
                            throw new ServerApiException(ApiErrorCode.INTERNAL_ERROR, String.format("Unable to find hypervisor guest OS ID: %s details for unmanaged VM: %s for hypervisor: %s version: %s. templateid parameter can be used to assign template for VM", guestOS.getUuid(), name, host.getHypervisorType().toString(), host.getHypervisorVersion()));
                        }
                        throw new ServerApiException(ApiErrorCode.INTERNAL_ERROR, String.format("Unable to retrieve guest OS details for unmanaged VM: %s with OS name: %s, OS ID: %s for hypervisor: %s version: %s. templateid parameter can be used to assign template for VM", name, osName, unmanagedInstance.getOperatingSystemId(), host.getHypervisorType().toString(), host.getHypervisorVersion()));
                    }

                    template.setGuestOSId(guestOSHypervisor.getGuestOsId());
                }
                userVm = importVirtualMachineInternal(unmanagedInstance, instanceName, zone, cluster, host,
                        template, displayName, hostName, CallContext.current().getCallingAccount(), owner, userId,
                        serviceOffering, dataDiskOfferingMap,
                        nicNetworkMap, nicIpAddressMap,
                        details, migrateAllowed, forced, true);
                break;
            }
            if (userVm != null) {
                break;
            }
        }
        return userVm;
    }

    private Pair<UnmanagedInstanceTO, Boolean> getSourceVmwareUnmanagedInstance(String vcenter, String datacenterName, String username,
                                                                 String password, String clusterName, String sourceHostName,
                                                                 String sourceVM) {
        HypervisorGuru vmwareGuru = hypervisorGuruManager.getGuru(Hypervisor.HypervisorType.VMware);

        Map<String, String> params = createParamsForTemplateFromVmwareVmMigration(vcenter, datacenterName,
                username, password, clusterName, sourceHostName, sourceVM);

        return vmwareGuru.getHypervisorVMOutOfBandAndCloneIfRequired(sourceHostName, sourceVM, params);
    }

    private String createOvfTemplateOfSourceVmwareUnmanagedInstance(String vcenter, String datacenterName, String username,
                                                                    String password, String clusterName, String sourceHostName,
                                                                    String sourceVMwareInstanceName, DataStoreTO convertLocation, int threadsCountToExportOvf) {
        HypervisorGuru vmwareGuru = hypervisorGuruManager.getGuru(Hypervisor.HypervisorType.VMware);

        Map<String, String> params = createParamsForTemplateFromVmwareVmMigration(vcenter, datacenterName,
                username, password, clusterName, sourceHostName, sourceVMwareInstanceName);

        return vmwareGuru.createVMTemplateOutOfBand(sourceHostName, sourceVMwareInstanceName, params, convertLocation, threadsCountToExportOvf);
    }

    protected UserVm importUnmanagedInstanceFromVmwareToKvm(DataCenter zone, Cluster destinationCluster, VMTemplateVO template,
                                                          String sourceVMName, String displayName, String hostName,
                                                          Account caller, Account owner, long userId,
                                                          ServiceOfferingVO serviceOffering, Map<String, Long> dataDiskOfferingMap,
                                                          Map<String, Long> nicNetworkMap, Map<String, Network.IpAddresses> nicIpAddressMap,
                                                          Map<String, String> details, ImportVmCmd cmd, boolean forced) {
        Long existingVcenterId = cmd.getExistingVcenterId();
        String vcenter = cmd.getVcenter();
        String datacenterName = cmd.getDatacenterName();
        String username = cmd.getUsername();
        String password = cmd.getPassword();
        String clusterName = cmd.getClusterName();
        String sourceHostName = cmd.getHostIp();
        Long convertInstanceHostId = cmd.getConvertInstanceHostId();
        Long importInstanceHostId = cmd.getImportInstanceHostId();
        Long convertStoragePoolId = cmd.getConvertStoragePoolId();

        if ((existingVcenterId == null && vcenter == null) || (existingVcenterId != null && vcenter != null)) {
            throw new ServerApiException(ApiErrorCode.PARAM_ERROR,
                    "Please provide an existing vCenter ID or a vCenter IP/Name, parameters are mutually exclusive");
        }
        if (existingVcenterId == null && StringUtils.isAnyBlank(vcenter, datacenterName, username, password)) {
            throw new ServerApiException(ApiErrorCode.PARAM_ERROR,
                    "Please set all the information for a vCenter IP/Name, datacenter, username and password");
        }

        if (existingVcenterId != null) {
            VmwareDatacenterVO existingDC = vmwareDatacenterDao.findById(existingVcenterId);
            if (existingDC == null) {
                String err = String.format("Cannot find any existing VMware DC with ID %s", existingVcenterId);
                logger.error(err);
                throw new CloudRuntimeException(err);
            }
            vcenter = existingDC.getVcenterHost();
            datacenterName = existingDC.getVmwareDatacenterName();
            username = existingDC.getUser();
            password = existingDC.getPassword();
        }

        boolean isClonedInstance = false;
        UnmanagedInstanceTO sourceVMwareInstance = null;
        DataStoreTO temporaryConvertLocation = null;
        String ovfTemplateOnConvertLocation = null;
        try {
            HostVO convertHost = selectKVMHostForConversionInCluster(destinationCluster, convertInstanceHostId);
            HostVO importHost = selectKVMHostForImportingInCluster(destinationCluster, importInstanceHostId);
            CheckConvertInstanceAnswer conversionSupportAnswer = checkConversionSupportOnHost(convertHost, sourceVMName, false);
            logger.debug("The host {}  is selected to execute the conversion of the " +
                    "instance {} from VMware to KVM ", convertHost, sourceVMName);

            temporaryConvertLocation = selectInstanceConversionTemporaryLocation(
                    destinationCluster, convertHost, convertStoragePoolId);
            List<StoragePoolVO> convertStoragePools = findInstanceConversionStoragePoolsInCluster(destinationCluster, serviceOffering, dataDiskOfferingMap);
            long importStartTime = System.currentTimeMillis();
            Pair<UnmanagedInstanceTO, Boolean> sourceInstanceDetails = getSourceVmwareUnmanagedInstance(vcenter, datacenterName, username, password, clusterName, sourceHostName, sourceVMName);
            sourceVMwareInstance = sourceInstanceDetails.first();
            isClonedInstance = sourceInstanceDetails.second();
            boolean isWindowsVm = sourceVMwareInstance.getOperatingSystem().toLowerCase().contains("windows");
            if (isWindowsVm) {
                checkConversionSupportOnHost(convertHost, sourceVMName, true);
            }

            String instanceName = getGeneratedInstanceName(owner);
            checkNetworkingBeforeConvertingVmwareInstance(zone, owner, instanceName, hostName, sourceVMwareInstance, nicNetworkMap, nicIpAddressMap, forced);
            UnmanagedInstanceTO convertedInstance;
            if (cmd.getForceMsToImportVmFiles() || !conversionSupportAnswer.isOvfExportSupported()) {
                // Uses MS for OVF export to temporary conversion location
                int noOfThreads = UnmanagedVMsManager.ThreadsOnMSToImportVMwareVMFiles.value();
                ovfTemplateOnConvertLocation = createOvfTemplateOfSourceVmwareUnmanagedInstance(
                        vcenter, datacenterName, username, password, clusterName, sourceHostName,
                        sourceVMwareInstance.getName(), temporaryConvertLocation, noOfThreads);
                convertedInstance = convertVmwareInstanceToKVMWithOVFOnConvertLocation(sourceVMName,
                        sourceVMwareInstance, convertHost, importHost, convertStoragePools,
                        serviceOffering, dataDiskOfferingMap, temporaryConvertLocation,
                        ovfTemplateOnConvertLocation);
            } else {
                // Uses KVM Host for OVF export to temporary conversion location, through ovftool
                convertedInstance = convertVmwareInstanceToKVMAfterExportingOVFToConvertLocation(
                        sourceVMName, sourceVMwareInstance, convertHost, importHost,
                        convertStoragePools, serviceOffering, dataDiskOfferingMap,
                        temporaryConvertLocation, vcenter, username, password, datacenterName);
            }

            sanitizeConvertedInstance(convertedInstance, sourceVMwareInstance);
            UserVm userVm = importVirtualMachineInternal(convertedInstance, instanceName, zone, destinationCluster, null,
                    template, displayName, hostName, caller, owner, userId,
                    serviceOffering, dataDiskOfferingMap,
                    nicNetworkMap, nicIpAddressMap,
                    details, false, forced, false);
            long timeElapsedInSecs = (System.currentTimeMillis() - importStartTime) / 1000;
            logger.debug(String.format("VMware VM %s imported successfully to CloudStack instance %s (%s), Time taken: %d secs, OVF files imported from %s, Source VMware VM details - OS: %s, PowerState: %s, Disks: %s, NICs: %s",
                    sourceVMName, instanceName, displayName, timeElapsedInSecs, (ovfTemplateOnConvertLocation != null)? "MS" : "KVM Host", sourceVMwareInstance.getOperatingSystem(), sourceVMwareInstance.getPowerState(), sourceVMwareInstance.getDisks(), sourceVMwareInstance.getNics()));
            return userVm;
        } catch (CloudRuntimeException e) {
            logger.error(String.format("Error importing VM: %s", e.getMessage()), e);
            ActionEventUtils.onCompletedActionEvent(userId, owner.getId(), EventVO.LEVEL_ERROR, EventTypes.EVENT_VM_IMPORT,
                    cmd.getEventDescription(), null, null, 0);
            throw new ServerApiException(ApiErrorCode.INTERNAL_ERROR, e.getMessage());
        } finally {
            if (isClonedInstance && sourceVMwareInstance != null) {
                removeClonedInstance(vcenter, datacenterName, username, password, sourceHostName, sourceVMwareInstance.getName(), sourceVMName);
            }
            if (temporaryConvertLocation != null  && StringUtils.isNotBlank(ovfTemplateOnConvertLocation)) {
                removeTemplate(temporaryConvertLocation, ovfTemplateOnConvertLocation);
            }
        }
    }

    private void checkNetworkingBeforeConvertingVmwareInstance(DataCenter zone, Account owner, String instanceName,
                                                               String hostName, UnmanagedInstanceTO sourceVMwareInstance,
                                                               Map<String, Long> nicNetworkMap,
                                                               Map<String, Network.IpAddresses> nicIpAddressMap,
                                                               boolean forced) {
        List<UnmanagedInstanceTO.Nic> nics = sourceVMwareInstance.getNics();
        List<Long> networkIds = new ArrayList<>(nicNetworkMap.values());
        if (nics.size() != networkIds.size()) {
            String msg = String.format("Different number of nics found on instance %s: %s vs %s nics provided",
                    sourceVMwareInstance.getName(), nics.size(), networkIds.size());
            logger.error(msg);
            throw new CloudRuntimeException(msg);
        }

        for (UnmanagedInstanceTO.Nic nic : nics) {
            Long networkId = nicNetworkMap.get(nic.getNicId());
            NetworkVO network = networkDao.findById(networkId);
            if (network == null) {
                String err = String.format("Cannot find a network with id = %s", networkId);
                logger.error(err);
                throw new CloudRuntimeException(err);
            }
            Network.IpAddresses ipAddresses = null;
            if (MapUtils.isNotEmpty(nicIpAddressMap) && nicIpAddressMap.containsKey(nic.getNicId())) {
                ipAddresses = nicIpAddressMap.get(nic.getNicId());
            }
            boolean autoImport = ipAddresses != null && ipAddresses.getIp4Address() != null && ipAddresses.getIp4Address().equalsIgnoreCase("auto");
            checkUnmanagedNicAndNetworkMacAddressForImport(network, nic, forced);
            checkUnmanagedNicAndNetworkForImport(instanceName, nic, network, zone, owner, autoImport, Hypervisor.HypervisorType.KVM);
            checkUnmanagedNicAndNetworkHostnameForImport(instanceName, nic, network, hostName);
            checkUnmanagedNicIpAndNetworkForImport(instanceName, nic, network, ipAddresses);
        }
    }

    private void checkUnmanagedNicAndNetworkMacAddressForImport(NetworkVO network, UnmanagedInstanceTO.Nic nic, boolean forced) {
        NicVO existingNic = nicDao.findByNetworkIdAndMacAddress(network.getId(), nic.getMacAddress());
        if (existingNic != null && !forced) {
            String err = String.format("NIC %s with MAC address %s already exists on network %s and forced flag is disabled. " +
                    "Retry with forced flag enabled if a new MAC address to be generated.", nic, nic.getMacAddress(), network);
            logger.error(err);
            throw new CloudRuntimeException(err);
        }
    }

    private String getGeneratedInstanceName(Account owner) {
        long id = vmDao.getNextInSequence(Long.class, "id");
        String instanceSuffix = configurationDao.getValue(Config.InstanceName.key());
        if (instanceSuffix == null) {
            instanceSuffix = "DEFAULT";
        }
        return VirtualMachineName.getVmName(id, owner.getId(), instanceSuffix);
    }

    private void sanitizeConvertedInstance(UnmanagedInstanceTO convertedInstance, UnmanagedInstanceTO sourceVMwareInstance) {
        convertedInstance.setCpuCores(sourceVMwareInstance.getCpuCores());
        convertedInstance.setCpuSpeed(sourceVMwareInstance.getCpuSpeed());
        convertedInstance.setCpuCoresPerSocket(sourceVMwareInstance.getCpuCoresPerSocket());
        convertedInstance.setMemory(sourceVMwareInstance.getMemory());
        convertedInstance.setPowerState(UnmanagedInstanceTO.PowerState.PowerOff);
        List<UnmanagedInstanceTO.Disk> convertedInstanceDisks = convertedInstance.getDisks();
        List<UnmanagedInstanceTO.Disk> sourceVMwareInstanceDisks = sourceVMwareInstance.getDisks();
        for (int i = 0; i < convertedInstanceDisks.size(); i++) {
            UnmanagedInstanceTO.Disk disk = convertedInstanceDisks.get(i);
            disk.setDiskId(sourceVMwareInstanceDisks.get(i).getDiskId());
        }
        List<UnmanagedInstanceTO.Nic> convertedInstanceNics = convertedInstance.getNics();
        List<UnmanagedInstanceTO.Nic> sourceVMwareInstanceNics = sourceVMwareInstance.getNics();
        if (CollectionUtils.isEmpty(convertedInstanceNics) && CollectionUtils.isNotEmpty(sourceVMwareInstanceNics)) {
            for (UnmanagedInstanceTO.Nic nic : sourceVMwareInstanceNics) {
                // In case the NICs information is not parsed from the converted XML domain, use the cloned instance NICs with virtio adapter
                nic.setAdapterType("virtio");
            }
            convertedInstance.setNics(sourceVMwareInstanceNics);
            for (int i = 0; i < convertedInstanceNics.size(); i++) {
                UnmanagedInstanceTO.Nic nic = convertedInstanceNics.get(i);
                nic.setNicId(sourceVMwareInstanceNics.get(i).getNicId());
            }
        } else if (CollectionUtils.isNotEmpty(convertedInstanceNics) && CollectionUtils.isNotEmpty(sourceVMwareInstanceNics)
                && convertedInstanceNics.size() == sourceVMwareInstanceNics.size()) {
            for (int i = 0; i < convertedInstanceNics.size(); i++) {
                UnmanagedInstanceTO.Nic nic = convertedInstanceNics.get(i);
                nic.setNicId(sourceVMwareInstanceNics.get(i).getNicId());
                if (nic.getMacAddress() == null) {
                    nic.setMacAddress(sourceVMwareInstanceNics.get(i).getMacAddress());
                }
            }
        }
    }

    private void removeClonedInstance(String vcenter, String datacenterName, String username, String password,
                                      String sourceHostName, String clonedInstanceName, String sourceVM) {
        HypervisorGuru vmwareGuru = hypervisorGuruManager.getGuru(Hypervisor.HypervisorType.VMware);
        Map<String, String> params = createParamsForRemoveClonedInstance(vcenter, datacenterName, username, password, sourceVM);
        boolean result = vmwareGuru.removeClonedHypervisorVMOutOfBand(sourceHostName, clonedInstanceName, params);
        if (!result) {
            String msg = String.format("Could not properly remove the cloned instance %s from VMware datacenter %s:%s",
                    clonedInstanceName, vcenter, datacenterName);
            logger.warn(msg);
            return;
        }
        logger.debug(String.format("Removed the cloned instance %s from VMWare datacenter %s/%s",
                clonedInstanceName, vcenter, datacenterName));
    }

    private void removeTemplate(DataStoreTO convertLocation, String ovfTemplateOnConvertLocation) {
        HypervisorGuru vmwareGuru = hypervisorGuruManager.getGuru(Hypervisor.HypervisorType.VMware);
        boolean result = vmwareGuru.removeVMTemplateOutOfBand(convertLocation, ovfTemplateOnConvertLocation);
        if (!result) {
            String msg = String.format("Could not remove the template file %s on datastore %s",
                    ovfTemplateOnConvertLocation, convertLocation.getUrl());
            logger.warn(msg);
            return;
        }
        logger.debug(String.format("Removed the template file %s on datastore %s",
                ovfTemplateOnConvertLocation, convertLocation.getUrl()));
    }

    private Map<String, String> createParamsForRemoveClonedInstance(String vcenter, String datacenterName, String username,
                                                                    String password, String sourceVM) {
        Map<String, String> params = new HashMap<>();
        params.put(VmDetailConstants.VMWARE_VCENTER_HOST, vcenter);
        params.put(VmDetailConstants.VMWARE_DATACENTER_NAME, datacenterName);
        params.put(VmDetailConstants.VMWARE_VCENTER_USERNAME, username);
        params.put(VmDetailConstants.VMWARE_VCENTER_PASSWORD, password);
        return params;
    }

    HostVO selectKVMHostForImportingInCluster(Cluster destinationCluster, Long importInstanceHostId) {
        if (importInstanceHostId != null) {
            String err = null;
            HostVO selectedHost = hostDao.findById(importInstanceHostId);
            if (selectedHost == null) {
                err = String.format("Cannot find host with ID %s to import the instance",
                        importInstanceHostId);
            } else if (selectedHost.getResourceState() != ResourceState.Enabled) {
                err = String.format(
                        "Cannot import the converted instance on the host %s as it is not in Enabled state",
                        selectedHost);
            } else if (selectedHost.getStatus() != Status.Up) {
                err = String.format(
                        "Cannot import the converted instance on the host %s as it is not running",
                        selectedHost);
            } else if (selectedHost.getType() != Host.Type.Routing) {
                err = String.format(
                        "Cannot import the converted instance on the host %s as it is not a routing host",
                        selectedHost);
            } else if (destinationCluster.getId() != selectedHost.getClusterId()) {
                err = String.format(
                        "Cannot import the converted instance on the host %s as it is not in the same cluster as the destination cluster",
                        selectedHost);
            }

            if (err != null) {
                logger.error(err);
                throw new CloudRuntimeException(err);
            }
            return selectedHost;
        }

        List<HostVO> hosts = hostDao.listByClusterAndHypervisorType(destinationCluster.getId(), destinationCluster.getHypervisorType());
        if (CollectionUtils.isNotEmpty(hosts)) {
            return hosts.get(new Random().nextInt(hosts.size()));
        }

        String err = String.format(
                "Could not find any suitable %s host in cluster %s to import the converted instance",
                destinationCluster.getHypervisorType(), destinationCluster);
        logger.error(err);
        throw new CloudRuntimeException(err);
    }

    HostVO selectKVMHostForConversionInCluster(Cluster destinationCluster, Long convertInstanceHostId) {
        if (convertInstanceHostId != null) {
            HostVO selectedHost = hostDao.findById(convertInstanceHostId);
            String err = null;
            if (selectedHost == null) {
                err = String.format("Cannot find host with ID %s for conversion",
                        convertInstanceHostId);
            } else if (!List.of(ResourceState.Enabled, ResourceState.Disabled).contains(selectedHost.getResourceState())) {
                err = String.format(
                        "Cannot perform the conversion on the host %s as the host is in %s state",
                        selectedHost, selectedHost.getResourceState());
            } else if (selectedHost.getStatus() != Status.Up) {
                err = String.format(
                        "Cannot perform the conversion on the host %s as it is not running",
                        selectedHost);
            } else if (selectedHost.getType() != Host.Type.Routing) {
                err = String.format(
                        "Cannot perform the conversion on the host %s as it is not a routing host",
                        selectedHost);
            } else if (destinationCluster.getDataCenterId() != selectedHost.getDataCenterId()) {
                err = String.format(
                        "Cannot perform the conversion on the host %s as it is not in the same zone as the destination cluster",
                        selectedHost);
            }
            if (err != null) {
                logger.error(err);
                throw new CloudRuntimeException(err);
            }
            return selectedHost;
        }

        // Auto select host with conversion capability
        List<HostVO> hosts = hostDao.listByClusterHypervisorTypeAndHostCapability(destinationCluster.getId(), destinationCluster.getHypervisorType(), Host.HOST_INSTANCE_CONVERSION);
        if (CollectionUtils.isNotEmpty(hosts)) {
            return hosts.get(new Random().nextInt(hosts.size()));
        }

        // Try without host capability check
        hosts = hostDao.listByClusterAndHypervisorType(destinationCluster.getId(), destinationCluster.getHypervisorType());
        if (CollectionUtils.isNotEmpty(hosts)) {
            return hosts.get(new Random().nextInt(hosts.size()));
        }

        String err = String.format("Could not find any suitable %s host in cluster %s to perform the instance conversion",
                destinationCluster.getHypervisorType(), destinationCluster);
        logger.error(err);
        throw new CloudRuntimeException(err);
    }

    private CheckConvertInstanceAnswer checkConversionSupportOnHost(HostVO convertHost, String sourceVM, boolean checkWindowsGuestConversionSupport) {
        logger.debug(String.format("Checking the %s conversion support on the host %s", checkWindowsGuestConversionSupport? "windows guest" : "", convertHost));
        CheckConvertInstanceCommand cmd = new CheckConvertInstanceCommand(checkWindowsGuestConversionSupport);
        int timeoutSeconds = 60;
        cmd.setWait(timeoutSeconds);

        CheckConvertInstanceAnswer checkConvertInstanceAnswer;
        try {
            checkConvertInstanceAnswer = (CheckConvertInstanceAnswer) agentManager.send(convertHost.getId(), cmd);
        } catch (AgentUnavailableException | OperationTimedoutException e) {
            String err = String.format("Failed to check %s conversion support on the host %s for converting instance %s from VMware to KVM due to: %s",
                    checkWindowsGuestConversionSupport? "windows guest" : "", convertHost, sourceVM, e.getMessage());
            logger.error(err);
            throw new CloudRuntimeException(err);
        }

        if (!checkConvertInstanceAnswer.getResult()) {
            String err = String.format("The host %s doesn't support conversion of instance %s from VMware to KVM due to: %s",
                    convertHost, sourceVM, checkConvertInstanceAnswer.getDetails());
            logger.error(err);
            throw new CloudRuntimeException(err);
        }

        return checkConvertInstanceAnswer;
    }

    private UnmanagedInstanceTO convertVmwareInstanceToKVMWithOVFOnConvertLocation(
            String sourceVM, UnmanagedInstanceTO sourceVMwareInstance, HostVO convertHost,
            HostVO importHost, List<StoragePoolVO> convertStoragePools,
            ServiceOfferingVO serviceOffering, Map<String, Long> dataDiskOfferingMap,
            DataStoreTO temporaryConvertLocation, String ovfTemplateDirConvertLocation
    ) {
            logger.debug("Delegating the conversion of instance {} from VMware to KVM to the host {} using OVF {} on conversion datastore",
                    sourceVM, convertHost, ovfTemplateDirConvertLocation);

        RemoteInstanceTO remoteInstanceTO = new RemoteInstanceTO(sourceVM);
        List<String> destinationStoragePools = selectInstanceConversionStoragePools(convertStoragePools, sourceVMwareInstance.getDisks(), serviceOffering, dataDiskOfferingMap);
        ConvertInstanceCommand cmd = new ConvertInstanceCommand(remoteInstanceTO,
                Hypervisor.HypervisorType.KVM, destinationStoragePools, temporaryConvertLocation, ovfTemplateDirConvertLocation, false, false);
        int timeoutSeconds = UnmanagedVMsManager.ConvertVmwareInstanceToKvmTimeout.value() * 60 * 60;
        cmd.setWait(timeoutSeconds);

        Answer convertAnswer;
        try {
             convertAnswer = agentManager.send(convertHost.getId(), cmd);
        } catch (AgentUnavailableException | OperationTimedoutException e) {
            String err = String.format("Could not send the convert instance command to host %s due to: %s",
                    convertHost, e.getMessage());
            logger.error(err, e);
            throw new CloudRuntimeException(err);
        }

        if (!convertAnswer.getResult()) {
            String err = String.format("The convert process failed for instance %s from VMware to KVM on host %s: %s",
                    sourceVM, convertHost, convertAnswer.getDetails());
            logger.error(err);
            throw new CloudRuntimeException(err);
        }
        return ((ConvertInstanceAnswer) convertAnswer).getConvertedInstance();
    }

    private UnmanagedInstanceTO convertVmwareInstanceToKVMAfterExportingOVFToConvertLocation(
            String sourceVM, UnmanagedInstanceTO sourceVMwareInstance, HostVO convertHost,
            HostVO importHost, List<StoragePoolVO> convertStoragePools,
            ServiceOfferingVO serviceOffering, Map<String, Long> dataDiskOfferingMap,
            DataStoreTO temporaryConvertLocation, String vcenterHost, String vcenterUsername,
            String vcenterPassword, String datacenterName
    ) {
        logger.debug("Delegating the conversion of instance {} from VMware to KVM to the host {} after OVF export through ovftool", sourceVM, convertHost);

        RemoteInstanceTO remoteInstanceTO = new RemoteInstanceTO(sourceVMwareInstance.getName(), sourceVMwareInstance.getPath(), vcenterHost, vcenterUsername, vcenterPassword, datacenterName);
        List<String> destinationStoragePools = selectInstanceConversionStoragePools(convertStoragePools, sourceVMwareInstance.getDisks(), serviceOffering, dataDiskOfferingMap);
        ConvertInstanceCommand cmd = new ConvertInstanceCommand(remoteInstanceTO,
                Hypervisor.HypervisorType.KVM, destinationStoragePools, temporaryConvertLocation, null, false, true);
        int timeoutSeconds = UnmanagedVMsManager.ConvertVmwareInstanceToKvmTimeout.value() * 60 * 60;
        cmd.setWait(timeoutSeconds);
        int noOfThreads = UnmanagedVMsManager.ThreadsOnKVMHostToImportVMwareVMFiles.value();
        if (noOfThreads == 0) {
            // Use no. of threads as the disks count
            noOfThreads = sourceVMwareInstance.getDisks().size();
        }
        cmd.setThreadsCountToExportOvf(noOfThreads);

        return convertAndImportToKVM(cmd, convertHost, importHost, sourceVM,
                remoteInstanceTO, destinationStoragePools, temporaryConvertLocation);
    }

    private UnmanagedInstanceTO convertAndImportToKVM(ConvertInstanceCommand convertInstanceCommand, HostVO convertHost, HostVO importHost,
                                                      String sourceVM,
                                                      RemoteInstanceTO remoteInstanceTO,
                                                      List<String> destinationStoragePools,
                                                      DataStoreTO temporaryConvertLocation) {
        Answer convertAnswer;
        try {
            convertAnswer = agentManager.send(convertHost.getId(), convertInstanceCommand);
        } catch (AgentUnavailableException | OperationTimedoutException e) {
            String err = String.format("Could not send the convert instance command to host %s due to: %s",
                    convertHost, e.getMessage());
            logger.error(err, e);
            throw new CloudRuntimeException(err);
        }

        if (!convertAnswer.getResult()) {
            String err = String.format("The convert process failed for instance %s from VMware to KVM on host %s: %s",
                    sourceVM, convertHost, convertAnswer.getDetails());
            logger.error(err);
            throw new CloudRuntimeException(err);
        }

        Answer importAnswer;
        try {
            ImportConvertedInstanceCommand importCmd = new ImportConvertedInstanceCommand(
                    remoteInstanceTO, destinationStoragePools, temporaryConvertLocation,
                    ((ConvertInstanceAnswer)convertAnswer).getTemporaryConvertUuid());
            importAnswer = agentManager.send(importHost.getId(), importCmd);
        } catch (AgentUnavailableException | OperationTimedoutException e) {
            String err = String.format(
                    "Could not send the import converted instance command to host %s due to: %s",
                    importHost, e.getMessage());
            logger.error(err, e);
            throw new CloudRuntimeException(err);
        }

        if (!importAnswer.getResult()) {
            String err = String.format(
                    "The import process failed for instance %s from VMware to KVM on host %s: %s",
                    sourceVM, importHost, importAnswer.getDetails());
            logger.error(err);
            throw new CloudRuntimeException(err);
        }

        return ((ImportConvertedInstanceAnswer) importAnswer).getConvertedInstance();
    }

    private List<StoragePoolVO> findInstanceConversionStoragePoolsInCluster(
            Cluster destinationCluster, ServiceOfferingVO serviceOffering,
            Map<String, Long> dataDiskOfferingMap
    ) {
        List<StoragePoolVO> pools = new ArrayList<>();
        pools.addAll(primaryDataStoreDao.findClusterWideStoragePoolsByHypervisorAndPoolType(destinationCluster.getId(), Hypervisor.HypervisorType.KVM, Storage.StoragePoolType.NetworkFilesystem));
        pools.addAll(primaryDataStoreDao.findZoneWideStoragePoolsByHypervisorAndPoolType(destinationCluster.getDataCenterId(), Hypervisor.HypervisorType.KVM, Storage.StoragePoolType.NetworkFilesystem));
        if (pools.isEmpty()) {
            String msg = String.format("Cannot find suitable storage pools in the cluster %s for the conversion", destinationCluster.getName());
            LOGGER.error(msg);
            throw new CloudRuntimeException(msg);
        }

        if (serviceOffering.getDiskOfferingId() != null) {
            DiskOfferingVO diskOffering = diskOfferingDao.findById(serviceOffering.getDiskOfferingId());
            if (diskOffering == null) {
                String msg = String.format("Cannot find disk offering with ID %s that belongs to the service offering %s", serviceOffering.getDiskOfferingId(), serviceOffering.getName());
                LOGGER.error(msg);
                throw new CloudRuntimeException(msg);
            }
            if (getStoragePoolWithTags(pools, diskOffering.getTags()) == null) {
                String msg = String.format("Cannot find suitable storage pool for disk offering %s that belongs to the service offering %s", diskOffering.getName(), serviceOffering.getName());
                LOGGER.error(msg);
                throw new CloudRuntimeException(msg);
            }
        }
        for (Long diskOfferingId : dataDiskOfferingMap.values()) {
            DiskOfferingVO diskOffering = diskOfferingDao.findById(diskOfferingId);
            if (diskOffering == null) {
                String msg = String.format("Cannot find disk offering with ID %s", diskOfferingId);
                logger.error(msg);
                throw new CloudRuntimeException(msg);
            }
            if (getStoragePoolWithTags(pools, diskOffering.getTags()) == null) {
                String msg = String.format("Cannot find suitable storage pool for disk offering %s", diskOffering.getName());
                LOGGER.error(msg);
                throw new CloudRuntimeException(msg);
            }
        }

<<<<<<< HEAD
        pools = getPoolsWithMatchingTags(pools, diskOfferingTags);
        if (pools.isEmpty()) {
            String msg = String.format("Cannot find suitable storage pools in cluster %s for the conversion", destinationCluster);
            logger.error(msg);
            throw new CloudRuntimeException(msg);
        }
=======
>>>>>>> e196275d
        return pools;
    }

    private StoragePoolVO getStoragePoolWithTags(List<StoragePoolVO> pools, String tags) {
        if (StringUtils.isEmpty(tags)) {
            return pools.get(0);
        }
<<<<<<< HEAD
        List<StoragePoolVO> poolsSupportingTags = new ArrayList<>(pools);
        for (String tags : diskOfferingTags) {
            boolean tagsMatched = false;
            for (StoragePoolVO pool : pools) {
                if (volumeApiService.doesTargetStorageSupportDiskOffering(pool, tags)) {
                    poolsSupportingTags.add(pool);
                    tagsMatched = true;
                }
            }
            if (!tagsMatched) {
                String msg = String.format("Cannot find suitable storage pools for the conversion with disk offering tags %s", tags);
                logger.error(msg);
                throw new CloudRuntimeException(msg);
=======
        for (StoragePoolVO pool : pools) {
            if (volumeApiService.doesStoragePoolSupportDiskOfferingTags(pool, tags)) {
                return pool;
>>>>>>> e196275d
            }
        }
        return null;
    }

    private List<String> selectInstanceConversionStoragePools(
            List<StoragePoolVO> pools, List<UnmanagedInstanceTO.Disk> disks,
            ServiceOfferingVO serviceOffering, Map<String, Long> dataDiskOfferingMap
    ) {
        List<String> storagePools = new ArrayList<>(disks.size());
        Set<String> dataDiskIds = dataDiskOfferingMap.keySet();
        for (UnmanagedInstanceTO.Disk disk : disks) {
            Long diskOfferingId = null;
            if (dataDiskIds.contains(disk.getDiskId())) {
                diskOfferingId = dataDiskOfferingMap.get(disk.getDiskId());
            } else {
                diskOfferingId = serviceOffering.getDiskOfferingId();
            }

            //TODO: Choose pools by capacity
            if (diskOfferingId == null) {
                storagePools.add(pools.get(0).getUuid());
            } else {
                DiskOfferingVO diskOffering = diskOfferingDao.findById(diskOfferingId);
                StoragePoolVO pool = getStoragePoolWithTags(pools, diskOffering.getTags());
                storagePools.add(pool.getUuid());
            }
        }
        return storagePools;
    }

    private void logFailureAndThrowException(String msg) {
        logger.error(msg);
        throw new CloudRuntimeException(msg);
    }

    protected DataStoreTO selectInstanceConversionTemporaryLocation(Cluster destinationCluster,
                                                                    HostVO convertHost,
                                                                    Long convertStoragePoolId) {
        if (convertStoragePoolId != null) {
            StoragePoolVO selectedStoragePool = primaryDataStoreDao.findById(convertStoragePoolId);
            if (selectedStoragePool == null) {
                logFailureAndThrowException(String.format("Cannot find a storage pool with ID %s", convertStoragePoolId));
            }
            if ((selectedStoragePool.getScope() == ScopeType.CLUSTER && selectedStoragePool.getClusterId() != destinationCluster.getId()) ||
                    (selectedStoragePool.getScope() == ScopeType.ZONE && selectedStoragePool.getDataCenterId() != destinationCluster.getDataCenterId())) {
                logFailureAndThrowException(String.format("Cannot use the storage pool %s for the instance conversion as " +
                        "it is not in the scope of the cluster %s", selectedStoragePool.getName(), destinationCluster.getName()));
            }
            if (convertHost != null && selectedStoragePool.getScope() == ScopeType.CLUSTER && !selectedStoragePool.getClusterId().equals(convertHost.getClusterId())) {
                logFailureAndThrowException(String.format("Cannot use the storage pool %s for the instance conversion as " +
                        "the host %s for conversion is in a different cluster", selectedStoragePool.getName(), convertHost.getName()));
            }
            if (selectedStoragePool.getScope() == ScopeType.HOST) {
                logFailureAndThrowException(String.format("The storage pool %s is a local storage pool and not supported for temporary conversion location, cluster and zone wide NFS storage pools are supported", selectedStoragePool.getName()));
            } else if (selectedStoragePool.getPoolType() != Storage.StoragePoolType.NetworkFilesystem) {
                logFailureAndThrowException(String.format("The storage pool %s is not supported for temporary conversion location, only NFS storage pools are supported", selectedStoragePool.getName()));
            }
            return dataStoreManager.getPrimaryDataStore(convertStoragePoolId).getTO();
        } else {
            long zoneId = destinationCluster.getDataCenterId();
            ImageStoreVO imageStore = imageStoreDao.findOneByZoneAndProtocol(zoneId, "nfs");
            if (imageStore == null) {
                logFailureAndThrowException(String.format("Could not find an NFS secondary storage pool on zone %s to use as a temporary location " +
                        "for instance conversion", zoneId));
            }
            DataStore dataStore = dataStoreManager.getDataStore(imageStore.getId(), DataStoreRole.Image);
            return dataStore.getTO();
        }
    }

    protected Map<String, String> createParamsForTemplateFromVmwareVmMigration(String vcenterHost, String datacenterName,
                                                                               String username, String password,
                                                                               String clusterName, String sourceHostName,
                                                                               String sourceVMName) {
        Map<String, String> params = new HashMap<>();
        params.put(VmDetailConstants.VMWARE_VCENTER_HOST, vcenterHost);
        params.put(VmDetailConstants.VMWARE_DATACENTER_NAME, datacenterName);
        params.put(VmDetailConstants.VMWARE_VCENTER_USERNAME, username);
        params.put(VmDetailConstants.VMWARE_VCENTER_PASSWORD, password);
        params.put(VmDetailConstants.VMWARE_CLUSTER_NAME, clusterName);
        params.put(VmDetailConstants.VMWARE_HOST_NAME, sourceHostName);
        params.put(VmDetailConstants.VMWARE_VM_NAME, sourceVMName);
        return params;
    }

    @Override
    public List<Class<?>> getCommands() {
        final List<Class<?>> cmdList = new ArrayList<Class<?>>();
        cmdList.add(ListUnmanagedInstancesCmd.class);
        cmdList.add(ImportUnmanagedInstanceCmd.class);
        cmdList.add(UnmanageVMInstanceCmd.class);
        cmdList.add(ListVmsForImportCmd.class);
        cmdList.add(ImportVmCmd.class);
        return cmdList;
    }

    /**
     * Perform validations before attempting to unmanage a VM from CloudStack:
     * - VM must not have any associated volume snapshot
     * - VM must not have an attached ISO
     */
    private void performUnmanageVMInstancePrechecks(VMInstanceVO vmVO) {
        if (hasVolumeSnapshotsPriorToUnmanageVM(vmVO)) {
            throw new UnsupportedServiceException("Cannot unmanage VM with id = " + vmVO.getUuid() +
                    " as there are volume snapshots for its volume(s). Please remove snapshots before unmanaging.");
        }

        if (hasISOAttached(vmVO)) {
            throw new UnsupportedServiceException("Cannot unmanage VM with id = " + vmVO.getUuid() +
                    " as there is an ISO attached. Please detach ISO before unmanaging.");
        }
    }

    private boolean hasVolumeSnapshotsPriorToUnmanageVM(VMInstanceVO vmVO) {
        List<VolumeVO> volumes = volumeDao.findByInstance(vmVO.getId());
        for (VolumeVO volume : volumes) {
            List<SnapshotVO> snaps = snapshotDao.listByVolumeId(volume.getId());
            if (CollectionUtils.isNotEmpty(snaps)) {
                for (SnapshotVO snap : snaps) {
                    if (snap.getState() != Snapshot.State.Destroyed && snap.getRemoved() == null) {
                        return true;
                    }
                }
            }
        }
        return false;
    }

    private boolean hasISOAttached(VMInstanceVO vmVO) {
        UserVmVO userVM = userVmDao.findById(vmVO.getId());
        if (userVM == null) {
            throw new InvalidParameterValueException("Could not find user VM with ID = " + vmVO.getUuid());
        }
        return userVM.getIsoId() != null;
    }

    /**
     * Find a suitable host within the scope of the VM to unmanage to verify the VM exists
     */
    private Long findSuitableHostId(VMInstanceVO vmVO) {
        Long hostId = vmVO.getHostId();
        if (hostId == null) {
            long zoneId = vmVO.getDataCenterId();
            List<HostVO> hosts = hostDao.listAllHostsUpByZoneAndHypervisor(zoneId, vmVO.getHypervisorType());
            for (HostVO host : hosts) {
                if (host.isInMaintenanceStates() || host.getState() != Status.Up || host.getStatus() != Status.Up) {
                    continue;
                }
                hostId = host.getId();
                break;
            }
        }

        if (hostId == null) {
            throw new CloudRuntimeException(String.format("Cannot find a host to verify if the VM [%s] exists. Thus we are unable to unmanage it.", vmVO.getUuid()));
        }
        return hostId;
    }

    @Override
    @ActionEvent(eventType = EventTypes.EVENT_VM_UNMANAGE, eventDescription = "unmanaging VM", async = true)
    public boolean unmanageVMInstance(long vmId) {
        VMInstanceVO vmVO = vmDao.findById(vmId);
        if (vmVO == null || vmVO.getRemoved() != null) {
            throw new InvalidParameterValueException("Could not find VM to unmanage, it is either removed or not existing VM");
        } else if (vmVO.getState() != VirtualMachine.State.Running && vmVO.getState() != VirtualMachine.State.Stopped) {
            throw new InvalidParameterValueException("VM with id = " + vmVO.getUuid() + " must be running or stopped to be unmanaged");
        } else if (!UnmanagedVMsManager.isSupported(vmVO.getHypervisorType())) {
            throw new UnsupportedServiceException("Unmanage VM is currently not allowed for hypervisor " +
                    vmVO.getHypervisorType().toString());
        } else if (vmVO.getType() != VirtualMachine.Type.User) {
            throw new UnsupportedServiceException("Unmanage VM is currently allowed for guest VMs only");
        }

        if (vmVO.getType().equals(VirtualMachine.Type.User)) {
            UserVmVO userVm = userVmDao.findById(vmId);
            if (UserVmManager.SHAREDFSVM.equals(userVm.getUserVmType())) {
                throw new InvalidParameterValueException("Operation not supported on Shared FileSystem Instance");
            }
        }

        performUnmanageVMInstancePrechecks(vmVO);

        Long hostId = findSuitableHostId(vmVO);
        String instanceName = vmVO.getInstanceName();

        if (!existsVMToUnmanage(instanceName, hostId)) {
            throw new CloudRuntimeException(String.format("VM %s is not found in the hypervisor", vmVO));
        }

        return userVmManager.unmanageUserVM(vmId);
    }

    /**
     * Verify the VM to unmanage exists on the hypervisor
     */
    private boolean existsVMToUnmanage(String instanceName, Long hostId) {
        PrepareUnmanageVMInstanceCommand command = new PrepareUnmanageVMInstanceCommand();
        command.setInstanceName(instanceName);
        Answer ans = agentManager.easySend(hostId, command);
        if (!(ans instanceof PrepareUnmanageVMInstanceAnswer)) {
            throw new CloudRuntimeException(String.format("Error communicating with host %s", hostDao.findById(hostId)));
        }
        PrepareUnmanageVMInstanceAnswer answer = (PrepareUnmanageVMInstanceAnswer) ans;
        if (!answer.getResult()) {
            logger.error("Error verifying VM {} exists on host {}: {}", instanceName::toString, () -> hostDao.findById(hostId), answer::getDetails);
        }
        return answer.getResult();
    }

    private UserVmResponse importKvmInstance(ImportVmCmd cmd) {
        final Account caller = CallContext.current().getCallingAccount();
        if (caller.getType() != Account.Type.ADMIN) {
            throw new PermissionDeniedException(String.format("Cannot perform this operation, Calling account is not root admin: %s", caller.getUuid()));
        }
        final Long zoneId = cmd.getZoneId();
        final DataCenterVO zone = dataCenterDao.findById(zoneId);
        if (zone == null) {
            throw new InvalidParameterValueException("Please specify a valid zone.");
        }
        final String hypervisorType = cmd.getHypervisor();
        if (!Hypervisor.HypervisorType.KVM.toString().equalsIgnoreCase(hypervisorType)) {
            throw new InvalidParameterValueException(String.format("VM import is currently not supported for hypervisor: %s", hypervisorType));
        }

        final String instanceName = cmd.getName();
        if (StringUtils.isEmpty(instanceName)) {
            throw new InvalidParameterValueException(String.format("Instance name cannot be empty"));
        }
        if (cmd.getDomainId() != null && StringUtils.isEmpty(cmd.getAccountName())) {
            throw new InvalidParameterValueException("domainid parameter must be specified with account parameter");
        }
        final Account owner = accountService.getActiveAccountById(cmd.getEntityOwnerId());
        long userId = CallContext.current().getCallingUserId();
        List<UserVO> userVOs = userDao.listByAccount(owner.getAccountId());
        if (CollectionUtils.isNotEmpty(userVOs)) {
            userId = userVOs.get(0).getId();
        }
        VMTemplateVO template = templateDao.findByName(KVM_VM_IMPORT_DEFAULT_TEMPLATE_NAME);
        if (template == null) {
            template = createDefaultDummyVmImportTemplate(true);
            if (template == null) {
                throw new InvalidParameterValueException("Error while creating default Import Vm Template");
            }
        }

        final Long serviceOfferingId = cmd.getServiceOfferingId();
        if (serviceOfferingId == null) {
            throw new InvalidParameterValueException(String.format("Service offering ID cannot be null"));
        }
        final ServiceOfferingVO serviceOffering = serviceOfferingDao.findById(serviceOfferingId);
        if (serviceOffering == null) {
            throw new InvalidParameterValueException(String.format("Service offering ID: %d cannot be found", serviceOfferingId));
        }
        accountService.checkAccess(owner, serviceOffering, zone);
        try {
            resourceLimitService.checkResourceLimit(owner, Resource.ResourceType.user_vm, 1);
        } catch (ResourceAllocationException e) {
            logger.error("VM resource allocation error for account: {}", owner, e);
            throw new ServerApiException(ApiErrorCode.INTERNAL_ERROR, String.format("VM resource allocation error for account: %s. %s", owner.getUuid(), StringUtils.defaultString(e.getMessage())));
        }
        String displayName = cmd.getDisplayName();
        if (StringUtils.isEmpty(displayName)) {
            displayName = instanceName;
        }
        String hostName = cmd.getHostName();
        if (StringUtils.isEmpty(hostName)) {
            if (!NetUtils.verifyDomainNameLabel(instanceName, true)) {
                throw new InvalidParameterValueException(String.format("Please provide hostname for the VM. VM name contains unsupported characters for it to be used as hostname"));
            }
            hostName = instanceName;
        }
        if (!NetUtils.verifyDomainNameLabel(hostName, true)) {
            throw new InvalidParameterValueException("Invalid VM hostname. VM hostname can contain ASCII letters 'a' through 'z', the digits '0' through '9', "
                    + "and the hyphen ('-'), must be between 1 and 63 characters long, and can't start or end with \"-\" and can't start with digit");
        }

        final Map<String, Long> nicNetworkMap = cmd.getNicNetworkList();
        final Map<String, Network.IpAddresses> nicIpAddressMap = cmd.getNicIpAddressList();
        final Map<String, Long> dataDiskOfferingMap = cmd.getDataDiskToDiskOfferingList();
        final Map<String, String> details = cmd.getDetails();

        String remoteUrl = cmd.getHost();
        String source = cmd.getImportSource().toUpperCase();
        String diskPath = cmd.getDiskPath();
        ImportSource importSource = Enum.valueOf(ImportSource.class, source);
        Long hostId = cmd.getHostId();
        Long poolId = cmd.getStoragePoolId();
        Long networkId = cmd.getNetworkId();

        UnmanagedInstanceTO unmanagedInstanceTO = null;
        if (ImportSource.EXTERNAL == importSource) {
            if (StringUtils.isBlank(cmd.getUsername())) {
                throw new InvalidParameterValueException("Username need to be provided.");
            }

            HashMap<String, UnmanagedInstanceTO> instancesMap = getRemoteVmsOnKVMHost(zoneId, remoteUrl, cmd.getUsername(), cmd.getPassword());
            unmanagedInstanceTO = instancesMap.get(cmd.getName());
            if (unmanagedInstanceTO == null) {
                throw new ServerApiException(ApiErrorCode.INTERNAL_ERROR, String.format("VM with name: %s not found on remote host %s", instanceName, remoteUrl));
            }
        }

        if (ImportSource.SHARED == importSource || ImportSource.LOCAL == importSource) {
            if (diskPath == null) {
                throw new InvalidParameterValueException("Disk Path is required for Import from shared/local storage");
            }

            if (networkId == null) {
                throw new InvalidParameterValueException("Network is required for Import from shared/local storage");
            }

            if (poolId == null) {
                throw new InvalidParameterValueException("Storage Pool is required for Import from shared/local storage");
            }

            StoragePool storagePool = primaryDataStoreDao.findById(poolId);
            if (storagePool == null) {
                throw new InvalidParameterValueException("Storage Pool not found");
            }

            if (volumeDao.findByPoolIdAndPath(poolId, diskPath) != null) {
                throw new InvalidParameterValueException("Disk image is already in use");
            }

            DiskOffering diskOffering = diskOfferingDao.findById(serviceOffering.getDiskOfferingId());

            if (diskOffering != null && !storagePoolSupportsDiskOffering(storagePool, diskOffering)) {
                throw new InvalidParameterValueException(String.format("Service offering: %s storage tags are not compatible with selected storage pool: %s", serviceOffering.getUuid(), storagePool.getUuid()));
            }
        }

        if (ImportSource.LOCAL == importSource) {
            if (hostId == null) {
                throw new InvalidParameterValueException("Host is required for Import from local storage");
            }

            if (hostDao.findById(hostId) == null) {
                throw new InvalidParameterValueException("Host not found");
            }

            if(storagePoolHostDao.findByPoolHost(poolId, hostId) == null) {
                throw new InvalidParameterValueException("Specified Local Storage Pool not found on Host");
            }
        }

        UserVm userVm = null;

        if (ImportSource.EXTERNAL == importSource) {
            String username = cmd.getUsername();
            String password = cmd.getPassword();
            String tmpPath = cmd.getTmpPath();
            userVm = importExternalKvmVirtualMachine(unmanagedInstanceTO, instanceName, zone,
                    template, displayName, hostName, caller, owner, userId,
                    serviceOffering, dataDiskOfferingMap,
                    nicNetworkMap, nicIpAddressMap, remoteUrl, username, password, tmpPath, details);
        } else if (ImportSource.SHARED == importSource || ImportSource.LOCAL == importSource) {
            try {
                userVm = importKvmVirtualMachineFromDisk(importSource, instanceName, zone,
                        template, displayName, hostName, caller, owner, userId,
                        serviceOffering, dataDiskOfferingMap, networkId, hostId, poolId, diskPath,
                        details);
            } catch (InsufficientCapacityException e) {
                throw new RuntimeException(e);
            } catch (ResourceAllocationException e) {
                throw new RuntimeException(e);
            }
        }
        if (userVm == null) {
            throw new ServerApiException(ApiErrorCode.INTERNAL_ERROR, String.format("Failed to import Vm with name: %s ", instanceName));
        }

        CallContext.current().setEventResourceId(userVm.getId());
        CallContext.current().setEventResourceType(ApiCommandResourceType.VirtualMachine);
        return responseGenerator.createUserVmResponse(ResponseObject.ResponseView.Full, "virtualmachine", userVm).get(0);
    }

    private UserVm importExternalKvmVirtualMachine(final UnmanagedInstanceTO unmanagedInstance, final String instanceName, final DataCenter zone,
                                                final VirtualMachineTemplate template, final String displayName, final String hostName, final Account caller, final Account owner, final Long userId,
                                                final ServiceOfferingVO serviceOffering, final Map<String, Long> dataDiskOfferingMap,
                                                final Map<String, Long> nicNetworkMap, final Map<String, Network.IpAddresses> callerNicIpAddressMap,
                                                final String remoteUrl, String username, String password, String tmpPath, final Map<String, String> details) {
        UserVm userVm = null;

        Map<String, String> allDetails = new HashMap<>(details);
        // Check disks and supplied disk offerings
        List<UnmanagedInstanceTO.Disk> unmanagedInstanceDisks = unmanagedInstance.getDisks();

        if (CollectionUtils.isEmpty(unmanagedInstanceDisks)) {
            throw new ServerApiException(ApiErrorCode.INTERNAL_ERROR, String.format("No attached disks found for the unmanaged VM: %s", instanceName));
        }

        Pair<UnmanagedInstanceTO.Disk, List<UnmanagedInstanceTO.Disk>> rootAndDataDisksPair = getRootAndDataDisks(unmanagedInstanceDisks, dataDiskOfferingMap);
        final UnmanagedInstanceTO.Disk rootDisk = rootAndDataDisksPair.first();
        final List<UnmanagedInstanceTO.Disk> dataDisks = rootAndDataDisksPair.second();
        if (rootDisk == null || StringUtils.isEmpty(rootDisk.getController())) {
            throw new ServerApiException(ApiErrorCode.INTERNAL_ERROR, String.format("VM import failed. Unable to retrieve root disk details for VM: %s ", instanceName));
        }
        allDetails.put(VmDetailConstants.ROOT_DISK_CONTROLLER, rootDisk.getController());

        // Check NICs and supplied networks
        Map<String, Network.IpAddresses> nicIpAddressMap = getNicIpAddresses(unmanagedInstance.getNics(), callerNicIpAddressMap);
        Map<String, Long> allNicNetworkMap = getUnmanagedNicNetworkMap(unmanagedInstance.getName(), unmanagedInstance.getNics(), nicNetworkMap, nicIpAddressMap, zone, hostName, owner, Hypervisor.HypervisorType.KVM);
        if (!CollectionUtils.isEmpty(unmanagedInstance.getNics())) {
            allDetails.put(VmDetailConstants.NIC_ADAPTER, unmanagedInstance.getNics().get(0).getAdapterType());
        }
        VirtualMachine.PowerState powerState = VirtualMachine.PowerState.PowerOff;

        String internalName = getInternalName(owner.getAccountId());

        try {
            userVm = userVmManager.importVM(zone, null, template, internalName, displayName, owner,
                    null, caller, true, null, owner.getAccountId(), userId,
                    serviceOffering, null, hostName,
                    Hypervisor.HypervisorType.KVM, allDetails, powerState, null);
        } catch (InsufficientCapacityException ice) {
            logger.error(String.format("Failed to import vm name: %s", instanceName), ice);
            throw new ServerApiException(ApiErrorCode.INSUFFICIENT_CAPACITY_ERROR, ice.getMessage());
        }
        if (userVm == null) {
            throw new ServerApiException(ApiErrorCode.INTERNAL_ERROR, String.format("Failed to import vm name: %s", instanceName));
        }
        DiskOfferingVO diskOffering = diskOfferingDao.findById(serviceOffering.getDiskOfferingId());
        String rootVolumeName = String.format("ROOT-%s", userVm.getId());
        DiskProfile diskProfile = volumeManager.allocateRawVolume(Volume.Type.ROOT, rootVolumeName, diskOffering, null, null, null, userVm, template, owner, null);

        DiskProfile[] dataDiskProfiles = new DiskProfile[dataDisks.size()];
        int diskSeq = 0;
        for (UnmanagedInstanceTO.Disk disk : dataDisks) {
            if (disk.getCapacity() == null || disk.getCapacity() == 0) {
                throw new InvalidParameterValueException(String.format("Disk ID: %s size is invalid", disk.getDiskId()));
            }
            DiskOffering offering = diskOfferingDao.findById(dataDiskOfferingMap.get(disk.getDiskId()));
            DiskProfile dataDiskProfile = volumeManager.allocateRawVolume(Volume.Type.DATADISK, String.format("DATA-%d-%s", userVm.getId(), disk.getDiskId()), offering, null, null, null, userVm, template, owner, null);
            dataDiskProfiles[diskSeq++] = dataDiskProfile;
        }

        final VirtualMachineProfile profile = new VirtualMachineProfileImpl(userVm, template, serviceOffering, owner, null);
        ServiceOfferingVO dummyOffering = serviceOfferingDao.findById(userVm.getId(), serviceOffering.getId());
        profile.setServiceOffering(dummyOffering);
        DeploymentPlanner.ExcludeList excludeList = new DeploymentPlanner.ExcludeList();
        final DataCenterDeployment plan = new DataCenterDeployment(zone.getId(), null, null, null, null, null);
        DeployDestination dest = null;
        try {
            dest = deploymentPlanningManager.planDeployment(profile, plan, excludeList, null);
        } catch (Exception e) {
            logger.warn("Import failed for Vm: {} while finding deployment destination", userVm, e);
            cleanupFailedImportVM(userVm);
            throw new ServerApiException(ApiErrorCode.INTERNAL_ERROR, String.format("Import failed for Vm: %s while finding deployment destination", userVm.getInstanceName()));
        }
        if(dest == null) {
            throw new ServerApiException(ApiErrorCode.INTERNAL_ERROR, String.format("Import failed for Vm: %s. Suitable deployment destination not found", userVm.getInstanceName()));
        }

        List<Pair<DiskProfile, StoragePool>> diskProfileStoragePoolList = new ArrayList<>();
        try {
            if (rootDisk.getCapacity() == null || rootDisk.getCapacity() == 0) {
                throw new InvalidParameterValueException(String.format("Root disk ID: %s size is invalid", rootDisk.getDiskId()));
            }

            diskProfileStoragePoolList.add(importExternalDisk(rootDisk, userVm, dest, diskOffering, Volume.Type.ROOT,
                    template, null, remoteUrl, username, password, tmpPath, diskProfile));

            long deviceId = 1L;
            diskSeq = 0;
            for (UnmanagedInstanceTO.Disk disk : dataDisks) {
                DiskProfile dataDiskProfile = dataDiskProfiles[diskSeq++];
                DiskOffering offering = diskOfferingDao.findById(dataDiskOfferingMap.get(disk.getDiskId()));

                diskProfileStoragePoolList.add(importExternalDisk(disk, userVm, dest, offering, Volume.Type.DATADISK,
                        template, deviceId, remoteUrl, username, password, tmpPath, dataDiskProfile));
                deviceId++;
            }
        } catch (Exception e) {
            logger.error(String.format("Failed to import volumes while importing vm: %s", instanceName), e);
            cleanupFailedImportVM(userVm);
            throw new ServerApiException(ApiErrorCode.INTERNAL_ERROR, String.format("Failed to import volumes while importing vm: %s. %s", instanceName, StringUtils.defaultString(e.getMessage())));
        }
        try {
            int nicIndex = 0;
            for (UnmanagedInstanceTO.Nic nic : unmanagedInstance.getNics()) {
                Network network = networkDao.findById(allNicNetworkMap.get(nic.getNicId()));
                Network.IpAddresses ipAddresses = nicIpAddressMap.get(nic.getNicId());
                importNic(nic, userVm, network, ipAddresses, nicIndex, nicIndex==0, true);
                nicIndex++;
            }
        } catch (Exception e) {
            logger.error(String.format("Failed to import NICs while importing vm: %s", instanceName), e);
            cleanupFailedImportVM(userVm);
            throw new ServerApiException(ApiErrorCode.INTERNAL_ERROR, String.format("Failed to import NICs while importing vm: %s. %s", instanceName, StringUtils.defaultString(e.getMessage())));
        }
        publishVMUsageUpdateResourceCount(userVm, dummyOffering, template);
        return userVm;
    }

    private UserVm importKvmVirtualMachineFromDisk(final ImportSource importSource, final String instanceName, final DataCenter zone,
                                                   final VirtualMachineTemplate template, final String displayName, final String hostName, final Account caller, final Account owner, final Long userId,
                                                   final ServiceOfferingVO serviceOffering, final Map<String, Long> dataDiskOfferingMap, final Long networkId,
                                                   final Long hostId, final Long poolId, final String diskPath, final Map<String, String> details) throws InsufficientCapacityException, ResourceAllocationException {

        UserVm userVm = null;

        Map<String, String> allDetails = new HashMap<>(details);

        VirtualMachine.PowerState powerState = VirtualMachine.PowerState.PowerOff;

        NetworkVO network = networkDao.findById(networkId);
        if (network == null) {
            throw new InvalidParameterValueException("Unable to find network by id " + networkId);
        }

        networkModel.checkNetworkPermissions(owner, network);

        // don't allow to use system networks
        NetworkOffering networkOffering = entityMgr.findById(NetworkOffering.class, network.getNetworkOfferingId());
        if (networkOffering.isSystemOnly()) {
            throw new InvalidParameterValueException("Network id=" + networkId + " is system only and can't be used for vm deployment");
        }

        LinkedHashMap<String, List<NicProfile>> networkNicMap = new LinkedHashMap<>();

        if ((network.getDataCenterId() != zone.getId())) {
            if (!network.isStrechedL2Network()) {
                throw new InvalidParameterValueException("Network id=" + network.getId() +
                        " doesn't belong to zone " + zone.getId());
            }
        }

        String macAddress = networkModel.getNextAvailableMacAddressInNetwork(networkId);
        String ipAddress = null;
        if (network.getGuestType() != Network.GuestType.L2) {
            ipAddress = ipAddressManager.acquireGuestIpAddress(network, null);
        }

        Network.IpAddresses requestedIpPair = new Network.IpAddresses(ipAddress, null, macAddress);

        NicProfile nicProfile = new NicProfile(requestedIpPair.getIp4Address(), requestedIpPair.getIp6Address(), requestedIpPair.getMacAddress());
        nicProfile.setOrderIndex(0);

        boolean securityGroupEnabled = false;
        if (networkModel.isSecurityGroupSupportedInNetwork(network)) {
            securityGroupEnabled = true;
        }
        List<NicProfile> profiles = networkNicMap.get(network.getUuid());
        if (CollectionUtils.isEmpty(profiles)) {
            profiles = new ArrayList<>();
        }
        profiles.add(nicProfile);
        networkNicMap.put(network.getUuid(), profiles);

        String internalName = getInternalName(owner.getAccountId());

        try {
            userVm = userVmManager.importVM(zone, null, template, internalName, displayName, owner,
                    null, caller, true, null, owner.getAccountId(), userId,
                    serviceOffering, null, hostName,
                    Hypervisor.HypervisorType.KVM, allDetails, powerState, networkNicMap);
        } catch (InsufficientCapacityException ice) {
            logger.error(String.format("Failed to import vm name: %s", instanceName), ice);
            throw new ServerApiException(ApiErrorCode.INSUFFICIENT_CAPACITY_ERROR, ice.getMessage());
        }
        if (userVm == null) {
            throw new ServerApiException(ApiErrorCode.INTERNAL_ERROR, String.format("Failed to import vm name: %s", instanceName));
        }
        DiskOfferingVO diskOffering = diskOfferingDao.findById(serviceOffering.getDiskOfferingId());
        String rootVolumeName = String.format("ROOT-%s", userVm.getId());
        DiskProfile diskProfile = volumeManager.allocateRawVolume(Volume.Type.ROOT, rootVolumeName, diskOffering, null, null, null, userVm, template, owner, null);

        final VirtualMachineProfile profile = new VirtualMachineProfileImpl(userVm, template, serviceOffering, owner, null);
        ServiceOfferingVO dummyOffering = serviceOfferingDao.findById(userVm.getId(), serviceOffering.getId());
        profile.setServiceOffering(dummyOffering);
        DeploymentPlanner.ExcludeList excludeList = new DeploymentPlanner.ExcludeList();
        final DataCenterDeployment plan = new DataCenterDeployment(zone.getId(), null, null, hostId, poolId, null);
        DeployDestination dest = null;
        try {
            dest = deploymentPlanningManager.planDeployment(profile, plan, excludeList, null);
        } catch (Exception e) {
            logger.warn("Import failed for Vm: {} while finding deployment destination", userVm, e);
            cleanupFailedImportVM(userVm);
            throw new ServerApiException(ApiErrorCode.INTERNAL_ERROR, String.format("Import failed for Vm: %s while finding deployment destination", userVm.getInstanceName()));
        }
        if(dest == null) {
            throw new ServerApiException(ApiErrorCode.INTERNAL_ERROR, String.format("Import failed for Vm: %s. Suitable deployment destination not found", userVm.getInstanceName()));
        }

        Map<Volume, StoragePool> storage = dest.getStorageForDisks();
        Volume volume = volumeDao.findById(diskProfile.getVolumeId());
        StoragePool storagePool = storage.get(volume);
        CheckVolumeCommand checkVolumeCommand = new CheckVolumeCommand();
        checkVolumeCommand.setSrcFile(diskPath);
        StorageFilerTO storageTO = new StorageFilerTO(storagePool);
        checkVolumeCommand.setStorageFilerTO(storageTO);
        Answer answer = agentManager.easySend(dest.getHost().getId(), checkVolumeCommand);
        if (!(answer instanceof CheckVolumeAnswer)) {
            cleanupFailedImportVM(userVm);
            throw new CloudRuntimeException("Disk not found or is invalid");
        }
        CheckVolumeAnswer checkVolumeAnswer = (CheckVolumeAnswer) answer;
        if(!checkVolumeAnswer.getResult()) {
            cleanupFailedImportVM(userVm);
            throw new CloudRuntimeException("Disk not found or is invalid");
        }
        diskProfile.setSize(checkVolumeAnswer.getSize());

        List<Pair<DiskProfile, StoragePool>> diskProfileStoragePoolList = new ArrayList<>();
        try {
            long deviceId = 1L;
            if(ImportSource.SHARED == importSource) {
                diskProfileStoragePoolList.add(importKVMSharedDisk(userVm, diskOffering, Volume.Type.ROOT,
                        template, deviceId, poolId, diskPath, diskProfile));
            } else if(ImportSource.LOCAL == importSource) {
                diskProfileStoragePoolList.add(importKVMLocalDisk(userVm, diskOffering, Volume.Type.ROOT,
                        template, deviceId, hostId, diskPath, diskProfile));
            }
        } catch (Exception e) {
            logger.error(String.format("Failed to import volumes while importing vm: %s", instanceName), e);
            cleanupFailedImportVM(userVm);
            throw new ServerApiException(ApiErrorCode.INTERNAL_ERROR, String.format("Failed to import volumes while importing vm: %s. %s", instanceName, StringUtils.defaultString(e.getMessage())));
        }
        networkOrchestrationService.importNic(macAddress, 0, network, true, userVm, requestedIpPair, zone, true);
        publishVMUsageUpdateResourceCount(userVm, dummyOffering, template);
        return userVm;
    }

    private NetworkVO getDefaultNetwork(DataCenter zone, Account owner, boolean selectAny) throws InsufficientCapacityException, ResourceAllocationException {
        NetworkVO defaultNetwork = null;

        // if no network is passed in
        // Check if default virtual network offering has
        // Availability=Required. If it's true, search for corresponding
        // network
        // * if network is found, use it. If more than 1 virtual network is
        // found, throw an error
        // * if network is not found, create a new one and use it

        List<NetworkOfferingVO> requiredOfferings = networkOfferingDao.listByAvailability(NetworkOffering.Availability.Required, false);
        if (requiredOfferings.size() < 1) {
            throw new InvalidParameterValueException("Unable to find network offering with availability=" + NetworkOffering.Availability.Required
                    + " to automatically create the network as a part of vm creation");
        }

        if (requiredOfferings.get(0).getState() == NetworkOffering.State.Enabled) {
            // get Virtual networks
            List<? extends Network> virtualNetworks = networkModel.listNetworksForAccount(owner.getId(), zone.getId(), Network.GuestType.Isolated);
            if (virtualNetworks == null) {
                throw new InvalidParameterValueException("No (virtual) networks are found for account " + owner);
            }
            if (virtualNetworks.isEmpty()) {
                defaultNetwork = createDefaultNetworkForAccount(zone, owner, requiredOfferings);
            } else if (virtualNetworks.size() > 1 && !selectAny) {
                throw new InvalidParameterValueException("More than 1 default Isolated networks are found for account " + owner + "; please specify networkIds");
            } else {
                defaultNetwork = networkDao.findById(virtualNetworks.get(0).getId());
            }
        } else {
            throw new InvalidParameterValueException("Required network offering id=" + requiredOfferings.get(0).getId() + " is not in " + NetworkOffering.State.Enabled);
        }

        return defaultNetwork;
    }

    private NetworkVO createDefaultNetworkForAccount(DataCenter zone, Account owner, List<NetworkOfferingVO> requiredOfferings)
            throws InsufficientCapacityException, ResourceAllocationException {
        NetworkVO defaultNetwork = null;
        long physicalNetworkId = networkModel.findPhysicalNetworkId(zone.getId(), requiredOfferings.get(0).getTags(), requiredOfferings.get(0).getTrafficType());
        // Validate physical network
        PhysicalNetwork physicalNetwork = physicalNetworkDao.findById(physicalNetworkId);
        if (physicalNetwork == null) {
            throw new InvalidParameterValueException("Unable to find physical network with id: " + physicalNetworkId + " and tag: "
                    + requiredOfferings.get(0).getTags());
        }
        logger.debug("Creating network for account {} from the network offering {} as a part of deployVM process", owner, requiredOfferings.get(0));
        Network newNetwork = networkMgr.createGuestNetwork(requiredOfferings.get(0).getId(), owner.getAccountName() + "-network", owner.getAccountName() + "-network",
                null, null, null, false, null, owner, null, physicalNetwork, zone.getId(), ControlledEntity.ACLType.Account, null, null, null, null, true, null, null,
                null, null, null, null, null, null, null, null, null);
        if (newNetwork != null) {
            defaultNetwork = networkDao.findById(newNetwork.getId());
        }
        return defaultNetwork;
    }

    public ListResponse<UnmanagedInstanceResponse> listVmsForImport(ListVmsForImportCmd cmd) {
        final Account caller = CallContext.current().getCallingAccount();
        if (caller.getType() != Account.Type.ADMIN) {
            throw new PermissionDeniedException(String.format("Cannot perform this operation, Calling account is not root admin: %s", caller.getUuid()));
        }
        final Long zoneId = cmd.getZoneId();
        final DataCenterVO zone = dataCenterDao.findById(zoneId);
        if (zone == null) {
            throw new InvalidParameterValueException("Please specify a valid zone.");
        }
        final String hypervisorType = cmd.getHypervisor();
        if (!Hypervisor.HypervisorType.KVM.toString().equalsIgnoreCase(hypervisorType)) {
            throw new InvalidParameterValueException(String.format("VM Import is currently not supported for hypervisor: %s", hypervisorType));
        }

        String keyword = cmd.getKeyword();
        if (StringUtils.isNotEmpty(keyword)) {
            keyword = keyword.toLowerCase();
        }

        List<UnmanagedInstanceResponse> responses = new ArrayList<>();
        HashMap<String, UnmanagedInstanceTO> vmMap = getRemoteVmsOnKVMHost(zoneId, cmd.getHost(), cmd.getUsername(), cmd.getPassword());
        for (String key : vmMap.keySet()) {
            UnmanagedInstanceTO instance = vmMap.get(key);
            if (StringUtils.isNotEmpty(keyword) &&
                    !instance.getName().toLowerCase().contains(keyword)) {
                continue;
            }
            responses.add(createUnmanagedInstanceResponse(instance, null, null));
        }

        ListResponse<UnmanagedInstanceResponse> listResponses = new ListResponse<>();
        listResponses.setResponses(responses, responses.size());
        return listResponses;
    }

    private HashMap<String, UnmanagedInstanceTO> getRemoteVmsOnKVMHost(long zoneId, String remoteHostUrl, String username, String password) {
        //ToDo: add option to list one Vm by name
        List<HostVO> hosts = resourceManager.listAllUpAndEnabledHostsInOneZoneByHypervisor(Hypervisor.HypervisorType.KVM, zoneId);
        if (hosts.size() < 1) {
            throw new CloudRuntimeException("No hosts available to list VMs on remote host " + remoteHostUrl);
        }
        HostVO host = hosts.get(0);
        GetRemoteVmsCommand getRemoteVmsCommand = new GetRemoteVmsCommand(remoteHostUrl, username, password);
        Answer answer = agentManager.easySend(host.getId(), getRemoteVmsCommand);
        if (!(answer instanceof GetRemoteVmsAnswer)) {
            throw new CloudRuntimeException("Failed to list VMs, due to: " + answer.getDetails());
        }
        GetRemoteVmsAnswer getRemoteVmsAnswer = (GetRemoteVmsAnswer) answer;
        return getRemoteVmsAnswer.getUnmanagedInstances();
    }

    private String getInternalName(long accounId) {
        String instanceSuffix = configurationDao.getValue(Config.InstanceName.key());
        if (instanceSuffix == null) {
            instanceSuffix = "DEFAULT";
        }
        long vmId = userVmDao.getNextInSequence(Long.class, "id");
        return VirtualMachineName.getVmName(vmId, accounId, instanceSuffix);
    }

    @Override
    public String getConfigComponentName() {
        return UnmanagedVMsManagerImpl.class.getSimpleName();
    }

    @Override
    public ConfigKey<?>[] getConfigKeys() {
        return new ConfigKey<?>[]{
                UnmanageVMPreserveNic,
                RemoteKvmInstanceDisksCopyTimeout,
                ConvertVmwareInstanceToKvmTimeout,
                ThreadsOnMSToImportVMwareVMFiles,
                ThreadsOnKVMHostToImportVMwareVMFiles
        };
    }
}<|MERGE_RESOLUTION|>--- conflicted
+++ resolved
@@ -460,7 +460,7 @@
         if (diskOffering == null) {
             return false;
         }
-        return volumeApiService.doesStoragePoolSupportDiskOfferingTags(pool, diskOffering.getTags());
+        return volumeApiService.doesStoragePoolSupportDiskOffering(pool, diskOffering);
     }
 
     private ServiceOfferingVO getUnmanagedInstanceServiceOffering(final UnmanagedInstanceTO instance, ServiceOfferingVO serviceOffering, final Account owner, final DataCenter zone, final Map<String, String> details, Hypervisor.HypervisorType hypervisorType)
@@ -538,7 +538,7 @@
         return nicIpAddresses;
     }
 
-    private StoragePool getStoragePool(final UnmanagedInstanceTO.Disk disk, final DataCenter zone, final Cluster cluster, String diskOfferingTags) {
+    private StoragePool getStoragePool(final UnmanagedInstanceTO.Disk disk, final DataCenter zone, final Cluster cluster, DiskOffering diskOffering) {
         StoragePool storagePool = null;
         final String dsHost = disk.getDatastoreHost();
         final String dsPath = disk.getDatastorePath();
@@ -549,7 +549,7 @@
             for (StoragePool pool : pools) {
                 if (pool.getDataCenterId() == zone.getId() &&
                         (pool.getClusterId() == null || pool.getClusterId().equals(cluster.getId())) &&
-                        volumeApiService.doesStoragePoolSupportDiskOfferingTags(pool, diskOfferingTags)) {
+                        volumeApiService.doesStoragePoolSupportDiskOffering(pool, diskOffering)) {
                     storagePool = pool;
                     break;
                 }
@@ -562,7 +562,7 @@
             for (StoragePool pool : pools) {
                 String searchPoolParam = StringUtils.isNotBlank(dsPath) ? dsPath : dsName;
                 if (StringUtils.contains(pool.getPath(), searchPoolParam) &&
-                        volumeApiService.doesStoragePoolSupportDiskOfferingTags(pool, diskOfferingTags)) {
+                        volumeApiService.doesStoragePoolSupportDiskOffering(pool, diskOffering)) {
                     storagePool = pool;
                     break;
                 }
@@ -626,7 +626,7 @@
             throw new ServerApiException(ApiErrorCode.INTERNAL_ERROR, String.format("Size of disk offering(ID: %s) %dGB is found less than the size of disk(ID: %s) %dGB during VM import", diskOffering.getUuid(), (diskOffering.getDiskSize() / Resource.ResourceType.bytesToGiB), disk.getDiskId(), (disk.getCapacity() / (Resource.ResourceType.bytesToGiB))));
         }
         diskOffering = diskOffering != null ? diskOffering : diskOfferingDao.findById(serviceOffering.getDiskOfferingId());
-        StoragePool storagePool = getStoragePool(disk, zone, cluster, diskOffering != null ? diskOffering.getTags() : null);
+        StoragePool storagePool = getStoragePool(disk, zone, cluster, diskOffering);
         if (diskOffering != null && !migrateAllowed && !storagePoolSupportsDiskOffering(storagePool, diskOffering)) {
             throw new InvalidParameterValueException(String.format("Disk offering: %s is not compatible with storage pool: %s of unmanaged disk: %s", diskOffering.getUuid(), storagePool.getUuid(), disk.getDiskId()));
         }
@@ -863,7 +863,7 @@
             diskInfo.setDiskChain(new String[]{disk.getImagePath()});
             chainInfo = gson.toJson(diskInfo);
         }
-        StoragePool storagePool = getStoragePool(disk, zone, cluster, diskOffering != null ? diskOffering.getTags() : null);
+        StoragePool storagePool = getStoragePool(disk, zone, cluster, diskOffering);
         DiskProfile profile = volumeManager.importVolume(type, name, diskOffering, diskSize,
                 minIops, maxIops, vm.getDataCenterId(), vm.getHypervisorType(), vm, template, owner, deviceId, storagePool.getId(), path, chainInfo);
 
@@ -2065,9 +2065,10 @@
         List<StoragePoolVO> pools = new ArrayList<>();
         pools.addAll(primaryDataStoreDao.findClusterWideStoragePoolsByHypervisorAndPoolType(destinationCluster.getId(), Hypervisor.HypervisorType.KVM, Storage.StoragePoolType.NetworkFilesystem));
         pools.addAll(primaryDataStoreDao.findZoneWideStoragePoolsByHypervisorAndPoolType(destinationCluster.getDataCenterId(), Hypervisor.HypervisorType.KVM, Storage.StoragePoolType.NetworkFilesystem));
+        List<String> diskOfferingTags = new ArrayList<>();
         if (pools.isEmpty()) {
             String msg = String.format("Cannot find suitable storage pools in the cluster %s for the conversion", destinationCluster.getName());
-            LOGGER.error(msg);
+            logger.error(msg);
             throw new CloudRuntimeException(msg);
         }
 
@@ -2075,12 +2076,12 @@
             DiskOfferingVO diskOffering = diskOfferingDao.findById(serviceOffering.getDiskOfferingId());
             if (diskOffering == null) {
                 String msg = String.format("Cannot find disk offering with ID %s that belongs to the service offering %s", serviceOffering.getDiskOfferingId(), serviceOffering.getName());
-                LOGGER.error(msg);
+                logger.error(msg);
                 throw new CloudRuntimeException(msg);
             }
             if (getStoragePoolWithTags(pools, diskOffering.getTags()) == null) {
                 String msg = String.format("Cannot find suitable storage pool for disk offering %s that belongs to the service offering %s", diskOffering.getName(), serviceOffering.getName());
-                LOGGER.error(msg);
+                logger.error(msg);
                 throw new CloudRuntimeException(msg);
             }
         }
@@ -2091,35 +2092,33 @@
                 logger.error(msg);
                 throw new CloudRuntimeException(msg);
             }
-            if (getStoragePoolWithTags(pools, diskOffering.getTags()) == null) {
-                String msg = String.format("Cannot find suitable storage pool for disk offering %s", diskOffering.getName());
-                LOGGER.error(msg);
-                throw new CloudRuntimeException(msg);
-            }
-        }
-
-<<<<<<< HEAD
+            diskOfferingTags.add(diskOffering.getTags());
+        }
+        if (serviceOffering.getDiskOfferingId() != null) {
+            DiskOfferingVO diskOffering = diskOfferingDao.findById(serviceOffering.getDiskOfferingId());
+            if (diskOffering != null) {
+                diskOfferingTags.add(diskOffering.getTags());
+            }
+        }
+
         pools = getPoolsWithMatchingTags(pools, diskOfferingTags);
         if (pools.isEmpty()) {
             String msg = String.format("Cannot find suitable storage pools in cluster %s for the conversion", destinationCluster);
             logger.error(msg);
             throw new CloudRuntimeException(msg);
         }
-=======
->>>>>>> e196275d
         return pools;
     }
 
-    private StoragePoolVO getStoragePoolWithTags(List<StoragePoolVO> pools, String tags) {
-        if (StringUtils.isEmpty(tags)) {
-            return pools.get(0);
-        }
-<<<<<<< HEAD
+    private List<StoragePoolVO> getPoolsWithMatchingTags(List<StoragePoolVO> pools, List<String> diskOfferingTags) {
+        if (diskOfferingTags.isEmpty()) {
+            return pools;
+        }
         List<StoragePoolVO> poolsSupportingTags = new ArrayList<>(pools);
         for (String tags : diskOfferingTags) {
             boolean tagsMatched = false;
             for (StoragePoolVO pool : pools) {
-                if (volumeApiService.doesTargetStorageSupportDiskOffering(pool, tags)) {
+                if (volumeApiService.doesStoragePoolSupportDiskOfferingTags(pool, tags)) {
                     poolsSupportingTags.add(pool);
                     tagsMatched = true;
                 }
@@ -2128,11 +2127,19 @@
                 String msg = String.format("Cannot find suitable storage pools for the conversion with disk offering tags %s", tags);
                 logger.error(msg);
                 throw new CloudRuntimeException(msg);
-=======
+            }
+        }
+
+        return pools;
+    }
+
+    private StoragePoolVO getStoragePoolWithTags(List<StoragePoolVO> pools, String tags) {
+        if (StringUtils.isEmpty(tags)) {
+            return pools.get(0);
+        }
         for (StoragePoolVO pool : pools) {
             if (volumeApiService.doesStoragePoolSupportDiskOfferingTags(pool, tags)) {
                 return pool;
->>>>>>> e196275d
             }
         }
         return null;
