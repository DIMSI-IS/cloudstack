--- conflicted
+++ resolved
@@ -1851,7 +1851,7 @@
             }
 
             if (err != null) {
-                LOGGER.error(err);
+                logger.error(err);
                 throw new CloudRuntimeException(err);
             }
             return selectedHost;
@@ -1865,7 +1865,7 @@
         String err = String.format(
                 "Could not find any suitable %s host in cluster %s to import the converted instance",
                 destinationCluster.getHypervisorType(), destinationCluster.getName());
-        LOGGER.error(err);
+        logger.error(err);
         throw new CloudRuntimeException(err);
     }
 
@@ -1874,18 +1874,6 @@
             HostVO selectedHost = hostDao.findById(convertInstanceHostId);
             String err = null;
             if (selectedHost == null) {
-<<<<<<< HEAD
-                String msg = String.format("Cannot find host with ID %s", convertInstanceHostId);
-                logger.error(msg);
-                throw new CloudRuntimeException(msg);
-            }
-            if (selectedHost.getResourceState() != ResourceState.Enabled ||
-                    selectedHost.getStatus() != Status.Up || selectedHost.getType() != Host.Type.Routing ||
-                    selectedHost.getClusterId() != destinationCluster.getId()) {
-                String msg = String.format("Cannot perform the conversion on the host %s as it is not a running and Enabled host", selectedHost.getName());
-                logger.error(msg);
-                throw new CloudRuntimeException(msg);
-=======
                 err = String.format("Cannot find host with ID %s for conversion",
                         convertInstanceHostId);
             } else if (!List.of(ResourceState.Enabled, ResourceState.Disabled).contains(selectedHost.getResourceState())) {
@@ -1906,12 +1894,12 @@
                         selectedHost.getName());
             }
             if (err != null) {
-                LOGGER.error(err);
+                logger.error(err);
                 throw new CloudRuntimeException(err);
->>>>>>> 7cfeab1a
             }
             return selectedHost;
         }
+
         // Auto select host with conversion capability
         List<HostVO> hosts = hostDao.listByClusterHypervisorTypeAndHostCapability(destinationCluster.getId(), destinationCluster.getHypervisorType(), Host.HOST_INSTANCE_CONVERSION);
         if (CollectionUtils.isNotEmpty(hosts)) {
@@ -1956,30 +1944,22 @@
         return checkConvertInstanceAnswer;
     }
 
-<<<<<<< HEAD
-    private UnmanagedInstanceTO convertVmwareInstanceToKVMWithOVFOnConvertLocation(String sourceVM, UnmanagedInstanceTO sourceVMwareInstance, HostVO convertHost,
-                                                                                   List<StoragePoolVO> convertStoragePools, DataStoreTO temporaryConvertLocation,
-                                                                                   String ovfTemplateDirConvertLocation) {
-        logger.debug(String.format("Delegating the conversion of instance %s from VMware to KVM to the host %s (%s) using OVF %s on conversion datastore",
-=======
     private UnmanagedInstanceTO convertVmwareInstanceToKVMWithOVFOnConvertLocation(
             String sourceVM, UnmanagedInstanceTO sourceVMwareInstance,
             HostVO convertHost, HostVO importHost,
             List<StoragePoolVO> convertStoragePools, DataStoreTO temporaryConvertLocation,
             String ovfTemplateDirConvertLocation
     ) {
-        LOGGER.debug(String.format("Delegating the conversion of instance %s from VMware to KVM to the host %s (%s) using OVF %s on conversion datastore",
->>>>>>> 7cfeab1a
+            logger.debug(String.format("Delegating the conversion of instance %s from VMware to KVM to the host %s (%s) using OVF %s on conversion datastore",
                 sourceVM, convertHost.getId(), convertHost.getName(), ovfTemplateDirConvertLocation));
 
         RemoteInstanceTO remoteInstanceTO = new RemoteInstanceTO(sourceVM);
         List<String> destinationStoragePools = selectInstanceConversionStoragePools(convertStoragePools, sourceVMwareInstance.getDisks());
         ConvertInstanceCommand cmd = new ConvertInstanceCommand(remoteInstanceTO,
-                Hypervisor.HypervisorType.KVM, temporaryConvertLocation, ovfTemplateDirConvertLocation, false, false);
+                Hypervisor.HypervisorType.KVM, destinationStoragePools, temporaryConvertLocation, ovfTemplateDirConvertLocation, false, false);
         int timeoutSeconds = UnmanagedVMsManager.ConvertVmwareInstanceToKvmTimeout.value() * 60 * 60;
         cmd.setWait(timeoutSeconds);
 
-<<<<<<< HEAD
         Answer convertAnswer;
         try {
              convertAnswer = agentManager.send(convertHost.getId(), cmd);
@@ -1999,29 +1979,19 @@
         return ((ConvertInstanceAnswer) convertAnswer).getConvertedInstance();
     }
 
-    private UnmanagedInstanceTO convertVmwareInstanceToKVMAfterExportingOVFToConvertLocation(String sourceVM, UnmanagedInstanceTO sourceVMwareInstance, HostVO convertHost,
-                                                                                             List<StoragePoolVO> convertStoragePools, DataStoreTO temporaryConvertLocation,
-                                                                                             String vcenterHost, String vcenterUsername, String vcenterPassword, String datacenterName) {
-        logger.debug(String.format("Delegating the conversion of instance %s from VMware to KVM to the host %s (%s) after OVF export through ovftool",
-=======
-        return convertAndImportToKVM(cmd, convertHost, importHost, sourceVM,
-                remoteInstanceTO, destinationStoragePools, temporaryConvertLocation);
-    }
-
     private UnmanagedInstanceTO convertVmwareInstanceToKVMAfterExportingOVFToConvertLocation(
             String sourceVM, UnmanagedInstanceTO sourceVMwareInstance,
             HostVO convertHost, HostVO importHost, List<StoragePoolVO> convertStoragePools,
             DataStoreTO temporaryConvertLocation, String vcenterHost,
             String vcenterUsername, String vcenterPassword, String datacenterName
     ) {
-        LOGGER.debug(String.format("Delegating the conversion of instance %s from VMware to KVM to the host %s (%s) after OVF export through ovftool",
->>>>>>> 7cfeab1a
+        logger.debug(String.format("Delegating the conversion of instance %s from VMware to KVM to the host %s (%s) after OVF export through ovftool",
                 sourceVM, convertHost.getId(), convertHost.getName()));
 
         RemoteInstanceTO remoteInstanceTO = new RemoteInstanceTO(sourceVMwareInstance.getName(), vcenterHost, vcenterUsername, vcenterPassword, datacenterName);
         List<String> destinationStoragePools = selectInstanceConversionStoragePools(convertStoragePools, sourceVMwareInstance.getDisks());
         ConvertInstanceCommand cmd = new ConvertInstanceCommand(remoteInstanceTO,
-                Hypervisor.HypervisorType.KVM, temporaryConvertLocation, null, false, true);
+                Hypervisor.HypervisorType.KVM, destinationStoragePools, temporaryConvertLocation, null, false, true);
         int timeoutSeconds = UnmanagedVMsManager.ConvertVmwareInstanceToKvmTimeout.value() * 60 * 60;
         cmd.setWait(timeoutSeconds);
         int noOfThreads = UnmanagedVMsManager.ThreadsOnKVMHostToImportVMwareVMFiles.value();
@@ -2067,7 +2037,7 @@
             String err = String.format(
                     "Could not send the import converted instance command to host %d (%s) due to: %s",
                     importHost.getId(), importHost.getName(), e.getMessage());
-            LOGGER.error(err, e);
+            logger.error(err, e);
             throw new CloudRuntimeException(err);
         }
 
@@ -2075,7 +2045,7 @@
             String err = String.format(
                     "The import process failed for instance %s from VMware to KVM on host %s: %s",
                     sourceVM, importHost.getName(), importAnswer.getDetails());
-            LOGGER.error(err);
+            logger.error(err);
             throw new CloudRuntimeException(err);
         }
 
