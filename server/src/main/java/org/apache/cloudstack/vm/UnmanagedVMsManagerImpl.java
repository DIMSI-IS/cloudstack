// Licensed to the Apache Software Foundation (ASF) under one
// or more contributor license agreements.  See the NOTICE file
// distributed with this work for additional information
// regarding copyright ownership.  The ASF licenses this file
// to you under the Apache License, Version 2.0 (the
// "License"); you may not use this file except in compliance
// with the License.  You may obtain a copy of the License at
//
//   http://www.apache.org/licenses/LICENSE-2.0
//
// Unless required by applicable law or agreed to in writing,
// software distributed under the License is distributed on an
// "AS IS" BASIS, WITHOUT WARRANTIES OR CONDITIONS OF ANY
// KIND, either express or implied.  See the License for the
// specific language governing permissions and limitations
// under the License.

package org.apache.cloudstack.vm;

import com.cloud.agent.AgentManager;
import com.cloud.agent.api.Answer;
import com.cloud.agent.api.CheckVolumeAnswer;
import com.cloud.agent.api.CheckVolumeCommand;
import com.cloud.agent.api.ConvertInstanceAnswer;
import com.cloud.agent.api.ConvertInstanceCommand;
import com.cloud.agent.api.CopyRemoteVolumeAnswer;
import com.cloud.agent.api.CopyRemoteVolumeCommand;
import com.cloud.agent.api.GetRemoteVmsAnswer;
import com.cloud.agent.api.GetRemoteVmsCommand;
import com.cloud.agent.api.GetUnmanagedInstancesAnswer;
import com.cloud.agent.api.GetUnmanagedInstancesCommand;
import com.cloud.agent.api.PrepareUnmanageVMInstanceAnswer;
import com.cloud.agent.api.PrepareUnmanageVMInstanceCommand;
import com.cloud.agent.api.to.DataStoreTO;
import com.cloud.agent.api.to.RemoteInstanceTO;
import com.cloud.agent.api.to.StorageFilerTO;
import com.cloud.configuration.Config;
import com.cloud.configuration.Resource;
import com.cloud.dc.DataCenter;
import com.cloud.dc.DataCenterVO;
import com.cloud.dc.VmwareDatacenterVO;
import com.cloud.dc.dao.ClusterDao;
import com.cloud.dc.dao.DataCenterDao;
import com.cloud.dc.dao.VmwareDatacenterDao;
import com.cloud.deploy.DataCenterDeployment;
import com.cloud.deploy.DeployDestination;
import com.cloud.deploy.DeploymentPlanner;
import com.cloud.deploy.DeploymentPlanningManager;
import com.cloud.event.ActionEvent;
import com.cloud.event.ActionEventUtils;
import com.cloud.event.EventTypes;
import com.cloud.event.EventVO;
import com.cloud.event.UsageEventUtils;
import com.cloud.exception.AgentUnavailableException;
import com.cloud.exception.InsufficientAddressCapacityException;
import com.cloud.exception.InsufficientCapacityException;
import com.cloud.exception.InsufficientVirtualNetworkCapacityException;
import com.cloud.exception.InvalidParameterValueException;
import com.cloud.exception.OperationTimedoutException;
import com.cloud.exception.PermissionDeniedException;
import com.cloud.exception.ResourceAllocationException;
import com.cloud.exception.UnsupportedServiceException;
import com.cloud.host.Host;
import com.cloud.host.HostVO;
import com.cloud.host.Status;
import com.cloud.host.dao.HostDao;
import com.cloud.hypervisor.Hypervisor;
import com.cloud.hypervisor.HypervisorGuru;
import com.cloud.hypervisor.HypervisorGuruManager;
import com.cloud.network.IpAddressManager;
import com.cloud.network.Network;
import com.cloud.network.NetworkModel;
import com.cloud.network.Networks;
import com.cloud.network.PhysicalNetwork;
import com.cloud.network.dao.NetworkDao;
import com.cloud.network.dao.NetworkVO;
import com.cloud.network.dao.PhysicalNetworkDao;
import com.cloud.offering.DiskOffering;
import com.cloud.offering.NetworkOffering;
import com.cloud.offering.ServiceOffering;
import com.cloud.offerings.NetworkOfferingVO;
import com.cloud.offerings.dao.NetworkOfferingDao;
import com.cloud.org.Cluster;
import com.cloud.resource.ResourceManager;
import com.cloud.resource.ResourceState;
import com.cloud.serializer.GsonHelper;
import com.cloud.server.ManagementService;
import com.cloud.service.ServiceOfferingVO;
import com.cloud.service.dao.ServiceOfferingDao;
import com.cloud.storage.DataStoreRole;
import com.cloud.storage.DiskOfferingVO;
import com.cloud.storage.GuestOS;
import com.cloud.storage.GuestOSHypervisor;
import com.cloud.storage.ScopeType;
import com.cloud.storage.Snapshot;
import com.cloud.storage.SnapshotVO;
import com.cloud.storage.Storage;
import com.cloud.storage.StorageManager;
import com.cloud.storage.StoragePool;
import com.cloud.storage.VMTemplateStoragePoolVO;
import com.cloud.storage.VMTemplateVO;
import com.cloud.storage.Volume;
import com.cloud.storage.VolumeApiService;
import com.cloud.storage.VolumeVO;
import com.cloud.storage.dao.DiskOfferingDao;
import com.cloud.storage.dao.GuestOSDao;
import com.cloud.storage.dao.GuestOSHypervisorDao;
import com.cloud.storage.dao.SnapshotDao;
import com.cloud.storage.dao.StoragePoolHostDao;
import com.cloud.storage.dao.VMTemplateDao;
import com.cloud.storage.dao.VMTemplatePoolDao;
import com.cloud.storage.dao.VolumeDao;
import com.cloud.template.VirtualMachineTemplate;
import com.cloud.user.Account;
import com.cloud.user.AccountService;
import com.cloud.user.ResourceLimitService;
import com.cloud.user.UserVO;
import com.cloud.user.dao.UserDao;
import com.cloud.uservm.UserVm;
import com.cloud.utils.LogUtils;
import com.cloud.utils.Pair;
import com.cloud.utils.db.EntityManager;
import com.cloud.utils.exception.CloudRuntimeException;
import com.cloud.utils.net.NetUtils;
import com.cloud.vm.DiskProfile;
import com.cloud.vm.NicProfile;
import com.cloud.vm.NicVO;
import com.cloud.vm.UserVmManager;
import com.cloud.vm.UserVmVO;
import com.cloud.vm.VMInstanceVO;
import com.cloud.vm.VirtualMachine;
import com.cloud.vm.VirtualMachineManager;
import com.cloud.vm.VirtualMachineName;
import com.cloud.vm.VirtualMachineProfile;
import com.cloud.vm.VirtualMachineProfileImpl;
import com.cloud.vm.VmDetailConstants;
import com.cloud.vm.dao.NicDao;
import com.cloud.vm.dao.UserVmDao;
import com.cloud.vm.dao.UserVmDetailsDao;
import com.cloud.vm.dao.VMInstanceDao;
import com.google.gson.Gson;
import org.apache.cloudstack.acl.ControlledEntity;
import org.apache.cloudstack.api.ApiCommandResourceType;
import org.apache.cloudstack.api.ApiConstants;
import org.apache.cloudstack.api.ApiErrorCode;
import org.apache.cloudstack.api.ResponseGenerator;
import org.apache.cloudstack.api.ResponseObject;
import org.apache.cloudstack.api.ServerApiException;
import org.apache.cloudstack.api.command.admin.vm.ImportUnmanagedInstanceCmd;
import org.apache.cloudstack.api.command.admin.vm.ImportVmCmd;
import org.apache.cloudstack.api.command.admin.vm.ListUnmanagedInstancesCmd;
import org.apache.cloudstack.api.command.admin.vm.ListVmsForImportCmd;
import org.apache.cloudstack.api.command.admin.vm.UnmanageVMInstanceCmd;
import org.apache.cloudstack.api.response.ListResponse;
import org.apache.cloudstack.api.response.NicResponse;
import org.apache.cloudstack.api.response.UnmanagedInstanceDiskResponse;
import org.apache.cloudstack.api.response.UnmanagedInstanceResponse;
import org.apache.cloudstack.api.response.UserVmResponse;
import org.apache.cloudstack.context.CallContext;
import org.apache.cloudstack.engine.orchestration.service.NetworkOrchestrationService;
import org.apache.cloudstack.engine.orchestration.service.VolumeOrchestrationService;
import org.apache.cloudstack.engine.subsystem.api.storage.DataStore;
import org.apache.cloudstack.engine.subsystem.api.storage.DataStoreManager;
import org.apache.cloudstack.framework.config.ConfigKey;
import org.apache.cloudstack.framework.config.dao.ConfigurationDao;
import org.apache.cloudstack.storage.datastore.db.ImageStoreDao;
import org.apache.cloudstack.storage.datastore.db.ImageStoreVO;
import org.apache.cloudstack.storage.datastore.db.PrimaryDataStoreDao;
import org.apache.cloudstack.storage.datastore.db.StoragePoolVO;
import org.apache.cloudstack.utils.volume.VirtualMachineDiskInfo;
import org.apache.commons.collections.CollectionUtils;
import org.apache.commons.collections.MapUtils;
import org.apache.commons.lang3.StringUtils;
import org.apache.logging.log4j.LogManager;
import org.apache.logging.log4j.Logger;

import javax.inject.Inject;
import java.util.ArrayList;
import java.util.Arrays;
import java.util.HashMap;
import java.util.LinkedHashMap;
import java.util.List;
import java.util.Map;
import java.util.Random;
import java.util.Set;
import java.util.stream.Collectors;

public class UnmanagedVMsManagerImpl implements UnmanagedVMsManager {
    public static final String VM_IMPORT_DEFAULT_TEMPLATE_NAME = "system-default-vm-import-dummy-template.iso";
    public static final String KVM_VM_IMPORT_DEFAULT_TEMPLATE_NAME = "kvm-default-vm-import-dummy-template";
    protected Logger logger = LogManager.getLogger(UnmanagedVMsManagerImpl.class);
    private static final List<Hypervisor.HypervisorType> importUnmanagedInstancesSupportedHypervisors =
            Arrays.asList(Hypervisor.HypervisorType.VMware, Hypervisor.HypervisorType.KVM);

    @Inject
    private AgentManager agentManager;
    @Inject
    private DataCenterDao dataCenterDao;
    @Inject
    private ClusterDao clusterDao;
    @Inject
    private HostDao hostDao;
    @Inject
    private AccountService accountService;
    @Inject
    private UserDao userDao;
    @Inject
    private VMTemplateDao templateDao;
    @Inject
    private VMTemplatePoolDao templatePoolDao;
    @Inject
    private ServiceOfferingDao serviceOfferingDao;
    @Inject
    private DiskOfferingDao diskOfferingDao;
    @Inject
    private ResourceManager resourceManager;
    @Inject
    private ResourceLimitService resourceLimitService;
    @Inject
    private UserVmDetailsDao userVmDetailsDao;
    @Inject
    private UserVmManager userVmManager;
    @Inject
    private ResponseGenerator responseGenerator;
    @Inject
    private VolumeOrchestrationService volumeManager;
    @Inject
    private VolumeDao volumeDao;
    @Inject
    private PrimaryDataStoreDao primaryDataStoreDao;
    @Inject
    private NetworkDao networkDao;
    @Inject
    private NetworkOrchestrationService networkOrchestrationService;
    @Inject
    private VMInstanceDao vmDao;
    @Inject
    private VolumeApiService volumeApiService;
    @Inject
    private DeploymentPlanningManager deploymentPlanningManager;
    @Inject
    private VirtualMachineManager virtualMachineManager;
    @Inject
    private ManagementService managementService;
    @Inject
    private NicDao nicDao;
    @Inject
    private NetworkModel networkModel;
    @Inject
    private ConfigurationDao configurationDao;
    @Inject
    private GuestOSDao guestOSDao;
    @Inject
    private GuestOSHypervisorDao guestOSHypervisorDao;
    @Inject
    private SnapshotDao snapshotDao;
    @Inject
    private UserVmDao userVmDao;
    @Inject
    private NetworkOfferingDao networkOfferingDao;
    @Inject
    EntityManager entityMgr;
    @Inject
    private NetworkOrchestrationService networkMgr;
    @Inject
    private PhysicalNetworkDao physicalNetworkDao;
    @Inject
    private IpAddressManager ipAddressManager;
    @Inject
    private StoragePoolHostDao storagePoolHostDao;
    @Inject
    private HypervisorGuruManager hypervisorGuruManager;
    @Inject
    private VmwareDatacenterDao vmwareDatacenterDao;
    @Inject
    private ImageStoreDao imageStoreDao;
    @Inject
    private DataStoreManager dataStoreManager;

    protected Gson gson;

    public UnmanagedVMsManagerImpl() {
        gson = GsonHelper.getGsonLogger();
    }

    private VMTemplateVO createDefaultDummyVmImportTemplate(boolean isKVM) {
        String templateName = (isKVM) ? KVM_VM_IMPORT_DEFAULT_TEMPLATE_NAME : VM_IMPORT_DEFAULT_TEMPLATE_NAME;
        VMTemplateVO template = null;
        try {
            template = VMTemplateVO.createSystemIso(templateDao.getNextInSequence(Long.class, "id"), templateName, templateName, true,
                    "", true, 64, Account.ACCOUNT_ID_SYSTEM, "",
                    "VM Import Default Template", false, 1);
            template.setState(VirtualMachineTemplate.State.Inactive);
            template = templateDao.persist(template);
            if (template == null) {
                return null;
            }
            templateDao.remove(template.getId());
            template = templateDao.findByName(templateName);
        } catch (Exception e) {
            logger.error("Unable to create default dummy template for VM import", e);
        }
        return template;
    }

    private UnmanagedInstanceResponse createUnmanagedInstanceResponse(UnmanagedInstanceTO instance, Cluster cluster, Host host) {
        UnmanagedInstanceResponse response = new UnmanagedInstanceResponse();
        response.setName(instance.getName());

        if (cluster != null) {
            response.setClusterId(cluster.getUuid());
        }
        if (host != null) {
            response.setHostId(host.getUuid());
            response.setHostName(host.getName());
        }
        response.setPowerState(instance.getPowerState().toString());
        response.setCpuCores(instance.getCpuCores());
        response.setCpuSpeed(instance.getCpuSpeed());
        response.setCpuCoresPerSocket(instance.getCpuCoresPerSocket());
        response.setMemory(instance.getMemory());
        response.setOperatingSystemId(instance.getOperatingSystemId());
        response.setOperatingSystem(instance.getOperatingSystem());
        response.setObjectName("unmanagedinstance");

        if (instance.getDisks() != null) {
            for (UnmanagedInstanceTO.Disk disk : instance.getDisks()) {
                UnmanagedInstanceDiskResponse diskResponse = new UnmanagedInstanceDiskResponse();
                diskResponse.setDiskId(disk.getDiskId());
                if (StringUtils.isNotEmpty(disk.getLabel())) {
                    diskResponse.setLabel(disk.getLabel());
                }
                diskResponse.setCapacity(disk.getCapacity());
                diskResponse.setController(disk.getController());
                diskResponse.setControllerUnit(disk.getControllerUnit());
                diskResponse.setPosition(disk.getPosition());
                diskResponse.setImagePath(disk.getImagePath());
                diskResponse.setDatastoreName(disk.getDatastoreName());
                diskResponse.setDatastoreHost(disk.getDatastoreHost());
                diskResponse.setDatastorePath(disk.getDatastorePath());
                diskResponse.setDatastoreType(disk.getDatastoreType());
                response.addDisk(diskResponse);
            }
        }

        if (instance.getNics() != null) {
            for (UnmanagedInstanceTO.Nic nic : instance.getNics()) {
                NicResponse nicResponse = new NicResponse();
                nicResponse.setId(nic.getNicId());
                nicResponse.setNetworkName(nic.getNetwork());
                nicResponse.setMacAddress(nic.getMacAddress());
                if (StringUtils.isNotEmpty(nic.getAdapterType())) {
                    nicResponse.setAdapterType(nic.getAdapterType());
                }
                if (!CollectionUtils.isEmpty(nic.getIpAddress())) {
                    nicResponse.setIpAddresses(nic.getIpAddress());
                }
                nicResponse.setVlanId(nic.getVlan());
                nicResponse.setIsolatedPvlanId(nic.getPvlan());
                nicResponse.setIsolatedPvlanType(nic.getPvlanType());
                response.addNic(nicResponse);
            }
        }

        return response;
    }

    private List<String> getAdditionalNameFilters(Cluster cluster) {
        List<String> additionalNameFilter = new ArrayList<>();
        if (cluster == null) {
            return additionalNameFilter;
        }
        if (cluster.getHypervisorType() == Hypervisor.HypervisorType.VMware) {
            // VMWare considers some templates as VM and they are not filtered by VirtualMachineMO.isTemplate()
            List<VMTemplateStoragePoolVO> templates = templatePoolDao.listAll();
            for (VMTemplateStoragePoolVO template : templates) {
                additionalNameFilter.add(template.getInstallPath());
            }

            // VMWare considers some removed volumes as VM
            List<VolumeVO> volumes = volumeDao.findIncludingRemovedByZone(cluster.getDataCenterId());
            for (VolumeVO volumeVO : volumes) {
                if (volumeVO.getRemoved() == null) {
                    continue;
                }
                if (StringUtils.isEmpty(volumeVO.getChainInfo())) {
                    continue;
                }
                List<String> volumeFileNames = new ArrayList<>();
                try {
                    VirtualMachineDiskInfo diskInfo = gson.fromJson(volumeVO.getChainInfo(), VirtualMachineDiskInfo.class);
                    String[] files = diskInfo.getDiskChain();
                    if (files.length == 1) {
                        continue;
                    }
                    boolean firstFile = true;
                    for (final String file : files) {
                        if (firstFile) {
                            firstFile = false;
                            continue;
                        }
                        String path = file;
                        String[] split = path.split(" ");
                        path = split[split.length - 1];
                        split = path.split("/");
                        path = split[split.length - 1];
                        split = path.split("\\.");
                        path = split[0];
                        if (StringUtils.isNotEmpty(path)) {
                            if (!additionalNameFilter.contains(path)) {
                                volumeFileNames.add(path);
                            }
                            if (path.contains("-")) {
                                split = path.split("-");
                                path = split[0];
                                if (StringUtils.isNotEmpty(path) && !path.equals("ROOT") && !additionalNameFilter.contains(path)) {
                                    volumeFileNames.add(path);
                                }
                            }
                        }
                    }
                } catch (Exception e) {
                    logger.warn(String.format("Unable to find volume file name for volume ID: %s while adding filters unmanaged VMs", volumeVO.getUuid()), e);
                }
                if (!volumeFileNames.isEmpty()) {
                    additionalNameFilter.addAll(volumeFileNames);
                }
            }
        }
        return additionalNameFilter;
    }

    private List<String> getHostsManagedVms(List<HostVO> hosts) {
        if (CollectionUtils.isEmpty(hosts)) {
            return new ArrayList<>();
        }
        List<VMInstanceVO> instances = vmDao.listByHostOrLastHostOrHostPod(hosts.stream().map(HostVO::getId).collect(Collectors.toList()), hosts.get(0).getPodId());
        List<String> managedVms = instances.stream().map(VMInstanceVO::getInstanceName).collect(Collectors.toList());
        return managedVms;
    }

    private boolean hostSupportsServiceOfferingAndTemplate(HostVO host, ServiceOffering serviceOffering, VirtualMachineTemplate template) {
        if (StringUtils.isAllEmpty(serviceOffering.getHostTag(), template.getTemplateTag())) {
            return true;
        }
        hostDao.loadHostTags(host);
        return host.checkHostServiceOfferingAndTemplateTags(serviceOffering, template);
    }

    private boolean storagePoolSupportsDiskOffering(StoragePool pool, DiskOffering diskOffering) {
        if (pool == null) {
            return false;
        }
        if (diskOffering == null) {
            return false;
        }
        return volumeApiService.doesTargetStorageSupportDiskOffering(pool, diskOffering.getTags());
    }

    private ServiceOfferingVO getUnmanagedInstanceServiceOffering(final UnmanagedInstanceTO instance, ServiceOfferingVO serviceOffering, final Account owner, final DataCenter zone, final Map<String, String> details, Hypervisor.HypervisorType hypervisorType)
            throws ServerApiException, PermissionDeniedException, ResourceAllocationException {
        if (instance == null) {
            throw new ServerApiException(ApiErrorCode.INTERNAL_ERROR, "Cannot find VM to import.");
        }
        if (serviceOffering == null) {
            throw new ServerApiException(ApiErrorCode.INTERNAL_ERROR, String.format("Cannot find service offering used to import VM [%s].", instance.getName()));
        }
        accountService.checkAccess(owner, serviceOffering, zone);
        final Integer cpu = instance.getCpuCores();
        final Integer memory = instance.getMemory();
        Integer cpuSpeed = instance.getCpuSpeed() == null ? 0 : instance.getCpuSpeed();

        if (cpu == null || cpu == 0) {
            throw new ServerApiException(ApiErrorCode.INTERNAL_ERROR, String.format("CPU cores [%s] is not valid for importing VM [%s].", cpu, instance.getName()));
        }
        if (memory == null || memory == 0) {
            throw new ServerApiException(ApiErrorCode.INTERNAL_ERROR, String.format("Memory [%s] is not valid for importing VM [%s].", memory, instance.getName()));
        }

        if (serviceOffering.isDynamic()) {
            if (details.containsKey(VmDetailConstants.CPU_SPEED)) {
                try {
                    cpuSpeed = Integer.parseInt(details.get(VmDetailConstants.CPU_SPEED));
                } catch (Exception e) {
                    logger.error(String.format("Failed to get CPU speed for importing VM [%s] due to [%s].", instance.getName(), e.getMessage()), e);
                }
            }
            Map<String, String> parameters = new HashMap<>();
            parameters.put(VmDetailConstants.CPU_NUMBER, String.valueOf(cpu));
            parameters.put(VmDetailConstants.MEMORY, String.valueOf(memory));
            if (serviceOffering.getSpeed() == null && cpuSpeed > 0) {
                parameters.put(VmDetailConstants.CPU_SPEED, String.valueOf(cpuSpeed));
            }
            serviceOffering.setDynamicFlag(true);
            userVmManager.validateCustomParameters(serviceOffering, parameters);
            serviceOffering = serviceOfferingDao.getComputeOffering(serviceOffering, parameters);
        } else {
            if (!cpu.equals(serviceOffering.getCpu()) && !instance.getPowerState().equals(UnmanagedInstanceTO.PowerState.PowerOff)) {
                throw new ServerApiException(ApiErrorCode.INTERNAL_ERROR, String.format("Service offering (%s) %d CPU cores do not match VM CPU cores %d and VM is not in powered off state (Power state: %s)", serviceOffering.getUuid(), serviceOffering.getCpu(), cpu, instance.getPowerState()));
            }
            if (!memory.equals(serviceOffering.getRamSize()) && !instance.getPowerState().equals(UnmanagedInstanceTO.PowerState.PowerOff)) {
                throw new ServerApiException(ApiErrorCode.INTERNAL_ERROR, String.format("Service offering (%s) %dMB memory does not match VM memory %dMB and VM is not in powered off state (Power state: %s)", serviceOffering.getUuid(), serviceOffering.getRamSize(), memory, instance.getPowerState()));
            }
            if (hypervisorType == Hypervisor.HypervisorType.VMware && cpuSpeed != null && cpuSpeed > 0 && !cpuSpeed.equals(serviceOffering.getSpeed()) && !instance.getPowerState().equals(UnmanagedInstanceTO.PowerState.PowerOff)) {
                throw new ServerApiException(ApiErrorCode.INTERNAL_ERROR, String.format("Service offering (%s) %dMHz CPU speed does not match VM CPU speed %dMHz and VM is not in powered off state (Power state: %s)", serviceOffering.getUuid(), serviceOffering.getSpeed(), cpuSpeed, instance.getPowerState()));
            }
        }
        return serviceOffering;
    }

    private Map<String, Network.IpAddresses> getNicIpAddresses(final List<UnmanagedInstanceTO.Nic> nics, final Map<String, Network.IpAddresses> callerNicIpAddressMap) {
        Map<String, Network.IpAddresses> nicIpAddresses = new HashMap<>();
        for (UnmanagedInstanceTO.Nic nic : nics) {
            Network.IpAddresses ipAddresses = null;
            if (MapUtils.isNotEmpty(callerNicIpAddressMap) && callerNicIpAddressMap.containsKey(nic.getNicId())) {
                ipAddresses = callerNicIpAddressMap.get(nic.getNicId());
            }
            // If IP is set to auto-assign, check NIC doesn't have more that one IP from SDK
            if (ipAddresses != null && ipAddresses.getIp4Address() != null && ipAddresses.getIp4Address().equals("auto") && !CollectionUtils.isEmpty(nic.getIpAddress())) {
                if (nic.getIpAddress().size() > 1) {
                    throw new ServerApiException(ApiErrorCode.INTERNAL_ERROR, String.format("Multiple IP addresses (%s, %s) present for nic ID: %s. IP address cannot be assigned automatically, only single IP address auto-assigning supported", nic.getIpAddress().get(0), nic.getIpAddress().get(1), nic.getNicId()));
                }
                String address = nic.getIpAddress().get(0);
                if (NetUtils.isValidIp4(address)) {
                    ipAddresses.setIp4Address(address);
                }
            }
            if (ipAddresses != null) {
                nicIpAddresses.put(nic.getNicId(), ipAddresses);
            }
        }
        return nicIpAddresses;
    }

    private StoragePool getStoragePool(final UnmanagedInstanceTO.Disk disk, final DataCenter zone, final Cluster cluster) {
        StoragePool storagePool = null;
        final String dsHost = disk.getDatastoreHost();
        final String dsPath = disk.getDatastorePath();
        final String dsType = disk.getDatastoreType();
        final String dsName = disk.getDatastoreName();
        if (dsType != null) {
            List<StoragePoolVO> pools = primaryDataStoreDao.listPoolByHostPath(dsHost, dsPath);
            for (StoragePool pool : pools) {
                if (pool.getDataCenterId() == zone.getId() &&
                        (pool.getClusterId() == null || pool.getClusterId().equals(cluster.getId()))) {
                    storagePool = pool;
                    break;
                }
            }
        }

        if (storagePool == null) {
            List<StoragePoolVO> pools = primaryDataStoreDao.listPoolsByCluster(cluster.getId());
            pools.addAll(primaryDataStoreDao.listByDataCenterId(zone.getId()));
            for (StoragePool pool : pools) {
                String searchPoolParam = StringUtils.isNotBlank(dsPath) ? dsPath : dsName;
                if (StringUtils.contains(pool.getPath(), searchPoolParam)) {
                    storagePool = pool;
                    break;
                }
            }
        }
        if (storagePool == null) {
            throw new ServerApiException(ApiErrorCode.INTERNAL_ERROR, String.format("Storage pool for disk %s(%s) with datastore: %s not found in zone ID: %s", disk.getLabel(), disk.getDiskId(), disk.getDatastoreName(), zone.getUuid()));
        }
        return storagePool;
    }

    private Pair<UnmanagedInstanceTO.Disk, List<UnmanagedInstanceTO.Disk>> getRootAndDataDisks(
            List<UnmanagedInstanceTO.Disk> disks,
            final Map<String, Long> dataDiskOfferingMap) {
        UnmanagedInstanceTO.Disk rootDisk = null;
        List<UnmanagedInstanceTO.Disk> dataDisks = new ArrayList<>();

        Set<String> callerDiskIds = dataDiskOfferingMap.keySet();
        if (callerDiskIds.size() != disks.size() - 1) {
            String msg = String.format("VM has total %d disks for which %d disk offering mappings provided. %d disks need a disk offering for import", disks.size(), callerDiskIds.size(), disks.size() - 1);
            logger.error(String.format("%s. %s parameter can be used to provide disk offerings for the disks", msg, ApiConstants.DATADISK_OFFERING_LIST));
            throw new ServerApiException(ApiErrorCode.INTERNAL_ERROR, msg);
        }
        List<String> diskIdsWithoutOffering = new ArrayList<>();
        for (UnmanagedInstanceTO.Disk disk : disks) {
            String diskId = disk.getDiskId();
            if (!callerDiskIds.contains(diskId)) {
                diskIdsWithoutOffering.add(diskId);
                rootDisk = disk;
            } else {
                dataDisks.add(disk);
                DiskOffering diskOffering = diskOfferingDao.findById(dataDiskOfferingMap.getOrDefault(disk.getDiskId(), null));
                if ((disk.getCapacity() == null || disk.getCapacity() <= 0) && diskOffering != null) {
                    disk.setCapacity(diskOffering.getDiskSize());
                }
            }
        }
        if (diskIdsWithoutOffering.size() > 1 || rootDisk == null) {
            throw new ServerApiException(ApiErrorCode.INTERNAL_ERROR, String.format("VM has total %d disks, disk offering mapping not provided for %d disks. Disk IDs that may need a disk offering - %s", disks.size(), diskIdsWithoutOffering.size() - 1, String.join(", ", diskIdsWithoutOffering)));
        }

        return new Pair<>(rootDisk, dataDisks);
    }

    private void checkUnmanagedDiskAndOfferingForImport(String instanceName, UnmanagedInstanceTO.Disk disk, DiskOffering diskOffering, ServiceOffering serviceOffering, final Account owner, final DataCenter zone, final Cluster cluster, final boolean migrateAllowed)
            throws ServerApiException, PermissionDeniedException, ResourceAllocationException {
        if (serviceOffering == null && diskOffering == null) {
            throw new ServerApiException(ApiErrorCode.INTERNAL_ERROR, String.format("Disk offering for disk ID [%s] not found during VM [%s] import.", disk.getDiskId(), instanceName));
        }
        if (diskOffering != null) {
            accountService.checkAccess(owner, diskOffering, zone);
        }
        resourceLimitService.checkVolumeResourceLimit(owner, true, null, diskOffering);
        if (disk.getCapacity() == null || disk.getCapacity() == 0) {
            throw new ServerApiException(ApiErrorCode.INTERNAL_ERROR, String.format("Size of disk(ID: %s) is found invalid during VM import", disk.getDiskId()));
        }
        if (diskOffering != null && !diskOffering.isCustomized() && diskOffering.getDiskSize() == 0) {
            throw new ServerApiException(ApiErrorCode.INTERNAL_ERROR, String.format("Size of fixed disk offering(ID: %s) is found invalid during VM import", diskOffering.getUuid()));
        }
        if (diskOffering != null && !diskOffering.isCustomized() && diskOffering.getDiskSize() < disk.getCapacity()) {
            throw new ServerApiException(ApiErrorCode.INTERNAL_ERROR, String.format("Size of disk offering(ID: %s) %dGB is found less than the size of disk(ID: %s) %dGB during VM import", diskOffering.getUuid(), (diskOffering.getDiskSize() / Resource.ResourceType.bytesToGiB), disk.getDiskId(), (disk.getCapacity() / (Resource.ResourceType.bytesToGiB))));
        }
        StoragePool storagePool = getStoragePool(disk, zone, cluster);
        if (diskOffering != null && !migrateAllowed && !storagePoolSupportsDiskOffering(storagePool, diskOffering)) {
            throw new InvalidParameterValueException(String.format("Disk offering: %s is not compatible with storage pool: %s of unmanaged disk: %s", diskOffering.getUuid(), storagePool.getUuid(), disk.getDiskId()));
        }
    }

    private void checkUnmanagedDiskAndOfferingForImport(String intanceName, List<UnmanagedInstanceTO.Disk> disks, final Map<String, Long> diskOfferingMap, final Account owner, final DataCenter zone, final Cluster cluster, final boolean migrateAllowed)
            throws ServerApiException, PermissionDeniedException, ResourceAllocationException {
        String diskController = null;
        for (UnmanagedInstanceTO.Disk disk : disks) {
            if (disk == null) {
                throw new ServerApiException(ApiErrorCode.INTERNAL_ERROR, String.format("Unable to retrieve disk details for VM [%s].", intanceName));
            }
            if (!diskOfferingMap.containsKey(disk.getDiskId())) {
                throw new ServerApiException(ApiErrorCode.INTERNAL_ERROR, String.format("Disk offering for disk ID [%s] not found during VM import.", disk.getDiskId()));
            }
            if (StringUtils.isEmpty(diskController)) {
                diskController = disk.getController();
            } else {
                if (!diskController.equals(disk.getController())) {
                    throw new ServerApiException(ApiErrorCode.INTERNAL_ERROR, String.format("Multiple data disk controllers of different type (%s, %s) are not supported for import. Please make sure that all data disk controllers are of the same type", diskController, disk.getController()));
                }
            }
            checkUnmanagedDiskAndOfferingForImport(intanceName, disk, diskOfferingDao.findById(diskOfferingMap.get(disk.getDiskId())), null, owner, zone, cluster, migrateAllowed);
        }
    }

    private void checkUnmanagedNicAndNetworkForImport(String instanceName, UnmanagedInstanceTO.Nic nic, Network network, final DataCenter zone, final Account owner, final boolean autoAssign, Hypervisor.HypervisorType hypervisorType) throws ServerApiException {
        basicNetworkChecks(instanceName, nic, network);
        if (network.getDataCenterId() != zone.getId()) {
            throw new ServerApiException(ApiErrorCode.INTERNAL_ERROR, String.format("Network(ID: %s) for nic(ID: %s) belongs to a different zone than VM to be imported", network.getUuid(), nic.getNicId()));
        }
        networkModel.checkNetworkPermissions(owner, network);
        if (!autoAssign && network.getGuestType().equals(Network.GuestType.Isolated)) {
            return;
        }
        checksOnlyNeededForVmware(nic, network, hypervisorType);
    }

    private void checksOnlyNeededForVmware(UnmanagedInstanceTO.Nic nic, Network network, final Hypervisor.HypervisorType hypervisorType) {
        if (hypervisorType == Hypervisor.HypervisorType.VMware) {
            String networkBroadcastUri = network.getBroadcastUri() == null ? null : network.getBroadcastUri().toString();
            if (nic.getVlan() != null && nic.getVlan() != 0 && nic.getPvlan() == null &&
                    (StringUtils.isEmpty(networkBroadcastUri) ||
                            !networkBroadcastUri.equals(String.format("vlan://%d", nic.getVlan())))) {
                throw new ServerApiException(ApiErrorCode.INTERNAL_ERROR, String.format("VLAN of network(ID: %s) %s is found different from the VLAN of nic(ID: %s) vlan://%d during VM import", network.getUuid(), networkBroadcastUri, nic.getNicId(), nic.getVlan()));
            }
            String pvLanType = nic.getPvlanType() == null ? "" : nic.getPvlanType().toLowerCase().substring(0, 1);
            if (nic.getVlan() != null && nic.getVlan() != 0 && nic.getPvlan() != null && nic.getPvlan() != 0 &&
                    (StringUtils.isEmpty(networkBroadcastUri) || !String.format("pvlan://%d-%s%d", nic.getVlan(), pvLanType, nic.getPvlan()).equals(networkBroadcastUri))) {
                throw new ServerApiException(ApiErrorCode.INTERNAL_ERROR, String.format("PVLAN of network(ID: %s) %s is found different from the VLAN of nic(ID: %s) pvlan://%d-%s%d during VM import", network.getUuid(), networkBroadcastUri, nic.getNicId(), nic.getVlan(), pvLanType, nic.getPvlan()));
            }
        }
    }

    private void basicNetworkChecks(String instanceName, UnmanagedInstanceTO.Nic nic, Network network) {
        if (nic == null) {
            throw new ServerApiException(ApiErrorCode.INTERNAL_ERROR, String.format("Unable to retrieve the NIC details used by VM [%s] from VMware. Please check if this VM have NICs in VMWare.", instanceName));
        }
        if (network == null) {
            throw new ServerApiException(ApiErrorCode.INTERNAL_ERROR, String.format("Network for nic ID: %s not found during VM import.", nic.getNicId()));
        }
    }

    private void checkUnmanagedNicAndNetworkHostnameForImport(String instanceName, UnmanagedInstanceTO.Nic nic, Network network, final String hostName) throws ServerApiException {
        basicNetworkChecks(instanceName, nic, network);
        // Check for duplicate hostname in network, get all vms hostNames in the network
        List<String> hostNames = vmDao.listDistinctHostNames(network.getId());
        if (CollectionUtils.isNotEmpty(hostNames) && hostNames.contains(hostName)) {
            throw new InvalidParameterValueException(String.format("VM with Name [%s] already exists in the network [%s] domain [%s]. Cannot import another VM with the same name. Pleasy try again with a different name.", hostName, network, network.getNetworkDomain()));
        }
    }

    private void checkUnmanagedNicIpAndNetworkForImport(String instanceName, UnmanagedInstanceTO.Nic nic, Network network, final Network.IpAddresses ipAddresses) throws ServerApiException {
        basicNetworkChecks(instanceName, nic, network);
        // Check IP is assigned for non L2 networks
        if (!network.getGuestType().equals(Network.GuestType.L2) && (ipAddresses == null || StringUtils.isEmpty(ipAddresses.getIp4Address()))) {
            throw new ServerApiException(ApiErrorCode.INTERNAL_ERROR, String.format("NIC(ID: %s) needs a valid IP address for it to be associated with network(ID: %s). %s parameter of API can be used for this", nic.getNicId(), network.getUuid(), ApiConstants.NIC_IP_ADDRESS_LIST));
        }
        // If network is non L2, IP v4 is assigned and not set to auto-assign, check it is available for network
        if (!network.getGuestType().equals(Network.GuestType.L2) && ipAddresses != null && StringUtils.isNotEmpty(ipAddresses.getIp4Address()) && !ipAddresses.getIp4Address().equals("auto")) {
            Set<Long> ips = networkModel.getAvailableIps(network, ipAddresses.getIp4Address());
            if (CollectionUtils.isEmpty(ips) || !ips.contains(NetUtils.ip2Long(ipAddresses.getIp4Address()))) {
                throw new ServerApiException(ApiErrorCode.INTERNAL_ERROR, String.format("IP address %s for NIC(ID: %s) is not available in network(ID: %s)", ipAddresses.getIp4Address(), nic.getNicId(), network.getUuid()));
            }
        }
    }

    private Map<String, Long> getUnmanagedNicNetworkMap(String instanceName, List<UnmanagedInstanceTO.Nic> nics, final Map<String, Long> callerNicNetworkMap,
                                                        final Map<String, Network.IpAddresses> callerNicIpAddressMap, final DataCenter zone, final String hostName,
                                                        final Account owner, Hypervisor.HypervisorType hypervisorType) throws ServerApiException {
        Map<String, Long> nicNetworkMap = new HashMap<>();
        String nicAdapter = null;
        for (int i = 0; i < nics.size(); i++) {
            UnmanagedInstanceTO.Nic nic = nics.get(i);
            if (StringUtils.isEmpty(nicAdapter)) {
                nicAdapter = nic.getAdapterType();
            } else {
                if (!nicAdapter.equals(nic.getAdapterType())) {
                    throw new ServerApiException(ApiErrorCode.INTERNAL_ERROR, String.format("Multiple network adapter of different type (%s, %s) are not supported for import. Please make sure that all network adapters are of the same type", nicAdapter, nic.getAdapterType()));
                }
            }
            Network network = null;
            Network.IpAddresses ipAddresses = null;
            if (MapUtils.isNotEmpty(callerNicIpAddressMap) && callerNicIpAddressMap.containsKey(nic.getNicId())) {
                ipAddresses = callerNicIpAddressMap.get(nic.getNicId());
            }
            if (!callerNicNetworkMap.containsKey(nic.getNicId())) {
                if (nic.getVlan() != null && nic.getVlan() != 0) {
                    // Find a suitable network
                    List<NetworkVO> networks = networkDao.listByZone(zone.getId());
                    for (NetworkVO networkVO : networks) {
                        if (networkVO.getTrafficType() == Networks.TrafficType.None || Networks.TrafficType.isSystemNetwork(networkVO.getTrafficType())) {
                            continue;
                        }
                        try {
                            checkUnmanagedNicAndNetworkForImport(instanceName, nic, networkVO, zone, owner, true, hypervisorType);
                            network = networkVO;
                        } catch (Exception e) {
                            logger.error(String.format("Error when checking NIC [%s] of unmanaged instance to import due to [%s].", nic.getNicId(), e.getMessage()), e);
                        }
                        if (network != null) {
                            checkUnmanagedNicAndNetworkHostnameForImport(instanceName, nic, network, hostName);
                            checkUnmanagedNicIpAndNetworkForImport(instanceName, nic, network, ipAddresses);
                            break;
                        }
                    }
                }
            } else {
                network = networkDao.findById(callerNicNetworkMap.get(nic.getNicId()));
                boolean autoImport = false;
                if (hypervisorType == Hypervisor.HypervisorType.KVM) {
                    autoImport = ipAddresses != null && ipAddresses.getIp4Address() != null && ipAddresses.getIp4Address().equalsIgnoreCase("auto");
                }
                checkUnmanagedNicAndNetworkForImport(instanceName, nic, network, zone, owner, autoImport, hypervisorType);
                checkUnmanagedNicAndNetworkHostnameForImport(instanceName, nic, network, hostName);
                checkUnmanagedNicIpAndNetworkForImport(instanceName, nic, network, ipAddresses);
            }
            if (network == null) {
                throw new ServerApiException(ApiErrorCode.INTERNAL_ERROR, String.format("Suitable network for nic(ID: %s) not found during VM import", nic.getNicId()));
            }
            nicNetworkMap.put(nic.getNicId(), network.getId());
        }
        return nicNetworkMap;
    }

    private Pair<DiskProfile, StoragePool> importExternalDisk(UnmanagedInstanceTO.Disk disk, VirtualMachine vm, DeployDestination dest, DiskOffering diskOffering,
                                                      Volume.Type type, VirtualMachineTemplate template,Long deviceId, String remoteUrl, String username, String password,
                                                      String tmpPath, DiskProfile diskProfile) {
        final String path = StringUtils.isEmpty(disk.getDatastorePath()) ? disk.getImagePath() : disk.getDatastorePath();
        String chainInfo = disk.getChainInfo();
        if (StringUtils.isEmpty(chainInfo)) {
            VirtualMachineDiskInfo diskInfo = new VirtualMachineDiskInfo();
            diskInfo.setDiskDeviceBusName(String.format("%s%d:%d", disk.getController(), disk.getControllerUnit(), disk.getPosition()));
            diskInfo.setDiskChain(new String[]{disk.getImagePath()});
            chainInfo = gson.toJson(diskInfo);
        }
        Map<Volume, StoragePool> storage = dest.getStorageForDisks();
        Volume volume = volumeDao.findById(diskProfile.getVolumeId());
        StoragePool storagePool = storage.get(volume);
        CopyRemoteVolumeCommand copyRemoteVolumeCommand = new CopyRemoteVolumeCommand();
        copyRemoteVolumeCommand.setRemoteIp(remoteUrl);
        copyRemoteVolumeCommand.setUsername(username);
        copyRemoteVolumeCommand.setPassword(password);
        copyRemoteVolumeCommand.setSrcFile(path);
        StorageFilerTO storageTO = new StorageFilerTO(storagePool);
        copyRemoteVolumeCommand.setStorageFilerTO(storageTO);
        if(tmpPath == null || tmpPath.length() < 1) {
            tmpPath = "/tmp/";
        } else {
            // Add / if path doesn't end with /
            if(tmpPath.charAt(tmpPath.length() - 1) != '/') {
                tmpPath += "/";
            }
        }
        copyRemoteVolumeCommand.setTempPath(tmpPath);
        Answer answer = agentManager.easySend(dest.getHost().getId(), copyRemoteVolumeCommand);
        if (!(answer instanceof CopyRemoteVolumeAnswer)) {
            throw new CloudRuntimeException("Error while copying volume");
        }
        CopyRemoteVolumeAnswer copyRemoteVolumeAnswer = (CopyRemoteVolumeAnswer) answer;
        if(!copyRemoteVolumeAnswer.getResult()) {
            throw new CloudRuntimeException("Error while copying volume");
        }
        diskProfile.setSize(copyRemoteVolumeAnswer.getSize());
        DiskProfile profile = volumeManager.updateImportedVolume(type, diskOffering, vm, template, deviceId,
                storagePool.getId(), copyRemoteVolumeAnswer.getFilename(), chainInfo, diskProfile);

        return new Pair<>(profile, storagePool);
    }

    private Pair<DiskProfile, StoragePool> importKVMLocalDisk(VirtualMachine vm, DiskOffering diskOffering,
                                                              Volume.Type type, VirtualMachineTemplate template,
                                                              Long deviceId, Long hostId, String diskPath, DiskProfile diskProfile) {
        List<StoragePoolVO> storagePools = primaryDataStoreDao.findLocalStoragePoolsByHostAndTags(hostId, null);

        if(storagePools.size() < 1) {
            throw new CloudRuntimeException("Local Storage not found for host");
        }

        StoragePool storagePool = storagePools.get(0);

        DiskProfile profile = volumeManager.updateImportedVolume(type, diskOffering, vm, template, deviceId,
                storagePool.getId(), diskPath, null, diskProfile);

        return new Pair<>(profile, storagePool);
    }


    private Pair<DiskProfile, StoragePool> importKVMSharedDisk(VirtualMachine vm, DiskOffering diskOffering,
                                                              Volume.Type type, VirtualMachineTemplate template,
                                                              Long deviceId, Long poolId, String diskPath, DiskProfile diskProfile) {
        StoragePool storagePool = primaryDataStoreDao.findById(poolId);

        DiskProfile profile = volumeManager.updateImportedVolume(type, diskOffering, vm, template, deviceId,
                poolId, diskPath, null, diskProfile);

        return new Pair<>(profile, storagePool);
    }


    private Pair<DiskProfile, StoragePool> importDisk(UnmanagedInstanceTO.Disk disk, VirtualMachine vm, Cluster cluster, DiskOffering diskOffering,
                                                      Volume.Type type, String name, Long diskSize, Long minIops, Long maxIops, VirtualMachineTemplate template,
                                                      Account owner, Long deviceId) {
        final DataCenter zone = dataCenterDao.findById(vm.getDataCenterId());
        final String path = StringUtils.isEmpty(disk.getFileBaseName()) ? disk.getImagePath() : disk.getFileBaseName();
        String chainInfo = disk.getChainInfo();
        if (vm.getHypervisorType() == Hypervisor.HypervisorType.VMware && StringUtils.isEmpty(chainInfo)) {
            VirtualMachineDiskInfo diskInfo = new VirtualMachineDiskInfo();
            diskInfo.setDiskDeviceBusName(String.format("%s%d:%d", disk.getController(), disk.getControllerUnit(), disk.getPosition()));
            diskInfo.setDiskChain(new String[]{disk.getImagePath()});
            chainInfo = gson.toJson(diskInfo);
        }
        StoragePool storagePool = getStoragePool(disk, zone, cluster);
        DiskProfile profile = volumeManager.importVolume(type, name, diskOffering, diskSize,
                minIops, maxIops, vm, template, owner, deviceId, storagePool.getId(), path, chainInfo);

        return new Pair<DiskProfile, StoragePool>(profile, storagePool);
    }

    private NicProfile importNic(UnmanagedInstanceTO.Nic nic, VirtualMachine vm, Network network, Network.IpAddresses ipAddresses, int deviceId, boolean isDefaultNic, boolean forced) throws InsufficientVirtualNetworkCapacityException, InsufficientAddressCapacityException {
        DataCenterVO dataCenterVO = dataCenterDao.findById(network.getDataCenterId());
        Pair<NicProfile, Integer> result = networkOrchestrationService.importNic(nic.getMacAddress(), deviceId, network, isDefaultNic, vm, ipAddresses, dataCenterVO, forced);
        if (result == null) {
            throw new ServerApiException(ApiErrorCode.INTERNAL_ERROR, String.format("NIC ID: %s import failed", nic.getNicId()));
        }
        return result.first();
    }

    private void cleanupFailedImportVM(final UserVm userVm) {
        if (userVm == null) {
            return;
        }
        VirtualMachineProfile profile = new VirtualMachineProfileImpl(userVm);
        // Remove all volumes
        volumeDao.deleteVolumesByInstance(userVm.getId());
        // Remove all nics
        try {
            networkOrchestrationService.release(profile, true);
        } catch (Exception e) {
            logger.error(String.format("Unable to release NICs for unsuccessful import unmanaged VM: %s", userVm.getInstanceName()), e);
            nicDao.removeNicsForInstance(userVm.getId());
        }
        // Remove vm
        vmDao.remove(userVm.getId());
    }

    private UserVm migrateImportedVM(HostVO sourceHost, VirtualMachineTemplate template, ServiceOfferingVO serviceOffering, UserVm userVm, final Account owner, List<Pair<DiskProfile, StoragePool>> diskProfileStoragePoolList) {
        UserVm vm = userVm;
        if (vm == null) {
            logger.error(String.format("Failed to check migrations need during VM import"));
            throw new ServerApiException(ApiErrorCode.INTERNAL_ERROR, String.format("Failed to check migrations need during VM import"));
        }
        if (sourceHost == null || serviceOffering == null || diskProfileStoragePoolList == null) {
            logger.error(String.format("Failed to check migrations need during import, VM: %s", userVm.getInstanceName()));
            cleanupFailedImportVM(vm);
            throw new ServerApiException(ApiErrorCode.INTERNAL_ERROR, String.format("Failed to check migrations need during import, VM: %s", userVm.getInstanceName()));
        }
        if (!hostSupportsServiceOfferingAndTemplate(sourceHost, serviceOffering, template)) {
            logger.debug(String.format("VM %s needs to be migrated", vm.getUuid()));
            final VirtualMachineProfile profile = new VirtualMachineProfileImpl(vm, template, serviceOffering, owner, null);
            profile.setServiceOffering(serviceOfferingDao.findById(vm.getId(), serviceOffering.getId()));
            DeploymentPlanner.ExcludeList excludeList = new DeploymentPlanner.ExcludeList();
            excludeList.addHost(sourceHost.getId());
            final DataCenterDeployment plan = new DataCenterDeployment(sourceHost.getDataCenterId(), sourceHost.getPodId(), sourceHost.getClusterId(), null, null, null);
            DeployDestination dest = null;
            try {
                dest = deploymentPlanningManager.planDeployment(profile, plan, excludeList, null);
            } catch (Exception e) {
                String errorMsg = String.format("VM import failed for Unmanaged VM [%s] during VM migration, cannot find deployment destination due to [%s].", vm.getInstanceName(), e.getMessage());
                logger.warn(errorMsg, e);
                cleanupFailedImportVM(vm);
                throw new ServerApiException(ApiErrorCode.INTERNAL_ERROR, errorMsg);
            }
            if (dest == null) {
                cleanupFailedImportVM(vm);
                throw new ServerApiException(ApiErrorCode.INTERNAL_ERROR, String.format("VM import failed for unmanaged vm: %s during vm migration, no deployment destination found", vm.getInstanceName()));
            }
            try {
                if (vm.getState().equals(VirtualMachine.State.Stopped)) {
                    VMInstanceVO vmInstanceVO = vmDao.findById(userVm.getId());
                    vmInstanceVO.setHostId(dest.getHost().getId());
                    vmInstanceVO.setLastHostId(dest.getHost().getId());
                    vmDao.update(vmInstanceVO.getId(), vmInstanceVO);
                } else {
                    virtualMachineManager.migrate(vm.getUuid(), sourceHost.getId(), dest);
                }
                vm = userVmManager.getUserVm(vm.getId());
            } catch (Exception e) {
                String errorMsg = String.format("VM import failed for Unmanaged VM [%s] during VM migration due to [%s].", vm.getInstanceName(), e.getMessage());
                logger.error(errorMsg, e);
                cleanupFailedImportVM(vm);
                throw new ServerApiException(ApiErrorCode.INTERNAL_ERROR, errorMsg);
            }
        }
        for (Pair<DiskProfile, StoragePool> diskProfileStoragePool : diskProfileStoragePoolList) {
            if (diskProfileStoragePool == null ||
                    diskProfileStoragePool.first() == null ||
                    diskProfileStoragePool.second() == null) {
                continue;
            }
            DiskProfile profile = diskProfileStoragePool.first();
            DiskOffering dOffering = diskOfferingDao.findById(profile.getDiskOfferingId());
            if (dOffering == null) {
                continue;
            }
            VolumeVO volumeVO = volumeDao.findById(profile.getVolumeId());
            if (volumeVO == null) {
                continue;
            }
            boolean poolSupportsOfferings = storagePoolSupportsDiskOffering(diskProfileStoragePool.second(), dOffering);
            if (poolSupportsOfferings) {
                continue;
            }
            logger.debug(String.format("Volume %s needs to be migrated", volumeVO.getUuid()));
            Pair<List<? extends StoragePool>, List<? extends StoragePool>> poolsPair = managementService.listStoragePoolsForSystemMigrationOfVolume(profile.getVolumeId(), null, null, null, null, false, true);
            if (CollectionUtils.isEmpty(poolsPair.first()) && CollectionUtils.isEmpty(poolsPair.second())) {
                cleanupFailedImportVM(vm);
                throw new ServerApiException(ApiErrorCode.INTERNAL_ERROR, String.format("VM import failed for unmanaged vm: %s during volume ID: %s migration as no suitable pool(s) found", userVm.getInstanceName(), volumeVO.getUuid()));
            }
            List<? extends StoragePool> storagePools = poolsPair.second();
            StoragePool storagePool = null;
            if (CollectionUtils.isNotEmpty(storagePools)) {
                for (StoragePool pool : storagePools) {
                    if (diskProfileStoragePool.second().getId() != pool.getId() &&
                            storagePoolSupportsDiskOffering(pool, dOffering)
                    ) {
                        storagePool = pool;
                        break;
                    }
                }
            }
            // For zone-wide pools, at times, suitable storage pools are not returned therefore consider all pools.
            if (storagePool == null && CollectionUtils.isNotEmpty(poolsPair.first())) {
                storagePools = poolsPair.first();
                for (StoragePool pool : storagePools) {
                    if (diskProfileStoragePool.second().getId() != pool.getId() &&
                            storagePoolSupportsDiskOffering(pool, dOffering)
                    ) {
                        storagePool = pool;
                        break;
                    }
                }
            }
            if (storagePool == null) {
                cleanupFailedImportVM(vm);
                throw new ServerApiException(ApiErrorCode.INTERNAL_ERROR, String.format("VM import failed for unmanaged vm: %s during volume ID: %s migration as no suitable pool found", userVm.getInstanceName(), volumeVO.getUuid()));
            } else {
                logger.debug(String.format("Found storage pool %s(%s) for migrating the volume %s to", storagePool.getName(), storagePool.getUuid(), volumeVO.getUuid()));
            }
            try {
                Volume volume = null;
                if (vm.getState().equals(VirtualMachine.State.Running)) {
                    volume = volumeManager.liveMigrateVolume(volumeVO, storagePool);
                } else {
                    volume = volumeManager.migrateVolume(volumeVO, storagePool);
                }
                if (volume == null) {
                    String msg = "";
                    if (vm.getState().equals(VirtualMachine.State.Running)) {
                        msg = String.format("Live migration for volume ID: %s to destination pool ID: %s failed", volumeVO.getUuid(), storagePool.getUuid());
                    } else {
                        msg = String.format("Migration for volume ID: %s to destination pool ID: %s failed", volumeVO.getUuid(), storagePool.getUuid());
                    }
                    logger.error(msg);
                    throw new CloudRuntimeException(msg);
                }
            } catch (Exception e) {
                logger.error(String.format("VM import failed for unmanaged vm: %s during volume migration", vm.getInstanceName()), e);
                cleanupFailedImportVM(vm);
                throw new ServerApiException(ApiErrorCode.INTERNAL_ERROR, String.format("VM import failed for unmanaged vm: %s during volume migration. %s", userVm.getInstanceName(), StringUtils.defaultString(e.getMessage())));
            }
        }
        return userVm;
    }

    private void publishVMUsageUpdateResourceCount(final UserVm userVm, ServiceOfferingVO serviceOfferingVO, VirtualMachineTemplate templateVO) {
        if (userVm == null || serviceOfferingVO == null) {
            logger.error(String.format("Failed to publish usage records during VM import because VM [%s] or ServiceOffering [%s] is null.", userVm, serviceOfferingVO));
            cleanupFailedImportVM(userVm);
            throw new ServerApiException(ApiErrorCode.INTERNAL_ERROR, "VM import failed for Unmanaged VM during publishing Usage Records.");
        }
        try {
            if (!serviceOfferingVO.isDynamic()) {
                UsageEventUtils.publishUsageEvent(EventTypes.EVENT_VM_CREATE, userVm.getAccountId(), userVm.getDataCenterId(), userVm.getId(), userVm.getHostName(), serviceOfferingVO.getId(), userVm.getTemplateId(),
                        userVm.getHypervisorType().toString(), VirtualMachine.class.getName(), userVm.getUuid(), userVm.isDisplayVm());
            } else {
                UsageEventUtils.publishUsageEvent(EventTypes.EVENT_VM_CREATE, userVm.getAccountId(), userVm.getAccountId(), userVm.getDataCenterId(), userVm.getHostName(), serviceOfferingVO.getId(), userVm.getTemplateId(),
                        userVm.getHypervisorType().toString(), VirtualMachine.class.getName(), userVm.getUuid(), userVm.getDetails(), userVm.isDisplayVm());
            }
            if (userVm.getState() == VirtualMachine.State.Running) {
                UsageEventUtils.publishUsageEvent(EventTypes.EVENT_VM_START, userVm.getAccountId(), userVm.getDataCenterId(), userVm.getId(), userVm.getHostName(), serviceOfferingVO.getId(), userVm.getTemplateId(),
                        userVm.getHypervisorType().toString(), VirtualMachine.class.getName(), userVm.getUuid(), userVm.isDisplayVm());
            }
        } catch (Exception e) {
            logger.error(String.format("Failed to publish usage records during VM import for unmanaged VM [%s] due to [%s].", userVm.getInstanceName(), e.getMessage()), e);
            cleanupFailedImportVM(userVm);
            throw new ServerApiException(ApiErrorCode.INTERNAL_ERROR, String.format("VM import failed for unmanaged vm %s during publishing usage records", userVm.getInstanceName()));
        }
        resourceLimitService.incrementVmResourceCount(userVm.getAccountId(), userVm.isDisplayVm(), serviceOfferingVO, templateVO);
        // Save usage event and update resource count for user vm volumes
        List<VolumeVO> volumes = volumeDao.findByInstance(userVm.getId());
        for (VolumeVO volume : volumes) {
            try {
                UsageEventUtils.publishUsageEvent(EventTypes.EVENT_VOLUME_CREATE, volume.getAccountId(), volume.getDataCenterId(), volume.getId(), volume.getName(), volume.getDiskOfferingId(), null, volume.getSize(),
                        Volume.class.getName(), volume.getUuid(), volume.isDisplayVolume());
            } catch (Exception e) {
                logger.error(String.format("Failed to publish volume ID: %s usage records during VM import", volume.getUuid()), e);
            }
            resourceLimitService.incrementVolumeResourceCount(userVm.getAccountId(), volume.isDisplayVolume(),
                    volume.getSize(), diskOfferingDao.findById(volume.getDiskOfferingId()));
        }

        List<NicVO> nics = nicDao.listByVmId(userVm.getId());
        for (NicVO nic : nics) {
            try {
                NetworkVO network = networkDao.findById(nic.getNetworkId());
                UsageEventUtils.publishUsageEvent(EventTypes.EVENT_NETWORK_OFFERING_ASSIGN, userVm.getAccountId(), userVm.getDataCenterId(), userVm.getId(),
                        Long.toString(nic.getId()), network.getNetworkOfferingId(), null, 1L, VirtualMachine.class.getName(), userVm.getUuid(), userVm.isDisplay());
            } catch (Exception e) {
                logger.error(String.format("Failed to publish network usage records during VM import. %s", StringUtils.defaultString(e.getMessage())));
            }
        }
    }

    protected void checkUnmanagedDiskLimits(Account account, UnmanagedInstanceTO.Disk rootDisk, ServiceOffering serviceOffering,
            List<UnmanagedInstanceTO.Disk> dataDisks, Map<String, Long> dataDiskOfferingMap) throws ResourceAllocationException {
        Long totalVolumes = 0L;
        Long totalVolumesSize = 0L;
        List<UnmanagedInstanceTO.Disk> disks = new ArrayList<>();
        disks.add(rootDisk);
        disks.addAll(dataDisks);
        Map<String, Long> diskOfferingMap = new HashMap<>(dataDiskOfferingMap);
        diskOfferingMap.put(rootDisk.getDiskId(), serviceOffering.getDiskOfferingId());
        Map<Long, Long> diskOfferingVolumeCountMap = new HashMap<>();
        Map<Long, Long> diskOfferingSizeMap = new HashMap<>();
        for (UnmanagedInstanceTO.Disk disk : disks) {
            totalVolumes++;
            totalVolumesSize += disk.getCapacity();
            Long diskOfferingId = diskOfferingMap.get(disk.getDiskId());
            if (diskOfferingVolumeCountMap.containsKey(diskOfferingId)) {
                diskOfferingVolumeCountMap.put(diskOfferingId, diskOfferingVolumeCountMap.get(diskOfferingId) + 1);
                diskOfferingSizeMap.put(diskOfferingId, diskOfferingSizeMap.get(diskOfferingId) + disk.getCapacity());
            } else {
                diskOfferingVolumeCountMap.put(diskOfferingId, 1L);
                diskOfferingSizeMap.put(diskOfferingId, disk.getCapacity());
            }
        }
        resourceLimitService.checkResourceLimit(account, Resource.ResourceType.volume, totalVolumes);
        resourceLimitService.checkResourceLimit(account, Resource.ResourceType.primary_storage, totalVolumesSize);
        for (Long diskOfferingId : diskOfferingVolumeCountMap.keySet()) {
            List<String> tags = resourceLimitService.getResourceLimitStorageTags(diskOfferingDao.findById(diskOfferingId));
            for (String tag : tags) {
                resourceLimitService.checkResourceLimitWithTag(account, Resource.ResourceType.volume, tag, diskOfferingVolumeCountMap.get(diskOfferingId));
                resourceLimitService.checkResourceLimitWithTag(account, Resource.ResourceType.primary_storage, tag, diskOfferingSizeMap.get(diskOfferingId));
            }
        }
    }

    private UserVm importVirtualMachineInternal(final UnmanagedInstanceTO unmanagedInstance, final String instanceName, final DataCenter zone, final Cluster cluster, final HostVO host,
                                                final VirtualMachineTemplate template, final String displayName, final String hostName, final Account caller, final Account owner, final Long userId,
                                                final ServiceOfferingVO serviceOffering, final Map<String, Long> dataDiskOfferingMap,
                                                final Map<String, Long> nicNetworkMap, final Map<String, Network.IpAddresses> callerNicIpAddressMap,
                                                final Map<String, String> details, final boolean migrateAllowed, final boolean forced, final boolean isImportUnmanagedFromSameHypervisor) {
        logger.debug(LogUtils.logGsonWithoutException("Trying to import VM [%s] with name [%s], in zone [%s], cluster [%s], and host [%s], using template [%s], service offering [%s], disks map [%s], NICs map [%s] and details [%s].",
                unmanagedInstance, instanceName, zone, cluster, host, template, serviceOffering, dataDiskOfferingMap, nicNetworkMap, details));
        UserVm userVm = null;
        ServiceOfferingVO validatedServiceOffering = null;
        try {
            validatedServiceOffering = getUnmanagedInstanceServiceOffering(unmanagedInstance, serviceOffering, owner, zone, details, cluster.getHypervisorType());
        } catch (Exception e) {
            String errorMsg = String.format("Failed to import Unmanaged VM [%s] because the service offering [%s] is not compatible due to [%s].", unmanagedInstance.getName(), serviceOffering.getUuid(), StringUtils.defaultIfEmpty(e.getMessage(), ""));
            logger.error(errorMsg, e);
            throw new ServerApiException(ApiErrorCode.INTERNAL_ERROR, errorMsg);
        }

        String internalCSName = unmanagedInstance.getInternalCSName();
        if (StringUtils.isEmpty(internalCSName)) {
            internalCSName = instanceName;
        }
        Map<String, String> allDetails = new HashMap<>(details);
        if (validatedServiceOffering.isDynamic()) {
            allDetails.put(VmDetailConstants.CPU_NUMBER, String.valueOf(validatedServiceOffering.getCpu()));
            allDetails.put(VmDetailConstants.MEMORY, String.valueOf(validatedServiceOffering.getRamSize()));
            if (serviceOffering.getSpeed() == null) {
                allDetails.put(VmDetailConstants.CPU_SPEED, String.valueOf(validatedServiceOffering.getSpeed()));
            }
        }

        if (!migrateAllowed && host != null && !hostSupportsServiceOfferingAndTemplate(host, validatedServiceOffering, template)) {
            throw new InvalidParameterValueException(String.format("Service offering: %s or template: %s is not compatible with host: %s of unmanaged VM: %s", serviceOffering.getUuid(), template.getUuid(), host.getUuid(), instanceName));
        }
        // Check disks and supplied disk offerings
        List<UnmanagedInstanceTO.Disk> unmanagedInstanceDisks = unmanagedInstance.getDisks();
        if (CollectionUtils.isEmpty(unmanagedInstanceDisks)) {
            throw new ServerApiException(ApiErrorCode.INTERNAL_ERROR, String.format("No attached disks found for the unmanaged VM: %s", instanceName));
        }
        Pair<UnmanagedInstanceTO.Disk, List<UnmanagedInstanceTO.Disk>> rootAndDataDisksPair = getRootAndDataDisks(unmanagedInstanceDisks, dataDiskOfferingMap);
        final UnmanagedInstanceTO.Disk rootDisk = rootAndDataDisksPair.first();
        final List<UnmanagedInstanceTO.Disk> dataDisks = rootAndDataDisksPair.second();
        if (rootDisk == null || StringUtils.isEmpty(rootDisk.getController())) {
            throw new ServerApiException(ApiErrorCode.INTERNAL_ERROR, String.format("VM import failed. Unable to retrieve root disk details for VM: %s ", instanceName));
        }
        if (cluster.getHypervisorType() == Hypervisor.HypervisorType.KVM) {
            Long rootDiskOfferingId = validatedServiceOffering.getDiskOfferingId();
            DiskOffering rootDiskOffering = diskOfferingDao.findById(rootDiskOfferingId);
            if ((rootDisk.getCapacity() == null || rootDisk.getCapacity() <= 0) && rootDiskOffering != null) {
                rootDisk.setCapacity(rootDiskOffering.getDiskSize());
            }
        }
        allDetails.put(VmDetailConstants.ROOT_DISK_CONTROLLER, rootDisk.getController());
        if (cluster.getHypervisorType() == Hypervisor.HypervisorType.KVM && isImportUnmanagedFromSameHypervisor) {
            long size = Double.valueOf(Math.ceil((double)rootDisk.getCapacity() / Resource.ResourceType.bytesToGiB)).longValue();
            allDetails.put(VmDetailConstants.ROOT_DISK_SIZE, String.valueOf(size));
        }

        try {
            checkUnmanagedDiskAndOfferingForImport(unmanagedInstance.getName(), rootDisk, null, validatedServiceOffering, owner, zone, cluster, migrateAllowed);
            if (CollectionUtils.isNotEmpty(dataDisks)) { // Data disk(s) present
                checkUnmanagedDiskAndOfferingForImport(unmanagedInstance.getName(), dataDisks, dataDiskOfferingMap, owner, zone, cluster, migrateAllowed);
                allDetails.put(VmDetailConstants.DATA_DISK_CONTROLLER, dataDisks.get(0).getController());
            }
            checkUnmanagedDiskLimits(owner, rootDisk, serviceOffering, dataDisks, dataDiskOfferingMap);
        } catch (ResourceAllocationException e) {
            logger.error(String.format("Volume resource allocation error for owner: %s", owner.getUuid()), e);
            throw new ServerApiException(ApiErrorCode.INTERNAL_ERROR, String.format("Volume resource allocation error for owner: %s. %s", owner.getUuid(), StringUtils.defaultString(e.getMessage())));
        }
        // Check NICs and supplied networks
        Map<String, Network.IpAddresses> nicIpAddressMap = getNicIpAddresses(unmanagedInstance.getNics(), callerNicIpAddressMap);
        Map<String, Long> allNicNetworkMap = getUnmanagedNicNetworkMap(unmanagedInstance.getName(), unmanagedInstance.getNics(), nicNetworkMap, nicIpAddressMap, zone, hostName, owner, cluster.getHypervisorType());
        if (!CollectionUtils.isEmpty(unmanagedInstance.getNics())) {
            allDetails.put(VmDetailConstants.NIC_ADAPTER, unmanagedInstance.getNics().get(0).getAdapterType());
        }

        if (StringUtils.isNotEmpty(unmanagedInstance.getVncPassword())) {
            allDetails.put(VmDetailConstants.KVM_VNC_PASSWORD, unmanagedInstance.getVncPassword());
        }

        VirtualMachine.PowerState powerState = VirtualMachine.PowerState.PowerOff;
        if (unmanagedInstance.getPowerState().equals(UnmanagedInstanceTO.PowerState.PowerOn)) {
            powerState = VirtualMachine.PowerState.PowerOn;
        }

        try {
            userVm = userVmManager.importVM(zone, host, template, internalCSName, displayName, owner,
                    null, caller, true, null, owner.getAccountId(), userId,
                    validatedServiceOffering, null, hostName,
                    cluster.getHypervisorType(), allDetails, powerState, null);
        } catch (InsufficientCapacityException ice) {
            String errorMsg = String.format("Failed to import VM [%s] due to [%s].", instanceName, ice.getMessage());
            logger.error(errorMsg, ice);
            throw new ServerApiException(ApiErrorCode.INSUFFICIENT_CAPACITY_ERROR, errorMsg);
        }

        if (userVm == null) {
            throw new ServerApiException(ApiErrorCode.INTERNAL_ERROR, String.format("Failed to import vm name: %s", instanceName));
        }
        List<Pair<DiskProfile, StoragePool>> diskProfileStoragePoolList = new ArrayList<>();
        try {
            if (rootDisk.getCapacity() == null || rootDisk.getCapacity() == 0) {
                throw new InvalidParameterValueException(String.format("Root disk ID: %s size is invalid", rootDisk.getDiskId()));
            }
            Long minIops = null;
            if (details.containsKey("minIops")) {
                minIops = Long.parseLong(details.get("minIops"));
            }
            Long maxIops = null;
            if (details.containsKey("maxIops")) {
                maxIops = Long.parseLong(details.get("maxIops"));
            }
            DiskOfferingVO diskOffering = diskOfferingDao.findById(serviceOffering.getDiskOfferingId());
            diskProfileStoragePoolList.add(importDisk(rootDisk, userVm, cluster, diskOffering, Volume.Type.ROOT, String.format("ROOT-%d", userVm.getId()),
                    rootDisk.getCapacity(), minIops, maxIops, template, owner, null));
            long deviceId = 1L;
            for (UnmanagedInstanceTO.Disk disk : dataDisks) {
                if (disk.getCapacity() == null || disk.getCapacity() == 0) {
                    throw new InvalidParameterValueException(String.format("Disk ID: %s size is invalid", rootDisk.getDiskId()));
                }
                DiskOffering offering = diskOfferingDao.findById(dataDiskOfferingMap.get(disk.getDiskId()));
                diskProfileStoragePoolList.add(importDisk(disk, userVm, cluster, offering, Volume.Type.DATADISK, String.format("DATA-%d-%s", userVm.getId(), disk.getDiskId()),
                        disk.getCapacity(), offering.getMinIops(), offering.getMaxIops(),
                        template, owner, deviceId));
                deviceId++;
            }
        } catch (Exception e) {
            logger.error(String.format("Failed to import volumes while importing vm: %s", instanceName), e);
            cleanupFailedImportVM(userVm);
            throw new ServerApiException(ApiErrorCode.INTERNAL_ERROR, String.format("Failed to import volumes while importing vm: %s. %s", instanceName, StringUtils.defaultString(e.getMessage())));
        }
        try {
            int nicIndex = 0;
            for (UnmanagedInstanceTO.Nic nic : unmanagedInstance.getNics()) {
                Network network = networkDao.findById(allNicNetworkMap.get(nic.getNicId()));
                Network.IpAddresses ipAddresses = nicIpAddressMap.get(nic.getNicId());
                importNic(nic, userVm, network, ipAddresses, nicIndex, nicIndex == 0, forced);
                nicIndex++;
            }
        } catch (Exception e) {
            logger.error(String.format("Failed to import NICs while importing vm: %s", instanceName), e);
            cleanupFailedImportVM(userVm);
            throw new ServerApiException(ApiErrorCode.INTERNAL_ERROR, String.format("Failed to import NICs while importing vm: %s. %s", instanceName, StringUtils.defaultString(e.getMessage())));
        }
        if (migrateAllowed) {
            userVm = migrateImportedVM(host, template, validatedServiceOffering, userVm, owner, diskProfileStoragePoolList);
        }
        publishVMUsageUpdateResourceCount(userVm, validatedServiceOffering, template);
        return userVm;
    }

    private HashMap<String, UnmanagedInstanceTO> getUnmanagedInstancesForHost(HostVO host, String instanceName, List<String> managedVms) {
        HashMap<String, UnmanagedInstanceTO> unmanagedInstances = new HashMap<>();
        if (host.isInMaintenanceStates()) {
            return unmanagedInstances;
        }

        GetUnmanagedInstancesCommand command = new GetUnmanagedInstancesCommand();
        command.setInstanceName(instanceName);
        command.setManagedInstancesNames(managedVms);
        Answer answer = agentManager.easySend(host.getId(), command);
        if (!(answer instanceof GetUnmanagedInstancesAnswer) || !answer.getResult()) {
            return unmanagedInstances;
        }
        GetUnmanagedInstancesAnswer unmanagedInstancesAnswer = (GetUnmanagedInstancesAnswer) answer;
        unmanagedInstances = unmanagedInstancesAnswer.getUnmanagedInstances();
        return unmanagedInstances;
    }

    protected Cluster basicAccessChecks(Long clusterId) {
        final Account caller = CallContext.current().getCallingAccount();
        if (caller.getType() != Account.Type.ADMIN) {
            throw new PermissionDeniedException(String.format("Cannot perform this operation, caller account [%s] is not ROOT Admin.", caller.getUuid()));
        }
        if (clusterId == null) {
            throw new InvalidParameterValueException("Cluster ID cannot be null.");
        }
        final Cluster cluster = clusterDao.findById(clusterId);
        if (cluster == null) {
            throw new InvalidParameterValueException(String.format("Cluster with ID [%d] cannot be found.", clusterId));
        }

        if (!importUnmanagedInstancesSupportedHypervisors.contains(cluster.getHypervisorType())) {
            throw new InvalidParameterValueException(String.format("VM import is currently not supported for hypervisor [%s].", cluster.getHypervisorType().toString()));
        }
        return cluster;
    }

    @Override
    public ListResponse<UnmanagedInstanceResponse> listUnmanagedInstances(ListUnmanagedInstancesCmd cmd) {
        Long clusterId = cmd.getClusterId();
        Cluster cluster = basicAccessChecks(clusterId);
        String keyword = cmd.getKeyword();
        if (StringUtils.isNotEmpty(keyword)) {
            keyword = keyword.toLowerCase();
        }
        List<HostVO> hosts = resourceManager.listHostsInClusterByStatus(clusterId, Status.Up);
        List<String> additionalNameFilters = getAdditionalNameFilters(cluster);
        List<String> managedVms = new ArrayList<>(additionalNameFilters);
        managedVms.addAll(getHostsManagedVms(hosts));
        List<UnmanagedInstanceResponse> responses = new ArrayList<>();
        for (HostVO host : hosts) {
            HashMap<String, UnmanagedInstanceTO> unmanagedInstances = getUnmanagedInstancesForHost(host, cmd.getName(), managedVms);
            Set<String> keys = unmanagedInstances.keySet();
            for (String key : keys) {
                UnmanagedInstanceTO instance = unmanagedInstances.get(key);
                if (StringUtils.isNotEmpty(keyword) &&
                        !instance.getName().toLowerCase().contains(keyword)) {
                    continue;
                }
                responses.add(responseGenerator.createUnmanagedInstanceResponse(instance, cluster, host));
            }
        }
        ListResponse<UnmanagedInstanceResponse> listResponses = new ListResponse<>();
        listResponses.setResponses(responses, responses.size());
        return listResponses;
    }

    @Override
    public UserVmResponse importUnmanagedInstance(ImportUnmanagedInstanceCmd cmd) {
        return baseImportInstance(cmd);
    }

    /**
     * Base logic for import virtual machines (unmanaged, external) into CloudStack
     * @param cmd importVM or importUnmanagedInstance command
     * @return imported user vm
     */
    private UserVmResponse baseImportInstance(ImportUnmanagedInstanceCmd cmd) {
        basicParametersCheckForImportInstance(cmd.getName(), cmd.getDomainId(), cmd.getAccountName());

        final String instanceName = cmd.getName();
        Long clusterId = cmd.getClusterId();
        Cluster cluster = basicAccessChecks(clusterId);

        final Account caller = CallContext.current().getCallingAccount();
        final DataCenter zone = dataCenterDao.findById(cluster.getDataCenterId());
        final Account owner = accountService.getActiveAccountById(cmd.getEntityOwnerId());
        long userId = getUserIdForImportInstance(owner);

        VMTemplateVO template = getTemplateForImportInstance(cmd.getTemplateId(), cluster.getHypervisorType());
        ServiceOfferingVO serviceOffering = getServiceOfferingForImportInstance(cmd.getServiceOfferingId(), owner, zone);

        checkResourceLimitForImportInstance(owner);

        String displayName = getDisplayNameForImportInstance(cmd.getDisplayName(), instanceName);
        String hostName = getHostNameForImportInstance(cmd.getHostName(), cluster.getHypervisorType(), instanceName, displayName);

        checkVmwareInstanceNameForImportInstance(cluster.getHypervisorType(), instanceName, hostName, zone);
        final Map<String, Long> nicNetworkMap = cmd.getNicNetworkList();
        final Map<String, Network.IpAddresses> nicIpAddressMap = cmd.getNicIpAddressList();
        final Map<String, Long> dataDiskOfferingMap = cmd.getDataDiskToDiskOfferingList();
        final Map<String, String> details = cmd.getDetails();
        final boolean forced = cmd.isForced();
        List<HostVO> hosts = resourceManager.listHostsInClusterByStatus(clusterId, Status.Up);
        UserVm userVm = null;
        List<String> additionalNameFilters = getAdditionalNameFilters(cluster);
        List<String> managedVms = new ArrayList<>(additionalNameFilters);
        managedVms.addAll(getHostsManagedVms(hosts));

        ActionEventUtils.onStartedActionEvent(userId, owner.getId(), EventTypes.EVENT_VM_IMPORT,
                cmd.getEventDescription(), null, null, true, 0);

        if (cmd instanceof ImportVmCmd) {
            ImportVmCmd importVmCmd = (ImportVmCmd) cmd;
            if (StringUtils.isBlank(importVmCmd.getImportSource())) {
                throw new CloudRuntimeException("Please provide an import source for importing the VM");
            }
            String source = importVmCmd.getImportSource().toUpperCase();
            ImportSource importSource = Enum.valueOf(ImportSource.class, source);
            if (ImportSource.VMWARE == importSource) {
                userVm = importUnmanagedInstanceFromVmwareToKvm(zone, cluster,
                        template, instanceName, displayName, hostName, caller, owner, userId,
                        serviceOffering, dataDiskOfferingMap,
                        nicNetworkMap, nicIpAddressMap,
                        details, importVmCmd, forced);
            }
        } else {
            if (List.of(Hypervisor.HypervisorType.VMware, Hypervisor.HypervisorType.KVM).contains(cluster.getHypervisorType())) {
                userVm = importUnmanagedInstanceFromHypervisor(zone, cluster, hosts, additionalNameFilters,
                        template, instanceName, displayName, hostName, caller, owner, userId,
                        serviceOffering, dataDiskOfferingMap,
                        nicNetworkMap, nicIpAddressMap,
                        details, cmd.getMigrateAllowed(), managedVms, forced);
            }
        }

        if (userVm == null) {
            ActionEventUtils.onCompletedActionEvent(userId, owner.getId(), EventVO.LEVEL_ERROR, EventTypes.EVENT_VM_IMPORT,
                    cmd.getEventDescription(), null, null, 0);
            throw new ServerApiException(ApiErrorCode.INTERNAL_ERROR, String.format("Failed to find unmanaged vm with name: %s in cluster: %s", instanceName, cluster.getUuid()));
        }
        ActionEventUtils.onCompletedActionEvent(userId, owner.getId(), EventVO.LEVEL_INFO, EventTypes.EVENT_VM_IMPORT,
                cmd.getEventDescription(), userVm.getId(), ApiCommandResourceType.VirtualMachine.toString(), 0);
        return responseGenerator.createUserVmResponse(ResponseObject.ResponseView.Full, "virtualmachine", userVm).get(0);
    }

    private long getUserIdForImportInstance(Account owner) {
        long userId = CallContext.current().getCallingUserId();
        List<UserVO> userVOs = userDao.listByAccount(owner.getAccountId());
        if (CollectionUtils.isNotEmpty(userVOs)) {
            userId = userVOs.get(0).getId();
        }
        return userId;
    }

    protected void basicParametersCheckForImportInstance(String name, Long domainId, String accountName) {
        if (StringUtils.isEmpty(name)) {
            throw new InvalidParameterValueException("Instance name cannot be empty");
        }
        if (domainId != null && StringUtils.isEmpty(accountName)) {
            throw new InvalidParameterValueException(String.format("%s parameter must be specified with %s parameter", ApiConstants.DOMAIN_ID, ApiConstants.ACCOUNT));
        }
    }

    private void checkVmwareInstanceNameForImportInstance(Hypervisor.HypervisorType hypervisorType, String instanceName, String hostName, DataCenter zone) {
        if (hypervisorType.equals(Hypervisor.HypervisorType.VMware) &&
                Boolean.parseBoolean(configurationDao.getValue(Config.SetVmInternalNameUsingDisplayName.key()))) {
            // If global config vm.instancename.flag is set to true, then CS will set guest VM's name as it appears on the hypervisor, to its hostname.
            // In case of VMware since VM name must be unique within a DC, check if VM with the same hostname already exists in the zone.
            VMInstanceVO vmByHostName = vmDao.findVMByHostNameInZone(hostName, zone.getId());
            if (vmByHostName != null && vmByHostName.getState() != VirtualMachine.State.Expunging) {
                throw new InvalidParameterValueException(String.format("Failed to import VM: %s. There already exists a VM by the hostname: %s in zone: %s", instanceName, hostName, zone.getUuid()));
            }
        }
    }

    private String getHostNameForImportInstance(String hostName, Hypervisor.HypervisorType hypervisorType,
                                                String instanceName, String displayName) {
        if (StringUtils.isEmpty(hostName)) {
            hostName = hypervisorType == Hypervisor.HypervisorType.VMware ? instanceName : displayName;
            if (!NetUtils.verifyDomainNameLabel(hostName, true)) {
                throw new InvalidParameterValueException("Please provide a valid hostname for the VM. VM name contains unsupported characters that cannot be used as hostname.");
            }
        }
        if (!NetUtils.verifyDomainNameLabel(hostName, true)) {
            throw new InvalidParameterValueException("Invalid VM hostname. VM hostname can contain ASCII letters 'a' through 'z', the digits '0' through '9', "
                    + "and the hyphen ('-'), must be between 1 and 63 characters long, and can't start or end with \"-\" and can't start with digit");
        }
        return hostName;
    }

    private String getDisplayNameForImportInstance(String displayName, String instanceName) {
        return StringUtils.isEmpty(displayName) ? instanceName : displayName;
    }

    private void checkResourceLimitForImportInstance(Account owner) {
        try {
            resourceLimitService.checkResourceLimit(owner, Resource.ResourceType.user_vm, 1);
        } catch (ResourceAllocationException e) {
            logger.error(String.format("VM resource allocation error for account: %s", owner.getUuid()), e);
            throw new ServerApiException(ApiErrorCode.INTERNAL_ERROR, String.format("VM resource allocation error for account: %s. %s", owner.getUuid(), StringUtils.defaultString(e.getMessage())));
        }
    }

    private ServiceOfferingVO getServiceOfferingForImportInstance(Long serviceOfferingId, Account owner, DataCenter zone) {
        if (serviceOfferingId == null) {
            throw new InvalidParameterValueException("Service offering ID cannot be null");
        }
        final ServiceOfferingVO serviceOffering = serviceOfferingDao.findById(serviceOfferingId);
        if (serviceOffering == null) {
            throw new InvalidParameterValueException(String.format("Service offering ID: %d cannot be found", serviceOfferingId));
        }
        accountService.checkAccess(owner, serviceOffering, zone);
        return serviceOffering;
    }

    protected VMTemplateVO getTemplateForImportInstance(Long templateId, Hypervisor.HypervisorType hypervisorType) {
        VMTemplateVO template;
        if (templateId == null) {
            template = templateDao.findByName(VM_IMPORT_DEFAULT_TEMPLATE_NAME);
            if (template == null) {
                template = createDefaultDummyVmImportTemplate(false);
                if (template == null) {
                    throw new InvalidParameterValueException(String.format("Default VM import template with unique name: %s for hypervisor: %s cannot be created. Please use templateid parameter for import", VM_IMPORT_DEFAULT_TEMPLATE_NAME, hypervisorType.toString()));
                }
            }
        } else {
            template = templateDao.findById(templateId);
        }
        if (template == null) {
            throw new InvalidParameterValueException(String.format("Template ID: %d cannot be found", templateId));
        }
        return template;
    }

    @Override
    @ActionEvent(eventType = EventTypes.EVENT_VM_IMPORT, eventDescription = "importing VM", async = true)
    public UserVmResponse importVm(ImportVmCmd cmd) {
        String source = cmd.getImportSource().toUpperCase();
        ImportSource importSource = Enum.valueOf(ImportSource.class, source);
        if (ImportSource.VMWARE == importSource  || ImportSource.UNMANAGED == importSource) {
            return baseImportInstance(cmd);
        } else {
            return importKvmInstance(cmd);
        }
    }

    private UserVm importUnmanagedInstanceFromHypervisor(DataCenter zone, Cluster cluster,
                                                         List<HostVO> hosts, List<String> additionalNameFilters,
                                                         VMTemplateVO template, String instanceName, String displayName,
                                                         String hostName, Account caller, Account owner, long userId,
                                                         ServiceOfferingVO serviceOffering, Map<String, Long> dataDiskOfferingMap,
                                                         Map<String, Long> nicNetworkMap, Map<String, Network.IpAddresses> nicIpAddressMap,
                                                         Map<String, String> details, Boolean migrateAllowed, List<String> managedVms, boolean forced) {
        UserVm userVm = null;
        for (HostVO host : hosts) {
            HashMap<String, UnmanagedInstanceTO> unmanagedInstances = getUnmanagedInstancesForHost(host, instanceName, managedVms);
            if (MapUtils.isEmpty(unmanagedInstances)) {
                continue;
            }
            Set<String> names = unmanagedInstances.keySet();
            for (String name : names) {
                if (!instanceName.equals(name)) {
                    continue;
                }
                UnmanagedInstanceTO unmanagedInstance = unmanagedInstances.get(name);
                if (unmanagedInstance == null) {
                    throw new ServerApiException(ApiErrorCode.INTERNAL_ERROR, String.format("Unable to retrieve details for unmanaged VM: %s", name));
                }

                if (template.getName().equals(VM_IMPORT_DEFAULT_TEMPLATE_NAME) && cluster.getHypervisorType().equals(Hypervisor.HypervisorType.KVM)) {
                    throw new InvalidParameterValueException("Template is needed and unable to use default template for hypervisor " + host.getHypervisorType().toString());
                }

                if (template.getName().equals(VM_IMPORT_DEFAULT_TEMPLATE_NAME)) {
                    String osName = unmanagedInstance.getOperatingSystem();
                    GuestOS guestOS = null;
                    if (StringUtils.isNotEmpty(osName)) {
                        guestOS = guestOSDao.findOneByDisplayName(osName);
                    }

                    GuestOSHypervisor guestOSHypervisor = null;
                    if (guestOS != null) {
                        guestOSHypervisor = guestOSHypervisorDao.findByOsIdAndHypervisor(guestOS.getId(), host.getHypervisorType().toString(), host.getHypervisorVersion());
                    }
                    if (guestOSHypervisor == null && StringUtils.isNotEmpty(unmanagedInstance.getOperatingSystemId())) {
                        guestOSHypervisor = guestOSHypervisorDao.findByOsNameAndHypervisor(unmanagedInstance.getOperatingSystemId(), host.getHypervisorType().toString(), host.getHypervisorVersion());
                    }
                    if (guestOSHypervisor == null) {
                        if (guestOS != null) {
                            throw new ServerApiException(ApiErrorCode.INTERNAL_ERROR, String.format("Unable to find hypervisor guest OS ID: %s details for unmanaged VM: %s for hypervisor: %s version: %s. templateid parameter can be used to assign template for VM", guestOS.getUuid(), name, host.getHypervisorType().toString(), host.getHypervisorVersion()));
                        }
                        throw new ServerApiException(ApiErrorCode.INTERNAL_ERROR, String.format("Unable to retrieve guest OS details for unmanaged VM: %s with OS name: %s, OS ID: %s for hypervisor: %s version: %s. templateid parameter can be used to assign template for VM", name, osName, unmanagedInstance.getOperatingSystemId(), host.getHypervisorType().toString(), host.getHypervisorVersion()));
                    }

                    template.setGuestOSId(guestOSHypervisor.getGuestOsId());
                }
                userVm = importVirtualMachineInternal(unmanagedInstance, instanceName, zone, cluster, host,
                        template, displayName, hostName, CallContext.current().getCallingAccount(), owner, userId,
                        serviceOffering, dataDiskOfferingMap,
                        nicNetworkMap, nicIpAddressMap,
                        details, migrateAllowed, forced, true);
                break;
            }
            if (userVm != null) {
                break;
            }
        }
        return userVm;
    }

    private UnmanagedInstanceTO cloneSourceVmwareUnmanagedInstance(String vcenter, String datacenterName, String username, String password, String clusterName, String sourceHostName, String sourceVM) {
        HypervisorGuru vmwareGuru = hypervisorGuruManager.getGuru(Hypervisor.HypervisorType.VMware);

        Map<String, String> params = createParamsForTemplateFromVmwareVmMigration(vcenter, datacenterName,
                username, password, clusterName, sourceHostName, sourceVM);

        return vmwareGuru.cloneHypervisorVMOutOfBand(sourceHostName, sourceVM, params);
    }

    protected UserVm importUnmanagedInstanceFromVmwareToKvm(DataCenter zone, Cluster destinationCluster, VMTemplateVO template,
                                                          String sourceVM, String displayName, String hostName,
                                                          Account caller, Account owner, long userId,
                                                          ServiceOfferingVO serviceOffering, Map<String, Long> dataDiskOfferingMap,
                                                          Map<String, Long> nicNetworkMap, Map<String, Network.IpAddresses> nicIpAddressMap,
                                                          Map<String, String> details, ImportVmCmd cmd, boolean forced) {
        Long existingVcenterId = cmd.getExistingVcenterId();
        String vcenter = cmd.getVcenter();
        String datacenterName = cmd.getDatacenterName();
        String username = cmd.getUsername();
        String password = cmd.getPassword();
        String clusterName = cmd.getClusterName();
        String sourceHostName = cmd.getHostIp();
        Long convertInstanceHostId = cmd.getConvertInstanceHostId();
        Long convertStoragePoolId = cmd.getConvertStoragePoolId();

        if ((existingVcenterId == null && vcenter == null) || (existingVcenterId != null && vcenter != null)) {
            throw new ServerApiException(ApiErrorCode.PARAM_ERROR,
                    "Please provide an existing vCenter ID or a vCenter IP/Name, parameters are mutually exclusive");
        }
        if (existingVcenterId == null && StringUtils.isAnyBlank(vcenter, datacenterName, username, password)) {
            throw new ServerApiException(ApiErrorCode.PARAM_ERROR,
                    "Please set all the information for a vCenter IP/Name, datacenter, username and password");
        }

        if (existingVcenterId != null) {
            VmwareDatacenterVO existingDC = vmwareDatacenterDao.findById(existingVcenterId);
            if (existingDC == null) {
                String err = String.format("Cannot find any existing Vmware DC with ID %s", existingVcenterId);
                logger.error(err);
                throw new CloudRuntimeException(err);
            }
            vcenter = existingDC.getVcenterHost();
            datacenterName = existingDC.getVmwareDatacenterName();
            username = existingDC.getUser();
            password = existingDC.getPassword();
        }

        UnmanagedInstanceTO clonedInstance = null;
        try {
            String instanceName = getGeneratedInstanceName(owner);
            clonedInstance = cloneSourceVmwareUnmanagedInstance(vcenter, datacenterName, username, password,
                    clusterName, sourceHostName, sourceVM);
            checkNetworkingBeforeConvertingVmwareInstance(zone, owner, instanceName, hostName, clonedInstance, nicNetworkMap, nicIpAddressMap, forced);
            UnmanagedInstanceTO convertedInstance = convertVmwareInstanceToKVM(vcenter, datacenterName, clusterName, username, password,
                    sourceHostName, clonedInstance, destinationCluster, convertInstanceHostId, convertStoragePoolId);
            sanitizeConvertedInstance(convertedInstance, clonedInstance);
            UserVm userVm = importVirtualMachineInternal(convertedInstance, instanceName, zone, destinationCluster, null,
                    template, displayName, hostName, caller, owner, userId,
                    serviceOffering, dataDiskOfferingMap,
                    nicNetworkMap, nicIpAddressMap,
                    details, false, forced, false);
            logger.debug(String.format("VM %s imported successfully", sourceVM));
            return userVm;
        } catch (CloudRuntimeException e) {
            logger.error(String.format("Error importing VM: %s", e.getMessage()), e);
            ActionEventUtils.onCompletedActionEvent(userId, owner.getId(), EventVO.LEVEL_ERROR, EventTypes.EVENT_VM_IMPORT,
                    cmd.getEventDescription(), null, null, 0);
            throw new ServerApiException(ApiErrorCode.INTERNAL_ERROR, e.getMessage());
        } finally {
            removeClonedInstance(vcenter, datacenterName, username, password, sourceHostName, clonedInstance.getName(), sourceVM);
        }
    }

    private void checkNetworkingBeforeConvertingVmwareInstance(DataCenter zone, Account owner, String instanceName,
                                                               String hostName, UnmanagedInstanceTO clonedInstance,
                                                               Map<String, Long> nicNetworkMap,
                                                               Map<String, Network.IpAddresses> nicIpAddressMap,
                                                               boolean forced) {
        List<UnmanagedInstanceTO.Nic> nics = clonedInstance.getNics();
        List<Long> networkIds = new ArrayList<>(nicNetworkMap.values());
        if (nics.size() != networkIds.size()) {
            String msg = String.format("Different number of nics found on instance %s: %s vs %s nics provided",
                    clonedInstance.getName(), nics.size(), networkIds.size());
            logger.error(msg);
            throw new CloudRuntimeException(msg);
        }

        for (UnmanagedInstanceTO.Nic nic : nics) {
            Long networkId = nicNetworkMap.get(nic.getNicId());
            NetworkVO network = networkDao.findById(networkId);
            if (network == null) {
                String err = String.format("Cannot find a network with id = %s", networkId);
                logger.error(err);
                throw new CloudRuntimeException(err);
            }
            Network.IpAddresses ipAddresses = null;
            if (MapUtils.isNotEmpty(nicIpAddressMap) && nicIpAddressMap.containsKey(nic.getNicId())) {
                ipAddresses = nicIpAddressMap.get(nic.getNicId());
            }
            boolean autoImport = ipAddresses != null && ipAddresses.getIp4Address() != null && ipAddresses.getIp4Address().equalsIgnoreCase("auto");
            checkUnmanagedNicAndNetworkMacAddressForImport(network, nic, forced);
            checkUnmanagedNicAndNetworkForImport(instanceName, nic, network, zone, owner, autoImport, Hypervisor.HypervisorType.KVM);
            checkUnmanagedNicAndNetworkHostnameForImport(instanceName, nic, network, hostName);
            checkUnmanagedNicIpAndNetworkForImport(instanceName, nic, network, ipAddresses);
        }
    }

    private void checkUnmanagedNicAndNetworkMacAddressForImport(NetworkVO network, UnmanagedInstanceTO.Nic nic, boolean forced) {
        NicVO existingNic = nicDao.findByNetworkIdAndMacAddress(network.getId(), nic.getMacAddress());
        if (existingNic != null && !forced) {
            String err = String.format("NIC with MAC address = %s exists on network with ID = %s and forced flag is disabled",
                    nic.getMacAddress(), network.getId());
            logger.error(err);
            throw new CloudRuntimeException(err);
        }
    }

    private String getGeneratedInstanceName(Account owner) {
        long id = vmDao.getNextInSequence(Long.class, "id");
        String instanceSuffix = configurationDao.getValue(Config.InstanceName.key());
        if (instanceSuffix == null) {
            instanceSuffix = "DEFAULT";
        }
        return VirtualMachineName.getVmName(id, owner.getId(), instanceSuffix);
    }

    private void sanitizeConvertedInstance(UnmanagedInstanceTO convertedInstance, UnmanagedInstanceTO clonedInstance) {
        convertedInstance.setCpuCores(clonedInstance.getCpuCores());
        convertedInstance.setCpuSpeed(clonedInstance.getCpuSpeed());
        convertedInstance.setCpuCoresPerSocket(clonedInstance.getCpuCoresPerSocket());
        convertedInstance.setMemory(clonedInstance.getMemory());
        convertedInstance.setPowerState(UnmanagedInstanceTO.PowerState.PowerOff);
        List<UnmanagedInstanceTO.Disk> convertedInstanceDisks = convertedInstance.getDisks();
        List<UnmanagedInstanceTO.Disk> clonedInstanceDisks = clonedInstance.getDisks();
        for (int i = 0; i < convertedInstanceDisks.size(); i++) {
            UnmanagedInstanceTO.Disk disk = convertedInstanceDisks.get(i);
            disk.setDiskId(clonedInstanceDisks.get(i).getDiskId());
        }
        List<UnmanagedInstanceTO.Nic> convertedInstanceNics = convertedInstance.getNics();
        List<UnmanagedInstanceTO.Nic> clonedInstanceNics = clonedInstance.getNics();
        if (CollectionUtils.isEmpty(convertedInstanceNics) && CollectionUtils.isNotEmpty(clonedInstanceNics)) {
            for (UnmanagedInstanceTO.Nic nic : clonedInstanceNics) {
                // In case the NICs information is not parsed from the converted XML domain, use the cloned instance NICs with virtio adapter
                nic.setAdapterType("virtio");
            }
            convertedInstance.setNics(clonedInstanceNics);
        } else {
            for (int i = 0; i < convertedInstanceNics.size(); i++) {
                UnmanagedInstanceTO.Nic nic = convertedInstanceNics.get(i);
                nic.setNicId(clonedInstanceNics.get(i).getNicId());
            }
        }
    }

    private void removeClonedInstance(String vcenter, String datacenterName,
                                      String username, String password,
                                      String sourceHostName, String clonedInstanceName,
                                      String sourceVM) {
        HypervisorGuru vmwareGuru = hypervisorGuruManager.getGuru(Hypervisor.HypervisorType.VMware);
        Map<String, String> params = createParamsForRemoveClonedInstance(vcenter, datacenterName, username, password, sourceVM);
        boolean result = vmwareGuru.removeClonedHypervisorVMOutOfBand(sourceHostName, clonedInstanceName, params);
        if (!result) {
            String msg = String.format("Could not properly remove the cloned instance %s from VMware datacenter %s:%s",
                    clonedInstanceName, vcenter, datacenterName);
            logger.warn(msg);
            return;
        }
        logger.debug(String.format("Removed the cloned instance %s from VMWare datacenter %s:%s",
                clonedInstanceName, vcenter, datacenterName));
    }

    private Map<String, String> createParamsForRemoveClonedInstance(String vcenter, String datacenterName, String username,
                                                                    String password, String sourceVM) {
        Map<String, String> params = new HashMap<>();
        params.put(VmDetailConstants.VMWARE_VCENTER_HOST, vcenter);
        params.put(VmDetailConstants.VMWARE_DATACENTER_NAME, datacenterName);
        params.put(VmDetailConstants.VMWARE_VCENTER_USERNAME, username);
        params.put(VmDetailConstants.VMWARE_VCENTER_PASSWORD, password);
        return params;
    }

    private HostVO selectInstanceConvertionKVMHostInCluster(Cluster destinationCluster, Long convertInstanceHostId) {
        if (convertInstanceHostId != null) {
            HostVO selectedHost = hostDao.findById(convertInstanceHostId);
            if (selectedHost == null) {
                String msg = String.format("Cannot find host with ID %s", convertInstanceHostId);
                logger.error(msg);
                throw new CloudRuntimeException(msg);
            }
            if (selectedHost.getResourceState() != ResourceState.Enabled ||
                    selectedHost.getStatus() != Status.Up || selectedHost.getType() != Host.Type.Routing ||
                    selectedHost.getClusterId() != destinationCluster.getId()) {
                String msg = String.format("Cannot perform the conversion on the host %s as it is not a running and Enabled host", selectedHost.getName());
                logger.error(msg);
                throw new CloudRuntimeException(msg);
            }
            return selectedHost;
        }
        List<HostVO> hosts = hostDao.listByClusterAndHypervisorType(destinationCluster.getId(), destinationCluster.getHypervisorType());
        if (CollectionUtils.isEmpty(hosts)) {
            String err = String.format("Could not find any running %s host in cluster %s",
                    destinationCluster.getHypervisorType(), destinationCluster.getName());
            logger.error(err);
            throw new CloudRuntimeException(err);
        }
        List<HostVO> filteredHosts = hosts.stream()
                .filter(x -> x.getResourceState() == ResourceState.Enabled)
                .collect(Collectors.toList());
        if (CollectionUtils.isEmpty(filteredHosts)) {
            String err = String.format("Could not find a %s host in cluster %s to perform the instance conversion",
                    destinationCluster.getHypervisorType(), destinationCluster.getName());
            logger.error(err);
            throw new CloudRuntimeException(err);
        }
        return filteredHosts.get(new Random().nextInt(filteredHosts.size()));
    }

    private UnmanagedInstanceTO convertVmwareInstanceToKVM(String vcenter, String datacenterName, String clusterName,
                                                           String username, String password, String hostName,
                                                           UnmanagedInstanceTO clonedInstance, Cluster destinationCluster,
                                                           Long convertInstanceHostId, Long convertStoragePoolId) {
        HostVO convertHost = selectInstanceConvertionKVMHostInCluster(destinationCluster, convertInstanceHostId);
        String vmName = clonedInstance.getName();
        logger.debug(String.format("The host %s (%s) is selected to execute the conversion of the instance %s" +
                " from VMware to KVM ", convertHost.getId(), convertHost.getName(), vmName));

        RemoteInstanceTO remoteInstanceTO = new RemoteInstanceTO(hostName, vmName,
                vcenter, datacenterName, clusterName, username, password);
        DataStoreTO temporaryConvertLocation = selectInstanceConversionTemporaryLocation(destinationCluster, convertStoragePoolId, convertHost);
        List<String> destinationStoragePools = selectInstanceConvertionStoragePools(destinationCluster, clonedInstance.getDisks());
        ConvertInstanceCommand cmd = new ConvertInstanceCommand(remoteInstanceTO,
                Hypervisor.HypervisorType.KVM, destinationStoragePools, temporaryConvertLocation);
        int timeoutSeconds = StorageManager.ConvertVmwareInstanceToKvmTimeout.value() * 60 * 60;
        cmd.setWait(timeoutSeconds);

        Answer convertAnswer;
        try {
             convertAnswer = agentManager.send(convertHost.getId(), cmd);
        } catch (AgentUnavailableException | OperationTimedoutException e) {
            String err = String.format("Could not send the convert instance command to host %s (%s) due to: %s",
                    convertHost.getId(), convertHost.getName(), e.getMessage());
            logger.error(err, e);
            throw new CloudRuntimeException(err);
        }

        if (!convertAnswer.getResult()) {
            String err = String.format("The convert process failed for instance %s from Vmware to KVM on host %s: %s",
                    vmName, convertHost.getName(), convertAnswer.getDetails());
            logger.error(err);
            throw new CloudRuntimeException(err);
        }
        return ((ConvertInstanceAnswer) convertAnswer).getConvertedInstance();
    }

    private List<String> selectInstanceConvertionStoragePools(Cluster destinationCluster, List<UnmanagedInstanceTO.Disk> disks) {
        List<String> storagePools = new ArrayList<>(disks.size());
        List<StoragePoolVO> pools = primaryDataStoreDao.listPoolsByCluster(destinationCluster.getId());
        //TODO: Choose pools by capacity
        for (UnmanagedInstanceTO.Disk disk : disks) {
            Long capacity = disk.getCapacity();
            storagePools.add(pools.get(0).getUuid());
        }
        return storagePools;
    }

    private void logFailureAndThrowException(String msg) {
        logger.error(msg);
        throw new CloudRuntimeException(msg);
    }

    protected DataStoreTO selectInstanceConversionTemporaryLocation(Cluster destinationCluster, Long convertStoragePoolId, HostVO convertHost) {
        if (convertStoragePoolId != null) {
            StoragePoolVO selectedStoragePool = primaryDataStoreDao.findById(convertStoragePoolId);
            if (selectedStoragePool == null) {
                logFailureAndThrowException(String.format("Cannot find a storage pool with ID %s", convertStoragePoolId));
            }
            if ((selectedStoragePool.getScope() == ScopeType.CLUSTER && selectedStoragePool.getClusterId() != destinationCluster.getId()) ||
                    (selectedStoragePool.getScope() == ScopeType.ZONE && selectedStoragePool.getDataCenterId() != destinationCluster.getDataCenterId())) {
                logFailureAndThrowException(String.format("Cannot use the storage pool %s for the instance conversion as " +
                        "it is not in the scope of the cluster %s", selectedStoragePool.getName(), destinationCluster.getName()));
            }
            if (selectedStoragePool.getScope() == ScopeType.HOST &&
                    storagePoolHostDao.findByPoolHost(selectedStoragePool.getId(), convertHost.getId()) == null) {
                logFailureAndThrowException(String.format("The storage pool %s is not a local storage pool for the host %s", selectedStoragePool.getName(), convertHost.getName()));
            } else if (selectedStoragePool.getPoolType() != Storage.StoragePoolType.NetworkFilesystem) {
                logFailureAndThrowException(String.format("The storage pool %s is not supported for temporary conversion location, supported pools are NFS storage pools", selectedStoragePool.getName()));
            }
            return dataStoreManager.getPrimaryDataStore(convertStoragePoolId).getTO();
        } else {
            long zoneId = destinationCluster.getDataCenterId();
            ImageStoreVO imageStore = imageStoreDao.findOneByZoneAndProtocol(zoneId, "nfs");
            if (imageStore == null) {
                logFailureAndThrowException(String.format("Could not find an NFS secondary storage pool on zone %s to use as a temporary location " +
                        "for instance conversion", zoneId));
            }
            DataStore dataStore = dataStoreManager.getDataStore(imageStore.getId(), DataStoreRole.Image);
            return dataStore.getTO();
        }
    }

    protected Map<String, String> createParamsForTemplateFromVmwareVmMigration(String vcenterHost, String datacenterName,
                                                                               String username, String password,
                                                                               String clusterName, String sourceHostName,
                                                                               String sourceVMName) {
        Map<String, String> params = new HashMap<>();
        params.put(VmDetailConstants.VMWARE_VCENTER_HOST, vcenterHost);
        params.put(VmDetailConstants.VMWARE_DATACENTER_NAME, datacenterName);
        params.put(VmDetailConstants.VMWARE_VCENTER_USERNAME, username);
        params.put(VmDetailConstants.VMWARE_VCENTER_PASSWORD, password);
        params.put(VmDetailConstants.VMWARE_CLUSTER_NAME, clusterName);
        params.put(VmDetailConstants.VMWARE_HOST_NAME, sourceHostName);
        params.put(VmDetailConstants.VMWARE_VM_NAME, sourceVMName);
        return params;
    }

    @Override
    public List<Class<?>> getCommands() {
        final List<Class<?>> cmdList = new ArrayList<Class<?>>();
        cmdList.add(ListUnmanagedInstancesCmd.class);
        cmdList.add(ImportUnmanagedInstanceCmd.class);
        cmdList.add(UnmanageVMInstanceCmd.class);
        cmdList.add(ListVmsForImportCmd.class);
        cmdList.add(ImportVmCmd.class);
        return cmdList;
    }

    /**
     * Perform validations before attempting to unmanage a VM from CloudStack:
     * - VM must not have any associated volume snapshot
     * - VM must not have an attached ISO
     */
    private void performUnmanageVMInstancePrechecks(VMInstanceVO vmVO) {
        if (hasVolumeSnapshotsPriorToUnmanageVM(vmVO)) {
            throw new UnsupportedServiceException("Cannot unmanage VM with id = " + vmVO.getUuid() +
                    " as there are volume snapshots for its volume(s). Please remove snapshots before unmanaging.");
        }

        if (hasISOAttached(vmVO)) {
            throw new UnsupportedServiceException("Cannot unmanage VM with id = " + vmVO.getUuid() +
                    " as there is an ISO attached. Please detach ISO before unmanaging.");
        }
    }

    private boolean hasVolumeSnapshotsPriorToUnmanageVM(VMInstanceVO vmVO) {
        List<VolumeVO> volumes = volumeDao.findByInstance(vmVO.getId());
        for (VolumeVO volume : volumes) {
            List<SnapshotVO> snaps = snapshotDao.listByVolumeId(volume.getId());
            if (CollectionUtils.isNotEmpty(snaps)) {
                for (SnapshotVO snap : snaps) {
                    if (snap.getState() != Snapshot.State.Destroyed && snap.getRemoved() == null) {
                        return true;
                    }
                }
            }
        }
        return false;
    }

    private boolean hasISOAttached(VMInstanceVO vmVO) {
        UserVmVO userVM = userVmDao.findById(vmVO.getId());
        if (userVM == null) {
            throw new InvalidParameterValueException("Could not find user VM with ID = " + vmVO.getUuid());
        }
        return userVM.getIsoId() != null;
    }

    /**
     * Find a suitable host within the scope of the VM to unmanage to verify the VM exists
     */
    private Long findSuitableHostId(VMInstanceVO vmVO) {
        Long hostId = vmVO.getHostId();
        if (hostId == null) {
            long zoneId = vmVO.getDataCenterId();
            List<HostVO> hosts = hostDao.listAllHostsUpByZoneAndHypervisor(zoneId, vmVO.getHypervisorType());
            for (HostVO host : hosts) {
                if (host.isInMaintenanceStates() || host.getState() != Status.Up || host.getStatus() != Status.Up) {
                    continue;
                }
                hostId = host.getId();
                break;
            }
        }

        if (hostId == null) {
            throw new CloudRuntimeException(String.format("Cannot find a host to verify if the VM [%s] exists. Thus we are unable to unmanage it.", vmVO.getUuid()));
        }
        return hostId;
    }

    @Override
    @ActionEvent(eventType = EventTypes.EVENT_VM_UNMANAGE, eventDescription = "unmanaging VM", async = true)
    public boolean unmanageVMInstance(long vmId) {
        VMInstanceVO vmVO = vmDao.findById(vmId);
        if (vmVO == null || vmVO.getRemoved() != null) {
            throw new InvalidParameterValueException("Could not find VM to unmanage, it is either removed or not existing VM");
        } else if (vmVO.getState() != VirtualMachine.State.Running && vmVO.getState() != VirtualMachine.State.Stopped) {
            throw new InvalidParameterValueException("VM with id = " + vmVO.getUuid() + " must be running or stopped to be unmanaged");
        } else if (!UnmanagedVMsManager.isSupported(vmVO.getHypervisorType())) {
            throw new UnsupportedServiceException("Unmanage VM is currently not allowed for hypervisor " +
                    vmVO.getHypervisorType().toString());
        } else if (vmVO.getType() != VirtualMachine.Type.User) {
            throw new UnsupportedServiceException("Unmanage VM is currently allowed for guest VMs only");
        }

        performUnmanageVMInstancePrechecks(vmVO);

        Long hostId = findSuitableHostId(vmVO);
        String instanceName = vmVO.getInstanceName();

        if (!existsVMToUnmanage(instanceName, hostId)) {
            throw new CloudRuntimeException("VM with id = " + vmVO.getUuid() + " is not found in the hypervisor");
        }

        return userVmManager.unmanageUserVM(vmId);
    }

    /**
     * Verify the VM to unmanage exists on the hypervisor
     */
    private boolean existsVMToUnmanage(String instanceName, Long hostId) {
        PrepareUnmanageVMInstanceCommand command = new PrepareUnmanageVMInstanceCommand();
        command.setInstanceName(instanceName);
        Answer ans = agentManager.easySend(hostId, command);
        if (!(ans instanceof PrepareUnmanageVMInstanceAnswer)) {
            throw new CloudRuntimeException("Error communicating with host " + hostId);
        }
        PrepareUnmanageVMInstanceAnswer answer = (PrepareUnmanageVMInstanceAnswer) ans;
        if (!answer.getResult()) {
            logger.error("Error verifying VM " + instanceName + " exists on host with ID = " + hostId + ": " + answer.getDetails());
        }
        return answer.getResult();
    }

    private UserVmResponse importKvmInstance(ImportVmCmd cmd) {
        final Account caller = CallContext.current().getCallingAccount();
        if (caller.getType() != Account.Type.ADMIN) {
            throw new PermissionDeniedException(String.format("Cannot perform this operation, Calling account is not root admin: %s", caller.getUuid()));
        }
        final Long zoneId = cmd.getZoneId();
        final DataCenterVO zone = dataCenterDao.findById(zoneId);
        if (zone == null) {
            throw new InvalidParameterValueException("Please specify a valid zone.");
        }
        final String hypervisorType = cmd.getHypervisor();
        if (!Hypervisor.HypervisorType.KVM.toString().equalsIgnoreCase(hypervisorType)) {
            throw new InvalidParameterValueException(String.format("VM import is currently not supported for hypervisor: %s", hypervisorType));
        }

        final String instanceName = cmd.getName();
        if (StringUtils.isEmpty(instanceName)) {
            throw new InvalidParameterValueException(String.format("Instance name cannot be empty"));
        }
        if (cmd.getDomainId() != null && StringUtils.isEmpty(cmd.getAccountName())) {
            throw new InvalidParameterValueException("domainid parameter must be specified with account parameter");
        }
        final Account owner = accountService.getActiveAccountById(cmd.getEntityOwnerId());
        long userId = CallContext.current().getCallingUserId();
        List<UserVO> userVOs = userDao.listByAccount(owner.getAccountId());
        if (CollectionUtils.isNotEmpty(userVOs)) {
            userId = userVOs.get(0).getId();
        }
        VMTemplateVO template = templateDao.findByName(KVM_VM_IMPORT_DEFAULT_TEMPLATE_NAME);
        if (template == null) {
            template = createDefaultDummyVmImportTemplate(true);
            if (template == null) {
                throw new InvalidParameterValueException("Error while creating default Import Vm Template");
            }
        }

        final Long serviceOfferingId = cmd.getServiceOfferingId();
        if (serviceOfferingId == null) {
            throw new InvalidParameterValueException(String.format("Service offering ID cannot be null"));
        }
        final ServiceOfferingVO serviceOffering = serviceOfferingDao.findById(serviceOfferingId);
        if (serviceOffering == null) {
            throw new InvalidParameterValueException(String.format("Service offering ID: %d cannot be found", serviceOfferingId));
        }
        accountService.checkAccess(owner, serviceOffering, zone);
        try {
            resourceLimitService.checkResourceLimit(owner, Resource.ResourceType.user_vm, 1);
        } catch (ResourceAllocationException e) {
            logger.error(String.format("VM resource allocation error for account: %s", owner.getUuid()), e);
            throw new ServerApiException(ApiErrorCode.INTERNAL_ERROR, String.format("VM resource allocation error for account: %s. %s", owner.getUuid(), StringUtils.defaultString(e.getMessage())));
        }
        String displayName = cmd.getDisplayName();
        if (StringUtils.isEmpty(displayName)) {
            displayName = instanceName;
        }
        String hostName = cmd.getHostName();
        if (StringUtils.isEmpty(hostName)) {
            if (!NetUtils.verifyDomainNameLabel(instanceName, true)) {
                throw new InvalidParameterValueException(String.format("Please provide hostname for the VM. VM name contains unsupported characters for it to be used as hostname"));
            }
            hostName = instanceName;
        }
        if (!NetUtils.verifyDomainNameLabel(hostName, true)) {
            throw new InvalidParameterValueException("Invalid VM hostname. VM hostname can contain ASCII letters 'a' through 'z', the digits '0' through '9', "
                    + "and the hyphen ('-'), must be between 1 and 63 characters long, and can't start or end with \"-\" and can't start with digit");
        }

        final Map<String, Long> nicNetworkMap = cmd.getNicNetworkList();
        final Map<String, Network.IpAddresses> nicIpAddressMap = cmd.getNicIpAddressList();
        final Map<String, Long> dataDiskOfferingMap = cmd.getDataDiskToDiskOfferingList();
        final Map<String, String> details = cmd.getDetails();

        String remoteUrl = cmd.getHost();
        String source = cmd.getImportSource().toUpperCase();
        String diskPath = cmd.getDiskPath();
        ImportSource importSource = Enum.valueOf(ImportSource.class, source);
        Long hostId = cmd.getHostId();
        Long poolId = cmd.getStoragePoolId();
        Long networkId = cmd.getNetworkId();

        UnmanagedInstanceTO unmanagedInstanceTO = null;
        if (ImportSource.EXTERNAL == importSource) {
            if (StringUtils.isBlank(cmd.getUsername())) {
                throw new InvalidParameterValueException("Username need to be provided.");
            }

            HashMap<String, UnmanagedInstanceTO> instancesMap = getRemoteVms(zoneId, remoteUrl, cmd.getUsername(), cmd.getPassword());
            unmanagedInstanceTO = instancesMap.get(cmd.getName());
            if (unmanagedInstanceTO == null) {
                throw new ServerApiException(ApiErrorCode.INTERNAL_ERROR, String.format("Vm with name: %s not found on remote host", instanceName));
            }
        }

        if (ImportSource.SHARED == importSource || ImportSource.LOCAL == importSource) {
            if (diskPath == null) {
                throw new InvalidParameterValueException("Disk Path is required for Import from shared/local storage");
            }

            if (networkId == null) {
                throw new InvalidParameterValueException("Network is required for Import from shared/local storage");
            }

            if (poolId == null) {
                throw new InvalidParameterValueException("Storage Pool is required for Import from shared/local storage");
            }

            StoragePool storagePool = primaryDataStoreDao.findById(poolId);
            if (storagePool == null) {
                throw new InvalidParameterValueException("Storage Pool not found");
            }

            if (volumeDao.findByPoolIdAndPath(poolId, diskPath) != null) {
                throw new InvalidParameterValueException("Disk image is already in use");
            }

            DiskOffering diskOffering = diskOfferingDao.findById(serviceOffering.getDiskOfferingId());

            if (diskOffering != null && !storagePoolSupportsDiskOffering(storagePool, diskOffering)) {
                throw new InvalidParameterValueException(String.format("Service offering: %s storage tags are not compatible with selected storage pool: %s", serviceOffering.getUuid(), storagePool.getUuid()));
            }
        }

        if (ImportSource.LOCAL == importSource) {
            if (hostId == null) {
                throw new InvalidParameterValueException("Host is required for Import from local storage");
            }

            if (hostDao.findById(hostId) == null) {
                throw new InvalidParameterValueException("Host not found");
            }

            if(storagePoolHostDao.findByPoolHost(poolId, hostId) == null) {
                throw new InvalidParameterValueException("Specified Local Storage Pool not found on Host");
            }
        }

        UserVm userVm = null;

        if (ImportSource.EXTERNAL == importSource) {
            String username = cmd.getUsername();
            String password = cmd.getPassword();
            String tmpPath = cmd.getTmpPath();
            userVm = importExternalKvmVirtualMachine(unmanagedInstanceTO, instanceName, zone,
                    template, displayName, hostName, caller, owner, userId,
                    serviceOffering, dataDiskOfferingMap,
                    nicNetworkMap, nicIpAddressMap, remoteUrl, username, password, tmpPath, details);
        } else if (ImportSource.SHARED == importSource || ImportSource.LOCAL == importSource) {
            try {
                userVm = importKvmVirtualMachineFromDisk(importSource, instanceName, zone,
                        template, displayName, hostName, caller, owner, userId,
                        serviceOffering, dataDiskOfferingMap, networkId, hostId, poolId, diskPath,
                        details);
            } catch (InsufficientCapacityException e) {
                throw new RuntimeException(e);
            } catch (ResourceAllocationException e) {
                throw new RuntimeException(e);
            }
        }
        if (userVm == null) {
            throw new ServerApiException(ApiErrorCode.INTERNAL_ERROR, String.format("Failed to import Vm with name: %s ", instanceName));
        }

        CallContext.current().setEventResourceId(userVm.getId());
        CallContext.current().setEventResourceType(ApiCommandResourceType.VirtualMachine);
        return responseGenerator.createUserVmResponse(ResponseObject.ResponseView.Full, "virtualmachine", userVm).get(0);
    }

    private UserVm importExternalKvmVirtualMachine(final UnmanagedInstanceTO unmanagedInstance, final String instanceName, final DataCenter zone,
                                                final VirtualMachineTemplate template, final String displayName, final String hostName, final Account caller, final Account owner, final Long userId,
                                                final ServiceOfferingVO serviceOffering, final Map<String, Long> dataDiskOfferingMap,
                                                final Map<String, Long> nicNetworkMap, final Map<String, Network.IpAddresses> callerNicIpAddressMap,
                                                final String remoteUrl, String username, String password, String tmpPath, final Map<String, String> details) {
        UserVm userVm = null;

        Map<String, String> allDetails = new HashMap<>(details);
        // Check disks and supplied disk offerings
        List<UnmanagedInstanceTO.Disk> unmanagedInstanceDisks = unmanagedInstance.getDisks();

        if (CollectionUtils.isEmpty(unmanagedInstanceDisks)) {
            throw new ServerApiException(ApiErrorCode.INTERNAL_ERROR, String.format("No attached disks found for the unmanaged VM: %s", instanceName));
        }

        Pair<UnmanagedInstanceTO.Disk, List<UnmanagedInstanceTO.Disk>> rootAndDataDisksPair = getRootAndDataDisks(unmanagedInstanceDisks, dataDiskOfferingMap);
        final UnmanagedInstanceTO.Disk rootDisk = rootAndDataDisksPair.first();
        final List<UnmanagedInstanceTO.Disk> dataDisks = rootAndDataDisksPair.second();
        if (rootDisk == null || StringUtils.isEmpty(rootDisk.getController())) {
            throw new ServerApiException(ApiErrorCode.INTERNAL_ERROR, String.format("VM import failed. Unable to retrieve root disk details for VM: %s ", instanceName));
        }
        allDetails.put(VmDetailConstants.ROOT_DISK_CONTROLLER, rootDisk.getController());

        // Check NICs and supplied networks
        Map<String, Network.IpAddresses> nicIpAddressMap = getNicIpAddresses(unmanagedInstance.getNics(), callerNicIpAddressMap);
        Map<String, Long> allNicNetworkMap = getUnmanagedNicNetworkMap(unmanagedInstance.getName(), unmanagedInstance.getNics(), nicNetworkMap, nicIpAddressMap, zone, hostName, owner, Hypervisor.HypervisorType.KVM);
        if (!CollectionUtils.isEmpty(unmanagedInstance.getNics())) {
            allDetails.put(VmDetailConstants.NIC_ADAPTER, unmanagedInstance.getNics().get(0).getAdapterType());
        }
        VirtualMachine.PowerState powerState = VirtualMachine.PowerState.PowerOff;

        String internalName = getInternalName(owner.getAccountId());

        try {
            userVm = userVmManager.importVM(zone, null, template, internalName, displayName, owner,
                    null, caller, true, null, owner.getAccountId(), userId,
                    serviceOffering, null, hostName,
                    Hypervisor.HypervisorType.KVM, allDetails, powerState, null);
        } catch (InsufficientCapacityException ice) {
            logger.error(String.format("Failed to import vm name: %s", instanceName), ice);
            throw new ServerApiException(ApiErrorCode.INSUFFICIENT_CAPACITY_ERROR, ice.getMessage());
        }
        if (userVm == null) {
            throw new ServerApiException(ApiErrorCode.INTERNAL_ERROR, String.format("Failed to import vm name: %s", instanceName));
        }
        DiskOfferingVO diskOffering = diskOfferingDao.findById(serviceOffering.getDiskOfferingId());
        String rootVolumeName = String.format("ROOT-%s", userVm.getId());
        DiskProfile diskProfile = volumeManager.allocateRawVolume(Volume.Type.ROOT, rootVolumeName, diskOffering, null, null, null, userVm, template, owner, null);

        DiskProfile[] dataDiskProfiles = new DiskProfile[dataDisks.size()];
        int diskSeq = 0;
        for (UnmanagedInstanceTO.Disk disk : dataDisks) {
            if (disk.getCapacity() == null || disk.getCapacity() == 0) {
                throw new InvalidParameterValueException(String.format("Disk ID: %s size is invalid", disk.getDiskId()));
            }
            DiskOffering offering = diskOfferingDao.findById(dataDiskOfferingMap.get(disk.getDiskId()));
            DiskProfile dataDiskProfile = volumeManager.allocateRawVolume(Volume.Type.DATADISK, String.format("DATA-%d-%s", userVm.getId(), disk.getDiskId()), offering, null, null, null, userVm, template, owner, null);
            dataDiskProfiles[diskSeq++] = dataDiskProfile;
        }

        final VirtualMachineProfile profile = new VirtualMachineProfileImpl(userVm, template, serviceOffering, owner, null);
        ServiceOfferingVO dummyOffering = serviceOfferingDao.findById(userVm.getId(), serviceOffering.getId());
        profile.setServiceOffering(dummyOffering);
        DeploymentPlanner.ExcludeList excludeList = new DeploymentPlanner.ExcludeList();
        final DataCenterDeployment plan = new DataCenterDeployment(zone.getId(), null, null, null, null, null);
        DeployDestination dest = null;
        try {
            dest = deploymentPlanningManager.planDeployment(profile, plan, excludeList, null);
        } catch (Exception e) {
            logger.warn(String.format("Import failed for Vm: %s while finding deployment destination", userVm.getInstanceName()), e);
            cleanupFailedImportVM(userVm);
            throw new ServerApiException(ApiErrorCode.INTERNAL_ERROR, String.format("Import failed for Vm: %s while finding deployment destination", userVm.getInstanceName()));
        }
        if(dest == null) {
            throw new ServerApiException(ApiErrorCode.INTERNAL_ERROR, String.format("Import failed for Vm: %s. Suitable deployment destination not found", userVm.getInstanceName()));
        }

        List<Pair<DiskProfile, StoragePool>> diskProfileStoragePoolList = new ArrayList<>();
        try {
            if (rootDisk.getCapacity() == null || rootDisk.getCapacity() == 0) {
                throw new InvalidParameterValueException(String.format("Root disk ID: %s size is invalid", rootDisk.getDiskId()));
            }

            diskProfileStoragePoolList.add(importExternalDisk(rootDisk, userVm, dest, diskOffering, Volume.Type.ROOT,
                    template, null, remoteUrl, username, password, tmpPath, diskProfile));

            long deviceId = 1L;
            diskSeq = 0;
            for (UnmanagedInstanceTO.Disk disk : dataDisks) {
                DiskProfile dataDiskProfile = dataDiskProfiles[diskSeq++];
                DiskOffering offering = diskOfferingDao.findById(dataDiskOfferingMap.get(disk.getDiskId()));

                diskProfileStoragePoolList.add(importExternalDisk(disk, userVm, dest, offering, Volume.Type.DATADISK,
                        template, deviceId, remoteUrl, username, password, tmpPath, dataDiskProfile));
                deviceId++;
            }
        } catch (Exception e) {
            logger.error(String.format("Failed to import volumes while importing vm: %s", instanceName), e);
            cleanupFailedImportVM(userVm);
            throw new ServerApiException(ApiErrorCode.INTERNAL_ERROR, String.format("Failed to import volumes while importing vm: %s. %s", instanceName, StringUtils.defaultString(e.getMessage())));
        }
        try {
            int nicIndex = 0;
            for (UnmanagedInstanceTO.Nic nic : unmanagedInstance.getNics()) {
                Network network = networkDao.findById(allNicNetworkMap.get(nic.getNicId()));
                Network.IpAddresses ipAddresses = nicIpAddressMap.get(nic.getNicId());
                importNic(nic, userVm, network, ipAddresses, nicIndex, nicIndex==0, true);
                nicIndex++;
            }
        } catch (Exception e) {
            logger.error(String.format("Failed to import NICs while importing vm: %s", instanceName), e);
            cleanupFailedImportVM(userVm);
            throw new ServerApiException(ApiErrorCode.INTERNAL_ERROR, String.format("Failed to import NICs while importing vm: %s. %s", instanceName, StringUtils.defaultString(e.getMessage())));
        }
<<<<<<< HEAD
        publishVMUsageUpdateResourceCount(userVm, serviceOffering, template);
=======
        publishVMUsageUpdateResourceCount(userVm, dummyOffering);
>>>>>>> c24c1a5c
        return userVm;
    }

    private UserVm importKvmVirtualMachineFromDisk(final ImportSource importSource, final String instanceName, final DataCenter zone,
                                                   final VirtualMachineTemplate template, final String displayName, final String hostName, final Account caller, final Account owner, final Long userId,
                                                   final ServiceOfferingVO serviceOffering, final Map<String, Long> dataDiskOfferingMap, final Long networkId,
                                                   final Long hostId, final Long poolId, final String diskPath, final Map<String, String> details) throws InsufficientCapacityException, ResourceAllocationException {

        UserVm userVm = null;

        Map<String, String> allDetails = new HashMap<>(details);

        VirtualMachine.PowerState powerState = VirtualMachine.PowerState.PowerOff;

        NetworkVO network = networkDao.findById(networkId);
        if (network == null) {
            throw new InvalidParameterValueException("Unable to find network by id " + networkId);
        }

        networkModel.checkNetworkPermissions(owner, network);

        // don't allow to use system networks
        NetworkOffering networkOffering = entityMgr.findById(NetworkOffering.class, network.getNetworkOfferingId());
        if (networkOffering.isSystemOnly()) {
            throw new InvalidParameterValueException("Network id=" + networkId + " is system only and can't be used for vm deployment");
        }

        LinkedHashMap<String, List<NicProfile>> networkNicMap = new LinkedHashMap<>();

        if ((network.getDataCenterId() != zone.getId())) {
            if (!network.isStrechedL2Network()) {
                throw new InvalidParameterValueException("Network id=" + network.getId() +
                        " doesn't belong to zone " + zone.getId());
            }
        }

        String macAddress = networkModel.getNextAvailableMacAddressInNetwork(networkId);
        String ipAddress = null;
        if (network.getGuestType() != Network.GuestType.L2) {
            ipAddress = ipAddressManager.acquireGuestIpAddress(network, null);
        }

        Network.IpAddresses requestedIpPair = new Network.IpAddresses(ipAddress, null, macAddress);

        NicProfile nicProfile = new NicProfile(requestedIpPair.getIp4Address(), requestedIpPair.getIp6Address(), requestedIpPair.getMacAddress());
        nicProfile.setOrderIndex(0);

        boolean securityGroupEnabled = false;
        if (networkModel.isSecurityGroupSupportedInNetwork(network)) {
            securityGroupEnabled = true;
        }
        List<NicProfile> profiles = networkNicMap.get(network.getUuid());
        if (CollectionUtils.isEmpty(profiles)) {
            profiles = new ArrayList<>();
        }
        profiles.add(nicProfile);
        networkNicMap.put(network.getUuid(), profiles);

        String internalName = getInternalName(owner.getAccountId());

        try {
            userVm = userVmManager.importVM(zone, null, template, internalName, displayName, owner,
                    null, caller, true, null, owner.getAccountId(), userId,
                    serviceOffering, null, hostName,
                    Hypervisor.HypervisorType.KVM, allDetails, powerState, networkNicMap);
        } catch (InsufficientCapacityException ice) {
            logger.error(String.format("Failed to import vm name: %s", instanceName), ice);
            throw new ServerApiException(ApiErrorCode.INSUFFICIENT_CAPACITY_ERROR, ice.getMessage());
        }
        if (userVm == null) {
            throw new ServerApiException(ApiErrorCode.INTERNAL_ERROR, String.format("Failed to import vm name: %s", instanceName));
        }
        DiskOfferingVO diskOffering = diskOfferingDao.findById(serviceOffering.getDiskOfferingId());
        String rootVolumeName = String.format("ROOT-%s", userVm.getId());
        DiskProfile diskProfile = volumeManager.allocateRawVolume(Volume.Type.ROOT, rootVolumeName, diskOffering, null, null, null, userVm, template, owner, null);

        final VirtualMachineProfile profile = new VirtualMachineProfileImpl(userVm, template, serviceOffering, owner, null);
        ServiceOfferingVO dummyOffering = serviceOfferingDao.findById(userVm.getId(), serviceOffering.getId());
        profile.setServiceOffering(dummyOffering);
        DeploymentPlanner.ExcludeList excludeList = new DeploymentPlanner.ExcludeList();
        final DataCenterDeployment plan = new DataCenterDeployment(zone.getId(), null, null, hostId, poolId, null);
        DeployDestination dest = null;
        try {
            dest = deploymentPlanningManager.planDeployment(profile, plan, excludeList, null);
        } catch (Exception e) {
            logger.warn(String.format("Import failed for Vm: %s while finding deployment destination", userVm.getInstanceName()), e);
            cleanupFailedImportVM(userVm);
            throw new ServerApiException(ApiErrorCode.INTERNAL_ERROR, String.format("Import failed for Vm: %s while finding deployment destination", userVm.getInstanceName()));
        }
        if(dest == null) {
            throw new ServerApiException(ApiErrorCode.INTERNAL_ERROR, String.format("Import failed for Vm: %s. Suitable deployment destination not found", userVm.getInstanceName()));
        }


        Map<Volume, StoragePool> storage = dest.getStorageForDisks();
        Volume volume = volumeDao.findById(diskProfile.getVolumeId());
        StoragePool storagePool = storage.get(volume);
        CheckVolumeCommand checkVolumeCommand = new CheckVolumeCommand();
        checkVolumeCommand.setSrcFile(diskPath);
        StorageFilerTO storageTO = new StorageFilerTO(storagePool);
        checkVolumeCommand.setStorageFilerTO(storageTO);
        Answer answer = agentManager.easySend(dest.getHost().getId(), checkVolumeCommand);
        if (!(answer instanceof CheckVolumeAnswer)) {
            cleanupFailedImportVM(userVm);
            throw new CloudRuntimeException("Disk not found or is invalid");
        }
        CheckVolumeAnswer checkVolumeAnswer = (CheckVolumeAnswer) answer;
        if(!checkVolumeAnswer.getResult()) {
            cleanupFailedImportVM(userVm);
            throw new CloudRuntimeException("Disk not found or is invalid");
        }
        diskProfile.setSize(checkVolumeAnswer.getSize());


        List<Pair<DiskProfile, StoragePool>> diskProfileStoragePoolList = new ArrayList<>();
        try {
            long deviceId = 1L;
            if(ImportSource.SHARED == importSource) {
                diskProfileStoragePoolList.add(importKVMSharedDisk(userVm, diskOffering, Volume.Type.ROOT,
                        template, deviceId, poolId, diskPath, diskProfile));
            } else if(ImportSource.LOCAL == importSource) {
                diskProfileStoragePoolList.add(importKVMLocalDisk(userVm, diskOffering, Volume.Type.ROOT,
                        template, deviceId, hostId, diskPath, diskProfile));
            }
        } catch (Exception e) {
            logger.error(String.format("Failed to import volumes while importing vm: %s", instanceName), e);
            cleanupFailedImportVM(userVm);
            throw new ServerApiException(ApiErrorCode.INTERNAL_ERROR, String.format("Failed to import volumes while importing vm: %s. %s", instanceName, StringUtils.defaultString(e.getMessage())));
        }
<<<<<<< HEAD
        networkOrchestrationService.importNic(macAddress, 0, network, true, userVm, requestedIpPair, zone, true);
        publishVMUsageUpdateResourceCount(userVm, serviceOffering, template);
=======
        networkOrchestrationService.importNic(macAddress,0,network, true, userVm, requestedIpPair, zone, true);
        publishVMUsageUpdateResourceCount(userVm, dummyOffering);
>>>>>>> c24c1a5c
        return userVm;
    }


    private NetworkVO getDefaultNetwork(DataCenter zone, Account owner, boolean selectAny) throws InsufficientCapacityException, ResourceAllocationException {
        NetworkVO defaultNetwork = null;

        // if no network is passed in
        // Check if default virtual network offering has
        // Availability=Required. If it's true, search for corresponding
        // network
        // * if network is found, use it. If more than 1 virtual network is
        // found, throw an error
        // * if network is not found, create a new one and use it

        List<NetworkOfferingVO> requiredOfferings = networkOfferingDao.listByAvailability(NetworkOffering.Availability.Required, false);
        if (requiredOfferings.size() < 1) {
            throw new InvalidParameterValueException("Unable to find network offering with availability=" + NetworkOffering.Availability.Required
                    + " to automatically create the network as a part of vm creation");
        }

        if (requiredOfferings.get(0).getState() == NetworkOffering.State.Enabled) {
            // get Virtual networks
            List<? extends Network> virtualNetworks = networkModel.listNetworksForAccount(owner.getId(), zone.getId(), Network.GuestType.Isolated);
            if (virtualNetworks == null) {
                throw new InvalidParameterValueException("No (virtual) networks are found for account " + owner);
            }
            if (virtualNetworks.isEmpty()) {
                defaultNetwork = createDefaultNetworkForAccount(zone, owner, requiredOfferings);
            } else if (virtualNetworks.size() > 1 && !selectAny) {
                throw new InvalidParameterValueException("More than 1 default Isolated networks are found for account " + owner + "; please specify networkIds");
            } else {
                defaultNetwork = networkDao.findById(virtualNetworks.get(0).getId());
            }
        } else {
            throw new InvalidParameterValueException("Required network offering id=" + requiredOfferings.get(0).getId() + " is not in " + NetworkOffering.State.Enabled);
        }

        return defaultNetwork;
    }

    private NetworkVO createDefaultNetworkForAccount(DataCenter zone, Account owner, List<NetworkOfferingVO> requiredOfferings)
            throws InsufficientCapacityException, ResourceAllocationException {
        NetworkVO defaultNetwork = null;
        long physicalNetworkId = networkModel.findPhysicalNetworkId(zone.getId(), requiredOfferings.get(0).getTags(), requiredOfferings.get(0).getTrafficType());
        // Validate physical network
        PhysicalNetwork physicalNetwork = physicalNetworkDao.findById(physicalNetworkId);
        if (physicalNetwork == null) {
            throw new InvalidParameterValueException("Unable to find physical network with id: " + physicalNetworkId + " and tag: "
                    + requiredOfferings.get(0).getTags());
        }
        logger.debug("Creating network for account " + owner + " from the network offering id=" + requiredOfferings.get(0).getId() + " as a part of deployVM process");
        Network newNetwork = networkMgr.createGuestNetwork(requiredOfferings.get(0).getId(), owner.getAccountName() + "-network", owner.getAccountName() + "-network",
                null, null, null, false, null, owner, null, physicalNetwork, zone.getId(), ControlledEntity.ACLType.Account, null, null, null, null, true, null, null,
                null, null, null, null, null, null, null, null);
        if (newNetwork != null) {
            defaultNetwork = networkDao.findById(newNetwork.getId());
        }
        return defaultNetwork;
    }

    //generate unit test
    public ListResponse<UnmanagedInstanceResponse> listVmsForImport(ListVmsForImportCmd cmd) {
        final Account caller = CallContext.current().getCallingAccount();
        if (caller.getType() != Account.Type.ADMIN) {
            throw new PermissionDeniedException(String.format("Cannot perform this operation, Calling account is not root admin: %s", caller.getUuid()));
        }
        final Long zoneId = cmd.getZoneId();
        final DataCenterVO zone = dataCenterDao.findById(zoneId);
        if (zone == null) {
            throw new InvalidParameterValueException("Please specify a valid zone.");
        }
        final String hypervisorType = cmd.getHypervisor();
        if (Hypervisor.HypervisorType.KVM.toString().equalsIgnoreCase(hypervisorType)) {
            if (StringUtils.isBlank(cmd.getUsername())) {
                throw new InvalidParameterValueException("Username need to be provided.");
            }
        } else {
            throw new InvalidParameterValueException(String.format("VM Import is currently not supported for hypervisor: %s", hypervisorType));
        }

        String keyword = cmd.getKeyword();
        if (StringUtils.isNotEmpty(keyword)) {
            keyword = keyword.toLowerCase();
        }

        List<UnmanagedInstanceResponse> responses = new ArrayList<>();
        HashMap<String, UnmanagedInstanceTO> vmMap = getRemoteVms(zoneId, cmd.getHost(), cmd.getUsername(), cmd.getPassword());
        for (String key : vmMap.keySet()) {
            UnmanagedInstanceTO instance = vmMap.get(key);
            if (StringUtils.isNotEmpty(keyword) &&
                    !instance.getName().toLowerCase().contains(keyword)) {
                continue;
            }
            responses.add(createUnmanagedInstanceResponse(instance, null, null));
        }

        ListResponse<UnmanagedInstanceResponse> listResponses = new ListResponse<>();
        listResponses.setResponses(responses, responses.size());
        return listResponses;
    }

    private HashMap<String, UnmanagedInstanceTO> getRemoteVms(long zoneId, String remoteUrl, String username, String password) {
        //ToDo: add option to list one Vm by name
        List<HostVO> hosts = resourceManager.listAllUpAndEnabledHostsInOneZoneByHypervisor(Hypervisor.HypervisorType.KVM, zoneId);
        if(hosts.size() < 1) {
            throw new CloudRuntimeException("No hosts available for Vm Import");
        }
        HostVO host = hosts.get(0);
        GetRemoteVmsCommand getRemoteVmsCommand = new GetRemoteVmsCommand(remoteUrl, username, password);
        Answer answer = agentManager.easySend(host.getId(), getRemoteVmsCommand);
        if (!(answer instanceof GetRemoteVmsAnswer)) {
            throw new CloudRuntimeException("Error while listing remote Vms");
        }
        GetRemoteVmsAnswer getRemoteVmsAnswer = (GetRemoteVmsAnswer) answer;
        return getRemoteVmsAnswer.getUnmanagedInstances();
    }

    private String getInternalName(long accounId) {
        String instanceSuffix = configurationDao.getValue(Config.InstanceName.key());
        if (instanceSuffix == null) {
            instanceSuffix = "DEFAULT";
        }
        long vmId = userVmDao.getNextInSequence(Long.class, "id");
        return VirtualMachineName.getVmName(vmId, accounId, instanceSuffix);
    }

    @Override
    public String getConfigComponentName() {
        return UnmanagedVMsManagerImpl.class.getSimpleName();
    }

    @Override
    public ConfigKey<?>[] getConfigKeys() {
        return new ConfigKey<?>[]{UnmanageVMPreserveNic};
    }
}<|MERGE_RESOLUTION|>--- conflicted
+++ resolved
@@ -2271,11 +2271,7 @@
             cleanupFailedImportVM(userVm);
             throw new ServerApiException(ApiErrorCode.INTERNAL_ERROR, String.format("Failed to import NICs while importing vm: %s. %s", instanceName, StringUtils.defaultString(e.getMessage())));
         }
-<<<<<<< HEAD
-        publishVMUsageUpdateResourceCount(userVm, serviceOffering, template);
-=======
-        publishVMUsageUpdateResourceCount(userVm, dummyOffering);
->>>>>>> c24c1a5c
+        publishVMUsageUpdateResourceCount(userVm, dummyOffering, template);
         return userVm;
     }
 
@@ -2405,13 +2401,8 @@
             cleanupFailedImportVM(userVm);
             throw new ServerApiException(ApiErrorCode.INTERNAL_ERROR, String.format("Failed to import volumes while importing vm: %s. %s", instanceName, StringUtils.defaultString(e.getMessage())));
         }
-<<<<<<< HEAD
         networkOrchestrationService.importNic(macAddress, 0, network, true, userVm, requestedIpPair, zone, true);
-        publishVMUsageUpdateResourceCount(userVm, serviceOffering, template);
-=======
-        networkOrchestrationService.importNic(macAddress,0,network, true, userVm, requestedIpPair, zone, true);
-        publishVMUsageUpdateResourceCount(userVm, dummyOffering);
->>>>>>> c24c1a5c
+        publishVMUsageUpdateResourceCount(userVm, dummyOffering, template);
         return userVm;
     }
 
