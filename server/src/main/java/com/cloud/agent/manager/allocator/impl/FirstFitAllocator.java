--- conflicted
+++ resolved
@@ -25,6 +25,7 @@
 import javax.inject.Inject;
 import javax.naming.ConfigurationException;
 
+import com.cloud.utils.exception.CloudRuntimeException;
 import org.apache.cloudstack.framework.config.dao.ConfigurationDao;
 import org.apache.cloudstack.utils.reflectiontostringbuilderutils.ReflectionToStringBuilderUtils;
 import org.springframework.stereotype.Component;
@@ -127,19 +128,10 @@
 
         if (type == Host.Type.Storage) {
             // FirstFitAllocator should be used for user VMs only since it won't care whether the host is capable of routing or not
-            return new ArrayList<Host>();
-        }
-
-<<<<<<< HEAD
-        if (logger.isDebugEnabled()) {
-            logger.debug("Looking for hosts in dc: " + dcId + "  pod:" + podId + "  cluster:" + clusterId);
-=======
-        String paramAsStringToLog = String.format("zone [%s], pod [%s], cluster [%s]", dcId, podId, clusterId);
-
-        if (s_logger.isDebugEnabled()) {
-            s_logger.debug(String.format("Looking for hosts in %s.", paramAsStringToLog));
->>>>>>> 050ee441
-        }
+            return new ArrayList<>();
+        }
+
+        logger.debug("Looking for hosts in zone [{}], pod [{}], cluster [{}]", dcId, podId, clusterId);
 
         String hostTagOnOffering = offering.getHostTag();
         String hostTagOnTemplate = template.getTemplateTag();
@@ -148,8 +140,8 @@
         boolean hasSvcOfferingTag = hostTagOnOffering != null ? true : false;
         boolean hasTemplateTag = hostTagOnTemplate != null ? true : false;
 
-        List<HostVO> clusterHosts = new ArrayList<HostVO>();
-        List<HostVO> hostsMatchingUefiTag = new ArrayList<HostVO>();
+        List<HostVO> clusterHosts = new ArrayList<>();
+        List<HostVO> hostsMatchingUefiTag = new ArrayList<>();
         if(isVMDeployedWithUefi){
             hostsMatchingUefiTag = _hostDao.listByHostCapability(type, clusterId, podId, dcId, Host.HOST_UEFI_ENABLE);
             if (logger.isDebugEnabled()) {
@@ -165,8 +157,8 @@
             if (hostTagOnOffering == null && hostTagOnTemplate == null) {
                 clusterHosts = _resourceMgr.listAllUpAndEnabledNonHAHosts(type, clusterId, podId, dcId);
             } else {
-                List<HostVO> hostsMatchingOfferingTag = new ArrayList<HostVO>();
-                List<HostVO> hostsMatchingTemplateTag = new ArrayList<HostVO>();
+                List<HostVO> hostsMatchingOfferingTag = new ArrayList<>();
+                List<HostVO> hostsMatchingTemplateTag = new ArrayList<>();
                 if (hasSvcOfferingTag) {
                     if (logger.isDebugEnabled()) {
                         logger.debug("Looking for hosts having tag specified on SvcOffering:" + hostTagOnOffering);
@@ -211,13 +203,8 @@
 
 
         if (clusterHosts.isEmpty()) {
-<<<<<<< HEAD
-            logger.error(String.format("No suitable host found for vm [%s] with tags [%s].", vmProfile, hostTagOnOffering));
+            logger.error("No suitable host found for vm [{}] with tags [{}].", vmProfile, hostTagOnOffering);
             throw new CloudRuntimeException(String.format("No suitable host found for vm [%s].", vmProfile));
-=======
-            s_logger.info(String.format("No suitable host found for VM [%s] with tags [%s] in %s.", vmProfile, hostTagOnOffering, paramAsStringToLog));
-            return null;
->>>>>>> 050ee441
         }
         // add all hosts that we are not considering to the avoid list
         List<HostVO> allhostsInCluster = _hostDao.listAllUpAndEnabledNonHAHosts(type, clusterId, podId, dcId, null);
@@ -242,8 +229,8 @@
         ServiceOffering offering = vmProfile.getServiceOffering();
         VMTemplateVO template = (VMTemplateVO)vmProfile.getTemplate();
         Account account = vmProfile.getOwner();
-        List<Host> suitableHosts = new ArrayList<Host>();
-        List<Host> hostsCopy = new ArrayList<Host>(hosts);
+        List<Host> suitableHosts = new ArrayList<>();
+        List<Host> hostsCopy = new ArrayList<>(hosts);
 
         if (type == Host.Type.Storage) {
             // FirstFitAllocator should be used for user VMs only since it won't care whether the host is capable of
@@ -325,7 +312,7 @@
         }
 
         long serviceOfferingId = offering.getId();
-        List<Host> suitableHosts = new ArrayList<Host>();
+        List<Host> suitableHosts = new ArrayList<>();
         ServiceOfferingDetailsVO offeringDetails = null;
 
         for (Host host : hosts) {
@@ -394,15 +381,15 @@
         }
 
         //now filter the given list of Hosts by this ordered list
-        Map<Long, Host> hostMap = new HashMap<Long, Host>();
+        Map<Long, Host> hostMap = new HashMap<>();
         for (Host host : hosts) {
             hostMap.put(host.getId(), host);
         }
-        List<Long> matchingHostIds = new ArrayList<Long>(hostMap.keySet());
+        List<Long> matchingHostIds = new ArrayList<>(hostMap.keySet());
 
         hostIdsByFreeCapacity.retainAll(matchingHostIds);
 
-        List<Host> reorderedHosts = new ArrayList<Host>();
+        List<Host> reorderedHosts = new ArrayList<>();
         for(Long id: hostIdsByFreeCapacity){
             reorderedHosts.add(hostMap.get(id));
         }
@@ -424,15 +411,15 @@
         }
 
         //now filter the given list of Hosts by this ordered list
-        Map<Long, Host> hostMap = new HashMap<Long, Host>();
+        Map<Long, Host> hostMap = new HashMap<>();
         for (Host host : hosts) {
             hostMap.put(host.getId(), host);
         }
-        List<Long> matchingHostIds = new ArrayList<Long>(hostMap.keySet());
+        List<Long> matchingHostIds = new ArrayList<>(hostMap.keySet());
 
         hostIdsByVmCount.retainAll(matchingHostIds);
 
-        List<Host> reorderedHosts = new ArrayList<Host>();
+        List<Host> reorderedHosts = new ArrayList<>();
         for (Long id : hostIdsByVmCount) {
             reorderedHosts.add(hostMap.get(id));
         }
@@ -455,11 +442,11 @@
         // Determine the guest OS category of the template
         String templateGuestOSCategory = getTemplateGuestOSCategory(template);
 
-        List<Host> prioritizedHosts = new ArrayList<Host>();
-        List<Host> noHvmHosts = new ArrayList<Host>();
+        List<Host> prioritizedHosts = new ArrayList<>();
+        List<Host> noHvmHosts = new ArrayList<>();
 
         // If a template requires HVM and a host doesn't support HVM, remove it from consideration
-        List<Host> hostsToCheck = new ArrayList<Host>();
+        List<Host> hostsToCheck = new ArrayList<>();
         if (template.isRequiresHvm()) {
             for (Host host : hosts) {
                 if (hostSupportsHVM(host)) {
@@ -479,8 +466,8 @@
         }
         // If a host is tagged with the same guest OS category as the template, move it to a high priority list
         // If a host is tagged with a different guest OS category than the template, move it to a low priority list
-        List<Host> highPriorityHosts = new ArrayList<Host>();
-        List<Host> lowPriorityHosts = new ArrayList<Host>();
+        List<Host> highPriorityHosts = new ArrayList<>();
+        List<Host> lowPriorityHosts = new ArrayList<>();
         for (Host host : hostsToCheck) {
             String hostGuestOSCategory = getHostGuestOSCategory(host);
             if (hostGuestOSCategory == null) {
@@ -513,7 +500,7 @@
         // if service offering is not GPU enabled then move all the GPU enabled hosts to the end of priority list.
         if (_serviceOfferingDetailsDao.findDetail(offering.getId(), GPU.Keys.vgpuType.toString()) == null) {
 
-            List<Host> gpuEnabledHosts = new ArrayList<Host>();
+            List<Host> gpuEnabledHosts = new ArrayList<>();
             // Check for GPU enabled hosts.
             for (Host host : prioritizedHosts) {
                 if (_resourceMgr.isHostGpuEnabled(host.getId())) {
