--- conflicted
+++ resolved
@@ -384,12 +384,10 @@
     }
 
     @Override
-<<<<<<< HEAD
-    public boolean scheduleMigration(final VMInstanceVO vm, ReasonType reasonType) {
+    public boolean scheduleMigration(final VMInstanceVO vm, HighAvailabilityManager.ReasonType reasonType) {
         if (vm.getHostId() == null) {
             return false;
         }
-
         if (!VmHaEnabled.valueIn(vm.getDataCenterId())) {
             String message = String.format("Unable to schedule migration for the VM %s on host %s, VM high availability manager is disabled.", vm, _hostDao.findById(vm.getHostId()));
             if (logger.isDebugEnabled()) {
@@ -397,17 +395,9 @@
             }
             sendVMAlert(vm, message);
             return false;
-=======
-    public boolean scheduleMigration(final VMInstanceVO vm) {
-        if (vm.getHostId() != null) {
-            Long hostId = VirtualMachine.State.Migrating.equals(vm.getState()) ? vm.getLastHostId() : vm.getHostId();
-            final HaWorkVO work = new HaWorkVO(vm.getId(), vm.getType(), WorkType.Migration, Step.Scheduled, hostId, vm.getState(), 0, vm.getUpdated());
-            _haDao.persist(work);
-            s_logger.info("Scheduled migration work of VM " + vm.getUuid() + " from host " + _hostDao.findById(vm.getHostId()) + " with HAWork " + work);
-            wakeupWorkers();
->>>>>>> 8c9216d1
-        }
-
+        }
+
+        Long hostId = VirtualMachine.State.Migrating.equals(vm.getState()) ? vm.getLastHostId() : vm.getHostId();
         final HaWorkVO work = new HaWorkVO(vm.getId(), vm.getType(), WorkType.Migration, Step.Scheduled, vm.getHostId(), vm.getState(), 0, vm.getUpdated(), reasonType);
         _haDao.persist(work);
         logger.info("Scheduled migration work of VM {} from host {} with HAWork {}", vm, _hostDao.findById(vm.getHostId()), work);
@@ -819,23 +809,22 @@
             logger.info("Unable to find vm: " + vmId + ", skipping migrate.");
             return null;
         }
-<<<<<<< HEAD
         if (checkAndCancelWorkIfNeeded(work)) {
             return null;
         }
         logger.info("Migration attempt: for VM {}from host {}. Starting attempt: {}/{} times.", vm, srcHost, 1 + work.getTimesTried(), _maxRetries);
-=======
+
         if (VirtualMachine.State.Stopped.equals(vm.getState())) {
-            s_logger.info(String.format("vm %s is Stopped, skipping migrate.", vm));
+            logger.info(String.format("vm %s is Stopped, skipping migrate.", vm));
             return null;
         }
         if (VirtualMachine.State.Running.equals(vm.getState()) && srcHostId != vm.getHostId()) {
-            s_logger.info(String.format("VM %s is running on a different host %s, skipping migration", vm, vm.getHostId()));
-            return null;
-        }
-        s_logger.info("Migration attempt: for VM " + vm.getUuid() + "from host id " + srcHostId +
+            logger.info(String.format("VM %s is running on a different host %s, skipping migration", vm, vm.getHostId()));
+            return null;
+        }
+        logger.info("Migration attempt: for VM " + vm.getUuid() + "from host id " + srcHostId +
                 ". Starting attempt: " + (1 + work.getTimesTried()) + "/" + _maxRetries + " times.");
->>>>>>> 8c9216d1
+
         try {
             work.setStep(Step.Migrating);
             _haDao.update(work.getId(), work);
@@ -1170,18 +1159,16 @@
 
         @Override
         public void run() {
-<<<<<<< HEAD
             logger.info("Starting work");
-=======
             try {
                 synchronized (this) {
                     wait(_timeToSleep);
                 }
             } catch (final InterruptedException e) {
-                s_logger.info("Interrupted");
-            }
-            s_logger.info("Starting work");
->>>>>>> 8c9216d1
+                logger.info("Interrupted");
+            }
+            logger.info("Starting work");
+
             while (!_stopped) {
                 _managedContext.runWithContext(new Runnable() {
                     @Override
