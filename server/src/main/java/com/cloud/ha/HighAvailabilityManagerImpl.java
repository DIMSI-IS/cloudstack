--- conflicted
+++ resolved
@@ -664,17 +664,10 @@
                     }
                 }
                 // First try starting the vm with its original planner, if it doesn't succeed send HAPlanner as its an emergency.
-<<<<<<< HEAD
-                _itMgr.advanceStart(vm.getUuid(), params, null);
-            }catch (InsufficientCapacityException e){
-                logger.warn("Failed to deploy vm " + vmId + " with original planner, sending HAPlanner");
-                _itMgr.advanceStart(vm.getUuid(), params, _haPlanners.get(0));
-=======
                 startVm(vm, params, null);
             } catch (InsufficientCapacityException e){
-                s_logger.warn("Failed to deploy vm " + vmId + " with original planner, sending HAPlanner");
+                logger.warn("Failed to deploy vm " + vmId + " with original planner, sending HAPlanner");
                 startVm(vm, params, _haPlanners.get(0));
->>>>>>> bcbf152a
             }
 
             VMInstanceVO started = _instanceDao.findById(vm.getId());
