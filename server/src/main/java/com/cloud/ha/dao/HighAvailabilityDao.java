--- conflicted
+++ resolved
@@ -85,12 +85,10 @@
     List<HaWorkVO> listPendingHaWorkForVm(long vmId);
 
     List<HaWorkVO> listPendingMigrationsForVm(long vmId);
-<<<<<<< HEAD
+
+    List<HaWorkVO> listPendingHAWorkForHost(long hostId);
+
     int expungeByVmList(List<Long> vmIds, Long batchSize);
     void markPendingWorksAsInvestigating();
     void markServerPendingWorksAsInvestigating(long managementServerId);
-=======
-
-    List<HaWorkVO> listPendingHAWorkForHost(long hostId);
->>>>>>> e68abcd8
 }