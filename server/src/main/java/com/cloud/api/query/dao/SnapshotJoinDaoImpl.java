// Licensed to the Apache Software Foundation (ASF) under one
// or more contributor license agreements.  See the NOTICE file
// distributed with this work for additional information
// regarding copyright ownership.  The ASF licenses this file
// to you under the Apache License, Version 2.0 (the
// "License"); you may not use this file except in compliance
// with the License.  You may obtain a copy of the License at
//
//   http://www.apache.org/licenses/LICENSE-2.0
//
// Unless required by applicable law or agreed to in writing,
// software distributed under the License is distributed on an
// "AS IS" BASIS, WITHOUT WARRANTIES OR CONDITIONS OF ANY
// KIND, either express or implied.  See the License for the
// specific language governing permissions and limitations
// under the License.

package com.cloud.api.query.dao;

import java.util.ArrayList;
import java.util.Collections;
import java.util.Comparator;
import java.util.HashMap;
import java.util.List;
import java.util.Map;

import javax.inject.Inject;

import org.apache.cloudstack.annotation.AnnotationService;
import org.apache.cloudstack.annotation.dao.AnnotationDao;
import org.apache.cloudstack.api.ResponseObject;
import org.apache.cloudstack.api.response.SnapshotResponse;
import org.apache.cloudstack.context.CallContext;
import org.apache.cloudstack.engine.subsystem.api.storage.SnapshotDataFactory;
import org.apache.cloudstack.engine.subsystem.api.storage.SnapshotInfo;
import org.apache.cloudstack.framework.config.dao.ConfigurationDao;
import org.apache.cloudstack.query.QueryService;
<<<<<<< HEAD
=======
import org.apache.commons.collections.CollectionUtils;
import org.apache.log4j.Logger;
>>>>>>> ae1d7cc8

import com.cloud.api.ApiDBUtils;
import com.cloud.api.ApiResponseHelper;
import com.cloud.api.query.vo.SnapshotJoinVO;
import com.cloud.storage.GuestOS;
import com.cloud.storage.Snapshot;
import com.cloud.storage.VMTemplateStorageResourceAssoc;
import com.cloud.storage.Volume.Type;
import com.cloud.storage.VolumeVO;
import com.cloud.user.Account;
import com.cloud.user.AccountService;
import com.cloud.utils.db.Filter;
import com.cloud.utils.db.SearchBuilder;
import com.cloud.utils.db.SearchCriteria;
import com.cloud.vm.VMInstanceVO;

public class SnapshotJoinDaoImpl extends GenericDaoBaseWithTagInformation<SnapshotJoinVO, SnapshotResponse> implements SnapshotJoinDao {

    @Inject
    private AccountService accountService;
    @Inject
    private AnnotationDao annotationDao;
    @Inject
    private ConfigurationDao configDao;
    @Inject
    SnapshotDataFactory snapshotDataFactory;

    private final SearchBuilder<SnapshotJoinVO> snapshotStorePairSearch;

    private final SearchBuilder<SnapshotJoinVO> snapshotIdsSearch;

    SnapshotJoinDaoImpl() {
        snapshotStorePairSearch = createSearchBuilder();
        snapshotStorePairSearch.and("snapshotStoreState", snapshotStorePairSearch.entity().getStoreState(), SearchCriteria.Op.IN);
        snapshotStorePairSearch.and("snapshotStoreIdIN", snapshotStorePairSearch.entity().getSnapshotStorePair(), SearchCriteria.Op.IN);
        snapshotStorePairSearch.done();

        snapshotIdsSearch = createSearchBuilder();
        snapshotIdsSearch.and("zoneId", snapshotIdsSearch.entity().getDataCenterId(), SearchCriteria.Op.EQ);
        snapshotIdsSearch.and("idsIN", snapshotIdsSearch.entity().getId(), SearchCriteria.Op.IN);
        snapshotIdsSearch.groupBy(snapshotIdsSearch.entity().getId());
        snapshotIdsSearch.done();
    }

    private void setSnapshotInfoDetailsInResponse(SnapshotJoinVO snapshot, SnapshotResponse snapshotResponse, boolean isShowUnique) {
        if (!isShowUnique) {
            return;
        }
        if (snapshot.getDataCenterId() == null) {
            return;
        }
        SnapshotInfo snapshotInfo = null;
        snapshotInfo = snapshotDataFactory.getSnapshotWithRoleAndZone(snapshot.getId(), snapshot.getStoreRole(), snapshot.getDataCenterId());
        if (snapshotInfo == null) {
            logger.debug("Unable to find info for image store snapshot {}", snapshot);
            snapshotResponse.setRevertable(false);
        } else {
            snapshotResponse.setRevertable(snapshotInfo.isRevertable());
            snapshotResponse.setPhysicalSize(snapshotInfo.getPhysicalSize());
        }
    }

    private String getSnapshotStatus(SnapshotJoinVO snapshot) {
        String status = snapshot.getStatus().toString();
        if (snapshot.getDownloadState() == null) {
            return status;
        }
        if (snapshot.getDownloadState() != VMTemplateStorageResourceAssoc.Status.DOWNLOADED) {
            status = "Processing";
            if (snapshot.getDownloadState() == VMTemplateStorageResourceAssoc.Status.DOWNLOAD_IN_PROGRESS) {
                status = snapshot.getDownloadPercent() + "% Downloaded";
            } else if (snapshot.getErrorString() == null) {
                status = snapshot.getStoreState().toString();
            } else {
                status = snapshot.getErrorString();
            }
        }
        return status;
    }

    @Override
    public SnapshotResponse newSnapshotResponse(ResponseObject.ResponseView view, boolean isShowUnique, SnapshotJoinVO snapshot) {
        final Account caller = CallContext.current().getCallingAccount();
        SnapshotResponse snapshotResponse = new SnapshotResponse();
        snapshotResponse.setId(snapshot.getUuid());
        // populate owner.
        ApiResponseHelper.populateOwner(snapshotResponse, snapshot);
        if (snapshot.getVolumeId() != null) {
            snapshotResponse.setVolumeId(snapshot.getVolumeUuid());
            snapshotResponse.setVolumeName(snapshot.getVolumeName());
            snapshotResponse.setVolumeType(snapshot.getVolumeType().name());
            snapshotResponse.setVolumeState(snapshot.getVolumeState().name());
            snapshotResponse.setVirtualSize(snapshot.getVolumeSize());
            VolumeVO volume = ApiDBUtils.findVolumeById(snapshot.getVolumeId());
            if (volume != null && volume.getVolumeType() == Type.ROOT && volume.getInstanceId() != null) {
                VMInstanceVO vm = ApiDBUtils.findVMInstanceById(volume.getInstanceId());
                if (vm != null) {
                    GuestOS guestOS = ApiDBUtils.findGuestOSById(vm.getGuestOSId());
                    if (guestOS != null) {
                        snapshotResponse.setOsTypeId(guestOS.getUuid());
                    }
                }
            }
        }
        snapshotResponse.setZoneId(snapshot.getDataCenterUuid());
        snapshotResponse.setZoneName(snapshot.getDataCenterName());
        snapshotResponse.setCreated(snapshot.getCreated());
        snapshotResponse.setName(snapshot.getName());
        String intervalType = null;
        if (snapshot.getSnapshotType() >= 0 && snapshot.getSnapshotType() < Snapshot.Type.values().length) {
            intervalType = Snapshot.Type.values()[snapshot.getSnapshotType()].name();
        }
        snapshotResponse.setIntervalType(intervalType);
        snapshotResponse.setState(snapshot.getStatus());
        snapshotResponse.setLocationType(snapshot.getLocationType() != null ? snapshot.getLocationType().name() : null);
        if (!isShowUnique) {
            snapshotResponse.setDatastoreState(snapshot.getStoreState() != null ? snapshot.getStoreState().name() : null);
            if (view.equals(ResponseObject.ResponseView.Full)) {
                snapshotResponse.setDatastoreId(snapshot.getStoreUuid());
                snapshotResponse.setDatastoreName(snapshot.getStoreName());
                snapshotResponse.setDatastoreType(snapshot.getStoreRole() != null ? snapshot.getStoreRole().name() : null);
            }
            // If the user is an 'Admin' or 'the owner of template' or template belongs to a project, add the template download status
            if (view == ResponseObject.ResponseView.Full ||
                    snapshot.getAccountId() == caller.getId() ||
                    snapshot.getAccountType() == Account.Type.PROJECT) {
                String status = getSnapshotStatus(snapshot);
                if (status != null) {
                    snapshotResponse.setStatus(status);
                }
            }
            Map<String, String> downloadDetails = new HashMap<>();
            downloadDetails.put("downloadPercent", Integer.toString(snapshot.getDownloadPercent()));
            downloadDetails.put("downloadState", (snapshot.getDownloadState() != null ? snapshot.getDownloadState().toString() : ""));
            snapshotResponse.setDownloadDetails(downloadDetails);
        }
        setSnapshotInfoDetailsInResponse(snapshot, snapshotResponse, isShowUnique);
        setSnapshotResponse(snapshotResponse, snapshot);

        snapshotResponse.setObjectName("snapshot");
        return snapshotResponse;
    }

    @Override
    public SnapshotResponse setSnapshotResponse(SnapshotResponse snapshotResponse, SnapshotJoinVO snapshot) {
        // update tag information
        long tag_id = snapshot.getTagId();
        if (tag_id > 0) {
            addTagInformation(snapshot, snapshotResponse);
        }

        if (snapshotResponse.hasAnnotation() == null) {
            snapshotResponse.setHasAnnotation(annotationDao.hasAnnotations(snapshot.getUuid(), AnnotationService.EntityType.SNAPSHOT.name(),
                    accountService.isRootAdmin(CallContext.current().getCallingAccount().getId())));
        }
        return snapshotResponse;
    }

    @Override
    public List<SnapshotJoinVO> searchBySnapshotStorePair(String... pairs) {
        // set detail batch query size
        int DETAILS_BATCH_SIZE = 2000;
        String batchCfg = configDao.getValue("detail.batch.query.size");
        if (batchCfg != null) {
            DETAILS_BATCH_SIZE = Integer.parseInt(batchCfg);
        }
        // query details by batches
        Filter searchFilter = new Filter(SnapshotJoinVO.class, "snapshotStorePair", QueryService.SortKeyAscending.value(), null, null);
        List<SnapshotJoinVO> uvList = new ArrayList<>();
        // query details by batches
        int curr_index = 0;
        if (pairs.length > DETAILS_BATCH_SIZE) {
            while ((curr_index + DETAILS_BATCH_SIZE) <= pairs.length) {
                String[] labels = new String[DETAILS_BATCH_SIZE];
                for (int k = 0, j = curr_index; j < curr_index + DETAILS_BATCH_SIZE; j++, k++) {
                    labels[k] = pairs[j];
                }
                SearchCriteria<SnapshotJoinVO> sc = snapshotStorePairSearch.create();
                sc.setParameters("snapshotStoreIdIN", labels);
                List<SnapshotJoinVO> snaps = searchIncludingRemoved(sc, searchFilter, null, false);
                if (snaps != null) {
                    uvList.addAll(snaps);
                }
                curr_index += DETAILS_BATCH_SIZE;
            }
        }
        if (curr_index < pairs.length) {
            int batch_size = (pairs.length - curr_index);
            String[] labels = new String[batch_size];
            for (int k = 0, j = curr_index; j < curr_index + batch_size; j++, k++) {
                labels[k] = pairs[j];
            }
            SearchCriteria<SnapshotJoinVO> sc = snapshotStorePairSearch.create();
            sc.setParameters("snapshotStoreIdIN", labels);
            List<SnapshotJoinVO> vms = searchIncludingRemoved(sc, searchFilter, null, false);
            if (vms != null) {
                uvList.addAll(vms);
            }
        }
        return uvList;
    }

    protected List<SnapshotJoinVO> findById(Long zoneId, long id) {
        SearchBuilder<SnapshotJoinVO> sb = createSearchBuilder();
        sb.and("id", sb.entity().getId(), SearchCriteria.Op.EQ);
        sb.and("zoneId", sb.entity().getDataCenterId(), SearchCriteria.Op.EQ);
        sb.done();
        SearchCriteria<SnapshotJoinVO> sc = sb.create();
        sc.setParameters("id", id);
        if (zoneId != null) {
            sc.setParameters("zoneId", zoneId);
        }
        List<SnapshotJoinVO> snapshotJoinVOS = search(sc, null);
        if (CollectionUtils.isEmpty(snapshotJoinVOS)) {
            return null;
        }
        snapshotJoinVOS.sort(Comparator.comparing(SnapshotJoinVO::getSnapshotStorePair));
        return Collections.singletonList(snapshotJoinVOS.get(0));
    }

    @Override
    public List<SnapshotJoinVO> findByDistinctIds(Long zoneId, Long... ids) {
        if (ids == null || ids.length == 0) {
            return new ArrayList<>();
        }
        if (ids.length == 1) {
            return findById(zoneId, ids[0]);
        }
        Filter searchFilter = new Filter(SnapshotJoinVO.class, "snapshotStorePair", QueryService.SortKeyAscending.value(), null, null);
        SearchCriteria<SnapshotJoinVO> sc = snapshotIdsSearch.create();
        if (zoneId != null) {
            sc.setParameters("zoneId", zoneId);
        }
        sc.setParameters("idsIN", ids);
        return searchIncludingRemoved(sc, searchFilter, null, false);
    }
}<|MERGE_RESOLUTION|>--- conflicted
+++ resolved
@@ -35,11 +35,8 @@
 import org.apache.cloudstack.engine.subsystem.api.storage.SnapshotInfo;
 import org.apache.cloudstack.framework.config.dao.ConfigurationDao;
 import org.apache.cloudstack.query.QueryService;
-<<<<<<< HEAD
-=======
+
 import org.apache.commons.collections.CollectionUtils;
-import org.apache.log4j.Logger;
->>>>>>> ae1d7cc8
 
 import com.cloud.api.ApiDBUtils;
 import com.cloud.api.ApiResponseHelper;
@@ -59,11 +56,11 @@
 public class SnapshotJoinDaoImpl extends GenericDaoBaseWithTagInformation<SnapshotJoinVO, SnapshotResponse> implements SnapshotJoinDao {
 
     @Inject
-    private AccountService accountService;
-    @Inject
-    private AnnotationDao annotationDao;
-    @Inject
-    private ConfigurationDao configDao;
+    AccountService accountService;
+    @Inject
+    AnnotationDao annotationDao;
+    @Inject
+    ConfigurationDao configDao;
     @Inject
     SnapshotDataFactory snapshotDataFactory;
 
@@ -91,7 +88,7 @@
         if (snapshot.getDataCenterId() == null) {
             return;
         }
-        SnapshotInfo snapshotInfo = null;
+        SnapshotInfo snapshotInfo;
         snapshotInfo = snapshotDataFactory.getSnapshotWithRoleAndZone(snapshot.getId(), snapshot.getStoreRole(), snapshot.getDataCenterId());
         if (snapshotInfo == null) {
             logger.debug("Unable to find info for image store snapshot {}", snapshot);
