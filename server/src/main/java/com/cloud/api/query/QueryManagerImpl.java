// Licensed to the Apache Software Foundation (ASF) under one
// or more contributor license agreements.  See the NOTICE file
// distributed with this work for additional information
// regarding copyright ownership.  The ASF licenses this file
// to you under the Apache License, Version 2.0 (the
// "License"); you may not use this file except in compliance
// with the License.  You may obtain a copy of the License at
//
//   http://www.apache.org/licenses/LICENSE-2.0
//
// Unless required by applicable law or agreed to in writing,
// software distributed under the License is distributed on an
// "AS IS" BASIS, WITHOUT WARRANTIES OR CONDITIONS OF ANY
// KIND, either express or implied.  See the License for the
// specific language governing permissions and limitations
// under the License.
package com.cloud.api.query;

import static com.cloud.vm.VmDetailConstants.SSH_PUBLIC_KEY;

import java.lang.reflect.InvocationTargetException;
import java.lang.reflect.Method;
import java.util.ArrayList;
import java.util.Arrays;
import java.util.Collections;
import java.util.Date;
import java.util.HashMap;
import java.util.HashSet;
import java.util.List;
import java.util.ListIterator;
import java.util.Map;
import java.util.Set;
import java.util.UUID;
import java.util.stream.Collectors;
import java.util.stream.Stream;

import javax.inject.Inject;

import org.apache.cloudstack.acl.ControlledEntity;
import org.apache.cloudstack.acl.ControlledEntity.ACLType;
import org.apache.cloudstack.acl.SecurityChecker;
import org.apache.cloudstack.affinity.AffinityGroupDomainMapVO;
import org.apache.cloudstack.affinity.AffinityGroupResponse;
import org.apache.cloudstack.affinity.AffinityGroupVMMapVO;
import org.apache.cloudstack.affinity.dao.AffinityGroupDomainMapDao;
import org.apache.cloudstack.affinity.dao.AffinityGroupVMMapDao;
import org.apache.cloudstack.api.ApiCommandResourceType;
import org.apache.cloudstack.api.ApiConstants;
import org.apache.cloudstack.api.BaseListProjectAndAccountResourcesCmd;
import org.apache.cloudstack.api.InternalIdentity;
import org.apache.cloudstack.api.ResourceDetail;
import org.apache.cloudstack.api.ResponseGenerator;
import org.apache.cloudstack.api.ResponseObject.ResponseView;
import org.apache.cloudstack.api.command.admin.account.ListAccountsCmdByAdmin;
import org.apache.cloudstack.api.command.admin.domain.ListDomainsCmd;
import org.apache.cloudstack.api.command.admin.domain.ListDomainsCmdByAdmin;
import org.apache.cloudstack.api.command.admin.host.ListHostTagsCmd;
import org.apache.cloudstack.api.command.admin.host.ListHostsCmd;
import org.apache.cloudstack.api.command.admin.internallb.ListInternalLBVMsCmd;
import org.apache.cloudstack.api.command.admin.iso.ListIsosCmdByAdmin;
import org.apache.cloudstack.api.command.admin.management.ListMgmtsCmd;
import org.apache.cloudstack.api.command.admin.resource.icon.ListResourceIconCmd;
import org.apache.cloudstack.api.command.admin.router.GetRouterHealthCheckResultsCmd;
import org.apache.cloudstack.api.command.admin.router.ListRoutersCmd;
import org.apache.cloudstack.api.command.admin.snapshot.ListSnapshotsCmdByAdmin;
import org.apache.cloudstack.api.command.admin.storage.ListImageStoresCmd;
import org.apache.cloudstack.api.command.admin.storage.ListObjectStoragePoolsCmd;
import org.apache.cloudstack.api.command.admin.storage.ListSecondaryStagingStoresCmd;
import org.apache.cloudstack.api.command.admin.storage.ListStoragePoolsCmd;
import org.apache.cloudstack.api.command.admin.storage.ListStorageTagsCmd;
import org.apache.cloudstack.api.command.admin.storage.heuristics.ListSecondaryStorageSelectorsCmd;
import org.apache.cloudstack.api.command.admin.template.ListTemplatesCmdByAdmin;
import org.apache.cloudstack.api.command.admin.user.ListUsersCmd;
import org.apache.cloudstack.api.command.admin.vm.ListAffectedVmsForStorageScopeChangeCmd;
import org.apache.cloudstack.api.command.admin.zone.ListZonesCmdByAdmin;
import org.apache.cloudstack.api.command.user.account.ListAccountsCmd;
import org.apache.cloudstack.api.command.user.account.ListProjectAccountsCmd;
import org.apache.cloudstack.api.command.user.address.ListQuarantinedIpsCmd;
import org.apache.cloudstack.api.command.user.affinitygroup.ListAffinityGroupsCmd;
import org.apache.cloudstack.api.command.user.bucket.ListBucketsCmd;
import org.apache.cloudstack.api.command.user.event.ListEventsCmd;
import org.apache.cloudstack.api.command.user.iso.ListIsosCmd;
import org.apache.cloudstack.api.command.user.job.ListAsyncJobsCmd;
import org.apache.cloudstack.api.command.user.offering.ListDiskOfferingsCmd;
import org.apache.cloudstack.api.command.user.offering.ListServiceOfferingsCmd;
import org.apache.cloudstack.api.command.user.project.ListProjectInvitationsCmd;
import org.apache.cloudstack.api.command.user.project.ListProjectsCmd;
import org.apache.cloudstack.api.command.user.resource.ListDetailOptionsCmd;
import org.apache.cloudstack.api.command.user.securitygroup.ListSecurityGroupsCmd;
import org.apache.cloudstack.api.command.user.snapshot.CopySnapshotCmd;
import org.apache.cloudstack.api.command.user.snapshot.ListSnapshotsCmd;
import org.apache.cloudstack.api.command.user.tag.ListTagsCmd;
import org.apache.cloudstack.api.command.user.template.ListTemplatesCmd;
import org.apache.cloudstack.api.command.user.template.ListVnfTemplatesCmd;
import org.apache.cloudstack.api.command.user.vm.ListVMsCmd;
import org.apache.cloudstack.api.command.user.vmgroup.ListVMGroupsCmd;
import org.apache.cloudstack.api.command.user.volume.ListResourceDetailsCmd;
import org.apache.cloudstack.api.command.user.volume.ListVolumesCmd;
import org.apache.cloudstack.api.command.user.zone.ListZonesCmd;
import org.apache.cloudstack.api.response.AccountResponse;
import org.apache.cloudstack.api.response.AsyncJobResponse;
import org.apache.cloudstack.api.response.BucketResponse;
import org.apache.cloudstack.api.response.DetailOptionsResponse;
import org.apache.cloudstack.api.response.DiskOfferingResponse;
import org.apache.cloudstack.api.response.DomainResponse;
import org.apache.cloudstack.api.response.DomainRouterResponse;
import org.apache.cloudstack.api.response.EventResponse;
import org.apache.cloudstack.api.response.HostResponse;
import org.apache.cloudstack.api.response.HostTagResponse;
import org.apache.cloudstack.api.response.ImageStoreResponse;
import org.apache.cloudstack.api.response.InstanceGroupResponse;
import org.apache.cloudstack.api.response.IpQuarantineResponse;
import org.apache.cloudstack.api.response.ListResponse;
import org.apache.cloudstack.api.response.ManagementServerResponse;
import org.apache.cloudstack.api.response.ObjectStoreResponse;
import org.apache.cloudstack.api.response.PeerManagementServerNodeResponse;
import org.apache.cloudstack.api.response.ProjectAccountResponse;
import org.apache.cloudstack.api.response.ProjectInvitationResponse;
import org.apache.cloudstack.api.response.ProjectResponse;
import org.apache.cloudstack.api.response.ResourceDetailResponse;
import org.apache.cloudstack.api.response.ResourceIconResponse;
import org.apache.cloudstack.api.response.ResourceTagResponse;
import org.apache.cloudstack.api.response.RouterHealthCheckResultResponse;
import org.apache.cloudstack.api.response.SecondaryStorageHeuristicsResponse;
import org.apache.cloudstack.api.response.SecurityGroupResponse;
import org.apache.cloudstack.api.response.ServiceOfferingResponse;
import org.apache.cloudstack.api.response.SnapshotResponse;
import org.apache.cloudstack.api.response.StoragePoolResponse;
import org.apache.cloudstack.api.response.StorageTagResponse;
import org.apache.cloudstack.api.response.TemplateResponse;
import org.apache.cloudstack.api.response.UserResponse;
import org.apache.cloudstack.api.response.UserVmResponse;
import org.apache.cloudstack.api.response.VirtualMachineResponse;
import org.apache.cloudstack.api.response.VolumeResponse;
import org.apache.cloudstack.api.response.ZoneResponse;
import org.apache.cloudstack.backup.BackupOfferingVO;
import org.apache.cloudstack.backup.dao.BackupOfferingDao;
import org.apache.cloudstack.context.CallContext;
import org.apache.cloudstack.engine.subsystem.api.storage.DataStore;
import org.apache.cloudstack.engine.subsystem.api.storage.DataStoreCapabilities;
import org.apache.cloudstack.engine.subsystem.api.storage.DataStoreDriver;
import org.apache.cloudstack.engine.subsystem.api.storage.DataStoreManager;
import org.apache.cloudstack.engine.subsystem.api.storage.TemplateState;
import org.apache.cloudstack.framework.config.ConfigKey;
import org.apache.cloudstack.framework.config.Configurable;
import org.apache.cloudstack.framework.jobs.AsyncJobManager;
import org.apache.cloudstack.framework.jobs.impl.AsyncJobVO;
import org.apache.cloudstack.outofbandmanagement.OutOfBandManagementVO;
import org.apache.cloudstack.outofbandmanagement.dao.OutOfBandManagementDao;
import org.apache.cloudstack.query.QueryService;
import org.apache.cloudstack.resourcedetail.DiskOfferingDetailVO;
import org.apache.cloudstack.resourcedetail.dao.DiskOfferingDetailsDao;
import org.apache.cloudstack.secstorage.HeuristicVO;
import org.apache.cloudstack.secstorage.dao.SecondaryStorageHeuristicDao;
import org.apache.cloudstack.secstorage.heuristics.Heuristic;
import org.apache.cloudstack.storage.datastore.db.ObjectStoreDao;
import org.apache.cloudstack.storage.datastore.db.ObjectStoreVO;
import org.apache.cloudstack.storage.datastore.db.PrimaryDataStoreDao;
import org.apache.cloudstack.storage.datastore.db.SnapshotDataStoreDao;
import org.apache.cloudstack.storage.datastore.db.SnapshotDataStoreVO;
import org.apache.cloudstack.storage.datastore.db.StoragePoolDetailVO;
import org.apache.cloudstack.storage.datastore.db.StoragePoolDetailsDao;
import org.apache.cloudstack.storage.datastore.db.StoragePoolVO;
import org.apache.cloudstack.storage.datastore.db.TemplateDataStoreDao;
import org.apache.commons.collections.CollectionUtils;
import org.apache.commons.collections.MapUtils;
import org.apache.commons.lang3.EnumUtils;
import org.apache.commons.lang3.ObjectUtils;
import org.apache.commons.lang3.StringUtils;
import org.springframework.stereotype.Component;

import com.cloud.api.query.dao.AccountJoinDao;
import com.cloud.api.query.dao.AffinityGroupJoinDao;
import com.cloud.api.query.dao.AsyncJobJoinDao;
import com.cloud.api.query.dao.DataCenterJoinDao;
import com.cloud.api.query.dao.DiskOfferingJoinDao;
import com.cloud.api.query.dao.DomainJoinDao;
import com.cloud.api.query.dao.DomainRouterJoinDao;
import com.cloud.api.query.dao.HostJoinDao;
import com.cloud.api.query.dao.ImageStoreJoinDao;
import com.cloud.api.query.dao.InstanceGroupJoinDao;
import com.cloud.api.query.dao.ManagementServerJoinDao;
import com.cloud.api.query.dao.ProjectAccountJoinDao;
import com.cloud.api.query.dao.ProjectInvitationJoinDao;
import com.cloud.api.query.dao.ProjectJoinDao;
import com.cloud.api.query.dao.ResourceTagJoinDao;
import com.cloud.api.query.dao.SecurityGroupJoinDao;
import com.cloud.api.query.dao.ServiceOfferingJoinDao;
import com.cloud.api.query.dao.SnapshotJoinDao;
import com.cloud.api.query.dao.StoragePoolJoinDao;
import com.cloud.api.query.dao.TemplateJoinDao;
import com.cloud.api.query.dao.UserAccountJoinDao;
import com.cloud.api.query.dao.UserVmJoinDao;
import com.cloud.api.query.dao.VolumeJoinDao;
import com.cloud.api.query.vo.AccountJoinVO;
import com.cloud.api.query.vo.AffinityGroupJoinVO;
import com.cloud.api.query.vo.AsyncJobJoinVO;
import com.cloud.api.query.vo.DataCenterJoinVO;
import com.cloud.api.query.vo.DiskOfferingJoinVO;
import com.cloud.api.query.vo.DomainJoinVO;
import com.cloud.api.query.vo.DomainRouterJoinVO;
import com.cloud.api.query.vo.EventJoinVO;
import com.cloud.api.query.vo.HostJoinVO;
import com.cloud.api.query.vo.ImageStoreJoinVO;
import com.cloud.api.query.vo.InstanceGroupJoinVO;
import com.cloud.api.query.vo.ManagementServerJoinVO;
import com.cloud.api.query.vo.ProjectAccountJoinVO;
import com.cloud.api.query.vo.ProjectInvitationJoinVO;
import com.cloud.api.query.vo.ProjectJoinVO;
import com.cloud.api.query.vo.ResourceTagJoinVO;
import com.cloud.api.query.vo.SecurityGroupJoinVO;
import com.cloud.api.query.vo.ServiceOfferingJoinVO;
import com.cloud.api.query.vo.SnapshotJoinVO;
import com.cloud.api.query.vo.StoragePoolJoinVO;
import com.cloud.api.query.vo.TemplateJoinVO;
import com.cloud.api.query.vo.UserAccountJoinVO;
import com.cloud.api.query.vo.UserVmJoinVO;
import com.cloud.api.query.vo.VolumeJoinVO;
import com.cloud.cluster.ManagementServerHostPeerJoinVO;
import com.cloud.cluster.ManagementServerHostVO;
import com.cloud.cluster.dao.ManagementServerHostDao;
import com.cloud.cluster.dao.ManagementServerHostPeerJoinDao;
import com.cloud.cpu.CPU;
import com.cloud.dc.ClusterVO;
import com.cloud.dc.DataCenter;
import com.cloud.dc.DedicatedResourceVO;
import com.cloud.dc.dao.ClusterDao;
import com.cloud.dc.dao.DedicatedResourceDao;
import com.cloud.domain.Domain;
import com.cloud.domain.DomainVO;
import com.cloud.domain.dao.DomainDao;
import com.cloud.event.EventVO;
import com.cloud.event.dao.EventDao;
import com.cloud.event.dao.EventJoinDao;
import com.cloud.exception.CloudAuthenticationException;
import com.cloud.exception.InvalidParameterValueException;
import com.cloud.exception.PermissionDeniedException;
import com.cloud.ha.HighAvailabilityManager;
import com.cloud.host.Host;
import com.cloud.host.HostTagVO;
import com.cloud.host.HostVO;
import com.cloud.host.dao.HostDao;
import com.cloud.host.dao.HostTagsDao;
import com.cloud.hypervisor.Hypervisor;
import com.cloud.hypervisor.Hypervisor.HypervisorType;
import com.cloud.network.PublicIpQuarantine;
import com.cloud.network.RouterHealthCheckResult;
import com.cloud.network.VNF;
import com.cloud.network.VpcVirtualNetworkApplianceService;
import com.cloud.network.as.AutoScaleVmGroupVmMapVO;
import com.cloud.network.as.dao.AutoScaleVmGroupDao;
import com.cloud.network.as.dao.AutoScaleVmGroupVmMapDao;
import com.cloud.network.dao.IPAddressDao;
import com.cloud.network.dao.IPAddressVO;
import com.cloud.network.dao.NetworkDao;
import com.cloud.network.dao.NetworkVO;
import com.cloud.network.dao.PublicIpQuarantineDao;
import com.cloud.network.dao.RouterHealthCheckResultDao;
import com.cloud.network.dao.RouterHealthCheckResultVO;
import com.cloud.network.router.VirtualNetworkApplianceManager;
import com.cloud.network.security.SecurityGroupVMMapVO;
import com.cloud.network.security.dao.SecurityGroupVMMapDao;
import com.cloud.network.vo.PublicIpQuarantineVO;
import com.cloud.offering.DiskOffering;
import com.cloud.offering.ServiceOffering;
import com.cloud.org.Grouping;
import com.cloud.projects.Project;
import com.cloud.projects.Project.ListProjectResourcesCriteria;
import com.cloud.projects.ProjectInvitation;
import com.cloud.projects.ProjectManager;
import com.cloud.projects.ProjectVO;
import com.cloud.projects.dao.ProjectAccountDao;
import com.cloud.projects.dao.ProjectDao;
import com.cloud.projects.dao.ProjectInvitationDao;
import com.cloud.resource.ResourceManager;
import com.cloud.resource.icon.dao.ResourceIconDao;
import com.cloud.server.ResourceManagerUtil;
import com.cloud.server.ResourceMetaDataService;
import com.cloud.server.ResourceTag;
import com.cloud.server.ResourceTag.ResourceObjectType;
import com.cloud.service.ServiceOfferingDetailsVO;
import com.cloud.service.ServiceOfferingVO;
import com.cloud.service.dao.ServiceOfferingDao;
import com.cloud.service.dao.ServiceOfferingDetailsDao;
import com.cloud.storage.BucketVO;
import com.cloud.storage.DataStoreRole;
import com.cloud.storage.DiskOfferingVO;
import com.cloud.storage.ScopeType;
import com.cloud.storage.Snapshot;
import com.cloud.storage.SnapshotVO;
import com.cloud.storage.Storage;
import com.cloud.storage.Storage.ImageFormat;
import com.cloud.storage.Storage.TemplateType;
import com.cloud.storage.StorageManager;
import com.cloud.storage.StoragePool;
import com.cloud.storage.StoragePoolHostVO;
import com.cloud.storage.StoragePoolStatus;
import com.cloud.storage.StoragePoolTagVO;
import com.cloud.storage.VMTemplateStoragePoolVO;
import com.cloud.storage.VMTemplateVO;
import com.cloud.storage.Volume;
import com.cloud.storage.VolumeApiServiceImpl;
import com.cloud.storage.VolumeVO;
import com.cloud.storage.dao.BucketDao;
import com.cloud.storage.dao.DiskOfferingDao;
import com.cloud.storage.dao.StoragePoolHostDao;
import com.cloud.storage.dao.StoragePoolTagsDao;
import com.cloud.storage.dao.VMTemplateDao;
import com.cloud.storage.dao.VMTemplatePoolDao;
import com.cloud.storage.dao.VolumeDao;
import com.cloud.tags.ResourceTagVO;
import com.cloud.tags.dao.ResourceTagDao;
import com.cloud.template.VirtualMachineTemplate.State;
import com.cloud.template.VirtualMachineTemplate.TemplateFilter;
import com.cloud.user.Account;
import com.cloud.user.AccountManager;
import com.cloud.user.AccountVO;
import com.cloud.user.DomainManager;
import com.cloud.user.SSHKeyPairVO;
import com.cloud.user.User;
import com.cloud.user.dao.AccountDao;
import com.cloud.user.dao.SSHKeyPairDao;
import com.cloud.user.dao.UserDao;
import com.cloud.utils.DateUtil;
import com.cloud.utils.NumbersUtil;
import com.cloud.utils.Pair;
import com.cloud.utils.Ternary;
import com.cloud.utils.db.EntityManager;
import com.cloud.utils.db.Filter;
import com.cloud.utils.db.GenericSearchBuilder;
import com.cloud.utils.db.JoinBuilder;
import com.cloud.utils.db.SearchBuilder;
import com.cloud.utils.db.SearchCriteria;
import com.cloud.utils.db.SearchCriteria.Func;
import com.cloud.utils.db.SearchCriteria.Op;
import com.cloud.utils.exception.CloudRuntimeException;
import com.cloud.vm.DomainRouterVO;
import com.cloud.vm.InstanceGroupVMMapVO;
import com.cloud.vm.NicVO;
import com.cloud.vm.UserVmDetailVO;
import com.cloud.vm.UserVmVO;
import com.cloud.vm.VMInstanceVO;
import com.cloud.vm.VirtualMachine;
import com.cloud.vm.VirtualMachineManager;
import com.cloud.vm.VmDetailConstants;
import com.cloud.vm.dao.DomainRouterDao;
import com.cloud.vm.dao.InstanceGroupVMMapDao;
import com.cloud.vm.dao.NicDao;
import com.cloud.vm.dao.UserVmDao;
import com.cloud.vm.dao.UserVmDetailsDao;
import com.cloud.vm.dao.VMInstanceDao;

@Component
public class QueryManagerImpl extends MutualExclusiveIdsManagerBase implements QueryService, Configurable {


    private static final String ID_FIELD = "id";

    @Inject
    AccountManager accountMgr;

    @Inject
    ProjectManager _projectMgr;

    @Inject
    DomainDao _domainDao;

    @Inject
    DomainJoinDao _domainJoinDao;

    @Inject
    UserAccountJoinDao _userAccountJoinDao;

    @Inject
    EventDao eventDao;

    @Inject
    EventJoinDao _eventJoinDao;

    @Inject
    ResourceTagJoinDao _resourceTagJoinDao;

    @Inject
    InstanceGroupJoinDao _vmGroupJoinDao;

    @Inject
    UserVmJoinDao _userVmJoinDao;

    @Inject
    UserVmDao userVmDao;

    @Inject
    VMInstanceDao _vmInstanceDao;

    @Inject
    SecurityGroupJoinDao _securityGroupJoinDao;

    @Inject
    SecurityGroupVMMapDao securityGroupVMMapDao;

    @Inject
    DomainRouterJoinDao _routerJoinDao;

    @Inject
    ProjectInvitationJoinDao _projectInvitationJoinDao;

    @Inject
    ProjectJoinDao _projectJoinDao;

    @Inject
    ProjectDao _projectDao;

    @Inject
    ProjectAccountDao _projectAccountDao;

    @Inject
    ProjectAccountJoinDao _projectAccountJoinDao;

    @Inject
    HostJoinDao hostJoinDao;

    @Inject
    VolumeJoinDao _volumeJoinDao;

    @Inject
    AccountDao _accountDao;

    @Inject
    AccountJoinDao _accountJoinDao;

    @Inject
    AsyncJobJoinDao _jobJoinDao;

    @Inject
    StoragePoolJoinDao _poolJoinDao;

    @Inject
    StoragePoolTagsDao _storageTagDao;

    @Inject
    HostTagsDao _hostTagDao;

    @Inject
    ImageStoreJoinDao _imageStoreJoinDao;

    @Inject
    DiskOfferingJoinDao _diskOfferingJoinDao;

    @Inject
    DiskOfferingDetailsDao _diskOfferingDetailsDao;

    @Inject
    ServiceOfferingJoinDao _srvOfferingJoinDao;

    @Inject
    ServiceOfferingDao _srvOfferingDao;

    @Inject
    ServiceOfferingDetailsDao _srvOfferingDetailsDao;

    @Inject
    DiskOfferingDao _diskOfferingDao;

    @Inject
    DataCenterJoinDao _dcJoinDao;

    @Inject
    DomainRouterDao _routerDao;

    @Inject
    HighAvailabilityManager _haMgr;

    @Inject
    VMTemplateDao _templateDao;

    @Inject
    TemplateJoinDao _templateJoinDao;

    @Inject
    ResourceManager _resourceMgr;
    @Inject
    ResourceMetaDataService _resourceMetaDataMgr;

    @Inject
    ResourceManagerUtil resourceManagerUtil;

    @Inject
    AffinityGroupVMMapDao _affinityGroupVMMapDao;

    @Inject
    AffinityGroupJoinDao _affinityGroupJoinDao;

    @Inject
    DedicatedResourceDao _dedicatedDao;

    @Inject
    DomainManager _domainMgr;

    @Inject
    AffinityGroupDomainMapDao _affinityGroupDomainMapDao;

    @Inject
    ResourceTagDao resourceTagDao;

    @Inject
    DataStoreManager dataStoreManager;

    @Inject
    ManagementServerJoinDao managementServerJoinDao;

    @Inject
    VpcVirtualNetworkApplianceService routerService;

    @Inject
    ResponseGenerator responseGenerator;

    @Inject
    RouterHealthCheckResultDao routerHealthCheckResultDao;

    @Inject
    PrimaryDataStoreDao storagePoolDao;

    @Inject
    StoragePoolDetailsDao _storagePoolDetailsDao;

    @Inject
    ProjectInvitationDao projectInvitationDao;

    @Inject
    TemplateDataStoreDao templateDataStoreDao;

    @Inject
    VMTemplatePoolDao templatePoolDao;

    @Inject
    SnapshotDataStoreDao snapshotDataStoreDao;

    @Inject
    UserDao userDao;

    @Inject
    VirtualMachineManager virtualMachineManager;

    @Inject
    VolumeDao volumeDao;

    @Inject
    ResourceIconDao resourceIconDao;
    @Inject
    StorageManager storageManager;

    @Inject
    ManagementServerHostDao msHostDao;

    @Inject
    SecondaryStorageHeuristicDao secondaryStorageHeuristicDao;

    @Inject
    NetworkDao networkDao;

    @Inject
    IPAddressDao ipAddressDao;

    @Inject
    NicDao nicDao;

    @Inject
    HostDao hostDao;

    @Inject
    OutOfBandManagementDao outOfBandManagementDao;

    @Inject
    InstanceGroupVMMapDao instanceGroupVMMapDao;

    @Inject
    AffinityGroupVMMapDao affinityGroupVMMapDao;

    @Inject
    UserVmDetailsDao userVmDetailsDao;

    @Inject
    SSHKeyPairDao sshKeyPairDao;

    @Inject
    BackupOfferingDao backupOfferingDao;

    @Inject
    AutoScaleVmGroupDao autoScaleVmGroupDao;

    @Inject
    AutoScaleVmGroupVmMapDao autoScaleVmGroupVmMapDao;

    @Inject
    SnapshotJoinDao snapshotJoinDao;

    @Inject
    ObjectStoreDao objectStoreDao;

    @Inject
    BucketDao bucketDao;

    @Inject
    EntityManager entityManager;

    @Inject
    PublicIpQuarantineDao publicIpQuarantineDao;

    @Inject
    StoragePoolHostDao storagePoolHostDao;

    @Inject
    ClusterDao clusterDao;

    @Inject
    ManagementServerHostPeerJoinDao mshostPeerJoinDao;

    @Inject
    private AsyncJobManager jobManager;

    private SearchCriteria<ServiceOfferingJoinVO> getMinimumCpuServiceOfferingJoinSearchCriteria(int cpu) {
        SearchCriteria<ServiceOfferingJoinVO> sc = _srvOfferingJoinDao.createSearchCriteria();
        SearchCriteria<ServiceOfferingJoinVO> sc1 = _srvOfferingJoinDao.createSearchCriteria();
        sc1.addAnd("cpu", Op.GTEQ, cpu);
        sc.addOr("cpu", Op.SC, sc1);
        SearchCriteria<ServiceOfferingJoinVO> sc2 = _srvOfferingJoinDao.createSearchCriteria();
        sc2.addAnd("cpu", Op.NULL);
        sc2.addAnd("maxCpu", Op.NULL);
        sc.addOr("cpu", Op.SC, sc2);
        SearchCriteria<ServiceOfferingJoinVO> sc3 = _srvOfferingJoinDao.createSearchCriteria();
        sc3.addAnd("cpu", Op.NULL);
        sc3.addAnd("maxCpu", Op.GTEQ, cpu);
        sc.addOr("cpu", Op.SC, sc3);
        return sc;
    }

    private SearchCriteria<ServiceOfferingJoinVO> getMinimumMemoryServiceOfferingJoinSearchCriteria(int memory) {
        SearchCriteria<ServiceOfferingJoinVO> sc = _srvOfferingJoinDao.createSearchCriteria();
        SearchCriteria<ServiceOfferingJoinVO> sc1 = _srvOfferingJoinDao.createSearchCriteria();
        sc1.addAnd("ramSize", Op.GTEQ, memory);
        sc.addOr("ramSize", Op.SC, sc1);
        SearchCriteria<ServiceOfferingJoinVO> sc2 = _srvOfferingJoinDao.createSearchCriteria();
        sc2.addAnd("ramSize", Op.NULL);
        sc2.addAnd("maxMemory", Op.NULL);
        sc.addOr("ramSize", Op.SC, sc2);
        SearchCriteria<ServiceOfferingJoinVO> sc3 = _srvOfferingJoinDao.createSearchCriteria();
        sc3.addAnd("ramSize", Op.NULL);
        sc3.addAnd("maxMemory", Op.GTEQ, memory);
        sc.addOr("ramSize", Op.SC, sc3);
        return sc;
    }

    private SearchCriteria<ServiceOfferingJoinVO> getMinimumCpuSpeedServiceOfferingJoinSearchCriteria(int speed) {
        SearchCriteria<ServiceOfferingJoinVO> sc = _srvOfferingJoinDao.createSearchCriteria();
        sc.addOr("speed", Op.GTEQ, speed);
        sc.addOr("speed", Op.NULL);
        return sc;
    }

    /*
     * (non-Javadoc)
     *
     * @see
     * com.cloud.api.query.QueryService#searchForUsers(org.apache.cloudstack
     * .api.command.admin.user.ListUsersCmd)
     */
    @Override
    public ListResponse<UserResponse> searchForUsers(ResponseView responseView, ListUsersCmd cmd) throws PermissionDeniedException {
        Pair<List<UserAccountJoinVO>, Integer> result = searchForUsersInternal(cmd);
        ListResponse<UserResponse> response = new ListResponse<>();
        if (CallContext.current().getCallingAccount().getType() == Account.Type.ADMIN) {
            responseView = ResponseView.Full;
        }
        List<UserResponse> userResponses = ViewResponseHelper.createUserResponse(responseView, CallContext.current().getCallingAccount().getDomainId(),
                result.first().toArray(new UserAccountJoinVO[result.first().size()]));
        response.setResponses(userResponses, result.second());
        return response;
    }

    public ListResponse<UserResponse> searchForUsers(Long domainId, boolean recursive) throws PermissionDeniedException {
        Account caller = CallContext.current().getCallingAccount();

        List<Long> permittedAccounts = new ArrayList<Long>();

        boolean listAll = true;
        Long id = null;

        if (caller.getType() == Account.Type.NORMAL) {
            long currentId = CallContext.current().getCallingUser().getId();
            if (id != null && currentId != id.longValue()) {
                throw new PermissionDeniedException("Calling user is not authorized to see the user requested by id");
            }
            id = currentId;
        }
        Object username = null;
        Object type = null;
        String accountName = null;
        Object state = null;
        String keyword = null;

        Pair<List<UserAccountJoinVO>, Integer> result =  getUserListInternal(caller, permittedAccounts, listAll, id,
                username, type, accountName, state, keyword, null, domainId, recursive, null, null);
        ListResponse<UserResponse> response = new ListResponse<UserResponse>();
        List<UserResponse> userResponses = ViewResponseHelper.createUserResponse(ResponseView.Restricted, CallContext.current().getCallingAccount().getDomainId(),
                result.first().toArray(new UserAccountJoinVO[result.first().size()]));
        response.setResponses(userResponses, result.second());
        return response;
    }

    private Pair<List<UserAccountJoinVO>, Integer> searchForUsersInternal(ListUsersCmd cmd) throws PermissionDeniedException {
        Account caller = CallContext.current().getCallingAccount();

        List<Long> permittedAccounts = new ArrayList<Long>();

        boolean listAll = cmd.listAll();
        Long id = cmd.getId();
        if (caller.getType() == Account.Type.NORMAL) {
            long currentId = CallContext.current().getCallingUser().getId();
            if (id != null && currentId != id.longValue()) {
                throw new PermissionDeniedException("Calling user is not authorized to see the user requested by id");
            }
            id = currentId;
        }
        Object username = cmd.getUsername();
        Object type = cmd.getAccountType();
        String accountName = cmd.getAccountName();
        Object state = cmd.getState();
        String keyword = cmd.getKeyword();
        String apiKeyAccess = cmd.getApiKeyAccess();
        User.Source userSource = cmd.getUserSource();

        Long domainId = cmd.getDomainId();
        boolean recursive = cmd.isRecursive();
        Long pageSizeVal = cmd.getPageSizeVal();
        Long startIndex = cmd.getStartIndex();

        Filter searchFilter = new Filter(UserAccountJoinVO.class, "id", true, startIndex, pageSizeVal);

        return getUserListInternal(caller, permittedAccounts, listAll, id, username, type, accountName, state, keyword, apiKeyAccess, domainId, recursive, searchFilter, userSource);
    }

    private Pair<List<UserAccountJoinVO>, Integer> getUserListInternal(Account caller, List<Long> permittedAccounts, boolean listAll, Long id, Object username, Object type,
            String accountName, Object state, String keyword, String apiKeyAccess, Long domainId, boolean recursive, Filter searchFilter, User.Source userSource) {
        Ternary<Long, Boolean, ListProjectResourcesCriteria> domainIdRecursiveListProject = new Ternary<Long, Boolean, ListProjectResourcesCriteria>(domainId, recursive, null);
        accountMgr.buildACLSearchParameters(caller, id, accountName, null, permittedAccounts, domainIdRecursiveListProject, listAll, false);
        domainId = domainIdRecursiveListProject.first();
        Boolean isRecursive = domainIdRecursiveListProject.second();
        ListProjectResourcesCriteria listProjectResourcesCriteria = domainIdRecursiveListProject.third();

        SearchBuilder<UserAccountJoinVO> sb = _userAccountJoinDao.createSearchBuilder();
        accountMgr.buildACLViewSearchBuilder(sb, domainId, isRecursive, permittedAccounts, listProjectResourcesCriteria);
        sb.and("username", sb.entity().getUsername(), Op.LIKE);
        if (id != null && id == 1) {
            // system user should NOT be searchable
            List<UserAccountJoinVO> emptyList = new ArrayList<UserAccountJoinVO>();
            return new Pair<List<UserAccountJoinVO>, Integer>(emptyList, 0);
        } else if (id != null) {
            sb.and("id", sb.entity().getId(), Op.EQ);
        } else {
            // this condition is used to exclude system user from the search
            // results
            sb.and("id", sb.entity().getId(), Op.NEQ);
        }

        sb.and("type", sb.entity().getAccountType(), Op.EQ);
        sb.and("domainId", sb.entity().getDomainId(), Op.EQ);
        sb.and("accountName", sb.entity().getAccountName(), Op.EQ);
        sb.and("state", sb.entity().getState(), Op.EQ);
        sb.and("userSource", sb.entity().getSource(), Op.EQ);
        if (apiKeyAccess != null) {
            sb.and("apiKeyAccess", sb.entity().getApiKeyAccess(), Op.EQ);
        }

        if ((accountName == null) && (domainId != null)) {
            sb.and("domainPath", sb.entity().getDomainPath(), Op.LIKE);
        }

        SearchCriteria<UserAccountJoinVO> sc = sb.create();

        // building ACL condition
        accountMgr.buildACLViewSearchCriteria(sc, domainId, isRecursive, permittedAccounts, listProjectResourcesCriteria);

        if (keyword != null) {
            SearchCriteria<UserAccountJoinVO> ssc = _userAccountJoinDao.createSearchCriteria();
            ssc.addOr("username", Op.LIKE, "%" + keyword + "%");
            ssc.addOr("firstname", Op.LIKE, "%" + keyword + "%");
            ssc.addOr("lastname", Op.LIKE, "%" + keyword + "%");
            ssc.addOr("email", Op.LIKE, "%" + keyword + "%");
            ssc.addOr("state", Op.LIKE, "%" + keyword + "%");
            ssc.addOr("accountName", Op.LIKE, "%" + keyword + "%");
            if (EnumUtils.isValidEnum(Account.Type.class, keyword.toUpperCase())) {
                ssc.addOr("accountType", Op.EQ, EnumUtils.getEnum(Account.Type.class, keyword.toUpperCase()));
            }

            sc.addAnd("username", Op.SC, ssc);
        }

        if (username != null) {
            sc.setParameters("username", username);
        }

        if (id != null) {
            sc.setParameters("id", id);
        } else {
            // Don't return system user, search builder with NEQ
            sc.setParameters("id", 1);
        }

        if (type != null) {
            sc.setParameters("type", type);
        }

        if (accountName != null) {
            sc.setParameters("accountName", accountName);
            if (domainId != null) {
                sc.setParameters("domainId", domainId);
            }
        } else if (domainId != null) {
            DomainVO domainVO = _domainDao.findById(domainId);
            sc.setParameters("domainPath", domainVO.getPath() + "%");
        }

        if (state != null) {
            sc.setParameters("state", state);
        }

        if (apiKeyAccess != null) {
            try {
                ApiConstants.ApiKeyAccess access = ApiConstants.ApiKeyAccess.valueOf(apiKeyAccess.toUpperCase());
                sc.setParameters("apiKeyAccess", access.toBoolean());
            } catch (IllegalArgumentException ex) {
                throw new InvalidParameterValueException("ApiKeyAccess value can only be Enabled/Disabled/Inherit");
            }
        }

        if (userSource != null) {
            sc.setParameters("userSource", userSource.toString());
        }

        return _userAccountJoinDao.searchAndCount(sc, searchFilter);
    }

    @Override
    public ListResponse<EventResponse> searchForEvents(ListEventsCmd cmd) {
        Pair<List<EventJoinVO>, Integer> result = searchForEventsInternal(cmd);
        ListResponse<EventResponse> response = new ListResponse<>();
        List<EventResponse> eventResponses = ViewResponseHelper.createEventResponse(result.first().toArray(new EventJoinVO[result.first().size()]));
        response.setResponses(eventResponses, result.second());
        return response;
    }

    private Pair<List<EventJoinVO>, Integer> searchForEventsInternal(ListEventsCmd cmd) {
        Pair<List<Long>, Integer> eventIdPage = searchForEventIdsAndCount(cmd);

        Integer count = eventIdPage.second();
        Long[] idArray = eventIdPage.first().toArray(new Long[0]);

        /**
         * Need to check array empty, because {@link com.cloud.utils.db.GenericDaoBase#searchAndCount(SearchCriteria, Filter, boolean)}
         * makes two calls: first to get objects and second to get count.
         * List events has start date filter, there is highly possible cause where no objects loaded
         * and next millisecond new event added and finally we ended up with count = 1 and no ids.
         */
        if (count == 0 || idArray.length < 1) {
            count = 0;
        }

        List<EventJoinVO> events = _eventJoinDao.searchByIds(idArray);
        return new Pair<>(events, count);
    }

    private Pair<List<Long>, Integer> searchForEventIdsAndCount(ListEventsCmd cmd) {
        Account caller = CallContext.current().getCallingAccount();
        boolean isRootAdmin = accountMgr.isRootAdmin(caller.getId());
        List<Long> permittedAccounts = new ArrayList<>();

        Long id = cmd.getId();
        String type = cmd.getType();
        String level = cmd.getLevel();
        Date startDate = cmd.getStartDate();
        Date endDate = cmd.getEndDate();
        String keyword = cmd.getKeyword();
        Integer entryTime = cmd.getEntryTime();
        Integer duration = cmd.getDuration();
        Long startId = cmd.getStartId();
        final String resourceUuid = cmd.getResourceId();
        final String resourceTypeStr = cmd.getResourceType();
        ApiCommandResourceType resourceType = null;
        Long resourceId = null;
        if (resourceTypeStr != null) {
            resourceType = ApiCommandResourceType.fromString(resourceTypeStr);
            if (resourceType == null) {
                throw new InvalidParameterValueException(String.format("Invalid %s", ApiConstants.RESOURCE_TYPE));
            }
        }
        if (resourceUuid != null) {
            if (resourceTypeStr == null) {
                throw new InvalidParameterValueException(String.format("%s parameter must be used with %s parameter", ApiConstants.RESOURCE_ID, ApiConstants.RESOURCE_TYPE));
            }
            try {
                UUID.fromString(resourceUuid);
            } catch (IllegalArgumentException ex) {
                throw new InvalidParameterValueException(String.format("Invalid %s", ApiConstants.RESOURCE_ID));
            }
            Object object = entityManager.findByUuidIncludingRemoved(resourceType.getAssociatedClass(), resourceUuid);
            if (object instanceof InternalIdentity) {
                resourceId = ((InternalIdentity)object).getId();
            }
            if (resourceId == null) {
                throw new InvalidParameterValueException(String.format("Invalid %s", ApiConstants.RESOURCE_ID));
            }
            if (!isRootAdmin && object instanceof ControlledEntity) {
                ControlledEntity entity = (ControlledEntity)object;
                accountMgr.checkAccess(CallContext.current().getCallingAccount(), SecurityChecker.AccessType.ListEntry, entity.getAccountId() == caller.getId(), entity);
            }
        }

        Ternary<Long, Boolean, ListProjectResourcesCriteria> domainIdRecursiveListProject = new Ternary<>(cmd.getDomainId(), cmd.isRecursive(), null);
        accountMgr.buildACLSearchParameters(caller, id, cmd.getAccountName(), cmd.getProjectId(), permittedAccounts, domainIdRecursiveListProject, cmd.listAll(), false);
        Long domainId = domainIdRecursiveListProject.first();
        Boolean isRecursive = domainIdRecursiveListProject.second();
        ListProjectResourcesCriteria listProjectResourcesCriteria = domainIdRecursiveListProject.third();

        Filter searchFilter = new Filter(EventVO.class, "createDate", false, cmd.getStartIndex(), cmd.getPageSizeVal());
        // additional order by since createdDate does not have milliseconds
        // and two events, created within one second can be incorrectly ordered (for example VM.CREATE Completed before Scheduled)
        searchFilter.addOrderBy(EventVO.class, "id", false);

        SearchBuilder<EventVO> eventSearchBuilder = eventDao.createSearchBuilder();
        eventSearchBuilder.select(null, Func.DISTINCT, eventSearchBuilder.entity().getId());
        accountMgr.buildACLSearchBuilder(eventSearchBuilder, domainId, isRecursive, permittedAccounts, listProjectResourcesCriteria);

        eventSearchBuilder.and("id", eventSearchBuilder.entity().getId(), SearchCriteria.Op.EQ);
        eventSearchBuilder.and("levelL", eventSearchBuilder.entity().getLevel(), SearchCriteria.Op.LIKE);
        eventSearchBuilder.and("levelEQ", eventSearchBuilder.entity().getLevel(), SearchCriteria.Op.EQ);
        eventSearchBuilder.and("type", eventSearchBuilder.entity().getType(), SearchCriteria.Op.EQ);
        eventSearchBuilder.and("createDateB", eventSearchBuilder.entity().getCreateDate(), SearchCriteria.Op.BETWEEN);
        eventSearchBuilder.and("createDateG", eventSearchBuilder.entity().getCreateDate(), SearchCriteria.Op.GTEQ);
        eventSearchBuilder.and("createDateL", eventSearchBuilder.entity().getCreateDate(), SearchCriteria.Op.LTEQ);
        eventSearchBuilder.and("state", eventSearchBuilder.entity().getState(), SearchCriteria.Op.NEQ);
        eventSearchBuilder.or("startId", eventSearchBuilder.entity().getStartId(), SearchCriteria.Op.EQ);
        eventSearchBuilder.and("createDate", eventSearchBuilder.entity().getCreateDate(), SearchCriteria.Op.BETWEEN);
        eventSearchBuilder.and("displayEvent", eventSearchBuilder.entity().isDisplay(), SearchCriteria.Op.EQ);
        eventSearchBuilder.and("archived", eventSearchBuilder.entity().getArchived(), SearchCriteria.Op.EQ);
        eventSearchBuilder.and("resourceId", eventSearchBuilder.entity().getResourceId(), SearchCriteria.Op.EQ);
        eventSearchBuilder.and("resourceType", eventSearchBuilder.entity().getResourceType(), SearchCriteria.Op.EQ);

        if (keyword != null) {
            eventSearchBuilder.and().op("keywordType", eventSearchBuilder.entity().getType(), SearchCriteria.Op.LIKE);
            eventSearchBuilder.or("keywordDescription", eventSearchBuilder.entity().getDescription(), SearchCriteria.Op.LIKE);
            eventSearchBuilder.or("keywordLevel", eventSearchBuilder.entity().getLevel(), SearchCriteria.Op.LIKE);
            eventSearchBuilder.cp();
        }

        SearchCriteria<EventVO> sc = eventSearchBuilder.create();
        // building ACL condition
        accountMgr.buildACLSearchCriteria(sc, domainId, isRecursive, permittedAccounts, listProjectResourcesCriteria);

        // For end users display only enabled events
        if (!accountMgr.isRootAdmin(caller.getId())) {
            sc.setParameters("displayEvent", true);
        }

        if (id != null) {
            sc.setParameters("id", id);
        }

        if (startId != null) {
            sc.setParameters("startId", startId);
            if (id == null) {
                sc.setParameters("id", startId);
            }
        }

        if (keyword != null) {
            sc.setParameters("keywordType", "%" + keyword + "%");
            sc.setParameters("keywordDescription", "%" + keyword + "%");
            sc.setParameters("keywordLevel", "%" + keyword + "%");
        }

        if (level != null) {
            sc.setParameters("levelEQ", level);
        }

        if (type != null) {
            sc.setParameters("type", type);
        }

        if (startDate != null && endDate != null) {
            sc.setParameters("createDateB", startDate, endDate);
        } else if (startDate != null) {
            sc.setParameters("createDateG", startDate);
        } else if (endDate != null) {
            sc.setParameters("createDateL", endDate);
        }

        if (resourceId != null) {
            sc.setParameters("resourceId", resourceId);
        }

        if (resourceType != null) {
            sc.setParameters("resourceType", resourceType.toString());
        }

        if (id == null) {
            sc.setParameters("archived", cmd.getArchived());
        }

        Pair<List<Long>, Integer> eventPair;
        // event_view will not have duplicate rows for each event, so
        // searchAndCount should be good enough.
        if ((entryTime != null) && (duration != null)) {
            // TODO: waiting for response from dev list, logic is mystery to
            // me!!
            /*
             * if (entryTime <= duration) { throw new
             * InvalidParameterValueException
             * ("Entry time must be greater than duration"); } Calendar calMin =
             * Calendar.getInstance(); Calendar calMax = Calendar.getInstance();
             * calMin.add(Calendar.SECOND, -entryTime);
             * calMax.add(Calendar.SECOND, -duration); Date minTime =
             * calMin.getTime(); Date maxTime = calMax.getTime();
             *
             * sc.setParameters("state", com.cloud.event.Event.State.Completed);
             * sc.setParameters("startId", 0); sc.setParameters("createDate",
             * minTime, maxTime); List<EventJoinVO> startedEvents =
             * _eventJoinDao.searchAllEvents(sc, searchFilter);
             * List<EventJoinVO> pendingEvents = new ArrayList<EventJoinVO>();
             * for (EventVO event : startedEvents) { EventVO completedEvent =
             * _eventDao.findCompletedEvent(event.getId()); if (completedEvent
             * == null) { pendingEvents.add(event); } } return pendingEvents;
             */
            eventPair = new Pair<>(new ArrayList<>(), 0);
        } else {
            Pair<List<EventVO>, Integer> uniqueEventPair = eventDao.searchAndCount(sc, searchFilter);
            Integer count = uniqueEventPair.second();
            List<Long> eventIds = uniqueEventPair.first().stream().map(EventVO::getId).collect(Collectors.toList());
            eventPair = new Pair<>(eventIds, count);
        }
        return eventPair;
    }

    @Override
    public ListResponse<ResourceTagResponse> listTags(ListTagsCmd cmd) {
        Pair<List<ResourceTagJoinVO>, Integer> tags = listTagsInternal(cmd);
        ListResponse<ResourceTagResponse> response = new ListResponse<>();
        List<ResourceTagResponse> tagResponses = ViewResponseHelper.createResourceTagResponse(false, tags.first().toArray(new ResourceTagJoinVO[tags.first().size()]));
        response.setResponses(tagResponses, tags.second());
        return response;
    }

    private Pair<List<ResourceTagJoinVO>, Integer> listTagsInternal(ListTagsCmd cmd) {
        Account caller = CallContext.current().getCallingAccount();
        List<Long> permittedAccounts = new ArrayList<>();
        String key = cmd.getKey();
        String value = cmd.getValue();
        String resourceId = cmd.getResourceId();
        String resourceType = cmd.getResourceType();
        String customerName = cmd.getCustomer();
        boolean listAll = cmd.listAll();
        Long projectId = cmd.getProjectId();

        if (projectId == null && ResourceObjectType.Project.name().equalsIgnoreCase(resourceType) && StringUtils.isNotEmpty(resourceId)) {
            try {
                projectId = Long.parseLong(resourceId);
            } catch (final NumberFormatException e) {
                final ProjectVO project = _projectDao.findByUuidIncludingRemoved(resourceId);
                if (project != null) {
                    projectId = project.getId();
                }
            }
        }

        Ternary<Long, Boolean, ListProjectResourcesCriteria> domainIdRecursiveListProject = new Ternary<>(cmd.getDomainId(), cmd.isRecursive(), null);

        accountMgr.buildACLSearchParameters(caller, null, cmd.getAccountName(), projectId, permittedAccounts, domainIdRecursiveListProject, listAll, false);
        Long domainId = domainIdRecursiveListProject.first();
        Boolean isRecursive = domainIdRecursiveListProject.second();
        ListProjectResourcesCriteria listProjectResourcesCriteria = domainIdRecursiveListProject.third();
        Filter searchFilter = new Filter(ResourceTagJoinVO.class, "resourceType", false, cmd.getStartIndex(), cmd.getPageSizeVal());

        SearchBuilder<ResourceTagJoinVO> sb = _resourceTagJoinDao.createSearchBuilder();
        accountMgr.buildACLViewSearchBuilder(sb, domainId, isRecursive, permittedAccounts, listProjectResourcesCriteria);

        sb.and("key", sb.entity().getKey(), SearchCriteria.Op.EQ);
        sb.and("value", sb.entity().getValue(), SearchCriteria.Op.EQ);

        if (resourceId != null) {
            sb.and("resourceId", sb.entity().getResourceId(), SearchCriteria.Op.EQ);
            sb.and("resourceUuid", sb.entity().getResourceUuid(), SearchCriteria.Op.EQ);
        }

        sb.and("resourceType", sb.entity().getResourceType(), SearchCriteria.Op.EQ);
        sb.and("customer", sb.entity().getCustomer(), SearchCriteria.Op.EQ);

        // now set the SC criteria...
        SearchCriteria<ResourceTagJoinVO> sc = sb.create();
        accountMgr.buildACLViewSearchCriteria(sc, domainId, isRecursive, permittedAccounts, listProjectResourcesCriteria);

        if (key != null) {
            sc.setParameters("key", key);
        }

        if (value != null) {
            sc.setParameters("value", value);
        }

        if (resourceId != null) {
            try {
                long rid = Long.parseLong(resourceId);
                sc.setParameters("resourceId", rid);
            } catch (NumberFormatException ex) {
                // internal id instead of resource id is passed
                sc.setParameters("resourceUuid", resourceId);
            }
        }

        if (resourceType != null) {
            sc.setParameters("resourceType", resourceType);
        }

        if (customerName != null) {
            sc.setParameters("customer", customerName);
        }

        return _resourceTagJoinDao.searchAndCount(sc, searchFilter);
    }

    @Override
    public ListResponse<InstanceGroupResponse> searchForVmGroups(ListVMGroupsCmd cmd) {
        Pair<List<InstanceGroupJoinVO>, Integer> groups = searchForVmGroupsInternal(cmd);
        ListResponse<InstanceGroupResponse> response = new ListResponse<>();
        List<InstanceGroupResponse> grpResponses = ViewResponseHelper.createInstanceGroupResponse(groups.first().toArray(new InstanceGroupJoinVO[groups.first().size()]));
        response.setResponses(grpResponses, groups.second());
        return response;
    }

    private Pair<List<InstanceGroupJoinVO>, Integer> searchForVmGroupsInternal(ListVMGroupsCmd cmd) {
        Long id = cmd.getId();
        String name = cmd.getGroupName();
        String keyword = cmd.getKeyword();

        Account caller = CallContext.current().getCallingAccount();
        List<Long> permittedAccounts = new ArrayList<>();

        Ternary<Long, Boolean, ListProjectResourcesCriteria> domainIdRecursiveListProject = new Ternary<>(cmd.getDomainId(), cmd.isRecursive(), null);
        accountMgr.buildACLSearchParameters(caller, id, cmd.getAccountName(), cmd.getProjectId(), permittedAccounts, domainIdRecursiveListProject, cmd.listAll(), false);
        Long domainId = domainIdRecursiveListProject.first();
        Boolean isRecursive = domainIdRecursiveListProject.second();
        ListProjectResourcesCriteria listProjectResourcesCriteria = domainIdRecursiveListProject.third();

        Filter searchFilter = new Filter(InstanceGroupJoinVO.class, "id", true, cmd.getStartIndex(), cmd.getPageSizeVal());

        SearchBuilder<InstanceGroupJoinVO> sb = _vmGroupJoinDao.createSearchBuilder();
        accountMgr.buildACLViewSearchBuilder(sb, domainId, isRecursive, permittedAccounts, listProjectResourcesCriteria);

        sb.and("id", sb.entity().getId(), SearchCriteria.Op.EQ);
        sb.and("name", sb.entity().getName(), SearchCriteria.Op.EQ);

        SearchCriteria<InstanceGroupJoinVO> sc = sb.create();
        accountMgr.buildACLViewSearchCriteria(sc, domainId, isRecursive, permittedAccounts, listProjectResourcesCriteria);

        if (keyword != null) {
            SearchCriteria<InstanceGroupJoinVO> ssc = _vmGroupJoinDao.createSearchCriteria();
            ssc.addOr("name", SearchCriteria.Op.LIKE, "%" + keyword + "%");
            sc.addAnd("name", SearchCriteria.Op.SC, ssc);
        }

        if (id != null) {
            sc.setParameters("id", id);
        }

        if (name != null) {
            sc.setParameters("name", name);
        }

        return _vmGroupJoinDao.searchAndCount(sc, searchFilter);
    }

    @Override
    public ListResponse<UserVmResponse> searchForUserVMs(ListVMsCmd cmd) {
        Pair<List<UserVmJoinVO>, Integer> result = searchForUserVMsInternal(cmd);
        ListResponse<UserVmResponse> response = new ListResponse<>();

        if (cmd.getRetrieveOnlyResourceCount()) {
            response.setResponses(new ArrayList<>(), result.second());
            return response;
        }

        ResponseView respView = ResponseView.Restricted;
        Account caller = CallContext.current().getCallingAccount();
        if (accountMgr.isRootAdmin(caller.getId())) {
            respView = ResponseView.Full;
        }
        List<UserVmResponse> vmResponses = ViewResponseHelper.createUserVmResponse(respView, "virtualmachine", cmd.getDetails(), cmd.getAccumulate(), cmd.getShowUserData(),
                result.first().toArray(new UserVmJoinVO[result.first().size()]));

        response.setResponses(vmResponses, result.second());
        return response;
    }

    @Override
    public ListResponse<VirtualMachineResponse> listAffectedVmsForStorageScopeChange(ListAffectedVmsForStorageScopeChangeCmd cmd) {
        Long poolId = cmd.getStorageId();
        StoragePoolVO pool = storagePoolDao.findById(poolId);
        if (pool == null) {
            throw new IllegalArgumentException("Unable to find storage pool with ID: " + poolId);
        }

        ListResponse<VirtualMachineResponse> response = new ListResponse<>();
        List<VirtualMachineResponse> responsesList = new ArrayList<>();
        if (pool.getScope() != ScopeType.ZONE) {
            response.setResponses(responsesList, 0);
            return response;
        }

        Pair<List<VMInstanceVO>, Integer> vms = _vmInstanceDao.listByVmsNotInClusterUsingPool(cmd.getClusterIdForScopeChange(), poolId);
        for (VMInstanceVO vm : vms.first()) {
            VirtualMachineResponse resp = new VirtualMachineResponse();
            resp.setObjectName(VirtualMachine.class.getSimpleName().toLowerCase());
            resp.setId(vm.getUuid());
            resp.setVmType(vm.getType().toString());

            UserVmJoinVO userVM = null;
            if (!vm.getType().isUsedBySystem()) {
                userVM = _userVmJoinDao.findById(vm.getId());
            }
            if (userVM != null) {
                if (userVM.getDisplayName() != null) {
                    resp.setVmName(userVM.getDisplayName());
                } else {
                    resp.setVmName(userVM.getName());
                }
            } else {
                resp.setVmName(vm.getInstanceName());
            }

            HostVO host = hostDao.findById(vm.getHostId());
            if (host != null) {
                resp.setHostId(host.getUuid());
                resp.setHostName(host.getName());
                ClusterVO cluster = clusterDao.findById(host.getClusterId());
                if (cluster != null) {
                    resp.setClusterId(cluster.getUuid());
                    resp.setClusterName(cluster.getName());
                }
            }
            responsesList.add(resp);
        }
        response.setResponses(responsesList, vms.second());
        return response;
    }

    private Object getObjectPossibleMethodValue(Object obj, String methodName) {
        Object result = null;

        try {
            Method m = obj.getClass().getMethod(methodName);
            result = m.invoke(obj);
        } catch (NoSuchMethodException | InvocationTargetException | IllegalAccessException ignored) {}

        return result;
    }

    private Pair<List<UserVmJoinVO>, Integer> searchForUserVMsInternal(ListVMsCmd cmd) {
        Pair<List<Long>, Integer> vmIdPage = searchForUserVMIdsAndCount(cmd);

        Integer count = vmIdPage.second();
        Long[] idArray = vmIdPage.first().toArray(new Long[0]);

        if (count == 0) {
            return new Pair<>(new ArrayList<>(), count);
        }

        // search vm details by ids
        List<UserVmJoinVO> vms = _userVmJoinDao.searchByIds(idArray);
        return new Pair<>(vms, count);
    }

    private Pair<List<Long>, Integer> searchForUserVMIdsAndCount(ListVMsCmd cmd) {
        Account caller = CallContext.current().getCallingAccount();
        List<Long> permittedAccounts = new ArrayList<>();
        boolean listAll = cmd.listAll();
        Long id = cmd.getId();
        Boolean display = cmd.getDisplay();
        String hypervisor = cmd.getHypervisor();
        String state = cmd.getState();
        Long zoneId = cmd.getZoneId();
        Long templateId = cmd.getTemplateId();
        Long serviceOfferingId = cmd.getServiceOfferingId();
        Boolean isHaEnabled = cmd.getHaEnabled();
        String keyword = cmd.getKeyword();
        Long networkId = cmd.getNetworkId();
        Long isoId = cmd.getIsoId();
        String vmHostName = cmd.getName();
        Long hostId = null;
        Long podId = null;
        Long clusterId = null;
        Long groupId = cmd.getGroupId();
        Long vpcId = cmd.getVpcId();
        Long affinityGroupId = cmd.getAffinityGroupId();
        String keyPairName = cmd.getKeyPairName();
        Long securityGroupId = cmd.getSecurityGroupId();
        Long autoScaleVmGroupId = cmd.getAutoScaleVmGroupId();
        Long backupOfferingId = cmd.getBackupOfferingId();
        Long storageId = null;
        StoragePoolVO pool = null;
        Long userId = cmd.getUserId();
        Long userdataId = cmd.getUserdataId();
        Map<String, String> tags = cmd.getTags();
        final CPU.CPUArch arch = cmd.getArch();

        boolean isAdmin = false;
        boolean isRootAdmin = false;

        if (accountMgr.isAdmin(caller.getId())) {
            isAdmin = true;
        }

        if (accountMgr.isRootAdmin(caller.getId())) {
            isRootAdmin = true;
            podId = (Long) getObjectPossibleMethodValue(cmd, "getPodId");
            clusterId = (Long) getObjectPossibleMethodValue(cmd, "getClusterId");
            hostId = (Long) getObjectPossibleMethodValue(cmd, "getHostId");
            storageId = (Long) getObjectPossibleMethodValue(cmd, "getStorageId");
            if (storageId != null) {
                pool = storagePoolDao.findById( storageId);
                if (pool == null) {
                    throw new InvalidParameterValueException("Unable to find specified storage pool");
                }
            }
        }

        Ternary<Long, Boolean, ListProjectResourcesCriteria> domainIdRecursiveListProject = new Ternary<>(cmd.getDomainId(), cmd.isRecursive(), null);
        accountMgr.buildACLSearchParameters(caller, id, cmd.getAccountName(), cmd.getProjectId(), permittedAccounts, domainIdRecursiveListProject, listAll, false);
        Long domainId = domainIdRecursiveListProject.first();
        Boolean isRecursive = domainIdRecursiveListProject.second();
        ListProjectResourcesCriteria listProjectResourcesCriteria = domainIdRecursiveListProject.third();

        Filter searchFilter = new Filter(UserVmVO.class, "id", true, cmd.getStartIndex(), cmd.getPageSizeVal());

        List<Long> ids;
        if (cmd.getId() != null) {
            if (cmd.getIds() != null && !cmd.getIds().isEmpty()) {
                throw new InvalidParameterValueException("Specify either id or ids but not both parameters");
            }
            ids = new ArrayList<>();
            ids.add(cmd.getId());
        } else {
            ids = cmd.getIds();
        }

        SearchBuilder<UserVmVO> userVmSearchBuilder = userVmDao.createSearchBuilder();
        userVmSearchBuilder.select(null, Func.DISTINCT, userVmSearchBuilder.entity().getId());
        accountMgr.buildACLSearchBuilder(userVmSearchBuilder, domainId, isRecursive, permittedAccounts, listProjectResourcesCriteria);

        if (HypervisorType.getType(hypervisor) == HypervisorType.None && hypervisor != null) {
            // invalid hypervisor type input
            throw new InvalidParameterValueException("Invalid HypervisorType " + hypervisor);
        }

        if (ids != null && !ids.isEmpty()) {
            userVmSearchBuilder.and("idIN", userVmSearchBuilder.entity().getId(), Op.IN);
        }

        userVmSearchBuilder.and("displayName", userVmSearchBuilder.entity().getDisplayName(), Op.LIKE);
        userVmSearchBuilder.and("stateEQ", userVmSearchBuilder.entity().getState(), Op.EQ);
        userVmSearchBuilder.and("stateNEQ", userVmSearchBuilder.entity().getState(), Op.NEQ);
        userVmSearchBuilder.and("stateNIN", userVmSearchBuilder.entity().getState(), Op.NIN);

        if (hostId != null) {
            userVmSearchBuilder.and("hostId", userVmSearchBuilder.entity().getHostId(), Op.EQ);
        }

        if (zoneId != null) {
            userVmSearchBuilder.and("dataCenterId", userVmSearchBuilder.entity().getDataCenterId(), Op.EQ);
        }

        if (templateId != null) {
            userVmSearchBuilder.and("templateId", userVmSearchBuilder.entity().getTemplateId(), Op.EQ);
        }

        if (userdataId != null) {
            userVmSearchBuilder.and("userdataId", userVmSearchBuilder.entity().getUserDataId(), Op.EQ);
        }

        if (hypervisor != null) {
            userVmSearchBuilder.and("hypervisorType", userVmSearchBuilder.entity().getHypervisorType(), Op.EQ);
        }

        if (vmHostName != null) {
            userVmSearchBuilder.and("name", userVmSearchBuilder.entity().getHostName(), Op.EQ);
        }

        if (serviceOfferingId != null) {
            userVmSearchBuilder.and("serviceOfferingId", userVmSearchBuilder.entity().getServiceOfferingId(), Op.EQ);
        }
        if (display != null) {
            userVmSearchBuilder.and("display", userVmSearchBuilder.entity().isDisplayVm(), Op.EQ);
        }

        if (!isRootAdmin) {
            userVmSearchBuilder.and("displayVm", userVmSearchBuilder.entity().isDisplayVm(), Op.EQ);
        }

        if (isHaEnabled != null) {
            userVmSearchBuilder.and("haEnabled", userVmSearchBuilder.entity().isHaEnabled(), Op.EQ);
        }

        if (isoId != null) {
            userVmSearchBuilder.and("isoId", userVmSearchBuilder.entity().getIsoId(), Op.EQ);
        }

        if (userId != null) {
            userVmSearchBuilder.and("userId", userVmSearchBuilder.entity().getUserId(), Op.EQ);
        }

        if (podId != null) {
            userVmSearchBuilder.and("podId", userVmSearchBuilder.entity().getPodIdToDeployIn(), Op.EQ);
        }

        if (networkId != null || vpcId != null) {
            SearchBuilder<NicVO> nicSearch = nicDao.createSearchBuilder();
            nicSearch.and("networkId", nicSearch.entity().getNetworkId(), Op.EQ);
            nicSearch.and("removed", nicSearch.entity().getRemoved(), Op.NULL);
            if (vpcId != null) {
                SearchBuilder<NetworkVO> networkSearch = networkDao.createSearchBuilder();
                networkSearch.and("vpcId", networkSearch.entity().getVpcId(), Op.EQ);
                nicSearch.join("vpc", networkSearch, networkSearch.entity().getId(), nicSearch.entity().getNetworkId(), JoinBuilder.JoinType.INNER);
            }
            userVmSearchBuilder.join("nic", nicSearch, nicSearch.entity().getInstanceId(), userVmSearchBuilder.entity().getId(), JoinBuilder.JoinType.INNER);
        }

        if (clusterId != null) {
            userVmSearchBuilder.and().op("hostIdIn", userVmSearchBuilder.entity().getHostId(), Op.IN);
            userVmSearchBuilder.or().op("lastHostIdIn", userVmSearchBuilder.entity().getLastHostId(), Op.IN);
            userVmSearchBuilder.and(userVmSearchBuilder.entity().getState(), Op.EQ).values(VirtualMachine.State.Stopped);
            userVmSearchBuilder.cp().cp();
        }

        if (groupId != null && groupId != -1) {
            SearchBuilder<InstanceGroupVMMapVO> instanceGroupSearch = instanceGroupVMMapDao.createSearchBuilder();
            instanceGroupSearch.and("groupId", instanceGroupSearch.entity().getGroupId(), Op.EQ);
            userVmSearchBuilder.join("instanceGroup", instanceGroupSearch, instanceGroupSearch.entity().getInstanceId(), userVmSearchBuilder.entity().getId(), JoinBuilder.JoinType.INNER);
        }

        if (affinityGroupId != null && affinityGroupId != -1) {
            SearchBuilder<AffinityGroupVMMapVO> affinityGroupSearch = affinityGroupVMMapDao.createSearchBuilder();
            affinityGroupSearch.and("affinityGroupId", affinityGroupSearch.entity().getAffinityGroupId(), Op.EQ);
            userVmSearchBuilder.join("affinityGroup", affinityGroupSearch, affinityGroupSearch.entity().getInstanceId(), userVmSearchBuilder.entity().getId(), JoinBuilder.JoinType.INNER);
        }

        if (securityGroupId != null && securityGroupId != -1) {
            SearchBuilder<SecurityGroupVMMapVO> securityGroupSearch = securityGroupVMMapDao.createSearchBuilder();
            securityGroupSearch.and("securityGroupId", securityGroupSearch.entity().getSecurityGroupId(), Op.EQ);
            userVmSearchBuilder.join("securityGroup", securityGroupSearch, securityGroupSearch.entity().getInstanceId(), userVmSearchBuilder.entity().getId(), JoinBuilder.JoinType.INNER);
        }

        if (storageId != null) {
            SearchBuilder<VolumeVO> volumeSearch = volumeDao.createSearchBuilder();
            if (pool.getPoolType().equals(Storage.StoragePoolType.DatastoreCluster)) {
                volumeSearch.and("storagePoolId", volumeSearch.entity().getPoolId(), Op.IN);
            } else {
                volumeSearch.and("storagePoolId", volumeSearch.entity().getPoolId(), Op.EQ);
            }
            userVmSearchBuilder.join("volume", volumeSearch, volumeSearch.entity().getInstanceId(), userVmSearchBuilder.entity().getId(), JoinBuilder.JoinType.INNER);
        }

        if (tags != null && !tags.isEmpty()) {
            SearchBuilder<ResourceTagVO> resourceTagSearch = resourceTagDao.createSearchBuilder();
            resourceTagSearch.and("resourceType", resourceTagSearch.entity().getResourceType(), Op.EQ);
            resourceTagSearch.and().op();
            for (int count = 0; count < tags.size(); count++) {
                if (count == 0) {
                    resourceTagSearch.op("tagKey" + String.valueOf(count), resourceTagSearch.entity().getKey(), Op.EQ);
                } else {
                    resourceTagSearch.or().op("tagKey" + String.valueOf(count), resourceTagSearch.entity().getKey(), Op.EQ);
                }
                resourceTagSearch.and("tagValue" + String.valueOf(count), resourceTagSearch.entity().getValue(), Op.EQ);
                resourceTagSearch.cp();
            }
            resourceTagSearch.cp();

            userVmSearchBuilder.join("tags", resourceTagSearch, resourceTagSearch.entity().getResourceId(), userVmSearchBuilder.entity().getId(), JoinBuilder.JoinType.INNER);
        }

        if (keyPairName != null) {
            SearchBuilder<UserVmDetailVO> vmDetailSearchKeys = userVmDetailsDao.createSearchBuilder();
            SearchBuilder<UserVmDetailVO> vmDetailSearchVmIds = userVmDetailsDao.createSearchBuilder();
            vmDetailSearchKeys.and(vmDetailSearchKeys.entity().getName(), Op.EQ).values(SSH_PUBLIC_KEY);

            SearchBuilder<SSHKeyPairVO> sshKeyPairSearch = sshKeyPairDao.createSearchBuilder();
            sshKeyPairSearch.and("keyPairName", sshKeyPairSearch.entity().getName(), Op.EQ);

            sshKeyPairSearch.join("keyPairToDetailValueJoin", vmDetailSearchKeys, vmDetailSearchKeys.entity().getValue(), sshKeyPairSearch.entity().getPublicKey(), JoinBuilder.JoinType.INNER);
            userVmSearchBuilder.join("userVmToDetailJoin", vmDetailSearchVmIds, vmDetailSearchVmIds.entity().getResourceId(), userVmSearchBuilder.entity().getId(), JoinBuilder.JoinType.INNER);
            userVmSearchBuilder.join("userVmToKeyPairJoin", sshKeyPairSearch, sshKeyPairSearch.entity().getAccountId(), userVmSearchBuilder.entity().getAccountId(), JoinBuilder.JoinType.INNER);
        }

        if (keyword != null) {
            userVmSearchBuilder.and().op("keywordDisplayName", userVmSearchBuilder.entity().getDisplayName(), Op.LIKE);
            userVmSearchBuilder.or("keywordName", userVmSearchBuilder.entity().getHostName(), Op.LIKE);
            userVmSearchBuilder.or("keywordState", userVmSearchBuilder.entity().getState(), Op.EQ);
            if (isRootAdmin) {
                userVmSearchBuilder.or("keywordInstanceName", userVmSearchBuilder.entity().getInstanceName(), Op.LIKE );
            }

            SearchBuilder<IPAddressVO> ipAddressSearch = ipAddressDao.createSearchBuilder();
            userVmSearchBuilder.join("ipAddressSearch", ipAddressSearch,
                    ipAddressSearch.entity().getAssociatedWithVmId(), userVmSearchBuilder.entity().getId(), JoinBuilder.JoinType.LEFT);

            SearchBuilder<NicVO> nicSearch = nicDao.createSearchBuilder();
            userVmSearchBuilder.join("nicSearch", nicSearch, JoinBuilder.JoinType.LEFT,
                    JoinBuilder.JoinCondition.AND,
                    nicSearch.entity().getInstanceId(), userVmSearchBuilder.entity().getId(),
                    nicSearch.entity().getRemoved(), userVmSearchBuilder.entity().setLong(null));

            userVmSearchBuilder.or("ipAddressSearch", "keywordPublicIpAddress", ipAddressSearch.entity().getAddress(), Op.LIKE);

            userVmSearchBuilder.or("nicSearch", "keywordIpAddress", nicSearch.entity().getIPv4Address(), Op.LIKE);
            userVmSearchBuilder.or("nicSearch", "keywordIp6Address", nicSearch.entity().getIPv6Address(), Op.LIKE);

            userVmSearchBuilder.cp();
        }

        if (backupOfferingId != null) {
            SearchBuilder<BackupOfferingVO> backupOfferingSearch = backupOfferingDao.createSearchBuilder();
            backupOfferingSearch.and("backupOfferingId", backupOfferingSearch.entity().getId(), Op.EQ);
            userVmSearchBuilder.join("backupOffering", backupOfferingSearch, backupOfferingSearch.entity().getId(), userVmSearchBuilder.entity().getBackupOfferingId(), JoinBuilder.JoinType.INNER);
        }

        if (autoScaleVmGroupId != null) {
            SearchBuilder<AutoScaleVmGroupVmMapVO> autoScaleMapSearch = autoScaleVmGroupVmMapDao.createSearchBuilder();
            autoScaleMapSearch.and("autoScaleVmGroupId", autoScaleMapSearch.entity().getVmGroupId(), Op.EQ);
            userVmSearchBuilder.join("autoScaleVmGroup", autoScaleMapSearch, autoScaleMapSearch.entity().getInstanceId(), userVmSearchBuilder.entity().getId(), JoinBuilder.JoinType.INNER);
        }

        Boolean isVnf = cmd.getVnf();
        boolean templateJoinNeeded = isVnf != null || arch != null;
        if (templateJoinNeeded) {
            SearchBuilder<VMTemplateVO> templateSearch = _templateDao.createSearchBuilder();
            templateSearch.and("templateArch", templateSearch.entity().getArch(), Op.EQ);
            templateSearch.and("templateTypeEQ", templateSearch.entity().getTemplateType(), Op.EQ);
            templateSearch.and("templateTypeNEQ", templateSearch.entity().getTemplateType(), Op.NEQ);

            userVmSearchBuilder.join("vmTemplate", templateSearch, templateSearch.entity().getId(), userVmSearchBuilder.entity().getTemplateId(), JoinBuilder.JoinType.INNER);
        }

        SearchCriteria<UserVmVO> userVmSearchCriteria = userVmSearchBuilder.create();
        accountMgr.buildACLSearchCriteria(userVmSearchCriteria, domainId, isRecursive, permittedAccounts, listProjectResourcesCriteria);

        if (serviceOfferingId != null) {
            userVmSearchCriteria.setParameters("serviceOfferingId", serviceOfferingId);
        }

        if (state != null) {
            if (state.equalsIgnoreCase("present")) {
                userVmSearchCriteria.setParameters("stateNIN", "Destroyed", "Expunging");
            } else {
                userVmSearchCriteria.setParameters("stateEQ", state);
            }
        }

        if (hypervisor != null) {
            userVmSearchCriteria.setParameters("hypervisorType", hypervisor);
        }

        // Don't show Destroyed and Expunging vms to the end user if the AllowUserViewDestroyedVM flag is not set.
        if (!isAdmin && !AllowUserViewDestroyedVM.valueIn(caller.getAccountId())) {
            userVmSearchCriteria.setParameters("stateNIN", "Destroyed", "Expunging");
        }

        if (zoneId != null) {
            userVmSearchCriteria.setParameters("dataCenterId", zoneId);
        }

        if (templateId != null) {
            userVmSearchCriteria.setParameters("templateId", templateId);
        }

        if (userdataId != null) {
            userVmSearchCriteria.setParameters("userdataId", userdataId);
        }

        if (display != null) {
            userVmSearchCriteria.setParameters("display", display);
        }

        if (isHaEnabled != null) {
            userVmSearchCriteria.setParameters("haEnabled", isHaEnabled);
        }

        if (isoId != null) {
            userVmSearchCriteria.setParameters("isoId", isoId);
        }

        if (ids != null && !ids.isEmpty()) {
            userVmSearchCriteria.setParameters("idIN", ids.toArray());
        }

        if (vmHostName != null) {
            userVmSearchCriteria.setParameters("name", vmHostName);
        }

        if (groupId != null && groupId != -1) {
            userVmSearchCriteria.setJoinParameters("instanceGroup","groupId", groupId);
        }

        if (affinityGroupId != null && affinityGroupId != -1) {
            userVmSearchCriteria.setJoinParameters("affinityGroup", "affinityGroupId", affinityGroupId);
        }

        if (securityGroupId != null && securityGroupId != -1) {
            userVmSearchCriteria.setJoinParameters("securityGroup","securityGroupId", securityGroupId);
        }

        if (keyword != null) {
            String keywordMatch = "%" + keyword + "%";
            userVmSearchCriteria.setParameters("keywordDisplayName", keywordMatch);
            userVmSearchCriteria.setParameters("keywordName", keywordMatch);
            userVmSearchCriteria.setParameters("keywordState", keyword);
            userVmSearchCriteria.setParameters("keywordIpAddress", keywordMatch);
            userVmSearchCriteria.setParameters("keywordPublicIpAddress", keywordMatch);
            userVmSearchCriteria.setParameters("keywordIp6Address", keywordMatch);
            if (isRootAdmin) {
                userVmSearchCriteria.setParameters("keywordInstanceName", keywordMatch);
            }
        }

        if (tags != null && !tags.isEmpty()) {
            int count = 0;
            userVmSearchCriteria.setJoinParameters("tags","resourceType", ResourceObjectType.UserVm);
            for (Map.Entry<String, String> entry : tags.entrySet()) {
                userVmSearchCriteria.setJoinParameters("tags", "tagKey" + String.valueOf(count), entry.getKey());
                userVmSearchCriteria.setJoinParameters("tags", "tagValue" + String.valueOf(count), entry.getValue());
                count++;
            }
        }

        if (keyPairName != null) {
            userVmSearchCriteria.setJoinParameters("userVmToKeyPairJoin", "keyPairName", keyPairName);
        }

        if (networkId != null) {
            userVmSearchCriteria.setJoinParameters("nic", "networkId", networkId);
        }

        if (vpcId != null) {
            userVmSearchCriteria.getJoin("nic").setJoinParameters("vpc", "vpcId", vpcId);
        }

        if (userId != null) {
            userVmSearchCriteria.setParameters("userId", userId);
        }

        if (backupOfferingId != null) {
            userVmSearchCriteria.setJoinParameters("backupOffering", "backupOfferingId", backupOfferingId);
        }

        if (autoScaleVmGroupId != null) {
            userVmSearchCriteria.setJoinParameters("autoScaleVmGroup", "autoScaleVmGroupId", autoScaleVmGroupId);
        }

        if (isVnf != null) {
            if (isVnf) {
                userVmSearchCriteria.setJoinParameters("vmTemplate", "templateTypeEQ", TemplateType.VNF);
            } else {
                userVmSearchCriteria.setJoinParameters("vmTemplate", "templateTypeNEQ", TemplateType.VNF);
            }
        }
        if (arch != null) {
            userVmSearchCriteria.setJoinParameters("vmTemplate", "templateArch", arch);
        }

        if (isRootAdmin) {
            if (podId != null) {
                userVmSearchCriteria.setParameters("podId", podId);
                if (state == null) {
                    userVmSearchCriteria.setParameters("stateNEQ", "Destroyed");
                }
            }

            if (clusterId != null) {
                List<HostJoinVO> hosts = hostJoinDao.findByClusterId(clusterId, Host.Type.Routing);
                if (CollectionUtils.isEmpty(hosts)) {
                    // cluster has no hosts, so we cannot find VMs, cancel search.
                    return new Pair<>(new ArrayList<>(), 0);
                }
                List<Long> hostIds = hosts.stream().map(HostJoinVO::getId).collect(Collectors.toList());
                userVmSearchCriteria.setParameters("hostIdIn", hostIds.toArray());
                userVmSearchCriteria.setParameters("lastHostIdIn", hostIds.toArray());
            }

            if (hostId != null) {
                userVmSearchCriteria.setParameters("hostId", hostId);
            }

            if (storageId != null && pool != null) {
                if (pool.getPoolType().equals(Storage.StoragePoolType.DatastoreCluster)) {
                    List<StoragePoolVO> childDatastores = storagePoolDao.listChildStoragePoolsInDatastoreCluster(storageId);
                    List<Long> childDatastoreIds = childDatastores.stream().map(mo -> mo.getId()).collect(Collectors.toList());
                    userVmSearchCriteria.setJoinParameters("volume", "storagePoolId", childDatastoreIds.toArray());
                } else {
                    userVmSearchCriteria.setJoinParameters("volume", "storagePoolId", storageId);
                }
            }
        } else {
            userVmSearchCriteria.setParameters("displayVm", 1);
        }

        Pair<List<UserVmVO>, Integer> uniqueVmPair = userVmDao.searchAndDistinctCount(userVmSearchCriteria, searchFilter, new String[]{"vm_instance.id"});
        Integer count = uniqueVmPair.second();

        List<Long> vmIds = uniqueVmPair.first().stream().map(VMInstanceVO::getId).collect(Collectors.toList());
        return new Pair<>(vmIds, count);
    }

    @Override
    public ListResponse<SecurityGroupResponse> searchForSecurityGroups(ListSecurityGroupsCmd cmd) {
        Pair<List<SecurityGroupJoinVO>, Integer> result = searchForSecurityGroupsInternal(cmd);
        ListResponse<SecurityGroupResponse> response = new ListResponse<>();
        List<SecurityGroupResponse> routerResponses = ViewResponseHelper.createSecurityGroupResponses(result.first());
        response.setResponses(routerResponses, result.second());
        return response;
    }

    private Pair<List<SecurityGroupJoinVO>, Integer> searchForSecurityGroupsInternal(ListSecurityGroupsCmd cmd) throws PermissionDeniedException, InvalidParameterValueException {
        Account caller = CallContext.current().getCallingAccount();
        Long instanceId = cmd.getVirtualMachineId();
        String securityGroup = cmd.getSecurityGroupName();
        Long id = cmd.getId();
        Object keyword = cmd.getKeyword();
        List<Long> permittedAccounts = new ArrayList<>();
        Map<String, String> tags = cmd.getTags();

        if (instanceId != null) {
            UserVmVO userVM = userVmDao.findById(instanceId);
            if (userVM == null) {
                throw new InvalidParameterValueException("Unable to list network groups for virtual machine instance " + instanceId + "; instance not found.");
            }
            accountMgr.checkAccess(caller, null, true, userVM);
            return listSecurityGroupRulesByVM(instanceId.longValue(), cmd.getStartIndex(), cmd.getPageSizeVal());
        }

        Ternary<Long, Boolean, ListProjectResourcesCriteria> domainIdRecursiveListProject = new Ternary<>(cmd.getDomainId(), cmd.isRecursive(), null);
        accountMgr.buildACLSearchParameters(caller, id, cmd.getAccountName(), cmd.getProjectId(), permittedAccounts, domainIdRecursiveListProject, cmd.listAll(), false);
        Long domainId = domainIdRecursiveListProject.first();
        Boolean isRecursive = domainIdRecursiveListProject.second();
        ListProjectResourcesCriteria listProjectResourcesCriteria = domainIdRecursiveListProject.third();

        Filter searchFilter = new Filter(SecurityGroupJoinVO.class, "id", true, cmd.getStartIndex(), cmd.getPageSizeVal());
        SearchBuilder<SecurityGroupJoinVO> sb = _securityGroupJoinDao.createSearchBuilder();
        sb.select(null, Func.DISTINCT, sb.entity().getId()); // select distinct
        // ids
        accountMgr.buildACLViewSearchBuilder(sb, domainId, isRecursive, permittedAccounts, listProjectResourcesCriteria);

        sb.and("id", sb.entity().getId(), SearchCriteria.Op.EQ);
        sb.and("name", sb.entity().getName(), SearchCriteria.Op.EQ);

        SearchCriteria<SecurityGroupJoinVO> sc = sb.create();
        accountMgr.buildACLViewSearchCriteria(sc, domainId, isRecursive, permittedAccounts, listProjectResourcesCriteria);

        if (id != null) {
            sc.setParameters("id", id);
        }

        if (tags != null && !tags.isEmpty()) {
            SearchCriteria<SecurityGroupJoinVO> tagSc = _securityGroupJoinDao.createSearchCriteria();
            for (String key : tags.keySet()) {
                SearchCriteria<SecurityGroupJoinVO> tsc = _securityGroupJoinDao.createSearchCriteria();
                tsc.addAnd("tagKey", SearchCriteria.Op.EQ, key);
                tsc.addAnd("tagValue", SearchCriteria.Op.EQ, tags.get(key));
                tagSc.addOr("tagKey", SearchCriteria.Op.SC, tsc);
            }
            sc.addAnd("tagKey", SearchCriteria.Op.SC, tagSc);
        }

        if (securityGroup != null) {
            sc.setParameters("name", securityGroup);
        }

        if (keyword != null) {
            SearchCriteria<SecurityGroupJoinVO> ssc = _securityGroupJoinDao.createSearchCriteria();
            ssc.addOr("name", SearchCriteria.Op.LIKE, "%" + keyword + "%");
            ssc.addOr("description", SearchCriteria.Op.LIKE, "%" + keyword + "%");
            sc.addAnd("name", SearchCriteria.Op.SC, ssc);
        }

        // search security group together with rules
        Pair<List<SecurityGroupJoinVO>, Integer> uniqueSgPair = _securityGroupJoinDao.searchAndCount(sc, searchFilter);
        Integer count = uniqueSgPair.second();
        if (count.intValue() == 0) {
            // handle empty result cases
            return uniqueSgPair;
        }

        List<SecurityGroupJoinVO> uniqueSgs = uniqueSgPair.first();
        Long[] sgIds = new Long[uniqueSgs.size()];
        int i = 0;
        for (SecurityGroupJoinVO v : uniqueSgs) {
            sgIds[i++] = v.getId();
        }
        List<SecurityGroupJoinVO> sgs = _securityGroupJoinDao.searchByIds(sgIds);
        return new Pair<>(sgs, count);
    }

    private Pair<List<SecurityGroupJoinVO>, Integer> listSecurityGroupRulesByVM(long vmId, long pageInd, long pageSize) {
        Filter sf = new Filter(SecurityGroupVMMapVO.class, null, true, pageInd, pageSize);
        Pair<List<SecurityGroupVMMapVO>, Integer> sgVmMappingPair = securityGroupVMMapDao.listByInstanceId(vmId, sf);
        Integer count = sgVmMappingPair.second();
        if (count.intValue() == 0) {
            // handle empty result cases
            return new Pair<>(new ArrayList<>(), count);
        }
        List<SecurityGroupVMMapVO> sgVmMappings = sgVmMappingPair.first();
        Long[] sgIds = new Long[sgVmMappings.size()];
        int i = 0;
        for (SecurityGroupVMMapVO sgVm : sgVmMappings) {
            sgIds[i++] = sgVm.getSecurityGroupId();
        }
        List<SecurityGroupJoinVO> sgs = _securityGroupJoinDao.searchByIds(sgIds);
        return new Pair<>(sgs, count);
    }

    @Override
    public ListResponse<DomainRouterResponse> searchForRouters(ListRoutersCmd cmd) {
        Pair<List<DomainRouterJoinVO>, Integer> result = searchForRoutersInternal(cmd, cmd.getId(), cmd.getRouterName(), cmd.getState(), cmd.getZoneId(), cmd.getPodId(), cmd.getClusterId(),
                cmd.getHostId(), cmd.getKeyword(), cmd.getNetworkId(), cmd.getVpcId(), cmd.getForVpc(), cmd.getRole(), cmd.getVersion(), cmd.isHealthCheckFailed());
        ListResponse<DomainRouterResponse> response = new ListResponse<>();
        List<DomainRouterResponse> routerResponses = ViewResponseHelper.createDomainRouterResponse(result.first().toArray(new DomainRouterJoinVO[result.first().size()]));
        if (VirtualNetworkApplianceManager.RouterHealthChecksEnabled.value()) {
            for (DomainRouterResponse res : routerResponses) {
                DomainRouterVO resRouter = _routerDao.findByUuid(res.getId());
                res.setHealthChecksFailed(routerHealthCheckResultDao.hasFailingChecks(resRouter.getId()));
                if (cmd.shouldFetchHealthCheckResults()) {
                    res.setHealthCheckResults(responseGenerator.createHealthCheckResponse(resRouter,
                            new ArrayList<>(routerHealthCheckResultDao.getHealthCheckResults(resRouter.getId()))));
                }
            }
        }
        response.setResponses(routerResponses, result.second());
        return response;
    }

    @Override
    public ListResponse<DomainRouterResponse> searchForInternalLbVms(ListInternalLBVMsCmd cmd) {
        Pair<List<DomainRouterJoinVO>, Integer> result = searchForRoutersInternal(cmd, cmd.getId(), cmd.getRouterName(), cmd.getState(), cmd.getZoneId(), cmd.getPodId(), null, cmd.getHostId(),
                cmd.getKeyword(), cmd.getNetworkId(), cmd.getVpcId(), cmd.getForVpc(), cmd.getRole(), null, null);
        ListResponse<DomainRouterResponse> response = new ListResponse<>();
        List<DomainRouterResponse> routerResponses = ViewResponseHelper.createDomainRouterResponse(result.first().toArray(new DomainRouterJoinVO[result.first().size()]));
        if (VirtualNetworkApplianceManager.RouterHealthChecksEnabled.value()) {
            for (DomainRouterResponse res : routerResponses) {
                DomainRouterVO resRouter = _routerDao.findByUuid(res.getId());
                res.setHealthChecksFailed(routerHealthCheckResultDao.hasFailingChecks(resRouter.getId()));
                if (cmd.shouldFetchHealthCheckResults()) {
                    res.setHealthCheckResults(responseGenerator.createHealthCheckResponse(resRouter,
                            new ArrayList<>(routerHealthCheckResultDao.getHealthCheckResults(resRouter.getId()))));
                }
            }
        }

        response.setResponses(routerResponses, result.second());
        return response;
    }

    private Pair<List<DomainRouterJoinVO>, Integer> searchForRoutersInternal(BaseListProjectAndAccountResourcesCmd cmd, Long id, String name, String state, Long zoneId, Long podId, Long clusterId,
            Long hostId, String keyword, Long networkId, Long vpcId, Boolean forVpc, String role, String version, Boolean isHealthCheckFailed) {

        Account caller = CallContext.current().getCallingAccount();
        List<Long> permittedAccounts = new ArrayList<>();

        Ternary<Long, Boolean, ListProjectResourcesCriteria> domainIdRecursiveListProject = new Ternary<>(cmd.getDomainId(), cmd.isRecursive(), null);
        accountMgr.buildACLSearchParameters(caller, id, cmd.getAccountName(), cmd.getProjectId(), permittedAccounts, domainIdRecursiveListProject, cmd.listAll(), false);
        Long domainId = domainIdRecursiveListProject.first();
        Boolean isRecursive = domainIdRecursiveListProject.second();
        ListProjectResourcesCriteria listProjectResourcesCriteria = domainIdRecursiveListProject.third();
        Filter searchFilter = new Filter(DomainRouterJoinVO.class, "id", true, cmd.getStartIndex(), cmd.getPageSizeVal());

        SearchBuilder<DomainRouterJoinVO> sb = _routerJoinDao.createSearchBuilder();
        sb.select(null, Func.DISTINCT, sb.entity().getId()); // select distinct
        // ids to get
        // number of
        // records with
        // pagination
        accountMgr.buildACLViewSearchBuilder(sb, domainId, isRecursive, permittedAccounts, listProjectResourcesCriteria);

        sb.and("name", sb.entity().getInstanceName(), SearchCriteria.Op.EQ);
        sb.and("id", sb.entity().getId(), SearchCriteria.Op.EQ);
        sb.and("accountId", sb.entity().getAccountId(), SearchCriteria.Op.IN);
        sb.and("state", sb.entity().getState(), SearchCriteria.Op.EQ);
        sb.and("dataCenterId", sb.entity().getDataCenterId(), SearchCriteria.Op.EQ);
        sb.and("podId", sb.entity().getPodId(), SearchCriteria.Op.EQ);
        sb.and("clusterId", sb.entity().getClusterId(), SearchCriteria.Op.EQ);
        sb.and("hostId", sb.entity().getHostId(), SearchCriteria.Op.EQ);
        sb.and("vpcId", sb.entity().getVpcId(), SearchCriteria.Op.EQ);
        sb.and("role", sb.entity().getRole(), SearchCriteria.Op.EQ);
        sb.and("version", sb.entity().getTemplateVersion(), SearchCriteria.Op.LIKE);

        if (forVpc != null) {
            if (forVpc) {
                sb.and("forVpc", sb.entity().getVpcId(), SearchCriteria.Op.NNULL);
            } else {
                sb.and("forVpc", sb.entity().getVpcId(), SearchCriteria.Op.NULL);
            }
        }

        if (networkId != null) {
            sb.and("networkId", sb.entity().getNetworkId(), SearchCriteria.Op.EQ);
        }

        List<Long> routersWithFailures = null;
        if (isHealthCheckFailed != null) {
            GenericSearchBuilder<RouterHealthCheckResultVO, Long> routerHealthCheckResultSearch = routerHealthCheckResultDao.createSearchBuilder(Long.class);
            routerHealthCheckResultSearch.and("checkResult", routerHealthCheckResultSearch.entity().getCheckResult(), SearchCriteria.Op.EQ);
            routerHealthCheckResultSearch.selectFields(routerHealthCheckResultSearch.entity().getRouterId());
            routerHealthCheckResultSearch.done();
            SearchCriteria<Long> ssc = routerHealthCheckResultSearch.create();
            ssc.setParameters("checkResult", false);
            routersWithFailures = routerHealthCheckResultDao.customSearch(ssc, null);

            if (routersWithFailures != null && ! routersWithFailures.isEmpty()) {
                if (isHealthCheckFailed) {
                    sb.and("routerId", sb.entity().getId(), SearchCriteria.Op.IN);
                } else {
                    sb.and("routerId", sb.entity().getId(), SearchCriteria.Op.NIN);
                }
            } else if (isHealthCheckFailed) {
                return new Pair<>(Collections.emptyList(), 0);
            }
        }

        SearchCriteria<DomainRouterJoinVO> sc = sb.create();
        accountMgr.buildACLViewSearchCriteria(sc, domainId, isRecursive, permittedAccounts, listProjectResourcesCriteria);

        if (keyword != null) {
            SearchCriteria<DomainRouterJoinVO> ssc = _routerJoinDao.createSearchCriteria();
            ssc.addOr("name", SearchCriteria.Op.LIKE, "%" + keyword + "%");
            ssc.addOr("instanceName", SearchCriteria.Op.LIKE, "%" + keyword + "%");
            ssc.addOr("state", SearchCriteria.Op.LIKE, "%" + keyword + "%");
            ssc.addOr("networkName", SearchCriteria.Op.LIKE, "%" + keyword + "%");
            ssc.addOr("vpcName", SearchCriteria.Op.LIKE, "%" + keyword + "%");
            ssc.addOr("redundantState", SearchCriteria.Op.LIKE, "%" + keyword + "%");
            sc.addAnd("instanceName", SearchCriteria.Op.SC, ssc);
        }

        if (name != null) {
            sc.setParameters("name", name);
        }

        if (id != null) {
            sc.setParameters("id", id);
        }

        if (state != null) {
            sc.setParameters("state", state);
        }

        if (zoneId != null) {
            sc.setParameters("dataCenterId", zoneId);
        }

        if (podId != null) {
            sc.setParameters("podId", podId);
        }

        if (clusterId != null) {
            sc.setParameters("clusterId", clusterId);
        }

        if (hostId != null) {
            sc.setParameters("hostId", hostId);
        }

        if (networkId != null) {
            sc.setParameters("networkId", networkId);
        }

        if (vpcId != null) {
            sc.setParameters("vpcId", vpcId);
        }

        if (role != null) {
            sc.setParameters("role", role);
        }

        if (version != null) {
            sc.setParameters("version", "Cloudstack Release " + version + "%");
        }

        if (routersWithFailures != null && ! routersWithFailures.isEmpty()) {
            sc.setParameters("routerId", routersWithFailures.toArray(new Object[routersWithFailures.size()]));
        }

        // search VR details by ids
        Pair<List<DomainRouterJoinVO>, Integer> uniqueVrPair = _routerJoinDao.searchAndCount(sc, searchFilter);
        Integer count = uniqueVrPair.second();
        if (count.intValue() == 0) {
            // empty result
            return uniqueVrPair;
        }
        List<DomainRouterJoinVO> uniqueVrs = uniqueVrPair.first();
        Long[] vrIds = new Long[uniqueVrs.size()];
        int i = 0;
        for (DomainRouterJoinVO v : uniqueVrs) {
            vrIds[i++] = v.getId();
        }
        List<DomainRouterJoinVO> vrs = _routerJoinDao.searchByIds(vrIds);
        return new Pair<>(vrs, count);
    }

    @Override
    public ListResponse<ProjectResponse> listProjects(ListProjectsCmd cmd) {
        Pair<List<ProjectJoinVO>, Integer> projects = listProjectsInternal(cmd);
        ListResponse<ProjectResponse> response = new ListResponse<>();
        List<ProjectResponse> projectResponses = ViewResponseHelper.createProjectResponse(cmd.getDetails(), projects.first().toArray(new ProjectJoinVO[projects.first().size()]));
        response.setResponses(projectResponses, projects.second());
        return response;
    }

    private Pair<List<ProjectJoinVO>, Integer> listProjectsInternal(ListProjectsCmd cmd) {

        Long id = cmd.getId();
        String name = cmd.getName();
        String displayText = cmd.getDisplayText();
        String state = cmd.getState();
        String accountName = cmd.getAccountName();
        String username = cmd.getUsername();
        Long domainId = cmd.getDomainId();
        String keyword = cmd.getKeyword();
        Long startIndex = cmd.getStartIndex();
        Long pageSize = cmd.getPageSizeVal();
        boolean listAll = cmd.listAll();
        boolean isRecursive = cmd.isRecursive();
        cmd.getTags();


        Account caller = CallContext.current().getCallingAccount();
        User user = CallContext.current().getCallingUser();
        Long accountId = null;
        Long userId = null;
        String path = null;

        Filter searchFilter = new Filter(ProjectJoinVO.class, "id", false, startIndex, pageSize);
        SearchBuilder<ProjectJoinVO> sb = _projectJoinDao.createSearchBuilder();
        sb.select(null, Func.DISTINCT, sb.entity().getId()); // select distinct
        // ids

        if (accountMgr.isAdmin(caller.getId())) {
            if (domainId != null) {
                DomainVO domain = _domainDao.findById(domainId);
                if (domain == null) {
                    throw new InvalidParameterValueException("Domain id=" + domainId + " doesn't exist in the system");
                }

                accountMgr.checkAccess(caller, domain);

                if (accountName != null) {
                    Account owner = accountMgr.getActiveAccountByName(accountName, domainId);
                    if (owner == null) {
                        throw new InvalidParameterValueException("Unable to find account " + accountName + " in domain " + domainId);
                    }
                    accountId = owner.getId();
                }
                if (StringUtils.isNotEmpty(username)) {
                    User owner = userDao.getUserByName(username, domainId);
                    if (owner == null) {
                        throw new InvalidParameterValueException("Unable to find user " + username + " in domain " + domainId);
                    }
                    userId = owner.getId();
                    if (accountName == null) {
                        accountId = owner.getAccountId();
                    }
                }
            } else { // domainId == null
                if (accountName != null) {
                    throw new InvalidParameterValueException("could not find account " + accountName + " because domain is not specified");
                }
                if (StringUtils.isNotEmpty(username)) {
                    throw new InvalidParameterValueException("could not find user " + username + " because domain is not specified");
                }
            }
        } else {
            if (accountName != null && !accountName.equals(caller.getAccountName())) {
                throw new PermissionDeniedException("Can't list account " + accountName + " projects; unauthorized");
            }

            if (domainId != null && !domainId.equals(caller.getDomainId())) {
                throw new PermissionDeniedException("Can't list domain id= " + domainId + " projects; unauthorized");
            }

            if (StringUtils.isNotEmpty(username) && !username.equals(user.getUsername())) {
                throw new PermissionDeniedException("Can't list user " + username + " projects; unauthorized");
            }

            accountId = caller.getId();
            userId = user.getId();
        }

        if (domainId == null && accountId == null && (accountMgr.isNormalUser(caller.getId()) || !listAll)) {
            accountId = caller.getId();
            userId = user.getId();
        } else if (accountMgr.isDomainAdmin(caller.getId()) || (isRecursive && !listAll)) {
            DomainVO domain = _domainDao.findById(caller.getDomainId());
            path = domain.getPath();
        }

        if (path != null) {
            sb.and("domainPath", sb.entity().getDomainPath(), SearchCriteria.Op.LIKE);
        }

        if (accountId != null) {
            if (userId == null) {
                sb.and().op("accountId", sb.entity().getAccountId(), SearchCriteria.Op.EQ);
                sb.and("userIdNull", sb.entity().getUserId(), Op.NULL);
                sb.cp();
            } else {
                sb.and("accountId", sb.entity().getAccountId(), SearchCriteria.Op.EQ);
            }
        }

        if (userId != null) {
            sb.and().op("userId", sb.entity().getUserId(), Op.EQ);
            sb.or("userIdNull", sb.entity().getUserId(), Op.NULL);
            sb.cp();
        }

        SearchCriteria<ProjectJoinVO> sc = sb.create();

        if (id != null) {
            sc.addAnd("id", Op.EQ, id);
        }

        if (domainId != null && !isRecursive) {
            sc.addAnd("domainId", Op.EQ, domainId);
        }

        if (name != null) {
            sc.addAnd("name", Op.EQ, name);
        }

        if (displayText != null) {
            sc.addAnd("displayText", Op.EQ, displayText);
        }

        if (accountId != null) {
            sc.setParameters("accountId", accountId);
        }

        if (userId != null) {
            sc.setParameters("userId", userId);
        }

        if (state != null) {
            sc.addAnd("state", Op.EQ, state);
        }

        if (keyword != null) {
            SearchCriteria<ProjectJoinVO> ssc = _projectJoinDao.createSearchCriteria();
            ssc.addOr("name", SearchCriteria.Op.LIKE, "%" + keyword + "%");
            ssc.addOr("displayText", SearchCriteria.Op.LIKE, "%" + keyword + "%");
            sc.addAnd("name", SearchCriteria.Op.SC, ssc);
        }

        if (path != null) {
            sc.setParameters("domainPath", path);
        }

        // search distinct projects to get count
        Pair<List<ProjectJoinVO>, Integer> uniquePrjPair = _projectJoinDao.searchAndCount(sc, searchFilter);
        Integer count = uniquePrjPair.second();
        if (count.intValue() == 0) {
            // handle empty result cases
            return uniquePrjPair;
        }
        List<ProjectJoinVO> uniquePrjs = uniquePrjPair.first();
        Long[] prjIds = new Long[uniquePrjs.size()];
        int i = 0;
        for (ProjectJoinVO v : uniquePrjs) {
            prjIds[i++] = v.getId();
        }
        List<ProjectJoinVO> prjs = _projectJoinDao.searchByIds(prjIds);
        return new Pair<>(prjs, count);
    }

    @Override
    public ListResponse<ProjectInvitationResponse> listProjectInvitations(ListProjectInvitationsCmd cmd) {
        Pair<List<ProjectInvitationJoinVO>, Integer> invites = listProjectInvitationsInternal(cmd);
        ListResponse<ProjectInvitationResponse> response = new ListResponse<>();
        List<ProjectInvitationResponse> projectInvitationResponses = ViewResponseHelper.createProjectInvitationResponse(invites.first().toArray(new ProjectInvitationJoinVO[invites.first().size()]));

        response.setResponses(projectInvitationResponses, invites.second());
        return response;
    }

    public Pair<List<ProjectInvitationJoinVO>, Integer> listProjectInvitationsInternal(ListProjectInvitationsCmd cmd) {
        Long id = cmd.getId();
        Long projectId = cmd.getProjectId();
        String accountName = cmd.getAccountName();
        Long domainId = cmd.getDomainId();
        String state = cmd.getState();
        boolean activeOnly = cmd.isActiveOnly();
        Long startIndex = cmd.getStartIndex();
        Long pageSizeVal = cmd.getPageSizeVal();
        Long userId = cmd.getUserId();
        boolean isRecursive = cmd.isRecursive();
        boolean listAll = cmd.listAll();

        Account caller = CallContext.current().getCallingAccount();
        User callingUser = CallContext.current().getCallingUser();
        List<Long> permittedAccounts = new ArrayList<>();

        Ternary<Long, Boolean, ListProjectResourcesCriteria> domainIdRecursiveListProject = new Ternary<>(domainId, isRecursive, null);
        accountMgr.buildACLSearchParameters(caller, id, accountName, projectId, permittedAccounts, domainIdRecursiveListProject, listAll, true);
        domainId = domainIdRecursiveListProject.first();
        isRecursive = domainIdRecursiveListProject.second();
        ListProjectResourcesCriteria listProjectResourcesCriteria = domainIdRecursiveListProject.third();

        Filter searchFilter = new Filter(ProjectInvitationJoinVO.class, "id", true, startIndex, pageSizeVal);
        SearchBuilder<ProjectInvitationJoinVO> sb = _projectInvitationJoinDao.createSearchBuilder();
        accountMgr.buildACLViewSearchBuilder(sb, domainId, isRecursive, permittedAccounts, listProjectResourcesCriteria);
        ProjectInvitation invitation = projectInvitationDao.findByUserIdProjectId(callingUser.getId(), callingUser.getAccountId(), projectId == null ? -1 : projectId);
        sb.and("projectId", sb.entity().getProjectId(), SearchCriteria.Op.EQ);
        sb.and("state", sb.entity().getState(), SearchCriteria.Op.EQ);
        sb.and("created", sb.entity().getCreated(), SearchCriteria.Op.GT);
        sb.and("id", sb.entity().getId(), SearchCriteria.Op.EQ);

        SearchCriteria<ProjectInvitationJoinVO> sc = sb.create();
        accountMgr.buildACLViewSearchCriteria(sc, domainId, isRecursive, permittedAccounts, listProjectResourcesCriteria);

        if (projectId != null) {
            sc.setParameters("projectId", projectId);
        }

        if (invitation != null) {
            sc.setParameters("userId", invitation.getForUserId());
        } else if (userId != null) {
            sc.setParameters("userId", userId);
        }

        if (state != null) {
            sc.setParameters("state", state);
        }

        if (id != null) {
            sc.setParameters("id", id);
        }

        if (activeOnly) {
            sc.setParameters("state", ProjectInvitation.State.Pending);
            sc.setParameters("created", new Date((DateUtil.currentGMTTime().getTime()) - _projectMgr.getInvitationTimeout()));
        }

        Pair<List<ProjectInvitationJoinVO>, Integer> projectInvitations = _projectInvitationJoinDao.searchAndCount(sc, searchFilter);
        List<ProjectInvitationJoinVO> invitations = projectInvitations.first();
        invitations = invitations.stream().filter(invite -> invite.getUserId() == null || Long.parseLong(invite.getUserId()) == callingUser.getId()).collect(Collectors.toList());
        return new Pair<>(invitations, invitations.size());


    }

    @Override
    public ListResponse<ProjectAccountResponse> listProjectAccounts(ListProjectAccountsCmd cmd) {
        Pair<List<ProjectAccountJoinVO>, Integer> projectAccounts = listProjectAccountsInternal(cmd);
        ListResponse<ProjectAccountResponse> response = new ListResponse<>();
        List<ProjectAccountResponse> projectResponses = ViewResponseHelper.createProjectAccountResponse(projectAccounts.first().toArray(new ProjectAccountJoinVO[projectAccounts.first().size()]));
        response.setResponses(projectResponses, projectAccounts.second());
        return response;
    }

    public Pair<List<ProjectAccountJoinVO>, Integer> listProjectAccountsInternal(ListProjectAccountsCmd cmd) {
        long projectId = cmd.getProjectId();
        String accountName = cmd.getAccountName();
        Long userId = cmd.getUserId();
        String role = cmd.getRole();
        Long startIndex = cmd.getStartIndex();
        Long pageSizeVal = cmd.getPageSizeVal();
        Long projectRoleId = cmd.getProjectRoleId();
        // long projectId, String accountName, String role, Long startIndex,
        // Long pageSizeVal) {
        Account caller = CallContext.current().getCallingAccount();
        User callingUser = CallContext.current().getCallingUser();
        // check that the project exists
        Project project = _projectDao.findById(projectId);

        if (project == null) {
            throw new InvalidParameterValueException("Unable to find the project id=" + projectId);
        }

        // verify permissions - only accounts belonging to the project can list
        // project's account
        if (!accountMgr.isAdmin(caller.getId()) && _projectAccountDao.findByProjectIdUserId(projectId, callingUser.getAccountId(), callingUser.getId()) == null &&
        _projectAccountDao.findByProjectIdAccountId(projectId, caller.getAccountId()) == null) {
            throw new PermissionDeniedException("Account " + caller + " is not authorized to list users of the project id=" + projectId);
        }

        Filter searchFilter = new Filter(ProjectAccountJoinVO.class, "id", false, startIndex, pageSizeVal);
        SearchBuilder<ProjectAccountJoinVO> sb = _projectAccountJoinDao.createSearchBuilder();
        sb.and("accountRole", sb.entity().getAccountRole(), Op.EQ);
        sb.and("projectId", sb.entity().getProjectId(), Op.EQ);

        if (accountName != null) {
            sb.and("accountName", sb.entity().getAccountName(), Op.EQ);
        }

        if (userId != null) {
            sb.and("userId", sb.entity().getUserId(), Op.EQ);
        }
        SearchCriteria<ProjectAccountJoinVO> sc = sb.create();

        sc.setParameters("projectId", projectId);

        if (role != null) {
            sc.setParameters("accountRole", role);
        }

        if (accountName != null) {
            sc.setParameters("accountName", accountName);
        }

        if (projectRoleId != null) {
            sc.setParameters("projectRoleId", projectRoleId);
        }

        if (userId != null) {
            sc.setParameters("userId", userId);
        }

        return _projectAccountJoinDao.searchAndCount(sc, searchFilter);
    }

    @Override
    public ListResponse<HostResponse> searchForServers(ListHostsCmd cmd) {
        // FIXME: do we need to support list hosts with VmId, maybe we should
        // create another command just for this
        // Right now it is handled separately outside this QueryService
        logger.debug(">>>Searching for hosts>>>");
        Pair<List<HostJoinVO>, Integer> hosts = searchForServersInternal(cmd);
        ListResponse<HostResponse> response = new ListResponse<>();
        logger.debug(">>>Generating Response>>>");
        List<HostResponse> hostResponses = ViewResponseHelper.createHostResponse(cmd.getDetails(), hosts.first().toArray(new HostJoinVO[hosts.first().size()]));
        response.setResponses(hostResponses, hosts.second());
        return response;
    }

    public Pair<List<HostJoinVO>, Integer> searchForServersInternal(ListHostsCmd cmd) {
        Pair<List<Long>, Integer> serverIdPage = searchForServerIdsAndCount(cmd);

        Integer count = serverIdPage.second();
        Long[] idArray = serverIdPage.first().toArray(new Long[0]);

        if (count == 0) {
            return new Pair<>(new ArrayList<>(), count);
        }

        List<HostJoinVO> servers = hostJoinDao.searchByIds(idArray);
        return new Pair<>(servers, count);
    }
    public Pair<List<Long>, Integer> searchForServerIdsAndCount(ListHostsCmd cmd) {
        Long zoneId = accountMgr.checkAccessAndSpecifyAuthority(CallContext.current().getCallingAccount(), cmd.getZoneId());
        Object name = cmd.getHostName();
        Object type = cmd.getType();
        Object state = cmd.getState();
        Object pod = cmd.getPodId();
        Object cluster = cmd.getClusterId();
        Object id = cmd.getId();
        Object keyword = cmd.getKeyword();
        Object outOfBandManagementEnabled = cmd.isOutOfBandManagementEnabled();
        Object powerState = cmd.getHostOutOfBandManagementPowerState();
        Object resourceState = cmd.getResourceState();
        Object haHosts = cmd.getHaHost();
        Long startIndex = cmd.getStartIndex();
        Long pageSize = cmd.getPageSizeVal();
        Hypervisor.HypervisorType hypervisorType = cmd.getHypervisor();
<<<<<<< HEAD
        Long msId = cmd.getManagementServerId();
=======
        final CPU.CPUArch arch = cmd.getArch();
>>>>>>> 0785ba04

        Filter searchFilter = new Filter(HostVO.class, "id", Boolean.TRUE, startIndex, pageSize);

        SearchBuilder<HostVO> hostSearchBuilder = hostDao.createSearchBuilder();
        hostSearchBuilder.select(null, Func.DISTINCT, hostSearchBuilder.entity().getId()); // select distinct
        // ids
        hostSearchBuilder.and("id", hostSearchBuilder.entity().getId(), SearchCriteria.Op.EQ);
        hostSearchBuilder.and("name", hostSearchBuilder.entity().getName(), SearchCriteria.Op.EQ);
        hostSearchBuilder.and("type", hostSearchBuilder.entity().getType(), SearchCriteria.Op.EQ);
        hostSearchBuilder.and("status", hostSearchBuilder.entity().getStatus(), SearchCriteria.Op.EQ);
        hostSearchBuilder.and("dataCenterId", hostSearchBuilder.entity().getDataCenterId(), SearchCriteria.Op.EQ);
        hostSearchBuilder.and("podId", hostSearchBuilder.entity().getPodId(), SearchCriteria.Op.EQ);
        hostSearchBuilder.and("clusterId", hostSearchBuilder.entity().getClusterId(), SearchCriteria.Op.EQ);
        hostSearchBuilder.and("resourceState", hostSearchBuilder.entity().getResourceState(), SearchCriteria.Op.EQ);
        hostSearchBuilder.and("hypervisor_type", hostSearchBuilder.entity().getHypervisorType(), SearchCriteria.Op.EQ);
<<<<<<< HEAD
        hostSearchBuilder.and("mgmt_server_id", hostSearchBuilder.entity().getManagementServerId(), SearchCriteria.Op.EQ);
=======
        hostSearchBuilder.and("arch", hostSearchBuilder.entity().getArch(), SearchCriteria.Op.EQ);
>>>>>>> 0785ba04

        if (keyword != null) {
            hostSearchBuilder.and().op("keywordName", hostSearchBuilder.entity().getName(), SearchCriteria.Op.LIKE);
            hostSearchBuilder.or("keywordStatus", hostSearchBuilder.entity().getStatus(), SearchCriteria.Op.LIKE);
            hostSearchBuilder.or("keywordType", hostSearchBuilder.entity().getType(), SearchCriteria.Op.LIKE);
            hostSearchBuilder.cp();
        }

        if (outOfBandManagementEnabled != null || powerState != null) {
            SearchBuilder<OutOfBandManagementVO> oobmSearch = outOfBandManagementDao.createSearchBuilder();
            oobmSearch.and("oobmEnabled", oobmSearch.entity().isEnabled(), SearchCriteria.Op.EQ);
            oobmSearch.and("powerState", oobmSearch.entity().getPowerState(), SearchCriteria.Op.EQ);

            hostSearchBuilder.join("oobmSearch", oobmSearch, hostSearchBuilder.entity().getId(), oobmSearch.entity().getHostId(), JoinBuilder.JoinType.INNER);
        }

        String haTag = _haMgr.getHaTag();
        if (haHosts != null && haTag != null && !haTag.isEmpty()) {
            SearchBuilder<HostTagVO> hostTagSearchBuilder = _hostTagDao.createSearchBuilder();
            if ((Boolean)haHosts) {
                hostTagSearchBuilder.and("tag", hostTagSearchBuilder.entity().getTag(), SearchCriteria.Op.EQ);
            } else {
                hostTagSearchBuilder.and().op("tag", hostTagSearchBuilder.entity().getTag(), Op.NEQ);
                hostTagSearchBuilder.or("tagNull", hostTagSearchBuilder.entity().getTag(), Op.NULL);
                hostTagSearchBuilder.cp();
            }
            hostSearchBuilder.join("hostTagSearch", hostTagSearchBuilder, hostSearchBuilder.entity().getId(), hostTagSearchBuilder.entity().getHostId(), JoinBuilder.JoinType.LEFT);
        }

        SearchCriteria<HostVO> sc = hostSearchBuilder.create();

        if (keyword != null) {
            sc.setParameters("keywordName", "%" + keyword + "%");
            sc.setParameters("keywordStatus", "%" + keyword + "%");
            sc.setParameters("keywordType", "%" + keyword + "%");
        }

        if (id != null) {
            sc.setParameters("id", id);
        }

        if (name != null) {
            sc.setParameters("name", name);
        }
        if (type != null) {
            sc.setParameters("type", type);
        }
        if (state != null) {
            sc.setParameters("status", state);
        }
        if (zoneId != null) {
            sc.setParameters("dataCenterId", zoneId);
        }
        if (pod != null) {
            sc.setParameters("podId", pod);
        }
        if (cluster != null) {
            sc.setParameters("clusterId", cluster);
        }

        if (outOfBandManagementEnabled != null) {
            sc.setJoinParameters("oobmSearch", "oobmEnabled", outOfBandManagementEnabled);
        }

        if (powerState != null) {
            sc.setJoinParameters("oobmSearch", "powerState", powerState);
        }

        if (resourceState != null) {
            sc.setParameters("resourceState", resourceState);
        }

        if (haHosts != null && haTag != null && !haTag.isEmpty()) {
            sc.setJoinParameters("hostTagSearch", "tag", haTag);
        }

        if (hypervisorType != HypervisorType.None && hypervisorType != HypervisorType.Any) {
            sc.setParameters("hypervisor_type", hypervisorType);
        }

<<<<<<< HEAD
        if (msId != null) {
            ManagementServerHostVO msHost = msHostDao.findById(msId);
            if (msHost != null) {
                sc.setParameters("mgmt_server_id", msHost.getMsid());
            }
=======
        if (arch != null) {
            sc.setParameters("arch", arch);
>>>>>>> 0785ba04
        }

        Pair<List<HostVO>, Integer> uniqueHostPair = hostDao.searchAndCount(sc, searchFilter);
        Integer count = uniqueHostPair.second();
        List<Long> hostIds = uniqueHostPair.first().stream().map(HostVO::getId).collect(Collectors.toList());
        return new Pair<>(hostIds, count);
    }

    @Override
    public ListResponse<VolumeResponse> searchForVolumes(ListVolumesCmd cmd) {
        Pair<List<VolumeJoinVO>, Integer> result = searchForVolumesInternal(cmd);
        ListResponse<VolumeResponse> response = new ListResponse<>();

        if (cmd.getRetrieveOnlyResourceCount()) {
            response.setResponses(new ArrayList<>(), result.second());
            return response;
        }

        ResponseView respView = cmd.getResponseView();
        Account account = CallContext.current().getCallingAccount();
        if (accountMgr.isRootAdmin(account.getAccountId())) {
            respView = ResponseView.Full;
        }

        List<VolumeResponse> volumeResponses = ViewResponseHelper.createVolumeResponse(respView, result.first().toArray(new VolumeJoinVO[result.first().size()]));

        for (VolumeResponse vr : volumeResponses) {
            String poolId = vr.getStoragePoolId();
            if (poolId == null) {
                continue;
            }

            DataStore store = dataStoreManager.getPrimaryDataStore(poolId);
            if (store == null) {
                continue;
            }

            DataStoreDriver driver = store.getDriver();
            if (driver == null) {
                continue;
            }

            Map<String, String> caps = driver.getCapabilities();
            if (caps != null) {
                boolean quiescevm = Boolean.parseBoolean(caps.get(DataStoreCapabilities.VOLUME_SNAPSHOT_QUIESCEVM.toString()));
                vr.setNeedQuiescevm(quiescevm);

                boolean supportsStorageSnapshot = Boolean.parseBoolean(caps.get(DataStoreCapabilities.STORAGE_SYSTEM_SNAPSHOT.toString()));
                vr.setSupportsStorageSnapshot(supportsStorageSnapshot);
            }
        }
        response.setResponses(volumeResponses, result.second());
        return response;
    }

    private Pair<List<VolumeJoinVO>, Integer> searchForVolumesInternal(ListVolumesCmd cmd) {
        Pair<List<Long>, Integer> volumeIdPage = searchForVolumeIdsAndCount(cmd);

        Integer count = volumeIdPage.second();
        Long[] idArray = volumeIdPage.first().toArray(new Long[0]);

        if (count == 0) {
            return new Pair<>(new ArrayList<>(), count);
        }

        List<VolumeJoinVO> vms = _volumeJoinDao.searchByIds(idArray);
        return new Pair<>(vms, count);
    }
    private Pair<List<Long>, Integer> searchForVolumeIdsAndCount(ListVolumesCmd cmd) {

        Account caller = CallContext.current().getCallingAccount();
        List<Long> permittedAccounts = new ArrayList<>();

        Long id = cmd.getId();
        Long vmInstanceId = cmd.getVirtualMachineId();
        String name = cmd.getVolumeName();
        String keyword = cmd.getKeyword();
        String type = cmd.getType();
        Map<String, String> tags = cmd.getTags();
        String storageId = cmd.getStorageId();
        Long clusterId = cmd.getClusterId();
        Long serviceOfferingId = cmd.getServiceOfferingId();
        Long diskOfferingId = cmd.getDiskOfferingId();
        Boolean display = cmd.getDisplay();
        String state = cmd.getState();
        boolean shouldListSystemVms = shouldListSystemVms(cmd, caller.getId());

        Long zoneId = cmd.getZoneId();
        Long podId = cmd.getPodId();

        List<Long> ids = getIdsListFromCmd(cmd.getId(), cmd.getIds());

        if (diskOfferingId == null && serviceOfferingId != null) {
            ServiceOfferingVO serviceOffering = _srvOfferingDao.findById(serviceOfferingId);
            if (serviceOffering != null) {
                diskOfferingId = serviceOffering.getDiskOfferingId();
            }
        }

        Ternary<Long, Boolean, ListProjectResourcesCriteria> domainIdRecursiveListProject = new Ternary<>(cmd.getDomainId(), cmd.isRecursive(), null);
        accountMgr.buildACLSearchParameters(caller, id, cmd.getAccountName(), cmd.getProjectId(), permittedAccounts, domainIdRecursiveListProject, cmd.listAll(), false);
        Long domainId = domainIdRecursiveListProject.first();
        Boolean isRecursive = domainIdRecursiveListProject.second();
        ListProjectResourcesCriteria listProjectResourcesCriteria = domainIdRecursiveListProject.third();
        Filter searchFilter = new Filter(VolumeVO.class, "created", false, cmd.getStartIndex(), cmd.getPageSizeVal());

        SearchBuilder<VolumeVO> volumeSearchBuilder = volumeDao.createSearchBuilder();
        volumeSearchBuilder.select(null, Func.DISTINCT, volumeSearchBuilder.entity().getId()); // select distinct
        accountMgr.buildACLSearchBuilder(volumeSearchBuilder, domainId, isRecursive, permittedAccounts, listProjectResourcesCriteria);

        if (CollectionUtils.isNotEmpty(ids)) {
            volumeSearchBuilder.and("idIN", volumeSearchBuilder.entity().getId(), SearchCriteria.Op.IN);
        }

        volumeSearchBuilder.and("name", volumeSearchBuilder.entity().getName(), SearchCriteria.Op.EQ);
        volumeSearchBuilder.and("volumeType", volumeSearchBuilder.entity().getVolumeType(), SearchCriteria.Op.LIKE);
        volumeSearchBuilder.and("uuid", volumeSearchBuilder.entity().getUuid(), SearchCriteria.Op.NNULL);
        volumeSearchBuilder.and("instanceId", volumeSearchBuilder.entity().getInstanceId(), SearchCriteria.Op.EQ);
        volumeSearchBuilder.and("dataCenterId", volumeSearchBuilder.entity().getDataCenterId(), SearchCriteria.Op.EQ);
        if (cmd.isEncrypted() != null) {
            if (cmd.isEncrypted()) {
                volumeSearchBuilder.and("encryptFormat", volumeSearchBuilder.entity().getEncryptFormat(), SearchCriteria.Op.NNULL);
            } else {
                volumeSearchBuilder.and("encryptFormat", volumeSearchBuilder.entity().getEncryptFormat(), SearchCriteria.Op.NULL);
            }
        }

        if (keyword != null) {
            volumeSearchBuilder.and().op("keywordName", volumeSearchBuilder.entity().getName(), SearchCriteria.Op.LIKE);
            volumeSearchBuilder.or("keywordVolumeType", volumeSearchBuilder.entity().getVolumeType(), SearchCriteria.Op.LIKE);
            volumeSearchBuilder.or("keywordState", volumeSearchBuilder.entity().getState(), SearchCriteria.Op.LIKE);
            volumeSearchBuilder.cp();
        }

        StoragePoolVO poolVO = null;
        if (storageId != null) {
            poolVO = storagePoolDao.findByUuid(storageId);
            if (poolVO == null) {
                throw new InvalidParameterValueException("Unable to find storage pool by uuid " + storageId);
            } else if (poolVO.getPoolType() == Storage.StoragePoolType.DatastoreCluster) {
                volumeSearchBuilder.and("storageId", volumeSearchBuilder.entity().getPoolId(), SearchCriteria.Op.IN);
            } else {
                volumeSearchBuilder.and("storageId", volumeSearchBuilder.entity().getPoolId(), SearchCriteria.Op.EQ);
            }
        }

        if (clusterId != null || podId != null) {
            SearchBuilder<StoragePoolVO> storagePoolSearch = storagePoolDao.createSearchBuilder();
            storagePoolSearch.and("clusterId", storagePoolSearch.entity().getClusterId(), SearchCriteria.Op.EQ);
            storagePoolSearch.and("podId", storagePoolSearch.entity().getPodId(), SearchCriteria.Op.EQ);
            volumeSearchBuilder.join("storagePoolSearch", storagePoolSearch, storagePoolSearch.entity().getId(), volumeSearchBuilder.entity().getPoolId(), JoinBuilder.JoinType.INNER);
        }

        volumeSearchBuilder.and("diskOfferingId", volumeSearchBuilder.entity().getDiskOfferingId(), SearchCriteria.Op.EQ);
        volumeSearchBuilder.and("display", volumeSearchBuilder.entity().isDisplayVolume(), SearchCriteria.Op.EQ);
        volumeSearchBuilder.and("state", volumeSearchBuilder.entity().getState(), SearchCriteria.Op.EQ);
        volumeSearchBuilder.and("stateNEQ", volumeSearchBuilder.entity().getState(), SearchCriteria.Op.NEQ);

        // Need to test thoroughly
        if (!shouldListSystemVms) {
            SearchBuilder<VMInstanceVO> vmSearch = _vmInstanceDao.createSearchBuilder();
            SearchBuilder<ServiceOfferingVO> serviceOfferingSearch = _srvOfferingDao.createSearchBuilder();
            vmSearch.and().op("svmType", vmSearch.entity().getType(), SearchCriteria.Op.NIN);
            vmSearch.or("vmSearchNulltype", vmSearch.entity().getType(), SearchCriteria.Op.NULL);
            vmSearch.cp();

            serviceOfferingSearch.and().op("systemUse", serviceOfferingSearch.entity().isSystemUse(), SearchCriteria.Op.NEQ);
            serviceOfferingSearch.or("serviceOfferingSearchNulltype", serviceOfferingSearch.entity().isSystemUse(), SearchCriteria.Op.NULL);
            serviceOfferingSearch.cp();

            vmSearch.join("serviceOfferingSearch", serviceOfferingSearch, serviceOfferingSearch.entity().getId(), vmSearch.entity().getServiceOfferingId(), JoinBuilder.JoinType.LEFT);

            volumeSearchBuilder.join("vmSearch", vmSearch, vmSearch.entity().getId(), volumeSearchBuilder.entity().getInstanceId(), JoinBuilder.JoinType.LEFT);

        }

        if (MapUtils.isNotEmpty(tags)) {
            SearchBuilder<ResourceTagVO> resourceTagSearch = resourceTagDao.createSearchBuilder();
            resourceTagSearch.and("resourceType", resourceTagSearch.entity().getResourceType(), Op.EQ);
            resourceTagSearch.and().op();
            for (int count = 0; count < tags.size(); count++) {
                if (count == 0) {
                    resourceTagSearch.op("tagKey" + count, resourceTagSearch.entity().getKey(), Op.EQ);
                } else {
                    resourceTagSearch.or().op("tagKey" + count, resourceTagSearch.entity().getKey(), Op.EQ);
                }
                resourceTagSearch.and("tagValue" + count, resourceTagSearch.entity().getValue(), Op.EQ);
                resourceTagSearch.cp();
            }
            resourceTagSearch.cp();

            volumeSearchBuilder.join("tags", resourceTagSearch, resourceTagSearch.entity().getResourceId(), volumeSearchBuilder.entity().getId(), JoinBuilder.JoinType.INNER);
        }

        // now set the SC criteria...
        SearchCriteria<VolumeVO> sc = volumeSearchBuilder.create();
        accountMgr.buildACLSearchCriteria(sc, domainId, isRecursive, permittedAccounts, listProjectResourcesCriteria);

        if (keyword != null) {
            sc.setParameters("keywordName", "%" + keyword + "%");
            sc.setParameters("keywordVolumeType", "%" + keyword + "%");
            sc.setParameters("keywordState", "%" + keyword + "%");
        }

        if (name != null) {
            sc.setParameters("name", name);
        }

        if (display != null) {
            sc.setParameters("display", display);
        }

        setIdsListToSearchCriteria(sc, ids);

        if (!shouldListSystemVms) {
            sc.setJoinParameters("vmSearch", "svmType", VirtualMachine.Type.ConsoleProxy, VirtualMachine.Type.SecondaryStorageVm, VirtualMachine.Type.DomainRouter);
            sc.getJoin("vmSearch").setJoinParameters("serviceOfferingSearch", "systemUse", 1);
        }

        if (MapUtils.isNotEmpty(tags)) {
            int count = 0;
            sc.setJoinParameters("tags", "resourceType", ResourceObjectType.Volume);
            for (Map.Entry<String, String> entry  : tags.entrySet()) {
                sc.setJoinParameters("tags", "tagKey" + count, entry.getKey());
                sc.setJoinParameters("tags", "tagValue" + count, entry.getValue());
                count++;
            }
        }

        if (diskOfferingId != null) {
            sc.setParameters("diskOfferingId", diskOfferingId);
        }

        if (id != null) {
            sc.setParameters("id", id);
        }

        if (type != null) {
            sc.setParameters("volumeType", "%" + type + "%");
        }
        if (vmInstanceId != null) {
            sc.setParameters("instanceId", vmInstanceId);
        }
        if (zoneId != null) {
            sc.setParameters("dataCenterId", zoneId);
        }

        if (storageId != null) {
            if (poolVO.getPoolType() == Storage.StoragePoolType.DatastoreCluster) {
                List<StoragePoolVO> childDataStores = storagePoolDao.listChildStoragePoolsInDatastoreCluster(poolVO.getId());
                sc.setParameters("storageId", childDataStores.stream().map(StoragePoolVO::getId).toArray());
            } else {
                sc.setParameters("storageId", poolVO.getId());
            }
        }

        if (clusterId != null) {
            sc.setJoinParameters("storagePoolSearch", "clusterId", clusterId);
        }
        if (podId != null) {
            sc.setJoinParameters("storagePoolSearch", "podId", podId);
        }

        if (state != null) {
            sc.setParameters("state", state);
        } else if (!accountMgr.isAdmin(caller.getId())) {
            sc.setParameters("stateNEQ", Volume.State.Expunged);
        }

        // search Volume details by ids
        Pair<List<VolumeVO>, Integer> uniqueVolPair = volumeDao.searchAndCount(sc, searchFilter);
        Integer count = uniqueVolPair.second();
        List<Long> vmIds = uniqueVolPair.first().stream().map(VolumeVO::getId).collect(Collectors.toList());
        return new Pair<>(vmIds, count);
    }

    private boolean shouldListSystemVms(ListVolumesCmd cmd, Long callerId) {
        return Boolean.TRUE.equals(cmd.getListSystemVms()) && accountMgr.isRootAdmin(callerId);
    }

    @Override
    public ListResponse<DomainResponse> searchForDomains(ListDomainsCmd cmd) {
        Pair<List<DomainJoinVO>, Integer> result = searchForDomainsInternal(cmd);
        ListResponse<DomainResponse> response = new ListResponse<>();

        ResponseView respView = ResponseView.Restricted;
        if (cmd instanceof ListDomainsCmdByAdmin) {
            respView = ResponseView.Full;
        }

        List<DomainResponse> domainResponses = ViewResponseHelper.createDomainResponse(respView, cmd.getDetails(), result.first());
        response.setResponses(domainResponses, result.second());
        return response;
    }

    private Pair<List<DomainJoinVO>, Integer> searchForDomainsInternal(ListDomainsCmd cmd) {
        Pair<List<Long>, Integer> domainIdPage = searchForDomainIdsAndCount(cmd);

        Integer count = domainIdPage.second();
        Long[] idArray = domainIdPage.first().toArray(new Long[0]);

        if (count == 0) {
            return new Pair<>(new ArrayList<>(), count);
        }

        List<DomainJoinVO> domains = _domainJoinDao.searchByIds(idArray);
        return new Pair<>(domains, count);
    }

    private Pair<List<Long>, Integer> searchForDomainIdsAndCount(ListDomainsCmd cmd) {
        Account caller = CallContext.current().getCallingAccount();
        Long domainId = cmd.getId();
        boolean listAll = cmd.listAll();
        boolean isRecursive = false;
        Domain domain = null;

        if (domainId != null) {
            domain = _domainDao.findById(domainId);
            if (domain == null) {
                throw new InvalidParameterValueException("Domain id=" + domainId + " doesn't exist");
            }
            accountMgr.checkAccess(caller, domain);
        } else {
            if (caller.getType() != Account.Type.ADMIN) {
                domainId = caller.getDomainId();
            }
            if (listAll) {
                isRecursive = true;
            }
        }

        Filter searchFilter = new Filter(DomainVO.class, "id", true, cmd.getStartIndex(), cmd.getPageSizeVal());
        String domainName = cmd.getDomainName();
        Integer level = cmd.getLevel();
        Object keyword = cmd.getKeyword();

        SearchBuilder<DomainVO> domainSearchBuilder = _domainDao.createSearchBuilder();
        domainSearchBuilder.select(null, Func.DISTINCT, domainSearchBuilder.entity().getId()); // select distinct
        domainSearchBuilder.and("id", domainSearchBuilder.entity().getId(), SearchCriteria.Op.EQ);
        domainSearchBuilder.and("name", domainSearchBuilder.entity().getName(), SearchCriteria.Op.EQ);
        domainSearchBuilder.and("level", domainSearchBuilder.entity().getLevel(), SearchCriteria.Op.EQ);
        domainSearchBuilder.and("path", domainSearchBuilder.entity().getPath(), SearchCriteria.Op.LIKE);
        domainSearchBuilder.and("state", domainSearchBuilder.entity().getState(), SearchCriteria.Op.EQ);

        if (keyword != null) {
            domainSearchBuilder.and("keywordName", domainSearchBuilder.entity().getName(), SearchCriteria.Op.LIKE);
        }

        SearchCriteria<DomainVO> sc = domainSearchBuilder.create();

        if (keyword != null) {
            sc.setParameters("keywordName", "%" + keyword + "%");
        }

        if (domainName != null) {
            sc.setParameters("name", domainName);
        }

        if (level != null) {
            sc.setParameters("level", level);
        }

        if (domainId != null) {
            if (isRecursive) {
                if (domain == null) {
                    domain = _domainDao.findById(domainId);
                }
                sc.setParameters("path", domain.getPath() + "%");
            } else {
                sc.setParameters("id", domainId);
            }
        }

        // return only Active domains to the API
        sc.setParameters("state", Domain.State.Active);

        Pair<List<DomainVO>, Integer> uniqueDomainPair = _domainDao.searchAndCount(sc, searchFilter);
        Integer count = uniqueDomainPair.second();
        List<Long> domainIds = uniqueDomainPair.first().stream().map(DomainVO::getId).collect(Collectors.toList());
        return new Pair<>(domainIds, count);
    }

    @Override
    public ListResponse<AccountResponse> searchForAccounts(ListAccountsCmd cmd) {
        Pair<List<AccountJoinVO>, Integer> result = searchForAccountsInternal(cmd);
        ListResponse<AccountResponse> response = new ListResponse<>();

        ResponseView respView = ResponseView.Restricted;
        if (cmd instanceof ListAccountsCmdByAdmin) {
            respView = ResponseView.Full;
        }

        List<AccountResponse> accountResponses = ViewResponseHelper.createAccountResponse(respView, cmd.getDetails(), result.first().toArray(new AccountJoinVO[result.first().size()]));
        response.setResponses(accountResponses, result.second());
        return response;
    }

    private Pair<List<AccountJoinVO>, Integer> searchForAccountsInternal(ListAccountsCmd cmd) {

        Pair<List<Long>, Integer> accountIdPage = searchForAccountIdsAndCount(cmd);

        Integer count = accountIdPage.second();
        Long[] idArray = accountIdPage.first().toArray(new Long[0]);

        if (count == 0) {
            return new Pair<>(new ArrayList<>(), count);
        }

        List<AccountJoinVO> accounts = _accountJoinDao.searchByIds(idArray);
        return new Pair<>(accounts, count);
    }

    private Pair<List<Long>, Integer> searchForAccountIdsAndCount(ListAccountsCmd cmd) {
        Account caller = CallContext.current().getCallingAccount();
        Long domainId = cmd.getDomainId();
        Long accountId = cmd.getId();
        String accountName = cmd.getSearchName();
        boolean isRecursive = cmd.isRecursive();
        boolean listAll = cmd.listAll();
        boolean callerIsAdmin = accountMgr.isAdmin(caller.getId());
        Account account;
        Domain domain = null;

        // if "domainid" specified, perform validation
        if (domainId != null) {
            // ensure existence...
            domain = _domainDao.findById(domainId);
            if (domain == null) {
                throw new InvalidParameterValueException("Domain id=" + domainId + " doesn't exist");
            }
            // ... and check access rights.
            accountMgr.checkAccess(caller, domain);
        }

        // if no "id" specified...
        if (accountId == null) {
            // listall only has significance if they are an admin
            boolean isDomainListAllAllowed = AllowUserViewAllDomainAccounts.valueIn(caller.getDomainId());
            if ((listAll && callerIsAdmin) || isDomainListAllAllowed) {
                // if no domain id specified, use caller's domain
                if (domainId == null) {
                    domainId = caller.getDomainId();
                }
                // mark recursive
                isRecursive = true;
            } else if (!callerIsAdmin || domainId == null) {
                accountId = caller.getAccountId();
            }
        } else if (domainId != null && accountName != null) {
            // if they're looking for an account by name
            account = _accountDao.findActiveAccount(accountName, domainId);
            if (account == null || account.getId() == Account.ACCOUNT_ID_SYSTEM) {
                throw new InvalidParameterValueException("Unable to find account by name " + accountName + " in domain " + domainId);
            }
            accountMgr.checkAccess(caller, null, true, account);
        } else {
            // if they specified an "id"...
            if (domainId == null) {
                account = _accountDao.findById(accountId);
            } else {
                account = _accountDao.findActiveAccountById(accountId, domainId);
            }
            if (account == null || account.getId() == Account.ACCOUNT_ID_SYSTEM) {
                throw new InvalidParameterValueException("Unable to find account by id " + accountId + (domainId == null ? "" : " in domain " + domainId));
            }
            accountMgr.checkAccess(caller, null, true, account);
        }

        Filter searchFilter = new Filter(AccountVO.class, "id", true, cmd.getStartIndex(), cmd.getPageSizeVal());

        Object type = cmd.getAccountType();
        Object state = cmd.getState();
        Object isCleanupRequired = cmd.isCleanupRequired();
        Object keyword = cmd.getKeyword();
        String apiKeyAccess = cmd.getApiKeyAccess();

        SearchBuilder<AccountVO> accountSearchBuilder = _accountDao.createSearchBuilder();
        accountSearchBuilder.select(null, Func.DISTINCT, accountSearchBuilder.entity().getId()); // select distinct
        accountSearchBuilder.and("accountName", accountSearchBuilder.entity().getAccountName(), SearchCriteria.Op.EQ);
        accountSearchBuilder.and("domainId", accountSearchBuilder.entity().getDomainId(), SearchCriteria.Op.EQ);
        accountSearchBuilder.and("id", accountSearchBuilder.entity().getId(), SearchCriteria.Op.EQ);
        accountSearchBuilder.and("type", accountSearchBuilder.entity().getType(), SearchCriteria.Op.EQ);
        accountSearchBuilder.and("state", accountSearchBuilder.entity().getState(), SearchCriteria.Op.EQ);
        accountSearchBuilder.and("needsCleanup", accountSearchBuilder.entity().getNeedsCleanup(), SearchCriteria.Op.EQ);
        accountSearchBuilder.and("typeNEQ", accountSearchBuilder.entity().getType(), SearchCriteria.Op.NEQ);
        accountSearchBuilder.and("idNEQ", accountSearchBuilder.entity().getId(), SearchCriteria.Op.NEQ);
        accountSearchBuilder.and("type2NEQ", accountSearchBuilder.entity().getType(), SearchCriteria.Op.NEQ);
        if (apiKeyAccess != null) {
            accountSearchBuilder.and("apiKeyAccess", accountSearchBuilder.entity().getApiKeyAccess(), Op.EQ);
        }

        if (domainId != null && isRecursive) {
            SearchBuilder<DomainVO> domainSearch = _domainDao.createSearchBuilder();
            domainSearch.and("path", domainSearch.entity().getPath(), SearchCriteria.Op.LIKE);
            accountSearchBuilder.join("domainSearch", domainSearch, domainSearch.entity().getId(), accountSearchBuilder.entity().getDomainId(), JoinBuilder.JoinType.INNER);
        }

        if (keyword != null) {
            accountSearchBuilder.and().op("keywordAccountName", accountSearchBuilder.entity().getAccountName(), SearchCriteria.Op.LIKE);
            accountSearchBuilder.or("keywordState", accountSearchBuilder.entity().getState(), SearchCriteria.Op.LIKE);
            accountSearchBuilder.cp();
        }

        SearchCriteria<AccountVO> sc = accountSearchBuilder.create();

        // don't return account of type project to the end user
        sc.setParameters("typeNEQ", Account.Type.PROJECT);

        // don't return system account...
        sc.setParameters("idNEQ", Account.ACCOUNT_ID_SYSTEM);

        // do not return account of type domain admin to the end user
        if (!callerIsAdmin) {
            sc.setParameters("type2NEQ", Account.Type.DOMAIN_ADMIN);
        }

        if (keyword != null) {
            sc.setParameters("keywordAccountName", "%" + keyword + "%");
            sc.setParameters("keywordState", "%" + keyword + "%");
        }

        if (type != null) {
            sc.setParameters("type", type);
        }

        if (state != null) {
            sc.setParameters("state", state);
        }

        if (isCleanupRequired != null) {
            sc.setParameters("needsCleanup", isCleanupRequired);
        }

        if (accountName != null) {
            sc.setParameters("accountName", accountName);
        }

        if (accountId != null) {
            sc.setParameters("id", accountId);
        }

        if (domainId != null) {
            if (isRecursive) {
                // will happen if no "domainid" was specified in the request...
                if (domain == null) {
                    domain = _domainDao.findById(domainId);
                }
                sc.setJoinParameters("domainSearch", "path", domain.getPath() + "%");
            } else {
                sc.setParameters("domainId", domainId);
            }
        }

        if (apiKeyAccess != null) {
            try {
                ApiConstants.ApiKeyAccess access = ApiConstants.ApiKeyAccess.valueOf(apiKeyAccess.toUpperCase());
                sc.setParameters("apiKeyAccess", access.toBoolean());
            } catch (IllegalArgumentException ex) {
                throw new InvalidParameterValueException("ApiKeyAccess value can only be Enabled/Disabled/Inherit");
            }
        }

        Pair<List<AccountVO>, Integer> uniqueAccountPair = _accountDao.searchAndCount(sc, searchFilter);
        Integer count = uniqueAccountPair.second();
        List<Long> accountIds = uniqueAccountPair.first().stream().map(AccountVO::getId).collect(Collectors.toList());
        return new Pair<>(accountIds, count);
    }

    @Override
    public ListResponse<AsyncJobResponse> searchForAsyncJobs(ListAsyncJobsCmd cmd) {
        Pair<List<AsyncJobJoinVO>, Integer> result = searchForAsyncJobsInternal(cmd);
        ListResponse<AsyncJobResponse> response = new ListResponse<>();
        List<AsyncJobResponse> jobResponses = ViewResponseHelper.createAsyncJobResponse(result.first().toArray(new AsyncJobJoinVO[result.first().size()]));
        response.setResponses(jobResponses, result.second());
        return response;
    }

    private Pair<List<AsyncJobJoinVO>, Integer> searchForAsyncJobsInternal(ListAsyncJobsCmd cmd) {

        Account caller = CallContext.current().getCallingAccount();

        List<Long> permittedAccounts = new ArrayList<>();

        Ternary<Long, Boolean, ListProjectResourcesCriteria> domainIdRecursiveListProject = new Ternary<>(cmd.getDomainId(), cmd.isRecursive(), null);
        accountMgr.buildACLSearchParameters(caller, null, cmd.getAccountName(), null, permittedAccounts, domainIdRecursiveListProject, cmd.listAll(), false);
        Long domainId = domainIdRecursiveListProject.first();
        Boolean isRecursive = domainIdRecursiveListProject.second();
        ListProjectResourcesCriteria listProjectResourcesCriteria = domainIdRecursiveListProject.third();

        Filter searchFilter = new Filter(AsyncJobJoinVO.class, "id", true, cmd.getStartIndex(), cmd.getPageSizeVal());
        SearchBuilder<AsyncJobJoinVO> sb = _jobJoinDao.createSearchBuilder();
        sb.and("instanceTypeNEQ", sb.entity().getInstanceType(), SearchCriteria.Op.NEQ);
        sb.and("accountIdIN", sb.entity().getAccountId(), SearchCriteria.Op.IN);
        boolean accountJoinIsDone = false;
        if (permittedAccounts.isEmpty() && domainId != null) {
            sb.and("domainId", sb.entity().getDomainId(), SearchCriteria.Op.EQ);
            sb.and("path", sb.entity().getDomainPath(), SearchCriteria.Op.LIKE);
            accountJoinIsDone = true;
        }

        if (listProjectResourcesCriteria != null) {

            if (listProjectResourcesCriteria == Project.ListProjectResourcesCriteria.ListProjectResourcesOnly) {
                sb.and("type", sb.entity().getAccountType(), SearchCriteria.Op.EQ);
            } else if (listProjectResourcesCriteria == Project.ListProjectResourcesCriteria.SkipProjectResources) {
                sb.and("type", sb.entity().getAccountType(), SearchCriteria.Op.NEQ);
            }

            if (!accountJoinIsDone) {
                sb.and("domainId", sb.entity().getDomainId(), SearchCriteria.Op.EQ);
                sb.and("path", sb.entity().getDomainPath(), SearchCriteria.Op.LIKE);
            }
        }

        if (cmd.getManagementServerId() != null) {
            sb.and("executingMsid", sb.entity().getExecutingMsid(), SearchCriteria.Op.EQ);
        }

        Object keyword = cmd.getKeyword();
        Object startDate = cmd.getStartDate();

        SearchCriteria<AsyncJobJoinVO> sc = sb.create();
        sc.setParameters("instanceTypeNEQ", AsyncJobVO.PSEUDO_JOB_INSTANCE_TYPE);
        if (listProjectResourcesCriteria != null) {
            sc.setParameters("type", Account.Type.PROJECT);
        }

        if (!permittedAccounts.isEmpty()) {
            sc.setParameters("accountIdIN", permittedAccounts.toArray());
        } else if (domainId != null) {
            DomainVO domain = _domainDao.findById(domainId);
            if (isRecursive) {
                sc.setParameters("path", domain.getPath() + "%");
            } else {
                sc.setParameters("domainId", domainId);
            }
        }

        if (keyword != null) {
            sc.addAnd("cmd", SearchCriteria.Op.LIKE, "%" + keyword + "%");
        }

        if (startDate != null) {
            sc.addAnd("created", SearchCriteria.Op.GTEQ, startDate);
        }

        if (cmd.getManagementServerId() != null) {
            ManagementServerHostVO msHost = msHostDao.findById(cmd.getManagementServerId());
            sc.setParameters("executingMsid", msHost.getMsid());
        }

        return _jobJoinDao.searchAndCount(sc, searchFilter);
    }

    @Override
    public ListResponse<StoragePoolResponse> searchForStoragePools(ListStoragePoolsCmd cmd) {
        Pair<List<StoragePoolJoinVO>, Integer> result = (ScopeType.HOST.name().equalsIgnoreCase(cmd.getScope()) && cmd.getHostId() != null) ?
                searchForLocalStorages(cmd) : searchForStoragePoolsInternal(cmd);
        return createStoragesPoolResponse(result, cmd.getCustomStats());
    }

    private Pair<List<StoragePoolJoinVO>, Integer> searchForLocalStorages(ListStoragePoolsCmd cmd) {
        long id = cmd.getHostId();
        List<StoragePoolHostVO> localstoragePools = storagePoolHostDao.listByHostId(id);
        Long[] poolIds = new Long[localstoragePools.size()];
        int i = 0;
        for(StoragePoolHostVO localstoragePool : localstoragePools) {
            StoragePool storagePool = storagePoolDao.findById(localstoragePool.getPoolId());
            if (storagePool != null && storagePool.isLocal()) {
                poolIds[i++] = localstoragePool.getPoolId();
            }
        }
        List<StoragePoolJoinVO> pools = _poolJoinDao.searchByIds(poolIds);
        return new Pair<>(pools, pools.size());
    }

    private void setPoolResponseNFSMountOptions(StoragePoolResponse poolResponse, Long poolId) {
        if (Storage.StoragePoolType.NetworkFilesystem.toString().equals(poolResponse.getType()) &&
                HypervisorType.KVM.toString().equals(poolResponse.getHypervisor())) {
            StoragePoolDetailVO detail = _storagePoolDetailsDao.findDetail(poolId, ApiConstants.NFS_MOUNT_OPTIONS);
            if (detail != null) {
                poolResponse.setNfsMountOpts(detail.getValue());
            }
        }
    }

    private ListResponse<StoragePoolResponse> createStoragesPoolResponse(Pair<List<StoragePoolJoinVO>, Integer> storagePools, boolean getCustomStats) {
        ListResponse<StoragePoolResponse> response = new ListResponse<>();

        List<StoragePoolResponse> poolResponses = ViewResponseHelper.createStoragePoolResponse(getCustomStats, storagePools.first().toArray(new StoragePoolJoinVO[storagePools.first().size()]));
        Map<String, Long> poolUuidToIdMap = storagePools.first().stream().collect(Collectors.toMap(StoragePoolJoinVO::getUuid, StoragePoolJoinVO::getId, (a, b) -> a));
        for (StoragePoolResponse poolResponse : poolResponses) {
            Long poolId = poolUuidToIdMap.get(poolResponse.getId());
            DataStore store = dataStoreManager.getPrimaryDataStore(poolResponse.getId());

            if (store != null) {
                addPoolDetailsAndCapabilities(poolResponse, store, poolId);
            }

            setPoolResponseNFSMountOptions(poolResponse, poolId);
        }

        response.setResponses(poolResponses, storagePools.second());
        return response;
    }

    private void addPoolDetailsAndCapabilities(StoragePoolResponse poolResponse, DataStore store, Long poolId) {
        Map<String, String> details = _storagePoolDetailsDao.listDetailsKeyPairs(store.getId(), true);
        poolResponse.setDetails(details);

        DataStoreDriver driver = store.getDriver();
        if (ObjectUtils.anyNull(driver, driver.getCapabilities())) {
            return;
        }

        Map<String, String> caps = driver.getCapabilities();
        if (Storage.StoragePoolType.NetworkFilesystem.toString().equals(poolResponse.getType()) && HypervisorType.VMware.toString().equals(poolResponse.getHypervisor())) {
            StoragePoolDetailVO detail = _storagePoolDetailsDao.findDetail(poolId, Storage.Capability.HARDWARE_ACCELERATION.toString());
            if (detail != null) {
                caps.put(Storage.Capability.HARDWARE_ACCELERATION.toString(), detail.getValue());
            }
        }
        poolResponse.setCaps(caps);
    }



    private Pair<List<StoragePoolJoinVO>, Integer> searchForStoragePoolsInternal(ListStoragePoolsCmd cmd) {
        ScopeType scopeType = ScopeType.validateAndGetScopeType(cmd.getScope());
        StoragePoolStatus status = StoragePoolStatus.validateAndGetStatus(cmd.getStatus());

        Long zoneId = accountMgr.checkAccessAndSpecifyAuthority(CallContext.current().getCallingAccount(), cmd.getZoneId());
        Long id = cmd.getId();
        String name = cmd.getStoragePoolName();
        String path = cmd.getPath();
        Long pod = cmd.getPodId();
        Long cluster = cmd.getClusterId();
        String address = cmd.getIpAddress();
        String keyword = cmd.getKeyword();

        Long startIndex = cmd.getStartIndex();
        Long pageSize = cmd.getPageSizeVal();

        Filter searchFilter = new Filter(StoragePoolVO.class, "id", Boolean.TRUE, startIndex, pageSize);

        Pair<List<Long>, Integer> uniquePoolPair = storagePoolDao.searchForIdsAndCount(id, name, zoneId, path, pod,
                cluster, address, scopeType, status, keyword, searchFilter);

        List<StoragePoolJoinVO> storagePools = _poolJoinDao.searchByIds(uniquePoolPair.first().toArray(new Long[0]));

        return new Pair<>(storagePools, uniquePoolPair.second());
    }

    @Override
    public ListResponse<StorageTagResponse> searchForStorageTags(ListStorageTagsCmd cmd) {
        Pair<List<StoragePoolTagVO>, Integer> result = searchForStorageTagsInternal(cmd);
        ListResponse<StorageTagResponse> response = new ListResponse<>();
        List<StorageTagResponse> tagResponses = ViewResponseHelper.createStorageTagResponse(result.first().toArray(new StoragePoolTagVO[result.first().size()]));

        response.setResponses(tagResponses, result.second());

        return response;
    }

    private Pair<List<StoragePoolTagVO>, Integer> searchForStorageTagsInternal(ListStorageTagsCmd cmd) {
        Filter searchFilter = new Filter(StoragePoolTagVO.class, "id", Boolean.TRUE, null, null);

        SearchBuilder<StoragePoolTagVO> sb = _storageTagDao.createSearchBuilder();

        sb.select(null, Func.DISTINCT, sb.entity().getId()); // select distinct

        SearchCriteria<StoragePoolTagVO> sc = sb.create();

        // search storage tag details by ids
        Pair<List<StoragePoolTagVO>, Integer> uniqueTagPair = _storageTagDao.searchAndCount(sc, searchFilter);
        Integer count = uniqueTagPair.second();

        if (count.intValue() == 0) {
            return uniqueTagPair;
        }

        List<StoragePoolTagVO> uniqueTags = uniqueTagPair.first();
        Long[] vrIds = new Long[uniqueTags.size()];
        int i = 0;

        for (StoragePoolTagVO v : uniqueTags) {
            vrIds[i++] = v.getId();
        }

        List<StoragePoolTagVO> vrs = _storageTagDao.searchByIds(vrIds);

        return new Pair<>(vrs, count);
    }

    @Override
    public ListResponse<HostTagResponse> searchForHostTags(ListHostTagsCmd cmd) {
        Pair<List<HostTagVO>, Integer> result = searchForHostTagsInternal(cmd);
        ListResponse<HostTagResponse> response = new ListResponse<>();
        List<HostTagResponse> tagResponses = ViewResponseHelper.createHostTagResponse(result.first().toArray(new HostTagVO[result.first().size()]));

        response.setResponses(tagResponses, result.second());

        return response;
    }

    private Pair<List<HostTagVO>, Integer> searchForHostTagsInternal(ListHostTagsCmd cmd) {
        Filter searchFilter = new Filter(HostTagVO.class, "id", Boolean.TRUE, null, null);

        SearchBuilder<HostTagVO> sb = _hostTagDao.createSearchBuilder();

        sb.select(null, Func.DISTINCT, sb.entity().getId()); // select distinct

        SearchCriteria<HostTagVO> sc = sb.create();

        // search host tag details by ids
        Pair<List<HostTagVO>, Integer> uniqueTagPair = _hostTagDao.searchAndCount(sc, searchFilter);
        Integer count = uniqueTagPair.second();

        if (count.intValue() == 0) {
            return uniqueTagPair;
        }

        List<HostTagVO> uniqueTags = uniqueTagPair.first();
        Long[] vrIds = new Long[uniqueTags.size()];
        int i = 0;

        for (HostTagVO v : uniqueTags) {
            vrIds[i++] = v.getId();
        }

        List<HostTagVO> vrs = _hostTagDao.searchByIds(vrIds);

        return new Pair<>(vrs, count);
    }

    @Override
    public ListResponse<ImageStoreResponse> searchForImageStores(ListImageStoresCmd cmd) {
        Pair<List<ImageStoreJoinVO>, Integer> result = searchForImageStoresInternal(cmd);
        ListResponse<ImageStoreResponse> response = new ListResponse<>();

        List<ImageStoreResponse> poolResponses = ViewResponseHelper.createImageStoreResponse(result.first().toArray(new ImageStoreJoinVO[result.first().size()]));
        response.setResponses(poolResponses, result.second());
        return response;
    }

    private Pair<List<ImageStoreJoinVO>, Integer> searchForImageStoresInternal(ListImageStoresCmd cmd) {

        Long zoneId = accountMgr.checkAccessAndSpecifyAuthority(CallContext.current().getCallingAccount(), cmd.getZoneId());
        Object id = cmd.getId();
        Object name = cmd.getStoreName();
        String provider = cmd.getProvider();
        String protocol = cmd.getProtocol();
        Object keyword = cmd.getKeyword();
        Long startIndex = cmd.getStartIndex();
        Long pageSize = cmd.getPageSizeVal();
        Boolean readonly = cmd.getReadonly();

        Filter searchFilter = new Filter(ImageStoreJoinVO.class, "id", Boolean.TRUE, startIndex, pageSize);

        SearchBuilder<ImageStoreJoinVO> sb = _imageStoreJoinDao.createSearchBuilder();
        sb.select(null, Func.DISTINCT, sb.entity().getId()); // select distinct
        // ids
        sb.and("id", sb.entity().getId(), SearchCriteria.Op.EQ);
        sb.and("name", sb.entity().getName(), SearchCriteria.Op.EQ);
        sb.and("dataCenterId", sb.entity().getZoneId(), SearchCriteria.Op.EQ);
        sb.and("protocol", sb.entity().getProtocol(), SearchCriteria.Op.EQ);
        sb.and("provider", sb.entity().getProviderName(), SearchCriteria.Op.EQ);
        sb.and("role", sb.entity().getRole(), SearchCriteria.Op.EQ);
        sb.and("readonly", sb.entity().isReadonly(), Op.EQ);

        SearchCriteria<ImageStoreJoinVO> sc = sb.create();
        sc.setParameters("role", DataStoreRole.Image);

        if (keyword != null) {
            SearchCriteria<ImageStoreJoinVO> ssc = _imageStoreJoinDao.createSearchCriteria();
            ssc.addOr("name", SearchCriteria.Op.LIKE, "%" + keyword + "%");
            ssc.addOr("providerName", SearchCriteria.Op.LIKE, "%" + keyword + "%");
            sc.addAnd("name", SearchCriteria.Op.SC, ssc);
        }

        if (id != null) {
            sc.setParameters("id", id);
        }

        if (name != null) {
            sc.setParameters("name", name);
        }

        if (zoneId != null) {
            sc.setParameters("dataCenterId", zoneId);
        }
        if (provider != null) {
            sc.setParameters("provider", provider);
        }
        if (protocol != null) {
            sc.setParameters("protocol", protocol);
        }
        if (readonly != null) {
            sc.setParameters("readonly", readonly);
        }

        // search Store details by ids
        Pair<List<ImageStoreJoinVO>, Integer> uniqueStorePair = _imageStoreJoinDao.searchAndCount(sc, searchFilter);
        Integer count = uniqueStorePair.second();
        if (count.intValue() == 0) {
            // empty result
            return uniqueStorePair;
        }
        List<ImageStoreJoinVO> uniqueStores = uniqueStorePair.first();
        Long[] vrIds = new Long[uniqueStores.size()];
        int i = 0;
        for (ImageStoreJoinVO v : uniqueStores) {
            vrIds[i++] = v.getId();
        }
        List<ImageStoreJoinVO> vrs = _imageStoreJoinDao.searchByIds(vrIds);
        return new Pair<>(vrs, count);

    }

    @Override
    public ListResponse<ImageStoreResponse> searchForSecondaryStagingStores(ListSecondaryStagingStoresCmd cmd) {
        Pair<List<ImageStoreJoinVO>, Integer> result = searchForCacheStoresInternal(cmd);
        ListResponse<ImageStoreResponse> response = new ListResponse<>();

        List<ImageStoreResponse> poolResponses = ViewResponseHelper.createImageStoreResponse(result.first().toArray(new ImageStoreJoinVO[result.first().size()]));
        response.setResponses(poolResponses, result.second());
        return response;
    }

    private Pair<List<ImageStoreJoinVO>, Integer> searchForCacheStoresInternal(ListSecondaryStagingStoresCmd cmd) {

        Long zoneId = accountMgr.checkAccessAndSpecifyAuthority(CallContext.current().getCallingAccount(), cmd.getZoneId());
        Object id = cmd.getId();
        Object name = cmd.getStoreName();
        String provider = cmd.getProvider();
        String protocol = cmd.getProtocol();
        Object keyword = cmd.getKeyword();
        Long startIndex = cmd.getStartIndex();
        Long pageSize = cmd.getPageSizeVal();

        Filter searchFilter = new Filter(ImageStoreJoinVO.class, "id", Boolean.TRUE, startIndex, pageSize);

        SearchBuilder<ImageStoreJoinVO> sb = _imageStoreJoinDao.createSearchBuilder();
        sb.select(null, Func.DISTINCT, sb.entity().getId()); // select distinct
        // ids
        sb.and("id", sb.entity().getId(), SearchCriteria.Op.EQ);
        sb.and("name", sb.entity().getName(), SearchCriteria.Op.EQ);
        sb.and("dataCenterId", sb.entity().getZoneId(), SearchCriteria.Op.EQ);
        sb.and("protocol", sb.entity().getProtocol(), SearchCriteria.Op.EQ);
        sb.and("provider", sb.entity().getProviderName(), SearchCriteria.Op.EQ);
        sb.and("role", sb.entity().getRole(), SearchCriteria.Op.EQ);

        SearchCriteria<ImageStoreJoinVO> sc = sb.create();
        sc.setParameters("role", DataStoreRole.ImageCache);

        if (keyword != null) {
            SearchCriteria<ImageStoreJoinVO> ssc = _imageStoreJoinDao.createSearchCriteria();
            ssc.addOr("name", SearchCriteria.Op.LIKE, "%" + keyword + "%");
            ssc.addOr("provider", SearchCriteria.Op.LIKE, "%" + keyword + "%");
            sc.addAnd("name", SearchCriteria.Op.SC, ssc);
        }

        if (id != null) {
            sc.setParameters("id", id);
        }

        if (name != null) {
            sc.setParameters("name", name);
        }

        if (zoneId != null) {
            sc.setParameters("dataCenterId", zoneId);
        }
        if (provider != null) {
            sc.setParameters("provider", provider);
        }
        if (protocol != null) {
            sc.setParameters("protocol", protocol);
        }

        // search Store details by ids
        Pair<List<ImageStoreJoinVO>, Integer> uniqueStorePair = _imageStoreJoinDao.searchAndCount(sc, searchFilter);
        Integer count = uniqueStorePair.second();
        if (count.intValue() == 0) {
            // empty result
            return uniqueStorePair;
        }
        List<ImageStoreJoinVO> uniqueStores = uniqueStorePair.first();
        Long[] vrIds = new Long[uniqueStores.size()];
        int i = 0;
        for (ImageStoreJoinVO v : uniqueStores) {
            vrIds[i++] = v.getId();
        }
        List<ImageStoreJoinVO> vrs = _imageStoreJoinDao.searchByIds(vrIds);
        return new Pair<>(vrs, count);

    }

    @Override
    public ListResponse<DiskOfferingResponse> searchForDiskOfferings(ListDiskOfferingsCmd cmd) {
        Pair<List<DiskOfferingJoinVO>, Integer> result = searchForDiskOfferingsInternal(cmd);
        ListResponse<DiskOfferingResponse> response = new ListResponse<>();
        List<DiskOfferingResponse> offeringResponses = ViewResponseHelper.createDiskOfferingResponses(cmd.getVirtualMachineId(), result.first());
        response.setResponses(offeringResponses, result.second());
        return response;
    }

    private Pair<List<DiskOfferingJoinVO>, Integer> searchForDiskOfferingsInternal(ListDiskOfferingsCmd cmd) {
        Ternary<List<Long>, Integer, String[]> diskOfferingIdPage = searchForDiskOfferingsIdsAndCount(cmd);

        Integer count = diskOfferingIdPage.second();
        Long[] idArray = diskOfferingIdPage.first().toArray(new Long[0]);
        String[] requiredTagsArray = diskOfferingIdPage.third();

        if (count == 0) {
            return new Pair<>(new ArrayList<>(), count);
        }

        List<DiskOfferingJoinVO> diskOfferings = _diskOfferingJoinDao.searchByIds(idArray);

        if (requiredTagsArray.length != 0) {
            ListIterator<DiskOfferingJoinVO> iteratorForTagsChecking = diskOfferings.listIterator();
            while (iteratorForTagsChecking.hasNext()) {
                DiskOfferingJoinVO offering = iteratorForTagsChecking.next();
                String offeringTags = offering.getTags();
                String[] offeringTagsArray = (offeringTags == null || offeringTags.isEmpty()) ? new String[0] : offeringTags.split(",");
                if (!CollectionUtils.isSubCollection(Arrays.asList(requiredTagsArray), Arrays.asList(offeringTagsArray))) {
                    iteratorForTagsChecking.remove();
                }
            }
        }
        return new Pair<>(diskOfferings, count);
    }

    private Ternary<List<Long>, Integer, String[]> searchForDiskOfferingsIdsAndCount(ListDiskOfferingsCmd cmd) {
        // Note
        // The list method for offerings is being modified in accordance with
        // discussion with Will/Kevin
        // For now, we will be listing the following based on the usertype
        // 1. For root, we will list all offerings
        // 2. For domainAdmin and regular users, we will list everything in
        // their domains+parent domains ... all the way
        // till
        // root

        Account account = CallContext.current().getCallingAccount();
        Object name = cmd.getDiskOfferingName();
        Object id = cmd.getId();
        Object keyword = cmd.getKeyword();
        Long domainId = cmd.getDomainId();
        Boolean isRootAdmin = accountMgr.isRootAdmin(account.getAccountId());
        Long projectId = cmd.getProjectId();
        String accountName = cmd.getAccountName();
        Boolean isRecursive = cmd.isRecursive();
        Long zoneId = cmd.getZoneId();
        Long volumeId = cmd.getVolumeId();
        Long storagePoolId = cmd.getStoragePoolId();
        Boolean encrypt = cmd.getEncrypt();
        String storageType = cmd.getStorageType();
        DiskOffering.State state = cmd.getState();
        final Long vmId = cmd.getVirtualMachineId();

        Filter searchFilter = new Filter(DiskOfferingVO.class, "sortKey", SortKeyAscending.value(), cmd.getStartIndex(), cmd.getPageSizeVal());
        searchFilter.addOrderBy(DiskOfferingVO.class, "id", true);
        SearchBuilder<DiskOfferingVO> diskOfferingSearch = _diskOfferingDao.createSearchBuilder();
        diskOfferingSearch.select(null, Func.DISTINCT, diskOfferingSearch.entity().getId()); // select distinct

        diskOfferingSearch.and("computeOnly", diskOfferingSearch.entity().isComputeOnly(), Op.EQ);

        if (state != null) {
            diskOfferingSearch.and("state", diskOfferingSearch.entity().getState(), Op.EQ);
        }

        // Keeping this logic consistent with domain specific zones
        // if a domainId is provided, we just return the disk offering
        // associated with this domain
        if (domainId != null && accountName == null) {
            if (accountMgr.isRootAdmin(account.getId()) || isPermissible(account.getDomainId(), domainId)) {
                // check if the user's domain == do's domain || user's domain is
                // a child of so's domain for non-root users
                SearchBuilder<DiskOfferingDetailVO> domainDetailsSearch = _diskOfferingDetailsDao.createSearchBuilder();
                domainDetailsSearch.and("domainId", domainDetailsSearch.entity().getValue(), Op.EQ);

                diskOfferingSearch.join("domainDetailsSearch", domainDetailsSearch, JoinBuilder.JoinType.LEFT, JoinBuilder.JoinCondition.AND,
                        diskOfferingSearch.entity().getId(), domainDetailsSearch.entity().getResourceId(),
                        domainDetailsSearch.entity().getName(), diskOfferingSearch.entity().setString(ApiConstants.DOMAIN_ID));

                if (!isRootAdmin) {
                    diskOfferingSearch.and("displayOffering", diskOfferingSearch.entity().getDisplayOffering(), Op.EQ);
                }

                SearchCriteria<DiskOfferingVO> sc = diskOfferingSearch.create();
                sc.setParameters("computeOnly", false);
                sc.setParameters("activeState", DiskOffering.State.Active);

                sc.setJoinParameters("domainDetailsSearch", "domainId", domainId);

                Pair<List<DiskOfferingVO>, Integer> uniquePairs = _diskOfferingDao.searchAndCount(sc, searchFilter);
                List<Long> idsArray = uniquePairs.first().stream().map(DiskOfferingVO::getId).collect(Collectors.toList());
                return new Ternary<>(idsArray, uniquePairs.second(), new String[0]);
            } else {
                throw new PermissionDeniedException("The account:" + account.getAccountName() + " does not fall in the same domain hierarchy as the disk offering");
            }
        }

        // For non-root users, only return all offerings for the user's domain,
        // and everything above till root
        if ((accountMgr.isNormalUser(account.getId()) || accountMgr.isDomainAdmin(account.getId())) || account.getType() == Account.Type.RESOURCE_DOMAIN_ADMIN) {
            if (isRecursive) { // domain + all sub-domains
                if (account.getType() == Account.Type.NORMAL) {
                    throw new InvalidParameterValueException("Only ROOT admins and Domain admins can list disk offerings with isrecursive=true");
                }
            }
        }

        if (volumeId != null && storagePoolId != null) {
            throw new InvalidParameterValueException("Both volume ID and storage pool ID are not allowed at the same time");
        }

        if (keyword != null) {
            diskOfferingSearch.and().op("keywordDisplayText", diskOfferingSearch.entity().getDisplayText(), Op.LIKE);
            diskOfferingSearch.or("keywordName", diskOfferingSearch.entity().getName(), Op.LIKE);
            diskOfferingSearch.cp();
        }

        if (id != null) {
            diskOfferingSearch.and("id", diskOfferingSearch.entity().getId(), Op.EQ);
        }

        if (name != null) {
            diskOfferingSearch.and("name", diskOfferingSearch.entity().getName(), Op.EQ);
        }

        if (encrypt != null) {
            diskOfferingSearch.and("encrypt", diskOfferingSearch.entity().getEncrypt(), Op.EQ);
        }

        if (storageType != null || zoneId != null) {
            diskOfferingSearch.and("useLocalStorage", diskOfferingSearch.entity().isUseLocalStorage(), Op.EQ);
        }

        if (zoneId != null) {
            SearchBuilder<DiskOfferingDetailVO> zoneDetailSearch = _diskOfferingDetailsDao.createSearchBuilder();
            zoneDetailSearch.and().op("zoneId", zoneDetailSearch.entity().getValue(), Op.EQ);
            zoneDetailSearch.or("zoneIdNull", zoneDetailSearch.entity().getId(), Op.NULL);
            zoneDetailSearch.cp();

            diskOfferingSearch.join("zoneDetailSearch", zoneDetailSearch, JoinBuilder.JoinType.LEFT, JoinBuilder.JoinCondition.AND,
                    diskOfferingSearch.entity().getId(), zoneDetailSearch.entity().getResourceId(),
                    zoneDetailSearch.entity().getName(), diskOfferingSearch.entity().setString(ApiConstants.ZONE_ID));
        }

        DiskOffering currentDiskOffering = null;
        Volume volume = null;
        if (volumeId != null) {
            volume = volumeDao.findById(volumeId);
            if (volume == null) {
                throw new InvalidParameterValueException(String.format("Unable to find a volume with specified id %s", volumeId));
            }
            currentDiskOffering = _diskOfferingDao.findByIdIncludingRemoved(volume.getDiskOfferingId());
            if (!currentDiskOffering.isComputeOnly() && currentDiskOffering.getDiskSizeStrictness()) {
                diskOfferingSearch.and().op("diskSize", diskOfferingSearch.entity().getDiskSize(), Op.EQ);
                diskOfferingSearch.or("customized", diskOfferingSearch.entity().isCustomized(), Op.EQ);
                diskOfferingSearch.cp();
            }
            diskOfferingSearch.and("idNEQ", diskOfferingSearch.entity().getId(), Op.NEQ);
            diskOfferingSearch.and("diskSizeStrictness", diskOfferingSearch.entity().getDiskSizeStrictness(), Op.EQ);
        }

        account = accountMgr.finalizeOwner(account, accountName, domainId, projectId);
        if (!Account.Type.ADMIN.equals(account.getType())) {
            SearchBuilder<DiskOfferingDetailVO> domainDetailsSearch = _diskOfferingDetailsDao.createSearchBuilder();
            domainDetailsSearch.and().op("domainIdIN", domainDetailsSearch.entity().getValue(), Op.IN);
            domainDetailsSearch.or("domainIdNull", domainDetailsSearch.entity().getId(), Op.NULL);
            domainDetailsSearch.cp();

            diskOfferingSearch.join("domainDetailsSearch", domainDetailsSearch, JoinBuilder.JoinType.LEFT, JoinBuilder.JoinCondition.AND,
                    diskOfferingSearch.entity().getId(), domainDetailsSearch.entity().getResourceId(),
                    domainDetailsSearch.entity().getName(), diskOfferingSearch.entity().setString(ApiConstants.DOMAIN_ID));
        }

        SearchCriteria<DiskOfferingVO> sc = diskOfferingSearch.create();

        sc.setParameters("computeOnly", false);

        if (state != null) {
            sc.setParameters("state", state);
        }

        if (keyword != null) {
            sc.setParameters("keywordDisplayText", "%" + keyword + "%");
            sc.setParameters("keywordName", "%" + keyword + "%");
        }

        if (id != null) {
            sc.setParameters("id", id);
        }

        if (name != null) {
            sc.setParameters("name", name);
        }

        if (encrypt != null) {
            sc.setParameters("encrypt", encrypt);
        }

        if (storageType != null) {
            if (storageType.equalsIgnoreCase(ServiceOffering.StorageType.local.toString())) {
                sc.setParameters("useLocalStorage", true);

            } else if (storageType.equalsIgnoreCase(ServiceOffering.StorageType.shared.toString())) {
                sc.setParameters("useLocalStorage", false);
            }
        }

        if (zoneId != null) {
            sc.setJoinParameters("zoneDetailSearch", "zoneId", zoneId);

            DataCenterJoinVO zone = _dcJoinDao.findById(zoneId);
            if (DataCenter.Type.Edge.equals(zone.getType())) {
                sc.setParameters("useLocalStorage", true);
            }
        }

        if (volumeId != null) {
            if (!currentDiskOffering.isComputeOnly() && currentDiskOffering.getDiskSizeStrictness()) {
                sc.setParameters("diskSize", volume.getSize());
                sc.setParameters("customized", true);
            }
            sc.setParameters("idNEQ", currentDiskOffering.getId());
            sc.setParameters("diskSizeStrictness", currentDiskOffering.getDiskSizeStrictness());
        }

        // Filter offerings that are not associated with caller's domain
        if (!Account.Type.ADMIN.equals(account.getType())) {
            Domain callerDomain = _domainDao.findById(account.getDomainId());
            List<Long> domainIds = findRelatedDomainIds(callerDomain, isRecursive);

            sc.setJoinParameters("domainDetailsSearch", "domainIdIN", domainIds.toArray());
        }

        if (vmId != null) {
            UserVmVO vm = userVmDao.findById(vmId);
            if (vm == null) {
                throw new InvalidParameterValueException("Unable to find the VM instance with the specified ID");
            }
            if (!isRootAdmin) {
                accountMgr.checkAccess(account, null, false, vm);
            }
        }

        Pair<List<DiskOfferingVO>, Integer> uniquePairs = _diskOfferingDao.searchAndCount(sc, searchFilter);
        String[] requiredTagsArray = new String[0];
        if (CollectionUtils.isNotEmpty(uniquePairs.first()) && VolumeApiServiceImpl.MatchStoragePoolTagsWithDiskOffering.valueIn(zoneId)) {
            if (volumeId != null) {
                requiredTagsArray = currentDiskOffering.getTagsArray();
            } else if (storagePoolId != null) {
                requiredTagsArray = _storageTagDao.getStoragePoolTags(storagePoolId).toArray(new String[0]);
            }
        }
        List<Long> idsArray = uniquePairs.first().stream().map(DiskOfferingVO::getId).collect(Collectors.toList());

        return new Ternary<>(idsArray, uniquePairs.second(), requiredTagsArray);
    }

    private void useStorageType(SearchCriteria<?> sc, String storageType) {
        if (storageType != null) {
            if (storageType.equalsIgnoreCase(ServiceOffering.StorageType.local.toString())) {
                sc.addAnd("useLocalStorage", Op.EQ, true);

            } else if (storageType.equalsIgnoreCase(ServiceOffering.StorageType.shared.toString())) {
                sc.addAnd("useLocalStorage", Op.EQ, false);
            }
        }
    }

    private List<Long> findRelatedDomainIds(Domain domain, boolean isRecursive) {
        List<Long> domainIds = _domainDao.getDomainParentIds(domain.getId())
            .stream().collect(Collectors.toList());
        if (isRecursive) {
            List<Long> childrenIds = _domainDao.getDomainChildrenIds(domain.getPath());
            if (childrenIds != null && !childrenIds.isEmpty())
            domainIds.addAll(childrenIds);
        }
        return domainIds;
    }

    @Override
    public ListResponse<ServiceOfferingResponse> searchForServiceOfferings(ListServiceOfferingsCmd cmd) {
        Pair<List<ServiceOfferingJoinVO>, Integer> result = searchForServiceOfferingsInternal(cmd);
        result.first();
        ListResponse<ServiceOfferingResponse> response = new ListResponse<>();
        List<ServiceOfferingResponse> offeringResponses = ViewResponseHelper.createServiceOfferingResponse(result.first().toArray(new ServiceOfferingJoinVO[result.first().size()]));
        response.setResponses(offeringResponses, result.second());
        return response;
    }

    protected List<String> getHostTagsFromTemplateForServiceOfferingsListing(Account caller, Long templateId) {
        List<String> hostTags = new ArrayList<>();
        if (templateId == null) {
            return hostTags;
        }
        VMTemplateVO template = _templateDao.findByIdIncludingRemoved(templateId);
        if (template == null) {
            throw new InvalidParameterValueException("Unable to find template with the specified ID");
        }
        if (caller.getType() != Account.Type.ADMIN) {
            accountMgr.checkAccess(caller, null, false, template);
        }
        if (StringUtils.isNotEmpty(template.getTemplateTag())) {
            hostTags.add(template.getTemplateTag());
        }
        return hostTags;
    }

    private Pair<List<ServiceOfferingJoinVO>, Integer> searchForServiceOfferingsInternal(ListServiceOfferingsCmd cmd) {
        Pair<List<Long>, Integer> offeringIdPage = searchForServiceOfferingIdsAndCount(cmd);

        Integer count = offeringIdPage.second();
        Long[] idArray = offeringIdPage.first().toArray(new Long[0]);

        if (count == 0) {
            return new Pair<>(new ArrayList<>(), count);
        }

        List<ServiceOfferingJoinVO> srvOfferings = _srvOfferingJoinDao.searchByIds(idArray);
        return new Pair<>(srvOfferings, count);
    }

    private Pair<List<Long>, Integer> searchForServiceOfferingIdsAndCount(ListServiceOfferingsCmd cmd) {
        // Note
        // The filteredOfferings method for offerings is being modified in accordance with
        // discussion with Will/Kevin
        // For now, we will be listing the following based on the usertype
        // 1. For root, we will filteredOfferings all offerings
        // 2. For domainAdmin and regular users, we will filteredOfferings everything in
        // their domains+parent domains ... all the way
        // till
        // root
        Account caller = CallContext.current().getCallingAccount();
        Long projectId = cmd.getProjectId();
        String accountName = cmd.getAccountName();
        Object name = cmd.getServiceOfferingName();
        Object id = cmd.getId();
        Object keyword = cmd.getKeyword();
        Long vmId = cmd.getVirtualMachineId();
        Long domainId = cmd.getDomainId();
        Boolean isSystem = cmd.getIsSystem();
        String vmTypeStr = cmd.getSystemVmType();
        ServiceOfferingVO currentVmOffering = null;
        DiskOfferingVO diskOffering = null;
        Boolean isRecursive = cmd.isRecursive();
        Long zoneId = cmd.getZoneId();
        Integer cpuNumber = cmd.getCpuNumber();
        Integer memory = cmd.getMemory();
        Integer cpuSpeed = cmd.getCpuSpeed();
        Boolean encryptRoot = cmd.getEncryptRoot();
        String storageType = cmd.getStorageType();
        ServiceOffering.State state = cmd.getState();
        final Long templateId = cmd.getTemplateId();

        final Account owner = accountMgr.finalizeOwner(caller, accountName, domainId, projectId);

        if (!accountMgr.isRootAdmin(caller.getId()) && isSystem) {
            throw new InvalidParameterValueException("Only ROOT admins can access system offerings.");
        }

        // Keeping this logic consistent with domain specific zones
        // if a domainId is provided, we just return the so associated with this
        // domain
        if (domainId != null && !accountMgr.isRootAdmin(caller.getId())) {
            // check if the user's domain == so's domain || user's domain is a
            // child of so's domain
            if (!isPermissible(owner.getDomainId(), domainId)) {
                throw new PermissionDeniedException("The account:" + owner.getAccountName() + " does not fall in the same domain hierarchy as the service offering");
            }
        }

        VMInstanceVO vmInstance = null;
        if (vmId != null) {
            vmInstance = _vmInstanceDao.findById(vmId);
            if ((vmInstance == null) || (vmInstance.getRemoved() != null)) {
                InvalidParameterValueException ex = new InvalidParameterValueException("unable to find a virtual machine with specified id");
                ex.addProxyObject(vmId.toString(), "vmId");
                throw ex;
            }
            accountMgr.checkAccess(owner, null, true, vmInstance);
        }

        Filter searchFilter = new Filter(ServiceOfferingVO.class, "sortKey", SortKeyAscending.value(), cmd.getStartIndex(), cmd.getPageSizeVal());
        searchFilter.addOrderBy(ServiceOfferingVO.class, "id", true);

        SearchBuilder<ServiceOfferingVO> serviceOfferingSearch = _srvOfferingDao.createSearchBuilder();
        serviceOfferingSearch.select(null, Func.DISTINCT, serviceOfferingSearch.entity().getId()); // select distinct

        if (state != null) {
            serviceOfferingSearch.and("state", serviceOfferingSearch.entity().getState(), Op.EQ);
        }

        if (vmId != null) {
            currentVmOffering = _srvOfferingDao.findByIdIncludingRemoved(vmInstance.getId(), vmInstance.getServiceOfferingId());
            diskOffering = _diskOfferingDao.findByIdIncludingRemoved(currentVmOffering.getDiskOfferingId());
            if (!currentVmOffering.isDynamic()) {
                serviceOfferingSearch.and("idNEQ", serviceOfferingSearch.entity().getId(), SearchCriteria.Op.NEQ);
            }

            if (currentVmOffering.getDiskOfferingStrictness()) {
                serviceOfferingSearch.and("diskOfferingId", serviceOfferingSearch.entity().getDiskOfferingId(), SearchCriteria.Op.EQ);
            }
            serviceOfferingSearch.and("diskOfferingStrictness", serviceOfferingSearch.entity().getDiskOfferingStrictness(), SearchCriteria.Op.EQ);

            // In case vm is running return only offerings greater than equal to current offering compute and offering's dynamic scalability should match
            if (vmInstance.getState() == VirtualMachine.State.Running) {
                Integer vmCpu = currentVmOffering.getCpu();
                Integer vmMemory = currentVmOffering.getRamSize();
                Integer vmSpeed = currentVmOffering.getSpeed();
                if ((vmCpu == null || vmMemory == null || vmSpeed == null) && VirtualMachine.Type.User.equals(vmInstance.getType())) {
                    UserVmVO userVmVO = userVmDao.findById(vmId);
                    userVmDao.loadDetails(userVmVO);
                    Map<String, String> details = userVmVO.getDetails();
                    vmCpu = NumbersUtil.parseInt(details.get(ApiConstants.CPU_NUMBER), 0);
                    if (vmSpeed == null) {
                        vmSpeed = NumbersUtil.parseInt(details.get(ApiConstants.CPU_SPEED), 0);
                    }
                    vmMemory = NumbersUtil.parseInt(details.get(ApiConstants.MEMORY), 0);
                }
                if (vmCpu != null && vmCpu > 0) {
                    /*
                            (service_offering.cpu >= ?)
                             OR (
                                service_offering.cpu IS NULL
                                AND (maxComputeDetailsSearch.value IS NULL OR  maxComputeDetailsSearch.value >= ?)
                            )
                     */
                    SearchBuilder<ServiceOfferingDetailsVO> maxComputeDetailsSearch = _srvOfferingDetailsDao.createSearchBuilder();

                    serviceOfferingSearch.join("maxComputeDetailsSearch", maxComputeDetailsSearch, JoinBuilder.JoinType.LEFT, JoinBuilder.JoinCondition.AND,
                            serviceOfferingSearch.entity().getId(), maxComputeDetailsSearch.entity().getResourceId(),
                            maxComputeDetailsSearch.entity().getName(), serviceOfferingSearch.entity().setString(ApiConstants.MAX_CPU_NUMBER));

                    serviceOfferingSearch.and().op("vmCpu", serviceOfferingSearch.entity().getCpu(), Op.GTEQ);
                    serviceOfferingSearch.or().op("vmCpuNull", serviceOfferingSearch.entity().getCpu(), Op.NULL);
                    serviceOfferingSearch.and().op("maxComputeDetailsSearch", "vmMaxComputeNull", maxComputeDetailsSearch.entity().getValue(), Op.NULL);
                    serviceOfferingSearch.or("maxComputeDetailsSearch", "vmMaxComputeGTEQ", maxComputeDetailsSearch.entity().getValue(), Op.GTEQ).cp();

                    serviceOfferingSearch.cp().cp();

                }
                if (vmSpeed != null && vmSpeed > 0) {
                    serviceOfferingSearch.and().op("speedNULL", serviceOfferingSearch.entity().getSpeed(), Op.NULL);
                    serviceOfferingSearch.or("speedGTEQ", serviceOfferingSearch.entity().getSpeed(), Op.GTEQ);
                    serviceOfferingSearch.cp();
                }
                if (vmMemory != null && vmMemory > 0) {
                    /*
                        (service_offering.ram_size >= ?)
                        OR (
                          service_offering.ram_size IS NULL
                          AND (max_memory_details.value IS NULL OR max_memory_details.value >= ?)
                        )
                     */
                    SearchBuilder<ServiceOfferingDetailsVO> maxMemoryDetailsSearch = _srvOfferingDetailsDao.createSearchBuilder();

                    serviceOfferingSearch.join("maxMemoryDetailsSearch", maxMemoryDetailsSearch, JoinBuilder.JoinType.LEFT, JoinBuilder.JoinCondition.AND,
                            serviceOfferingSearch.entity().getId(), maxMemoryDetailsSearch.entity().getResourceId(),
                            maxMemoryDetailsSearch.entity().getName(), serviceOfferingSearch.entity().setString("maxmemory"));

                    serviceOfferingSearch.and().op("vmMemory", serviceOfferingSearch.entity().getRamSize(), Op.GTEQ);
                    serviceOfferingSearch.or().op("vmMemoryNull", serviceOfferingSearch.entity().getRamSize(), Op.NULL);
                    serviceOfferingSearch.and().op("maxMemoryDetailsSearch", "vmMaxMemoryNull", maxMemoryDetailsSearch.entity().getValue(), Op.NULL);
                    serviceOfferingSearch.or("maxMemoryDetailsSearch", "vmMaxMemoryGTEQ", maxMemoryDetailsSearch.entity().getValue(), Op.GTEQ).cp();

                    serviceOfferingSearch.cp().cp();
                }
                serviceOfferingSearch.and("dynamicScalingEnabled", serviceOfferingSearch.entity().isDynamicScalingEnabled(), SearchCriteria.Op.EQ);
            }
        }

        if ((accountMgr.isNormalUser(owner.getId()) || accountMgr.isDomainAdmin(owner.getId())) || owner.getType() == Account.Type.RESOURCE_DOMAIN_ADMIN) {
            // For non-root users.
            if (isSystem) {
                throw new InvalidParameterValueException("Only root admins can access system's offering");
            }
            if (isRecursive) { // domain + all sub-domains
                if (owner.getType() == Account.Type.NORMAL) {
                    throw new InvalidParameterValueException("Only ROOT admins and Domain admins can list service offerings with isrecursive=true");
                }
            }
        } else {
            // for root users
            if (owner.getDomainId() != 1 && isSystem) { // NON ROOT admin
                throw new InvalidParameterValueException("Non ROOT admins cannot access system's offering");
            }
            if (domainId != null && accountName == null) {
                SearchBuilder<ServiceOfferingDetailsVO> srvOffrDomainDetailSearch = _srvOfferingDetailsDao.createSearchBuilder();
                srvOffrDomainDetailSearch.and("domainId", srvOffrDomainDetailSearch.entity().getValue(), Op.EQ);
                serviceOfferingSearch.join("domainDetailSearch", srvOffrDomainDetailSearch, JoinBuilder.JoinType.LEFT, JoinBuilder.JoinCondition.AND,
                        serviceOfferingSearch.entity().getId(), srvOffrDomainDetailSearch.entity().getResourceId(),
                        srvOffrDomainDetailSearch.entity().getName(), serviceOfferingSearch.entity().setString(ApiConstants.DOMAIN_ID));
            }
        }

        if (keyword != null) {
            serviceOfferingSearch.and().op("keywordName", serviceOfferingSearch.entity().getName(), SearchCriteria.Op.LIKE);
            serviceOfferingSearch.or("keywordDisplayText", serviceOfferingSearch.entity().getDisplayText(), SearchCriteria.Op.LIKE);
            serviceOfferingSearch.cp();
        }

        if (id != null) {
            serviceOfferingSearch.and("id", serviceOfferingSearch.entity().getId(), SearchCriteria.Op.EQ);
        }

        if (isSystem != null) {
            // note that for non-root users, isSystem is always false when
            // control comes to here
            serviceOfferingSearch.and("systemUse", serviceOfferingSearch.entity().isSystemUse(), SearchCriteria.Op.EQ);
        }

        if (name != null) {
            serviceOfferingSearch.and("name", serviceOfferingSearch.entity().getName(), SearchCriteria.Op.EQ);
        }

        if (vmTypeStr != null) {
            serviceOfferingSearch.and("svmType", serviceOfferingSearch.entity().getVmType(), SearchCriteria.Op.EQ);
        }
        DataCenterJoinVO zone = null;
        if (zoneId != null) {
            SearchBuilder<ServiceOfferingDetailsVO> srvOffrZoneDetailSearch = _srvOfferingDetailsDao.createSearchBuilder();
            srvOffrZoneDetailSearch.and().op("zoneId", srvOffrZoneDetailSearch.entity().getValue(), Op.EQ);
            srvOffrZoneDetailSearch.or("idNull", srvOffrZoneDetailSearch.entity().getId(), Op.NULL);
            srvOffrZoneDetailSearch.cp();

            serviceOfferingSearch.join("ZoneDetailSearch", srvOffrZoneDetailSearch, JoinBuilder.JoinType.LEFT, JoinBuilder.JoinCondition.AND,
                    serviceOfferingSearch.entity().getId(), srvOffrZoneDetailSearch.entity().getResourceId(),
                    srvOffrZoneDetailSearch.entity().getName(), serviceOfferingSearch.entity().setString(ApiConstants.ZONE_ID));
            zone = _dcJoinDao.findById(zoneId);
        }

        if (encryptRoot != null || vmId != null || (zone != null && DataCenter.Type.Edge.equals(zone.getType()))) {
            SearchBuilder<DiskOfferingVO> diskOfferingSearch = _diskOfferingDao.createSearchBuilder();
            diskOfferingSearch.and("useLocalStorage", diskOfferingSearch.entity().isUseLocalStorage(), SearchCriteria.Op.EQ);
            diskOfferingSearch.and("encrypt", diskOfferingSearch.entity().getEncrypt(), SearchCriteria.Op.EQ);

            if (diskOffering != null) {
                List<String> storageTags = com.cloud.utils.StringUtils.csvTagsToList(diskOffering.getTags());
                if (!storageTags.isEmpty() && VolumeApiServiceImpl.MatchStoragePoolTagsWithDiskOffering.value()) {
                    for (String tag : storageTags) {
                        diskOfferingSearch.and("storageTag" + tag, diskOfferingSearch.entity().getTags(), Op.FIND_IN_SET);
                    }
                }
            }

            serviceOfferingSearch.join("diskOfferingSearch", diskOfferingSearch, JoinBuilder.JoinType.INNER, JoinBuilder.JoinCondition.AND,
                    serviceOfferingSearch.entity().getDiskOfferingId(), diskOfferingSearch.entity().getId(),
                    serviceOfferingSearch.entity().setString("Active"), diskOfferingSearch.entity().getState());
        }

        if (cpuNumber != null) {
            SearchBuilder<ServiceOfferingDetailsVO> maxComputeDetailsSearch = (SearchBuilder<ServiceOfferingDetailsVO>) serviceOfferingSearch.getJoinSB("maxComputeDetailsSearch");
            if (maxComputeDetailsSearch == null) {
                maxComputeDetailsSearch = _srvOfferingDetailsDao.createSearchBuilder();
                serviceOfferingSearch.join("maxComputeDetailsSearch", maxComputeDetailsSearch, JoinBuilder.JoinType.LEFT, JoinBuilder.JoinCondition.AND,
                        serviceOfferingSearch.entity().getId(), maxComputeDetailsSearch.entity().getResourceId(),
                        maxComputeDetailsSearch.entity().getName(), serviceOfferingSearch.entity().setString(ApiConstants.MAX_CPU_NUMBER));
            }

            SearchBuilder<ServiceOfferingDetailsVO> minComputeDetailsSearch = _srvOfferingDetailsDao.createSearchBuilder();

            serviceOfferingSearch.join("minComputeDetailsSearch", minComputeDetailsSearch, JoinBuilder.JoinType.LEFT, JoinBuilder.JoinCondition.AND,
                    serviceOfferingSearch.entity().getId(), minComputeDetailsSearch.entity().getResourceId(),
                    minComputeDetailsSearch.entity().getName(), serviceOfferingSearch.entity().setString(ApiConstants.MIN_CPU_NUMBER));

            /*
                (min_cpu IS NULL AND cpu IS NULL AND max_cpu IS NULL)
                OR (cpu = X)
                OR (min_cpu <= X AND max_cpu >= X)

                AND (
                    (min_compute_details.value is NULL AND cpu is NULL)
                    OR (min_compute_details.value is NULL AND cpu >= X)
                    OR min_compute_details.value >= X
                    OR (
                        ((min_compute_details.value is NULL AND cpu <= X) OR min_compute_details.value <= X)
                        AND ((max_compute_details.value is NULL AND cpu >= X) OR max_compute_details.value >= X)
                    )
                )
             */
            serviceOfferingSearch.and().op().op("minComputeDetailsSearch", "cpuConstraintMinComputeNull", minComputeDetailsSearch.entity().getValue(), Op.NULL);
            serviceOfferingSearch.and("cpuConstraintNull", serviceOfferingSearch.entity().getCpu(), Op.NULL).cp();

            serviceOfferingSearch.or().op("minComputeDetailsSearch", "cpuConstraintMinComputeNull", minComputeDetailsSearch.entity().getValue(), Op.NULL);
            serviceOfferingSearch.and("cpuNumber", serviceOfferingSearch.entity().getCpu(), Op.GTEQ).cp();
            serviceOfferingSearch.or("cpuNumber", serviceOfferingSearch.entity().getCpu(), Op.GTEQ);

            serviceOfferingSearch.or().op().op();
            serviceOfferingSearch.op("minComputeDetailsSearch", "cpuConstraintMinComputeNull", minComputeDetailsSearch.entity().getValue(), Op.NULL);
            serviceOfferingSearch.and("cpuNumber", serviceOfferingSearch.entity().getCpu(), Op.LTEQ).cp();
            serviceOfferingSearch.or("minComputeDetailsSearch", "cpuNumber", minComputeDetailsSearch.entity().getValue(), Op.LTEQ).cp();
            serviceOfferingSearch.and().op().op("maxComputeDetailsSearch", "cpuConstraintMaxComputeNull", maxComputeDetailsSearch.entity().getValue(), Op.NULL);
            serviceOfferingSearch.and("cpuNumber", serviceOfferingSearch.entity().getCpu(), Op.GTEQ).cp();
            serviceOfferingSearch.or("maxComputeDetailsSearch", "cpuNumber", maxComputeDetailsSearch.entity().getValue(), Op.GTEQ).cp();
            serviceOfferingSearch.cp().cp();
        }

        if (memory != null) {
            SearchBuilder<ServiceOfferingDetailsVO> maxMemoryDetailsSearch = (SearchBuilder<ServiceOfferingDetailsVO>) serviceOfferingSearch.getJoinSB("maxMemoryDetailsSearch");
            if (maxMemoryDetailsSearch == null) {
                maxMemoryDetailsSearch = _srvOfferingDetailsDao.createSearchBuilder();
                serviceOfferingSearch.join("maxMemoryDetailsSearch", maxMemoryDetailsSearch, JoinBuilder.JoinType.LEFT, JoinBuilder.JoinCondition.AND,
                        serviceOfferingSearch.entity().getId(), maxMemoryDetailsSearch.entity().getResourceId(),
                        maxMemoryDetailsSearch.entity().getName(), serviceOfferingSearch.entity().setString("maxmemory"));
            }

            SearchBuilder<ServiceOfferingDetailsVO> minMemoryDetailsSearch = _srvOfferingDetailsDao.createSearchBuilder();

            serviceOfferingSearch.join("minMemoryDetailsSearch", minMemoryDetailsSearch, JoinBuilder.JoinType.LEFT, JoinBuilder.JoinCondition.AND,
                    serviceOfferingSearch.entity().getId(), minMemoryDetailsSearch.entity().getResourceId(),
                    minMemoryDetailsSearch.entity().getName(), serviceOfferingSearch.entity().setString("minmemory"));

            /*
                (min_ram_size IS NULL AND ram_size IS NULL AND max_ram_size IS NULL)
                OR (ram_size = X)
                OR (min_ram_size <= X AND max_ram_size >= X)
             */

            serviceOfferingSearch.and().op().op("minMemoryDetailsSearch", "memoryConstraintMinMemoryNull", minMemoryDetailsSearch.entity().getValue(), Op.NULL);
            serviceOfferingSearch.and("memoryConstraintNull", serviceOfferingSearch.entity().getRamSize(), Op.NULL).cp();

            serviceOfferingSearch.or().op("minMemoryDetailsSearch", "memoryConstraintMinMemoryNull", minMemoryDetailsSearch.entity().getValue(), Op.NULL);
            serviceOfferingSearch.and("memory", serviceOfferingSearch.entity().getRamSize(), Op.GTEQ).cp();
            serviceOfferingSearch.or("memory", serviceOfferingSearch.entity().getRamSize(), Op.GTEQ);

            serviceOfferingSearch.or().op().op();
            serviceOfferingSearch.op("minMemoryDetailsSearch", "memoryConstraintMinMemoryNull", minMemoryDetailsSearch.entity().getValue(), Op.NULL);
            serviceOfferingSearch.and("memory", serviceOfferingSearch.entity().getRamSize(), Op.LTEQ).cp();
            serviceOfferingSearch.or("minMemoryDetailsSearch", "memory", minMemoryDetailsSearch.entity().getValue(), Op.LTEQ).cp();
            serviceOfferingSearch.and().op().op("maxMemoryDetailsSearch", "memoryConstraintMaxMemoryNull", maxMemoryDetailsSearch.entity().getValue(), Op.NULL);
            serviceOfferingSearch.and("memory", serviceOfferingSearch.entity().getRamSize(), Op.GTEQ).cp();
            serviceOfferingSearch.or("maxMemoryDetailsSearch", "memory", maxMemoryDetailsSearch.entity().getValue(), Op.GTEQ).cp();
            serviceOfferingSearch.cp().cp();
        }

        if (cpuSpeed != null) {
            serviceOfferingSearch.and().op("speedNull", serviceOfferingSearch.entity().getSpeed(), Op.NULL);
            serviceOfferingSearch.or("speedGTEQ", serviceOfferingSearch.entity().getSpeed(), Op.GTEQ);
            serviceOfferingSearch.cp();
        }

        // Filter offerings that are not associated with caller's domain
        // Fetch the offering ids from the details table since theres no smart way to filter them in the join ... yet!
        if (owner.getType() != Account.Type.ADMIN) {
            SearchBuilder<ServiceOfferingDetailsVO> srvOffrDomainDetailSearch = _srvOfferingDetailsDao.createSearchBuilder();
            srvOffrDomainDetailSearch.and().op("domainIdIN", srvOffrDomainDetailSearch.entity().getValue(), Op.IN);
            srvOffrDomainDetailSearch.or("idNull", srvOffrDomainDetailSearch.entity().getValue(), Op.NULL);
            srvOffrDomainDetailSearch.cp();
            serviceOfferingSearch.join("domainDetailSearchNormalUser", srvOffrDomainDetailSearch, JoinBuilder.JoinType.LEFT, JoinBuilder.JoinCondition.AND,
                    serviceOfferingSearch.entity().getId(), srvOffrDomainDetailSearch.entity().getResourceId(),
                    srvOffrDomainDetailSearch.entity().getName(), serviceOfferingSearch.entity().setString(ApiConstants.DOMAIN_ID));
        }

        List<String> hostTags = new ArrayList<>();
        if (currentVmOffering != null) {
            hostTags.addAll(com.cloud.utils.StringUtils.csvTagsToList(currentVmOffering.getHostTag()));
        }

        if (!hostTags.isEmpty()) {
            serviceOfferingSearch.and().op("hostTag", serviceOfferingSearch.entity().getHostTag(), Op.NULL);
            serviceOfferingSearch.or();
            boolean flag = true;
            for(String tag : hostTags) {
                if (flag) {
                    flag = false;
                    serviceOfferingSearch.op("hostTag" + tag, serviceOfferingSearch.entity().getHostTag(), Op.FIND_IN_SET);
                } else {
                    serviceOfferingSearch.and("hostTag" + tag, serviceOfferingSearch.entity().getHostTag(), Op.FIND_IN_SET);
                }
            }
            serviceOfferingSearch.cp().cp();
        }

        SearchCriteria<ServiceOfferingVO> sc = serviceOfferingSearch.create();
        if (state != null) {
            sc.setParameters("state", state);
        }

        if (vmId != null) {
            if (!currentVmOffering.isDynamic()) {
                sc.setParameters("idNEQ", currentVmOffering.getId());
            }

            if (currentVmOffering.getDiskOfferingStrictness()) {
                sc.setParameters("diskOfferingId", currentVmOffering.getDiskOfferingId());
                sc.setParameters("diskOfferingStrictness", true);
            } else {
                sc.setParameters("diskOfferingStrictness", false);
            }

            boolean isRootVolumeUsingLocalStorage = virtualMachineManager.isRootVolumeOnLocalStorage(vmId);

            // 1. Only return offerings with the same storage type than the storage pool where the VM's root volume is allocated
            sc.setJoinParameters("diskOfferingSearch", "useLocalStorage", isRootVolumeUsingLocalStorage);

            // 2.In case vm is running return only offerings greater than equal to current offering compute and offering's dynamic scalability should match
            if (vmInstance.getState() == VirtualMachine.State.Running) {
                Integer vmCpu = currentVmOffering.getCpu();
                Integer vmMemory = currentVmOffering.getRamSize();
                Integer vmSpeed = currentVmOffering.getSpeed();
                if ((vmCpu == null || vmMemory == null || vmSpeed == null) && VirtualMachine.Type.User.equals(vmInstance.getType())) {
                    UserVmVO userVmVO = userVmDao.findById(vmId);
                    userVmDao.loadDetails(userVmVO);
                    Map<String, String> details = userVmVO.getDetails();
                    vmCpu = NumbersUtil.parseInt(details.get(ApiConstants.CPU_NUMBER), 0);
                    if (vmSpeed == null) {
                        vmSpeed = NumbersUtil.parseInt(details.get(ApiConstants.CPU_SPEED), 0);
                    }
                    vmMemory = NumbersUtil.parseInt(details.get(ApiConstants.MEMORY), 0);
                }
                if (vmCpu != null && vmCpu > 0) {
                    sc.setParameters("vmCpu", vmCpu);
                    sc.setParameters("vmMaxComputeGTEQ", vmCpu);
                }
                if (vmSpeed != null && vmSpeed > 0) {
                    sc.setParameters("speedGTEQ", vmSpeed);
                }
                if (vmMemory != null && vmMemory > 0) {
                    sc.setParameters("vmMemory", vmMemory);
                    sc.setParameters("vmMaxMemoryGTEQ", vmMemory);
                }
                sc.setParameters("dynamicScalingEnabled", currentVmOffering.isDynamicScalingEnabled());
            }
        }

        if ((!accountMgr.isNormalUser(caller.getId()) && !accountMgr.isDomainAdmin(caller.getId())) && caller.getType() != Account.Type.RESOURCE_DOMAIN_ADMIN) {
            if (domainId != null && accountName == null) {
                sc.setJoinParameters("domainDetailSearch", "domainId", domainId);
            }
        }

        if (keyword != null) {
            sc.setParameters("keywordName", "%" + keyword + "%");
            sc.setParameters("keywordDisplayText", "%" + keyword + "%");
        }

        if (id != null) {
            sc.setParameters("id", id);
        }

        if (isSystem != null) {
            // note that for non-root users, isSystem is always false when
            // control comes to here
            sc.setParameters("systemUse", isSystem);
        }

        if (encryptRoot != null) {
            sc.setJoinParameters("diskOfferingSearch", "encrypt", encryptRoot);
        }

        if (name != null) {
            sc.setParameters("name", name);
        }

        if (vmTypeStr != null) {
            sc.setParameters("svmType", vmTypeStr);
        }

        useStorageType(sc, storageType);

        if (zoneId != null) {
            sc.setJoinParameters("ZoneDetailSearch", "zoneId", zoneId);

            if (DataCenter.Type.Edge.equals(zone.getType())) {
                sc.setJoinParameters("diskOfferingSearch", "useLocalStorage", true);
            }
        }

        if (cpuNumber != null) {
            sc.setParameters("cpuNumber", cpuNumber);
        }

        if (memory != null) {
            sc.setParameters("memory", memory);
        }

        if (cpuSpeed != null) {
            sc.setParameters("speedGTEQ", cpuSpeed);
        }

        if (owner.getType() != Account.Type.ADMIN) {
            Domain callerDomain = _domainDao.findById(owner.getDomainId());
            List<Long> domainIds = findRelatedDomainIds(callerDomain, isRecursive);

            sc.setJoinParameters("domainDetailSearchNormalUser", "domainIdIN", domainIds.toArray());
        }

        if (diskOffering != null) {
            List<String> storageTags = com.cloud.utils.StringUtils.csvTagsToList(diskOffering.getTags());
            if (!storageTags.isEmpty() && VolumeApiServiceImpl.MatchStoragePoolTagsWithDiskOffering.value()) {
                for (String tag : storageTags) {
                    sc.setJoinParameters("diskOfferingSearch", "storageTag" + tag, tag);
                }
            }
        }

        if (CollectionUtils.isNotEmpty(hostTags)) {
            for (String tag : hostTags) {
                sc.setParameters("hostTag" + tag, tag);
            }
        }

        Pair<List<ServiceOfferingVO>, Integer> uniquePair = _srvOfferingDao.searchAndCount(sc, searchFilter);
        Integer count = uniquePair.second();
        List<Long> offeringIds = uniquePair.first().stream().map(ServiceOfferingVO::getId).collect(Collectors.toList());
        return new Pair<>(offeringIds, count);
    }

    @Override
    public ListResponse<ZoneResponse> listDataCenters(ListZonesCmd cmd) {
        Pair<List<DataCenterJoinVO>, Integer> result = listDataCentersInternal(cmd);
        ListResponse<ZoneResponse> response = new ListResponse<>();

        ResponseView respView = ResponseView.Restricted;
        if (cmd instanceof ListZonesCmdByAdmin || CallContext.current().getCallingAccount().getType() == Account.Type.ADMIN) {
            respView = ResponseView.Full;
        }

        List<ZoneResponse> dcResponses = ViewResponseHelper.createDataCenterResponse(respView, cmd.getShowCapacities(), cmd.getShowIcon(), result.first().toArray(new DataCenterJoinVO[result.first().size()]));
        response.setResponses(dcResponses, result.second());
        return response;
    }

    private Pair<List<DataCenterJoinVO>, Integer> listDataCentersInternal(ListZonesCmd cmd) {
        Account account = CallContext.current().getCallingAccount();
        Long domainId = cmd.getDomainId();
        Long id = cmd.getId();
        List<Long> ids = getIdsListFromCmd(cmd.getId(), cmd.getIds());
        String keyword = cmd.getKeyword();
        String name = cmd.getName();
        String networkType = cmd.getNetworkType();
        Map<String, String> resourceTags = cmd.getTags();

        SearchBuilder<DataCenterJoinVO> sb = _dcJoinDao.createSearchBuilder();
        if (resourceTags != null && !resourceTags.isEmpty()) {
            SearchBuilder<ResourceTagVO> tagSearch = resourceTagDao.createSearchBuilder();
            for (int count = 0; count < resourceTags.size(); count++) {
                tagSearch.or().op("key" + String.valueOf(count), tagSearch.entity().getKey(), SearchCriteria.Op.EQ);
                tagSearch.and("value" + String.valueOf(count), tagSearch.entity().getValue(), SearchCriteria.Op.EQ);
                tagSearch.cp();
            }
            tagSearch.and("resourceType", tagSearch.entity().getResourceType(), SearchCriteria.Op.EQ);
            sb.groupBy(sb.entity().getId());
            sb.join("tagSearch", tagSearch, sb.entity().getId(), tagSearch.entity().getResourceId(), JoinBuilder.JoinType.INNER);
        }

        Filter searchFilter = new Filter(DataCenterJoinVO.class, "sortKey", SortKeyAscending.value(), cmd.getStartIndex(), cmd.getPageSizeVal());
        searchFilter.addOrderBy(DataCenterJoinVO.class, "id", true);
        SearchCriteria<DataCenterJoinVO> sc = sb.create();

        if (networkType != null) {
            sc.addAnd("networkType", SearchCriteria.Op.EQ, networkType);
        }

        if (CollectionUtils.isNotEmpty(ids)) {
            sc.addAnd("id", SearchCriteria.Op.IN, ids.toArray());
        }

        if (id != null) {
            sc.addAnd("id", SearchCriteria.Op.EQ, id);
        } else if (name != null) {
            sc.addAnd("name", SearchCriteria.Op.EQ, name);
        } else {
            if (keyword != null) {
                SearchCriteria<DataCenterJoinVO> ssc = _dcJoinDao.createSearchCriteria();
                ssc.addOr("name", SearchCriteria.Op.LIKE, "%" + keyword + "%");
                ssc.addOr("description", SearchCriteria.Op.LIKE, "%" + keyword + "%");
                sc.addAnd("name", SearchCriteria.Op.SC, ssc);
            }

            /*
             * List all resources due to Explicit Dedication except the
             * dedicated resources of other account
             */
            if (domainId != null) { //
                // for domainId != null // right now, we made the decision to
                // only list zones associated // with this domain, private zone
                sc.addAnd("domainId", SearchCriteria.Op.EQ, domainId);

                if (accountMgr.isNormalUser(account.getId())) {
                    // accountId == null (zones dedicated to a domain) or
                    // accountId = caller
                    SearchCriteria<DataCenterJoinVO> sdc = _dcJoinDao.createSearchCriteria();
                    sdc.addOr("accountId", SearchCriteria.Op.EQ, account.getId());
                    sdc.addOr("accountId", SearchCriteria.Op.NULL);

                    sc.addAnd("accountId", SearchCriteria.Op.SC, sdc);
                }

            } else if (accountMgr.isNormalUser(account.getId())) {
                // it was decided to return all zones for the user's domain, and
                // everything above till root
                // list all zones belonging to this domain, and all of its
                // parents
                // check the parent, if not null, add zones for that parent to
                // list

                // find all domain Id up to root domain for this account
                List<Long> domainIds = new ArrayList<>();
                DomainVO domainRecord = _domainDao.findById(account.getDomainId());
                if (domainRecord == null) {
                    logger.error("Could not find the domainId for account: {}", account);
                    throw new CloudAuthenticationException("Could not find the domainId for account:" + account.getAccountName());
                }
                domainIds.add(domainRecord.getId());
                while (domainRecord.getParent() != null) {
                    domainRecord = _domainDao.findById(domainRecord.getParent());
                    domainIds.add(domainRecord.getId());
                }
                // domainId == null (public zones) or domainId IN [all domain id
                // up to root domain]
                SearchCriteria<DataCenterJoinVO> sdc = _dcJoinDao.createSearchCriteria();
                sdc.addOr("domainId", SearchCriteria.Op.IN, domainIds.toArray());
                sdc.addOr("domainId", SearchCriteria.Op.NULL);
                sc.addAnd("domainId", SearchCriteria.Op.SC, sdc);

                // remove disabled zones
                sc.addAnd("allocationState", SearchCriteria.Op.NEQ, Grouping.AllocationState.Disabled);

                // accountId == null (zones dedicated to a domain) or
                // accountId = caller
                SearchCriteria<DataCenterJoinVO> sdc2 = _dcJoinDao.createSearchCriteria();
                sdc2.addOr("accountId", SearchCriteria.Op.EQ, account.getId());
                sdc2.addOr("accountId", SearchCriteria.Op.NULL);

                sc.addAnd("accountId", SearchCriteria.Op.SC, sdc2);

                // remove Dedicated zones not dedicated to this domainId or
                // subdomainId
                List<Long> dedicatedZoneIds = removeDedicatedZoneNotSuitabe(domainIds);
                if (!dedicatedZoneIds.isEmpty()) {
                    sdc.addAnd("id", SearchCriteria.Op.NIN, dedicatedZoneIds.toArray(new Object[dedicatedZoneIds.size()]));
                }

            } else if (accountMgr.isDomainAdmin(account.getId()) || account.getType() == Account.Type.RESOURCE_DOMAIN_ADMIN) {
                // it was decided to return all zones for the domain admin, and
                // everything above till root, as well as zones till the domain
                // leaf
                List<Long> domainIds = new ArrayList<>();
                DomainVO domainRecord = _domainDao.findById(account.getDomainId());
                if (domainRecord == null) {
                    logger.error("Could not find the domainId for account: {}", account);
                    throw new CloudAuthenticationException("Could not find the domainId for account:" + account.getAccountName());
                }
                domainIds.add(domainRecord.getId());
                // find all domain Ids till leaf
                List<DomainVO> allChildDomains = _domainDao.findAllChildren(domainRecord.getPath(), domainRecord.getId());
                for (DomainVO domain : allChildDomains) {
                    domainIds.add(domain.getId());
                }
                // then find all domain Id up to root domain for this account
                while (domainRecord.getParent() != null) {
                    domainRecord = _domainDao.findById(domainRecord.getParent());
                    domainIds.add(domainRecord.getId());
                }

                // domainId == null (public zones) or domainId IN [all domain id
                // up to root domain]
                SearchCriteria<DataCenterJoinVO> sdc = _dcJoinDao.createSearchCriteria();
                sdc.addOr("domainId", SearchCriteria.Op.IN, domainIds.toArray());
                sdc.addOr("domainId", SearchCriteria.Op.NULL);
                sc.addAnd("domainId", SearchCriteria.Op.SC, sdc);

                // remove disabled zones
                sc.addAnd("allocationState", SearchCriteria.Op.NEQ, Grouping.AllocationState.Disabled);

                // remove Dedicated zones not dedicated to this domainId or
                // subdomainId
                List<Long> dedicatedZoneIds = removeDedicatedZoneNotSuitabe(domainIds);
                if (!dedicatedZoneIds.isEmpty()) {
                    sdc.addAnd("id", SearchCriteria.Op.NIN, dedicatedZoneIds.toArray(new Object[dedicatedZoneIds.size()]));
                }
            }

            // handle available=FALSE option, only return zones with at least
            // one VM running there
            Boolean available = cmd.isAvailable();
            if (account != null) {
                if (Boolean.FALSE.equals(available)) {
                    Set<Long> dcIds = new HashSet<>(); // data centers with
                    // at least one VM
                    // running
                    List<DomainRouterVO> routers = _routerDao.listBy(account.getId());
                    for (DomainRouterVO router : routers) {
                        dcIds.add(router.getDataCenterId());
                    }
                    if (dcIds.size() == 0) {
                        return new Pair<>(new ArrayList<>(), 0);
                    } else {
                        sc.addAnd("id", SearchCriteria.Op.IN, dcIds.toArray());
                    }

                }
            }
        }

        if (resourceTags != null && !resourceTags.isEmpty()) {
            int count = 0;
            sc.setJoinParameters("tagSearch", "resourceType", ResourceObjectType.Zone.toString());
            for (Map.Entry<String, String> entry : resourceTags.entrySet()) {
                sc.setJoinParameters("tagSearch", "key" + String.valueOf(count), entry.getKey());
                sc.setJoinParameters("tagSearch", "value" + String.valueOf(count), entry.getValue());
                count++;
            }
        }

        return _dcJoinDao.searchAndCount(sc, searchFilter);
    }

    private List<Long> removeDedicatedZoneNotSuitabe(List<Long> domainIds) {
        // remove dedicated zone of other domain
        List<Long> dedicatedZoneIds = new ArrayList<>();
        List<DedicatedResourceVO> dedicatedResources = _dedicatedDao.listZonesNotInDomainIds(domainIds);
        for (DedicatedResourceVO dr : dedicatedResources) {
            if (dr != null) {
                dedicatedZoneIds.add(dr.getDataCenterId());
            }
        }
        return dedicatedZoneIds;
    }

    // This method is used for permissions check for both disk and service
    // offerings
    private boolean isPermissible(Long accountDomainId, Long offeringDomainId) {

        if (accountDomainId.equals(offeringDomainId)) {
            return true; // account and service offering in same domain
        }

        DomainVO domainRecord = _domainDao.findById(accountDomainId);

        if (domainRecord != null) {
            while (true) {
                if (domainRecord.getId() == offeringDomainId) {
                    return true;
                }

                // try and move on to the next domain
                if (domainRecord.getParent() != null) {
                    domainRecord = _domainDao.findById(domainRecord.getParent());
                } else {
                    break;
                }
            }
        }

        return false;
    }

    @Override
    public ListResponse<TemplateResponse> listTemplates(ListTemplatesCmd cmd) {
        Pair<List<TemplateJoinVO>, Integer> result = searchForTemplatesInternal(cmd);
        ListResponse<TemplateResponse> response = new ListResponse<>();

        ResponseView respView = ResponseView.Restricted;
        if (cmd instanceof ListTemplatesCmdByAdmin) {
            respView = ResponseView.Full;
        }

        List<TemplateResponse> templateResponses = ViewResponseHelper.createTemplateResponse(cmd.getDetails(), respView, result.first().toArray(new TemplateJoinVO[result.first().size()]));
        response.setResponses(templateResponses, result.second());
        return response;
    }

    private Pair<List<TemplateJoinVO>, Integer> searchForTemplatesInternal(ListTemplatesCmd cmd) {
        TemplateFilter templateFilter = TemplateFilter.valueOf(cmd.getTemplateFilter());
        Long id = cmd.getId();
        Map<String, String> tags = cmd.getTags();
        boolean showRemovedTmpl = cmd.getShowRemoved();
        Account caller = CallContext.current().getCallingAccount();
        Long parentTemplateId = cmd.getParentTemplateId();

        boolean listAll = false;
        if (templateFilter != null && templateFilter == TemplateFilter.all) {
            if (caller.getType() == Account.Type.NORMAL) {
                throw new InvalidParameterValueException("Filter " + TemplateFilter.all + " can be specified by admin only");
            }
            listAll = true;
        }

        List<Long> permittedAccountIds = new ArrayList<>();
        Ternary<Long, Boolean, ListProjectResourcesCriteria> domainIdRecursiveListProject = new Ternary<>(cmd.getDomainId(), cmd.isRecursive(), null);
        accountMgr.buildACLSearchParameters(
                caller, id, cmd.getAccountName(), cmd.getProjectId(), permittedAccountIds,
                domainIdRecursiveListProject, listAll, false
        );
        ListProjectResourcesCriteria listProjectResourcesCriteria = domainIdRecursiveListProject.third();
        List<Account> permittedAccounts = new ArrayList<>();
        for (Long accountId : permittedAccountIds) {
            permittedAccounts.add(accountMgr.getAccount(accountId));
        }

        boolean showDomr = ((templateFilter != TemplateFilter.selfexecutable) && (templateFilter != TemplateFilter.featured));
        HypervisorType hypervisorType = HypervisorType.getType(cmd.getHypervisor());

        String templateType = cmd.getTemplateType();
        if (cmd instanceof ListVnfTemplatesCmd) {
            if (templateType == null) {
                templateType = TemplateType.VNF.name();
            } else if (!TemplateType.VNF.name().equals(templateType)) {
                throw new InvalidParameterValueException("Template type must be VNF when list VNF templates");
            }
        }
        Boolean isVnf = cmd.getVnf();

        return searchForTemplatesInternal(id, cmd.getTemplateName(), cmd.getKeyword(), templateFilter, false,
                null, cmd.getPageSizeVal(), cmd.getStartIndex(), cmd.getZoneId(), cmd.getStoragePoolId(),
                cmd.getImageStoreId(), hypervisorType, showDomr, cmd.listInReadyState(), permittedAccounts, caller,
                listProjectResourcesCriteria, tags, showRemovedTmpl, cmd.getIds(), parentTemplateId, cmd.getShowUnique(),
                templateType, isVnf, cmd.getArch());
    }

    private Pair<List<TemplateJoinVO>, Integer> searchForTemplatesInternal(Long templateId, String name, String keyword,
            TemplateFilter templateFilter, boolean isIso, Boolean bootable, Long pageSize,
            Long startIndex, Long zoneId, Long storagePoolId, Long imageStoreId, HypervisorType hyperType,
            boolean showDomr, boolean onlyReady, List<Account> permittedAccounts, Account caller,
            ListProjectResourcesCriteria listProjectResourcesCriteria, Map<String, String> tags,
            boolean showRemovedTmpl, List<Long> ids, Long parentTemplateId, Boolean showUnique, String templateType,
            Boolean isVnf, CPU.CPUArch arch) {

        // check if zone is configured, if not, just return empty list
        List<HypervisorType> hypers = null;
        if (!isIso) {
            hypers = _resourceMgr.listAvailHypervisorInZone(null);
            if (hypers == null || hypers.isEmpty()) {
                return new Pair<>(new ArrayList<>(), 0);
            }
        }

        VMTemplateVO template;

        Filter searchFilter = new Filter(TemplateJoinVO.class, "sortKey", SortKeyAscending.value(), startIndex, pageSize);
        searchFilter.addOrderBy(TemplateJoinVO.class, "tempZonePair", SortKeyAscending.value());

        SearchBuilder<TemplateJoinVO> sb = _templateJoinDao.createSearchBuilder();
        if (showUnique) {
            sb.select(null, Func.DISTINCT, sb.entity().getId()); // select distinct templateId
        } else {
            sb.select(null, Func.DISTINCT, sb.entity().getTempZonePair()); // select distinct (templateId, zoneId) pair
        }
        if (ids != null && !ids.isEmpty()) {
            sb.and("idIN", sb.entity().getId(), SearchCriteria.Op.IN);
        }

        if (storagePoolId != null) {
            SearchBuilder<VMTemplateStoragePoolVO> storagePoolSb = templatePoolDao.createSearchBuilder();
            storagePoolSb.and("pool_id", storagePoolSb.entity().getPoolId(), SearchCriteria.Op.EQ);
            sb.join("storagePool", storagePoolSb, storagePoolSb.entity().getTemplateId(), sb.entity().getId(), JoinBuilder.JoinType.INNER);
        }

        SearchCriteria<TemplateJoinVO> sc = sb.create();

        if (imageStoreId != null) {
            sc.addAnd("dataStoreId", SearchCriteria.Op.EQ, imageStoreId);
        }

        if (arch != null) {
            sc.addAnd("arch", SearchCriteria.Op.EQ, arch);
        }

        if (storagePoolId != null) {
            sc.setJoinParameters("storagePool", "pool_id", storagePoolId);
        }

        // verify templateId parameter and specially handle it
        if (templateId != null) {
            template = _templateDao.findByIdIncludingRemoved(templateId); // Done for backward compatibility - Bug-5221
            if (template == null) {
                throw new InvalidParameterValueException("Please specify a valid template ID.");
            }// If ISO requested then it should be ISO.
            if (isIso && template.getFormat() != ImageFormat.ISO) {
                logger.error("Template {} is not an ISO", template);
                InvalidParameterValueException ex = new InvalidParameterValueException("Specified Template Id is not an ISO");
                ex.addProxyObject(template.getUuid(), "templateId");
                throw ex;
            }// If ISO not requested then it shouldn't be an ISO.
            if (!isIso && template.getFormat() == ImageFormat.ISO) {
                logger.error("Incorrect format of the template: {}", template);
                InvalidParameterValueException ex = new InvalidParameterValueException("Incorrect format " + template.getFormat() + " of the specified template id");
                ex.addProxyObject(template.getUuid(), "templateId");
                throw ex;
            }
            if (!template.isPublicTemplate() && caller.getType() == Account.Type.DOMAIN_ADMIN) {
                Account template_acc = accountMgr.getAccount(template.getAccountId());
                DomainVO domain = _domainDao.findById(template_acc.getDomainId());
                accountMgr.checkAccess(caller, domain);
            }

            // if template is not public, perform permission check here
            else if (!template.isPublicTemplate() && caller.getType() != Account.Type.ADMIN) {
                accountMgr.checkAccess(caller, null, false, template);
            } else if (template.isPublicTemplate()) {
                accountMgr.checkAccess(caller, null, false, template);
            }

            // if templateId is specified, then we will just use the id to
            // search and ignore other query parameters
            sc.addAnd("id", SearchCriteria.Op.EQ, templateId);
        } else {

            DomainVO domain;
            if (!permittedAccounts.isEmpty()) {
                domain = _domainDao.findById(permittedAccounts.get(0).getDomainId());
            } else {
                domain = _domainDao.findById(Domain.ROOT_DOMAIN);
            }

            setIdsListToSearchCriteria(sc, ids);

            // add criteria for project or not
            if (listProjectResourcesCriteria == ListProjectResourcesCriteria.SkipProjectResources) {
                sc.addAnd("accountType", SearchCriteria.Op.NEQ, Account.Type.PROJECT);
            } else if (listProjectResourcesCriteria == ListProjectResourcesCriteria.ListProjectResourcesOnly) {
                sc.addAnd("accountType", SearchCriteria.Op.EQ, Account.Type.PROJECT);
            }

            // add criteria for domain path in case of domain admin
            if ((templateFilter == TemplateFilter.self || templateFilter == TemplateFilter.selfexecutable)
                    && (caller.getType() == Account.Type.DOMAIN_ADMIN || caller.getType() == Account.Type.RESOURCE_DOMAIN_ADMIN)) {
                sc.addAnd("domainPath", SearchCriteria.Op.LIKE, domain.getPath() + "%");
            }

            List<Long> relatedDomainIds = new ArrayList<>();
            List<Long> permittedAccountIds = new ArrayList<>();
            if (!permittedAccounts.isEmpty()) {
                for (Account account : permittedAccounts) {
                    permittedAccountIds.add(account.getId());
                    boolean publicTemplates = (templateFilter == TemplateFilter.featured || templateFilter == TemplateFilter.community);

                    // get all parent domain ID's all the way till root domain
                    DomainVO domainTreeNode;
                    //if template filter is featured, or community, all child domains should be included in search
                    if (publicTemplates) {
                        domainTreeNode = _domainDao.findById(Domain.ROOT_DOMAIN);

                    } else {
                        domainTreeNode = _domainDao.findById(account.getDomainId());
                    }
                    relatedDomainIds.add(domainTreeNode.getId());
                    while (domainTreeNode.getParent() != null) {
                        domainTreeNode = _domainDao.findById(domainTreeNode.getParent());
                        relatedDomainIds.add(domainTreeNode.getId());
                    }

                    // get all child domain ID's
                    if (accountMgr.isAdmin(account.getId()) || publicTemplates) {
                        List<DomainVO> allChildDomains = _domainDao.findAllChildren(domainTreeNode.getPath(), domainTreeNode.getId());
                        for (DomainVO childDomain : allChildDomains) {
                            relatedDomainIds.add(childDomain.getId());
                        }
                    }
                }
            }

            // control different template filters
            if (templateFilter == TemplateFilter.featured || templateFilter == TemplateFilter.community) {
                sc.addAnd("publicTemplate", SearchCriteria.Op.EQ, true);
                if (templateFilter == TemplateFilter.featured) {
                    sc.addAnd("featured", SearchCriteria.Op.EQ, true);
                } else {
                    sc.addAnd("featured", SearchCriteria.Op.EQ, false);
                }
                if (!permittedAccounts.isEmpty()) {
                    SearchCriteria<TemplateJoinVO> scc = _templateJoinDao.createSearchCriteria();
                    scc.addOr("domainId", SearchCriteria.Op.IN, relatedDomainIds.toArray());
                    scc.addOr("domainId", SearchCriteria.Op.NULL);
                    sc.addAnd("domainId", SearchCriteria.Op.SC, scc);
                }
            } else if (templateFilter == TemplateFilter.self || templateFilter == TemplateFilter.selfexecutable) {
                if (!permittedAccounts.isEmpty()) {
                    sc.addAnd("accountId", SearchCriteria.Op.IN, permittedAccountIds.toArray());
                }
            } else if (templateFilter == TemplateFilter.sharedexecutable || templateFilter == TemplateFilter.shared) {
                // only show templates shared by others
                if (permittedAccounts.isEmpty()) {
                    return new Pair<>(new ArrayList<>(), 0);
                }
                sc.addAnd("sharedAccountId", SearchCriteria.Op.IN, permittedAccountIds.toArray());
            } else if (templateFilter == TemplateFilter.executable) {
                SearchCriteria<TemplateJoinVO> scc = _templateJoinDao.createSearchCriteria();
                scc.addOr("publicTemplate", SearchCriteria.Op.EQ, true);
                if (!permittedAccounts.isEmpty()) {
                    scc.addOr("accountId", SearchCriteria.Op.IN, permittedAccountIds.toArray());
                }
                sc.addAnd("publicTemplate", SearchCriteria.Op.SC, scc);
            } else if (templateFilter == TemplateFilter.all && caller.getType() != Account.Type.ADMIN) {
                SearchCriteria<TemplateJoinVO> scc = _templateJoinDao.createSearchCriteria();
                scc.addOr("publicTemplate", SearchCriteria.Op.EQ, true);

                if (listProjectResourcesCriteria == ListProjectResourcesCriteria.SkipProjectResources) {
                    scc.addOr("domainPath", SearchCriteria.Op.LIKE, _domainDao.findById(caller.getDomainId()).getPath() + "%");
                } else {
                    if (!permittedAccounts.isEmpty()) {
                        scc.addOr("accountId", SearchCriteria.Op.IN, permittedAccountIds.toArray());
                        scc.addOr("sharedAccountId", SearchCriteria.Op.IN, permittedAccountIds.toArray());
                    }
                }
                sc.addAnd("publicTemplate", SearchCriteria.Op.SC, scc);
            }
        }

        applyPublicTemplateSharingRestrictions(sc, caller);

        return templateChecks(isIso, hypers, tags, name, keyword, hyperType, onlyReady, bootable, zoneId, showDomr, caller,
                showRemovedTmpl, parentTemplateId, showUnique, templateType, isVnf, searchFilter, sc);
    }

    /**
     * If the caller is not a root admin, restricts the search to return only public templates from the domain which
     * the caller belongs to and domains with the setting 'share.public.templates.with.other.domains' enabled.
     */
    protected void applyPublicTemplateSharingRestrictions(SearchCriteria<TemplateJoinVO> sc, Account caller) {
        if (caller.getType() == Account.Type.ADMIN) {
            logger.debug(String.format("Account [%s] is a root admin. Therefore, it has access to all public templates.", caller));
            return;
        }

        List<TemplateJoinVO> publicTemplates = _templateJoinDao.listPublicTemplates();

        Set<Long> unsharableDomainIds = new HashSet<>();
        for (TemplateJoinVO template : publicTemplates) {
            addDomainIdToSetIfDomainDoesNotShareTemplates(template.getDomainId(), caller, unsharableDomainIds);
        }

        if (!unsharableDomainIds.isEmpty()) {
            logger.info(String.format("The public templates belonging to the domains [%s] will not be listed to account [%s] as they have the configuration [%s] marked as 'false'.", unsharableDomainIds, caller, QueryService.SharePublicTemplatesWithOtherDomains.key()));
            sc.addAnd("domainId", SearchCriteria.Op.NOTIN, unsharableDomainIds.toArray());
        }
    }

    /**
     * Adds the provided domain ID to the set if the domain does not share templates with the account. That is, if:
     * (1) the template does not belong to the domain of the account AND
     * (2) the domain of the template has the setting 'share.public.templates.with.other.domains' disabled.
     */
    protected void addDomainIdToSetIfDomainDoesNotShareTemplates(long domainId, Account account, Set<Long> unsharableDomainIds) {
        if (domainId == account.getDomainId()) {
            logger.trace(String.format("Domain [%s] will not be added to the set of domains with unshared templates since the account [%s] belongs to it.", domainId, account));
            return;
        }

        if (unsharableDomainIds.contains(domainId)) {
            logger.trace(String.format("Domain [%s] is already on the set of domains with unshared templates.", domainId));
            return;
        }

        if (!checkIfDomainSharesTemplates(domainId)) {
            logger.debug(String.format("Domain [%s] will be added to the set of domains with unshared templates as configuration [%s] is false.", domainId, QueryService.SharePublicTemplatesWithOtherDomains.key()));
            unsharableDomainIds.add(domainId);
        }
    }

    protected boolean checkIfDomainSharesTemplates(Long domainId) {
        return QueryService.SharePublicTemplatesWithOtherDomains.valueIn(domainId);
    }

    private Pair<List<TemplateJoinVO>, Integer> templateChecks(boolean isIso, List<HypervisorType> hypers, Map<String, String> tags, String name, String keyword,
                                                               HypervisorType hyperType, boolean onlyReady, Boolean bootable, Long zoneId, boolean showDomr, Account caller,
                                                               boolean showRemovedTmpl, Long parentTemplateId, Boolean showUnique, String templateType, Boolean isVnf,
                                                               Filter searchFilter, SearchCriteria<TemplateJoinVO> sc) {
        if (!isIso) {
            // add hypervisor criteria for template case
            if (hypers != null && !hypers.isEmpty()) {
                String[] relatedHypers = new String[hypers.size()];
                for (int i = 0; i < hypers.size(); i++) {
                    relatedHypers[i] = hypers.get(i).toString();
                }
                sc.addAnd("hypervisorType", SearchCriteria.Op.IN, relatedHypers);
            }
        }

        // add tags criteria
        if (tags != null && !tags.isEmpty()) {
            SearchCriteria<TemplateJoinVO> scc = _templateJoinDao.createSearchCriteria();
            for (Map.Entry<String, String> entry : tags.entrySet()) {
                SearchCriteria<TemplateJoinVO> scTag = _templateJoinDao.createSearchCriteria();
                scTag.addAnd("tagKey", SearchCriteria.Op.EQ, entry.getKey());
                scTag.addAnd("tagValue", SearchCriteria.Op.EQ, entry.getValue());
                if (isIso) {
                    scTag.addAnd("tagResourceType", SearchCriteria.Op.EQ, ResourceObjectType.ISO);
                } else {
                    scTag.addAnd("tagResourceType", SearchCriteria.Op.EQ, ResourceObjectType.Template);
                }
                scc.addOr("tagKey", SearchCriteria.Op.SC, scTag);
            }
            sc.addAnd("tagKey", SearchCriteria.Op.SC, scc);
        }

        // other criteria

        if (keyword != null) {
            SearchCriteria<TemplateJoinVO> scc = _templateJoinDao.createSearchCriteria();
            scc.addOr("name", SearchCriteria.Op.LIKE, "%" + keyword + "%");
            scc.addOr("displayText", SearchCriteria.Op.LIKE, "%" + keyword + "%");
            sc.addAnd("name", SearchCriteria.Op.SC, scc);
        }
        if (name != null) {
            sc.addAnd("name", SearchCriteria.Op.EQ, name);
        }

        SearchCriteria.Op op = isIso ? Op.EQ : Op.NEQ;
        sc.addAnd("format", op, "ISO");

        if (!hyperType.equals(HypervisorType.None)) {
            sc.addAnd("hypervisorType", SearchCriteria.Op.EQ, hyperType);
        }

        if (bootable != null) {
            sc.addAnd("bootable", SearchCriteria.Op.EQ, bootable);
        }

        if (onlyReady) {
            SearchCriteria<TemplateJoinVO> readySc = _templateJoinDao.createSearchCriteria();
            readySc.addOr("state", SearchCriteria.Op.EQ, TemplateState.Ready);
            readySc.addOr("format", SearchCriteria.Op.EQ, ImageFormat.BAREMETAL);
            SearchCriteria<TemplateJoinVO> isoPerhostSc = _templateJoinDao.createSearchCriteria();
            isoPerhostSc.addAnd("format", SearchCriteria.Op.EQ, ImageFormat.ISO);
            isoPerhostSc.addAnd("templateType", SearchCriteria.Op.EQ, TemplateType.PERHOST);
            readySc.addOr("templateType", SearchCriteria.Op.SC, isoPerhostSc);
            sc.addAnd("state", SearchCriteria.Op.SC, readySc);
        }

        if (!showDomr) {
            // excluding system template
            sc.addAnd("templateType", SearchCriteria.Op.NEQ, Storage.TemplateType.SYSTEM);
        }

        if (zoneId != null) {
            SearchCriteria<TemplateJoinVO> zoneSc = _templateJoinDao.createSearchCriteria();
            zoneSc.addOr("dataCenterId", SearchCriteria.Op.EQ, zoneId);
            zoneSc.addOr("dataStoreScope", SearchCriteria.Op.EQ, ScopeType.REGION);
            // handle the case where TemplateManager.VMWARE_TOOLS_ISO and TemplateManager.VMWARE_TOOLS_ISO do not
            // have data_center information in template_view
            SearchCriteria<TemplateJoinVO> isoPerhostSc = _templateJoinDao.createSearchCriteria();
            isoPerhostSc.addAnd("format", SearchCriteria.Op.EQ, ImageFormat.ISO);
            isoPerhostSc.addAnd("templateType", SearchCriteria.Op.EQ, TemplateType.PERHOST);
            zoneSc.addOr("templateType", SearchCriteria.Op.SC, isoPerhostSc);
            sc.addAnd("dataCenterId", SearchCriteria.Op.SC, zoneSc);
        }

        if (parentTemplateId != null) {
            sc.addAnd("parentTemplateId", SearchCriteria.Op.EQ, parentTemplateId);
        }

        if (templateType != null) {
            sc.addAnd("templateType", SearchCriteria.Op.EQ, templateType);
        }

        if (isVnf != null) {
            if (isVnf) {
                sc.addAnd("templateType", SearchCriteria.Op.EQ, TemplateType.VNF);
            } else {
                sc.addAnd("templateType", SearchCriteria.Op.NEQ, TemplateType.VNF);
            }
        }

        // don't return removed template, this should not be needed since we
        // changed annotation for removed field in TemplateJoinVO.
        // sc.addAnd("removed", SearchCriteria.Op.NULL);

        // search unique templates and find details by Ids
        Pair<List<TemplateJoinVO>, Integer> uniqueTmplPair;
        if (showRemovedTmpl) {
            uniqueTmplPair = _templateJoinDao.searchIncludingRemovedAndCount(sc, searchFilter);
        } else {
            sc.addAnd("templateState", SearchCriteria.Op.IN, new State[] {State.Active, State.UploadAbandoned, State.UploadError, State.NotUploaded, State.UploadInProgress});
            if (showUnique) {
                final String[] distinctColumns = {"template_view.id"};
                uniqueTmplPair = _templateJoinDao.searchAndDistinctCount(sc, searchFilter, distinctColumns);
            } else {
                final String[] distinctColumns = {"temp_zone_pair"};
                uniqueTmplPair = _templateJoinDao.searchAndDistinctCount(sc, searchFilter, distinctColumns);
            }
        }

        return findTemplatesByIdOrTempZonePair(uniqueTmplPair, showRemovedTmpl, showUnique, caller);

        // TODO: revisit the special logic for iso search in
        // VMTemplateDaoImpl.searchForTemplates and understand why we need to
        // specially handle ISO. The original logic is very twisted and no idea
        // about what the code was doing.
    }

    // findTemplatesByIdOrTempZonePair returns the templates with the given ids if showUnique is true, or else by the TempZonePair
    private Pair<List<TemplateJoinVO>, Integer> findTemplatesByIdOrTempZonePair(Pair<List<TemplateJoinVO>, Integer> templateDataPair,
                                                                                boolean showRemoved, boolean showUnique, Account caller) {
        Integer count = templateDataPair.second();
        if (count.intValue() == 0) {
            // empty result
            return templateDataPair;
        }
        List<TemplateJoinVO> templateData = templateDataPair.first();
        List<TemplateJoinVO> templates;
        if (showUnique) {
            Long[] templateIds = templateData.stream().map(template -> template.getId()).toArray(Long[]::new);
            templates = _templateJoinDao.findByDistinctIds(templateIds);
        } else {
            String[] templateZonePairs = templateData.stream().map(template -> template.getTempZonePair()).toArray(String[]::new);
            templates = _templateJoinDao.searchByTemplateZonePair(showRemoved, templateZonePairs);
        }

        return new Pair<>(templates, count);
    }

    @Override
    public ListResponse<TemplateResponse> listIsos(ListIsosCmd cmd) {
        Pair<List<TemplateJoinVO>, Integer> result = searchForIsosInternal(cmd);
        ListResponse<TemplateResponse> response = new ListResponse<>();

        ResponseView respView = ResponseView.Restricted;
        if (cmd instanceof ListIsosCmdByAdmin) {
            respView = ResponseView.Full;
        }

        List<TemplateResponse> templateResponses = ViewResponseHelper.createIsoResponse(respView, result.first().toArray(new TemplateJoinVO[result.first().size()]));
        response.setResponses(templateResponses, result.second());
        return response;
    }

    private Pair<List<TemplateJoinVO>, Integer> searchForIsosInternal(ListIsosCmd cmd) {
        TemplateFilter isoFilter = TemplateFilter.valueOf(cmd.getIsoFilter());
        Long id = cmd.getId();
        Map<String, String> tags = cmd.getTags();
        boolean showRemovedISO = cmd.getShowRemoved();
        Account caller = CallContext.current().getCallingAccount();

        boolean listAll = false;
        if (isoFilter != null && isoFilter == TemplateFilter.all) {
            if (caller.getType() == Account.Type.NORMAL) {
                throw new InvalidParameterValueException("Filter " + TemplateFilter.all + " can be specified by admin only");
            }
            listAll = true;
        }


        List<Long> permittedAccountIds = new ArrayList<>();
        Ternary<Long, Boolean, ListProjectResourcesCriteria> domainIdRecursiveListProject = new Ternary<>(cmd.getDomainId(), cmd.isRecursive(), null);
        accountMgr.buildACLSearchParameters(caller, id, cmd.getAccountName(), cmd.getProjectId(), permittedAccountIds, domainIdRecursiveListProject, listAll, false);
        ListProjectResourcesCriteria listProjectResourcesCriteria = domainIdRecursiveListProject.third();
        List<Account> permittedAccounts = new ArrayList<>();
        for (Long accountId : permittedAccountIds) {
            permittedAccounts.add(accountMgr.getAccount(accountId));
        }

        HypervisorType hypervisorType = HypervisorType.getType(cmd.getHypervisor());

        return searchForTemplatesInternal(cmd.getId(), cmd.getIsoName(), cmd.getKeyword(), isoFilter, true, cmd.isBootable(),
                cmd.getPageSizeVal(), cmd.getStartIndex(), cmd.getZoneId(), cmd.getStoragePoolId(), cmd.getImageStoreId(),
                hypervisorType, true, cmd.listInReadyState(), permittedAccounts, caller, listProjectResourcesCriteria,
                tags, showRemovedISO, null, null, cmd.getShowUnique(), null, null, cmd.getArch());
    }

    @Override
    public DetailOptionsResponse listDetailOptions(final ListDetailOptionsCmd cmd) {
        final ResourceObjectType type = cmd.getResourceType();
        final String resourceUuid = cmd.getResourceId();
        final Map<String, List<String>> options = new HashMap<>();
        switch (type) {
            case Template:
            case UserVm:
                HypervisorType hypervisorType = HypervisorType.None;
                if (StringUtils.isNotEmpty(resourceUuid) && ResourceObjectType.Template.equals(type)) {
                    hypervisorType = _templateDao.findByUuid(resourceUuid).getHypervisorType();
                }
                if (StringUtils.isNotEmpty(resourceUuid) && ResourceObjectType.UserVm.equals(type)) {
                    hypervisorType = _vmInstanceDao.findByUuid(resourceUuid).getHypervisorType();
                }
                fillVMOrTemplateDetailOptions(options, hypervisorType);
                break;
            case VnfTemplate:
                fillVnfTemplateDetailOptions(options);
                return new DetailOptionsResponse(options);
            default:
                throw new CloudRuntimeException("Resource type not supported.");
        }
        if (CallContext.current().getCallingAccount().getType() != Account.Type.ADMIN) {
            final List<String> userDenyListedSettings = Stream.of(QueryService.UserVMDeniedDetails.value().split(","))
                    .map(item -> (item).trim())
                    .collect(Collectors.toList());
            userDenyListedSettings.addAll(QueryService.RootAdminOnlyVmSettings);
            for (final String detail : userDenyListedSettings) {
                if (options.containsKey(detail)) {
                    options.remove(detail);
                }
            }
        }
        return new DetailOptionsResponse(options);
    }

    @Override
    public ListResponse<ResourceIconResponse> listResourceIcons(ListResourceIconCmd cmd) {
        ListResponse<ResourceIconResponse> responses = new ListResponse<>();
        responses.setResponses(resourceIconDao.listResourceIcons(cmd.getResourceIds(), cmd.getResourceType()));
        return responses;
    }

    private void fillVnfTemplateDetailOptions(final Map<String, List<String>> options) {
        for (VNF.AccessDetail detail : VNF.AccessDetail.values()) {
            if (VNF.AccessDetail.ACCESS_METHODS.equals(detail)) {
                options.put(detail.name().toLowerCase(), Arrays.stream(VNF.AccessMethod.values()).map(method -> method.toString()).sorted().collect(Collectors.toList()));
            } else {
                options.put(detail.name().toLowerCase(), Collections.emptyList());
            }
        }
        for (VNF.VnfDetail detail : VNF.VnfDetail.values()) {
            options.put(detail.name().toLowerCase(), Collections.emptyList());
        }
    }

    private void fillVMOrTemplateDetailOptions(final Map<String, List<String>> options, final HypervisorType hypervisorType) {
        if (options == null) {
            throw new CloudRuntimeException("Invalid/null detail-options response object passed");
        }

        options.put(ApiConstants.BootType.UEFI.toString(), Arrays.asList(ApiConstants.BootMode.LEGACY.toString(),
            ApiConstants.BootMode.SECURE.toString()));
        options.put(VmDetailConstants.KEYBOARD, Arrays.asList("uk", "us", "jp", "fr"));
        options.put(VmDetailConstants.CPU_CORE_PER_SOCKET, Collections.emptyList());
        options.put(VmDetailConstants.ROOT_DISK_SIZE, Collections.emptyList());

        if (HypervisorType.KVM.equals(hypervisorType)) {
            options.put(VmDetailConstants.CPU_THREAD_PER_CORE, Collections.emptyList());
            options.put(VmDetailConstants.NIC_ADAPTER, Arrays.asList("e1000", "virtio", "rtl8139", "vmxnet3", "ne2k_pci"));
            options.put(VmDetailConstants.ROOT_DISK_CONTROLLER, Arrays.asList("osdefault", "ide", "scsi", "virtio", "virtio-blk"));
            options.put(VmDetailConstants.VIDEO_HARDWARE, Arrays.asList("cirrus", "vga", "qxl", "virtio"));
            options.put(VmDetailConstants.VIDEO_RAM, Collections.emptyList());
            options.put(VmDetailConstants.IO_POLICY, Arrays.asList("threads", "native", "io_uring", "storage_specific"));
            options.put(VmDetailConstants.IOTHREADS, Arrays.asList("enabled"));
            options.put(VmDetailConstants.NIC_MULTIQUEUE_NUMBER, Collections.emptyList());
            options.put(VmDetailConstants.NIC_PACKED_VIRTQUEUES_ENABLED, Arrays.asList("true", "false"));
            options.put(VmDetailConstants.VIRTUAL_TPM_MODEL, Arrays.asList("tpm-tis", "tpm-crb"));
            options.put(VmDetailConstants.VIRTUAL_TPM_VERSION, Arrays.asList("1.2", "2.0"));
            options.put(VmDetailConstants.GUEST_CPU_MODE, Arrays.asList("custom", "host-model", "host-passthrough"));
            options.put(VmDetailConstants.GUEST_CPU_MODEL, Collections.emptyList());
        }

        if (HypervisorType.VMware.equals(hypervisorType)) {
            options.put(VmDetailConstants.NIC_ADAPTER, Arrays.asList("E1000", "PCNet32", "Vmxnet2", "Vmxnet3"));
            options.put(VmDetailConstants.ROOT_DISK_CONTROLLER, Arrays.asList("osdefault", "ide", "scsi", "lsilogic", "lsisas1068", "buslogic", "pvscsi"));
            options.put(VmDetailConstants.DATA_DISK_CONTROLLER, Arrays.asList("osdefault", "ide", "scsi", "lsilogic", "lsisas1068", "buslogic", "pvscsi"));
            options.put(VmDetailConstants.NESTED_VIRTUALIZATION_FLAG, Arrays.asList("true", "false"));
            options.put(VmDetailConstants.SVGA_VRAM_SIZE, Collections.emptyList());
            options.put(VmDetailConstants.RAM_RESERVATION, Collections.emptyList());
            options.put(VmDetailConstants.VIRTUAL_TPM_ENABLED, Arrays.asList("true", "false"));
        }
    }

    @Override
    public ListResponse<AffinityGroupResponse> searchForAffinityGroups(ListAffinityGroupsCmd cmd) {
        Pair<List<AffinityGroupJoinVO>, Integer> result = searchForAffinityGroupsInternal(cmd);
        ListResponse<AffinityGroupResponse> response = new ListResponse<AffinityGroupResponse>();
        List<AffinityGroupResponse> agResponses = ViewResponseHelper.createAffinityGroupResponses(result.first());
        response.setResponses(agResponses, result.second());
        return response;
    }

    public Pair<List<AffinityGroupJoinVO>, Integer> searchForAffinityGroupsInternal(ListAffinityGroupsCmd cmd) {

        final Long affinityGroupId = cmd.getId();
        final String affinityGroupName = cmd.getAffinityGroupName();
        final String affinityGroupType = cmd.getAffinityGroupType();
        final Long vmId = cmd.getVirtualMachineId();
        final String accountName = cmd.getAccountName();
        Long domainId = cmd.getDomainId();
        final Long projectId = cmd.getProjectId();
        Boolean isRecursive = cmd.isRecursive();
        final Boolean listAll = cmd.listAll();
        final Long startIndex = cmd.getStartIndex();
        final Long pageSize = cmd.getPageSizeVal();
        final String keyword = cmd.getKeyword();

        Account caller = CallContext.current().getCallingAccount();

        if (vmId != null) {
            UserVmVO userVM = userVmDao.findById(vmId);
            if (userVM == null) {
                throw new InvalidParameterValueException("Unable to list affinity groups for virtual machine instance " + vmId + "; instance not found.");
            }
            accountMgr.checkAccess(caller, null, true, userVM);
            return listAffinityGroupsByVM(vmId.longValue(), startIndex, pageSize);
        }

        List<Long> permittedAccounts = new ArrayList<>();
        Ternary<Long, Boolean, ListProjectResourcesCriteria> ternary = new Ternary<>(domainId, isRecursive, null);

        accountMgr.buildACLSearchParameters(caller, affinityGroupId, accountName, projectId, permittedAccounts, ternary, listAll, false);

        domainId = ternary.first();
        isRecursive = ternary.second();
        ListProjectResourcesCriteria listProjectResourcesCriteria = ternary.third();

        Filter searchFilter = new Filter(AffinityGroupJoinVO.class, ID_FIELD, true, startIndex, pageSize);

        SearchCriteria<AffinityGroupJoinVO> sc = buildAffinityGroupSearchCriteria(domainId, isRecursive, permittedAccounts, listProjectResourcesCriteria, affinityGroupId, affinityGroupName,
                affinityGroupType, keyword);

        Pair<List<AffinityGroupJoinVO>, Integer> uniqueGroupsPair = _affinityGroupJoinDao.searchAndCount(sc, searchFilter);

        // search group details by ids
        List<AffinityGroupJoinVO> affinityGroups = new ArrayList<>();

        Integer count = uniqueGroupsPair.second();
        if (count.intValue() != 0) {
            List<AffinityGroupJoinVO> uniqueGroups = uniqueGroupsPair.first();
            Long[] vrIds = new Long[uniqueGroups.size()];
            int i = 0;
            for (AffinityGroupJoinVO v : uniqueGroups) {
                vrIds[i++] = v.getId();
            }
            affinityGroups = _affinityGroupJoinDao.searchByIds(vrIds);
        }

        if (!permittedAccounts.isEmpty()) {
            // add domain level affinity groups
            if (domainId != null) {
                SearchCriteria<AffinityGroupJoinVO> scDomain = buildAffinityGroupSearchCriteria(null, isRecursive, new ArrayList<>(), listProjectResourcesCriteria, affinityGroupId,
                        affinityGroupName, affinityGroupType, keyword);
                Pair<List<AffinityGroupJoinVO>, Integer> groupsPair = listDomainLevelAffinityGroups(scDomain, searchFilter, domainId);
                affinityGroups.addAll(groupsPair.first());
                count += groupsPair.second();
            } else {

                for (Long permAcctId : permittedAccounts) {
                    Account permittedAcct = _accountDao.findById(permAcctId);
                    SearchCriteria<AffinityGroupJoinVO> scDomain = buildAffinityGroupSearchCriteria(null, isRecursive, new ArrayList<>(), listProjectResourcesCriteria, affinityGroupId,
                            affinityGroupName, affinityGroupType, keyword);
                    Pair<List<AffinityGroupJoinVO>, Integer> groupsPair = listDomainLevelAffinityGroups(scDomain, searchFilter, permittedAcct.getDomainId());
                    affinityGroups.addAll(groupsPair.first());
                    count += groupsPair.second();
                }
            }
        } else if (((permittedAccounts.isEmpty()) && (domainId != null) && isRecursive)) {
            // list all domain level affinity groups for the domain admin case
            SearchCriteria<AffinityGroupJoinVO> scDomain = buildAffinityGroupSearchCriteria(null, isRecursive, new ArrayList<>(), listProjectResourcesCriteria, affinityGroupId, affinityGroupName,
                    affinityGroupType, keyword);
            Pair<List<AffinityGroupJoinVO>, Integer> groupsPair = listDomainLevelAffinityGroups(scDomain, searchFilter, domainId);
            affinityGroups.addAll(groupsPair.first());
            count += groupsPair.second();
        }

        return new Pair<>(affinityGroups, count);

    }

    private void buildAffinityGroupViewSearchBuilder(SearchBuilder<AffinityGroupJoinVO> sb, Long domainId, boolean isRecursive, List<Long> permittedAccounts,
            ListProjectResourcesCriteria listProjectResourcesCriteria) {

        sb.and("accountIdIN", sb.entity().getAccountId(), SearchCriteria.Op.IN);
        sb.and("domainId", sb.entity().getDomainId(), SearchCriteria.Op.EQ);

        if (((permittedAccounts.isEmpty()) && (domainId != null) && isRecursive)) {
            // if accountId isn't specified, we can do a domain match for the
            // admin case if isRecursive is true
            sb.and("domainPath", sb.entity().getDomainPath(), SearchCriteria.Op.LIKE);
        }

        if (listProjectResourcesCriteria != null) {
            if (listProjectResourcesCriteria == Project.ListProjectResourcesCriteria.ListProjectResourcesOnly) {
                sb.and("accountType", sb.entity().getAccountType(), SearchCriteria.Op.EQ);
            } else if (listProjectResourcesCriteria == Project.ListProjectResourcesCriteria.SkipProjectResources) {
                sb.and("accountType", sb.entity().getAccountType(), SearchCriteria.Op.NEQ);
            }
        }

    }

    private void buildAffinityGroupViewSearchCriteria(SearchCriteria<AffinityGroupJoinVO> sc, Long domainId, boolean isRecursive, List<Long> permittedAccounts,
            ListProjectResourcesCriteria listProjectResourcesCriteria) {

        if (listProjectResourcesCriteria != null) {
            sc.setParameters("accountType", Account.Type.PROJECT);
        }

        if (!permittedAccounts.isEmpty()) {
            sc.setParameters("accountIdIN", permittedAccounts.toArray());
        } else if (domainId != null) {
            DomainVO domain = _domainDao.findById(domainId);
            if (isRecursive) {
                sc.setParameters("domainPath", domain.getPath() + "%");
            } else {
                sc.setParameters("domainId", domainId);
            }
        }
    }

    private SearchCriteria<AffinityGroupJoinVO> buildAffinityGroupSearchCriteria(Long domainId, boolean isRecursive, List<Long> permittedAccounts,
            ListProjectResourcesCriteria listProjectResourcesCriteria, Long affinityGroupId, String affinityGroupName, String affinityGroupType, String keyword) {

        SearchBuilder<AffinityGroupJoinVO> groupSearch = _affinityGroupJoinDao.createSearchBuilder();
        buildAffinityGroupViewSearchBuilder(groupSearch, domainId, isRecursive, permittedAccounts, listProjectResourcesCriteria);

        groupSearch.select(null, Func.DISTINCT, groupSearch.entity().getId()); // select
        // distinct

        SearchCriteria<AffinityGroupJoinVO> sc = groupSearch.create();
        buildAffinityGroupViewSearchCriteria(sc, domainId, isRecursive, permittedAccounts, listProjectResourcesCriteria);

        if (affinityGroupId != null) {
            sc.addAnd("id", SearchCriteria.Op.EQ, affinityGroupId);
        }

        if (affinityGroupName != null) {
            sc.addAnd("name", SearchCriteria.Op.EQ, affinityGroupName);
        }

        if (affinityGroupType != null) {
            sc.addAnd("type", SearchCriteria.Op.EQ, affinityGroupType);
        }

        if (keyword != null) {
            SearchCriteria<AffinityGroupJoinVO> ssc = _affinityGroupJoinDao.createSearchCriteria();
            ssc.addOr("name", SearchCriteria.Op.LIKE, "%" + keyword + "%");
            ssc.addOr("type", SearchCriteria.Op.LIKE, "%" + keyword + "%");

            sc.addAnd("name", SearchCriteria.Op.SC, ssc);
        }

        return sc;
    }

    private Pair<List<AffinityGroupJoinVO>, Integer> listAffinityGroupsByVM(long vmId, long pageInd, long pageSize) {
        Filter sf = new Filter(SecurityGroupVMMapVO.class, null, true, pageInd, pageSize);
        Pair<List<AffinityGroupVMMapVO>, Integer> agVmMappingPair = _affinityGroupVMMapDao.listByInstanceId(vmId, sf);
        Integer count = agVmMappingPair.second();
        if (count.intValue() == 0) {
            // handle empty result cases
            return new Pair<>(new ArrayList<>(), count);
        }
        List<AffinityGroupVMMapVO> agVmMappings = agVmMappingPair.first();
        Long[] agIds = new Long[agVmMappings.size()];
        int i = 0;
        for (AffinityGroupVMMapVO agVm : agVmMappings) {
            agIds[i++] = agVm.getAffinityGroupId();
        }
        List<AffinityGroupJoinVO> ags = _affinityGroupJoinDao.searchByIds(agIds);
        return new Pair<>(ags, count);
    }

    private Pair<List<AffinityGroupJoinVO>, Integer> listDomainLevelAffinityGroups(SearchCriteria<AffinityGroupJoinVO> sc, Filter searchFilter, long domainId) {
        List<Long> affinityGroupIds = new ArrayList<>();
        Set<Long> allowedDomains = _domainMgr.getDomainParentIds(domainId);
        List<AffinityGroupDomainMapVO> maps = _affinityGroupDomainMapDao.listByDomain(allowedDomains.toArray());

        for (AffinityGroupDomainMapVO map : maps) {
            boolean subdomainAccess = map.isSubdomainAccess();
            if (map.getDomainId() == domainId || subdomainAccess) {
                affinityGroupIds.add(map.getAffinityGroupId());
            }
        }

        if (!affinityGroupIds.isEmpty()) {
            SearchCriteria<AffinityGroupJoinVO> domainSC = _affinityGroupJoinDao.createSearchCriteria();
            domainSC.addAnd("id", SearchCriteria.Op.IN, affinityGroupIds.toArray());
            domainSC.addAnd("aclType", SearchCriteria.Op.EQ, ACLType.Domain.toString());

            sc.addAnd("id", SearchCriteria.Op.SC, domainSC);

            Pair<List<AffinityGroupJoinVO>, Integer> uniqueGroupsPair = _affinityGroupJoinDao.searchAndCount(sc, searchFilter);
            // search group by ids
            Integer count = uniqueGroupsPair.second();
            if (count.intValue() == 0) {
                // empty result
                return new Pair<>(new ArrayList<>(), 0);
            }
            List<AffinityGroupJoinVO> uniqueGroups = uniqueGroupsPair.first();
            Long[] vrIds = new Long[uniqueGroups.size()];
            int i = 0;
            for (AffinityGroupJoinVO v : uniqueGroups) {
                vrIds[i++] = v.getId();
            }
            List<AffinityGroupJoinVO> vrs = _affinityGroupJoinDao.searchByIds(vrIds);
            return new Pair<>(vrs, count);
        } else {
            return new Pair<>(new ArrayList<>(), 0);
        }
    }

    @Override
    public List<ResourceDetailResponse> listResourceDetails(ListResourceDetailsCmd cmd) {
        String key = cmd.getKey();
        Boolean forDisplay = cmd.getDisplay();
        ResourceTag.ResourceObjectType resourceType = cmd.getResourceType();
        String resourceIdStr = cmd.getResourceId();
        String value = cmd.getValue();
        Long resourceId = null;

        //Validation - 1.1 - resourceId and value can't be null.
        if (resourceIdStr == null && value == null) {
            throw new InvalidParameterValueException("Insufficient parameters passed for listing by resourceId OR key,value pair. Please check your params and try again.");
        }

        //Validation - 1.2 - Value has to be passed along with key.
        if (value != null && key == null) {
            throw new InvalidParameterValueException("Listing by (key, value) but key is null. Please check the params and try again");
        }

        //Validation - 1.3
        if (resourceIdStr != null) {
            resourceId = resourceManagerUtil.getResourceId(resourceIdStr, resourceType);
            if (resourceId == null) {
                throw new InvalidParameterValueException("Cannot find resource with resourceId " + resourceIdStr + " and of resource type " + resourceType);
            }
        }

        List<? extends ResourceDetail> detailList = new ArrayList<>();
        ResourceDetail requestedDetail = null;

        if (key == null) {
            detailList = _resourceMetaDataMgr.getDetailsList(resourceId, resourceType, forDisplay);
        } else if (value == null) {
            requestedDetail = _resourceMetaDataMgr.getDetail(resourceId, resourceType, key);
            if (requestedDetail != null && forDisplay != null && requestedDetail.isDisplay() != forDisplay) {
                requestedDetail = null;
            }
        } else {
            detailList = _resourceMetaDataMgr.getDetails(resourceType, key, value, forDisplay);
        }

        List<ResourceDetailResponse> responseList = new ArrayList<>();
        if (requestedDetail != null) {
            ResourceDetailResponse detailResponse = createResourceDetailsResponse(requestedDetail, resourceType);
            responseList.add(detailResponse);
        } else {
            for (ResourceDetail detail : detailList) {
                ResourceDetailResponse detailResponse = createResourceDetailsResponse(detail, resourceType);
                responseList.add(detailResponse);
            }
        }

        return responseList;
    }

    protected ResourceDetailResponse createResourceDetailsResponse(ResourceDetail requestedDetail, ResourceTag.ResourceObjectType resourceType) {
        ResourceDetailResponse resourceDetailResponse = new ResourceDetailResponse();
        resourceDetailResponse.setResourceId(resourceManagerUtil.getUuid(String.valueOf(requestedDetail.getResourceId()), resourceType));
        resourceDetailResponse.setName(requestedDetail.getName());
        resourceDetailResponse.setValue(requestedDetail.getValue());
        resourceDetailResponse.setForDisplay(requestedDetail.isDisplay());
        resourceDetailResponse.setResourceType(resourceType.toString().toString());
        resourceDetailResponse.setObjectName("resourcedetail");
        return resourceDetailResponse;
    }

    @Override
    public ListResponse<ManagementServerResponse> listManagementServers(ListMgmtsCmd cmd) {
        ListResponse<ManagementServerResponse> response = new ListResponse<>();
        Pair<List<ManagementServerJoinVO>, Integer> result = listManagementServersInternal(cmd);
        List<ManagementServerResponse> hostResponses = new ArrayList<>();

        for (ManagementServerJoinVO host : result.first()) {
            ManagementServerResponse hostResponse = createManagementServerResponse(host, cmd.getPeers());
            hostResponses.add(hostResponse);
        }

        response.setResponses(hostResponses);
        return response;
    }

    protected Pair<List<ManagementServerJoinVO>, Integer> listManagementServersInternal(ListMgmtsCmd cmd) {
        Long id = cmd.getId();
        String name = cmd.getHostName();

        SearchBuilder<ManagementServerJoinVO> sb = managementServerJoinDao.createSearchBuilder();
        SearchCriteria<ManagementServerJoinVO> sc = sb.create();
        if (id != null) {
            sc.addAnd("id", SearchCriteria.Op.EQ, id);
        }
        if (name != null) {
            sc.addAnd("name", SearchCriteria.Op.EQ, name);
        }
        return managementServerJoinDao.searchAndCount(sc, null);
    }

    protected ManagementServerResponse createManagementServerResponse(ManagementServerJoinVO mgmt, boolean listPeers) {
        ManagementServerResponse mgmtResponse = new ManagementServerResponse();
        mgmtResponse.setId(mgmt.getUuid());
        mgmtResponse.setName(mgmt.getName());
        mgmtResponse.setState(mgmt.getState());
        mgmtResponse.setVersion(mgmt.getVersion());
        mgmtResponse.setJavaVersion(mgmt.getJavaVersion());
        mgmtResponse.setJavaDistribution(mgmt.getJavaName());
        mgmtResponse.setOsDistribution(mgmt.getOsDistribution());
        mgmtResponse.setLastServerStart(mgmt.getLastJvmStart());
        mgmtResponse.setLastServerStop(mgmt.getLastJvmStop());
        mgmtResponse.setLastBoot(mgmt.getLastSystemBoot());
        if (listPeers) {
            List<ManagementServerHostPeerJoinVO> peers = mshostPeerJoinDao.listByOwnerMshostId(mgmt.getId());
            for (ManagementServerHostPeerJoinVO peer: peers) {
                mgmtResponse.addPeer(createPeerManagementServerNodeResponse(peer));
            }
        }
        List<String> lastAgents = hostDao.listByLastMs(mgmt.getMsid());
        mgmtResponse.setLastAgents(lastAgents);
        List<String> agents = hostDao.listByMs(mgmt.getMsid());
        mgmtResponse.setAgents(agents);
        mgmtResponse.setAgentsCount((long) agents.size());
        mgmtResponse.setPendingJobsCount(jobManager.countPendingNonPseudoJobs(mgmt.getMsid()));
        mgmtResponse.setIpAddress(mgmt.getServiceIP());
        mgmtResponse.setObjectName("managementserver");
        return mgmtResponse;
    }

    private PeerManagementServerNodeResponse createPeerManagementServerNodeResponse(ManagementServerHostPeerJoinVO peer) {
        PeerManagementServerNodeResponse response = new PeerManagementServerNodeResponse();

        response.setState(peer.getPeerState());
        response.setLastUpdated(peer.getLastUpdateTime());

        response.setPeerId(peer.getPeerMshostUuid());
        response.setPeerName(peer.getPeerMshostName());
        response.setPeerMsId(String.valueOf(peer.getPeerMshostMsId()));
        response.setPeerRunId(String.valueOf(peer.getPeerMshostRunId()));
        response.setPeerState(peer.getPeerMshostState());
        response.setPeerServiceIp(peer.getPeerMshostServiceIp());
        response.setPeerServicePort(String.valueOf(peer.getPeerMshostServicePort()));

        response.setObjectName("peermanagementserver");
        return response;
    }

    @Override
    public List<RouterHealthCheckResultResponse> listRouterHealthChecks(GetRouterHealthCheckResultsCmd cmd) {
        logger.info("Executing health check command " + cmd);
        long routerId = cmd.getRouterId();
        if (!VirtualNetworkApplianceManager.RouterHealthChecksEnabled.value()) {
            throw new CloudRuntimeException("Router health checks are not enabled for router " + routerId);
        }

        if (cmd.shouldPerformFreshChecks()) {
            Pair<Boolean, String> healthChecksresult = routerService.performRouterHealthChecks(routerId);
            if (healthChecksresult == null) {
                throw new CloudRuntimeException("Failed to initiate fresh checks on router.");
            } else if (!healthChecksresult.first()) {
                throw new CloudRuntimeException("Unable to perform fresh checks on router - " + healthChecksresult.second());
            }
        }

        List<RouterHealthCheckResult> result = new ArrayList<>(routerHealthCheckResultDao.getHealthCheckResults(routerId));
        if (result == null || result.size() == 0) {
            throw new CloudRuntimeException("No health check results found for the router. This could happen for " +
                    "a newly created router. Please wait for periodic results to populate or manually call for checks to execute.");
        }

        return responseGenerator.createHealthCheckResponse(_routerDao.findById(routerId), result);
    }

    @Override
    public ListResponse<SecondaryStorageHeuristicsResponse> listSecondaryStorageSelectors(ListSecondaryStorageSelectorsCmd cmd) {
        ListResponse<SecondaryStorageHeuristicsResponse> response = new ListResponse<>();
        Pair<List<HeuristicVO>, Integer> result = listSecondaryStorageSelectorsInternal(cmd.getZoneId(), cmd.getType(), cmd.isShowRemoved());
        List<SecondaryStorageHeuristicsResponse> listOfSecondaryStorageHeuristicsResponses = new ArrayList<>();

        for (Heuristic heuristic : result.first()) {
            SecondaryStorageHeuristicsResponse secondaryStorageHeuristicsResponse = responseGenerator.createSecondaryStorageSelectorResponse(heuristic);
            listOfSecondaryStorageHeuristicsResponses.add(secondaryStorageHeuristicsResponse);
        }

        response.setResponses(listOfSecondaryStorageHeuristicsResponses);
        return response;
    }

    private Pair<List<HeuristicVO>, Integer> listSecondaryStorageSelectorsInternal(Long zoneId, String type, boolean showRemoved) {
        SearchBuilder<HeuristicVO> searchBuilder = secondaryStorageHeuristicDao.createSearchBuilder();

        searchBuilder.and("zoneId", searchBuilder.entity().getZoneId(), SearchCriteria.Op.EQ);
        searchBuilder.and("type", searchBuilder.entity().getType(), SearchCriteria.Op.EQ);

        searchBuilder.done();

        SearchCriteria<HeuristicVO> searchCriteria = searchBuilder.create();
        searchCriteria.setParameters("zoneId", zoneId);
        searchCriteria.setParametersIfNotNull("type", type);

        return secondaryStorageHeuristicDao.searchAndCount(searchCriteria, null, showRemoved);
    }

    @Override
    public ListResponse<IpQuarantineResponse> listQuarantinedIps(ListQuarantinedIpsCmd cmd) {
        ListResponse<IpQuarantineResponse> response = new ListResponse<>();
        Pair<List<PublicIpQuarantineVO>, Integer> result = listQuarantinedIpsInternal(cmd.isShowRemoved(), cmd.isShowInactive());
        List<IpQuarantineResponse> ipsQuarantinedResponses = new ArrayList<>();

        for (PublicIpQuarantine quarantinedIp : result.first()) {
            IpQuarantineResponse ipsInQuarantineResponse = responseGenerator.createQuarantinedIpsResponse(quarantinedIp);
            ipsQuarantinedResponses.add(ipsInQuarantineResponse);
        }

        response.setResponses(ipsQuarantinedResponses);
        return response;
    }

    /**
     * It lists the quarantine IPs that the caller account is allowed to see by filtering the domain path of the caller account.
     * Furthermore, it lists inactive and removed quarantined IPs according to the command parameters.
     */
    private Pair<List<PublicIpQuarantineVO>, Integer> listQuarantinedIpsInternal(boolean showRemoved, boolean showInactive) {
        String callingAccountDomainPath = _domainDao.findById(CallContext.current().getCallingAccount().getDomainId()).getPath();

        SearchBuilder<AccountJoinVO> filterAllowedOnly = _accountJoinDao.createSearchBuilder();
        filterAllowedOnly.and("path", filterAllowedOnly.entity().getDomainPath(), SearchCriteria.Op.LIKE);

        SearchBuilder<PublicIpQuarantineVO> listAllPublicIpsInQuarantineAllowedToTheCaller = publicIpQuarantineDao.createSearchBuilder();
        listAllPublicIpsInQuarantineAllowedToTheCaller.join("listQuarantinedJoin", filterAllowedOnly,
                listAllPublicIpsInQuarantineAllowedToTheCaller.entity().getPreviousOwnerId(),
                filterAllowedOnly.entity().getId(), JoinBuilder.JoinType.INNER);

        if (!showInactive) {
            listAllPublicIpsInQuarantineAllowedToTheCaller.and("endDate", listAllPublicIpsInQuarantineAllowedToTheCaller.entity().getEndDate(), SearchCriteria.Op.GT);
        }

        filterAllowedOnly.done();
        listAllPublicIpsInQuarantineAllowedToTheCaller.done();

        SearchCriteria<PublicIpQuarantineVO> searchCriteria = listAllPublicIpsInQuarantineAllowedToTheCaller.create();
        searchCriteria.setJoinParameters("listQuarantinedJoin", "path", callingAccountDomainPath + "%");
        searchCriteria.setParametersIfNotNull("endDate", new Date());

        return publicIpQuarantineDao.searchAndCount(searchCriteria, null, showRemoved);
    }

    public ListResponse<SnapshotResponse> listSnapshots(ListSnapshotsCmd cmd) {
        Account caller = CallContext.current().getCallingAccount();
        Pair<List<SnapshotJoinVO>, Integer> result = searchForSnapshotsWithParams(cmd.getId(), cmd.getIds(),
                cmd.getVolumeId(), cmd.getSnapshotName(), cmd.getKeyword(), cmd.getTags(),
                cmd.getSnapshotType(), cmd.getIntervalType(), cmd.getZoneId(), cmd.getLocationType(),
                cmd.isShowUnique(), cmd.getAccountName(), cmd.getDomainId(), cmd.getProjectId(), cmd.getStoragePoolId(),
                cmd.getImageStoreId(), cmd.getStartIndex(), cmd.getPageSizeVal(), cmd.listAll(), cmd.isRecursive(), caller);
        ListResponse<SnapshotResponse> response = new ListResponse<>();
        ResponseView respView = ResponseView.Restricted;
        if (cmd instanceof ListSnapshotsCmdByAdmin) {
            respView = ResponseView.Full;
        }
        List<SnapshotResponse> templateResponses = ViewResponseHelper.createSnapshotResponse(respView, cmd.isShowUnique(), result.first().toArray(new SnapshotJoinVO[result.first().size()]));
        response.setResponses(templateResponses, result.second());
        return response;
    }

    @Override
    public SnapshotResponse listSnapshot(CopySnapshotCmd cmd) {
        Account caller = CallContext.current().getCallingAccount();
        List<Long> zoneIds = cmd.getDestinationZoneIds();
        Pair<List<SnapshotJoinVO>, Integer> result = searchForSnapshotsWithParams(cmd.getId(), null,
                null, null, null, null,
                null, null, zoneIds.get(0), Snapshot.LocationType.SECONDARY.name(),
                false, null, null, null, null, null,
                null, null, true, false, caller);
        ResponseView respView = ResponseView.Restricted;
        if (CallContext.current().getCallingAccount().getType() == Account.Type.ADMIN) {
            respView = ResponseView.Full;
        }
        List<SnapshotResponse> templateResponses = ViewResponseHelper.createSnapshotResponse(respView, false, result.first().get(0));
        return templateResponses.get(0);
    }



    private Pair<List<SnapshotJoinVO>, Integer> searchForSnapshotsWithParams(final Long id, List<Long> ids,
            final Long volumeId, final String name, final String keyword, final Map<String, String> tags,
            final String snapshotTypeStr, final String intervalTypeStr, final Long zoneId, final String locationTypeStr,
            final boolean isShowUnique, final String accountName, Long domainId, final Long projectId, final Long storagePoolId, final Long imageStoreId,
            final Long startIndex, final Long pageSize,final boolean listAll, boolean isRecursive, final Account caller) {
        ids = getIdsListFromCmd(id, ids);
        Snapshot.LocationType locationType = null;
        if (locationTypeStr != null) {
            try {
                locationType = Snapshot.LocationType.valueOf(locationTypeStr.trim().toUpperCase());
            } catch (IllegalArgumentException e) {
                throw new InvalidParameterValueException(String.format("Invalid %s specified, %s", ApiConstants.LOCATION_TYPE, locationTypeStr));
            }
        }

        Filter searchFilter = new Filter(SnapshotJoinVO.class, "snapshotStorePair", SortKeyAscending.value(), startIndex, pageSize);

        List<Long> permittedAccountIds = new ArrayList<>();
        Ternary<Long, Boolean, ListProjectResourcesCriteria> domainIdRecursiveListProject = new Ternary<>(domainId, isRecursive, null);
        accountMgr.buildACLSearchParameters(caller, id, accountName, projectId, permittedAccountIds, domainIdRecursiveListProject, listAll, false);
        ListProjectResourcesCriteria listProjectResourcesCriteria = domainIdRecursiveListProject.third();
        domainId = domainIdRecursiveListProject.first();
        isRecursive = domainIdRecursiveListProject.second();
        // Verify parameters
        if (volumeId != null) {
            VolumeVO volume = volumeDao.findById(volumeId);
            if (volume != null) {
                accountMgr.checkAccess(CallContext.current().getCallingAccount(), null, true, volume);
            }
        }

        SearchBuilder<SnapshotJoinVO> sb = snapshotJoinDao.createSearchBuilder();
        if (isShowUnique) {
            sb.select(null, Func.DISTINCT, sb.entity().getId()); // select distinct snapshotId
        } else {
            sb.select(null, Func.DISTINCT, sb.entity().getSnapshotStorePair()); // select distinct (snapshotId, store_role, store_id) key
        }
        accountMgr.buildACLSearchBuilder(sb, domainId, isRecursive, permittedAccountIds, listProjectResourcesCriteria);
        sb.and("statusNEQ", sb.entity().getStatus(), SearchCriteria.Op.NEQ); //exclude those Destroyed snapshot, not showing on UI
        sb.and("volumeId", sb.entity().getVolumeId(), SearchCriteria.Op.EQ);
        sb.and("name", sb.entity().getName(), SearchCriteria.Op.EQ);
        sb.and("id", sb.entity().getId(), SearchCriteria.Op.EQ);
        sb.and("idIN", sb.entity().getId(), SearchCriteria.Op.IN);
        sb.and("snapshotTypeEQ", sb.entity().getSnapshotType(), SearchCriteria.Op.IN);
        sb.and("snapshotTypeNEQ", sb.entity().getSnapshotType(), SearchCriteria.Op.NIN);
        sb.and("dataCenterId", sb.entity().getDataCenterId(), SearchCriteria.Op.EQ);
        sb.and("locationType", sb.entity().getStoreRole(), SearchCriteria.Op.EQ);
        sb.and("imageStoreId", sb.entity().getStoreId(), SearchCriteria.Op.EQ);

        if (tags != null && !tags.isEmpty()) {
            SearchBuilder<ResourceTagVO> tagSearch = resourceTagDao.createSearchBuilder();
            for (int count = 0; count < tags.size(); count++) {
                tagSearch.or().op("key" + String.valueOf(count), tagSearch.entity().getKey(), SearchCriteria.Op.EQ);
                tagSearch.and("value" + String.valueOf(count), tagSearch.entity().getValue(), SearchCriteria.Op.EQ);
                tagSearch.cp();
            }
            tagSearch.and("resourceType", tagSearch.entity().getResourceType(), SearchCriteria.Op.EQ);
            sb.groupBy(sb.entity().getId());
            sb.join("tagSearch", tagSearch, sb.entity().getId(), tagSearch.entity().getResourceId(), JoinBuilder.JoinType.INNER);
        }

        if (storagePoolId != null) {
            SearchBuilder<SnapshotDataStoreVO> storagePoolSb = snapshotDataStoreDao.createSearchBuilder();
            storagePoolSb.and("poolId", storagePoolSb.entity().getDataStoreId(), SearchCriteria.Op.EQ);
            storagePoolSb.and("role", storagePoolSb.entity().getRole(), SearchCriteria.Op.EQ);
            sb.join("storagePoolSb", storagePoolSb, sb.entity().getId(), storagePoolSb.entity().getSnapshotId(), JoinBuilder.JoinType.INNER);
        }

        SearchCriteria<SnapshotJoinVO> sc = sb.create();
        accountMgr.buildACLSearchCriteria(sc, domainId, isRecursive, permittedAccountIds, listProjectResourcesCriteria);

        sc.setParameters("statusNEQ", Snapshot.State.Destroyed);

        if (imageStoreId != null) {
            sc.setParameters("imageStoreId", imageStoreId);
            locationType = Snapshot.LocationType.SECONDARY;
        }

        if (storagePoolId != null) {
            sc.setJoinParameters("storagePoolSb", "poolId", storagePoolId);
            sc.setJoinParameters("storagePoolSb", "role", DataStoreRole.Image);
        }

        if (volumeId != null) {
            sc.setParameters("volumeId", volumeId);
        }

        if (tags != null && !tags.isEmpty()) {
            int count = 0;
            sc.setJoinParameters("tagSearch", "resourceType", ResourceObjectType.Snapshot.toString());
            for (String key : tags.keySet()) {
                sc.setJoinParameters("tagSearch", "key" + String.valueOf(count), key);
                sc.setJoinParameters("tagSearch", "value" + String.valueOf(count), tags.get(key));
                count++;
            }
        }

        if (zoneId != null) {
            sc.setParameters("dataCenterId", zoneId);
        }

        setIdsListToSearchCriteria(sc, ids);

        if (name != null) {
            sc.setParameters("name", name);
        }

        if (id != null) {
            sc.setParameters("id", id);
        }

        if (locationType != null) {
            sc.setParameters("locationType", Snapshot.LocationType.PRIMARY.equals(locationType) ? locationType.name() : DataStoreRole.Image.name());
        }

        if (keyword != null) {
            SearchCriteria<SnapshotJoinVO> ssc = snapshotJoinDao.createSearchCriteria();
            ssc.addOr("name", SearchCriteria.Op.LIKE, "%" + keyword + "%");
            sc.addAnd("name", SearchCriteria.Op.SC, ssc);
        }

        if (snapshotTypeStr != null) {
            Snapshot.Type snapshotType = SnapshotVO.getSnapshotType(snapshotTypeStr);
            if (snapshotType == null) {
                throw new InvalidParameterValueException("Unsupported snapshot type " + snapshotTypeStr);
            }
            if (snapshotType == Snapshot.Type.RECURRING) {
                sc.setParameters("snapshotTypeEQ", Snapshot.Type.HOURLY.ordinal(), Snapshot.Type.DAILY.ordinal(), Snapshot.Type.WEEKLY.ordinal(), Snapshot.Type.MONTHLY.ordinal());
            } else {
                sc.setParameters("snapshotTypeEQ", snapshotType.ordinal());
            }
        } else if (intervalTypeStr != null && volumeId != null) {
            Snapshot.Type type = SnapshotVO.getSnapshotType(intervalTypeStr);
            if (type == null) {
                throw new InvalidParameterValueException("Unsupported snapshot interval type " + intervalTypeStr);
            }
            sc.setParameters("snapshotTypeEQ", type.ordinal());
        } else {
            // Show only MANUAL and RECURRING snapshot types
            sc.setParameters("snapshotTypeNEQ", Snapshot.Type.TEMPLATE.ordinal(), Snapshot.Type.GROUP.ordinal());
        }

        Pair<List<SnapshotJoinVO>, Integer> snapshotDataPair;
        if (isShowUnique) {
            snapshotDataPair = snapshotJoinDao.searchAndDistinctCount(sc, searchFilter, new String[]{"snapshot_view.id"});
        } else {
            snapshotDataPair = snapshotJoinDao.searchAndDistinctCount(sc, searchFilter, new String[]{"snapshot_view.snapshot_store_pair"});
        }

        Integer count = snapshotDataPair.second();
        if (count == 0) {
            return snapshotDataPair;
        }
        List<SnapshotJoinVO> snapshotData = snapshotDataPair.first();
        List<SnapshotJoinVO> snapshots;
        if (isShowUnique) {
            snapshots = snapshotJoinDao.findByDistinctIds(zoneId, snapshotData.stream().map(SnapshotJoinVO::getId).toArray(Long[]::new));
        } else {
            snapshots = snapshotJoinDao.searchBySnapshotStorePair(snapshotData.stream().map(SnapshotJoinVO::getSnapshotStorePair).toArray(String[]::new));
        }
        return new Pair<>(snapshots, count);
    }

    public ListResponse<ObjectStoreResponse> searchForObjectStores(ListObjectStoragePoolsCmd cmd) {
        Pair<List<ObjectStoreVO>, Integer> result = searchForObjectStoresInternal(cmd);
        ListResponse<ObjectStoreResponse> response = new ListResponse<>();

        List<ObjectStoreResponse> poolResponses = ViewResponseHelper.createObjectStoreResponse(result.first().toArray(new ObjectStoreVO[result.first().size()]));
        response.setResponses(poolResponses, result.second());
        return response;
    }

    private Pair<List<ObjectStoreVO>, Integer> searchForObjectStoresInternal(ListObjectStoragePoolsCmd cmd) {

        Object id = cmd.getId();
        Object name = cmd.getStoreName();
        String provider = cmd.getProvider();
        Object keyword = cmd.getKeyword();
        Long startIndex = cmd.getStartIndex();
        Long pageSize = cmd.getPageSizeVal();

        Filter searchFilter = new Filter(ObjectStoreVO.class, "id", Boolean.TRUE, startIndex, pageSize);

        SearchBuilder<ObjectStoreVO> sb = objectStoreDao.createSearchBuilder();
        sb.select(null, Func.DISTINCT, sb.entity().getId()); // select distinct
        // ids
        sb.and("id", sb.entity().getId(), SearchCriteria.Op.EQ);
        sb.and("name", sb.entity().getName(), SearchCriteria.Op.EQ);
        sb.and("provider", sb.entity().getProviderName(), SearchCriteria.Op.EQ);

        SearchCriteria<ObjectStoreVO> sc = sb.create();

        if (keyword != null) {
            SearchCriteria<ObjectStoreVO> ssc = objectStoreDao.createSearchCriteria();
            ssc.addOr("name", SearchCriteria.Op.LIKE, "%" + keyword + "%");
            ssc.addOr("providerName", SearchCriteria.Op.LIKE, "%" + keyword + "%");
            sc.addAnd("name", SearchCriteria.Op.SC, ssc);
        }

        if (id != null) {
            sc.setParameters("id", id);
        }

        if (name != null) {
            sc.setParameters("name", name);
        }

        if (provider != null) {
            sc.setParameters("provider", provider);
        }

        // search Store details by ids
        Pair<List<ObjectStoreVO>, Integer> uniqueStorePair = objectStoreDao.searchAndCount(sc, searchFilter);
        Integer count = uniqueStorePair.second();
        if (count.intValue() == 0) {
            // empty result
            return uniqueStorePair;
        }
        List<ObjectStoreVO> uniqueStores = uniqueStorePair.first();
        Long[] osIds = new Long[uniqueStores.size()];
        int i = 0;
        for (ObjectStoreVO v : uniqueStores) {
            osIds[i++] = v.getId();
        }
        List<ObjectStoreVO> objectStores = objectStoreDao.searchByIds(osIds);
        return new Pair<>(objectStores, count);
    }


    @Override
    public ListResponse<BucketResponse> searchForBuckets(ListBucketsCmd listBucketsCmd) {
        List<BucketVO> buckets = searchForBucketsInternal(listBucketsCmd);
        List<BucketResponse> bucketResponses = new ArrayList<>();
        for (BucketVO bucket : buckets) {
            bucketResponses.add(responseGenerator.createBucketResponse(bucket));
        }
        ListResponse<BucketResponse> response = new ListResponse<>();
        response.setResponses(bucketResponses, bucketResponses.size());
        return response;
    }

    private List<BucketVO> searchForBucketsInternal(ListBucketsCmd cmd) {

        Long id = cmd.getId();
        String name = cmd.getBucketName();
        Long storeId = cmd.getObjectStorageId();
        String keyword = cmd.getKeyword();
        Long startIndex = cmd.getStartIndex();
        Long pageSize = cmd.getPageSizeVal();
        Account caller = CallContext.current().getCallingAccount();
        List<Long> permittedAccounts = new ArrayList<>();

        // Verify parameters
        if (id != null) {
            BucketVO bucket = bucketDao.findById(id);
            if (bucket != null) {
                accountMgr.checkAccess(CallContext.current().getCallingAccount(), null, true, bucket);
            }
        }

        List<Long> ids = getIdsListFromCmd(cmd.getId(), cmd.getIds());

        Ternary<Long, Boolean, ListProjectResourcesCriteria> domainIdRecursiveListProject = new Ternary<>(cmd.getDomainId(),
                cmd.isRecursive(), null);
        accountMgr.buildACLSearchParameters(caller, id, cmd.getAccountName(), cmd.getProjectId(), permittedAccounts, domainIdRecursiveListProject, cmd.listAll(), false);
        Long domainId = domainIdRecursiveListProject.first();
        Boolean isRecursive = domainIdRecursiveListProject.second();
        ListProjectResourcesCriteria listProjectResourcesCriteria = domainIdRecursiveListProject.third();

        Filter searchFilter = new Filter(BucketVO.class, "id", Boolean.TRUE, startIndex, pageSize);

        SearchBuilder<BucketVO> sb = bucketDao.createSearchBuilder();
        accountMgr.buildACLSearchBuilder(sb, domainId, isRecursive, permittedAccounts, listProjectResourcesCriteria);
        sb.select(null, Func.DISTINCT, sb.entity().getId()); // select distinct
        // ids
        sb.and("id", sb.entity().getId(), SearchCriteria.Op.EQ);
        sb.and("name", sb.entity().getName(), SearchCriteria.Op.EQ);

        SearchCriteria<BucketVO> sc = sb.create();
        accountMgr.buildACLSearchCriteria(sc, domainId, isRecursive, permittedAccounts, listProjectResourcesCriteria);

        if (keyword != null) {
            SearchCriteria<BucketVO> ssc = bucketDao.createSearchCriteria();
            ssc.addOr("name", SearchCriteria.Op.LIKE, "%" + keyword + "%");
            ssc.addOr("state", SearchCriteria.Op.LIKE, "%" + keyword + "%");
            sc.addAnd("name", SearchCriteria.Op.SC, ssc);
        }

        if (id != null) {
            sc.setParameters("id", id);
        }

        if (name != null) {
            sc.setParameters("name", name);
        }

        setIdsListToSearchCriteria(sc, ids);

        // search Volume details by ids
        Pair<List<BucketVO>, Integer> uniqueBktPair = bucketDao.searchAndCount(sc, searchFilter);
        Integer count = uniqueBktPair.second();
        if (count.intValue() == 0) {
            // empty result
            return uniqueBktPair.first();
        }
        List<BucketVO> uniqueBkts = uniqueBktPair.first();
        Long[] bktIds = new Long[uniqueBkts.size()];
        int i = 0;
        for (BucketVO b : uniqueBkts) {
            bktIds[i++] = b.getId();
        }

        return bucketDao.searchByIds(bktIds);
    }

    @Override
    public String getConfigComponentName() {
        return QueryService.class.getSimpleName();
    }

    @Override
    public ConfigKey<?>[] getConfigKeys() {
        return new ConfigKey<?>[] {AllowUserViewDestroyedVM, UserVMDeniedDetails, UserVMReadOnlyDetails, SortKeyAscending,
                AllowUserViewAllDomainAccounts, SharePublicTemplatesWithOtherDomains, ReturnVmStatsOnVmList};
    }
}<|MERGE_RESOLUTION|>--- conflicted
+++ resolved
@@ -2371,11 +2371,8 @@
         Long startIndex = cmd.getStartIndex();
         Long pageSize = cmd.getPageSizeVal();
         Hypervisor.HypervisorType hypervisorType = cmd.getHypervisor();
-<<<<<<< HEAD
         Long msId = cmd.getManagementServerId();
-=======
         final CPU.CPUArch arch = cmd.getArch();
->>>>>>> 0785ba04
 
         Filter searchFilter = new Filter(HostVO.class, "id", Boolean.TRUE, startIndex, pageSize);
 
@@ -2391,11 +2388,8 @@
         hostSearchBuilder.and("clusterId", hostSearchBuilder.entity().getClusterId(), SearchCriteria.Op.EQ);
         hostSearchBuilder.and("resourceState", hostSearchBuilder.entity().getResourceState(), SearchCriteria.Op.EQ);
         hostSearchBuilder.and("hypervisor_type", hostSearchBuilder.entity().getHypervisorType(), SearchCriteria.Op.EQ);
-<<<<<<< HEAD
         hostSearchBuilder.and("mgmt_server_id", hostSearchBuilder.entity().getManagementServerId(), SearchCriteria.Op.EQ);
-=======
         hostSearchBuilder.and("arch", hostSearchBuilder.entity().getArch(), SearchCriteria.Op.EQ);
->>>>>>> 0785ba04
 
         if (keyword != null) {
             hostSearchBuilder.and().op("keywordName", hostSearchBuilder.entity().getName(), SearchCriteria.Op.LIKE);
@@ -2476,16 +2470,15 @@
             sc.setParameters("hypervisor_type", hypervisorType);
         }
 
-<<<<<<< HEAD
         if (msId != null) {
             ManagementServerHostVO msHost = msHostDao.findById(msId);
             if (msHost != null) {
                 sc.setParameters("mgmt_server_id", msHost.getMsid());
             }
-=======
+        }
+
         if (arch != null) {
             sc.setParameters("arch", arch);
->>>>>>> 0785ba04
         }
 
         Pair<List<HostVO>, Integer> uniqueHostPair = hostDao.searchAndCount(sc, searchFilter);
