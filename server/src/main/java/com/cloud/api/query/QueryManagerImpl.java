// Licensed to the Apache Software Foundation (ASF) under one
// or more contributor license agreements.  See the NOTICE file
// distributed with this work for additional information
// regarding copyright ownership.  The ASF licenses this file
// to you under the Apache License, Version 2.0 (the
// "License"); you may not use this file except in compliance
// with the License.  You may obtain a copy of the License at
//
//   http://www.apache.org/licenses/LICENSE-2.0
//
// Unless required by applicable law or agreed to in writing,
// software distributed under the License is distributed on an
// "AS IS" BASIS, WITHOUT WARRANTIES OR CONDITIONS OF ANY
// KIND, either express or implied.  See the License for the
// specific language governing permissions and limitations
// under the License.
package com.cloud.api.query;

import static com.cloud.vm.VmDetailConstants.SSH_PUBLIC_KEY;

import java.lang.reflect.InvocationTargetException;
import java.lang.reflect.Method;
import java.util.ArrayList;
import java.util.Arrays;
import java.util.Collections;
import java.util.Date;
import java.util.HashMap;
import java.util.HashSet;
import java.util.List;
import java.util.ListIterator;
import java.util.Map;
import java.util.Objects;
import java.util.Set;
import java.util.UUID;
import java.util.stream.Collectors;
import java.util.stream.Stream;

import javax.inject.Inject;

import org.apache.cloudstack.acl.ControlledEntity;
import org.apache.cloudstack.acl.ControlledEntity.ACLType;
import org.apache.cloudstack.acl.SecurityChecker;
import org.apache.cloudstack.affinity.AffinityGroupDomainMapVO;
import org.apache.cloudstack.affinity.AffinityGroupResponse;
import org.apache.cloudstack.affinity.AffinityGroupVMMapVO;
import org.apache.cloudstack.affinity.dao.AffinityGroupDomainMapDao;
import org.apache.cloudstack.affinity.dao.AffinityGroupVMMapDao;
import org.apache.cloudstack.api.ApiCommandResourceType;
import org.apache.cloudstack.api.ApiConstants;
import org.apache.cloudstack.api.BaseListProjectAndAccountResourcesCmd;
import org.apache.cloudstack.api.InternalIdentity;
import org.apache.cloudstack.api.ResourceDetail;
import org.apache.cloudstack.api.ResponseGenerator;
import org.apache.cloudstack.api.ResponseObject.ResponseView;
import org.apache.cloudstack.api.command.admin.account.ListAccountsCmdByAdmin;
import org.apache.cloudstack.api.command.admin.cluster.ListClustersCmd;
import org.apache.cloudstack.api.command.admin.domain.ListDomainsCmd;
import org.apache.cloudstack.api.command.admin.domain.ListDomainsCmdByAdmin;
import org.apache.cloudstack.api.command.admin.host.ListHostTagsCmd;
import org.apache.cloudstack.api.command.admin.host.ListHostsCmd;
import org.apache.cloudstack.api.command.admin.internallb.ListInternalLBVMsCmd;
import org.apache.cloudstack.api.command.admin.iso.ListIsosCmdByAdmin;
import org.apache.cloudstack.api.command.admin.management.ListMgmtsCmd;
import org.apache.cloudstack.api.command.admin.pod.ListPodsByCmd;
import org.apache.cloudstack.api.command.admin.resource.icon.ListResourceIconCmd;
import org.apache.cloudstack.api.command.admin.router.GetRouterHealthCheckResultsCmd;
import org.apache.cloudstack.api.command.admin.router.ListRoutersCmd;
import org.apache.cloudstack.api.command.admin.snapshot.ListSnapshotsCmdByAdmin;
import org.apache.cloudstack.api.command.admin.storage.ListImageStoresCmd;
import org.apache.cloudstack.api.command.admin.storage.ListObjectStoragePoolsCmd;
import org.apache.cloudstack.api.command.admin.storage.ListSecondaryStagingStoresCmd;
import org.apache.cloudstack.api.command.admin.storage.ListStorageAccessGroupsCmd;
import org.apache.cloudstack.api.command.admin.storage.ListStoragePoolsCmd;
import org.apache.cloudstack.api.command.admin.storage.ListStorageTagsCmd;
import org.apache.cloudstack.api.command.admin.storage.heuristics.ListSecondaryStorageSelectorsCmd;
import org.apache.cloudstack.api.command.admin.template.ListTemplatesCmdByAdmin;
import org.apache.cloudstack.api.command.admin.user.ListUsersCmd;
import org.apache.cloudstack.api.command.admin.vm.ListAffectedVmsForStorageScopeChangeCmd;
import org.apache.cloudstack.api.command.admin.zone.ListZonesCmdByAdmin;
import org.apache.cloudstack.api.command.user.account.ListAccountsCmd;
import org.apache.cloudstack.api.command.user.account.ListProjectAccountsCmd;
import org.apache.cloudstack.api.command.user.address.ListQuarantinedIpsCmd;
import org.apache.cloudstack.api.command.user.affinitygroup.ListAffinityGroupsCmd;
import org.apache.cloudstack.api.command.user.bucket.ListBucketsCmd;
import org.apache.cloudstack.api.command.user.event.ListEventsCmd;
import org.apache.cloudstack.api.command.user.iso.ListIsosCmd;
import org.apache.cloudstack.api.command.user.job.ListAsyncJobsCmd;
import org.apache.cloudstack.api.command.user.offering.ListDiskOfferingsCmd;
import org.apache.cloudstack.api.command.user.offering.ListServiceOfferingsCmd;
import org.apache.cloudstack.api.command.user.project.ListProjectInvitationsCmd;
import org.apache.cloudstack.api.command.user.project.ListProjectsCmd;
import org.apache.cloudstack.api.command.user.resource.ListDetailOptionsCmd;
import org.apache.cloudstack.api.command.user.securitygroup.ListSecurityGroupsCmd;
import org.apache.cloudstack.api.command.user.snapshot.CopySnapshotCmd;
import org.apache.cloudstack.api.command.user.snapshot.ListSnapshotsCmd;
import org.apache.cloudstack.api.command.user.tag.ListTagsCmd;
import org.apache.cloudstack.api.command.user.template.ListTemplatesCmd;
import org.apache.cloudstack.api.command.user.template.ListVnfTemplatesCmd;
import org.apache.cloudstack.api.command.user.vm.ListVMsCmd;
import org.apache.cloudstack.api.command.user.vmgroup.ListVMGroupsCmd;
import org.apache.cloudstack.api.command.user.volume.ListResourceDetailsCmd;
import org.apache.cloudstack.api.command.user.volume.ListVolumesCmd;
import org.apache.cloudstack.api.command.user.zone.ListZonesCmd;
import org.apache.cloudstack.api.response.AccountResponse;
import org.apache.cloudstack.api.response.AsyncJobResponse;
import org.apache.cloudstack.api.response.BucketResponse;
import org.apache.cloudstack.api.response.ClusterResponse;
import org.apache.cloudstack.api.response.DetailOptionsResponse;
import org.apache.cloudstack.api.response.DiskOfferingResponse;
import org.apache.cloudstack.api.response.DomainResponse;
import org.apache.cloudstack.api.response.DomainRouterResponse;
import org.apache.cloudstack.api.response.EventResponse;
import org.apache.cloudstack.api.response.HostResponse;
import org.apache.cloudstack.api.response.HostTagResponse;
import org.apache.cloudstack.api.response.ImageStoreResponse;
import org.apache.cloudstack.api.response.InstanceGroupResponse;
import org.apache.cloudstack.api.response.IpQuarantineResponse;
import org.apache.cloudstack.api.response.ListResponse;
import org.apache.cloudstack.api.response.ManagementServerResponse;
import org.apache.cloudstack.api.response.ObjectStoreResponse;
import org.apache.cloudstack.api.response.PeerManagementServerNodeResponse;
import org.apache.cloudstack.api.response.PodResponse;
import org.apache.cloudstack.api.response.ProjectAccountResponse;
import org.apache.cloudstack.api.response.ProjectInvitationResponse;
import org.apache.cloudstack.api.response.ProjectResponse;
import org.apache.cloudstack.api.response.ResourceDetailResponse;
import org.apache.cloudstack.api.response.ResourceIconResponse;
import org.apache.cloudstack.api.response.ResourceTagResponse;
import org.apache.cloudstack.api.response.RouterHealthCheckResultResponse;
import org.apache.cloudstack.api.response.SecondaryStorageHeuristicsResponse;
import org.apache.cloudstack.api.response.SecurityGroupResponse;
import org.apache.cloudstack.api.response.ServiceOfferingResponse;
import org.apache.cloudstack.api.response.SnapshotResponse;
import org.apache.cloudstack.api.response.StorageAccessGroupResponse;
import org.apache.cloudstack.api.response.StoragePoolResponse;
import org.apache.cloudstack.api.response.StorageTagResponse;
import org.apache.cloudstack.api.response.TemplateResponse;
import org.apache.cloudstack.api.response.UserResponse;
import org.apache.cloudstack.api.response.UserVmResponse;
import org.apache.cloudstack.api.response.VirtualMachineResponse;
import org.apache.cloudstack.api.response.VolumeResponse;
import org.apache.cloudstack.api.response.ZoneResponse;
import org.apache.cloudstack.backup.BackupOfferingVO;
import org.apache.cloudstack.backup.dao.BackupOfferingDao;
import org.apache.cloudstack.context.CallContext;
import org.apache.cloudstack.engine.subsystem.api.storage.DataStore;
import org.apache.cloudstack.engine.subsystem.api.storage.DataStoreCapabilities;
import org.apache.cloudstack.engine.subsystem.api.storage.DataStoreDriver;
import org.apache.cloudstack.engine.subsystem.api.storage.DataStoreManager;
import org.apache.cloudstack.engine.subsystem.api.storage.TemplateState;
import org.apache.cloudstack.extension.Extension;
import org.apache.cloudstack.extension.ExtensionHelper;
import org.apache.cloudstack.framework.config.ConfigKey;
import org.apache.cloudstack.framework.config.Configurable;
import org.apache.cloudstack.framework.jobs.AsyncJobManager;
import org.apache.cloudstack.framework.jobs.impl.AsyncJobVO;
import org.apache.cloudstack.outofbandmanagement.OutOfBandManagementVO;
import org.apache.cloudstack.outofbandmanagement.dao.OutOfBandManagementDao;
import org.apache.cloudstack.query.QueryService;
import org.apache.cloudstack.resourcedetail.DiskOfferingDetailVO;
import org.apache.cloudstack.resourcedetail.dao.DiskOfferingDetailsDao;
import org.apache.cloudstack.secstorage.HeuristicVO;
import org.apache.cloudstack.secstorage.dao.SecondaryStorageHeuristicDao;
import org.apache.cloudstack.secstorage.heuristics.Heuristic;
import org.apache.cloudstack.storage.datastore.db.ObjectStoreDao;
import org.apache.cloudstack.storage.datastore.db.ObjectStoreVO;
import org.apache.cloudstack.storage.datastore.db.PrimaryDataStoreDao;
import org.apache.cloudstack.storage.datastore.db.SnapshotDataStoreDao;
import org.apache.cloudstack.storage.datastore.db.SnapshotDataStoreVO;
import org.apache.cloudstack.storage.datastore.db.StoragePoolDetailVO;
import org.apache.cloudstack.storage.datastore.db.StoragePoolDetailsDao;
import org.apache.cloudstack.storage.datastore.db.StoragePoolVO;
<<<<<<< HEAD
import org.apache.cloudstack.storage.datastore.db.TemplateDataStoreDao;
import org.apache.cloudstack.vm.lease.VMLeaseManager;
=======
>>>>>>> be08fff3
import org.apache.commons.collections.CollectionUtils;
import org.apache.commons.collections.MapUtils;
import org.apache.commons.lang3.EnumUtils;
import org.apache.commons.lang3.ObjectUtils;
import org.apache.commons.lang3.StringUtils;
import org.jetbrains.annotations.NotNull;
import org.springframework.stereotype.Component;

import com.cloud.api.query.dao.AccountJoinDao;
import com.cloud.api.query.dao.AffinityGroupJoinDao;
import com.cloud.api.query.dao.AsyncJobJoinDao;
import com.cloud.api.query.dao.DataCenterJoinDao;
import com.cloud.api.query.dao.DiskOfferingJoinDao;
import com.cloud.api.query.dao.DomainJoinDao;
import com.cloud.api.query.dao.DomainRouterJoinDao;
import com.cloud.api.query.dao.HostJoinDao;
import com.cloud.api.query.dao.ImageStoreJoinDao;
import com.cloud.api.query.dao.InstanceGroupJoinDao;
import com.cloud.api.query.dao.ManagementServerJoinDao;
import com.cloud.api.query.dao.ProjectAccountJoinDao;
import com.cloud.api.query.dao.ProjectInvitationJoinDao;
import com.cloud.api.query.dao.ProjectJoinDao;
import com.cloud.api.query.dao.ResourceTagJoinDao;
import com.cloud.api.query.dao.SecurityGroupJoinDao;
import com.cloud.api.query.dao.ServiceOfferingJoinDao;
import com.cloud.api.query.dao.SnapshotJoinDao;
import com.cloud.api.query.dao.StoragePoolJoinDao;
import com.cloud.api.query.dao.TemplateJoinDao;
import com.cloud.api.query.dao.UserAccountJoinDao;
import com.cloud.api.query.dao.UserVmJoinDao;
import com.cloud.api.query.dao.VolumeJoinDao;
import com.cloud.api.query.vo.AccountJoinVO;
import com.cloud.api.query.vo.AffinityGroupJoinVO;
import com.cloud.api.query.vo.AsyncJobJoinVO;
import com.cloud.api.query.vo.BaseViewWithTagInformationVO;
import com.cloud.api.query.vo.DataCenterJoinVO;
import com.cloud.api.query.vo.DiskOfferingJoinVO;
import com.cloud.api.query.vo.DomainJoinVO;
import com.cloud.api.query.vo.DomainRouterJoinVO;
import com.cloud.api.query.vo.EventJoinVO;
import com.cloud.api.query.vo.HostJoinVO;
import com.cloud.api.query.vo.ImageStoreJoinVO;
import com.cloud.api.query.vo.InstanceGroupJoinVO;
import com.cloud.api.query.vo.ManagementServerJoinVO;
import com.cloud.api.query.vo.ProjectAccountJoinVO;
import com.cloud.api.query.vo.ProjectInvitationJoinVO;
import com.cloud.api.query.vo.ProjectJoinVO;
import com.cloud.api.query.vo.ResourceTagJoinVO;
import com.cloud.api.query.vo.SecurityGroupJoinVO;
import com.cloud.api.query.vo.ServiceOfferingJoinVO;
import com.cloud.api.query.vo.SnapshotJoinVO;
import com.cloud.api.query.vo.StoragePoolJoinVO;
import com.cloud.api.query.vo.TemplateJoinVO;
import com.cloud.api.query.vo.UserAccountJoinVO;
import com.cloud.api.query.vo.UserVmJoinVO;
import com.cloud.api.query.vo.VolumeJoinVO;
import com.cloud.cluster.ManagementServerHostPeerJoinVO;
import com.cloud.cluster.ManagementServerHostVO;
import com.cloud.cluster.dao.ManagementServerHostDao;
import com.cloud.cluster.dao.ManagementServerHostPeerJoinDao;
import com.cloud.cpu.CPU;
import com.cloud.dc.ClusterVO;
import com.cloud.dc.DataCenter;
import com.cloud.dc.DedicatedResourceVO;
import com.cloud.dc.Pod;
import com.cloud.dc.dao.ClusterDao;
import com.cloud.dc.dao.DataCenterDao;
import com.cloud.dc.dao.DedicatedResourceDao;
import com.cloud.dc.dao.HostPodDao;
import com.cloud.domain.Domain;
import com.cloud.domain.DomainVO;
import com.cloud.domain.dao.DomainDao;
import com.cloud.event.EventVO;
import com.cloud.event.dao.EventDao;
import com.cloud.event.dao.EventJoinDao;
import com.cloud.exception.CloudAuthenticationException;
import com.cloud.exception.InvalidParameterValueException;
import com.cloud.exception.PermissionDeniedException;
import com.cloud.ha.HighAvailabilityManager;
import com.cloud.host.Host;
import com.cloud.host.HostTagVO;
import com.cloud.host.HostVO;
import com.cloud.host.dao.HostDao;
import com.cloud.host.dao.HostTagsDao;
import com.cloud.hypervisor.Hypervisor;
import com.cloud.hypervisor.Hypervisor.HypervisorType;
import com.cloud.network.PublicIpQuarantine;
import com.cloud.network.RouterHealthCheckResult;
import com.cloud.network.VNF;
import com.cloud.network.VpcVirtualNetworkApplianceService;
import com.cloud.network.as.AutoScaleVmGroupVmMapVO;
import com.cloud.network.as.dao.AutoScaleVmGroupVmMapDao;
import com.cloud.network.dao.IPAddressDao;
import com.cloud.network.dao.IPAddressVO;
import com.cloud.network.dao.NetworkDao;
import com.cloud.network.dao.NetworkVO;
import com.cloud.network.dao.PublicIpQuarantineDao;
import com.cloud.network.dao.RouterHealthCheckResultDao;
import com.cloud.network.dao.RouterHealthCheckResultVO;
import com.cloud.network.router.VirtualNetworkApplianceManager;
import com.cloud.network.security.SecurityGroupVMMapVO;
import com.cloud.network.security.dao.SecurityGroupVMMapDao;
import com.cloud.network.vo.PublicIpQuarantineVO;
import com.cloud.offering.DiskOffering;
import com.cloud.offering.ServiceOffering;
import com.cloud.org.Cluster;
import com.cloud.org.Grouping;
import com.cloud.projects.Project;
import com.cloud.projects.Project.ListProjectResourcesCriteria;
import com.cloud.projects.ProjectInvitation;
import com.cloud.projects.ProjectManager;
import com.cloud.projects.ProjectVO;
import com.cloud.projects.dao.ProjectAccountDao;
import com.cloud.projects.dao.ProjectDao;
import com.cloud.projects.dao.ProjectInvitationDao;
import com.cloud.resource.ResourceManager;
import com.cloud.resource.icon.dao.ResourceIconDao;
import com.cloud.server.ManagementService;
import com.cloud.server.ResourceManagerUtil;
import com.cloud.server.ResourceMetaDataService;
import com.cloud.server.ResourceTag;
import com.cloud.server.ResourceTag.ResourceObjectType;
import com.cloud.service.ServiceOfferingDetailsVO;
import com.cloud.service.ServiceOfferingVO;
import com.cloud.service.dao.ServiceOfferingDao;
import com.cloud.service.dao.ServiceOfferingDetailsDao;
import com.cloud.storage.BucketVO;
import com.cloud.storage.DataStoreRole;
import com.cloud.storage.DiskOfferingVO;
import com.cloud.storage.ScopeType;
import com.cloud.storage.Snapshot;
import com.cloud.storage.SnapshotVO;
import com.cloud.storage.Storage;
import com.cloud.storage.Storage.ImageFormat;
import com.cloud.storage.Storage.TemplateType;
import com.cloud.storage.StoragePool;
import com.cloud.storage.StoragePoolHostVO;
import com.cloud.storage.StoragePoolStatus;
import com.cloud.storage.StoragePoolTagVO;
import com.cloud.storage.VMTemplateStoragePoolVO;
import com.cloud.storage.VMTemplateVO;
import com.cloud.storage.Volume;
import com.cloud.storage.VolumeApiServiceImpl;
import com.cloud.storage.VolumeVO;
import com.cloud.storage.dao.BucketDao;
import com.cloud.storage.dao.DiskOfferingDao;
import com.cloud.storage.dao.GuestOSDao;
import com.cloud.storage.dao.StoragePoolAndAccessGroupMapDao;
import com.cloud.storage.dao.StoragePoolHostDao;
import com.cloud.storage.dao.StoragePoolTagsDao;
import com.cloud.storage.dao.VMTemplateDao;
import com.cloud.storage.dao.VMTemplateDetailsDao;
import com.cloud.storage.dao.VMTemplatePoolDao;
import com.cloud.storage.dao.VolumeDao;
import com.cloud.tags.ResourceTagVO;
import com.cloud.tags.dao.ResourceTagDao;
import com.cloud.template.VirtualMachineTemplate.State;
import com.cloud.template.VirtualMachineTemplate.TemplateFilter;
import com.cloud.user.Account;
import com.cloud.user.AccountManager;
import com.cloud.user.AccountVO;
import com.cloud.user.DomainManager;
import com.cloud.user.SSHKeyPairVO;
import com.cloud.user.User;
import com.cloud.user.dao.AccountDao;
import com.cloud.user.dao.SSHKeyPairDao;
import com.cloud.user.dao.UserDao;
import com.cloud.utils.DateUtil;
import com.cloud.utils.NumbersUtil;
import com.cloud.utils.Pair;
import com.cloud.utils.Ternary;
import com.cloud.utils.db.EntityManager;
import com.cloud.utils.db.Filter;
import com.cloud.utils.db.GenericSearchBuilder;
import com.cloud.utils.db.JoinBuilder;
import com.cloud.utils.db.SearchBuilder;
import com.cloud.utils.db.SearchCriteria;
import com.cloud.utils.db.SearchCriteria.Func;
import com.cloud.utils.db.SearchCriteria.Op;
import com.cloud.utils.exception.CloudRuntimeException;
import com.cloud.vm.DomainRouterVO;
import com.cloud.vm.InstanceGroupVMMapVO;
import com.cloud.vm.NicVO;
import com.cloud.vm.UserVmVO;
import com.cloud.vm.VMInstanceDetailVO;
import com.cloud.vm.VMInstanceVO;
import com.cloud.vm.VirtualMachine;
import com.cloud.vm.VirtualMachineManager;
import com.cloud.vm.VmDetailConstants;
import com.cloud.vm.dao.DomainRouterDao;
import com.cloud.vm.dao.InstanceGroupVMMapDao;
import com.cloud.vm.dao.NicDao;
import com.cloud.vm.dao.UserVmDao;
import com.cloud.vm.dao.VMInstanceDao;
import com.cloud.vm.dao.VMInstanceDetailsDao;

@Component
public class QueryManagerImpl extends MutualExclusiveIdsManagerBase implements QueryService, Configurable {


    private static final String ID_FIELD = "id";

    @Inject
    AccountManager accountMgr;

    @Inject
    ProjectManager _projectMgr;

    @Inject
    DomainDao _domainDao;

    @Inject
    DomainJoinDao _domainJoinDao;

    @Inject
    UserAccountJoinDao _userAccountJoinDao;

    @Inject
    EventDao eventDao;

    @Inject
    EventJoinDao _eventJoinDao;

    @Inject
    ResourceTagJoinDao _resourceTagJoinDao;

    @Inject
    InstanceGroupJoinDao _vmGroupJoinDao;

    @Inject
    UserVmJoinDao _userVmJoinDao;

    @Inject
    UserVmDao userVmDao;

    @Inject
    VMInstanceDao _vmInstanceDao;

    @Inject
    SecurityGroupJoinDao _securityGroupJoinDao;

    @Inject
    SecurityGroupVMMapDao securityGroupVMMapDao;

    @Inject
    DomainRouterJoinDao _routerJoinDao;

    @Inject
    ProjectInvitationJoinDao _projectInvitationJoinDao;

    @Inject
    ProjectJoinDao _projectJoinDao;

    @Inject
    ProjectDao _projectDao;

    @Inject
    ProjectAccountDao _projectAccountDao;

    @Inject
    ProjectAccountJoinDao _projectAccountJoinDao;

    @Inject
    HostJoinDao hostJoinDao;

    @Inject
    VolumeJoinDao _volumeJoinDao;

    @Inject
    AccountDao _accountDao;

    @Inject
    AccountJoinDao _accountJoinDao;

    @Inject
    AsyncJobJoinDao _jobJoinDao;

    @Inject
    StoragePoolJoinDao _poolJoinDao;

    @Inject
    StoragePoolTagsDao _storageTagDao;

    @Inject
    HostTagsDao _hostTagDao;

    @Inject
    ImageStoreJoinDao _imageStoreJoinDao;

    @Inject
    DiskOfferingJoinDao _diskOfferingJoinDao;

    @Inject
    DiskOfferingDetailsDao _diskOfferingDetailsDao;

    @Inject
    ServiceOfferingJoinDao _srvOfferingJoinDao;

    @Inject
    ServiceOfferingDao _srvOfferingDao;

    @Inject
    ServiceOfferingDetailsDao _srvOfferingDetailsDao;

    @Inject
    DiskOfferingDao _diskOfferingDao;

    @Inject
    DataCenterJoinDao _dcJoinDao;

    @Inject
    DomainRouterDao _routerDao;

    @Inject
    HighAvailabilityManager _haMgr;

    @Inject
    VMTemplateDao _templateDao;

    @Inject
    TemplateJoinDao _templateJoinDao;

    @Inject
    ResourceManager _resourceMgr;
    @Inject
    ResourceMetaDataService _resourceMetaDataMgr;

    @Inject
    ResourceManagerUtil resourceManagerUtil;

    @Inject
    AffinityGroupVMMapDao _affinityGroupVMMapDao;

    @Inject
    AffinityGroupJoinDao _affinityGroupJoinDao;

    @Inject
    DedicatedResourceDao _dedicatedDao;

    @Inject
    DomainManager _domainMgr;

    @Inject
    AffinityGroupDomainMapDao _affinityGroupDomainMapDao;

    @Inject
    ResourceTagDao resourceTagDao;

    @Inject
    DataStoreManager dataStoreManager;

    @Inject
    ManagementServerJoinDao managementServerJoinDao;

    @Inject
    VpcVirtualNetworkApplianceService routerService;

    @Inject
    ResponseGenerator responseGenerator;

    @Inject
    RouterHealthCheckResultDao routerHealthCheckResultDao;

    @Inject
    PrimaryDataStoreDao storagePoolDao;

    @Inject
    StoragePoolDetailsDao _storagePoolDetailsDao;

    @Inject
    ProjectInvitationDao projectInvitationDao;

    @Inject
    VMTemplatePoolDao templatePoolDao;

    @Inject
    SnapshotDataStoreDao snapshotDataStoreDao;

    @Inject
    UserDao userDao;

    @Inject
    VirtualMachineManager virtualMachineManager;

    @Inject
    VolumeDao volumeDao;

    @Inject
    ResourceIconDao resourceIconDao;

    @Inject
    ManagementServerHostDao msHostDao;

    @Inject
    SecondaryStorageHeuristicDao secondaryStorageHeuristicDao;

    @Inject
    NetworkDao networkDao;

    @Inject
    IPAddressDao ipAddressDao;

    @Inject
    NicDao nicDao;

    @Inject
    HostDao hostDao;

    @Inject
    OutOfBandManagementDao outOfBandManagementDao;

    @Inject
    InstanceGroupVMMapDao instanceGroupVMMapDao;

    @Inject
    AffinityGroupVMMapDao affinityGroupVMMapDao;

    @Inject
    VMInstanceDetailsDao vmInstanceDetailsDao;

    @Inject
    SSHKeyPairDao sshKeyPairDao;

    @Inject
    BackupOfferingDao backupOfferingDao;

    @Inject
    AutoScaleVmGroupVmMapDao autoScaleVmGroupVmMapDao;

    @Inject
    SnapshotJoinDao snapshotJoinDao;

    @Inject
    ObjectStoreDao objectStoreDao;

    @Inject
    BucketDao bucketDao;

    @Inject
    EntityManager entityManager;

    @Inject
    PublicIpQuarantineDao publicIpQuarantineDao;

    @Inject
    StoragePoolHostDao storagePoolHostDao;

    @Inject
    ClusterDao clusterDao;

    @Inject
    ManagementServerHostPeerJoinDao mshostPeerJoinDao;

<<<<<<< HEAD
    @Inject
    private AsyncJobManager jobManager;
    @Inject
    private VMTemplateDetailsDao templateDetailsDao;

    @Inject
    private StoragePoolAndAccessGroupMapDao storagePoolAndAccessGroupMapDao;

    @Inject
    public ManagementService managementService;

    @Inject
    DataCenterDao dataCenterDao;

    @Inject
    HostPodDao podDao;

    @Inject
    GuestOSDao guestOSDao;

    @Inject
    ExtensionHelper extensionHelper;

    private SearchCriteria<ServiceOfferingJoinVO> getMinimumCpuServiceOfferingJoinSearchCriteria(int cpu) {
        SearchCriteria<ServiceOfferingJoinVO> sc = _srvOfferingJoinDao.createSearchCriteria();
        SearchCriteria<ServiceOfferingJoinVO> sc1 = _srvOfferingJoinDao.createSearchCriteria();
        sc1.addAnd("cpu", Op.GTEQ, cpu);
        sc.addOr("cpu", Op.SC, sc1);
        SearchCriteria<ServiceOfferingJoinVO> sc2 = _srvOfferingJoinDao.createSearchCriteria();
        sc2.addAnd("cpu", Op.NULL);
        sc2.addAnd("maxCpu", Op.NULL);
        sc.addOr("cpu", Op.SC, sc2);
        SearchCriteria<ServiceOfferingJoinVO> sc3 = _srvOfferingJoinDao.createSearchCriteria();
        sc3.addAnd("cpu", Op.NULL);
        sc3.addAnd("maxCpu", Op.GTEQ, cpu);
        sc.addOr("cpu", Op.SC, sc3);
        return sc;
    }

    private SearchCriteria<ServiceOfferingJoinVO> getMinimumMemoryServiceOfferingJoinSearchCriteria(int memory) {
        SearchCriteria<ServiceOfferingJoinVO> sc = _srvOfferingJoinDao.createSearchCriteria();
        SearchCriteria<ServiceOfferingJoinVO> sc1 = _srvOfferingJoinDao.createSearchCriteria();
        sc1.addAnd("ramSize", Op.GTEQ, memory);
        sc.addOr("ramSize", Op.SC, sc1);
        SearchCriteria<ServiceOfferingJoinVO> sc2 = _srvOfferingJoinDao.createSearchCriteria();
        sc2.addAnd("ramSize", Op.NULL);
        sc2.addAnd("maxMemory", Op.NULL);
        sc.addOr("ramSize", Op.SC, sc2);
        SearchCriteria<ServiceOfferingJoinVO> sc3 = _srvOfferingJoinDao.createSearchCriteria();
        sc3.addAnd("ramSize", Op.NULL);
        sc3.addAnd("maxMemory", Op.GTEQ, memory);
        sc.addOr("ramSize", Op.SC, sc3);
        return sc;
    }

    private SearchCriteria<ServiceOfferingJoinVO> getMinimumCpuSpeedServiceOfferingJoinSearchCriteria(int speed) {
        SearchCriteria<ServiceOfferingJoinVO> sc = _srvOfferingJoinDao.createSearchCriteria();
        sc.addOr("speed", Op.GTEQ, speed);
        sc.addOr("speed", Op.NULL);
        return sc;
    }

=======
>>>>>>> be08fff3
    /*
     * (non-Javadoc)
     *
     * @see
     * com.cloud.api.query.QueryService#searchForUsers(org.apache.cloudstack
     * .api.command.admin.user.ListUsersCmd)
     */
    @Override
    public ListResponse<UserResponse> searchForUsers(ResponseView responseView, ListUsersCmd cmd) throws PermissionDeniedException {
        Pair<List<UserAccountJoinVO>, Integer> result = searchForUsersInternal(cmd);
        ListResponse<UserResponse> response = new ListResponse<>();
        if (CallContext.current().getCallingAccount().getType() == Account.Type.ADMIN) {
            responseView = ResponseView.Full;
        }
        List<UserResponse> userResponses = ViewResponseHelper.createUserResponse(responseView, CallContext.current().getCallingAccount().getDomainId(),
                result.first().toArray(new UserAccountJoinVO[0]));
        response.setResponses(userResponses, result.second());
        return response;
    }

    public ListResponse<UserResponse> searchForUsers(Long domainId, boolean recursive) throws PermissionDeniedException {
        Account caller = CallContext.current().getCallingAccount();

        List<Long> permittedAccounts = new ArrayList<>();

        boolean listAll = true;
        Long id = null;

        if (caller.getType() == Account.Type.NORMAL) {
            id = CallContext.current().getCallingUser().getId();
        }
        Object username = null;
        Object type = null;
        String accountName = null;
        Object state = null;
        String keyword = null;

        Pair<List<UserAccountJoinVO>, Integer> result =  getUserListInternal(caller, permittedAccounts, listAll, id,
<<<<<<< HEAD
                username, type, accountName, state, keyword, null, domainId, recursive, null, null);
        ListResponse<UserResponse> response = new ListResponse<UserResponse>();
=======
                username, type, accountName, state, keyword, null, domainId, recursive, null);
        ListResponse<UserResponse> response = new ListResponse<>();
>>>>>>> be08fff3
        List<UserResponse> userResponses = ViewResponseHelper.createUserResponse(ResponseView.Restricted, CallContext.current().getCallingAccount().getDomainId(),
                result.first().toArray(new UserAccountJoinVO[0]));
        response.setResponses(userResponses, result.second());
        return response;
    }

    private Pair<List<UserAccountJoinVO>, Integer> searchForUsersInternal(ListUsersCmd cmd) throws PermissionDeniedException {
        Account caller = CallContext.current().getCallingAccount();

        List<Long> permittedAccounts = new ArrayList<>();

        boolean listAll = cmd.listAll();
        Long id = cmd.getId();
        if (caller.getType() == Account.Type.NORMAL) {
            long currentId = CallContext.current().getCallingUser().getId();
            if (id != null && currentId != id) {
                throw new PermissionDeniedException("Calling user is not authorized to see the user requested by id");
            }
            id = currentId;
        }
        Object username = cmd.getUsername();
        Object type = cmd.getAccountType();
        String accountName = cmd.getAccountName();
        Object state = cmd.getState();
        String keyword = cmd.getKeyword();
        String apiKeyAccess = cmd.getApiKeyAccess();
        User.Source userSource = cmd.getUserSource();

        Long domainId = cmd.getDomainId();
        boolean recursive = cmd.isRecursive();
        Long pageSizeVal = cmd.getPageSizeVal();
        Long startIndex = cmd.getStartIndex();

        Filter searchFilter = new Filter(UserAccountJoinVO.class, "id", true, startIndex, pageSizeVal);

        return getUserListInternal(caller, permittedAccounts, listAll, id, username, type, accountName, state, keyword, apiKeyAccess, domainId, recursive, searchFilter, userSource);
    }

    private Pair<List<UserAccountJoinVO>, Integer> getUserListInternal(Account caller, List<Long> permittedAccounts, boolean listAll, Long id, Object username, Object type,
<<<<<<< HEAD
            String accountName, Object state, String keyword, String apiKeyAccess, Long domainId, boolean recursive, Filter searchFilter, User.Source userSource) {
        Ternary<Long, Boolean, ListProjectResourcesCriteria> domainIdRecursiveListProject = new Ternary<Long, Boolean, ListProjectResourcesCriteria>(domainId, recursive, null);
=======
            String accountName, Object state, String keyword, String apiKeyAccess, Long domainId, boolean recursive, Filter searchFilter) {
        Ternary<Long, Boolean, ListProjectResourcesCriteria> domainIdRecursiveListProject = new Ternary<>(domainId, recursive, null);
>>>>>>> be08fff3
        accountMgr.buildACLSearchParameters(caller, id, accountName, null, permittedAccounts, domainIdRecursiveListProject, listAll, false);
        domainId = domainIdRecursiveListProject.first();
        Boolean isRecursive = domainIdRecursiveListProject.second();
        ListProjectResourcesCriteria listProjectResourcesCriteria = domainIdRecursiveListProject.third();

        SearchBuilder<UserAccountJoinVO> sb = _userAccountJoinDao.createSearchBuilder();
        accountMgr.buildACLViewSearchBuilder(sb, domainId, isRecursive, permittedAccounts, listProjectResourcesCriteria);
        sb.and("username", sb.entity().getUsername(), Op.LIKE);
        if (id != null && id == 1) {
            // system user should NOT be searchable
            List<UserAccountJoinVO> emptyList = new ArrayList<>();
            return new Pair<>(emptyList, 0);
        } else if (id != null) {
            sb.and("id", sb.entity().getId(), Op.EQ);
        } else {
            // this condition is used to exclude system user from the search
            // results
            sb.and("id", sb.entity().getId(), Op.NEQ);
        }

        sb.and("type", sb.entity().getAccountType(), Op.EQ);
        sb.and("domainId", sb.entity().getDomainId(), Op.EQ);
        sb.and("accountName", sb.entity().getAccountName(), Op.EQ);
        sb.and("state", sb.entity().getState(), Op.EQ);
        sb.and("userSource", sb.entity().getSource(), Op.EQ);
        if (apiKeyAccess != null) {
            sb.and("apiKeyAccess", sb.entity().getApiKeyAccess(), Op.EQ);
        }

        if ((accountName == null) && (domainId != null)) {
            sb.and("domainPath", sb.entity().getDomainPath(), Op.LIKE);
        }

        SearchCriteria<UserAccountJoinVO> sc = sb.create();

        // building ACL condition
        accountMgr.buildACLViewSearchCriteria(sc, domainId, isRecursive, permittedAccounts, listProjectResourcesCriteria);

        if (keyword != null) {
            SearchCriteria<UserAccountJoinVO> ssc = _userAccountJoinDao.createSearchCriteria();
            ssc.addOr("username", Op.LIKE, "%" + keyword + "%");
            ssc.addOr("firstname", Op.LIKE, "%" + keyword + "%");
            ssc.addOr("lastname", Op.LIKE, "%" + keyword + "%");
            ssc.addOr("email", Op.LIKE, "%" + keyword + "%");
            ssc.addOr("state", Op.LIKE, "%" + keyword + "%");
            ssc.addOr("accountName", Op.LIKE, "%" + keyword + "%");
            if (EnumUtils.isValidEnum(Account.Type.class, keyword.toUpperCase())) {
                ssc.addOr("accountType", Op.EQ, EnumUtils.getEnum(Account.Type.class, keyword.toUpperCase()));
            }

            sc.addAnd("username", Op.SC, ssc);
        }

        if (username != null) {
            sc.setParameters("username", username);
        }

        if (id != null) {
            sc.setParameters("id", id);
        } else {
            // Don't return system user, search builder with NEQ
            sc.setParameters("id", 1);
        }

        if (type != null) {
            sc.setParameters("type", type);
        }

        if (accountName != null) {
            sc.setParameters("accountName", accountName);
            if (domainId != null) {
                sc.setParameters("domainId", domainId);
            }
        } else if (domainId != null) {
            DomainVO domainVO = _domainDao.findById(domainId);
            sc.setParameters("domainPath", domainVO.getPath() + "%");
        }

        if (state != null) {
            sc.setParameters("state", state);
        }

        if (apiKeyAccess != null) {
            try {
                ApiConstants.ApiKeyAccess access = ApiConstants.ApiKeyAccess.valueOf(apiKeyAccess.toUpperCase());
                sc.setParameters("apiKeyAccess", access.toBoolean());
            } catch (IllegalArgumentException ex) {
                throw new InvalidParameterValueException("ApiKeyAccess value can only be Enabled/Disabled/Inherit");
            }
        }

        if (userSource != null) {
            sc.setParameters("userSource", userSource.toString());
        }

        return _userAccountJoinDao.searchAndCount(sc, searchFilter);
    }

    @Override
    public ListResponse<EventResponse> searchForEvents(ListEventsCmd cmd) {
        Pair<List<EventJoinVO>, Integer> result = searchForEventsInternal(cmd);
        ListResponse<EventResponse> response = new ListResponse<>();
        List<EventResponse> eventResponses = ViewResponseHelper.createEventResponse(result.first().toArray(new EventJoinVO[0]));
        response.setResponses(eventResponses, result.second());
        return response;
    }

    private Pair<List<EventJoinVO>, Integer> searchForEventsInternal(ListEventsCmd cmd) {
        Pair<List<Long>, Integer> eventIdPage = searchForEventIdsAndCount(cmd);

        Integer count = eventIdPage.second();
        Long[] idArray = eventIdPage.first().toArray(new Long[0]);

        /**
         * Need to check array empty, because {@link com.cloud.utils.db.GenericDaoBase#searchAndCount(SearchCriteria, Filter, boolean)}
         * makes two calls: first to get objects and second to get count.
         * List events has start date filter, there is highly possible cause where no objects loaded
         * and next millisecond new event added and finally we ended up with count = 1 and no ids.
         */
        if (count == 0 || idArray.length < 1) {
            count = 0;
        }

        List<EventJoinVO> events = _eventJoinDao.searchByIds(idArray);
        return new Pair<>(events, count);
    }

    private Pair<List<Long>, Integer> searchForEventIdsAndCount(ListEventsCmd cmd) {
        Account caller = CallContext.current().getCallingAccount();
        boolean isRootAdmin = accountMgr.isRootAdmin(caller.getId());
        List<Long> permittedAccounts = new ArrayList<>();

        Long id = cmd.getId();
        String type = cmd.getType();
        String level = cmd.getLevel();
        Date startDate = cmd.getStartDate();
        Date endDate = cmd.getEndDate();
        String keyword = cmd.getKeyword();
        Integer entryTime = cmd.getEntryTime();
        Integer duration = cmd.getDuration();
        Long startId = cmd.getStartId();
        final String resourceUuid = cmd.getResourceId();
        final String resourceTypeStr = cmd.getResourceType();
        ApiCommandResourceType resourceType = null;
        Long resourceId = null;
        if (resourceTypeStr != null) {
            resourceType = ApiCommandResourceType.fromString(resourceTypeStr);
            if (resourceType == null) {
                throw new InvalidParameterValueException(String.format("Invalid %s", ApiConstants.RESOURCE_TYPE));
            }
        }
        if (resourceUuid != null) {
            if (resourceTypeStr == null) {
                throw new InvalidParameterValueException(String.format("%s parameter must be used with %s parameter", ApiConstants.RESOURCE_ID, ApiConstants.RESOURCE_TYPE));
            }
            try {
                UUID.fromString(resourceUuid);
            } catch (IllegalArgumentException ex) {
                throw new InvalidParameterValueException(String.format("Invalid %s", ApiConstants.RESOURCE_ID));
            }
            Object object = entityManager.findByUuidIncludingRemoved(resourceType.getAssociatedClass(), resourceUuid);
            if (object instanceof InternalIdentity) {
                resourceId = ((InternalIdentity)object).getId();
            }
            if (resourceId == null) {
                throw new InvalidParameterValueException(String.format("Invalid %s", ApiConstants.RESOURCE_ID));
            }
            if (!isRootAdmin && object instanceof ControlledEntity) {
                ControlledEntity entity = (ControlledEntity)object;
                accountMgr.checkAccess(CallContext.current().getCallingAccount(), SecurityChecker.AccessType.ListEntry, entity.getAccountId() == caller.getId(), entity);
            }
        }

        Ternary<Long, Boolean, ListProjectResourcesCriteria> domainIdRecursiveListProject = new Ternary<>(cmd.getDomainId(), cmd.isRecursive(), null);
        accountMgr.buildACLSearchParameters(caller, id, cmd.getAccountName(), cmd.getProjectId(), permittedAccounts, domainIdRecursiveListProject, cmd.listAll(), false);
        Long domainId = domainIdRecursiveListProject.first();
        Boolean isRecursive = domainIdRecursiveListProject.second();
        ListProjectResourcesCriteria listProjectResourcesCriteria = domainIdRecursiveListProject.third();

        Filter searchFilter = new Filter(EventVO.class, "createDate", false, cmd.getStartIndex(), cmd.getPageSizeVal());
        // additional order by since createdDate does not have milliseconds
        // and two events, created within one second can be incorrectly ordered (for example VM.CREATE Completed before Scheduled)
        searchFilter.addOrderBy(EventVO.class, "id", false);

        SearchBuilder<EventVO> eventSearchBuilder = eventDao.createSearchBuilder();
        eventSearchBuilder.select(null, Func.DISTINCT, eventSearchBuilder.entity().getId());
        accountMgr.buildACLSearchBuilder(eventSearchBuilder, domainId, isRecursive, permittedAccounts, listProjectResourcesCriteria);

        eventSearchBuilder.and("id", eventSearchBuilder.entity().getId(), SearchCriteria.Op.EQ);
        eventSearchBuilder.and("levelL", eventSearchBuilder.entity().getLevel(), SearchCriteria.Op.LIKE);
        eventSearchBuilder.and("levelEQ", eventSearchBuilder.entity().getLevel(), SearchCriteria.Op.EQ);
        eventSearchBuilder.and("type", eventSearchBuilder.entity().getType(), SearchCriteria.Op.EQ);
        eventSearchBuilder.and("createDateB", eventSearchBuilder.entity().getCreateDate(), SearchCriteria.Op.BETWEEN);
        eventSearchBuilder.and("createDateG", eventSearchBuilder.entity().getCreateDate(), SearchCriteria.Op.GTEQ);
        eventSearchBuilder.and("createDateL", eventSearchBuilder.entity().getCreateDate(), SearchCriteria.Op.LTEQ);
        eventSearchBuilder.and("state", eventSearchBuilder.entity().getState(), SearchCriteria.Op.NEQ);
        eventSearchBuilder.or("startId", eventSearchBuilder.entity().getStartId(), SearchCriteria.Op.EQ);
        eventSearchBuilder.and("createDate", eventSearchBuilder.entity().getCreateDate(), SearchCriteria.Op.BETWEEN);
        eventSearchBuilder.and("displayEvent", eventSearchBuilder.entity().isDisplay(), SearchCriteria.Op.EQ);
        eventSearchBuilder.and("archived", eventSearchBuilder.entity().getArchived(), SearchCriteria.Op.EQ);
        eventSearchBuilder.and("resourceId", eventSearchBuilder.entity().getResourceId(), SearchCriteria.Op.EQ);
        eventSearchBuilder.and("resourceType", eventSearchBuilder.entity().getResourceType(), SearchCriteria.Op.EQ);

        if (keyword != null) {
            eventSearchBuilder.and().op("keywordType", eventSearchBuilder.entity().getType(), SearchCriteria.Op.LIKE);
            eventSearchBuilder.or("keywordDescription", eventSearchBuilder.entity().getDescription(), SearchCriteria.Op.LIKE);
            eventSearchBuilder.or("keywordLevel", eventSearchBuilder.entity().getLevel(), SearchCriteria.Op.LIKE);
            eventSearchBuilder.cp();
        }

        SearchCriteria<EventVO> sc = eventSearchBuilder.create();
        // building ACL condition
        accountMgr.buildACLSearchCriteria(sc, domainId, isRecursive, permittedAccounts, listProjectResourcesCriteria);

        // For end users display only enabled events
        if (!accountMgr.isRootAdmin(caller.getId())) {
            sc.setParameters("displayEvent", true);
        }

        if (id != null) {
            sc.setParameters("id", id);
        }

        if (startId != null) {
            sc.setParameters("startId", startId);
            if (id == null) {
                sc.setParameters("id", startId);
            }
        }

        if (keyword != null) {
            sc.setParameters("keywordType", "%" + keyword + "%");
            sc.setParameters("keywordDescription", "%" + keyword + "%");
            sc.setParameters("keywordLevel", "%" + keyword + "%");
        }

        if (level != null) {
            sc.setParameters("levelEQ", level);
        }

        if (type != null) {
            sc.setParameters("type", type);
        }

        if (startDate != null && endDate != null) {
            sc.setParameters("createDateB", startDate, endDate);
        } else if (startDate != null) {
            sc.setParameters("createDateG", startDate);
        } else if (endDate != null) {
            sc.setParameters("createDateL", endDate);
        }

        if (resourceId != null) {
            sc.setParameters("resourceId", resourceId);
        }

        if (resourceType != null) {
            sc.setParameters("resourceType", resourceType.toString());
        }

        if (id == null) {
            sc.setParameters("archived", cmd.getArchived());
        }

        Pair<List<Long>, Integer> eventPair;
        // event_view will not have duplicate rows for each event, so
        // searchAndCount should be good enough.
        if ((entryTime != null) && (duration != null)) {
            // TODO: waiting for response from dev list, logic is mystery to
            // me!!
            /*
             * if (entryTime <= duration) { throw new
             * InvalidParameterValueException
             * ("Entry time must be greater than duration"); } Calendar calMin =
             * Calendar.getInstance(); Calendar calMax = Calendar.getInstance();
             * calMin.add(Calendar.SECOND, -entryTime);
             * calMax.add(Calendar.SECOND, -duration); Date minTime =
             * calMin.getTime(); Date maxTime = calMax.getTime();
             *
             * sc.setParameters("state", com.cloud.event.Event.State.Completed);
             * sc.setParameters("startId", 0); sc.setParameters("createDate",
             * minTime, maxTime); List<EventJoinVO> startedEvents =
             * _eventJoinDao.searchAllEvents(sc, searchFilter);
             * List<EventJoinVO> pendingEvents = new ArrayList<EventJoinVO>();
             * for (EventVO event : startedEvents) { EventVO completedEvent =
             * _eventDao.findCompletedEvent(event.getId()); if (completedEvent
             * == null) { pendingEvents.add(event); } } return pendingEvents;
             */
            eventPair = new Pair<>(new ArrayList<>(), 0);
        } else {
            Pair<List<EventVO>, Integer> uniqueEventPair = eventDao.searchAndCount(sc, searchFilter);
            Integer count = uniqueEventPair.second();
            List<Long> eventIds = uniqueEventPair.first().stream().map(EventVO::getId).collect(Collectors.toList());
            eventPair = new Pair<>(eventIds, count);
        }
        return eventPair;
    }

    @Override
    public ListResponse<ResourceTagResponse> listTags(ListTagsCmd cmd) {
        Pair<List<ResourceTagJoinVO>, Integer> tags = listTagsInternal(cmd);
        ListResponse<ResourceTagResponse> response = new ListResponse<>();
        List<ResourceTagResponse> tagResponses = ViewResponseHelper.createResourceTagResponse(false, tags.first().toArray(new ResourceTagJoinVO[0]));
        response.setResponses(tagResponses, tags.second());
        return response;
    }

    private Pair<List<ResourceTagJoinVO>, Integer> listTagsInternal(ListTagsCmd cmd) {
        Account caller = CallContext.current().getCallingAccount();
        List<Long> permittedAccounts = new ArrayList<>();
        String key = cmd.getKey();
        String value = cmd.getValue();
        String resourceId = cmd.getResourceId();
        String resourceType = cmd.getResourceType();
        String customerName = cmd.getCustomer();
        boolean listAll = cmd.listAll();
        Long projectId = cmd.getProjectId();

        if (projectId == null && ResourceObjectType.Project.name().equalsIgnoreCase(resourceType) && StringUtils.isNotEmpty(resourceId)) {
            try {
                projectId = Long.parseLong(resourceId);
            } catch (final NumberFormatException e) {
                final ProjectVO project = _projectDao.findByUuidIncludingRemoved(resourceId);
                if (project != null) {
                    projectId = project.getId();
                }
            }
        }

        Ternary<Long, Boolean, ListProjectResourcesCriteria> domainIdRecursiveListProject = new Ternary<>(cmd.getDomainId(), cmd.isRecursive(), null);

        accountMgr.buildACLSearchParameters(caller, null, cmd.getAccountName(), projectId, permittedAccounts, domainIdRecursiveListProject, listAll, false);
        Long domainId = domainIdRecursiveListProject.first();
        Boolean isRecursive = domainIdRecursiveListProject.second();
        ListProjectResourcesCriteria listProjectResourcesCriteria = domainIdRecursiveListProject.third();
        Filter searchFilter = new Filter(ResourceTagJoinVO.class, "resourceType", false, cmd.getStartIndex(), cmd.getPageSizeVal());

        SearchBuilder<ResourceTagJoinVO> sb = _resourceTagJoinDao.createSearchBuilder();
        accountMgr.buildACLViewSearchBuilder(sb, domainId, isRecursive, permittedAccounts, listProjectResourcesCriteria);

        sb.and("key", sb.entity().getKey(), SearchCriteria.Op.EQ);
        sb.and("value", sb.entity().getValue(), SearchCriteria.Op.EQ);

        if (resourceId != null) {
            sb.and("resourceId", sb.entity().getResourceId(), SearchCriteria.Op.EQ);
            sb.and("resourceUuid", sb.entity().getResourceUuid(), SearchCriteria.Op.EQ);
        }

        sb.and("resourceType", sb.entity().getResourceType(), SearchCriteria.Op.EQ);
        sb.and("customer", sb.entity().getCustomer(), SearchCriteria.Op.EQ);

        // now set the SC criteria...
        SearchCriteria<ResourceTagJoinVO> sc = sb.create();
        accountMgr.buildACLViewSearchCriteria(sc, domainId, isRecursive, permittedAccounts, listProjectResourcesCriteria);

        if (key != null) {
            sc.setParameters("key", key);
        }

        if (value != null) {
            sc.setParameters("value", value);
        }

        if (resourceId != null) {
            try {
                long rid = Long.parseLong(resourceId);
                sc.setParameters("resourceId", rid);
            } catch (NumberFormatException ex) {
                // internal id instead of resource id is passed
                sc.setParameters("resourceUuid", resourceId);
            }
        }

        if (resourceType != null) {
            sc.setParameters("resourceType", resourceType);
        }

        if (customerName != null) {
            sc.setParameters("customer", customerName);
        }

        return _resourceTagJoinDao.searchAndCount(sc, searchFilter);
    }

    @Override
    public ListResponse<InstanceGroupResponse> searchForVmGroups(ListVMGroupsCmd cmd) {
        Pair<List<InstanceGroupJoinVO>, Integer> groups = searchForVmGroupsInternal(cmd);
        ListResponse<InstanceGroupResponse> response = new ListResponse<>();
        List<InstanceGroupResponse> grpResponses = ViewResponseHelper.createInstanceGroupResponse(groups.first().toArray(new InstanceGroupJoinVO[0]));
        response.setResponses(grpResponses, groups.second());
        return response;
    }

    private Pair<List<InstanceGroupJoinVO>, Integer> searchForVmGroupsInternal(ListVMGroupsCmd cmd) {
        Long id = cmd.getId();
        String name = cmd.getGroupName();
        String keyword = cmd.getKeyword();

        Account caller = CallContext.current().getCallingAccount();
        List<Long> permittedAccounts = new ArrayList<>();

        Ternary<Long, Boolean, ListProjectResourcesCriteria> domainIdRecursiveListProject = new Ternary<>(cmd.getDomainId(), cmd.isRecursive(), null);
        accountMgr.buildACLSearchParameters(caller, id, cmd.getAccountName(), cmd.getProjectId(), permittedAccounts, domainIdRecursiveListProject, cmd.listAll(), false);
        Long domainId = domainIdRecursiveListProject.first();
        Boolean isRecursive = domainIdRecursiveListProject.second();
        ListProjectResourcesCriteria listProjectResourcesCriteria = domainIdRecursiveListProject.third();

        Filter searchFilter = new Filter(InstanceGroupJoinVO.class, "id", true, cmd.getStartIndex(), cmd.getPageSizeVal());

        SearchBuilder<InstanceGroupJoinVO> sb = _vmGroupJoinDao.createSearchBuilder();
        accountMgr.buildACLViewSearchBuilder(sb, domainId, isRecursive, permittedAccounts, listProjectResourcesCriteria);

        sb.and("id", sb.entity().getId(), SearchCriteria.Op.EQ);
        sb.and("name", sb.entity().getName(), SearchCriteria.Op.EQ);

        SearchCriteria<InstanceGroupJoinVO> sc = sb.create();
        accountMgr.buildACLViewSearchCriteria(sc, domainId, isRecursive, permittedAccounts, listProjectResourcesCriteria);

        if (keyword != null) {
            SearchCriteria<InstanceGroupJoinVO> ssc = _vmGroupJoinDao.createSearchCriteria();
            ssc.addOr("name", SearchCriteria.Op.LIKE, "%" + keyword + "%");
            sc.addAnd("name", SearchCriteria.Op.SC, ssc);
        }

        if (id != null) {
            sc.setParameters("id", id);
        }

        if (name != null) {
            sc.setParameters("name", name);
        }

        return _vmGroupJoinDao.searchAndCount(sc, searchFilter);
    }

    @Override
    public ListResponse<UserVmResponse> searchForUserVMs(ListVMsCmd cmd) {
        Pair<List<UserVmJoinVO>, Integer> result = searchForUserVMsInternal(cmd);
        ListResponse<UserVmResponse> response = new ListResponse<>();

        if (cmd.getRetrieveOnlyResourceCount()) {
            response.setResponses(new ArrayList<>(), result.second());
            return response;
        }

        ResponseView respView = ResponseView.Restricted;
        Account caller = CallContext.current().getCallingAccount();
        if (accountMgr.isRootAdmin(caller.getId())) {
            respView = ResponseView.Full;
        }
        List<UserVmResponse> vmResponses = ViewResponseHelper.createUserVmResponse(respView, "virtualmachine", cmd.getDetails(), cmd.getAccumulate(), cmd.getShowUserData(),
                result.first().toArray(new UserVmJoinVO[0]));

        response.setResponses(vmResponses, result.second());
        return response;
    }

    @Override
    public ListResponse<VirtualMachineResponse> listAffectedVmsForStorageScopeChange(ListAffectedVmsForStorageScopeChangeCmd cmd) {
        Long poolId = cmd.getStorageId();
        StoragePoolVO pool = storagePoolDao.findById(poolId);
        if (pool == null) {
            throw new IllegalArgumentException("Unable to find storage pool with ID: " + poolId);
        }

        ListResponse<VirtualMachineResponse> response = new ListResponse<>();
        List<VirtualMachineResponse> responsesList = new ArrayList<>();
        if (pool.getScope() != ScopeType.ZONE) {
            response.setResponses(responsesList, 0);
            return response;
        }

        Pair<List<VMInstanceVO>, Integer> vms = _vmInstanceDao.listByVmsNotInClusterUsingPool(cmd.getClusterIdForScopeChange(), poolId);
        for (VMInstanceVO vm : vms.first()) {
            VirtualMachineResponse resp = new VirtualMachineResponse();
            resp.setObjectName(VirtualMachine.class.getSimpleName().toLowerCase());
            resp.setId(vm.getUuid());
            resp.setVmType(vm.getType().toString());

            UserVmJoinVO userVM = null;
            if (!vm.getType().isUsedBySystem()) {
                userVM = _userVmJoinDao.findById(vm.getId());
            }
            if (userVM != null) {
                if (userVM.getDisplayName() != null) {
                    resp.setVmName(userVM.getDisplayName());
                } else {
                    resp.setVmName(userVM.getName());
                }
            } else {
                resp.setVmName(vm.getInstanceName());
            }

            HostVO host = hostDao.findById(vm.getHostId());
            if (host != null) {
                resp.setHostId(host.getUuid());
                resp.setHostName(host.getName());
                ClusterVO cluster = clusterDao.findById(host.getClusterId());
                if (cluster != null) {
                    resp.setClusterId(cluster.getUuid());
                    resp.setClusterName(cluster.getName());
                }
            }
            responsesList.add(resp);
        }
        response.setResponses(responsesList, vms.second());
        return response;
    }

    private Object getObjectPossibleMethodValue(Object obj, String methodName) {
        Object result = null;

        try {
            Method m = obj.getClass().getMethod(methodName);
            result = m.invoke(obj);
        } catch (NoSuchMethodException | InvocationTargetException | IllegalAccessException ignored) {}

        return result;
    }

    private Pair<List<UserVmJoinVO>, Integer> searchForUserVMsInternal(ListVMsCmd cmd) {
        Pair<List<Long>, Integer> vmIdPage = searchForUserVMIdsAndCount(cmd);

        Integer count = vmIdPage.second();
        Long[] idArray = vmIdPage.first().toArray(new Long[0]);

        if (count == 0) {
            return new Pair<>(new ArrayList<>(), count);
        }

        // search vm details by ids
        List<UserVmJoinVO> vms = _userVmJoinDao.searchByIds(idArray);
        return new Pair<>(vms, count);
    }

    private Pair<List<Long>, Integer> searchForUserVMIdsAndCount(ListVMsCmd cmd) {
        Account caller = CallContext.current().getCallingAccount();
        List<Long> permittedAccounts = new ArrayList<>();
        boolean listAll = cmd.listAll();
        Long id = cmd.getId();
        Boolean display = cmd.getDisplay();
        String hypervisor = cmd.getHypervisor();
        String state = cmd.getState();
        Long zoneId = cmd.getZoneId();
        Long templateId = cmd.getTemplateId();
        Long serviceOfferingId = cmd.getServiceOfferingId();
        Boolean isHaEnabled = cmd.getHaEnabled();
        String keyword = cmd.getKeyword();
        Long networkId = cmd.getNetworkId();
        Long isoId = cmd.getIsoId();
        String vmHostName = cmd.getName();
        Long hostId = null;
        Long podId = null;
        Long clusterId = null;
        Long groupId = cmd.getGroupId();
        Long vpcId = cmd.getVpcId();
        Long affinityGroupId = cmd.getAffinityGroupId();
        String keyPairName = cmd.getKeyPairName();
        Long securityGroupId = cmd.getSecurityGroupId();
        Long autoScaleVmGroupId = cmd.getAutoScaleVmGroupId();
        Long backupOfferingId = cmd.getBackupOfferingId();
        Long storageId = null;
        StoragePoolVO pool = null;
        Long userId = cmd.getUserId();
        Long userdataId = cmd.getUserdataId();
        Map<String, String> tags = cmd.getTags();
        final CPU.CPUArch arch = cmd.getArch();
        final Long extensionId = cmd.getExtensionId();

        boolean isAdmin = false;
        boolean isRootAdmin = false;

        if (accountMgr.isAdmin(caller.getId())) {
            isAdmin = true;
        }

        if (accountMgr.isRootAdmin(caller.getId())) {
            isRootAdmin = true;
            podId = (Long) getObjectPossibleMethodValue(cmd, "getPodId");
            clusterId = (Long) getObjectPossibleMethodValue(cmd, "getClusterId");
            hostId = (Long) getObjectPossibleMethodValue(cmd, "getHostId");
            storageId = (Long) getObjectPossibleMethodValue(cmd, "getStorageId");
            if (storageId != null) {
                pool = storagePoolDao.findById( storageId);
                if (pool == null) {
                    throw new InvalidParameterValueException("Unable to find specified storage pool");
                }
            }
        }

        if (!VMLeaseManager.InstanceLeaseEnabled.value() && cmd.getOnlyLeasedInstances()) {
            throw new InvalidParameterValueException(" Cannot list leased instances because the Instance Lease feature " +
                    "is disabled, please enable it to list leased instances");
        }

        Ternary<Long, Boolean, ListProjectResourcesCriteria> domainIdRecursiveListProject = new Ternary<>(cmd.getDomainId(), cmd.isRecursive(), null);
        accountMgr.buildACLSearchParameters(caller, id, cmd.getAccountName(), cmd.getProjectId(), permittedAccounts, domainIdRecursiveListProject, listAll, false);
        Long domainId = domainIdRecursiveListProject.first();
        Boolean isRecursive = domainIdRecursiveListProject.second();
        ListProjectResourcesCriteria listProjectResourcesCriteria = domainIdRecursiveListProject.third();

        Filter searchFilter = new Filter(UserVmVO.class, "id", true, cmd.getStartIndex(), cmd.getPageSizeVal());

        List<Long> ids;
        if (cmd.getId() != null) {
            if (cmd.getIds() != null && !cmd.getIds().isEmpty()) {
                throw new InvalidParameterValueException("Specify either id or ids but not both parameters");
            }
            ids = new ArrayList<>();
            ids.add(cmd.getId());
        } else {
            ids = cmd.getIds();
        }

        SearchBuilder<UserVmVO> userVmSearchBuilder = userVmDao.createSearchBuilder();
        userVmSearchBuilder.select(null, Func.DISTINCT, userVmSearchBuilder.entity().getId());
        accountMgr.buildACLSearchBuilder(userVmSearchBuilder, domainId, isRecursive, permittedAccounts, listProjectResourcesCriteria);

        if (HypervisorType.getType(hypervisor) == HypervisorType.None && hypervisor != null) {
            // invalid hypervisor type input
            throw new InvalidParameterValueException("Invalid HypervisorType " + hypervisor);
        }

        if (ids != null && !ids.isEmpty()) {
            userVmSearchBuilder.and("idIN", userVmSearchBuilder.entity().getId(), Op.IN);
        }

        userVmSearchBuilder.and("displayName", userVmSearchBuilder.entity().getDisplayName(), Op.LIKE);
        userVmSearchBuilder.and("stateEQ", userVmSearchBuilder.entity().getState(), Op.EQ);
        userVmSearchBuilder.and("stateNEQ", userVmSearchBuilder.entity().getState(), Op.NEQ);
        userVmSearchBuilder.and("stateNIN", userVmSearchBuilder.entity().getState(), Op.NIN);

        if (hostId != null) {
            userVmSearchBuilder.and("hostId", userVmSearchBuilder.entity().getHostId(), Op.EQ);
        }

        if (zoneId != null) {
            userVmSearchBuilder.and("dataCenterId", userVmSearchBuilder.entity().getDataCenterId(), Op.EQ);
        }

        if (templateId != null) {
            userVmSearchBuilder.and("templateId", userVmSearchBuilder.entity().getTemplateId(), Op.EQ);
        }

        if (userdataId != null) {
            userVmSearchBuilder.and("userdataId", userVmSearchBuilder.entity().getUserDataId(), Op.EQ);
        }

        if (hypervisor != null) {
            userVmSearchBuilder.and("hypervisorType", userVmSearchBuilder.entity().getHypervisorType(), Op.EQ);
        }

        if (vmHostName != null) {
            userVmSearchBuilder.and("name", userVmSearchBuilder.entity().getHostName(), Op.EQ);
        }

        if (serviceOfferingId != null) {
            userVmSearchBuilder.and("serviceOfferingId", userVmSearchBuilder.entity().getServiceOfferingId(), Op.EQ);
        }
        if (display != null) {
            userVmSearchBuilder.and("display", userVmSearchBuilder.entity().isDisplayVm(), Op.EQ);
        }

        if (!isRootAdmin) {
            userVmSearchBuilder.and("displayVm", userVmSearchBuilder.entity().isDisplayVm(), Op.EQ);
        }

        if (isHaEnabled != null) {
            userVmSearchBuilder.and("haEnabled", userVmSearchBuilder.entity().isHaEnabled(), Op.EQ);
        }

        if (isoId != null) {
            userVmSearchBuilder.and("isoId", userVmSearchBuilder.entity().getIsoId(), Op.EQ);
        }

        if (userId != null) {
            userVmSearchBuilder.and("userId", userVmSearchBuilder.entity().getUserId(), Op.EQ);
        }

        if (podId != null) {
            userVmSearchBuilder.and("podId", userVmSearchBuilder.entity().getPodIdToDeployIn(), Op.EQ);
        }

        if (networkId != null || vpcId != null) {
            SearchBuilder<NicVO> nicSearch = nicDao.createSearchBuilder();
            nicSearch.and("networkId", nicSearch.entity().getNetworkId(), Op.EQ);
            nicSearch.and("removed", nicSearch.entity().getRemoved(), Op.NULL);
            if (vpcId != null) {
                SearchBuilder<NetworkVO> networkSearch = networkDao.createSearchBuilder();
                networkSearch.and("vpcId", networkSearch.entity().getVpcId(), Op.EQ);
                nicSearch.join("vpc", networkSearch, networkSearch.entity().getId(), nicSearch.entity().getNetworkId(), JoinBuilder.JoinType.INNER);
            }
            userVmSearchBuilder.join("nic", nicSearch, nicSearch.entity().getInstanceId(), userVmSearchBuilder.entity().getId(), JoinBuilder.JoinType.INNER);
        }

        if (clusterId != null) {
            userVmSearchBuilder.and().op("hostIdIn", userVmSearchBuilder.entity().getHostId(), Op.IN);
            userVmSearchBuilder.or().op("lastHostIdIn", userVmSearchBuilder.entity().getLastHostId(), Op.IN);
            userVmSearchBuilder.and(userVmSearchBuilder.entity().getState(), Op.EQ).values(VirtualMachine.State.Stopped);
            userVmSearchBuilder.cp().cp();
        }

        if (groupId != null && groupId != -1) {
            SearchBuilder<InstanceGroupVMMapVO> instanceGroupSearch = instanceGroupVMMapDao.createSearchBuilder();
            instanceGroupSearch.and("groupId", instanceGroupSearch.entity().getGroupId(), Op.EQ);
            userVmSearchBuilder.join("instanceGroup", instanceGroupSearch, instanceGroupSearch.entity().getInstanceId(), userVmSearchBuilder.entity().getId(), JoinBuilder.JoinType.INNER);
        }

        if (affinityGroupId != null && affinityGroupId != -1) {
            SearchBuilder<AffinityGroupVMMapVO> affinityGroupSearch = affinityGroupVMMapDao.createSearchBuilder();
            affinityGroupSearch.and("affinityGroupId", affinityGroupSearch.entity().getAffinityGroupId(), Op.EQ);
            userVmSearchBuilder.join("affinityGroup", affinityGroupSearch, affinityGroupSearch.entity().getInstanceId(), userVmSearchBuilder.entity().getId(), JoinBuilder.JoinType.INNER);
        }

        if (securityGroupId != null && securityGroupId != -1) {
            SearchBuilder<SecurityGroupVMMapVO> securityGroupSearch = securityGroupVMMapDao.createSearchBuilder();
            securityGroupSearch.and("securityGroupId", securityGroupSearch.entity().getSecurityGroupId(), Op.EQ);
            userVmSearchBuilder.join("securityGroup", securityGroupSearch, securityGroupSearch.entity().getInstanceId(), userVmSearchBuilder.entity().getId(), JoinBuilder.JoinType.INNER);
        }

        if (storageId != null) {
            SearchBuilder<VolumeVO> volumeSearch = volumeDao.createSearchBuilder();
            if (pool.getPoolType().equals(Storage.StoragePoolType.DatastoreCluster)) {
                volumeSearch.and("storagePoolId", volumeSearch.entity().getPoolId(), Op.IN);
            } else {
                volumeSearch.and("storagePoolId", volumeSearch.entity().getPoolId(), Op.EQ);
            }
            userVmSearchBuilder.join("volume", volumeSearch, volumeSearch.entity().getInstanceId(), userVmSearchBuilder.entity().getId(), JoinBuilder.JoinType.INNER);
        }

        if (tags != null && !tags.isEmpty()) {
            SearchBuilder<ResourceTagVO> resourceTagSearch = resourceTagDao.createSearchBuilder();
            resourceTagSearch.and("resourceType", resourceTagSearch.entity().getResourceType(), Op.EQ);
            resourceTagSearch.and().op();
            for (int count = 0; count < tags.size(); count++) {
                if (count == 0) {
                    resourceTagSearch.op("tagKey" + count, resourceTagSearch.entity().getKey(), Op.EQ);
                } else {
                    resourceTagSearch.or().op("tagKey" + count, resourceTagSearch.entity().getKey(), Op.EQ);
                }
                resourceTagSearch.and("tagValue" + count, resourceTagSearch.entity().getValue(), Op.EQ);
                resourceTagSearch.cp();
            }
            resourceTagSearch.cp();

            userVmSearchBuilder.join("tags", resourceTagSearch, resourceTagSearch.entity().getResourceId(), userVmSearchBuilder.entity().getId(), JoinBuilder.JoinType.INNER);
        }

        if (cmd.getOnlyLeasedInstances()) {
            SearchBuilder<VMInstanceDetailVO> leasedInstancesSearch = vmInstanceDetailsDao.createSearchBuilder();
            leasedInstancesSearch.and(leasedInstancesSearch.entity().getName(), SearchCriteria.Op.EQ).values(VmDetailConstants.INSTANCE_LEASE_EXECUTION);
            leasedInstancesSearch.and(leasedInstancesSearch.entity().getValue(), SearchCriteria.Op.EQ).values(VMLeaseManager.LeaseActionExecution.PENDING.name());
            userVmSearchBuilder.join("userVmToLeased", leasedInstancesSearch, leasedInstancesSearch.entity().getResourceId(),
                    userVmSearchBuilder.entity().getId(), JoinBuilder.JoinType.INNER);
        }

        if (cmd.getGpuEnabled() != null) {
            SearchBuilder<ServiceOfferingVO> serviceOfferingSearch = _srvOfferingDao.createSearchBuilder();
            _srvOfferingDao.addCheckForGpuEnabled(serviceOfferingSearch, cmd.getGpuEnabled());

            userVmSearchBuilder.join("serviceOffering", serviceOfferingSearch, serviceOfferingSearch.entity().getId(), userVmSearchBuilder.entity().getServiceOfferingId(), JoinBuilder.JoinType.INNER);
        }

        if (keyPairName != null) {
            SearchBuilder<VMInstanceDetailVO> vmDetailSearchKeys = vmInstanceDetailsDao.createSearchBuilder();
            SearchBuilder<VMInstanceDetailVO> vmDetailSearchVmIds = vmInstanceDetailsDao.createSearchBuilder();
            vmDetailSearchKeys.and(vmDetailSearchKeys.entity().getName(), Op.EQ).values(SSH_PUBLIC_KEY);

            SearchBuilder<SSHKeyPairVO> sshKeyPairSearch = sshKeyPairDao.createSearchBuilder();
            sshKeyPairSearch.and("keyPairName", sshKeyPairSearch.entity().getName(), Op.EQ);

            sshKeyPairSearch.join("keyPairToDetailValueJoin", vmDetailSearchKeys, vmDetailSearchKeys.entity().getValue(), sshKeyPairSearch.entity().getPublicKey(), JoinBuilder.JoinType.INNER);
            userVmSearchBuilder.join("userVmToDetailJoin", vmDetailSearchVmIds, vmDetailSearchVmIds.entity().getResourceId(), userVmSearchBuilder.entity().getId(), JoinBuilder.JoinType.INNER);
            userVmSearchBuilder.join("userVmToKeyPairJoin", sshKeyPairSearch, sshKeyPairSearch.entity().getAccountId(), userVmSearchBuilder.entity().getAccountId(), JoinBuilder.JoinType.INNER);
        }

        if (keyword != null) {
            userVmSearchBuilder.and().op("keywordDisplayName", userVmSearchBuilder.entity().getDisplayName(), Op.LIKE);
            userVmSearchBuilder.or("keywordName", userVmSearchBuilder.entity().getHostName(), Op.LIKE);
            userVmSearchBuilder.or("keywordState", userVmSearchBuilder.entity().getState(), Op.EQ);
            if (isRootAdmin) {
                userVmSearchBuilder.or("keywordInstanceName", userVmSearchBuilder.entity().getInstanceName(), Op.LIKE );
            }

            SearchBuilder<IPAddressVO> ipAddressSearch = ipAddressDao.createSearchBuilder();
            userVmSearchBuilder.join("ipAddressSearch", ipAddressSearch,
                    ipAddressSearch.entity().getAssociatedWithVmId(), userVmSearchBuilder.entity().getId(), JoinBuilder.JoinType.LEFT);

            SearchBuilder<NicVO> nicSearch = nicDao.createSearchBuilder();
            userVmSearchBuilder.join("nicSearch", nicSearch, JoinBuilder.JoinType.LEFT,
                    JoinBuilder.JoinCondition.AND,
                    nicSearch.entity().getInstanceId(), userVmSearchBuilder.entity().getId(),
                    nicSearch.entity().getRemoved(), userVmSearchBuilder.entity().setLong(null));

            userVmSearchBuilder.or("ipAddressSearch", "keywordPublicIpAddress", ipAddressSearch.entity().getAddress(), Op.LIKE);

            userVmSearchBuilder.or("nicSearch", "keywordIpAddress", nicSearch.entity().getIPv4Address(), Op.LIKE);
            userVmSearchBuilder.or("nicSearch", "keywordIp6Address", nicSearch.entity().getIPv6Address(), Op.LIKE);

            userVmSearchBuilder.cp();
        }

        if (backupOfferingId != null) {
            SearchBuilder<BackupOfferingVO> backupOfferingSearch = backupOfferingDao.createSearchBuilder();
            backupOfferingSearch.and("backupOfferingId", backupOfferingSearch.entity().getId(), Op.EQ);
            userVmSearchBuilder.join("backupOffering", backupOfferingSearch, backupOfferingSearch.entity().getId(), userVmSearchBuilder.entity().getBackupOfferingId(), JoinBuilder.JoinType.INNER);
        }

        if (autoScaleVmGroupId != null) {
            SearchBuilder<AutoScaleVmGroupVmMapVO> autoScaleMapSearch = autoScaleVmGroupVmMapDao.createSearchBuilder();
            autoScaleMapSearch.and("autoScaleVmGroupId", autoScaleMapSearch.entity().getVmGroupId(), Op.EQ);
            userVmSearchBuilder.join("autoScaleVmGroup", autoScaleMapSearch, autoScaleMapSearch.entity().getInstanceId(), userVmSearchBuilder.entity().getId(), JoinBuilder.JoinType.INNER);
        }

        Boolean isVnf = cmd.getVnf();
        boolean templateJoinNeeded = ObjectUtils.anyNotNull(isVnf, arch, extensionId);
        if (templateJoinNeeded) {
            SearchBuilder<VMTemplateVO> templateSearch = _templateDao.createSearchBuilder();
            templateSearch.and("templateArch", templateSearch.entity().getArch(), Op.EQ);
            templateSearch.and("templateTypeEQ", templateSearch.entity().getTemplateType(), Op.EQ);
            templateSearch.and("templateTypeNEQ", templateSearch.entity().getTemplateType(), Op.NEQ);
            templateSearch.and("templateExtensionId", templateSearch.entity().getExtensionId(), Op.EQ);

            userVmSearchBuilder.join("vmTemplate", templateSearch, templateSearch.entity().getId(), userVmSearchBuilder.entity().getTemplateId(), JoinBuilder.JoinType.INNER);
        }

        SearchCriteria<UserVmVO> userVmSearchCriteria = userVmSearchBuilder.create();
        accountMgr.buildACLSearchCriteria(userVmSearchCriteria, domainId, isRecursive, permittedAccounts, listProjectResourcesCriteria);

        if (serviceOfferingId != null) {
            userVmSearchCriteria.setParameters("serviceOfferingId", serviceOfferingId);
        }

        if (state != null) {
            if (state.equalsIgnoreCase("present")) {
                userVmSearchCriteria.setParameters("stateNIN", "Destroyed", "Expunging");
            } else {
                userVmSearchCriteria.setParameters("stateEQ", state);
            }
        }

        if (hypervisor != null) {
            userVmSearchCriteria.setParameters("hypervisorType", hypervisor);
        }

        // Don't show Destroyed and Expunging vms to the end user if the AllowUserViewDestroyedVM flag is not set.
        if (!isAdmin && !AllowUserViewDestroyedVM.valueIn(caller.getAccountId())) {
            userVmSearchCriteria.setParameters("stateNIN", "Destroyed", "Expunging");
        }

        if (zoneId != null) {
            userVmSearchCriteria.setParameters("dataCenterId", zoneId);
        }

        if (templateId != null) {
            userVmSearchCriteria.setParameters("templateId", templateId);
        }

        if (userdataId != null) {
            userVmSearchCriteria.setParameters("userdataId", userdataId);
        }

        if (display != null) {
            userVmSearchCriteria.setParameters("display", display);
        }

        if (isHaEnabled != null) {
            userVmSearchCriteria.setParameters("haEnabled", isHaEnabled);
        }

        if (isoId != null) {
            userVmSearchCriteria.setParameters("isoId", isoId);
        }

        if (ids != null && !ids.isEmpty()) {
            userVmSearchCriteria.setParameters("idIN", ids.toArray());
        }

        if (vmHostName != null) {
            userVmSearchCriteria.setParameters("name", vmHostName);
        }

        if (groupId != null && groupId != -1) {
            userVmSearchCriteria.setJoinParameters("instanceGroup","groupId", groupId);
        }

        if (affinityGroupId != null && affinityGroupId != -1) {
            userVmSearchCriteria.setJoinParameters("affinityGroup", "affinityGroupId", affinityGroupId);
        }

        if (securityGroupId != null && securityGroupId != -1) {
            userVmSearchCriteria.setJoinParameters("securityGroup","securityGroupId", securityGroupId);
        }

        if (keyword != null) {
            String keywordMatch = "%" + keyword + "%";
            userVmSearchCriteria.setParameters("keywordDisplayName", keywordMatch);
            userVmSearchCriteria.setParameters("keywordName", keywordMatch);
            userVmSearchCriteria.setParameters("keywordState", keyword);
            userVmSearchCriteria.setParameters("keywordIpAddress", keywordMatch);
            userVmSearchCriteria.setParameters("keywordPublicIpAddress", keywordMatch);
            userVmSearchCriteria.setParameters("keywordIp6Address", keywordMatch);
            if (isRootAdmin) {
                userVmSearchCriteria.setParameters("keywordInstanceName", keywordMatch);
            }
        }

        if (tags != null && !tags.isEmpty()) {
            int count = 0;
            userVmSearchCriteria.setJoinParameters("tags","resourceType", ResourceObjectType.UserVm);
            for (Map.Entry<String, String> entry : tags.entrySet()) {
                userVmSearchCriteria.setJoinParameters("tags", "tagKey" + count, entry.getKey());
                userVmSearchCriteria.setJoinParameters("tags", "tagValue" + count, entry.getValue());
                count++;
            }
        }

        if (keyPairName != null) {
            userVmSearchCriteria.setJoinParameters("userVmToKeyPairJoin", "keyPairName", keyPairName);
        }

        if (networkId != null) {
            userVmSearchCriteria.setJoinParameters("nic", "networkId", networkId);
        }

        if (vpcId != null) {
            userVmSearchCriteria.getJoin("nic").setJoinParameters("vpc", "vpcId", vpcId);
        }

        if (userId != null) {
            userVmSearchCriteria.setParameters("userId", userId);
        }

        if (backupOfferingId != null) {
            userVmSearchCriteria.setJoinParameters("backupOffering", "backupOfferingId", backupOfferingId);
        }

        if (autoScaleVmGroupId != null) {
            userVmSearchCriteria.setJoinParameters("autoScaleVmGroup", "autoScaleVmGroupId", autoScaleVmGroupId);
        }

        if (isVnf != null) {
            if (isVnf) {
                userVmSearchCriteria.setJoinParameters("vmTemplate", "templateTypeEQ", TemplateType.VNF);
            } else {
                userVmSearchCriteria.setJoinParameters("vmTemplate", "templateTypeNEQ", TemplateType.VNF);
            }
        }
        if (arch != null) {
            userVmSearchCriteria.setJoinParameters("vmTemplate", "templateArch", arch);
        }
        if (extensionId != null) {
            userVmSearchCriteria.setJoinParameters("vmTemplate", "templateExtensionId", extensionId);
        }

        if (isRootAdmin) {
            if (podId != null) {
                userVmSearchCriteria.setParameters("podId", podId);
                if (state == null) {
                    userVmSearchCriteria.setParameters("stateNEQ", "Destroyed");
                }
            }

            if (clusterId != null) {
                List<HostJoinVO> hosts = hostJoinDao.findByClusterId(clusterId, Host.Type.Routing);
                if (CollectionUtils.isEmpty(hosts)) {
                    // cluster has no hosts, so we cannot find VMs, cancel search.
                    return new Pair<>(new ArrayList<>(), 0);
                }
                List<Long> hostIds = hosts.stream().map(HostJoinVO::getId).collect(Collectors.toList());
                userVmSearchCriteria.setParameters("hostIdIn", hostIds.toArray());
                userVmSearchCriteria.setParameters("lastHostIdIn", hostIds.toArray());
            }

            if (hostId != null) {
                userVmSearchCriteria.setParameters("hostId", hostId);
            }

            if (storageId != null) {
                if (pool.getPoolType().equals(Storage.StoragePoolType.DatastoreCluster)) {
                    List<StoragePoolVO> childDatastores = storagePoolDao.listChildStoragePoolsInDatastoreCluster(storageId);
                    userVmSearchCriteria.setJoinParameters("volume", "storagePoolId", childDatastores.stream().map(StoragePoolVO::getId).toArray());
                } else {
                    userVmSearchCriteria.setJoinParameters("volume", "storagePoolId", storageId);
                }
            }
        } else {
            userVmSearchCriteria.setParameters("displayVm", 1);
        }

        Pair<List<UserVmVO>, Integer> uniqueVmPair = userVmDao.searchAndDistinctCount(userVmSearchCriteria, searchFilter, new String[]{"vm_instance.id"});
        Integer count = uniqueVmPair.second();

        List<Long> vmIds = uniqueVmPair.first().stream().map(VMInstanceVO::getId).collect(Collectors.toList());
        return new Pair<>(vmIds, count);
    }

    @Override
    public ListResponse<SecurityGroupResponse> searchForSecurityGroups(ListSecurityGroupsCmd cmd) {
        Pair<List<SecurityGroupJoinVO>, Integer> result = searchForSecurityGroupsInternal(cmd);
        ListResponse<SecurityGroupResponse> response = new ListResponse<>();
        List<SecurityGroupResponse> routerResponses = ViewResponseHelper.createSecurityGroupResponses(result.first());
        response.setResponses(routerResponses, result.second());
        return response;
    }

    private Pair<List<SecurityGroupJoinVO>, Integer> searchForSecurityGroupsInternal(ListSecurityGroupsCmd cmd) throws PermissionDeniedException, InvalidParameterValueException {
        Account caller = CallContext.current().getCallingAccount();
        Long instanceId = cmd.getVirtualMachineId();
        String securityGroup = cmd.getSecurityGroupName();
        Long id = cmd.getId();
        Object keyword = cmd.getKeyword();
        List<Long> permittedAccounts = new ArrayList<>();
        Map<String, String> tags = cmd.getTags();

        if (instanceId != null) {
            UserVmVO userVM = userVmDao.findById(instanceId);
            if (userVM == null) {
                throw new InvalidParameterValueException("Unable to list network groups for virtual machine instance " + instanceId + "; instance not found.");
            }
            accountMgr.checkAccess(caller, null, true, userVM);
            return listSecurityGroupRulesByVM(instanceId, cmd.getStartIndex(), cmd.getPageSizeVal());
        }

        Ternary<Long, Boolean, ListProjectResourcesCriteria> domainIdRecursiveListProject = new Ternary<>(cmd.getDomainId(), cmd.isRecursive(), null);
        accountMgr.buildACLSearchParameters(caller, id, cmd.getAccountName(), cmd.getProjectId(), permittedAccounts, domainIdRecursiveListProject, cmd.listAll(), false);
        Long domainId = domainIdRecursiveListProject.first();
        Boolean isRecursive = domainIdRecursiveListProject.second();
        ListProjectResourcesCriteria listProjectResourcesCriteria = domainIdRecursiveListProject.third();

        Filter searchFilter = new Filter(SecurityGroupJoinVO.class, "id", true, cmd.getStartIndex(), cmd.getPageSizeVal());
        SearchBuilder<SecurityGroupJoinVO> sb = _securityGroupJoinDao.createSearchBuilder();
        sb.select(null, Func.DISTINCT, sb.entity().getId()); // select distinct
        // ids
        accountMgr.buildACLViewSearchBuilder(sb, domainId, isRecursive, permittedAccounts, listProjectResourcesCriteria);

        sb.and("id", sb.entity().getId(), SearchCriteria.Op.EQ);
        sb.and("name", sb.entity().getName(), SearchCriteria.Op.EQ);

        SearchCriteria<SecurityGroupJoinVO> sc = sb.create();
        accountMgr.buildACLViewSearchCriteria(sc, domainId, isRecursive, permittedAccounts, listProjectResourcesCriteria);

        if (id != null) {
            sc.setParameters("id", id);
        }

        if (tags != null && !tags.isEmpty()) {
            SearchCriteria<SecurityGroupJoinVO> tagSc = _securityGroupJoinDao.createSearchCriteria();
            for (String key : tags.keySet()) {
                SearchCriteria<SecurityGroupJoinVO> tsc = _securityGroupJoinDao.createSearchCriteria();
                tsc.addAnd("tagKey", SearchCriteria.Op.EQ, key);
                tsc.addAnd("tagValue", SearchCriteria.Op.EQ, tags.get(key));
                tagSc.addOr("tagKey", SearchCriteria.Op.SC, tsc);
            }
            sc.addAnd("tagKey", SearchCriteria.Op.SC, tagSc);
        }

        if (securityGroup != null) {
            sc.setParameters("name", securityGroup);
        }

        if (keyword != null) {
            SearchCriteria<SecurityGroupJoinVO> ssc = _securityGroupJoinDao.createSearchCriteria();
            ssc.addOr("name", SearchCriteria.Op.LIKE, "%" + keyword + "%");
            ssc.addOr("description", SearchCriteria.Op.LIKE, "%" + keyword + "%");
            sc.addAnd("name", SearchCriteria.Op.SC, ssc);
        }

        // search security group together with rules
        Pair<List<SecurityGroupJoinVO>, Integer> uniqueSgPair = _securityGroupJoinDao.searchAndCount(sc, searchFilter);
        Integer count = uniqueSgPair.second();
        if (count == 0) {
            // handle empty result cases
            return uniqueSgPair;
        }

        List<SecurityGroupJoinVO> uniqueSgs = uniqueSgPair.first();
        Long[] sgIds = new Long[uniqueSgs.size()];
        int i = 0;
        for (SecurityGroupJoinVO v : uniqueSgs) {
            sgIds[i++] = v.getId();
        }
        List<SecurityGroupJoinVO> sgs = _securityGroupJoinDao.searchByIds(sgIds);
        return new Pair<>(sgs, count);
    }

    private Pair<List<SecurityGroupJoinVO>, Integer> listSecurityGroupRulesByVM(long vmId, long pageInd, long pageSize) {
        Filter sf = new Filter(SecurityGroupVMMapVO.class, null, true, pageInd, pageSize);
        Pair<List<SecurityGroupVMMapVO>, Integer> sgVmMappingPair = securityGroupVMMapDao.listByInstanceId(vmId, sf);
        Integer count = sgVmMappingPair.second();
        if (count == 0) {
            // handle empty result cases
            return new Pair<>(new ArrayList<>(), count);
        }
        List<SecurityGroupVMMapVO> sgVmMappings = sgVmMappingPair.first();
        Long[] sgIds = new Long[sgVmMappings.size()];
        int i = 0;
        for (SecurityGroupVMMapVO sgVm : sgVmMappings) {
            sgIds[i++] = sgVm.getSecurityGroupId();
        }
        List<SecurityGroupJoinVO> sgs = _securityGroupJoinDao.searchByIds(sgIds);
        return new Pair<>(sgs, count);
    }

    @Override
    public ListResponse<DomainRouterResponse> searchForRouters(ListRoutersCmd cmd) {
        Pair<List<DomainRouterJoinVO>, Integer> result = searchForRoutersInternal(cmd, cmd.getId(), cmd.getRouterName(), cmd.getState(), cmd.getZoneId(), cmd.getPodId(), cmd.getClusterId(),
                cmd.getHostId(), cmd.getKeyword(), cmd.getNetworkId(), cmd.getVpcId(), cmd.getForVpc(), cmd.getRole(), cmd.getVersion(), cmd.isHealthCheckFailed());
        ListResponse<DomainRouterResponse> response = new ListResponse<>();
        List<DomainRouterResponse> routerResponses = ViewResponseHelper.createDomainRouterResponse(result.first().toArray(new DomainRouterJoinVO[0]));
        if (VirtualNetworkApplianceManager.RouterHealthChecksEnabled.value()) {
            for (DomainRouterResponse res : routerResponses) {
                DomainRouterVO resRouter = _routerDao.findByUuid(res.getId());
                res.setHealthChecksFailed(routerHealthCheckResultDao.hasFailingChecks(resRouter.getId()));
                if (cmd.shouldFetchHealthCheckResults()) {
                    res.setHealthCheckResults(responseGenerator.createHealthCheckResponse(resRouter,
                            new ArrayList<>(routerHealthCheckResultDao.getHealthCheckResults(resRouter.getId()))));
                }
            }
        }
        response.setResponses(routerResponses, result.second());
        return response;
    }

    @Override
    public ListResponse<DomainRouterResponse> searchForInternalLbVms(ListInternalLBVMsCmd cmd) {
        Pair<List<DomainRouterJoinVO>, Integer> result = searchForRoutersInternal(cmd, cmd.getId(), cmd.getRouterName(), cmd.getState(), cmd.getZoneId(), cmd.getPodId(), null, cmd.getHostId(),
                cmd.getKeyword(), cmd.getNetworkId(), cmd.getVpcId(), cmd.getForVpc(), cmd.getRole(), null, null);
        ListResponse<DomainRouterResponse> response = new ListResponse<>();
        List<DomainRouterResponse> routerResponses = ViewResponseHelper.createDomainRouterResponse(result.first().toArray(new DomainRouterJoinVO[0]));
        if (VirtualNetworkApplianceManager.RouterHealthChecksEnabled.value()) {
            for (DomainRouterResponse res : routerResponses) {
                DomainRouterVO resRouter = _routerDao.findByUuid(res.getId());
                res.setHealthChecksFailed(routerHealthCheckResultDao.hasFailingChecks(resRouter.getId()));
                if (cmd.shouldFetchHealthCheckResults()) {
                    res.setHealthCheckResults(responseGenerator.createHealthCheckResponse(resRouter,
                            new ArrayList<>(routerHealthCheckResultDao.getHealthCheckResults(resRouter.getId()))));
                }
            }
        }

        response.setResponses(routerResponses, result.second());
        return response;
    }

    private Pair<List<DomainRouterJoinVO>, Integer> searchForRoutersInternal(BaseListProjectAndAccountResourcesCmd cmd, Long id, String name, String state, Long zoneId, Long podId, Long clusterId,
            Long hostId, String keyword, Long networkId, Long vpcId, Boolean forVpc, String role, String version, Boolean isHealthCheckFailed) {

        Account caller = CallContext.current().getCallingAccount();
        List<Long> permittedAccounts = new ArrayList<>();

        Ternary<Long, Boolean, ListProjectResourcesCriteria> domainIdRecursiveListProject = new Ternary<>(cmd.getDomainId(), cmd.isRecursive(), null);
        accountMgr.buildACLSearchParameters(caller, id, cmd.getAccountName(), cmd.getProjectId(), permittedAccounts, domainIdRecursiveListProject, cmd.listAll(), false);
        Long domainId = domainIdRecursiveListProject.first();
        Boolean isRecursive = domainIdRecursiveListProject.second();
        ListProjectResourcesCriteria listProjectResourcesCriteria = domainIdRecursiveListProject.third();
        Filter searchFilter = new Filter(DomainRouterJoinVO.class, "id", true, cmd.getStartIndex(), cmd.getPageSizeVal());

        SearchBuilder<DomainRouterJoinVO> sb = _routerJoinDao.createSearchBuilder();
        sb.select(null, Func.DISTINCT, sb.entity().getId()); // select distinct
        // ids to get
        // number of
        // records with
        // pagination
        accountMgr.buildACLViewSearchBuilder(sb, domainId, isRecursive, permittedAccounts, listProjectResourcesCriteria);

        sb.and("name", sb.entity().getInstanceName(), SearchCriteria.Op.EQ);
        sb.and("id", sb.entity().getId(), SearchCriteria.Op.EQ);
        sb.and("accountId", sb.entity().getAccountId(), SearchCriteria.Op.IN);
        sb.and("state", sb.entity().getState(), SearchCriteria.Op.EQ);
        sb.and("dataCenterId", sb.entity().getDataCenterId(), SearchCriteria.Op.EQ);
        sb.and("podId", sb.entity().getPodId(), SearchCriteria.Op.EQ);
        sb.and("clusterId", sb.entity().getClusterId(), SearchCriteria.Op.EQ);
        sb.and("hostId", sb.entity().getHostId(), SearchCriteria.Op.EQ);
        sb.and("vpcId", sb.entity().getVpcId(), SearchCriteria.Op.EQ);
        sb.and("role", sb.entity().getRole(), SearchCriteria.Op.EQ);
        sb.and("version", sb.entity().getTemplateVersion(), SearchCriteria.Op.LIKE);

        if (forVpc != null) {
            if (forVpc) {
                sb.and("forVpc", sb.entity().getVpcId(), SearchCriteria.Op.NNULL);
            } else {
                sb.and("forVpc", sb.entity().getVpcId(), SearchCriteria.Op.NULL);
            }
        }

        if (networkId != null) {
            sb.and("networkId", sb.entity().getNetworkId(), SearchCriteria.Op.EQ);
        }

        List<Long> routersWithFailures = null;
        if (isHealthCheckFailed != null) {
            GenericSearchBuilder<RouterHealthCheckResultVO, Long> routerHealthCheckResultSearch = routerHealthCheckResultDao.createSearchBuilder(Long.class);
            routerHealthCheckResultSearch.and("checkResult", routerHealthCheckResultSearch.entity().getCheckResult(), SearchCriteria.Op.EQ);
            routerHealthCheckResultSearch.selectFields(routerHealthCheckResultSearch.entity().getRouterId());
            routerHealthCheckResultSearch.done();
            SearchCriteria<Long> ssc = routerHealthCheckResultSearch.create();
            ssc.setParameters("checkResult", false);
            routersWithFailures = routerHealthCheckResultDao.customSearch(ssc, null);

            if (routersWithFailures != null && ! routersWithFailures.isEmpty()) {
                if (isHealthCheckFailed) {
                    sb.and("routerId", sb.entity().getId(), SearchCriteria.Op.IN);
                } else {
                    sb.and("routerId", sb.entity().getId(), SearchCriteria.Op.NIN);
                }
            } else if (isHealthCheckFailed) {
                return new Pair<>(Collections.emptyList(), 0);
            }
        }

        SearchCriteria<DomainRouterJoinVO> sc = sb.create();
        accountMgr.buildACLViewSearchCriteria(sc, domainId, isRecursive, permittedAccounts, listProjectResourcesCriteria);

        if (keyword != null) {
            SearchCriteria<DomainRouterJoinVO> ssc = _routerJoinDao.createSearchCriteria();
            ssc.addOr("name", SearchCriteria.Op.LIKE, "%" + keyword + "%");
            ssc.addOr("instanceName", SearchCriteria.Op.LIKE, "%" + keyword + "%");
            ssc.addOr("state", SearchCriteria.Op.LIKE, "%" + keyword + "%");
            ssc.addOr("networkName", SearchCriteria.Op.LIKE, "%" + keyword + "%");
            ssc.addOr("vpcName", SearchCriteria.Op.LIKE, "%" + keyword + "%");
            ssc.addOr("redundantState", SearchCriteria.Op.LIKE, "%" + keyword + "%");
            sc.addAnd("instanceName", SearchCriteria.Op.SC, ssc);
        }

        if (name != null) {
            sc.setParameters("name", name);
        }

        if (id != null) {
            sc.setParameters("id", id);
        }

        if (state != null) {
            sc.setParameters("state", state);
        }

        if (zoneId != null) {
            sc.setParameters("dataCenterId", zoneId);
        }

        if (podId != null) {
            sc.setParameters("podId", podId);
        }

        if (clusterId != null) {
            sc.setParameters("clusterId", clusterId);
        }

        if (hostId != null) {
            sc.setParameters("hostId", hostId);
        }

        if (networkId != null) {
            sc.setParameters("networkId", networkId);
        }

        if (vpcId != null) {
            sc.setParameters("vpcId", vpcId);
        }

        if (role != null) {
            sc.setParameters("role", role);
        }

        if (version != null) {
            sc.setParameters("version", "Cloudstack Release " + version + "%");
        }

        if (routersWithFailures != null && ! routersWithFailures.isEmpty()) {
            sc.setParameters("routerId", routersWithFailures.toArray(new Object[0]));
        }

        // search VR details by ids
        Pair<List<DomainRouterJoinVO>, Integer> uniqueVrPair = _routerJoinDao.searchAndCount(sc, searchFilter);
        Integer count = uniqueVrPair.second();
        if (count == 0) {
            // empty result
            return uniqueVrPair;
        }
        List<DomainRouterJoinVO> uniqueVrs = uniqueVrPair.first();
        Long[] vrIds = new Long[uniqueVrs.size()];
        int i = 0;
        for (DomainRouterJoinVO v : uniqueVrs) {
            vrIds[i++] = v.getId();
        }
        List<DomainRouterJoinVO> vrs = _routerJoinDao.searchByIds(vrIds);
        return new Pair<>(vrs, count);
    }

    @Override
    public ListResponse<ProjectResponse> listProjects(ListProjectsCmd cmd) {
        Pair<List<ProjectJoinVO>, Integer> projects = listProjectsInternal(cmd);
        ListResponse<ProjectResponse> response = new ListResponse<>();
        List<ProjectResponse> projectResponses = ViewResponseHelper.createProjectResponse(cmd.getDetails(), projects.first().toArray(new ProjectJoinVO[0]));
        response.setResponses(projectResponses, projects.second());
        return response;
    }

    private Pair<List<ProjectJoinVO>, Integer> listProjectsInternal(ListProjectsCmd cmd) {

        Long id = cmd.getId();
        String name = cmd.getName();
        String displayText = cmd.getDisplayText();
        String state = cmd.getState();
        String accountName = cmd.getAccountName();
        String username = cmd.getUsername();
        Long domainId = cmd.getDomainId();
        String keyword = cmd.getKeyword();
        Long startIndex = cmd.getStartIndex();
        Long pageSize = cmd.getPageSizeVal();
        boolean listAll = cmd.listAll();
        boolean isRecursive = cmd.isRecursive();
        cmd.getTags();


        Account caller = CallContext.current().getCallingAccount();
        User user = CallContext.current().getCallingUser();
        Long accountId = null;
        Long userId = null;
        String path = null;

        Filter searchFilter = new Filter(ProjectJoinVO.class, "id", false, startIndex, pageSize);
        SearchBuilder<ProjectJoinVO> sb = _projectJoinDao.createSearchBuilder();
        sb.select(null, Func.DISTINCT, sb.entity().getId()); // select distinct
        // ids

        if (accountMgr.isAdmin(caller.getId())) {
            if (domainId != null) {
                DomainVO domain = _domainDao.findById(domainId);
                if (domain == null) {
                    throw new InvalidParameterValueException("Domain id=" + domainId + " doesn't exist in the system");
                }

                accountMgr.checkAccess(caller, domain);

                if (accountName != null) {
                    Account owner = accountMgr.getActiveAccountByName(accountName, domainId);
                    if (owner == null) {
                        throw new InvalidParameterValueException("Unable to find account " + accountName + " in domain " + domainId);
                    }
                    accountId = owner.getId();
                }
                if (StringUtils.isNotEmpty(username)) {
                    User owner = userDao.getUserByName(username, domainId);
                    if (owner == null) {
                        throw new InvalidParameterValueException("Unable to find user " + username + " in domain " + domainId);
                    }
                    userId = owner.getId();
                    if (accountName == null) {
                        accountId = owner.getAccountId();
                    }
                }
            } else { // domainId == null
                if (accountName != null) {
                    throw new InvalidParameterValueException("could not find account " + accountName + " because domain is not specified");
                }
                if (StringUtils.isNotEmpty(username)) {
                    throw new InvalidParameterValueException("could not find user " + username + " because domain is not specified");
                }
            }
        } else {
            if (accountName != null && !accountName.equals(caller.getAccountName())) {
                throw new PermissionDeniedException("Can't list account " + accountName + " projects; unauthorized");
            }

            if (domainId != null && !domainId.equals(caller.getDomainId())) {
                throw new PermissionDeniedException("Can't list domain id= " + domainId + " projects; unauthorized");
            }

            if (StringUtils.isNotEmpty(username) && !username.equals(user.getUsername())) {
                throw new PermissionDeniedException("Can't list user " + username + " projects; unauthorized");
            }

            accountId = caller.getId();
            userId = user.getId();
        }

        if (domainId == null && accountId == null && (accountMgr.isNormalUser(caller.getId()) || !listAll)) {
            accountId = caller.getId();
            userId = user.getId();
        } else if (accountMgr.isDomainAdmin(caller.getId()) || (isRecursive && !listAll)) {
            DomainVO domain = _domainDao.findById(caller.getDomainId());
            path = domain.getPath();
        }

        if (path != null) {
            sb.and("domainPath", sb.entity().getDomainPath(), SearchCriteria.Op.LIKE);
        }

        if (accountId != null) {
            if (userId == null) {
                sb.and().op("accountId", sb.entity().getAccountId(), SearchCriteria.Op.EQ);
                sb.and("userIdNull", sb.entity().getUserId(), Op.NULL);
                sb.cp();
            } else {
                sb.and("accountId", sb.entity().getAccountId(), SearchCriteria.Op.EQ);
            }
        }

        if (userId != null) {
            sb.and().op("userId", sb.entity().getUserId(), Op.EQ);
            sb.or("userIdNull", sb.entity().getUserId(), Op.NULL);
            sb.cp();
        }

        SearchCriteria<ProjectJoinVO> sc = sb.create();

        if (id != null) {
            sc.addAnd("id", Op.EQ, id);
        }

        if (domainId != null && !isRecursive) {
            sc.addAnd("domainId", Op.EQ, domainId);
        }

        if (name != null) {
            sc.addAnd("name", Op.EQ, name);
        }

        if (displayText != null) {
            sc.addAnd("displayText", Op.EQ, displayText);
        }

        if (accountId != null) {
            sc.setParameters("accountId", accountId);
        }

        if (userId != null) {
            sc.setParameters("userId", userId);
        }

        if (state != null) {
            sc.addAnd("state", Op.EQ, state);
        }

        if (keyword != null) {
            SearchCriteria<ProjectJoinVO> ssc = _projectJoinDao.createSearchCriteria();
            ssc.addOr("name", SearchCriteria.Op.LIKE, "%" + keyword + "%");
            ssc.addOr("displayText", SearchCriteria.Op.LIKE, "%" + keyword + "%");
            sc.addAnd("name", SearchCriteria.Op.SC, ssc);
        }

        if (path != null) {
            sc.setParameters("domainPath", path);
        }

        // search distinct projects to get count
        Pair<List<ProjectJoinVO>, Integer> uniquePrjPair = _projectJoinDao.searchAndCount(sc, searchFilter);
        Integer count = uniquePrjPair.second();
        if (count == 0) {
            // handle empty result cases
            return uniquePrjPair;
        }
        List<ProjectJoinVO> uniquePrjs = uniquePrjPair.first();
        Long[] prjIds = new Long[uniquePrjs.size()];
        int i = 0;
        for (ProjectJoinVO v : uniquePrjs) {
            prjIds[i++] = v.getId();
        }
        List<ProjectJoinVO> prjs = _projectJoinDao.searchByIds(prjIds);
        return new Pair<>(prjs, count);
    }

    @Override
    public ListResponse<ProjectInvitationResponse> listProjectInvitations(ListProjectInvitationsCmd cmd) {
        Pair<List<ProjectInvitationJoinVO>, Integer> invites = listProjectInvitationsInternal(cmd);
        ListResponse<ProjectInvitationResponse> response = new ListResponse<>();
        List<ProjectInvitationResponse> projectInvitationResponses = ViewResponseHelper.createProjectInvitationResponse(invites.first().toArray(new ProjectInvitationJoinVO[0]));

        response.setResponses(projectInvitationResponses, invites.second());
        return response;
    }

    public Pair<List<ProjectInvitationJoinVO>, Integer> listProjectInvitationsInternal(ListProjectInvitationsCmd cmd) {
        Long id = cmd.getId();
        Long projectId = cmd.getProjectId();
        String accountName = cmd.getAccountName();
        Long domainId = cmd.getDomainId();
        String state = cmd.getState();
        boolean activeOnly = cmd.isActiveOnly();
        Long startIndex = cmd.getStartIndex();
        Long pageSizeVal = cmd.getPageSizeVal();
        Long userId = cmd.getUserId();
        boolean isRecursive = cmd.isRecursive();
        boolean listAll = cmd.listAll();

        Account caller = CallContext.current().getCallingAccount();
        User callingUser = CallContext.current().getCallingUser();
        List<Long> permittedAccounts = new ArrayList<>();

        Ternary<Long, Boolean, ListProjectResourcesCriteria> domainIdRecursiveListProject = new Ternary<>(domainId, isRecursive, null);
        accountMgr.buildACLSearchParameters(caller, id, accountName, projectId, permittedAccounts, domainIdRecursiveListProject, listAll, true);
        domainId = domainIdRecursiveListProject.first();
        isRecursive = domainIdRecursiveListProject.second();
        ListProjectResourcesCriteria listProjectResourcesCriteria = domainIdRecursiveListProject.third();

        Filter searchFilter = new Filter(ProjectInvitationJoinVO.class, "id", true, startIndex, pageSizeVal);
        SearchBuilder<ProjectInvitationJoinVO> sb = _projectInvitationJoinDao.createSearchBuilder();
        accountMgr.buildACLViewSearchBuilder(sb, domainId, isRecursive, permittedAccounts, listProjectResourcesCriteria);
        ProjectInvitation invitation = projectInvitationDao.findByUserIdProjectId(callingUser.getId(), callingUser.getAccountId(), projectId == null ? -1 : projectId);
        sb.and("projectId", sb.entity().getProjectId(), SearchCriteria.Op.EQ);
        sb.and("state", sb.entity().getState(), SearchCriteria.Op.EQ);
        sb.and("created", sb.entity().getCreated(), SearchCriteria.Op.GT);
        sb.and("id", sb.entity().getId(), SearchCriteria.Op.EQ);

        SearchCriteria<ProjectInvitationJoinVO> sc = sb.create();
        accountMgr.buildACLViewSearchCriteria(sc, domainId, isRecursive, permittedAccounts, listProjectResourcesCriteria);

        if (projectId != null) {
            sc.setParameters("projectId", projectId);
        }

        if (invitation != null) {
            sc.setParameters("userId", invitation.getForUserId());
        } else if (userId != null) {
            sc.setParameters("userId", userId);
        }

        if (state != null) {
            sc.setParameters("state", state);
        }

        if (id != null) {
            sc.setParameters("id", id);
        }

        if (activeOnly) {
            sc.setParameters("state", ProjectInvitation.State.Pending);
            sc.setParameters("created", new Date((DateUtil.currentGMTTime().getTime()) - _projectMgr.getInvitationTimeout()));
        }

        Pair<List<ProjectInvitationJoinVO>, Integer> projectInvitations = _projectInvitationJoinDao.searchAndCount(sc, searchFilter);
        List<ProjectInvitationJoinVO> invitations = projectInvitations.first();
        invitations = invitations.stream().filter(invite -> invite.getUserId() == null || Long.parseLong(invite.getUserId()) == callingUser.getId()).collect(Collectors.toList());
        return new Pair<>(invitations, invitations.size());


    }

    @Override
    public ListResponse<ProjectAccountResponse> listProjectAccounts(ListProjectAccountsCmd cmd) {
        Pair<List<ProjectAccountJoinVO>, Integer> projectAccounts = listProjectAccountsInternal(cmd);
        ListResponse<ProjectAccountResponse> response = new ListResponse<>();
        List<ProjectAccountResponse> projectResponses = ViewResponseHelper.createProjectAccountResponse(projectAccounts.first().toArray(new ProjectAccountJoinVO[0]));
        response.setResponses(projectResponses, projectAccounts.second());
        return response;
    }

    public Pair<List<ProjectAccountJoinVO>, Integer> listProjectAccountsInternal(ListProjectAccountsCmd cmd) {
        long projectId = cmd.getProjectId();
        String accountName = cmd.getAccountName();
        Long userId = cmd.getUserId();
        String role = cmd.getRole();
        Long startIndex = cmd.getStartIndex();
        Long pageSizeVal = cmd.getPageSizeVal();
        Long projectRoleId = cmd.getProjectRoleId();
        // long projectId, String accountName, String role, Long startIndex,
        // Long pageSizeVal) {
        Account caller = CallContext.current().getCallingAccount();
        User callingUser = CallContext.current().getCallingUser();
        // check that the project exists
        Project project = _projectDao.findById(projectId);

        if (project == null) {
            throw new InvalidParameterValueException("Unable to find the project id=" + projectId);
        }

        // verify permissions - only accounts belonging to the project can list
        // project's account
        if (!accountMgr.isAdmin(caller.getId()) && _projectAccountDao.findByProjectIdUserId(projectId, callingUser.getAccountId(), callingUser.getId()) == null &&
        _projectAccountDao.findByProjectIdAccountId(projectId, caller.getAccountId()) == null) {
            throw new PermissionDeniedException("Account " + caller + " is not authorized to list users of the project id=" + projectId);
        }

        Filter searchFilter = new Filter(ProjectAccountJoinVO.class, "id", false, startIndex, pageSizeVal);
        SearchBuilder<ProjectAccountJoinVO> sb = _projectAccountJoinDao.createSearchBuilder();
        sb.and("accountRole", sb.entity().getAccountRole(), Op.EQ);
        sb.and("projectId", sb.entity().getProjectId(), Op.EQ);

        if (accountName != null) {
            sb.and("accountName", sb.entity().getAccountName(), Op.EQ);
        }

        if (userId != null) {
            sb.and("userId", sb.entity().getUserId(), Op.EQ);
        }
        SearchCriteria<ProjectAccountJoinVO> sc = sb.create();

        sc.setParameters("projectId", projectId);

        if (role != null) {
            sc.setParameters("accountRole", role);
        }

        if (accountName != null) {
            sc.setParameters("accountName", accountName);
        }

        if (projectRoleId != null) {
            sc.setParameters("projectRoleId", projectRoleId);
        }

        if (userId != null) {
            sc.setParameters("userId", userId);
        }

        return _projectAccountJoinDao.searchAndCount(sc, searchFilter);
    }

    protected void updateHostsExtensions(final List<HostResponse> hostResponses) {
        if (CollectionUtils.isEmpty(hostResponses)) {
            return;
        }
        Map<Long, Extension> clusterIdExtensionMap = new HashMap<>();
        for  (HostResponse response : hostResponses) {
            if (!Hypervisor.HypervisorType.External.getHypervisorDisplayName().equals(response.getHypervisor())) {
                continue;
            }
            Extension extension = clusterIdExtensionMap.computeIfAbsent(response.getClusterInternalId(),
                    id -> extensionHelper.getExtensionForCluster(id));
            if (extension == null) {
                continue;
            }
            response.setExtensionId(extension.getUuid());
            response.setExtensionName(extension.getName());
        }
    }

    @Override
    public ListResponse<HostResponse> searchForServers(ListHostsCmd cmd) {
        // FIXME: do we need to support list hosts with VmId, maybe we should
        // create another command just for this
        // Right now it is handled separately outside this QueryService
        logger.debug(">>>Searching for hosts>>>");
        Pair<List<HostJoinVO>, Integer> hosts = searchForServersInternal(cmd);
        ListResponse<HostResponse> response = new ListResponse<>();
        logger.debug(">>>Generating Response>>>");
<<<<<<< HEAD
        List<HostResponse> hostResponses = ViewResponseHelper.createHostResponse(cmd.getDetails(), hosts.first().toArray(new HostJoinVO[hosts.first().size()]));
        updateHostsExtensions(hostResponses);
        response.setResponses(hostResponses, hosts.second());
        return response;
    }

    private ListResponse<HostResponse> searchForServersWithMinimalResponse(ListHostsCmd cmd) {
        logger.debug(">>>Searching for hosts>>>");
        Pair<List<HostJoinVO>, Integer> hosts = searchForServersInternal(cmd);
        ListResponse<HostResponse> response = new ListResponse<HostResponse>();
        logger.debug(">>>Generating Response>>>");
        List<HostResponse> hostResponses = ViewResponseHelper.createMinimalHostResponse(hosts.first().toArray(new HostJoinVO[hosts.first().size()]));
=======
        List<HostResponse> hostResponses = ViewResponseHelper.createHostResponse(cmd.getDetails(), hosts.first().toArray(new HostJoinVO[0]));
>>>>>>> be08fff3
        response.setResponses(hostResponses, hosts.second());
        return response;
    }

    public Pair<List<HostJoinVO>, Integer> searchForServersInternal(ListHostsCmd cmd) {
        Pair<List<Long>, Integer> serverIdPage = searchForServerIdsAndCount(cmd);

        Integer count = serverIdPage.second();
        Long[] idArray = serverIdPage.first().toArray(new Long[0]);

        if (count == 0) {
            return new Pair<>(new ArrayList<>(), count);
        }

        List<HostJoinVO> servers = hostJoinDao.searchByIds(idArray);
        return new Pair<>(servers, count);
    }
    public Pair<List<Long>, Integer> searchForServerIdsAndCount(ListHostsCmd cmd) {
        Long zoneId = accountMgr.checkAccessAndSpecifyAuthority(CallContext.current().getCallingAccount(), cmd.getZoneId());
        Object name = cmd.getHostName();
        Object type = cmd.getType();
        Object state = cmd.getState();
        Object pod = cmd.getPodId();
        Object cluster = cmd.getClusterId();
        Object id = cmd.getId();
        Object keyword = cmd.getKeyword();
        Object outOfBandManagementEnabled = cmd.isOutOfBandManagementEnabled();
        Object powerState = cmd.getHostOutOfBandManagementPowerState();
        Object resourceState = cmd.getResourceState();
        Boolean haHosts = cmd.getHaHost();
        Long startIndex = cmd.getStartIndex();
        Long pageSize = cmd.getPageSizeVal();
        Hypervisor.HypervisorType hypervisorType = cmd.getHypervisor();
        Long msId = cmd.getManagementServerId();
        final CPU.CPUArch arch = cmd.getArch();
        String storageAccessGroup = cmd.getStorageAccessGroup();

        Filter searchFilter = new Filter(HostVO.class, "id", Boolean.TRUE, startIndex, pageSize);

        SearchBuilder<HostVO> hostSearchBuilder = hostDao.createSearchBuilder();
        hostSearchBuilder.select(null, Func.DISTINCT, hostSearchBuilder.entity().getId()); // select distinct
        // ids
        hostSearchBuilder.and("id", hostSearchBuilder.entity().getId(), SearchCriteria.Op.EQ);
        hostSearchBuilder.and("name", hostSearchBuilder.entity().getName(), SearchCriteria.Op.EQ);
        hostSearchBuilder.and("type", hostSearchBuilder.entity().getType(), SearchCriteria.Op.EQ);
        hostSearchBuilder.and("status", hostSearchBuilder.entity().getStatus(), SearchCriteria.Op.EQ);
        hostSearchBuilder.and("dataCenterId", hostSearchBuilder.entity().getDataCenterId(), SearchCriteria.Op.EQ);
        hostSearchBuilder.and("podId", hostSearchBuilder.entity().getPodId(), SearchCriteria.Op.EQ);
        hostSearchBuilder.and("clusterId", hostSearchBuilder.entity().getClusterId(), SearchCriteria.Op.EQ);
        hostSearchBuilder.and("resourceState", hostSearchBuilder.entity().getResourceState(), SearchCriteria.Op.EQ);
        hostSearchBuilder.and("hypervisor_type", hostSearchBuilder.entity().getHypervisorType(), SearchCriteria.Op.EQ);
        hostSearchBuilder.and("mgmt_server_id", hostSearchBuilder.entity().getManagementServerId(), SearchCriteria.Op.EQ);
        hostSearchBuilder.and("arch", hostSearchBuilder.entity().getArch(), SearchCriteria.Op.EQ);
        if (storageAccessGroup != null) {
            hostSearchBuilder.and().op("storageAccessGroupExact", hostSearchBuilder.entity().getStorageAccessGroups(), Op.EQ);
            hostSearchBuilder.or("storageAccessGroupPrefix", hostSearchBuilder.entity().getStorageAccessGroups(), Op.LIKE);
            hostSearchBuilder.or("storageAccessGroupSuffix", hostSearchBuilder.entity().getStorageAccessGroups(), Op.LIKE);
            hostSearchBuilder.or("storageAccessGroupMiddle", hostSearchBuilder.entity().getStorageAccessGroups(), Op.LIKE);
            hostSearchBuilder.cp();
        }

        if (keyword != null) {
            hostSearchBuilder.and().op("keywordName", hostSearchBuilder.entity().getName(), SearchCriteria.Op.LIKE);
            hostSearchBuilder.or("keywordStatus", hostSearchBuilder.entity().getStatus(), SearchCriteria.Op.LIKE);
            hostSearchBuilder.or("keywordType", hostSearchBuilder.entity().getType(), SearchCriteria.Op.LIKE);
            hostSearchBuilder.cp();
        }

        if (outOfBandManagementEnabled != null || powerState != null) {
            SearchBuilder<OutOfBandManagementVO> oobmSearch = outOfBandManagementDao.createSearchBuilder();
            oobmSearch.and("oobmEnabled", oobmSearch.entity().isEnabled(), SearchCriteria.Op.EQ);
            oobmSearch.and("powerState", oobmSearch.entity().getPowerState(), SearchCriteria.Op.EQ);

            hostSearchBuilder.join("oobmSearch", oobmSearch, hostSearchBuilder.entity().getId(), oobmSearch.entity().getHostId(), JoinBuilder.JoinType.INNER);
        }

        String haTag = _haMgr.getHaTag();
        if (haHosts != null && haTag != null && !haTag.isEmpty()) {
            SearchBuilder<HostTagVO> hostTagSearchBuilder = _hostTagDao.createSearchBuilder();
            if (haHosts) {
                hostTagSearchBuilder.and("tag", hostTagSearchBuilder.entity().getTag(), SearchCriteria.Op.EQ);
            } else {
                hostTagSearchBuilder.and().op("tag", hostTagSearchBuilder.entity().getTag(), Op.NEQ);
                hostTagSearchBuilder.or("tagNull", hostTagSearchBuilder.entity().getTag(), Op.NULL);
                hostTagSearchBuilder.cp();
            }
            hostSearchBuilder.join("hostTagSearch", hostTagSearchBuilder, hostSearchBuilder.entity().getId(), hostTagSearchBuilder.entity().getHostId(), JoinBuilder.JoinType.LEFT);
        }

        SearchCriteria<HostVO> sc = hostSearchBuilder.create();

        if (keyword != null) {
            sc.setParameters("keywordName", "%" + keyword + "%");
            sc.setParameters("keywordStatus", "%" + keyword + "%");
            sc.setParameters("keywordType", "%" + keyword + "%");
        }

        if (id != null) {
            sc.setParameters("id", id);
        }

        if (name != null) {
            sc.setParameters("name", name);
        }
        if (type != null) {
            sc.setParameters("type", type);
        }
        if (state != null) {
            sc.setParameters("status", state);
        }
        if (zoneId != null) {
            sc.setParameters("dataCenterId", zoneId);
        }
        if (pod != null) {
            sc.setParameters("podId", pod);
        }
        if (cluster != null) {
            sc.setParameters("clusterId", cluster);
        }

        if (outOfBandManagementEnabled != null) {
            sc.setJoinParameters("oobmSearch", "oobmEnabled", outOfBandManagementEnabled);
        }

        if (powerState != null) {
            sc.setJoinParameters("oobmSearch", "powerState", powerState);
        }

        if (resourceState != null) {
            sc.setParameters("resourceState", resourceState);
        }

        if (haHosts != null && haTag != null && !haTag.isEmpty()) {
            sc.setJoinParameters("hostTagSearch", "tag", haTag);
        }

        if (hypervisorType != HypervisorType.None && hypervisorType != HypervisorType.Any) {
            sc.setParameters("hypervisor_type", hypervisorType);
        }

        if (msId != null) {
            ManagementServerHostVO msHost = msHostDao.findById(msId);
            if (msHost != null) {
                sc.setParameters("mgmt_server_id", msHost.getMsid());
            }
        }

        if (arch != null) {
            sc.setParameters("arch", arch);
        }

        if (storageAccessGroup != null) {
            sc.setParameters("storageAccessGroupExact", storageAccessGroup);
            sc.setParameters("storageAccessGroupPrefix", storageAccessGroup + ",%");
            sc.setParameters("storageAccessGroupSuffix", "%," + storageAccessGroup);
            sc.setParameters("storageAccessGroupMiddle", "%," + storageAccessGroup + ",%");
        }

        Pair<List<HostVO>, Integer> uniqueHostPair = hostDao.searchAndCount(sc, searchFilter);
        Integer count = uniqueHostPair.second();
        List<Long> hostIds = uniqueHostPair.first().stream().map(HostVO::getId).collect(Collectors.toList());
        return new Pair<>(hostIds, count);
    }

    @Override
    public ListResponse<VolumeResponse> searchForVolumes(ListVolumesCmd cmd) {
        Pair<List<VolumeJoinVO>, Integer> result = searchForVolumesInternal(cmd);
        ListResponse<VolumeResponse> response = new ListResponse<>();

        if (cmd.getRetrieveOnlyResourceCount()) {
            response.setResponses(new ArrayList<>(), result.second());
            return response;
        }

        ResponseView respView = cmd.getResponseView();
        Account account = CallContext.current().getCallingAccount();
        if (accountMgr.isRootAdmin(account.getAccountId())) {
            respView = ResponseView.Full;
        }

        List<VolumeResponse> volumeResponses = ViewResponseHelper.createVolumeResponse(respView, result.first().toArray(new VolumeJoinVO[0]));

        for (VolumeResponse vr : volumeResponses) {
            String poolId = vr.getStoragePoolId();
            if (poolId == null) {
                continue;
            }

            DataStore store = dataStoreManager.getPrimaryDataStore(poolId);
            if (store == null) {
                continue;
            }

            DataStoreDriver driver = store.getDriver();
            if (driver == null) {
                continue;
            }

            Map<String, String> caps = driver.getCapabilities();
            if (caps != null) {
                boolean quiescevm = Boolean.parseBoolean(caps.get(DataStoreCapabilities.VOLUME_SNAPSHOT_QUIESCEVM.toString()));
                vr.setNeedQuiescevm(quiescevm);

                boolean supportsStorageSnapshot = Boolean.parseBoolean(caps.get(DataStoreCapabilities.STORAGE_SYSTEM_SNAPSHOT.toString()));
                vr.setSupportsStorageSnapshot(supportsStorageSnapshot);
            }
        }
        response.setResponses(volumeResponses, result.second());
        return response;
    }

    private Pair<List<VolumeJoinVO>, Integer> searchForVolumesInternal(ListVolumesCmd cmd) {
        Pair<List<Long>, Integer> volumeIdPage = searchForVolumeIdsAndCount(cmd);

        Integer count = volumeIdPage.second();
        Long[] idArray = volumeIdPage.first().toArray(new Long[0]);

        if (count == 0) {
            return new Pair<>(new ArrayList<>(), count);
        }

        List<VolumeJoinVO> vms = _volumeJoinDao.searchByIds(idArray);
        return new Pair<>(vms, count);
    }
    private Pair<List<Long>, Integer> searchForVolumeIdsAndCount(ListVolumesCmd cmd) {

        Account caller = CallContext.current().getCallingAccount();
        List<Long> permittedAccounts = new ArrayList<>();

        Long id = cmd.getId();
        Long vmInstanceId = cmd.getVirtualMachineId();
        String name = cmd.getVolumeName();
        String keyword = cmd.getKeyword();
        String type = cmd.getType();
        Map<String, String> tags = cmd.getTags();
        String storageId = cmd.getStorageId();
        Long clusterId = cmd.getClusterId();
        Long serviceOfferingId = cmd.getServiceOfferingId();
        Long diskOfferingId = cmd.getDiskOfferingId();
        Boolean display = cmd.getDisplay();
        String state = cmd.getState();
        boolean shouldListSystemVms = shouldListSystemVms(cmd, caller.getId());

        Long zoneId = cmd.getZoneId();
        Long podId = cmd.getPodId();

        List<Long> ids = getIdsListFromCmd(cmd.getId(), cmd.getIds());

        if (diskOfferingId == null && serviceOfferingId != null) {
            ServiceOfferingVO serviceOffering = _srvOfferingDao.findById(serviceOfferingId);
            if (serviceOffering != null) {
                diskOfferingId = serviceOffering.getDiskOfferingId();
            }
        }

        Ternary<Long, Boolean, ListProjectResourcesCriteria> domainIdRecursiveListProject = new Ternary<>(cmd.getDomainId(), cmd.isRecursive(), null);
        accountMgr.buildACLSearchParameters(caller, id, cmd.getAccountName(), cmd.getProjectId(), permittedAccounts, domainIdRecursiveListProject, cmd.listAll(), false);
        Long domainId = domainIdRecursiveListProject.first();
        Boolean isRecursive = domainIdRecursiveListProject.second();
        ListProjectResourcesCriteria listProjectResourcesCriteria = domainIdRecursiveListProject.third();
        Filter searchFilter = new Filter(VolumeVO.class, "created", false, cmd.getStartIndex(), cmd.getPageSizeVal());

        SearchBuilder<VolumeVO> volumeSearchBuilder = volumeDao.createSearchBuilder();
        volumeSearchBuilder.select(null, Func.DISTINCT, volumeSearchBuilder.entity().getId()); // select distinct
        accountMgr.buildACLSearchBuilder(volumeSearchBuilder, domainId, isRecursive, permittedAccounts, listProjectResourcesCriteria);

        if (CollectionUtils.isNotEmpty(ids)) {
            volumeSearchBuilder.and("idIN", volumeSearchBuilder.entity().getId(), SearchCriteria.Op.IN);
        }

        volumeSearchBuilder.and("name", volumeSearchBuilder.entity().getName(), SearchCriteria.Op.EQ);
        volumeSearchBuilder.and("volumeType", volumeSearchBuilder.entity().getVolumeType(), SearchCriteria.Op.LIKE);
        volumeSearchBuilder.and("uuid", volumeSearchBuilder.entity().getUuid(), SearchCriteria.Op.NNULL);
        volumeSearchBuilder.and("instanceId", volumeSearchBuilder.entity().getInstanceId(), SearchCriteria.Op.EQ);
        volumeSearchBuilder.and("dataCenterId", volumeSearchBuilder.entity().getDataCenterId(), SearchCriteria.Op.EQ);
        if (cmd.isEncrypted() != null) {
            if (cmd.isEncrypted()) {
                volumeSearchBuilder.and("encryptFormat", volumeSearchBuilder.entity().getEncryptFormat(), SearchCriteria.Op.NNULL);
            } else {
                volumeSearchBuilder.and("encryptFormat", volumeSearchBuilder.entity().getEncryptFormat(), SearchCriteria.Op.NULL);
            }
        }

        if (keyword != null) {
            volumeSearchBuilder.and().op("keywordName", volumeSearchBuilder.entity().getName(), SearchCriteria.Op.LIKE);
            volumeSearchBuilder.or("keywordVolumeType", volumeSearchBuilder.entity().getVolumeType(), SearchCriteria.Op.LIKE);
            volumeSearchBuilder.or("keywordState", volumeSearchBuilder.entity().getState(), SearchCriteria.Op.LIKE);
            volumeSearchBuilder.cp();
        }

        StoragePoolVO poolVO = null;
        if (storageId != null) {
            poolVO = storagePoolDao.findByUuid(storageId);
            if (poolVO == null) {
                throw new InvalidParameterValueException("Unable to find storage pool by uuid " + storageId);
            } else if (poolVO.getPoolType() == Storage.StoragePoolType.DatastoreCluster) {
                volumeSearchBuilder.and("storageId", volumeSearchBuilder.entity().getPoolId(), SearchCriteria.Op.IN);
            } else {
                volumeSearchBuilder.and("storageId", volumeSearchBuilder.entity().getPoolId(), SearchCriteria.Op.EQ);
            }
        }

        if (clusterId != null || podId != null) {
            SearchBuilder<StoragePoolVO> storagePoolSearch = storagePoolDao.createSearchBuilder();
            storagePoolSearch.and("clusterId", storagePoolSearch.entity().getClusterId(), SearchCriteria.Op.EQ);
            storagePoolSearch.and("podId", storagePoolSearch.entity().getPodId(), SearchCriteria.Op.EQ);
            volumeSearchBuilder.join("storagePoolSearch", storagePoolSearch, storagePoolSearch.entity().getId(), volumeSearchBuilder.entity().getPoolId(), JoinBuilder.JoinType.INNER);
        }

        volumeSearchBuilder.and("diskOfferingId", volumeSearchBuilder.entity().getDiskOfferingId(), SearchCriteria.Op.EQ);
        volumeSearchBuilder.and("display", volumeSearchBuilder.entity().isDisplayVolume(), SearchCriteria.Op.EQ);
        volumeSearchBuilder.and("state", volumeSearchBuilder.entity().getState(), SearchCriteria.Op.EQ);
        volumeSearchBuilder.and("stateNEQ", volumeSearchBuilder.entity().getState(), SearchCriteria.Op.NEQ);

        // Need to test thoroughly
        if (!shouldListSystemVms) {
            SearchBuilder<VMInstanceVO> vmSearch = _vmInstanceDao.createSearchBuilder();
            SearchBuilder<ServiceOfferingVO> serviceOfferingSearch = _srvOfferingDao.createSearchBuilder();
            vmSearch.and().op("svmType", vmSearch.entity().getType(), SearchCriteria.Op.NIN);
            vmSearch.or("vmSearchNulltype", vmSearch.entity().getType(), SearchCriteria.Op.NULL);
            vmSearch.cp();

            serviceOfferingSearch.and().op("systemUse", serviceOfferingSearch.entity().isSystemUse(), SearchCriteria.Op.NEQ);
            serviceOfferingSearch.or("serviceOfferingSearchNulltype", serviceOfferingSearch.entity().isSystemUse(), SearchCriteria.Op.NULL);
            serviceOfferingSearch.cp();

            vmSearch.join("serviceOfferingSearch", serviceOfferingSearch, serviceOfferingSearch.entity().getId(), vmSearch.entity().getServiceOfferingId(), JoinBuilder.JoinType.LEFT);

            volumeSearchBuilder.join("vmSearch", vmSearch, vmSearch.entity().getId(), volumeSearchBuilder.entity().getInstanceId(), JoinBuilder.JoinType.LEFT);

        }

        if (MapUtils.isNotEmpty(tags)) {
            SearchBuilder<ResourceTagVO> resourceTagSearch = resourceTagDao.createSearchBuilder();
            resourceTagSearch.and("resourceType", resourceTagSearch.entity().getResourceType(), Op.EQ);
            resourceTagSearch.and().op();
            for (int count = 0; count < tags.size(); count++) {
                if (count == 0) {
                    resourceTagSearch.op("tagKey" + count, resourceTagSearch.entity().getKey(), Op.EQ);
                } else {
                    resourceTagSearch.or().op("tagKey" + count, resourceTagSearch.entity().getKey(), Op.EQ);
                }
                resourceTagSearch.and("tagValue" + count, resourceTagSearch.entity().getValue(), Op.EQ);
                resourceTagSearch.cp();
            }
            resourceTagSearch.cp();

            volumeSearchBuilder.join("tags", resourceTagSearch, resourceTagSearch.entity().getResourceId(), volumeSearchBuilder.entity().getId(), JoinBuilder.JoinType.INNER);
        }

        // now set the SC criteria...
        SearchCriteria<VolumeVO> sc = volumeSearchBuilder.create();
        accountMgr.buildACLSearchCriteria(sc, domainId, isRecursive, permittedAccounts, listProjectResourcesCriteria);

        if (keyword != null) {
            sc.setParameters("keywordName", "%" + keyword + "%");
            sc.setParameters("keywordVolumeType", "%" + keyword + "%");
            sc.setParameters("keywordState", "%" + keyword + "%");
        }

        if (name != null) {
            sc.setParameters("name", name);
        }

        if (display != null) {
            sc.setParameters("display", display);
        }

        setIdsListToSearchCriteria(sc, ids);

        if (!shouldListSystemVms) {
            sc.setJoinParameters("vmSearch", "svmType", VirtualMachine.Type.ConsoleProxy, VirtualMachine.Type.SecondaryStorageVm, VirtualMachine.Type.DomainRouter);
            sc.getJoin("vmSearch").setJoinParameters("serviceOfferingSearch", "systemUse", 1);
        }

        if (MapUtils.isNotEmpty(tags)) {
            int count = 0;
            sc.setJoinParameters("tags", "resourceType", ResourceObjectType.Volume);
            for (Map.Entry<String, String> entry  : tags.entrySet()) {
                sc.setJoinParameters("tags", "tagKey" + count, entry.getKey());
                sc.setJoinParameters("tags", "tagValue" + count, entry.getValue());
                count++;
            }
        }

        if (diskOfferingId != null) {
            sc.setParameters("diskOfferingId", diskOfferingId);
        }

        if (id != null) {
            sc.setParameters("id", id);
        }

        if (type != null) {
            sc.setParameters("volumeType", "%" + type + "%");
        }
        if (vmInstanceId != null) {
            sc.setParameters("instanceId", vmInstanceId);
        }
        if (zoneId != null) {
            sc.setParameters("dataCenterId", zoneId);
        }

        if (storageId != null) {
            if (poolVO.getPoolType() == Storage.StoragePoolType.DatastoreCluster) {
                List<StoragePoolVO> childDataStores = storagePoolDao.listChildStoragePoolsInDatastoreCluster(poolVO.getId());
                sc.setParameters("storageId", childDataStores.stream().map(StoragePoolVO::getId).toArray());
            } else {
                sc.setParameters("storageId", poolVO.getId());
            }
        }

        if (clusterId != null) {
            sc.setJoinParameters("storagePoolSearch", "clusterId", clusterId);
        }
        if (podId != null) {
            sc.setJoinParameters("storagePoolSearch", "podId", podId);
        }

        if (state != null) {
            sc.setParameters("state", state);
        } else if (!accountMgr.isAdmin(caller.getId())) {
            sc.setParameters("stateNEQ", Volume.State.Expunged);
        }

        // search Volume details by ids
        Pair<List<VolumeVO>, Integer> uniqueVolPair = volumeDao.searchAndCount(sc, searchFilter);
        Integer count = uniqueVolPair.second();
        List<Long> vmIds = uniqueVolPair.first().stream().map(VolumeVO::getId).collect(Collectors.toList());
        return new Pair<>(vmIds, count);
    }

    private boolean shouldListSystemVms(ListVolumesCmd cmd, Long callerId) {
        return Boolean.TRUE.equals(cmd.getListSystemVms()) && accountMgr.isRootAdmin(callerId);
    }

    @Override
    public ListResponse<DomainResponse> searchForDomains(ListDomainsCmd cmd) {
        Pair<List<DomainJoinVO>, Integer> result = searchForDomainsInternal(cmd);
        ListResponse<DomainResponse> response = new ListResponse<>();

        ResponseView respView = ResponseView.Restricted;
        if (cmd instanceof ListDomainsCmdByAdmin) {
            respView = ResponseView.Full;
        }

        List<DomainResponse> domainResponses = ViewResponseHelper.createDomainResponse(respView, cmd.getDetails(), result.first());
        response.setResponses(domainResponses, result.second());
        return response;
    }

    private Pair<List<DomainJoinVO>, Integer> searchForDomainsInternal(ListDomainsCmd cmd) {
        Pair<List<Long>, Integer> domainIdPage = searchForDomainIdsAndCount(cmd);

        Integer count = domainIdPage.second();
        Long[] idArray = domainIdPage.first().toArray(new Long[0]);

        if (count == 0) {
            return new Pair<>(new ArrayList<>(), count);
        }

        List<DomainJoinVO> domains = _domainJoinDao.searchByIds(idArray);
        return new Pair<>(domains, count);
    }

    private Pair<List<Long>, Integer> searchForDomainIdsAndCount(ListDomainsCmd cmd) {
        Account caller = CallContext.current().getCallingAccount();
        Long domainId = cmd.getId();
        boolean listAll = cmd.listAll();
        boolean isRecursive = false;
        Domain domain = null;

        if (domainId != null) {
            domain = _domainDao.findById(domainId);
            if (domain == null) {
                throw new InvalidParameterValueException("Domain id=" + domainId + " doesn't exist");
            }
            accountMgr.checkAccess(caller, domain);
        } else {
            if (caller.getType() != Account.Type.ADMIN) {
                domainId = caller.getDomainId();
            }
            if (listAll) {
                isRecursive = true;
            }
        }

        Filter searchFilter = new Filter(DomainVO.class, "id", true, cmd.getStartIndex(), cmd.getPageSizeVal());
        String domainName = cmd.getDomainName();
        Integer level = cmd.getLevel();
        Object keyword = cmd.getKeyword();

        SearchBuilder<DomainVO> domainSearchBuilder = _domainDao.createSearchBuilder();
        domainSearchBuilder.select(null, Func.DISTINCT, domainSearchBuilder.entity().getId()); // select distinct
        domainSearchBuilder.and("id", domainSearchBuilder.entity().getId(), SearchCriteria.Op.EQ);
        domainSearchBuilder.and("name", domainSearchBuilder.entity().getName(), SearchCriteria.Op.EQ);
        domainSearchBuilder.and("level", domainSearchBuilder.entity().getLevel(), SearchCriteria.Op.EQ);
        domainSearchBuilder.and("path", domainSearchBuilder.entity().getPath(), SearchCriteria.Op.LIKE);
        domainSearchBuilder.and("state", domainSearchBuilder.entity().getState(), SearchCriteria.Op.EQ);

        if (keyword != null) {
            domainSearchBuilder.and("keywordName", domainSearchBuilder.entity().getName(), SearchCriteria.Op.LIKE);
        }

        SearchCriteria<DomainVO> sc = domainSearchBuilder.create();

        if (keyword != null) {
            sc.setParameters("keywordName", "%" + keyword + "%");
        }

        if (domainName != null) {
            sc.setParameters("name", domainName);
        }

        if (level != null) {
            sc.setParameters("level", level);
        }

        if (domainId != null) {
            if (isRecursive) {
                if (domain == null) {
                    domain = _domainDao.findById(domainId);
                }
                sc.setParameters("path", domain.getPath() + "%");
            } else {
                sc.setParameters("id", domainId);
            }
        }

        // return only Active domains to the API
        sc.setParameters("state", Domain.State.Active);

        Pair<List<DomainVO>, Integer> uniqueDomainPair = _domainDao.searchAndCount(sc, searchFilter);
        Integer count = uniqueDomainPair.second();
        List<Long> domainIds = uniqueDomainPair.first().stream().map(DomainVO::getId).collect(Collectors.toList());
        return new Pair<>(domainIds, count);
    }

    @Override
    public ListResponse<AccountResponse> searchForAccounts(ListAccountsCmd cmd) {
        Pair<List<AccountJoinVO>, Integer> result = searchForAccountsInternal(cmd);
        ListResponse<AccountResponse> response = new ListResponse<>();

        ResponseView respView = ResponseView.Restricted;
        if (cmd instanceof ListAccountsCmdByAdmin) {
            respView = ResponseView.Full;
        }

        List<AccountResponse> accountResponses = ViewResponseHelper.createAccountResponse(respView, cmd.getDetails(), result.first().toArray(new AccountJoinVO[0]));
        response.setResponses(accountResponses, result.second());
        return response;
    }

    private Pair<List<AccountJoinVO>, Integer> searchForAccountsInternal(ListAccountsCmd cmd) {

        Pair<List<Long>, Integer> accountIdPage = searchForAccountIdsAndCount(cmd);

        Integer count = accountIdPage.second();
        Long[] idArray = accountIdPage.first().toArray(new Long[0]);

        if (count == 0) {
            return new Pair<>(new ArrayList<>(), count);
        }

        List<AccountJoinVO> accounts = _accountJoinDao.searchByIds(idArray);
        return new Pair<>(accounts, count);
    }

    private Pair<List<Long>, Integer> searchForAccountIdsAndCount(ListAccountsCmd cmd) {
        Account caller = CallContext.current().getCallingAccount();
        Long domainId = cmd.getDomainId();
        Long accountId = cmd.getId();
        String accountName = cmd.getSearchName();
        boolean isRecursive = cmd.isRecursive();
        boolean listAll = cmd.listAll();
        boolean callerIsAdmin = accountMgr.isAdmin(caller.getId());
        Account account;
        Domain domain = null;

        // if "domainid" specified, perform validation
        if (domainId != null) {
            // ensure existence...
            domain = _domainDao.findById(domainId);
            if (domain == null) {
                throw new InvalidParameterValueException("Domain id=" + domainId + " doesn't exist");
            }
            // ... and check access rights.
            accountMgr.checkAccess(caller, domain);
        }

        // if no "id" specified...
        if (accountId == null) {
            // listall only has significance if they are an admin
            boolean isDomainListAllAllowed = AllowUserViewAllDomainAccounts.valueIn(caller.getDomainId());
            if ((listAll && callerIsAdmin) || isDomainListAllAllowed) {
                // if no domain id specified, use caller's domain
                if (domainId == null) {
                    domainId = caller.getDomainId();
                }
                // mark recursive
                isRecursive = true;
            } else if (!callerIsAdmin || domainId == null) {
                accountId = caller.getAccountId();
            }
        } else if (domainId != null && accountName != null) {
            // if they're looking for an account by name
            account = _accountDao.findActiveAccount(accountName, domainId);
            if (account == null || account.getId() == Account.ACCOUNT_ID_SYSTEM) {
                throw new InvalidParameterValueException("Unable to find account by name " + accountName + " in domain " + domainId);
            }
            accountMgr.checkAccess(caller, null, true, account);
        } else {
            // if they specified an "id"...
            if (domainId == null) {
                account = _accountDao.findById(accountId);
            } else {
                account = _accountDao.findActiveAccountById(accountId, domainId);
            }
            if (account == null || account.getId() == Account.ACCOUNT_ID_SYSTEM) {
                throw new InvalidParameterValueException("Unable to find account by id " + accountId + (domainId == null ? "" : " in domain " + domainId));
            }
            accountMgr.checkAccess(caller, null, true, account);
        }

        Filter searchFilter = new Filter(AccountVO.class, "id", true, cmd.getStartIndex(), cmd.getPageSizeVal());

        Object type = cmd.getAccountType();
        Object state = cmd.getState();
        Object isCleanupRequired = cmd.isCleanupRequired();
        Object keyword = cmd.getKeyword();
        String apiKeyAccess = cmd.getApiKeyAccess();

        SearchBuilder<AccountVO> accountSearchBuilder = _accountDao.createSearchBuilder();
        accountSearchBuilder.select(null, Func.DISTINCT, accountSearchBuilder.entity().getId()); // select distinct
        accountSearchBuilder.and("accountName", accountSearchBuilder.entity().getAccountName(), SearchCriteria.Op.EQ);
        accountSearchBuilder.and("domainId", accountSearchBuilder.entity().getDomainId(), SearchCriteria.Op.EQ);
        accountSearchBuilder.and("id", accountSearchBuilder.entity().getId(), SearchCriteria.Op.EQ);
        accountSearchBuilder.and("type", accountSearchBuilder.entity().getType(), SearchCriteria.Op.EQ);
        accountSearchBuilder.and("state", accountSearchBuilder.entity().getState(), SearchCriteria.Op.EQ);
        accountSearchBuilder.and("needsCleanup", accountSearchBuilder.entity().getNeedsCleanup(), SearchCriteria.Op.EQ);
        accountSearchBuilder.and("typeNEQ", accountSearchBuilder.entity().getType(), SearchCriteria.Op.NEQ);
        accountSearchBuilder.and("idNEQ", accountSearchBuilder.entity().getId(), SearchCriteria.Op.NEQ);
        accountSearchBuilder.and("type2NEQ", accountSearchBuilder.entity().getType(), SearchCriteria.Op.NEQ);
        if (apiKeyAccess != null) {
            accountSearchBuilder.and("apiKeyAccess", accountSearchBuilder.entity().getApiKeyAccess(), Op.EQ);
        }

        if (domainId != null && isRecursive) {
            SearchBuilder<DomainVO> domainSearch = _domainDao.createSearchBuilder();
            domainSearch.and("path", domainSearch.entity().getPath(), SearchCriteria.Op.LIKE);
            accountSearchBuilder.join("domainSearch", domainSearch, domainSearch.entity().getId(), accountSearchBuilder.entity().getDomainId(), JoinBuilder.JoinType.INNER);
        }

        if (keyword != null) {
            accountSearchBuilder.and().op("keywordAccountName", accountSearchBuilder.entity().getAccountName(), SearchCriteria.Op.LIKE);
            accountSearchBuilder.or("keywordState", accountSearchBuilder.entity().getState(), SearchCriteria.Op.LIKE);
            accountSearchBuilder.cp();
        }

        SearchCriteria<AccountVO> sc = accountSearchBuilder.create();

        // don't return account of type project to the end user
        sc.setParameters("typeNEQ", Account.Type.PROJECT);

        // don't return system account...
        sc.setParameters("idNEQ", Account.ACCOUNT_ID_SYSTEM);

        // do not return account of type domain admin to the end user
        if (!callerIsAdmin) {
            sc.setParameters("type2NEQ", Account.Type.DOMAIN_ADMIN);
        }

        if (keyword != null) {
            sc.setParameters("keywordAccountName", "%" + keyword + "%");
            sc.setParameters("keywordState", "%" + keyword + "%");
        }

        if (type != null) {
            sc.setParameters("type", type);
        }

        if (state != null) {
            sc.setParameters("state", state);
        }

        if (isCleanupRequired != null) {
            sc.setParameters("needsCleanup", isCleanupRequired);
        }

        if (accountName != null) {
            sc.setParameters("accountName", accountName);
        }

        if (accountId != null) {
            sc.setParameters("id", accountId);
        }

        if (domainId != null) {
            if (isRecursive) {
                // will happen if no "domainid" was specified in the request...
                if (domain == null) {
                    domain = _domainDao.findById(domainId);
                }
                sc.setJoinParameters("domainSearch", "path", domain.getPath() + "%");
            } else {
                sc.setParameters("domainId", domainId);
            }
        }

        if (apiKeyAccess != null) {
            try {
                ApiConstants.ApiKeyAccess access = ApiConstants.ApiKeyAccess.valueOf(apiKeyAccess.toUpperCase());
                sc.setParameters("apiKeyAccess", access.toBoolean());
            } catch (IllegalArgumentException ex) {
                throw new InvalidParameterValueException("ApiKeyAccess value can only be Enabled/Disabled/Inherit");
            }
        }

        Pair<List<AccountVO>, Integer> uniqueAccountPair = _accountDao.searchAndCount(sc, searchFilter);
        Integer count = uniqueAccountPair.second();
        List<Long> accountIds = uniqueAccountPair.first().stream().map(AccountVO::getId).collect(Collectors.toList());
        return new Pair<>(accountIds, count);
    }

    @Override
    public ListResponse<AsyncJobResponse> searchForAsyncJobs(ListAsyncJobsCmd cmd) {
        Pair<List<AsyncJobJoinVO>, Integer> result = searchForAsyncJobsInternal(cmd);
        ListResponse<AsyncJobResponse> response = new ListResponse<>();
        List<AsyncJobResponse> jobResponses = ViewResponseHelper.createAsyncJobResponse(result.first().toArray(new AsyncJobJoinVO[0]));
        response.setResponses(jobResponses, result.second());
        return response;
    }

    private Pair<List<AsyncJobJoinVO>, Integer> searchForAsyncJobsInternal(ListAsyncJobsCmd cmd) {

        Account caller = CallContext.current().getCallingAccount();

        List<Long> permittedAccounts = new ArrayList<>();

        Ternary<Long, Boolean, ListProjectResourcesCriteria> domainIdRecursiveListProject = new Ternary<>(cmd.getDomainId(), cmd.isRecursive(), null);
        accountMgr.buildACLSearchParameters(caller, null, cmd.getAccountName(), null, permittedAccounts, domainIdRecursiveListProject, cmd.listAll(), false);
        Long domainId = domainIdRecursiveListProject.first();
        Boolean isRecursive = domainIdRecursiveListProject.second();
        ListProjectResourcesCriteria listProjectResourcesCriteria = domainIdRecursiveListProject.third();

        Filter searchFilter = new Filter(AsyncJobJoinVO.class, "id", true, cmd.getStartIndex(), cmd.getPageSizeVal());
        SearchBuilder<AsyncJobJoinVO> sb = _jobJoinDao.createSearchBuilder();
        sb.and("instanceTypeNEQ", sb.entity().getInstanceType(), SearchCriteria.Op.NEQ);
        sb.and("accountIdIN", sb.entity().getAccountId(), SearchCriteria.Op.IN);
        boolean accountJoinIsDone = false;
        if (permittedAccounts.isEmpty() && domainId != null) {
            sb.and("domainId", sb.entity().getDomainId(), SearchCriteria.Op.EQ);
            sb.and("path", sb.entity().getDomainPath(), SearchCriteria.Op.LIKE);
            accountJoinIsDone = true;
        }

        if (listProjectResourcesCriteria != null) {

            if (listProjectResourcesCriteria == Project.ListProjectResourcesCriteria.ListProjectResourcesOnly) {
                sb.and("type", sb.entity().getAccountType(), SearchCriteria.Op.EQ);
            } else if (listProjectResourcesCriteria == Project.ListProjectResourcesCriteria.SkipProjectResources) {
                sb.and("type", sb.entity().getAccountType(), SearchCriteria.Op.NEQ);
            }

            if (!accountJoinIsDone) {
                sb.and("domainId", sb.entity().getDomainId(), SearchCriteria.Op.EQ);
                sb.and("path", sb.entity().getDomainPath(), SearchCriteria.Op.LIKE);
            }
        }

        if (cmd.getManagementServerId() != null) {
            sb.and("executingMsid", sb.entity().getExecutingMsid(), SearchCriteria.Op.EQ);
        }

        Object keyword = cmd.getKeyword();
        Object startDate = cmd.getStartDate();

        SearchCriteria<AsyncJobJoinVO> sc = sb.create();
        sc.setParameters("instanceTypeNEQ", AsyncJobVO.PSEUDO_JOB_INSTANCE_TYPE);
        if (listProjectResourcesCriteria != null) {
            sc.setParameters("type", Account.Type.PROJECT);
        }

        if (!permittedAccounts.isEmpty()) {
            sc.setParameters("accountIdIN", permittedAccounts.toArray());
        } else if (domainId != null) {
            DomainVO domain = _domainDao.findById(domainId);
            if (isRecursive) {
                sc.setParameters("path", domain.getPath() + "%");
            } else {
                sc.setParameters("domainId", domainId);
            }
        }

        if (keyword != null) {
            sc.addAnd("cmd", SearchCriteria.Op.LIKE, "%" + keyword + "%");
        }

        if (startDate != null) {
            sc.addAnd("created", SearchCriteria.Op.GTEQ, startDate);
        }

        if (cmd.getManagementServerId() != null) {
            ManagementServerHostVO msHost = msHostDao.findById(cmd.getManagementServerId());
            sc.setParameters("executingMsid", msHost.getMsid());
        }

        return _jobJoinDao.searchAndCount(sc, searchFilter);
    }

    @Override
    public ListResponse<StoragePoolResponse> searchForStoragePools(ListStoragePoolsCmd cmd) {
        Pair<List<StoragePoolJoinVO>, Integer> result = (ScopeType.HOST.name().equalsIgnoreCase(cmd.getScope()) && cmd.getHostId() != null) ?
                searchForLocalStorages(cmd) : searchForStoragePoolsInternal(cmd);
        return createStoragesPoolResponse(result, cmd.getCustomStats());
    }

    private Pair<List<StoragePoolJoinVO>, Integer> searchForLocalStorages(ListStoragePoolsCmd cmd) {
        long id = cmd.getHostId();
        List<StoragePoolHostVO> localstoragePools = storagePoolHostDao.listByHostId(id);
        Long[] poolIds = new Long[localstoragePools.size()];
        int i = 0;
        for(StoragePoolHostVO localstoragePool : localstoragePools) {
            StoragePool storagePool = storagePoolDao.findById(localstoragePool.getPoolId());
            if (storagePool != null && storagePool.isLocal()) {
                poolIds[i++] = localstoragePool.getPoolId();
            }
        }
        List<StoragePoolJoinVO> pools = _poolJoinDao.searchByIds(poolIds);
        return new Pair<>(pools, pools.size());
    }

    private void setPoolResponseNFSMountOptions(StoragePoolResponse poolResponse, Long poolId) {
        if (Storage.StoragePoolType.NetworkFilesystem.toString().equals(poolResponse.getType()) &&
                HypervisorType.KVM.toString().equals(poolResponse.getHypervisor())) {
            StoragePoolDetailVO detail = _storagePoolDetailsDao.findDetail(poolId, ApiConstants.NFS_MOUNT_OPTIONS);
            if (detail != null) {
                poolResponse.setNfsMountOpts(detail.getValue());
            }
        }
    }

    private ListResponse<StoragePoolResponse> createStoragesPoolResponse(Pair<List<StoragePoolJoinVO>, Integer> storagePools, boolean getCustomStats) {
        ListResponse<StoragePoolResponse> response = new ListResponse<>();

        List<StoragePoolResponse> poolResponses = ViewResponseHelper.createStoragePoolResponse(getCustomStats, storagePools.first().toArray(new StoragePoolJoinVO[0]));
        Map<String, Long> poolUuidToIdMap = storagePools.first().stream().collect(Collectors.toMap(StoragePoolJoinVO::getUuid, StoragePoolJoinVO::getId, (a, b) -> a));
        for (StoragePoolResponse poolResponse : poolResponses) {
            Long poolId = poolUuidToIdMap.get(poolResponse.getId());
            DataStore store = dataStoreManager.getPrimaryDataStore(poolResponse.getId());

            if (store != null) {
                addPoolDetailsAndCapabilities(poolResponse, store, poolId);
            }

            setPoolResponseNFSMountOptions(poolResponse, poolId);
        }

        response.setResponses(poolResponses, storagePools.second());
        return response;
    }

    private void addPoolDetailsAndCapabilities(StoragePoolResponse poolResponse, DataStore store, Long poolId) {
        Map<String, String> details = _storagePoolDetailsDao.listDetailsKeyPairs(store.getId(), true);
        poolResponse.setDetails(details);

        DataStoreDriver driver = store.getDriver();
        if (ObjectUtils.anyNull(driver, driver.getCapabilities())) {
            return;
        }

        Map<String, String> caps = driver.getCapabilities();
        if (Storage.StoragePoolType.NetworkFilesystem.toString().equals(poolResponse.getType()) && HypervisorType.VMware.toString().equals(poolResponse.getHypervisor())) {
            StoragePoolDetailVO detail = _storagePoolDetailsDao.findDetail(poolId, Storage.Capability.HARDWARE_ACCELERATION.toString());
            if (detail != null) {
                caps.put(Storage.Capability.HARDWARE_ACCELERATION.toString(), detail.getValue());
            }
        }
        poolResponse.setCaps(caps);
    }

    private ListResponse<StoragePoolResponse> searchForStoragePoolsWithMinimalResponse(ListStoragePoolsCmd cmd) {
        Pair<List<StoragePoolJoinVO>, Integer> result = searchForStoragePoolsInternal(cmd);
        ListResponse<StoragePoolResponse> response = new ListResponse<>();

        List<StoragePoolResponse> poolResponses = ViewResponseHelper.createMinimalStoragePoolResponse(result.first().toArray(new StoragePoolJoinVO[result.first().size()]));
        response.setResponses(poolResponses, result.second());
        return response;
    }

    private Pair<List<StoragePoolJoinVO>, Integer> searchForStoragePoolsInternal(ListStoragePoolsCmd cmd) {
        ScopeType scopeType = ScopeType.validateAndGetScopeType(cmd.getScope());
        StoragePoolStatus status = StoragePoolStatus.validateAndGetStatus(cmd.getStatus());

        Long zoneId = accountMgr.checkAccessAndSpecifyAuthority(CallContext.current().getCallingAccount(), cmd.getZoneId());
        Long id = cmd.getId();
        String name = cmd.getStoragePoolName();
        String path = cmd.getPath();
        Long pod = cmd.getPodId();
        Long cluster = cmd.getClusterId();
        Long host = cmd.getHostId();
        String address = cmd.getIpAddress();
        String keyword = cmd.getKeyword();

        Long startIndex = cmd.getStartIndex();
        Long pageSize = cmd.getPageSizeVal();
        String storageAccessGroup = cmd.getStorageAccessGroup();

        Filter searchFilter = new Filter(StoragePoolVO.class, "id", Boolean.TRUE, startIndex, pageSize);

        Pair<List<Long>, Integer> uniquePoolPair = storagePoolDao.searchForIdsAndCount(id, name, zoneId, path, pod,
                cluster, host, address, scopeType, status, keyword, storageAccessGroup, searchFilter);

        List<StoragePoolJoinVO> storagePools = _poolJoinDao.searchByIds(uniquePoolPair.first().toArray(new Long[0]));

        return new Pair<>(storagePools, uniquePoolPair.second());
    }

    @Override
    public ListResponse<StorageTagResponse> searchForStorageTags(ListStorageTagsCmd cmd) {
        Pair<List<StoragePoolTagVO>, Integer> result = searchForStorageTagsInternal();
        ListResponse<StorageTagResponse> response = new ListResponse<>();
        List<StorageTagResponse> tagResponses = ViewResponseHelper.createStorageTagResponse(result.first().toArray(new StoragePoolTagVO[0]));

        response.setResponses(tagResponses, result.second());

        return response;
    }

<<<<<<< HEAD
    @Override
    public ListResponse<StorageAccessGroupResponse> searchForStorageAccessGroups(ListStorageAccessGroupsCmd cmd) {
        String name = cmd.getName();
        String keyword = cmd.getKeyword();
        Set<String> storageAccessGroups = new HashSet<>();

        addStorageAccessGroups(storageAccessGroups, storagePoolAndAccessGroupMapDao.listDistinctStorageAccessGroups(name, keyword));
        addStorageAccessGroups(storageAccessGroups, hostDao.listDistinctStorageAccessGroups(name, keyword));
        addStorageAccessGroups(storageAccessGroups, clusterDao.listDistinctStorageAccessGroups(name, keyword));
        addStorageAccessGroups(storageAccessGroups, podDao.listDistinctStorageAccessGroups(name, keyword));
        addStorageAccessGroups(storageAccessGroups, dataCenterDao.listDistinctStorageAccessGroups(name, keyword));

        if (StringUtils.isNotEmpty(name) && storageAccessGroups.contains(name)) {
            storageAccessGroups = Collections.singleton(name);
        }

        if (StringUtils.isNotEmpty(keyword)) {
            storageAccessGroups = storageAccessGroups.stream()
                    .filter(group -> group.contains(keyword))
                    .collect(Collectors.toSet());
        }

        List<StorageAccessGroupResponse> responseList = buildStorageAccessGroupResponses(storageAccessGroups, name);

        ListResponse<StorageAccessGroupResponse> response = new ListResponse<>();
        response.setResponses(responseList, storageAccessGroups.size());
        return response;
    }

    private void addStorageAccessGroups(Set<String> storageAccessGroups, List<String> groups) {
        for (String group : groups) {
            if (group != null && !group.isEmpty()) {
                storageAccessGroups.addAll(Arrays.asList(group.split(",")));
            }
        }
    }

    private List<StorageAccessGroupResponse> buildStorageAccessGroupResponses(
            Set<String> storageAccessGroups, String name) {
        List<StorageAccessGroupResponse> responseList = new ArrayList<>();

        for (String sag : storageAccessGroups) {
            StorageAccessGroupResponse sagResponse = new StorageAccessGroupResponse();
            sagResponse.setName(sag);
            sagResponse.setObjectName(ApiConstants.STORAGE_ACCESS_GROUP);

            if (StringUtils.isNotBlank(name)) {
                fetchStorageAccessGroupResponse(sagResponse, name);
            }

            responseList.add(sagResponse);
        }
        return responseList;
    }

    private void fetchStorageAccessGroupResponse(StorageAccessGroupResponse sagResponse, String name) {
        sagResponse.setHostResponseList(searchForServersWithMinimalResponse(new ListHostsCmd(name)));
        sagResponse.setZoneResponseList(listDataCentersWithMinimalResponse(new ListZonesCmd(name)));
        sagResponse.setPodResponseList(fetchPodsByStorageAccessGroup(name));
        sagResponse.setClusterResponseList(fetchClustersByStorageAccessGroup(name));
        sagResponse.setStoragePoolResponseList(searchForStoragePoolsWithMinimalResponse(new ListStoragePoolsCmd(name)));
    }

    private ListResponse<PodResponse> fetchPodsByStorageAccessGroup(String name) {
        ListPodsByCmd listPodsByCmd = new ListPodsByCmd(name);
        Pair<List<? extends Pod>, Integer> podResponsePair = managementService.searchForPods(listPodsByCmd);
        List<PodResponse> podResponses = podResponsePair.first().stream()
                .map(pod -> {
                    PodResponse podResponse = responseGenerator.createMinimalPodResponse(pod);
                    podResponse.setObjectName("pod");
                    return podResponse;
                }).collect(Collectors.toList());

        ListResponse<PodResponse> podResponse = new ListResponse<>();
        podResponse.setResponses(podResponses, podResponsePair.second());
        return podResponse;
    }

    private ListResponse<ClusterResponse> fetchClustersByStorageAccessGroup(String name) {
        ListClustersCmd listClustersCmd = new ListClustersCmd(name);
        Pair<List<? extends Cluster>, Integer> clusterResponsePair = managementService.searchForClusters(listClustersCmd);
        List<ClusterResponse> clusterResponses = clusterResponsePair.first().stream()
                .map(cluster -> {
                    ClusterResponse clusterResponse = responseGenerator.createMinimalClusterResponse(cluster);
                    clusterResponse.setObjectName("cluster");
                    return clusterResponse;
                }).collect(Collectors.toList());

        ListResponse<ClusterResponse> clusterResponse = new ListResponse<>();
        clusterResponse.setResponses(clusterResponses, clusterResponsePair.second());
        return clusterResponse;
    }

    private Pair<List<StoragePoolTagVO>, Integer> searchForStorageTagsInternal(ListStorageTagsCmd cmd) {
=======
    private Pair<List<StoragePoolTagVO>, Integer> searchForStorageTagsInternal() {
>>>>>>> be08fff3
        Filter searchFilter = new Filter(StoragePoolTagVO.class, "id", Boolean.TRUE, null, null);

        SearchBuilder<StoragePoolTagVO> sb = _storageTagDao.createSearchBuilder();

        sb.select(null, Func.DISTINCT, sb.entity().getId()); // select distinct

        SearchCriteria<StoragePoolTagVO> sc = sb.create();

        // search storage tag details by ids
        Pair<List<StoragePoolTagVO>, Integer> uniqueTagPair = _storageTagDao.searchAndCount(sc, searchFilter);
        Integer count = uniqueTagPair.second();

        if (count == 0) {
            return uniqueTagPair;
        }

        List<StoragePoolTagVO> uniqueTags = uniqueTagPair.first();
        Long[] vrIds = new Long[uniqueTags.size()];
        int i = 0;

        for (StoragePoolTagVO v : uniqueTags) {
            vrIds[i++] = v.getId();
        }

        List<StoragePoolTagVO> vrs = _storageTagDao.searchByIds(vrIds);

        return new Pair<>(vrs, count);
    }

    @Override
    public ListResponse<HostTagResponse> searchForHostTags(ListHostTagsCmd cmd) {
        Pair<List<HostTagVO>, Integer> result = searchForHostTagsInternal();
        ListResponse<HostTagResponse> response = new ListResponse<>();
        List<HostTagResponse> tagResponses = ViewResponseHelper.createHostTagResponse(result.first().toArray(new HostTagVO[0]));

        response.setResponses(tagResponses, result.second());

        return response;
    }

    private Pair<List<HostTagVO>, Integer> searchForHostTagsInternal() {
        Filter searchFilter = new Filter(HostTagVO.class, "id", Boolean.TRUE, null, null);

        SearchBuilder<HostTagVO> sb = _hostTagDao.createSearchBuilder();

        sb.select(null, Func.DISTINCT, sb.entity().getId()); // select distinct

        SearchCriteria<HostTagVO> sc = sb.create();

        // search host tag details by ids
        Pair<List<HostTagVO>, Integer> uniqueTagPair = _hostTagDao.searchAndCount(sc, searchFilter);
        Integer count = uniqueTagPair.second();

        if (count == 0) {
            return uniqueTagPair;
        }

        List<HostTagVO> uniqueTags = uniqueTagPair.first();
        Long[] vrIds = new Long[uniqueTags.size()];
        int i = 0;

        for (HostTagVO v : uniqueTags) {
            vrIds[i++] = v.getId();
        }

        List<HostTagVO> vrs = _hostTagDao.searchByIds(vrIds);

        return new Pair<>(vrs, count);
    }

    @Override
    public ListResponse<ImageStoreResponse> searchForImageStores(ListImageStoresCmd cmd) {
        Pair<List<ImageStoreJoinVO>, Integer> result = searchForImageStoresInternal(cmd);
        ListResponse<ImageStoreResponse> response = new ListResponse<>();

        List<ImageStoreResponse> poolResponses = ViewResponseHelper.createImageStoreResponse(result.first().toArray(new ImageStoreJoinVO[0]));
        response.setResponses(poolResponses, result.second());
        return response;
    }

    private Pair<List<ImageStoreJoinVO>, Integer> searchForImageStoresInternal(ListImageStoresCmd cmd) {

        Long zoneId = accountMgr.checkAccessAndSpecifyAuthority(CallContext.current().getCallingAccount(), cmd.getZoneId());
        Object id = cmd.getId();
        Object name = cmd.getStoreName();
        String provider = cmd.getProvider();
        String protocol = cmd.getProtocol();
        Object keyword = cmd.getKeyword();
        Long startIndex = cmd.getStartIndex();
        Long pageSize = cmd.getPageSizeVal();
        Boolean readonly = cmd.getReadonly();

        Filter searchFilter = new Filter(ImageStoreJoinVO.class, "id", Boolean.TRUE, startIndex, pageSize);

        SearchBuilder<ImageStoreJoinVO> sb = _imageStoreJoinDao.createSearchBuilder();
        sb.select(null, Func.DISTINCT, sb.entity().getId()); // select distinct
        // ids
        sb.and("id", sb.entity().getId(), SearchCriteria.Op.EQ);
        sb.and("name", sb.entity().getName(), SearchCriteria.Op.EQ);
        sb.and("dataCenterId", sb.entity().getZoneId(), SearchCriteria.Op.EQ);
        sb.and("protocol", sb.entity().getProtocol(), SearchCriteria.Op.EQ);
        sb.and("provider", sb.entity().getProviderName(), SearchCriteria.Op.EQ);
        sb.and("role", sb.entity().getRole(), SearchCriteria.Op.EQ);
        sb.and("readonly", sb.entity().isReadonly(), Op.EQ);

        SearchCriteria<ImageStoreJoinVO> sc = sb.create();
        sc.setParameters("role", DataStoreRole.Image);

        if (keyword != null) {
            SearchCriteria<ImageStoreJoinVO> ssc = _imageStoreJoinDao.createSearchCriteria();
            ssc.addOr("name", SearchCriteria.Op.LIKE, "%" + keyword + "%");
            ssc.addOr("providerName", SearchCriteria.Op.LIKE, "%" + keyword + "%");
            sc.addAnd("name", SearchCriteria.Op.SC, ssc);
        }

        if (id != null) {
            sc.setParameters("id", id);
        }

        if (name != null) {
            sc.setParameters("name", name);
        }

        if (zoneId != null) {
            sc.setParameters("dataCenterId", zoneId);
        }
        if (provider != null) {
            sc.setParameters("provider", provider);
        }
        if (protocol != null) {
            sc.setParameters("protocol", protocol);
        }
        if (readonly != null) {
            sc.setParameters("readonly", readonly);
        }

        // search Store details by ids
        Pair<List<ImageStoreJoinVO>, Integer> uniqueStorePair = _imageStoreJoinDao.searchAndCount(sc, searchFilter);
        Integer count = uniqueStorePair.second();
        if (count == 0) {
            // empty result
            return uniqueStorePair;
        }
        List<ImageStoreJoinVO> uniqueStores = uniqueStorePair.first();
        Long[] vrIds = new Long[uniqueStores.size()];
        int i = 0;
        for (ImageStoreJoinVO v : uniqueStores) {
            vrIds[i++] = v.getId();
        }
        List<ImageStoreJoinVO> vrs = _imageStoreJoinDao.searchByIds(vrIds);
        return new Pair<>(vrs, count);

    }

    @Override
    public ListResponse<ImageStoreResponse> searchForSecondaryStagingStores(ListSecondaryStagingStoresCmd cmd) {
        Pair<List<ImageStoreJoinVO>, Integer> result = searchForCacheStoresInternal(cmd);
        ListResponse<ImageStoreResponse> response = new ListResponse<>();

        List<ImageStoreResponse> poolResponses = ViewResponseHelper.createImageStoreResponse(result.first().toArray(new ImageStoreJoinVO[0]));
        response.setResponses(poolResponses, result.second());
        return response;
    }

    private Pair<List<ImageStoreJoinVO>, Integer> searchForCacheStoresInternal(ListSecondaryStagingStoresCmd cmd) {

        Long zoneId = accountMgr.checkAccessAndSpecifyAuthority(CallContext.current().getCallingAccount(), cmd.getZoneId());
        Object id = cmd.getId();
        Object name = cmd.getStoreName();
        String provider = cmd.getProvider();
        String protocol = cmd.getProtocol();
        Object keyword = cmd.getKeyword();
        Long startIndex = cmd.getStartIndex();
        Long pageSize = cmd.getPageSizeVal();

        Filter searchFilter = new Filter(ImageStoreJoinVO.class, "id", Boolean.TRUE, startIndex, pageSize);

        SearchBuilder<ImageStoreJoinVO> sb = _imageStoreJoinDao.createSearchBuilder();
        sb.select(null, Func.DISTINCT, sb.entity().getId()); // select distinct
        // ids
        sb.and("id", sb.entity().getId(), SearchCriteria.Op.EQ);
        sb.and("name", sb.entity().getName(), SearchCriteria.Op.EQ);
        sb.and("dataCenterId", sb.entity().getZoneId(), SearchCriteria.Op.EQ);
        sb.and("protocol", sb.entity().getProtocol(), SearchCriteria.Op.EQ);
        sb.and("provider", sb.entity().getProviderName(), SearchCriteria.Op.EQ);
        sb.and("role", sb.entity().getRole(), SearchCriteria.Op.EQ);

        SearchCriteria<ImageStoreJoinVO> sc = sb.create();
        sc.setParameters("role", DataStoreRole.ImageCache);

        if (keyword != null) {
            SearchCriteria<ImageStoreJoinVO> ssc = _imageStoreJoinDao.createSearchCriteria();
            ssc.addOr("name", SearchCriteria.Op.LIKE, "%" + keyword + "%");
            ssc.addOr("provider", SearchCriteria.Op.LIKE, "%" + keyword + "%");
            sc.addAnd("name", SearchCriteria.Op.SC, ssc);
        }

        if (id != null) {
            sc.setParameters("id", id);
        }

        if (name != null) {
            sc.setParameters("name", name);
        }

        if (zoneId != null) {
            sc.setParameters("dataCenterId", zoneId);
        }
        if (provider != null) {
            sc.setParameters("provider", provider);
        }
        if (protocol != null) {
            sc.setParameters("protocol", protocol);
        }

        // search Store details by ids
        Pair<List<ImageStoreJoinVO>, Integer> uniqueStorePair = _imageStoreJoinDao.searchAndCount(sc, searchFilter);
        Integer count = uniqueStorePair.second();
        if (count == 0) {
            // empty result
            return uniqueStorePair;
        }
        List<ImageStoreJoinVO> uniqueStores = uniqueStorePair.first();
        Long[] vrIds = new Long[uniqueStores.size()];
        int i = 0;
        for (ImageStoreJoinVO v : uniqueStores) {
            vrIds[i++] = v.getId();
        }
        List<ImageStoreJoinVO> vrs = _imageStoreJoinDao.searchByIds(vrIds);
        return new Pair<>(vrs, count);

    }

    @Override
    public ListResponse<DiskOfferingResponse> searchForDiskOfferings(ListDiskOfferingsCmd cmd) {
        Pair<List<DiskOfferingJoinVO>, Integer> result = searchForDiskOfferingsInternal(cmd);
        ListResponse<DiskOfferingResponse> response = new ListResponse<>();
        List<DiskOfferingResponse> offeringResponses = ViewResponseHelper.createDiskOfferingResponses(cmd.getVirtualMachineId(), result.first());
        response.setResponses(offeringResponses, result.second());
        return response;
    }

    private Pair<List<DiskOfferingJoinVO>, Integer> searchForDiskOfferingsInternal(ListDiskOfferingsCmd cmd) {
        Ternary<List<Long>, Integer, String[]> diskOfferingIdPage = searchForDiskOfferingsIdsAndCount(cmd);

        Integer count = diskOfferingIdPage.second();
        Long[] idArray = diskOfferingIdPage.first().toArray(new Long[0]);
        String[] requiredTagsArray = diskOfferingIdPage.third();

        if (count == 0) {
            return new Pair<>(new ArrayList<>(), count);
        }

        List<DiskOfferingJoinVO> diskOfferings = _diskOfferingJoinDao.searchByIds(idArray);

        if (requiredTagsArray.length != 0) {
            ListIterator<DiskOfferingJoinVO> iteratorForTagsChecking = diskOfferings.listIterator();
            while (iteratorForTagsChecking.hasNext()) {
                DiskOfferingJoinVO offering = iteratorForTagsChecking.next();
                String offeringTags = offering.getTags();
                String[] offeringTagsArray = (offeringTags == null || offeringTags.isEmpty()) ? new String[0] : offeringTags.split(",");
                if (!CollectionUtils.isSubCollection(Arrays.asList(requiredTagsArray), Arrays.asList(offeringTagsArray))) {
                    iteratorForTagsChecking.remove();
                }
            }
        }
        return new Pair<>(diskOfferings, count);
    }

    private Ternary<List<Long>, Integer, String[]> searchForDiskOfferingsIdsAndCount(ListDiskOfferingsCmd cmd) {
        // Note
        // The list method for offerings is being modified in accordance with
        // discussion with Will/Kevin
        // For now, we will be listing the following based on the usertype
        // 1. For root, we will list all offerings
        // 2. For domainAdmin and regular users, we will list everything in
        // their domains+parent domains ... all the way
        // till
        // root

        Account account = CallContext.current().getCallingAccount();
        Object name = cmd.getDiskOfferingName();
        Object id = cmd.getId();
        Object keyword = cmd.getKeyword();
        Long domainId = cmd.getDomainId();
        boolean isRootAdmin = accountMgr.isRootAdmin(account.getAccountId());
        Long projectId = cmd.getProjectId();
        String accountName = cmd.getAccountName();
        boolean isRecursive = cmd.isRecursive();
        Long zoneId = cmd.getZoneId();
        Long volumeId = cmd.getVolumeId();
        Long storagePoolId = cmd.getStoragePoolId();
        Boolean encrypt = cmd.getEncrypt();
        String storageType = cmd.getStorageType();
        DiskOffering.State state = cmd.getState();
        final Long vmId = cmd.getVirtualMachineId();

        Filter searchFilter = new Filter(DiskOfferingVO.class, "sortKey", SortKeyAscending.value(), cmd.getStartIndex(), cmd.getPageSizeVal());
        searchFilter.addOrderBy(DiskOfferingVO.class, "id", true);
        SearchBuilder<DiskOfferingVO> diskOfferingSearch = _diskOfferingDao.createSearchBuilder();
        diskOfferingSearch.select(null, Func.DISTINCT, diskOfferingSearch.entity().getId()); // select distinct

        diskOfferingSearch.and("computeOnly", diskOfferingSearch.entity().isComputeOnly(), Op.EQ);

        if (state != null) {
            diskOfferingSearch.and("state", diskOfferingSearch.entity().getState(), Op.EQ);
        }

        // Keeping this logic consistent with domain specific zones
        // if a domainId is provided, we just return the disk offering
        // associated with this domain
        if (domainId != null && accountName == null) {
            if (accountMgr.isRootAdmin(account.getId()) || isPermissible(account.getDomainId(), domainId)) {
                // check if the user's domain == do's domain || user's domain is
                // a child of so's domain for non-root users
                SearchBuilder<DiskOfferingDetailVO> domainDetailsSearch = _diskOfferingDetailsDao.createSearchBuilder();
                domainDetailsSearch.and("domainId", domainDetailsSearch.entity().getValue(), Op.EQ);

                diskOfferingSearch.join("domainDetailsSearch", domainDetailsSearch, JoinBuilder.JoinType.LEFT, JoinBuilder.JoinCondition.AND,
                        diskOfferingSearch.entity().getId(), domainDetailsSearch.entity().getResourceId(),
                        domainDetailsSearch.entity().getName(), diskOfferingSearch.entity().setString(ApiConstants.DOMAIN_ID));

                if (!isRootAdmin) {
                    diskOfferingSearch.and("displayOffering", diskOfferingSearch.entity().getDisplayOffering(), Op.EQ);
                }

                SearchCriteria<DiskOfferingVO> sc = diskOfferingSearch.create();
                sc.setParameters("computeOnly", false);
                if (state != null) {
                    sc.setParameters("state", state);
                }

                sc.setJoinParameters("domainDetailsSearch", "domainId", domainId);

                Pair<List<DiskOfferingVO>, Integer> uniquePairs = _diskOfferingDao.searchAndCount(sc, searchFilter);
                List<Long> idsArray = uniquePairs.first().stream().map(DiskOfferingVO::getId).collect(Collectors.toList());
                return new Ternary<>(idsArray, uniquePairs.second(), new String[0]);
            } else {
                throw new PermissionDeniedException("The account:" + account.getAccountName() + " does not fall in the same domain hierarchy as the disk offering");
            }
        }

        // For non-root users, only return all offerings for the user's domain,
        // and everything above till root
        if ((accountMgr.isNormalUser(account.getId()) || accountMgr.isDomainAdmin(account.getId())) || account.getType() == Account.Type.RESOURCE_DOMAIN_ADMIN) {
            if (isRecursive) { // domain + all sub-domains
                if (account.getType() == Account.Type.NORMAL) {
                    throw new InvalidParameterValueException("Only ROOT admins and Domain admins can list disk offerings with isrecursive=true");
                }
            }
        }

        if (volumeId != null && storagePoolId != null) {
            throw new InvalidParameterValueException("Both volume ID and storage pool ID are not allowed at the same time");
        }

        if (keyword != null) {
            diskOfferingSearch.and().op("keywordDisplayText", diskOfferingSearch.entity().getDisplayText(), Op.LIKE);
            diskOfferingSearch.or("keywordName", diskOfferingSearch.entity().getName(), Op.LIKE);
            diskOfferingSearch.cp();
        }

        if (id != null) {
            diskOfferingSearch.and("id", diskOfferingSearch.entity().getId(), Op.EQ);
        }

        if (name != null) {
            diskOfferingSearch.and("name", diskOfferingSearch.entity().getName(), Op.EQ);
        }

        if (encrypt != null) {
            diskOfferingSearch.and("encrypt", diskOfferingSearch.entity().getEncrypt(), Op.EQ);
        }

        if (storageType != null || zoneId != null) {
            diskOfferingSearch.and("useLocalStorage", diskOfferingSearch.entity().isUseLocalStorage(), Op.EQ);
        }

        if (zoneId != null) {
            SearchBuilder<DiskOfferingDetailVO> zoneDetailSearch = _diskOfferingDetailsDao.createSearchBuilder();
            zoneDetailSearch.and().op("zoneId", zoneDetailSearch.entity().getValue(), Op.EQ);
            zoneDetailSearch.or("zoneIdNull", zoneDetailSearch.entity().getId(), Op.NULL);
            zoneDetailSearch.cp();

            diskOfferingSearch.join("zoneDetailSearch", zoneDetailSearch, JoinBuilder.JoinType.LEFT, JoinBuilder.JoinCondition.AND,
                    diskOfferingSearch.entity().getId(), zoneDetailSearch.entity().getResourceId(),
                    zoneDetailSearch.entity().getName(), diskOfferingSearch.entity().setString(ApiConstants.ZONE_ID));
        }

        DiskOffering currentDiskOffering = null;
        Volume volume = null;
        if (volumeId != null) {
            volume = volumeDao.findById(volumeId);
            if (volume == null) {
                throw new InvalidParameterValueException(String.format("Unable to find a volume with specified id %s", volumeId));
            }
            currentDiskOffering = _diskOfferingDao.findByIdIncludingRemoved(volume.getDiskOfferingId());
            if (!currentDiskOffering.isComputeOnly() && currentDiskOffering.getDiskSizeStrictness()) {
                diskOfferingSearch.and().op("diskSize", diskOfferingSearch.entity().getDiskSize(), Op.EQ);
                diskOfferingSearch.or("customized", diskOfferingSearch.entity().isCustomized(), Op.EQ);
                diskOfferingSearch.cp();
            }
            diskOfferingSearch.and("idNEQ", diskOfferingSearch.entity().getId(), Op.NEQ);
            diskOfferingSearch.and("diskSizeStrictness", diskOfferingSearch.entity().getDiskSizeStrictness(), Op.EQ);
        }

        account = accountMgr.finalizeOwner(account, accountName, domainId, projectId);
        if (!Account.Type.ADMIN.equals(account.getType())) {
            SearchBuilder<DiskOfferingDetailVO> domainDetailsSearch = _diskOfferingDetailsDao.createSearchBuilder();
            domainDetailsSearch.and().op("domainIdIN", domainDetailsSearch.entity().getValue(), Op.IN);
            domainDetailsSearch.or("domainIdNull", domainDetailsSearch.entity().getId(), Op.NULL);
            domainDetailsSearch.cp();

            diskOfferingSearch.join("domainDetailsSearch", domainDetailsSearch, JoinBuilder.JoinType.LEFT, JoinBuilder.JoinCondition.AND,
                    diskOfferingSearch.entity().getId(), domainDetailsSearch.entity().getResourceId(),
                    domainDetailsSearch.entity().getName(), diskOfferingSearch.entity().setString(ApiConstants.DOMAIN_ID));
        }

        SearchCriteria<DiskOfferingVO> sc = diskOfferingSearch.create();

        sc.setParameters("computeOnly", false);

        if (state != null) {
            sc.setParameters("state", state);
        }

        if (keyword != null) {
            sc.setParameters("keywordDisplayText", "%" + keyword + "%");
            sc.setParameters("keywordName", "%" + keyword + "%");
        }

        if (id != null) {
            sc.setParameters("id", id);
        }

        if (name != null) {
            sc.setParameters("name", name);
        }

        if (encrypt != null) {
            sc.setParameters("encrypt", encrypt);
        }

        if (storageType != null) {
            if (storageType.equalsIgnoreCase(ServiceOffering.StorageType.local.toString())) {
                sc.setParameters("useLocalStorage", true);

            } else if (storageType.equalsIgnoreCase(ServiceOffering.StorageType.shared.toString())) {
                sc.setParameters("useLocalStorage", false);
            }
        }

        if (zoneId != null) {
            sc.setJoinParameters("zoneDetailSearch", "zoneId", zoneId);

            DataCenterJoinVO zone = _dcJoinDao.findById(zoneId);
            if (DataCenter.Type.Edge.equals(zone.getType())) {
                sc.setParameters("useLocalStorage", true);
            }
        }

        if (volumeId != null) {
            if (!currentDiskOffering.isComputeOnly() && currentDiskOffering.getDiskSizeStrictness()) {
                sc.setParameters("diskSize", volume.getSize());
                sc.setParameters("customized", true);
            }
            sc.setParameters("idNEQ", currentDiskOffering.getId());
            sc.setParameters("diskSizeStrictness", currentDiskOffering.getDiskSizeStrictness());
        }

        // Filter offerings that are not associated with caller's domain
        if (!Account.Type.ADMIN.equals(account.getType())) {
            Domain callerDomain = _domainDao.findById(account.getDomainId());
            List<Long> domainIds = findRelatedDomainIds(callerDomain, isRecursive);

            sc.setJoinParameters("domainDetailsSearch", "domainIdIN", domainIds.toArray());
        }

        if (vmId != null) {
            UserVmVO vm = userVmDao.findById(vmId);
            if (vm == null) {
                throw new InvalidParameterValueException("Unable to find the VM instance with the specified ID");
            }
            if (!isRootAdmin) {
                accountMgr.checkAccess(account, null, false, vm);
            }
        }

        Pair<List<DiskOfferingVO>, Integer> uniquePairs = _diskOfferingDao.searchAndCount(sc, searchFilter);
        String[] requiredTagsArray = new String[0];
        if (CollectionUtils.isNotEmpty(uniquePairs.first()) && VolumeApiServiceImpl.MatchStoragePoolTagsWithDiskOffering.valueIn(zoneId)) {
            if (volumeId != null) {
                requiredTagsArray = currentDiskOffering.getTagsArray();
            } else if (storagePoolId != null) {
                requiredTagsArray = _storageTagDao.getStoragePoolTags(storagePoolId).toArray(new String[0]);
            }
        }
        List<Long> idsArray = uniquePairs.first().stream().map(DiskOfferingVO::getId).collect(Collectors.toList());

        return new Ternary<>(idsArray, uniquePairs.second(), requiredTagsArray);
    }

    private void useStorageType(SearchCriteria<?> sc, String storageType) {
        if (storageType != null) {
            if (storageType.equalsIgnoreCase(ServiceOffering.StorageType.local.toString())) {
                sc.addAnd("useLocalStorage", Op.EQ, true);

            } else if (storageType.equalsIgnoreCase(ServiceOffering.StorageType.shared.toString())) {
                sc.addAnd("useLocalStorage", Op.EQ, false);
            }
        }
    }

    private List<Long> findRelatedDomainIds(Domain domain, boolean isRecursive) {
        List<Long> domainIds = new ArrayList<>(_domainDao.getDomainParentIds(domain.getId()));
        if (isRecursive) {
            List<Long> childrenIds = _domainDao.getDomainChildrenIds(domain.getPath());
            if (childrenIds != null && !childrenIds.isEmpty()) {
                domainIds.addAll(childrenIds);
            }
        }
        return domainIds;
    }

    @Override
    public ListResponse<ServiceOfferingResponse> searchForServiceOfferings(ListServiceOfferingsCmd cmd) {
        Pair<List<ServiceOfferingJoinVO>, Integer> result = searchForServiceOfferingsInternal(cmd);
        result.first();
        ListResponse<ServiceOfferingResponse> response = new ListResponse<>();
        List<ServiceOfferingResponse> offeringResponses = ViewResponseHelper.createServiceOfferingResponse(result.first().toArray(new ServiceOfferingJoinVO[0]));
        response.setResponses(offeringResponses, result.second());
        return response;
    }

    protected List<String> getHostTagsFromTemplateForServiceOfferingsListing(Account caller, Long templateId) {
        List<String> hostTags = new ArrayList<>();
        if (templateId == null) {
            return hostTags;
        }
        VMTemplateVO template = _templateDao.findByIdIncludingRemoved(templateId);
        if (template == null) {
            throw new InvalidParameterValueException("Unable to find template with the specified ID");
        }
        if (caller.getType() != Account.Type.ADMIN) {
            accountMgr.checkAccess(caller, null, false, template);
        }
        if (StringUtils.isNotEmpty(template.getTemplateTag())) {
            hostTags.add(template.getTemplateTag());
        }
        return hostTags;
    }

    private Pair<List<ServiceOfferingJoinVO>, Integer> searchForServiceOfferingsInternal(ListServiceOfferingsCmd cmd) {
        Pair<List<Long>, Integer> offeringIdPage = searchForServiceOfferingIdsAndCount(cmd);

        Integer count = offeringIdPage.second();
        Long[] idArray = offeringIdPage.first().toArray(new Long[0]);

        if (count == 0) {
            return new Pair<>(new ArrayList<>(), count);
        }

        List<ServiceOfferingJoinVO> srvOfferings = _srvOfferingJoinDao.searchByIds(idArray);
        return new Pair<>(srvOfferings, count);
    }

    private Pair<List<Long>, Integer> searchForServiceOfferingIdsAndCount(ListServiceOfferingsCmd cmd) {
        // Note
        // The filteredOfferings method for offerings is being modified in accordance with
        // discussion with Will/Kevin
        // For now, we will be listing the following based on the usertype
        // 1. For root, we will filteredOfferings all offerings
        // 2. For domainAdmin and regular users, we will filteredOfferings everything in
        // their domains+parent domains ... all the way
        // till
        // root
        Account caller = CallContext.current().getCallingAccount();
        Long projectId = cmd.getProjectId();
        String accountName = cmd.getAccountName();
        Object name = cmd.getServiceOfferingName();
        Object id = cmd.getId();
        Object keyword = cmd.getKeyword();
        Long vmId = cmd.getVirtualMachineId();
        Long domainId = cmd.getDomainId();
        Boolean isSystem = cmd.getIsSystem();
        String vmTypeStr = cmd.getSystemVmType();
        ServiceOfferingVO currentVmOffering = null;
        DiskOfferingVO diskOffering = null;
        boolean isRecursive = cmd.isRecursive();
        Long zoneId = cmd.getZoneId();
        Integer cpuNumber = cmd.getCpuNumber();
        Integer memory = cmd.getMemory();
        Integer cpuSpeed = cmd.getCpuSpeed();
        Boolean encryptRoot = cmd.getEncryptRoot();
        String storageType = cmd.getStorageType();
        ServiceOffering.State state = cmd.getState();
<<<<<<< HEAD
        final Long templateId = cmd.getTemplateId();
        final Long vgpuProfileId = cmd.getVgpuProfileId();
        final Boolean gpuEnabled = cmd.getGpuEnabled();
=======
>>>>>>> be08fff3

        final Account owner = accountMgr.finalizeOwner(caller, accountName, domainId, projectId);

        if (!accountMgr.isRootAdmin(caller.getId()) && isSystem) {
            throw new InvalidParameterValueException("Only ROOT admins can access system offerings.");
        }

        // Keeping this logic consistent with domain specific zones
        // if a domainId is provided, we just return the so associated with this
        // domain
        if (domainId != null && !accountMgr.isRootAdmin(caller.getId())) {
            // check if the user's domain == so's domain || user's domain is a
            // child of so's domain
            if (!isPermissible(owner.getDomainId(), domainId)) {
                throw new PermissionDeniedException("The account:" + owner.getAccountName() + " does not fall in the same domain hierarchy as the service offering");
            }
        }

        VMInstanceVO vmInstance = null;
        if (vmId != null) {
            vmInstance = _vmInstanceDao.findById(vmId);
            if ((vmInstance == null) || (vmInstance.getRemoved() != null)) {
                InvalidParameterValueException ex = new InvalidParameterValueException("unable to find a virtual machine with specified id");
                ex.addProxyObject(vmId.toString(), "vmId");
                throw ex;
            }
            accountMgr.checkAccess(owner, null, true, vmInstance);
        }

        Filter searchFilter = new Filter(ServiceOfferingVO.class, "sortKey", SortKeyAscending.value(), cmd.getStartIndex(), cmd.getPageSizeVal());
        searchFilter.addOrderBy(ServiceOfferingVO.class, "id", true);

        SearchBuilder<ServiceOfferingVO> serviceOfferingSearch = _srvOfferingDao.createSearchBuilder();
        serviceOfferingSearch.select(null, Func.DISTINCT, serviceOfferingSearch.entity().getId()); // select distinct

        if (state != null) {
            serviceOfferingSearch.and("state", serviceOfferingSearch.entity().getState(), Op.EQ);
        }

        if (vgpuProfileId != null) {
            serviceOfferingSearch.and("vgpuProfileId", serviceOfferingSearch.entity().getVgpuProfileId(), Op.EQ);
        }

        if (gpuEnabled != null) {
            _srvOfferingDao.addCheckForGpuEnabled(serviceOfferingSearch, gpuEnabled);
        }

        if (vmId != null) {
            currentVmOffering = _srvOfferingDao.findByIdIncludingRemoved(vmInstance.getId(), vmInstance.getServiceOfferingId());
            diskOffering = _diskOfferingDao.findByIdIncludingRemoved(currentVmOffering.getDiskOfferingId());
            if (!currentVmOffering.isDynamic()) {
                serviceOfferingSearch.and("idNEQ", serviceOfferingSearch.entity().getId(), SearchCriteria.Op.NEQ);
            }

            if (currentVmOffering.getDiskOfferingStrictness()) {
                serviceOfferingSearch.and("diskOfferingId", serviceOfferingSearch.entity().getDiskOfferingId(), SearchCriteria.Op.EQ);
            }
            serviceOfferingSearch.and("diskOfferingStrictness", serviceOfferingSearch.entity().getDiskOfferingStrictness(), SearchCriteria.Op.EQ);

            // In case vm is running return only offerings greater than equal to current offering compute and offering's dynamic scalability should match
            if (vmInstance.getState() == VirtualMachine.State.Running) {
                Integer vmCpu = currentVmOffering.getCpu();
                Integer vmMemory = currentVmOffering.getRamSize();
                Integer vmSpeed = currentVmOffering.getSpeed();
                if ((vmCpu == null || vmMemory == null || vmSpeed == null) && VirtualMachine.Type.User.equals(vmInstance.getType())) {
                    UserVmVO userVmVO = userVmDao.findById(vmId);
                    userVmDao.loadDetails(userVmVO);
                    Map<String, String> details = userVmVO.getDetails();
                    vmCpu = NumbersUtil.parseInt(details.get(ApiConstants.CPU_NUMBER), 0);
                    if (vmSpeed == null) {
                        vmSpeed = NumbersUtil.parseInt(details.get(ApiConstants.CPU_SPEED), 0);
                    }
                    vmMemory = NumbersUtil.parseInt(details.get(ApiConstants.MEMORY), 0);
                }
                if (vmCpu != null && vmCpu > 0) {
                    /*
                            (service_offering.cpu >= ?)
                             OR (
                                service_offering.cpu IS NULL
                                AND (maxComputeDetailsSearch.value IS NULL OR  maxComputeDetailsSearch.value >= ?)
                            )
                     */
                    SearchBuilder<ServiceOfferingDetailsVO> maxComputeDetailsSearch = _srvOfferingDetailsDao.createSearchBuilder();

                    serviceOfferingSearch.join("maxComputeDetailsSearch", maxComputeDetailsSearch, JoinBuilder.JoinType.LEFT, JoinBuilder.JoinCondition.AND,
                            serviceOfferingSearch.entity().getId(), maxComputeDetailsSearch.entity().getResourceId(),
                            maxComputeDetailsSearch.entity().getName(), serviceOfferingSearch.entity().setString(ApiConstants.MAX_CPU_NUMBER));

                    serviceOfferingSearch.and().op("vmCpu", serviceOfferingSearch.entity().getCpu(), Op.GTEQ);
                    serviceOfferingSearch.or().op("vmCpuNull", serviceOfferingSearch.entity().getCpu(), Op.NULL);
                    serviceOfferingSearch.and().op("maxComputeDetailsSearch", "vmMaxComputeNull", maxComputeDetailsSearch.entity().getValue(), Op.NULL);
                    serviceOfferingSearch.or("maxComputeDetailsSearch", "vmMaxComputeGTEQ", maxComputeDetailsSearch.entity().getValue(), Op.GTEQ).cp();

                    serviceOfferingSearch.cp().cp();

                }
                if (vmSpeed != null && vmSpeed > 0) {
                    serviceOfferingSearch.and().op("speedNULL", serviceOfferingSearch.entity().getSpeed(), Op.NULL);
                    serviceOfferingSearch.or("speedGTEQ", serviceOfferingSearch.entity().getSpeed(), Op.GTEQ);
                    serviceOfferingSearch.cp();
                }
                if (vmMemory != null && vmMemory > 0) {
                    /*
                        (service_offering.ram_size >= ?)
                        OR (
                          service_offering.ram_size IS NULL
                          AND (max_memory_details.value IS NULL OR max_memory_details.value >= ?)
                        )
                     */
                    SearchBuilder<ServiceOfferingDetailsVO> maxMemoryDetailsSearch = _srvOfferingDetailsDao.createSearchBuilder();

                    serviceOfferingSearch.join("maxMemoryDetailsSearch", maxMemoryDetailsSearch, JoinBuilder.JoinType.LEFT, JoinBuilder.JoinCondition.AND,
                            serviceOfferingSearch.entity().getId(), maxMemoryDetailsSearch.entity().getResourceId(),
                            maxMemoryDetailsSearch.entity().getName(), serviceOfferingSearch.entity().setString("maxmemory"));

                    serviceOfferingSearch.and().op("vmMemory", serviceOfferingSearch.entity().getRamSize(), Op.GTEQ);
                    serviceOfferingSearch.or().op("vmMemoryNull", serviceOfferingSearch.entity().getRamSize(), Op.NULL);
                    serviceOfferingSearch.and().op("maxMemoryDetailsSearch", "vmMaxMemoryNull", maxMemoryDetailsSearch.entity().getValue(), Op.NULL);
                    serviceOfferingSearch.or("maxMemoryDetailsSearch", "vmMaxMemoryGTEQ", maxMemoryDetailsSearch.entity().getValue(), Op.GTEQ).cp();

                    serviceOfferingSearch.cp().cp();
                }
                serviceOfferingSearch.and("dynamicScalingEnabled", serviceOfferingSearch.entity().isDynamicScalingEnabled(), SearchCriteria.Op.EQ);
            }
        }

        if ((accountMgr.isNormalUser(owner.getId()) || accountMgr.isDomainAdmin(owner.getId())) || owner.getType() == Account.Type.RESOURCE_DOMAIN_ADMIN) {
            // For non-root users.
            if (isSystem) {
                throw new InvalidParameterValueException("Only root admins can access system's offering");
            }
            if (isRecursive) { // domain + all sub-domains
                if (owner.getType() == Account.Type.NORMAL) {
                    throw new InvalidParameterValueException("Only ROOT admins and Domain admins can list service offerings with isrecursive=true");
                }
            }
        } else {
            // for root users
            if (owner.getDomainId() != 1 && isSystem) { // NON ROOT admin
                throw new InvalidParameterValueException("Non ROOT admins cannot access system's offering");
            }
            if (domainId != null && accountName == null) {
                SearchBuilder<ServiceOfferingDetailsVO> srvOffrDomainDetailSearch = _srvOfferingDetailsDao.createSearchBuilder();
                srvOffrDomainDetailSearch.and("domainId", srvOffrDomainDetailSearch.entity().getValue(), Op.EQ);
                serviceOfferingSearch.join("domainDetailSearch", srvOffrDomainDetailSearch, JoinBuilder.JoinType.LEFT, JoinBuilder.JoinCondition.AND,
                        serviceOfferingSearch.entity().getId(), srvOffrDomainDetailSearch.entity().getResourceId(),
                        srvOffrDomainDetailSearch.entity().getName(), serviceOfferingSearch.entity().setString(ApiConstants.DOMAIN_ID));
            }
        }

        if (keyword != null) {
            serviceOfferingSearch.and().op("keywordName", serviceOfferingSearch.entity().getName(), SearchCriteria.Op.LIKE);
            serviceOfferingSearch.or("keywordDisplayText", serviceOfferingSearch.entity().getDisplayText(), SearchCriteria.Op.LIKE);
            serviceOfferingSearch.cp();
        }

        if (id != null) {
            serviceOfferingSearch.and("id", serviceOfferingSearch.entity().getId(), SearchCriteria.Op.EQ);
        }

        if (isSystem != null) {
            // note that for non-root users, isSystem is always false when
            // control comes to here
            serviceOfferingSearch.and("systemUse", serviceOfferingSearch.entity().isSystemUse(), SearchCriteria.Op.EQ);
        }

        if (name != null) {
            serviceOfferingSearch.and("name", serviceOfferingSearch.entity().getName(), SearchCriteria.Op.EQ);
        }

        if (vmTypeStr != null) {
            serviceOfferingSearch.and("svmType", serviceOfferingSearch.entity().getVmType(), SearchCriteria.Op.EQ);
        }
        DataCenterJoinVO zone = null;
        if (zoneId != null) {
            SearchBuilder<ServiceOfferingDetailsVO> srvOffrZoneDetailSearch = _srvOfferingDetailsDao.createSearchBuilder();
            srvOffrZoneDetailSearch.and().op("zoneId", srvOffrZoneDetailSearch.entity().getValue(), Op.EQ);
            srvOffrZoneDetailSearch.or("idNull", srvOffrZoneDetailSearch.entity().getId(), Op.NULL);
            srvOffrZoneDetailSearch.cp();

            serviceOfferingSearch.join("ZoneDetailSearch", srvOffrZoneDetailSearch, JoinBuilder.JoinType.LEFT, JoinBuilder.JoinCondition.AND,
                    serviceOfferingSearch.entity().getId(), srvOffrZoneDetailSearch.entity().getResourceId(),
                    srvOffrZoneDetailSearch.entity().getName(), serviceOfferingSearch.entity().setString(ApiConstants.ZONE_ID));
            zone = _dcJoinDao.findById(zoneId);
        }

        if (encryptRoot != null || vmId != null || (zone != null && DataCenter.Type.Edge.equals(zone.getType()))) {
            SearchBuilder<DiskOfferingVO> diskOfferingSearch = _diskOfferingDao.createSearchBuilder();
            diskOfferingSearch.and("useLocalStorage", diskOfferingSearch.entity().isUseLocalStorage(), SearchCriteria.Op.EQ);
            diskOfferingSearch.and("encrypt", diskOfferingSearch.entity().getEncrypt(), SearchCriteria.Op.EQ);

            if (diskOffering != null) {
                List<String> storageTags = com.cloud.utils.StringUtils.csvTagsToList(diskOffering.getTags());
                if (!storageTags.isEmpty() && VolumeApiServiceImpl.MatchStoragePoolTagsWithDiskOffering.value()) {
                    for (String tag : storageTags) {
                        diskOfferingSearch.and("storageTag" + tag, diskOfferingSearch.entity().getTags(), Op.FIND_IN_SET);
                    }
                }
            }

            serviceOfferingSearch.join("diskOfferingSearch", diskOfferingSearch, JoinBuilder.JoinType.INNER, JoinBuilder.JoinCondition.AND,
                    serviceOfferingSearch.entity().getDiskOfferingId(), diskOfferingSearch.entity().getId(),
                    serviceOfferingSearch.entity().setString("Active"), diskOfferingSearch.entity().getState());
        }

        if (cpuNumber != null) {
            SearchBuilder<ServiceOfferingDetailsVO> maxComputeDetailsSearch = (SearchBuilder<ServiceOfferingDetailsVO>) serviceOfferingSearch.getJoinSB("maxComputeDetailsSearch");
            if (maxComputeDetailsSearch == null) {
                maxComputeDetailsSearch = _srvOfferingDetailsDao.createSearchBuilder();
                serviceOfferingSearch.join("maxComputeDetailsSearch", maxComputeDetailsSearch, JoinBuilder.JoinType.LEFT, JoinBuilder.JoinCondition.AND,
                        serviceOfferingSearch.entity().getId(), maxComputeDetailsSearch.entity().getResourceId(),
                        maxComputeDetailsSearch.entity().getName(), serviceOfferingSearch.entity().setString(ApiConstants.MAX_CPU_NUMBER));
            }

            SearchBuilder<ServiceOfferingDetailsVO> minComputeDetailsSearch = _srvOfferingDetailsDao.createSearchBuilder();

            serviceOfferingSearch.join("minComputeDetailsSearch", minComputeDetailsSearch, JoinBuilder.JoinType.LEFT, JoinBuilder.JoinCondition.AND,
                    serviceOfferingSearch.entity().getId(), minComputeDetailsSearch.entity().getResourceId(),
                    minComputeDetailsSearch.entity().getName(), serviceOfferingSearch.entity().setString(ApiConstants.MIN_CPU_NUMBER));

            /*
                (min_cpu IS NULL AND cpu IS NULL AND max_cpu IS NULL)
                OR (cpu = X)
                OR (min_cpu <= X AND max_cpu >= X)

                AND (
                    (min_compute_details.value is NULL AND cpu is NULL)
                    OR (min_compute_details.value is NULL AND cpu >= X)
                    OR min_compute_details.value >= X
                    OR (
                        ((min_compute_details.value is NULL AND cpu <= X) OR min_compute_details.value <= X)
                        AND ((max_compute_details.value is NULL AND cpu >= X) OR max_compute_details.value >= X)
                    )
                )
             */
            serviceOfferingSearch.and().op().op("minComputeDetailsSearch", "cpuConstraintMinComputeNull", minComputeDetailsSearch.entity().getValue(), Op.NULL);
            serviceOfferingSearch.and("cpuConstraintNull", serviceOfferingSearch.entity().getCpu(), Op.NULL).cp();

            serviceOfferingSearch.or().op("minComputeDetailsSearch", "cpuConstraintMinComputeNull", minComputeDetailsSearch.entity().getValue(), Op.NULL);
            serviceOfferingSearch.and("cpuNumber", serviceOfferingSearch.entity().getCpu(), Op.GTEQ).cp();
            serviceOfferingSearch.or("cpuNumber", serviceOfferingSearch.entity().getCpu(), Op.GTEQ);

            serviceOfferingSearch.or().op().op();
            serviceOfferingSearch.op("minComputeDetailsSearch", "cpuConstraintMinComputeNull", minComputeDetailsSearch.entity().getValue(), Op.NULL);
            serviceOfferingSearch.and("cpuNumber", serviceOfferingSearch.entity().getCpu(), Op.LTEQ).cp();
            serviceOfferingSearch.or("minComputeDetailsSearch", "cpuNumber", minComputeDetailsSearch.entity().getValue(), Op.LTEQ).cp();
            serviceOfferingSearch.and().op().op("maxComputeDetailsSearch", "cpuConstraintMaxComputeNull", maxComputeDetailsSearch.entity().getValue(), Op.NULL);
            serviceOfferingSearch.and("cpuNumber", serviceOfferingSearch.entity().getCpu(), Op.GTEQ).cp();
            serviceOfferingSearch.or("maxComputeDetailsSearch", "cpuNumber", maxComputeDetailsSearch.entity().getValue(), Op.GTEQ).cp();
            serviceOfferingSearch.cp().cp();
        }

        if (memory != null) {
            SearchBuilder<ServiceOfferingDetailsVO> maxMemoryDetailsSearch = (SearchBuilder<ServiceOfferingDetailsVO>) serviceOfferingSearch.getJoinSB("maxMemoryDetailsSearch");
            if (maxMemoryDetailsSearch == null) {
                maxMemoryDetailsSearch = _srvOfferingDetailsDao.createSearchBuilder();
                serviceOfferingSearch.join("maxMemoryDetailsSearch", maxMemoryDetailsSearch, JoinBuilder.JoinType.LEFT, JoinBuilder.JoinCondition.AND,
                        serviceOfferingSearch.entity().getId(), maxMemoryDetailsSearch.entity().getResourceId(),
                        maxMemoryDetailsSearch.entity().getName(), serviceOfferingSearch.entity().setString("maxmemory"));
            }

            SearchBuilder<ServiceOfferingDetailsVO> minMemoryDetailsSearch = _srvOfferingDetailsDao.createSearchBuilder();

            serviceOfferingSearch.join("minMemoryDetailsSearch", minMemoryDetailsSearch, JoinBuilder.JoinType.LEFT, JoinBuilder.JoinCondition.AND,
                    serviceOfferingSearch.entity().getId(), minMemoryDetailsSearch.entity().getResourceId(),
                    minMemoryDetailsSearch.entity().getName(), serviceOfferingSearch.entity().setString("minmemory"));

            /*
                (min_ram_size IS NULL AND ram_size IS NULL AND max_ram_size IS NULL)
                OR (ram_size = X)
                OR (min_ram_size <= X AND max_ram_size >= X)
             */

            serviceOfferingSearch.and().op().op("minMemoryDetailsSearch", "memoryConstraintMinMemoryNull", minMemoryDetailsSearch.entity().getValue(), Op.NULL);
            serviceOfferingSearch.and("memoryConstraintNull", serviceOfferingSearch.entity().getRamSize(), Op.NULL).cp();

            serviceOfferingSearch.or().op("minMemoryDetailsSearch", "memoryConstraintMinMemoryNull", minMemoryDetailsSearch.entity().getValue(), Op.NULL);
            serviceOfferingSearch.and("memory", serviceOfferingSearch.entity().getRamSize(), Op.GTEQ).cp();
            serviceOfferingSearch.or("memory", serviceOfferingSearch.entity().getRamSize(), Op.GTEQ);

            serviceOfferingSearch.or().op().op();
            serviceOfferingSearch.op("minMemoryDetailsSearch", "memoryConstraintMinMemoryNull", minMemoryDetailsSearch.entity().getValue(), Op.NULL);
            serviceOfferingSearch.and("memory", serviceOfferingSearch.entity().getRamSize(), Op.LTEQ).cp();
            serviceOfferingSearch.or("minMemoryDetailsSearch", "memory", minMemoryDetailsSearch.entity().getValue(), Op.LTEQ).cp();
            serviceOfferingSearch.and().op().op("maxMemoryDetailsSearch", "memoryConstraintMaxMemoryNull", maxMemoryDetailsSearch.entity().getValue(), Op.NULL);
            serviceOfferingSearch.and("memory", serviceOfferingSearch.entity().getRamSize(), Op.GTEQ).cp();
            serviceOfferingSearch.or("maxMemoryDetailsSearch", "memory", maxMemoryDetailsSearch.entity().getValue(), Op.GTEQ).cp();
            serviceOfferingSearch.cp().cp();
        }

        if (cpuSpeed != null) {
            serviceOfferingSearch.and().op("speedNull", serviceOfferingSearch.entity().getSpeed(), Op.NULL);
            serviceOfferingSearch.or("speedGTEQ", serviceOfferingSearch.entity().getSpeed(), Op.GTEQ);
            serviceOfferingSearch.cp();
        }

        // Filter offerings that are not associated with caller's domain
        // Fetch the offering ids from the details table since theres no smart way to filter them in the join ... yet!
        if (owner.getType() != Account.Type.ADMIN) {
            SearchBuilder<ServiceOfferingDetailsVO> srvOffrDomainDetailSearch = _srvOfferingDetailsDao.createSearchBuilder();
            srvOffrDomainDetailSearch.and().op("domainIdIN", srvOffrDomainDetailSearch.entity().getValue(), Op.IN);
            srvOffrDomainDetailSearch.or("idNull", srvOffrDomainDetailSearch.entity().getValue(), Op.NULL);
            srvOffrDomainDetailSearch.cp();
            serviceOfferingSearch.join("domainDetailSearchNormalUser", srvOffrDomainDetailSearch, JoinBuilder.JoinType.LEFT, JoinBuilder.JoinCondition.AND,
                    serviceOfferingSearch.entity().getId(), srvOffrDomainDetailSearch.entity().getResourceId(),
                    srvOffrDomainDetailSearch.entity().getName(), serviceOfferingSearch.entity().setString(ApiConstants.DOMAIN_ID));
        }

        List<String> hostTags = new ArrayList<>();
        if (currentVmOffering != null) {
            hostTags.addAll(com.cloud.utils.StringUtils.csvTagsToList(currentVmOffering.getHostTag()));
        }

        if (!hostTags.isEmpty()) {
            serviceOfferingSearch.and().op("hostTag", serviceOfferingSearch.entity().getHostTag(), Op.NULL);
            serviceOfferingSearch.or();
            boolean flag = true;
            for(String tag : hostTags) {
                if (flag) {
                    flag = false;
                    serviceOfferingSearch.op("hostTag" + tag, serviceOfferingSearch.entity().getHostTag(), Op.FIND_IN_SET);
                } else {
                    serviceOfferingSearch.and("hostTag" + tag, serviceOfferingSearch.entity().getHostTag(), Op.FIND_IN_SET);
                }
            }
            serviceOfferingSearch.cp().cp();
        }

        SearchCriteria<ServiceOfferingVO> sc = serviceOfferingSearch.create();
        if (state != null) {
            sc.setParameters("state", state);
        }

        if (vgpuProfileId != null) {
            sc.setParameters("vgpuProfileId", vgpuProfileId);
        }

        if (vmId != null) {
            if (!currentVmOffering.isDynamic()) {
                sc.setParameters("idNEQ", currentVmOffering.getId());
            }

            if (currentVmOffering.getDiskOfferingStrictness()) {
                sc.setParameters("diskOfferingId", currentVmOffering.getDiskOfferingId());
                sc.setParameters("diskOfferingStrictness", true);
            } else {
                sc.setParameters("diskOfferingStrictness", false);
            }

            boolean isRootVolumeUsingLocalStorage = virtualMachineManager.isRootVolumeOnLocalStorage(vmId);

            // 1. Only return offerings with the same storage type than the storage pool where the VM's root volume is allocated
            sc.setJoinParameters("diskOfferingSearch", "useLocalStorage", isRootVolumeUsingLocalStorage);

            // 2.In case vm is running return only offerings greater than equal to current offering compute and offering's dynamic scalability should match
            if (vmInstance.getState() == VirtualMachine.State.Running) {
                Integer vmCpu = currentVmOffering.getCpu();
                Integer vmMemory = currentVmOffering.getRamSize();
                Integer vmSpeed = currentVmOffering.getSpeed();
                if ((vmCpu == null || vmMemory == null || vmSpeed == null) && VirtualMachine.Type.User.equals(vmInstance.getType())) {
                    UserVmVO userVmVO = userVmDao.findById(vmId);
                    userVmDao.loadDetails(userVmVO);
                    Map<String, String> details = userVmVO.getDetails();
                    vmCpu = NumbersUtil.parseInt(details.get(ApiConstants.CPU_NUMBER), 0);
                    if (vmSpeed == null) {
                        vmSpeed = NumbersUtil.parseInt(details.get(ApiConstants.CPU_SPEED), 0);
                    }
                    vmMemory = NumbersUtil.parseInt(details.get(ApiConstants.MEMORY), 0);
                }
                if (vmCpu != null && vmCpu > 0) {
                    sc.setParameters("vmCpu", vmCpu);
                    sc.setParameters("vmMaxComputeGTEQ", vmCpu);
                }
                if (vmSpeed != null && vmSpeed > 0) {
                    sc.setParameters("speedGTEQ", vmSpeed);
                }
                if (vmMemory != null && vmMemory > 0) {
                    sc.setParameters("vmMemory", vmMemory);
                    sc.setParameters("vmMaxMemoryGTEQ", vmMemory);
                }
                sc.setParameters("dynamicScalingEnabled", currentVmOffering.isDynamicScalingEnabled());
            }
        }

        if ((!accountMgr.isNormalUser(caller.getId()) && !accountMgr.isDomainAdmin(caller.getId())) && caller.getType() != Account.Type.RESOURCE_DOMAIN_ADMIN) {
            if (domainId != null && accountName == null) {
                sc.setJoinParameters("domainDetailSearch", "domainId", domainId);
            }
        }

        if (keyword != null) {
            sc.setParameters("keywordName", "%" + keyword + "%");
            sc.setParameters("keywordDisplayText", "%" + keyword + "%");
        }

        if (id != null) {
            sc.setParameters("id", id);
        }

        if (isSystem != null) {
            // note that for non-root users, isSystem is always false when
            // control comes to here
            sc.setParameters("systemUse", isSystem);
        }

        if (encryptRoot != null) {
            sc.setJoinParameters("diskOfferingSearch", "encrypt", encryptRoot);
        }

        if (name != null) {
            sc.setParameters("name", name);
        }

        if (vmTypeStr != null) {
            sc.setParameters("svmType", vmTypeStr);
        }

        useStorageType(sc, storageType);

        if (zoneId != null) {
            sc.setJoinParameters("ZoneDetailSearch", "zoneId", zoneId);

            if (DataCenter.Type.Edge.equals(zone.getType())) {
                sc.setJoinParameters("diskOfferingSearch", "useLocalStorage", true);
            }
        }

        if (cpuNumber != null) {
            sc.setParameters("cpuNumber", cpuNumber);
        }

        if (memory != null) {
            sc.setParameters("memory", memory);
        }

        if (cpuSpeed != null) {
            sc.setParameters("speedGTEQ", cpuSpeed);
        }

        if (owner.getType() != Account.Type.ADMIN) {
            Domain callerDomain = _domainDao.findById(owner.getDomainId());
            List<Long> domainIds = findRelatedDomainIds(callerDomain, isRecursive);

            sc.setJoinParameters("domainDetailSearchNormalUser", "domainIdIN", domainIds.toArray());
        }

        if (diskOffering != null) {
            List<String> storageTags = com.cloud.utils.StringUtils.csvTagsToList(diskOffering.getTags());
            if (!storageTags.isEmpty() && VolumeApiServiceImpl.MatchStoragePoolTagsWithDiskOffering.value()) {
                for (String tag : storageTags) {
                    sc.setJoinParameters("diskOfferingSearch", "storageTag" + tag, tag);
                }
            }
        }

        if (CollectionUtils.isNotEmpty(hostTags)) {
            for (String tag : hostTags) {
                sc.setParameters("hostTag" + tag, tag);
            }
        }

        Pair<List<ServiceOfferingVO>, Integer> uniquePair = _srvOfferingDao.searchAndCount(sc, searchFilter);
        Integer count = uniquePair.second();
        List<Long> offeringIds = uniquePair.first().stream().map(ServiceOfferingVO::getId).collect(Collectors.toList());
        return new Pair<>(offeringIds, count);
    }

    @Override
    public ListResponse<ZoneResponse> listDataCenters(ListZonesCmd cmd) {
        Pair<List<DataCenterJoinVO>, Integer> result = listDataCentersInternal(cmd);
        ListResponse<ZoneResponse> response = new ListResponse<>();

        ResponseView respView = ResponseView.Restricted;
        if (cmd instanceof ListZonesCmdByAdmin || CallContext.current().getCallingAccount().getType() == Account.Type.ADMIN) {
            respView = ResponseView.Full;
        }

        List<ZoneResponse> dcResponses = ViewResponseHelper.createDataCenterResponse(respView, cmd.getShowCapacities(), cmd.getShowIcon(), result.first().toArray(new DataCenterJoinVO[0]));
        response.setResponses(dcResponses, result.second());
        return response;
    }

    private ListResponse<ZoneResponse> listDataCentersWithMinimalResponse(ListZonesCmd cmd) {
        Pair<List<DataCenterJoinVO>, Integer> result = listDataCentersInternal(cmd);
        ListResponse<ZoneResponse> response = new ListResponse<ZoneResponse>();

        ResponseView respView = ResponseView.Restricted;
        if (cmd instanceof ListZonesCmdByAdmin || CallContext.current().getCallingAccount().getType() == Account.Type.ADMIN) {
            respView = ResponseView.Full;
        }

        List<ZoneResponse> dcResponses = ViewResponseHelper.createMinimalDataCenterResponse(respView, result.first().toArray(new DataCenterJoinVO[result.first().size()]));
        response.setResponses(dcResponses, result.second());
        return response;
    }

    private Pair<List<DataCenterJoinVO>, Integer> listDataCentersInternal(ListZonesCmd cmd) {
        Account account = CallContext.current().getCallingAccount();
        Long domainId = cmd.getDomainId();
        Long zoneId = cmd.getId();
        if( ! AllowUserViewAllDataCenters.valueInDomain(account.getDomainId())) {
            zoneId = accountMgr.checkAccessAndSpecifyAuthority(CallContext.current().getCallingAccount(), zoneId);
            logger.debug("not allowing users to view all zones ; selected zone is = {}", zoneId);
        }
        List<Long> ids = getIdsListFromCmd(cmd.getId(), cmd.getIds());
        String keyword = cmd.getKeyword();
        String name = cmd.getName();
        String networkType = cmd.getNetworkType();
        Map<String, String> resourceTags = cmd.getTags();
        String storageAccessGroup = cmd.getStorageAccessGroup();

        SearchBuilder<DataCenterJoinVO> sb = _dcJoinDao.createSearchBuilder();
        if (resourceTags != null && !resourceTags.isEmpty()) {
            SearchBuilder<ResourceTagVO> tagSearch = resourceTagDao.createSearchBuilder();
            for (int count = 0; count < resourceTags.size(); count++) {
                tagSearch.or().op("key" + count, tagSearch.entity().getKey(), SearchCriteria.Op.EQ);
                tagSearch.and("value" + count, tagSearch.entity().getValue(), SearchCriteria.Op.EQ);
                tagSearch.cp();
            }
            tagSearch.and("resourceType", tagSearch.entity().getResourceType(), SearchCriteria.Op.EQ);
            sb.groupBy(sb.entity().getId());
            sb.join("tagSearch", tagSearch, sb.entity().getId(), tagSearch.entity().getResourceId(), JoinBuilder.JoinType.INNER);
        }
        if (storageAccessGroup != null) {
            sb.and().op("storageAccessGroupExact", sb.entity().getStorageAccessGroups(), Op.EQ);
            sb.or("storageAccessGroupPrefix", sb.entity().getStorageAccessGroups(), Op.LIKE);
            sb.or("storageAccessGroupSuffix", sb.entity().getStorageAccessGroups(), Op.LIKE);
            sb.or("storageAccessGroupMiddle", sb.entity().getStorageAccessGroups(), Op.LIKE);
            sb.cp();
        }

        Filter searchFilter = new Filter(DataCenterJoinVO.class, "sortKey", SortKeyAscending.value(), cmd.getStartIndex(), cmd.getPageSizeVal());
        searchFilter.addOrderBy(DataCenterJoinVO.class, "id", true);
        SearchCriteria<DataCenterJoinVO> sc = sb.create();

        if (networkType != null) {
            sc.addAnd("networkType", SearchCriteria.Op.EQ, networkType);
        }

        if (CollectionUtils.isNotEmpty(ids)) {
            sc.addAnd("id", SearchCriteria.Op.IN, ids.toArray());
        }

        if (zoneId != null) {
            sc.addAnd("id", SearchCriteria.Op.EQ, zoneId);
        } else if (name != null) {
            sc.addAnd("name", SearchCriteria.Op.EQ, name);
        } else {
            if (keyword != null) {
                SearchCriteria<DataCenterJoinVO> ssc = _dcJoinDao.createSearchCriteria();
                ssc.addOr("name", SearchCriteria.Op.LIKE, "%" + keyword + "%");
                ssc.addOr("description", SearchCriteria.Op.LIKE, "%" + keyword + "%");
                sc.addAnd("name", SearchCriteria.Op.SC, ssc);
            }

            buildSearchCriteriaForOwnedExplicitlyDedicatedResources(domainId, sc, account);

            // handle available=FALSE option, only return zones with at least
            // one VM running there
            Boolean available = cmd.isAvailable();
            if (account != null) {
                if (Boolean.FALSE.equals(available)) {
                    Set<Long> dcIds = new HashSet<>(); // data centers with
                    // at least one VM
                    // running
                    List<DomainRouterVO> routers = _routerDao.listBy(account.getId());
                    for (DomainRouterVO router : routers) {
                        dcIds.add(router.getDataCenterId());
                    }
                    if (dcIds.isEmpty()) {
                        return new Pair<>(new ArrayList<>(), 0);
                    } else {
                        sc.addAnd("id", SearchCriteria.Op.IN, dcIds.toArray());
                    }

                }
            }
        }

        buildSearchCriteriaForTags(resourceTags, sc);

        return _dcJoinDao.searchAndCount(sc, searchFilter);
    }

    private static void buildSearchCriteriaForTags(Map<String, String> resourceTags, SearchCriteria<DataCenterJoinVO> sc) {
        if (resourceTags != null && !resourceTags.isEmpty()) {
            int count = 0;
            sc.setJoinParameters("tagSearch", "resourceType", ResourceObjectType.Zone.toString());
            for (Map.Entry<String, String> entry : resourceTags.entrySet()) {
                sc.setJoinParameters("tagSearch", "key" + count, entry.getKey());
                sc.setJoinParameters("tagSearch", "value" + count, entry.getValue());
                count++;
            }
        }
    }

    /**
     * List all resources due to Explicit Dedication except the
     * dedicated resources of other account
     */
    private void buildSearchCriteriaForOwnedExplicitlyDedicatedResources(Long domainId, SearchCriteria<DataCenterJoinVO> sc, Account account) {
        if (domainId != null) {
            buildSearchCriteriaForZonesBelongingToDomain(domainId, sc, account);
        } else if (accountMgr.isNormalUser(account.getId())) {
            buildSearchCriteriaForUserDomainAndAbove(sc, account);
        } else if (accountMgr.isDomainAdmin(account.getId()) || accountMgr.isResourceDomainAdmin(account.getId())) {
            buildSearchCriteriaForDomainAdmins(sc, account);
        }
    }

<<<<<<< HEAD
        if (storageAccessGroup != null) {
            sc.setParameters("storageAccessGroupExact", storageAccessGroup);
            sc.setParameters("storageAccessGroupPrefix", storageAccessGroup + ",%");
            sc.setParameters("storageAccessGroupSuffix", "%," + storageAccessGroup);
            sc.setParameters("storageAccessGroupMiddle", "%," + storageAccessGroup + ",%");
        }

        return _dcJoinDao.searchAndCount(sc, searchFilter);
=======
    /**
     * Return all zones for the domain admin, and everything above till root, as well as zones till the domain leaf
     */
    private void buildSearchCriteriaForDomainAdmins(SearchCriteria<DataCenterJoinVO> sc, Account account) {
        List<Long> domainIds = new ArrayList<>();
        DomainVO domainRecord = getDomainForAccount(account);
        logger.trace("adding caller's domain {} to the list of domains to search for zones", account.getDomainId());
        domainIds.add(domainRecord.getId());
        // find all domain Ids till leaf
        List<DomainVO> allChildDomains = _domainDao.findAllChildren(domainRecord.getPath(), domainRecord.getId());
        for (DomainVO domain : allChildDomains) {
            logger.trace("adding caller domain's child {} to the list of domains to search for zones", domain.getId());
            domainIds.add(domain.getId());
        }
        // then find all domain Id up to root domain for this account
        while (domainRecord.getParent() != null) {
            domainRecord = _domainDao.findById(domainRecord.getParent());
            logger.trace("adding caller domain's ancestor {} to the list of domains to search for zones", domainRecord.getId());
            domainIds.add(domainRecord.getId());
        }

        // so search for domainId == null (public zones) or domainId this user has access to
        SearchCriteria<DataCenterJoinVO> sdc = _dcJoinDao.createSearchCriteria();
        sdc.addOr("domainId", Op.IN, domainIds.toArray());
        sdc.addOr("domainId", Op.NULL);
        sc.addAnd("domainId", Op.SC, sdc);

        // remove disabled zones
        sc.addAnd("allocationState", Op.NEQ, Grouping.AllocationState.Disabled);

        // remove Dedicated zones not dedicated to this domainId or
        // subdomainId
        List<Long> dedicatedZoneIds = removeDedicatedZoneNotSuitable(domainIds);
        if (!dedicatedZoneIds.isEmpty()) {
            sdc.addAnd("id", Op.NIN, dedicatedZoneIds.toArray(new Object[0]));
        }
    }

    @NotNull
    private DomainVO getDomainForAccount(Account account) {
        DomainVO domainRecord = _domainDao.findById(account.getDomainId());
        if (domainRecord == null) {
            logger.error("Could not find the domainId for account: {}", account);
            throw new CloudAuthenticationException("Could not find the domainId for account:" + account.getAccountName());
        }
        return domainRecord;
>>>>>>> be08fff3
    }

    /**
     * Return all zones for the user's domain, and everything above till root
     * list all zones belonging to this domain, and all of its parents
     * check the parent, if not null, add zones for that parent to list
     */
    private void buildSearchCriteriaForUserDomainAndAbove(SearchCriteria<DataCenterJoinVO> sc, Account account) {

        // find all domain Id up to root domain for this account
        List<Long> domainIds = new ArrayList<>();
        DomainVO domainRecord = getDomainForAccount(account);
        domainIds.add(domainRecord.getId());
        while (domainRecord.getParent() != null) {
            domainRecord = _domainDao.findById(domainRecord.getParent());
            domainIds.add(domainRecord.getId());
        }
        // domainId == null (public zones) or domainId IN [all domain id
        // up to root domain]
        SearchCriteria<DataCenterJoinVO> sdc = _dcJoinDao.createSearchCriteria();
        sdc.addOr("domainId", Op.IN, domainIds.toArray());
        sdc.addOr("domainId", Op.NULL);
        sc.addAnd("domainId", Op.SC, sdc);

        // remove disabled zones
        sc.addAnd("allocationState", Op.NEQ, Grouping.AllocationState.Disabled);

        // accountId == null (zones dedicated to a domain) or
        // accountId = caller
        SearchCriteria<DataCenterJoinVO> sdc2 = _dcJoinDao.createSearchCriteria();
        sdc2.addOr("accountId", Op.EQ, account.getId());
        sdc2.addOr("accountId", Op.NULL);

        sc.addAnd("accountId", Op.SC, sdc2);

        // remove Dedicated zones not dedicated to this domainId or
        // subdomainId
        List<Long> dedicatedZoneIds = removeDedicatedZoneNotSuitable(domainIds);
        if (!dedicatedZoneIds.isEmpty()) {
            sdc.addAnd("id", Op.NIN, dedicatedZoneIds.toArray(new Object[0]));
        }
    }

    private void buildSearchCriteriaForZonesBelongingToDomain(Long domainId, SearchCriteria<DataCenterJoinVO> sc, Account account) {
        // for domainId != null // right now, we made the decision to
        // only list zones associated // with this domain, private zone
        sc.addAnd("domainId", Op.EQ, domainId);

        if (accountMgr.isNormalUser(account.getId())) {
            // accountId == null (zones dedicated to a domain) or
            // accountId = caller
            SearchCriteria<DataCenterJoinVO> sdc = _dcJoinDao.createSearchCriteria();
            sdc.addOr("accountId", Op.EQ, account.getId());
            sdc.addOr("accountId", Op.NULL);

            sc.addAnd("accountId", Op.SC, sdc);
        }
    }

    private List<Long> removeDedicatedZoneNotSuitable(List<Long> domainIds) {
        // remove dedicated zone of other domain
        List<Long> dedicatedZoneIds = new ArrayList<>();
        List<DedicatedResourceVO> dedicatedResources = _dedicatedDao.listZonesNotInDomainIds(domainIds);
        for (DedicatedResourceVO dr : dedicatedResources) {
            if (dr != null) {
                logger.trace("adding zone to exclude from callers list zones result: {}.", dr.getDataCenterId());
                dedicatedZoneIds.add(dr.getDataCenterId());
            }
        }
        return dedicatedZoneIds;
    }

    // This method is used for permissions check for both disk and service
    // offerings
    private boolean isPermissible(Long accountDomainId, Long offeringDomainId) {

        if (accountDomainId.equals(offeringDomainId)) {
            return true; // account and service offering in same domain
        }

        DomainVO domainRecord = _domainDao.findById(accountDomainId);

        if (domainRecord != null) {
            while (true) {
                if (domainRecord.getId() == offeringDomainId) {
                    return true;
                }

                // try and move on to the next domain
                if (domainRecord.getParent() != null) {
                    domainRecord = _domainDao.findById(domainRecord.getParent());
                } else {
                    break;
                }
            }
        }

        return false;
    }

    @Override
    public ListResponse<TemplateResponse> listTemplates(ListTemplatesCmd cmd) {
        Pair<List<TemplateJoinVO>, Integer> result = searchForTemplatesInternal(cmd);
        ListResponse<TemplateResponse> response = new ListResponse<>();

        ResponseView respView = ResponseView.Restricted;
        if (cmd instanceof ListTemplatesCmdByAdmin) {
            respView = ResponseView.Full;
        }

        List<TemplateResponse> templateResponses = ViewResponseHelper.createTemplateResponse(cmd.getDetails(), respView, result.first().toArray(new TemplateJoinVO[0]));
        response.setResponses(templateResponses, result.second());
        return response;
    }

    private Pair<List<TemplateJoinVO>, Integer> searchForTemplatesInternal(ListTemplatesCmd cmd) {
        TemplateFilter templateFilter = TemplateFilter.valueOf(cmd.getTemplateFilter());
        Long id = cmd.getId();
        Map<String, String> tags = cmd.getTags();
        boolean showRemovedTmpl = cmd.getShowRemoved();
        Account caller = CallContext.current().getCallingAccount();
        Long parentTemplateId = cmd.getParentTemplateId();
        Long domainId = cmd.getDomainId();
        boolean isRecursive = cmd.isRecursive();

        boolean listAll = false;
        if (templateFilter != null && templateFilter == TemplateFilter.all) {
            if (caller.getType() == Account.Type.NORMAL) {
                throw new InvalidParameterValueException("Filter " + TemplateFilter.all + " can be specified by admin only");
            }
            listAll = true;
        }

        List<Long> permittedAccountIds = new ArrayList<>();
        Ternary<Long, Boolean, ListProjectResourcesCriteria> domainIdRecursiveListProject = new Ternary<>(domainId, isRecursive, null);
        accountMgr.buildACLSearchParameters(
                caller, id, cmd.getAccountName(), cmd.getProjectId(), permittedAccountIds,
                domainIdRecursiveListProject, listAll, false
        );
        ListProjectResourcesCriteria listProjectResourcesCriteria = domainIdRecursiveListProject.third();
        List<Account> permittedAccounts = new ArrayList<>();
        for (Long accountId : permittedAccountIds) {
            permittedAccounts.add(accountMgr.getAccount(accountId));
        }

        boolean showDomr = ((templateFilter != TemplateFilter.selfexecutable) && (templateFilter != TemplateFilter.featured));
        HypervisorType hypervisorType = HypervisorType.getType(cmd.getHypervisor());

        String templateType = cmd.getTemplateType();
        if (cmd instanceof ListVnfTemplatesCmd) {
            if (templateType == null) {
                templateType = TemplateType.VNF.name();
            } else if (!TemplateType.VNF.name().equals(templateType)) {
                throw new InvalidParameterValueException("Template type must be VNF when list VNF templates");
            }
        }
        Boolean isVnf = cmd.getVnf();
        Boolean forCks = cmd.getForCks();

        return searchForTemplatesInternal(id, cmd.getTemplateName(), cmd.getKeyword(), templateFilter, false,
                null, cmd.getPageSizeVal(), cmd.getStartIndex(), cmd.getZoneId(), cmd.getStoragePoolId(),
                cmd.getImageStoreId(), hypervisorType, showDomr, cmd.listInReadyState(), permittedAccounts, caller,
                listProjectResourcesCriteria, tags, showRemovedTmpl, cmd.getIds(), parentTemplateId, cmd.getShowUnique(),
<<<<<<< HEAD
                templateType, isVnf, cmd.getArch(), cmd.getOsCategoryId(), forCks, cmd.getExtensionId());
=======
                templateType, isVnf, domainId, isRecursive, cmd.getArch());
>>>>>>> be08fff3
    }

    private Pair<List<TemplateJoinVO>, Integer> searchForTemplatesInternal(Long templateId, String name, String keyword,
            TemplateFilter templateFilter, boolean isIso, Boolean bootable, Long pageSize,
            Long startIndex, Long zoneId, Long storagePoolId, Long imageStoreId, HypervisorType hyperType,
            boolean showDomr, boolean onlyReady, List<Account> permittedAccounts, Account caller,
            ListProjectResourcesCriteria listProjectResourcesCriteria, Map<String, String> tags,
            boolean showRemovedTmpl, List<Long> ids, Long parentTemplateId, Boolean showUnique, String templateType,
<<<<<<< HEAD
            Boolean isVnf, CPU.CPUArch arch, Long osCategoryId, Boolean forCks, Long extensionId) {
=======
            Boolean isVnf, Long domainId, boolean isRecursive, CPU.CPUArch arch) {
>>>>>>> be08fff3

        // check if zone is configured, if not, just return empty list
        List<HypervisorType> hypers = null;
        if (!isIso) {
            hypers = _resourceMgr.listAvailHypervisorInZone(null);
            hypers.add(HypervisorType.External);
        }

        VMTemplateVO template;

        Filter searchFilter = new Filter(TemplateJoinVO.class, "sortKey", SortKeyAscending.value(), startIndex, pageSize);
        searchFilter.addOrderBy(TemplateJoinVO.class, "tempZonePair", SortKeyAscending.value());

        SearchBuilder<TemplateJoinVO> sb = _templateJoinDao.createSearchBuilder();
        if (showUnique) {
            sb.select(null, Func.DISTINCT, sb.entity().getId()); // select distinct templateId
        } else {
            sb.select(null, Func.DISTINCT, sb.entity().getTempZonePair()); // select distinct (templateId, zoneId) pair
        }
        if (ids != null && !ids.isEmpty()) {
            sb.and("idIN", sb.entity().getId(), SearchCriteria.Op.IN);
        }

        if (storagePoolId != null) {
            SearchBuilder<VMTemplateStoragePoolVO> storagePoolSb = templatePoolDao.createSearchBuilder();
            sb.join("storagePool", storagePoolSb, storagePoolSb.entity().getTemplateId(), sb.entity().getId(), JoinBuilder.JoinType.INNER);
        }

        if (osCategoryId != null) {
            sb.and("guestOsIdIN", sb.entity().getGuestOSId(), Op.IN);
        }

        if (extensionId != null) {
            sb.and("extensionId", sb.entity().getExtensionId(), Op.IN);
        }

        SearchCriteria<TemplateJoinVO> sc = sb.create();

        if (imageStoreId != null) {
            sc.addAnd("dataStoreId", SearchCriteria.Op.EQ, imageStoreId);
        }

        if (arch != null) {
            sc.addAnd("arch", SearchCriteria.Op.EQ, arch);
        }

        if (storagePoolId != null) {
            sc.setJoinParameters("storagePool", "pool_id", storagePoolId);
        }

        if (osCategoryId != null) {
            List<Long> guestOsIds = guestOSDao.listIdsByCategoryId(osCategoryId);
            if (CollectionUtils.isNotEmpty(guestOsIds)) {
                sc.setParameters("guestOsIdIN", guestOsIds.toArray());
            } else {
                return new Pair<>(new ArrayList<>(), 0);
            }
        }

        if (extensionId != null) {
            sc.setParameters("extensionId", extensionId);
        }

        // verify templateId parameter and specially handle it
        if (templateId != null) {
            template = _templateDao.findByIdIncludingRemoved(templateId); // Done for backward compatibility - Bug-5221
            if (template == null) {
                throw new InvalidParameterValueException("Please specify a valid template ID.");
            }// If ISO requested then it should be ISO.
            if (isIso && template.getFormat() != ImageFormat.ISO) {
                logger.error("Template {} is not an ISO", template);
                InvalidParameterValueException ex = new InvalidParameterValueException("Specified Template Id is not an ISO");
                ex.addProxyObject(template.getUuid(), "templateId");
                throw ex;
            }// If ISO not requested then it shouldn't be an ISO.
            if (!isIso && template.getFormat() == ImageFormat.ISO) {
                logger.error("Incorrect format of the template: {}", template);
                InvalidParameterValueException ex = new InvalidParameterValueException("Incorrect format " + template.getFormat() + " of the specified template id");
                ex.addProxyObject(template.getUuid(), "templateId");
                throw ex;
            }
            if (!template.isPublicTemplate() && caller.getType() == Account.Type.DOMAIN_ADMIN) {
                Account template_acc = accountMgr.getAccount(template.getAccountId());
                DomainVO domain = _domainDao.findById(template_acc.getDomainId());
                accountMgr.checkAccess(caller, domain);
            }

            // if template is not public, perform permission check here
            else if (!template.isPublicTemplate() && caller.getType() != Account.Type.ADMIN) {
                accountMgr.checkAccess(caller, null, false, template);
            } else if (template.isPublicTemplate()) {
                accountMgr.checkAccess(caller, null, false, template);
            }

            // if templateId is specified, then we will just use the id to
            // search and ignore other query parameters
            sc.addAnd("id", SearchCriteria.Op.EQ, templateId);
        } else {

            DomainVO domain;
            if (!permittedAccounts.isEmpty()) {
                domain = _domainDao.findById(permittedAccounts.get(0).getDomainId());
            } else {
                domain = _domainDao.findById(Objects.requireNonNullElse(domainId, caller.getDomainId()));
            }

            setIdsListToSearchCriteria(sc, ids);

            // add criteria for project or not
            if (listProjectResourcesCriteria == ListProjectResourcesCriteria.SkipProjectResources) {
                sc.addAnd("accountType", SearchCriteria.Op.NEQ, Account.Type.PROJECT);
            } else if (listProjectResourcesCriteria == ListProjectResourcesCriteria.ListProjectResourcesOnly) {
                sc.addAnd("accountType", SearchCriteria.Op.EQ, Account.Type.PROJECT);
            }

            // add criteria for domain path in case of admins
            if ((templateFilter == TemplateFilter.self || templateFilter == TemplateFilter.selfexecutable)
                    && (accountMgr.isAdmin(caller.getAccountId()))) {
                if (isRecursive) {
                    sc.addAnd("domainPath", SearchCriteria.Op.LIKE, domain.getPath() + "%");
                } else {
                    sc.addAnd("domainPath", SearchCriteria.Op.EQ, domain.getPath());
                }
            }

            List<Long> relatedDomainIds = new ArrayList<>();
            List<Long> permittedAccountIds = new ArrayList<>();
            if (!permittedAccounts.isEmpty()) {
                for (Account account : permittedAccounts) {
                    permittedAccountIds.add(account.getId());
                    boolean publicTemplates = (templateFilter == TemplateFilter.featured || templateFilter == TemplateFilter.community);

                    // get all parent domain ID's all the way till root domain
                    DomainVO domainTreeNode;
                    //if template filter is featured, or community, all child domains should be included in search
                    if (publicTemplates) {
                        domainTreeNode = _domainDao.findById(Domain.ROOT_DOMAIN);

                    } else {
                        domainTreeNode = _domainDao.findById(account.getDomainId());
                    }
                    relatedDomainIds.add(domainTreeNode.getId());
                    while (domainTreeNode.getParent() != null) {
                        domainTreeNode = _domainDao.findById(domainTreeNode.getParent());
                        relatedDomainIds.add(domainTreeNode.getId());
                    }

                    // get all child domain ID's
                    if (accountMgr.isAdmin(account.getId()) || publicTemplates) {
                        List<DomainVO> allChildDomains = _domainDao.findAllChildren(domainTreeNode.getPath(), domainTreeNode.getId());
                        for (DomainVO childDomain : allChildDomains) {
                            relatedDomainIds.add(childDomain.getId());
                        }
                    }
                }
            }

            // control different template filters
            if (templateFilter == TemplateFilter.featured || templateFilter == TemplateFilter.community) {
                sc.addAnd("publicTemplate", SearchCriteria.Op.EQ, true);
                if (templateFilter == TemplateFilter.featured) {
                    sc.addAnd("featured", SearchCriteria.Op.EQ, true);
                } else {
                    sc.addAnd("featured", SearchCriteria.Op.EQ, false);
                }
                if (!permittedAccounts.isEmpty()) {
                    SearchCriteria<TemplateJoinVO> scc = _templateJoinDao.createSearchCriteria();
                    scc.addOr("domainId", SearchCriteria.Op.IN, relatedDomainIds.toArray());
                    scc.addOr("domainId", SearchCriteria.Op.NULL);
                    sc.addAnd("domainId", SearchCriteria.Op.SC, scc);
                }
            } else if (templateFilter == TemplateFilter.self || templateFilter == TemplateFilter.selfexecutable) {
                if (!permittedAccounts.isEmpty()) {
                    sc.addAnd("accountId", SearchCriteria.Op.IN, permittedAccountIds.toArray());
                }
            } else if (templateFilter == TemplateFilter.sharedexecutable || templateFilter == TemplateFilter.shared) {
                // only show templates shared by others
                if (permittedAccounts.isEmpty()) {
                    return new Pair<>(new ArrayList<>(), 0);
                }
                sc.addAnd("sharedAccountId", SearchCriteria.Op.IN, permittedAccountIds.toArray());
            } else if (templateFilter == TemplateFilter.executable) {
                SearchCriteria<TemplateJoinVO> scc = _templateJoinDao.createSearchCriteria();
                scc.addOr("publicTemplate", SearchCriteria.Op.EQ, true);
                if (!permittedAccounts.isEmpty()) {
                    scc.addOr("accountId", SearchCriteria.Op.IN, permittedAccountIds.toArray());
                }
                sc.addAnd("publicTemplate", SearchCriteria.Op.SC, scc);
            } else if (templateFilter == TemplateFilter.all && caller.getType() != Account.Type.ADMIN) {
                SearchCriteria<TemplateJoinVO> scc = _templateJoinDao.createSearchCriteria();
                scc.addOr("publicTemplate", SearchCriteria.Op.EQ, true);

                if (listProjectResourcesCriteria == ListProjectResourcesCriteria.SkipProjectResources) {
                    scc.addOr("domainPath", SearchCriteria.Op.LIKE, _domainDao.findById(caller.getDomainId()).getPath() + "%");
                } else {
                    if (!permittedAccounts.isEmpty()) {
                        scc.addOr("accountId", SearchCriteria.Op.IN, permittedAccountIds.toArray());
                        scc.addOr("sharedAccountId", SearchCriteria.Op.IN, permittedAccountIds.toArray());
                    }
                }
                sc.addAnd("publicTemplate", SearchCriteria.Op.SC, scc);
            }
        }

        applyPublicTemplateSharingRestrictions(sc, caller);

        return templateChecks(isIso, hypers, tags, name, keyword, hyperType, onlyReady, bootable, zoneId, showDomr, caller,
                showRemovedTmpl, parentTemplateId, showUnique, templateType, isVnf, forCks, searchFilter, sc);
    }

    /**
     * If the caller is not a root admin, restricts the search to return only public templates from the domain which
     * the caller belongs to and domains with the setting 'share.public.templates.with.other.domains' enabled.
     */
    protected void applyPublicTemplateSharingRestrictions(SearchCriteria<TemplateJoinVO> sc, Account caller) {
        if (caller.getType() == Account.Type.ADMIN) {
            logger.debug(String.format("Account [%s] is a root admin. Therefore, it has access to all public templates.", caller));
            return;
        }

        List<TemplateJoinVO> publicTemplates = _templateJoinDao.listPublicTemplates();

        Set<Long> unsharableDomainIds = new HashSet<>();
        for (TemplateJoinVO template : publicTemplates) {
            addDomainIdToSetIfDomainDoesNotShareTemplates(template.getDomainId(), caller, unsharableDomainIds);
        }

        if (!unsharableDomainIds.isEmpty()) {
            logger.info(String.format("The public templates belonging to the domains [%s] will not be listed to account [%s] as they have the configuration [%s] marked as 'false'.", unsharableDomainIds, caller, QueryService.SharePublicTemplatesWithOtherDomains.key()));
            sc.addAnd("domainId", SearchCriteria.Op.NOTIN, unsharableDomainIds.toArray());
        }
    }

    /**
     * Adds the provided domain ID to the set if the domain does not share templates with the account. That is, if:
     * (1) the template does not belong to the domain of the account AND
     * (2) the domain of the template has the setting 'share.public.templates.with.other.domains' disabled.
     */
    protected void addDomainIdToSetIfDomainDoesNotShareTemplates(long domainId, Account account, Set<Long> unsharableDomainIds) {
        if (domainId == account.getDomainId()) {
            logger.trace(String.format("Domain [%s] will not be added to the set of domains with unshared templates since the account [%s] belongs to it.", domainId, account));
            return;
        }

        if (unsharableDomainIds.contains(domainId)) {
            logger.trace(String.format("Domain [%s] is already on the set of domains with unshared templates.", domainId));
            return;
        }

        if (!checkIfDomainSharesTemplates(domainId)) {
            logger.debug(String.format("Domain [%s] will be added to the set of domains with unshared templates as configuration [%s] is false.", domainId, QueryService.SharePublicTemplatesWithOtherDomains.key()));
            unsharableDomainIds.add(domainId);
        }
    }

    protected boolean checkIfDomainSharesTemplates(Long domainId) {
        return QueryService.SharePublicTemplatesWithOtherDomains.valueIn(domainId);
    }

    private Pair<List<TemplateJoinVO>, Integer> templateChecks(boolean isIso, List<HypervisorType> hypers, Map<String, String> tags, String name, String keyword,
                                                               HypervisorType hyperType, boolean onlyReady, Boolean bootable, Long zoneId, boolean showDomr, Account caller,
                                                               boolean showRemovedTmpl, Long parentTemplateId, Boolean showUnique, String templateType, Boolean isVnf, Boolean forCks,
                                                               Filter searchFilter, SearchCriteria<TemplateJoinVO> sc) {
        if (!isIso) {
            // add hypervisor criteria for template case
            if (hypers != null && !hypers.isEmpty()) {
                String[] relatedHypers = new String[hypers.size()];
                for (int i = 0; i < hypers.size(); i++) {
                    relatedHypers[i] = hypers.get(i).toString();
                }
                sc.addAnd("hypervisorType", SearchCriteria.Op.IN, relatedHypers);
            }
        }

        // add tags criteria
        if (tags != null && !tags.isEmpty()) {
            SearchCriteria<TemplateJoinVO> scc = _templateJoinDao.createSearchCriteria();
            for (Map.Entry<String, String> entry : tags.entrySet()) {
                SearchCriteria<TemplateJoinVO> scTag = _templateJoinDao.createSearchCriteria();
                scTag.addAnd("tagKey", SearchCriteria.Op.EQ, entry.getKey());
                scTag.addAnd("tagValue", SearchCriteria.Op.EQ, entry.getValue());
                if (isIso) {
                    scTag.addAnd("tagResourceType", SearchCriteria.Op.EQ, ResourceObjectType.ISO);
                } else {
                    scTag.addAnd("tagResourceType", SearchCriteria.Op.EQ, ResourceObjectType.Template);
                }
                scc.addOr("tagKey", SearchCriteria.Op.SC, scTag);
            }
            sc.addAnd("tagKey", SearchCriteria.Op.SC, scc);
        }

        // other criteria

        if (keyword != null) {
            SearchCriteria<TemplateJoinVO> scc = _templateJoinDao.createSearchCriteria();
            scc.addOr("name", SearchCriteria.Op.LIKE, "%" + keyword + "%");
            scc.addOr("displayText", SearchCriteria.Op.LIKE, "%" + keyword + "%");
            sc.addAnd("name", SearchCriteria.Op.SC, scc);
        }
        if (name != null) {
            sc.addAnd("name", SearchCriteria.Op.EQ, name);
        }

        SearchCriteria.Op op = isIso ? Op.EQ : Op.NEQ;
        sc.addAnd("format", op, "ISO");

        if (!hyperType.equals(HypervisorType.None)) {
            sc.addAnd("hypervisorType", SearchCriteria.Op.EQ, hyperType);
        }

        if (bootable != null) {
            sc.addAnd("bootable", SearchCriteria.Op.EQ, bootable);
        }

        if (onlyReady) {
            SearchCriteria<TemplateJoinVO> readySc = _templateJoinDao.createSearchCriteria();
            readySc.addOr("state", SearchCriteria.Op.EQ, TemplateState.Ready);
            readySc.addOr("format", SearchCriteria.Op.IN, ImageFormat.BAREMETAL, ImageFormat.EXTERNAL);
            SearchCriteria<TemplateJoinVO> isoPerhostSc = _templateJoinDao.createSearchCriteria();
            isoPerhostSc.addAnd("format", SearchCriteria.Op.EQ, ImageFormat.ISO);
            isoPerhostSc.addAnd("templateType", SearchCriteria.Op.EQ, TemplateType.PERHOST);
            readySc.addOr("templateType", SearchCriteria.Op.SC, isoPerhostSc);
            sc.addAnd("state", SearchCriteria.Op.SC, readySc);
        }

        if (!showDomr) {
            // excluding system template
            sc.addAnd("templateType", SearchCriteria.Op.NEQ, Storage.TemplateType.SYSTEM);
        }

        if (zoneId != null) {
            SearchCriteria<TemplateJoinVO> zoneSc = _templateJoinDao.createSearchCriteria();
            zoneSc.addOr("dataCenterId", SearchCriteria.Op.EQ, zoneId);
            zoneSc.addOr("dataStoreScope", SearchCriteria.Op.EQ, ScopeType.REGION);
            // handle the case where TemplateManager.VMWARE_TOOLS_ISO and TemplateManager.VMWARE_TOOLS_ISO do not
            // have data_center information in template_view
            SearchCriteria<TemplateJoinVO> isoPerhostSc = _templateJoinDao.createSearchCriteria();
            isoPerhostSc.addAnd("format", SearchCriteria.Op.EQ, ImageFormat.ISO);
            isoPerhostSc.addAnd("templateType", SearchCriteria.Op.EQ, TemplateType.PERHOST);
            zoneSc.addOr("templateType", SearchCriteria.Op.SC, isoPerhostSc);
            sc.addAnd("dataCenterId", SearchCriteria.Op.SC, zoneSc);
        }

        if (parentTemplateId != null) {
            sc.addAnd("parentTemplateId", SearchCriteria.Op.EQ, parentTemplateId);
        }

        if (templateType != null) {
            sc.addAnd("templateType", SearchCriteria.Op.EQ, templateType);
        }

        if (isVnf != null) {
            if (isVnf) {
                sc.addAnd("templateType", SearchCriteria.Op.EQ, TemplateType.VNF);
            } else {
                sc.addAnd("templateType", SearchCriteria.Op.NEQ, TemplateType.VNF);
            }
        }

        if (forCks != null) {
            sc.addAnd("forCks", SearchCriteria.Op.EQ, forCks);
        }

        // don't return removed template, this should not be needed since we
        // changed annotation for removed field in TemplateJoinVO.
        // sc.addAnd("removed", SearchCriteria.Op.NULL);

        // search unique templates and find details by Ids
        Pair<List<TemplateJoinVO>, Integer> uniqueTmplPair;
        if (showRemovedTmpl) {
            uniqueTmplPair = _templateJoinDao.searchIncludingRemovedAndCount(sc, searchFilter);
        } else {
            sc.addAnd("templateState", SearchCriteria.Op.IN, new State[] {State.Active, State.UploadAbandoned, State.UploadError, State.NotUploaded, State.UploadInProgress});
            if (showUnique) {
                final String[] distinctColumns = {"template_view.id"};
                uniqueTmplPair = _templateJoinDao.searchAndDistinctCount(sc, searchFilter, distinctColumns);
            } else {
                final String[] distinctColumns = {"temp_zone_pair"};
                uniqueTmplPair = _templateJoinDao.searchAndDistinctCount(sc, searchFilter, distinctColumns);
            }
        }

        return findTemplatesByIdOrTempZonePair(uniqueTmplPair, showRemovedTmpl, showUnique, caller);

        // TODO: revisit the special logic for iso search in
        // VMTemplateDaoImpl.searchForTemplates and understand why we need to
        // specially handle ISO. The original logic is very twisted and no idea
        // about what the code was doing.
    }

    // findTemplatesByIdOrTempZonePair returns the templates with the given ids if showUnique is true, or else by the TempZonePair
    private Pair<List<TemplateJoinVO>, Integer> findTemplatesByIdOrTempZonePair(Pair<List<TemplateJoinVO>, Integer> templateDataPair,
                                                                                boolean showRemoved, boolean showUnique, Account caller) {
        Integer count = templateDataPair.second();
        if (count == 0) {
            // empty result
            return templateDataPair;
        }
        List<TemplateJoinVO> templateData = templateDataPair.first();
        List<TemplateJoinVO> templates;
        if (showUnique) {
            Long[] templateIds = templateData.stream().map(BaseViewWithTagInformationVO::getId).toArray(Long[]::new);
            templates = _templateJoinDao.findByDistinctIds(templateIds);
        } else {
            String[] templateZonePairs = templateData.stream().map(TemplateJoinVO::getTempZonePair).toArray(String[]::new);
            templates = _templateJoinDao.searchByTemplateZonePair(showRemoved, templateZonePairs);
        }

        return new Pair<>(templates, count);
    }

    @Override
    public ListResponse<TemplateResponse> listIsos(ListIsosCmd cmd) {
        Pair<List<TemplateJoinVO>, Integer> result = searchForIsosInternal(cmd);
        ListResponse<TemplateResponse> response = new ListResponse<>();

        ResponseView respView = ResponseView.Restricted;
        if (cmd instanceof ListIsosCmdByAdmin) {
            respView = ResponseView.Full;
        }

        List<TemplateResponse> templateResponses = ViewResponseHelper.createIsoResponse(respView, result.first().toArray(new TemplateJoinVO[0]));
        response.setResponses(templateResponses, result.second());
        return response;
    }

    private Pair<List<TemplateJoinVO>, Integer> searchForIsosInternal(ListIsosCmd cmd) {
        TemplateFilter isoFilter = TemplateFilter.valueOf(cmd.getIsoFilter());
        Long id = cmd.getId();
        Map<String, String> tags = cmd.getTags();
        boolean showRemovedISO = cmd.getShowRemoved();
        Account caller = CallContext.current().getCallingAccount();
        Long domainId = cmd.getDomainId();
        boolean isRecursive = cmd.isRecursive();

        boolean listAll = false;
        if (isoFilter != null && isoFilter == TemplateFilter.all) {
            if (caller.getType() == Account.Type.NORMAL) {
                throw new InvalidParameterValueException("Filter " + TemplateFilter.all + " can be specified by admin only");
            }
            listAll = true;
        }


        List<Long> permittedAccountIds = new ArrayList<>();
        Ternary<Long, Boolean, ListProjectResourcesCriteria> domainIdRecursiveListProject = new Ternary<>(domainId, isRecursive, null);
        accountMgr.buildACLSearchParameters(caller, id, cmd.getAccountName(), cmd.getProjectId(), permittedAccountIds, domainIdRecursiveListProject, listAll, false);
        ListProjectResourcesCriteria listProjectResourcesCriteria = domainIdRecursiveListProject.third();
        List<Account> permittedAccounts = new ArrayList<>();
        for (Long accountId : permittedAccountIds) {
            permittedAccounts.add(accountMgr.getAccount(accountId));
        }

        HypervisorType hypervisorType = HypervisorType.getType(cmd.getHypervisor());

        return searchForTemplatesInternal(cmd.getId(), cmd.getIsoName(), cmd.getKeyword(), isoFilter, true, cmd.isBootable(),
                cmd.getPageSizeVal(), cmd.getStartIndex(), cmd.getZoneId(), cmd.getStoragePoolId(), cmd.getImageStoreId(),
                hypervisorType, true, cmd.listInReadyState(), permittedAccounts, caller, listProjectResourcesCriteria,
                tags, showRemovedISO, null, null, cmd.getShowUnique(), null, null,
<<<<<<< HEAD
                cmd.getArch(), cmd.getOsCategoryId(), null, null);
=======
                domainId, isRecursive, cmd.getArch());
>>>>>>> be08fff3
    }

    @Override
    public DetailOptionsResponse listDetailOptions(final ListDetailOptionsCmd cmd) {
        final ResourceObjectType type = cmd.getResourceType();
        final String resourceUuid = cmd.getResourceId();
        final Map<String, List<String>> options = new HashMap<>();
        switch (type) {
            case Template:
            case UserVm:
                HypervisorType hypervisorType = HypervisorType.None;
                if (StringUtils.isNotEmpty(resourceUuid) && ResourceObjectType.Template.equals(type)) {
                    hypervisorType = _templateDao.findByUuid(resourceUuid).getHypervisorType();
                }
                if (StringUtils.isNotEmpty(resourceUuid) && ResourceObjectType.UserVm.equals(type)) {
                    hypervisorType = _vmInstanceDao.findByUuid(resourceUuid).getHypervisorType();
                }
                fillVMOrTemplateDetailOptions(options, hypervisorType);
                break;
            case VnfTemplate:
                fillVnfTemplateDetailOptions(options);
                return new DetailOptionsResponse(options);
            default:
                throw new CloudRuntimeException("Resource type not supported.");
        }
        if (CallContext.current().getCallingAccount().getType() != Account.Type.ADMIN) {
            final List<String> userDenyListedSettings = Stream.of(QueryService.UserVMDeniedDetails.value().split(","))
                    .map(String::trim)
                    .collect(Collectors.toList());
            userDenyListedSettings.addAll(QueryService.RootAdminOnlyVmSettings);
            for (final String detail : userDenyListedSettings) {
                if (options.containsKey(detail)) {
                    options.remove(detail);
                }
            }
        }
        return new DetailOptionsResponse(options);
    }

    @Override
    public ListResponse<ResourceIconResponse> listResourceIcons(ListResourceIconCmd cmd) {
        ListResponse<ResourceIconResponse> responses = new ListResponse<>();
        responses.setResponses(resourceIconDao.listResourceIcons(cmd.getResourceIds(), cmd.getResourceType()));
        return responses;
    }

    private void fillVnfTemplateDetailOptions(final Map<String, List<String>> options) {
        for (VNF.AccessDetail detail : VNF.AccessDetail.values()) {
            if (VNF.AccessDetail.ACCESS_METHODS.equals(detail)) {
                options.put(detail.name().toLowerCase(), Arrays.stream(VNF.AccessMethod.values()).map(VNF.AccessMethod::toString).sorted().collect(Collectors.toList()));
            } else {
                options.put(detail.name().toLowerCase(), Collections.emptyList());
            }
        }
        for (VNF.VnfDetail detail : VNF.VnfDetail.values()) {
            options.put(detail.name().toLowerCase(), Collections.emptyList());
        }
    }

    private void fillVMOrTemplateDetailOptions(final Map<String, List<String>> options, final HypervisorType hypervisorType) {
        if (options == null) {
            throw new CloudRuntimeException("Invalid/null detail-options response object passed");
        }

        options.put(ApiConstants.BootType.UEFI.toString(), Arrays.asList(ApiConstants.BootMode.LEGACY.toString(),
            ApiConstants.BootMode.SECURE.toString()));
        options.put(VmDetailConstants.KEYBOARD, Arrays.asList("uk", "us", "jp", "fr"));
        options.put(VmDetailConstants.CPU_CORE_PER_SOCKET, Collections.emptyList());
        options.put(VmDetailConstants.ROOT_DISK_SIZE, Collections.emptyList());

        if (HypervisorType.KVM.equals(hypervisorType)) {
            options.put(VmDetailConstants.CPU_THREAD_PER_CORE, Collections.emptyList());
            options.put(VmDetailConstants.NIC_ADAPTER, Arrays.asList("e1000", "virtio", "rtl8139", "vmxnet3", "ne2k_pci"));
            options.put(VmDetailConstants.ROOT_DISK_CONTROLLER, Arrays.asList("osdefault", "ide", "scsi", "virtio", "virtio-blk"));
            options.put(VmDetailConstants.VIDEO_HARDWARE, Arrays.asList("cirrus", "vga", "qxl", "virtio"));
            options.put(VmDetailConstants.VIDEO_RAM, Collections.emptyList());
            options.put(VmDetailConstants.IO_POLICY, Arrays.asList("threads", "native", "io_uring", "storage_specific"));
            options.put(VmDetailConstants.IOTHREADS, List.of("enabled"));
            options.put(VmDetailConstants.NIC_MULTIQUEUE_NUMBER, Collections.emptyList());
            options.put(VmDetailConstants.NIC_PACKED_VIRTQUEUES_ENABLED, Arrays.asList("true", "false"));
            options.put(VmDetailConstants.VIRTUAL_TPM_MODEL, Arrays.asList("tpm-tis", "tpm-crb"));
            options.put(VmDetailConstants.VIRTUAL_TPM_VERSION, Arrays.asList("1.2", "2.0"));
            options.put(VmDetailConstants.GUEST_CPU_MODE, Arrays.asList("custom", "host-model", "host-passthrough"));
            options.put(VmDetailConstants.GUEST_CPU_MODEL, Collections.emptyList());
        }

        if (HypervisorType.VMware.equals(hypervisorType)) {
            options.put(VmDetailConstants.NIC_ADAPTER, Arrays.asList("E1000", "PCNet32", "Vmxnet2", "Vmxnet3"));
            options.put(VmDetailConstants.ROOT_DISK_CONTROLLER, Arrays.asList("osdefault", "ide", "scsi", "lsilogic", "lsisas1068", "buslogic", "pvscsi"));
            options.put(VmDetailConstants.DATA_DISK_CONTROLLER, Arrays.asList("osdefault", "ide", "scsi", "lsilogic", "lsisas1068", "buslogic", "pvscsi"));
            options.put(VmDetailConstants.NESTED_VIRTUALIZATION_FLAG, Arrays.asList("true", "false"));
            options.put(VmDetailConstants.SVGA_VRAM_SIZE, Collections.emptyList());
            options.put(VmDetailConstants.RAM_RESERVATION, Collections.emptyList());
            options.put(VmDetailConstants.VIRTUAL_TPM_ENABLED, Arrays.asList("true", "false"));
        }
    }

    @Override
    public ListResponse<AffinityGroupResponse> searchForAffinityGroups(ListAffinityGroupsCmd cmd) {
        Pair<List<AffinityGroupJoinVO>, Integer> result = searchForAffinityGroupsInternal(cmd);
        ListResponse<AffinityGroupResponse> response = new ListResponse<>();
        List<AffinityGroupResponse> agResponses = ViewResponseHelper.createAffinityGroupResponses(result.first());
        response.setResponses(agResponses, result.second());
        return response;
    }

    public Pair<List<AffinityGroupJoinVO>, Integer> searchForAffinityGroupsInternal(ListAffinityGroupsCmd cmd) {

        final Long affinityGroupId = cmd.getId();
        final String affinityGroupName = cmd.getAffinityGroupName();
        final String affinityGroupType = cmd.getAffinityGroupType();
        final Long vmId = cmd.getVirtualMachineId();
        final String accountName = cmd.getAccountName();
        Long domainId = cmd.getDomainId();
        final Long projectId = cmd.getProjectId();
        Boolean isRecursive = cmd.isRecursive();
        final boolean listAll = cmd.listAll();
        final Long startIndex = cmd.getStartIndex();
        final Long pageSize = cmd.getPageSizeVal();
        final String keyword = cmd.getKeyword();

        Account caller = CallContext.current().getCallingAccount();

        if (vmId != null) {
            UserVmVO userVM = userVmDao.findById(vmId);
            if (userVM == null) {
                throw new InvalidParameterValueException("Unable to list affinity groups for virtual machine instance " + vmId + "; instance not found.");
            }
            accountMgr.checkAccess(caller, null, true, userVM);
            return listAffinityGroupsByVM(vmId, startIndex, pageSize);
        }

        List<Long> permittedAccounts = new ArrayList<>();
        Ternary<Long, Boolean, ListProjectResourcesCriteria> ternary = new Ternary<>(domainId, isRecursive, null);

        accountMgr.buildACLSearchParameters(caller, affinityGroupId, accountName, projectId, permittedAccounts, ternary, listAll, false);

        domainId = ternary.first();
        isRecursive = ternary.second();
        ListProjectResourcesCriteria listProjectResourcesCriteria = ternary.third();

        Filter searchFilter = new Filter(AffinityGroupJoinVO.class, ID_FIELD, true, startIndex, pageSize);

        SearchCriteria<AffinityGroupJoinVO> sc = buildAffinityGroupSearchCriteria(domainId, isRecursive, permittedAccounts, listProjectResourcesCriteria, affinityGroupId, affinityGroupName,
                affinityGroupType, keyword);

        Pair<List<AffinityGroupJoinVO>, Integer> uniqueGroupsPair = _affinityGroupJoinDao.searchAndCount(sc, searchFilter);

        // search group details by ids
        List<AffinityGroupJoinVO> affinityGroups = new ArrayList<>();

        Integer count = uniqueGroupsPair.second();
        if (count != 0) {
            List<AffinityGroupJoinVO> uniqueGroups = uniqueGroupsPair.first();
            Long[] vrIds = new Long[uniqueGroups.size()];
            int i = 0;
            for (AffinityGroupJoinVO v : uniqueGroups) {
                vrIds[i++] = v.getId();
            }
            affinityGroups = _affinityGroupJoinDao.searchByIds(vrIds);
        }

        if (!permittedAccounts.isEmpty()) {
            // add domain level affinity groups
            if (domainId != null) {
                SearchCriteria<AffinityGroupJoinVO> scDomain = buildAffinityGroupSearchCriteria(null, isRecursive, new ArrayList<>(), listProjectResourcesCriteria, affinityGroupId,
                        affinityGroupName, affinityGroupType, keyword);
                Pair<List<AffinityGroupJoinVO>, Integer> groupsPair = listDomainLevelAffinityGroups(scDomain, searchFilter, domainId);
                affinityGroups.addAll(groupsPair.first());
                count += groupsPair.second();
            } else {

                for (Long permAcctId : permittedAccounts) {
                    Account permittedAcct = _accountDao.findById(permAcctId);
                    SearchCriteria<AffinityGroupJoinVO> scDomain = buildAffinityGroupSearchCriteria(null, isRecursive, new ArrayList<>(), listProjectResourcesCriteria, affinityGroupId,
                            affinityGroupName, affinityGroupType, keyword);
                    Pair<List<AffinityGroupJoinVO>, Integer> groupsPair = listDomainLevelAffinityGroups(scDomain, searchFilter, permittedAcct.getDomainId());
                    affinityGroups.addAll(groupsPair.first());
                    count += groupsPair.second();
                }
            }
        } else if (((permittedAccounts.isEmpty()) && (domainId != null) && isRecursive)) {
            // list all domain level affinity groups for the domain admin case
            SearchCriteria<AffinityGroupJoinVO> scDomain = buildAffinityGroupSearchCriteria(null, isRecursive, new ArrayList<>(), listProjectResourcesCriteria, affinityGroupId, affinityGroupName,
                    affinityGroupType, keyword);
            Pair<List<AffinityGroupJoinVO>, Integer> groupsPair = listDomainLevelAffinityGroups(scDomain, searchFilter, domainId);
            affinityGroups.addAll(groupsPair.first());
            count += groupsPair.second();
        }

        return new Pair<>(affinityGroups, count);

    }

    private void buildAffinityGroupViewSearchBuilder(SearchBuilder<AffinityGroupJoinVO> sb, Long domainId, boolean isRecursive, List<Long> permittedAccounts,
            ListProjectResourcesCriteria listProjectResourcesCriteria) {

        sb.and("accountIdIN", sb.entity().getAccountId(), SearchCriteria.Op.IN);
        sb.and("domainId", sb.entity().getDomainId(), SearchCriteria.Op.EQ);

        if (((permittedAccounts.isEmpty()) && (domainId != null) && isRecursive)) {
            // if accountId isn't specified, we can do a domain match for the
            // admin case if isRecursive is true
            sb.and("domainPath", sb.entity().getDomainPath(), SearchCriteria.Op.LIKE);
        }

        if (listProjectResourcesCriteria != null) {
            if (listProjectResourcesCriteria == Project.ListProjectResourcesCriteria.ListProjectResourcesOnly) {
                sb.and("accountType", sb.entity().getAccountType(), SearchCriteria.Op.EQ);
            } else if (listProjectResourcesCriteria == Project.ListProjectResourcesCriteria.SkipProjectResources) {
                sb.and("accountType", sb.entity().getAccountType(), SearchCriteria.Op.NEQ);
            }
        }

    }

    private void buildAffinityGroupViewSearchCriteria(SearchCriteria<AffinityGroupJoinVO> sc, Long domainId, boolean isRecursive, List<Long> permittedAccounts,
            ListProjectResourcesCriteria listProjectResourcesCriteria) {

        if (listProjectResourcesCriteria != null) {
            sc.setParameters("accountType", Account.Type.PROJECT);
        }

        if (!permittedAccounts.isEmpty()) {
            sc.setParameters("accountIdIN", permittedAccounts.toArray());
        } else if (domainId != null) {
            DomainVO domain = _domainDao.findById(domainId);
            if (isRecursive) {
                sc.setParameters("domainPath", domain.getPath() + "%");
            } else {
                sc.setParameters("domainId", domainId);
            }
        }
    }

    private SearchCriteria<AffinityGroupJoinVO> buildAffinityGroupSearchCriteria(Long domainId, boolean isRecursive, List<Long> permittedAccounts,
            ListProjectResourcesCriteria listProjectResourcesCriteria, Long affinityGroupId, String affinityGroupName, String affinityGroupType, String keyword) {

        SearchBuilder<AffinityGroupJoinVO> groupSearch = _affinityGroupJoinDao.createSearchBuilder();
        buildAffinityGroupViewSearchBuilder(groupSearch, domainId, isRecursive, permittedAccounts, listProjectResourcesCriteria);

        groupSearch.select(null, Func.DISTINCT, groupSearch.entity().getId()); // select
        // distinct

        SearchCriteria<AffinityGroupJoinVO> sc = groupSearch.create();
        buildAffinityGroupViewSearchCriteria(sc, domainId, isRecursive, permittedAccounts, listProjectResourcesCriteria);

        if (affinityGroupId != null) {
            sc.addAnd("id", SearchCriteria.Op.EQ, affinityGroupId);
        }

        if (affinityGroupName != null) {
            sc.addAnd("name", SearchCriteria.Op.EQ, affinityGroupName);
        }

        if (affinityGroupType != null) {
            sc.addAnd("type", SearchCriteria.Op.EQ, affinityGroupType);
        }

        if (keyword != null) {
            SearchCriteria<AffinityGroupJoinVO> ssc = _affinityGroupJoinDao.createSearchCriteria();
            ssc.addOr("name", SearchCriteria.Op.LIKE, "%" + keyword + "%");
            ssc.addOr("type", SearchCriteria.Op.LIKE, "%" + keyword + "%");

            sc.addAnd("name", SearchCriteria.Op.SC, ssc);
        }

        return sc;
    }

    private Pair<List<AffinityGroupJoinVO>, Integer> listAffinityGroupsByVM(long vmId, long pageInd, long pageSize) {
        Filter sf = new Filter(SecurityGroupVMMapVO.class, null, true, pageInd, pageSize);
        Pair<List<AffinityGroupVMMapVO>, Integer> agVmMappingPair = _affinityGroupVMMapDao.listByInstanceId(vmId, sf);
        Integer count = agVmMappingPair.second();
        if (count == 0) {
            // handle empty result cases
            return new Pair<>(new ArrayList<>(), count);
        }
        List<AffinityGroupVMMapVO> agVmMappings = agVmMappingPair.first();
        Long[] agIds = new Long[agVmMappings.size()];
        int i = 0;
        for (AffinityGroupVMMapVO agVm : agVmMappings) {
            agIds[i++] = agVm.getAffinityGroupId();
        }
        List<AffinityGroupJoinVO> ags = _affinityGroupJoinDao.searchByIds(agIds);
        return new Pair<>(ags, count);
    }

    private Pair<List<AffinityGroupJoinVO>, Integer> listDomainLevelAffinityGroups(SearchCriteria<AffinityGroupJoinVO> sc, Filter searchFilter, long domainId) {
        List<Long> affinityGroupIds = new ArrayList<>();
        Set<Long> allowedDomains = _domainMgr.getDomainParentIds(domainId);
        List<AffinityGroupDomainMapVO> maps = _affinityGroupDomainMapDao.listByDomain(allowedDomains.toArray());

        for (AffinityGroupDomainMapVO map : maps) {
            boolean subdomainAccess = map.isSubdomainAccess();
            if (map.getDomainId() == domainId || subdomainAccess) {
                affinityGroupIds.add(map.getAffinityGroupId());
            }
        }

        if (!affinityGroupIds.isEmpty()) {
            SearchCriteria<AffinityGroupJoinVO> domainSC = _affinityGroupJoinDao.createSearchCriteria();
            domainSC.addAnd("id", SearchCriteria.Op.IN, affinityGroupIds.toArray());
            domainSC.addAnd("aclType", SearchCriteria.Op.EQ, ACLType.Domain.toString());

            sc.addAnd("id", SearchCriteria.Op.SC, domainSC);

            Pair<List<AffinityGroupJoinVO>, Integer> uniqueGroupsPair = _affinityGroupJoinDao.searchAndCount(sc, searchFilter);
            // search group by ids
            Integer count = uniqueGroupsPair.second();
            if (count == 0) {
                // empty result
                return new Pair<>(new ArrayList<>(), 0);
            }
            List<AffinityGroupJoinVO> uniqueGroups = uniqueGroupsPair.first();
            Long[] vrIds = new Long[uniqueGroups.size()];
            int i = 0;
            for (AffinityGroupJoinVO v : uniqueGroups) {
                vrIds[i++] = v.getId();
            }
            List<AffinityGroupJoinVO> vrs = _affinityGroupJoinDao.searchByIds(vrIds);
            return new Pair<>(vrs, count);
        } else {
            return new Pair<>(new ArrayList<>(), 0);
        }
    }

    @Override
    public List<ResourceDetailResponse> listResourceDetails(ListResourceDetailsCmd cmd) {
        String key = cmd.getKey();
        Boolean forDisplay = cmd.getDisplay();
        ResourceTag.ResourceObjectType resourceType = cmd.getResourceType();
        String resourceIdStr = cmd.getResourceId();
        String value = cmd.getValue();
        Long resourceId = null;

        //Validation - 1.1 - resourceId and value can't be null.
        if (resourceIdStr == null && value == null) {
            throw new InvalidParameterValueException("Insufficient parameters passed for listing by resourceId OR key,value pair. Please check your params and try again.");
        }

        //Validation - 1.2 - Value has to be passed along with key.
        if (value != null && key == null) {
            throw new InvalidParameterValueException("Listing by (key, value) but key is null. Please check the params and try again");
        }

        //Validation - 1.3
        if (resourceIdStr != null) {
            resourceId = resourceManagerUtil.getResourceId(resourceIdStr, resourceType);
        }

        List<? extends ResourceDetail> detailList = new ArrayList<>();
        ResourceDetail requestedDetail = null;

        if (key == null) {
            detailList = _resourceMetaDataMgr.getDetailsList(resourceId, resourceType, forDisplay);
        } else if (value == null) {
            requestedDetail = _resourceMetaDataMgr.getDetail(resourceId, resourceType, key);
            if (requestedDetail != null && forDisplay != null && requestedDetail.isDisplay() != forDisplay) {
                requestedDetail = null;
            }
        } else {
            detailList = _resourceMetaDataMgr.getDetails(resourceType, key, value, forDisplay);
        }

        List<ResourceDetailResponse> responseList = new ArrayList<>();
        if (requestedDetail != null) {
            ResourceDetailResponse detailResponse = createResourceDetailsResponse(requestedDetail, resourceType);
            responseList.add(detailResponse);
        } else {
            for (ResourceDetail detail : detailList) {
                ResourceDetailResponse detailResponse = createResourceDetailsResponse(detail, resourceType);
                responseList.add(detailResponse);
            }
        }

        return responseList;
    }

    protected ResourceDetailResponse createResourceDetailsResponse(ResourceDetail requestedDetail, ResourceTag.ResourceObjectType resourceType) {
        ResourceDetailResponse resourceDetailResponse = new ResourceDetailResponse();
        resourceDetailResponse.setResourceId(resourceManagerUtil.getUuid(String.valueOf(requestedDetail.getResourceId()), resourceType));
        resourceDetailResponse.setName(requestedDetail.getName());
        resourceDetailResponse.setValue(requestedDetail.getValue());
        resourceDetailResponse.setForDisplay(requestedDetail.isDisplay());
        resourceDetailResponse.setResourceType(resourceType.toString());
        resourceDetailResponse.setObjectName("resourcedetail");
        return resourceDetailResponse;
    }

    @Override
    public ListResponse<ManagementServerResponse> listManagementServers(ListMgmtsCmd cmd) {
        ListResponse<ManagementServerResponse> response = new ListResponse<>();
        Pair<List<ManagementServerJoinVO>, Integer> result = listManagementServersInternal(cmd);
        List<ManagementServerResponse> hostResponses = new ArrayList<>();

        for (ManagementServerJoinVO host : result.first()) {
            ManagementServerResponse hostResponse = createManagementServerResponse(host, cmd.getPeers());
            hostResponses.add(hostResponse);
        }

        response.setResponses(hostResponses);
        return response;
    }

    protected Pair<List<ManagementServerJoinVO>, Integer> listManagementServersInternal(ListMgmtsCmd cmd) {
        Long id = cmd.getId();
        String name = cmd.getHostName();

        SearchBuilder<ManagementServerJoinVO> sb = managementServerJoinDao.createSearchBuilder();
        SearchCriteria<ManagementServerJoinVO> sc = sb.create();
        if (id != null) {
            sc.addAnd("id", SearchCriteria.Op.EQ, id);
        }
        if (name != null) {
            sc.addAnd("name", SearchCriteria.Op.EQ, name);
        }
        return managementServerJoinDao.searchAndCount(sc, null);
    }

    protected ManagementServerResponse createManagementServerResponse(ManagementServerJoinVO mgmt, boolean listPeers) {
        ManagementServerResponse mgmtResponse = new ManagementServerResponse();
        mgmtResponse.setId(mgmt.getUuid());
        mgmtResponse.setName(mgmt.getName());
        mgmtResponse.setState(mgmt.getState());
        mgmtResponse.setVersion(mgmt.getVersion());
        mgmtResponse.setJavaVersion(mgmt.getJavaVersion());
        mgmtResponse.setJavaDistribution(mgmt.getJavaName());
        mgmtResponse.setOsDistribution(mgmt.getOsDistribution());
        mgmtResponse.setLastServerStart(mgmt.getLastJvmStart());
        mgmtResponse.setLastServerStop(mgmt.getLastJvmStop());
        mgmtResponse.setLastBoot(mgmt.getLastSystemBoot());
        if (listPeers) {
            List<ManagementServerHostPeerJoinVO> peers = mshostPeerJoinDao.listByOwnerMshostId(mgmt.getId());
            for (ManagementServerHostPeerJoinVO peer: peers) {
                mgmtResponse.addPeer(createPeerManagementServerNodeResponse(peer));
            }
        }
        List<String> lastAgents = hostDao.listByLastMs(mgmt.getMsid());
        mgmtResponse.setLastAgents(lastAgents);
        List<String> agents = hostDao.listByMs(mgmt.getMsid());
        mgmtResponse.setAgents(agents);
        mgmtResponse.setAgentsCount((long) agents.size());
        mgmtResponse.setPendingJobsCount(jobManager.countPendingNonPseudoJobs(mgmt.getMsid()));
        mgmtResponse.setServiceIp(mgmt.getServiceIP());
        mgmtResponse.setIpAddress(mgmt.getServiceIP());
        mgmtResponse.setObjectName("managementserver");
        return mgmtResponse;
    }

    private PeerManagementServerNodeResponse createPeerManagementServerNodeResponse(ManagementServerHostPeerJoinVO peer) {
        PeerManagementServerNodeResponse response = new PeerManagementServerNodeResponse();

        response.setState(peer.getPeerState());
        response.setLastUpdated(peer.getLastUpdateTime());

        response.setPeerId(peer.getPeerMshostUuid());
        response.setPeerName(peer.getPeerMshostName());
        response.setPeerMsId(String.valueOf(peer.getPeerMshostMsId()));
        response.setPeerRunId(String.valueOf(peer.getPeerMshostRunId()));
        response.setPeerState(peer.getPeerMshostState());
        response.setPeerServiceIp(peer.getPeerMshostServiceIp());
        response.setPeerServicePort(String.valueOf(peer.getPeerMshostServicePort()));

        response.setObjectName("peermanagementserver");
        return response;
    }

    @Override
    public List<RouterHealthCheckResultResponse> listRouterHealthChecks(GetRouterHealthCheckResultsCmd cmd) {
        logger.info("Executing health check command " + cmd);
        long routerId = cmd.getRouterId();
        if (!VirtualNetworkApplianceManager.RouterHealthChecksEnabled.value()) {
            throw new CloudRuntimeException("Router health checks are not enabled for router " + routerId);
        }

        if (cmd.shouldPerformFreshChecks()) {
            Pair<Boolean, String> healthChecksresult = routerService.performRouterHealthChecks(routerId);
            if (healthChecksresult == null) {
                throw new CloudRuntimeException("Failed to initiate fresh checks on router.");
            } else if (!healthChecksresult.first()) {
                throw new CloudRuntimeException("Unable to perform fresh checks on router - " + healthChecksresult.second());
            }
        }

        List<RouterHealthCheckResult> result = new ArrayList<>(routerHealthCheckResultDao.getHealthCheckResults(routerId));
        if (result.isEmpty()) {
            throw new CloudRuntimeException("No health check results found for the router. This could happen for " +
                    "a newly created router. Please wait for periodic results to populate or manually call for checks to execute.");
        }

        return responseGenerator.createHealthCheckResponse(_routerDao.findById(routerId), result);
    }

    @Override
    public ListResponse<SecondaryStorageHeuristicsResponse> listSecondaryStorageSelectors(ListSecondaryStorageSelectorsCmd cmd) {
        ListResponse<SecondaryStorageHeuristicsResponse> response = new ListResponse<>();
        Pair<List<HeuristicVO>, Integer> result = listSecondaryStorageSelectorsInternal(cmd.getZoneId(), cmd.getType(), cmd.isShowRemoved());
        List<SecondaryStorageHeuristicsResponse> listOfSecondaryStorageHeuristicsResponses = new ArrayList<>();

        for (Heuristic heuristic : result.first()) {
            SecondaryStorageHeuristicsResponse secondaryStorageHeuristicsResponse = responseGenerator.createSecondaryStorageSelectorResponse(heuristic);
            listOfSecondaryStorageHeuristicsResponses.add(secondaryStorageHeuristicsResponse);
        }

        response.setResponses(listOfSecondaryStorageHeuristicsResponses);
        return response;
    }

    private Pair<List<HeuristicVO>, Integer> listSecondaryStorageSelectorsInternal(Long zoneId, String type, boolean showRemoved) {
        SearchBuilder<HeuristicVO> searchBuilder = secondaryStorageHeuristicDao.createSearchBuilder();

        searchBuilder.and("zoneId", searchBuilder.entity().getZoneId(), SearchCriteria.Op.EQ);
        searchBuilder.and("type", searchBuilder.entity().getType(), SearchCriteria.Op.EQ);

        searchBuilder.done();

        SearchCriteria<HeuristicVO> searchCriteria = searchBuilder.create();
        searchCriteria.setParameters("zoneId", zoneId);
        searchCriteria.setParametersIfNotNull("type", type);

        return secondaryStorageHeuristicDao.searchAndCount(searchCriteria, null, showRemoved);
    }

    @Override
    public ListResponse<IpQuarantineResponse> listQuarantinedIps(ListQuarantinedIpsCmd cmd) {
        ListResponse<IpQuarantineResponse> response = new ListResponse<>();
        Pair<List<PublicIpQuarantineVO>, Integer> result = listQuarantinedIpsInternal(cmd.isShowRemoved(), cmd.isShowInactive());
        List<IpQuarantineResponse> ipsQuarantinedResponses = new ArrayList<>();

        for (PublicIpQuarantine quarantinedIp : result.first()) {
            IpQuarantineResponse ipsInQuarantineResponse = responseGenerator.createQuarantinedIpsResponse(quarantinedIp);
            ipsQuarantinedResponses.add(ipsInQuarantineResponse);
        }

        response.setResponses(ipsQuarantinedResponses);
        return response;
    }

    /**
     * It lists the quarantine IPs that the caller account is allowed to see by filtering the domain path of the caller account.
     * Furthermore, it lists inactive and removed quarantined IPs according to the command parameters.
     */
    private Pair<List<PublicIpQuarantineVO>, Integer> listQuarantinedIpsInternal(boolean showRemoved, boolean showInactive) {
        String callingAccountDomainPath = _domainDao.findById(CallContext.current().getCallingAccount().getDomainId()).getPath();

        SearchBuilder<AccountJoinVO> filterAllowedOnly = _accountJoinDao.createSearchBuilder();
        filterAllowedOnly.and("path", filterAllowedOnly.entity().getDomainPath(), SearchCriteria.Op.LIKE);

        SearchBuilder<PublicIpQuarantineVO> listAllPublicIpsInQuarantineAllowedToTheCaller = publicIpQuarantineDao.createSearchBuilder();
        listAllPublicIpsInQuarantineAllowedToTheCaller.join("listQuarantinedJoin", filterAllowedOnly,
                listAllPublicIpsInQuarantineAllowedToTheCaller.entity().getPreviousOwnerId(),
                filterAllowedOnly.entity().getId(), JoinBuilder.JoinType.INNER);

        if (!showInactive) {
            listAllPublicIpsInQuarantineAllowedToTheCaller.and("endDate", listAllPublicIpsInQuarantineAllowedToTheCaller.entity().getEndDate(), SearchCriteria.Op.GT);
        }

        filterAllowedOnly.done();
        listAllPublicIpsInQuarantineAllowedToTheCaller.done();

        SearchCriteria<PublicIpQuarantineVO> searchCriteria = listAllPublicIpsInQuarantineAllowedToTheCaller.create();
        searchCriteria.setJoinParameters("listQuarantinedJoin", "path", callingAccountDomainPath + "%");
        searchCriteria.setParametersIfNotNull("endDate", new Date());

        return publicIpQuarantineDao.searchAndCount(searchCriteria, null, showRemoved);
    }

    public ListResponse<SnapshotResponse> listSnapshots(ListSnapshotsCmd cmd) {
        Account caller = CallContext.current().getCallingAccount();
        Pair<List<SnapshotJoinVO>, Integer> result = searchForSnapshotsWithParams(cmd.getId(), cmd.getIds(),
                cmd.getVolumeId(), cmd.getSnapshotName(), cmd.getKeyword(), cmd.getTags(),
                cmd.getSnapshotType(), cmd.getIntervalType(), cmd.getZoneId(), cmd.getLocationType(),
                cmd.isShowUnique(), cmd.getAccountName(), cmd.getDomainId(), cmd.getProjectId(), cmd.getStoragePoolId(),
                cmd.getImageStoreId(), cmd.getStartIndex(), cmd.getPageSizeVal(), cmd.listAll(), cmd.isRecursive(), caller);
        ListResponse<SnapshotResponse> response = new ListResponse<>();
        ResponseView respView = ResponseView.Restricted;
        if (cmd instanceof ListSnapshotsCmdByAdmin) {
            respView = ResponseView.Full;
        }
        List<SnapshotResponse> templateResponses = ViewResponseHelper.createSnapshotResponse(respView, cmd.isShowUnique(), result.first().toArray(new SnapshotJoinVO[0]));
        response.setResponses(templateResponses, result.second());
        return response;
    }

    @Override
    public SnapshotResponse listSnapshot(CopySnapshotCmd cmd) {
        Account caller = CallContext.current().getCallingAccount();
        List<Long> zoneIds = cmd.getDestinationZoneIds();
        Pair<List<SnapshotJoinVO>, Integer> result = searchForSnapshotsWithParams(cmd.getId(), null,
                null, null, null, null,
                null, null, zoneIds.get(0), Snapshot.LocationType.SECONDARY.name(),
                false, null, null, null, null, null,
                null, null, true, false, caller);
        ResponseView respView = ResponseView.Restricted;
        if (CallContext.current().getCallingAccount().getType() == Account.Type.ADMIN) {
            respView = ResponseView.Full;
        }
        List<SnapshotResponse> templateResponses = ViewResponseHelper.createSnapshotResponse(respView, false, result.first().get(0));
        return templateResponses.get(0);
    }



    private Pair<List<SnapshotJoinVO>, Integer> searchForSnapshotsWithParams(final Long id, List<Long> ids,
            final Long volumeId, final String name, final String keyword, final Map<String, String> tags,
            final String snapshotTypeStr, final String intervalTypeStr, final Long zoneId, final String locationTypeStr,
            final boolean isShowUnique, final String accountName, Long domainId, final Long projectId, final Long storagePoolId, final Long imageStoreId,
            final Long startIndex, final Long pageSize,final boolean listAll, boolean isRecursive, final Account caller) {
        ids = getIdsListFromCmd(id, ids);
        Snapshot.LocationType locationType = null;
        if (locationTypeStr != null) {
            try {
                locationType = Snapshot.LocationType.valueOf(locationTypeStr.trim().toUpperCase());
            } catch (IllegalArgumentException e) {
                throw new InvalidParameterValueException(String.format("Invalid %s specified, %s", ApiConstants.LOCATION_TYPE, locationTypeStr));
            }
        }

        Filter searchFilter = new Filter(SnapshotJoinVO.class, "snapshotStorePair", SortKeyAscending.value(), startIndex, pageSize);

        List<Long> permittedAccountIds = new ArrayList<>();
        Ternary<Long, Boolean, ListProjectResourcesCriteria> domainIdRecursiveListProject = new Ternary<>(domainId, isRecursive, null);
        accountMgr.buildACLSearchParameters(caller, id, accountName, projectId, permittedAccountIds, domainIdRecursiveListProject, listAll, false);
        ListProjectResourcesCriteria listProjectResourcesCriteria = domainIdRecursiveListProject.third();
        domainId = domainIdRecursiveListProject.first();
        isRecursive = domainIdRecursiveListProject.second();
        // Verify parameters
        if (volumeId != null) {
            VolumeVO volume = volumeDao.findById(volumeId);
            if (volume != null) {
                accountMgr.checkAccess(CallContext.current().getCallingAccount(), null, true, volume);
            }
        }

        SearchBuilder<SnapshotJoinVO> sb = snapshotJoinDao.createSearchBuilder();
        if (isShowUnique) {
            sb.select(null, Func.DISTINCT, sb.entity().getId()); // select distinct snapshotId
        } else {
            sb.select(null, Func.DISTINCT, sb.entity().getSnapshotStorePair()); // select distinct (snapshotId, store_role, store_id) key
        }
        accountMgr.buildACLSearchBuilder(sb, domainId, isRecursive, permittedAccountIds, listProjectResourcesCriteria);
        sb.and("statusNEQ", sb.entity().getStatus(), SearchCriteria.Op.NEQ); //exclude those Destroyed snapshot, not showing on UI
        sb.and("volumeId", sb.entity().getVolumeId(), SearchCriteria.Op.EQ);
        sb.and("name", sb.entity().getName(), SearchCriteria.Op.EQ);
        sb.and("id", sb.entity().getId(), SearchCriteria.Op.EQ);
        sb.and("idIN", sb.entity().getId(), SearchCriteria.Op.IN);
        sb.and("snapshotTypeEQ", sb.entity().getSnapshotType(), SearchCriteria.Op.IN);
        sb.and("snapshotTypeNEQ", sb.entity().getSnapshotType(), SearchCriteria.Op.NIN);
        sb.and("dataCenterId", sb.entity().getDataCenterId(), SearchCriteria.Op.EQ);
        sb.and("locationType", sb.entity().getStoreRole(), SearchCriteria.Op.EQ);
        sb.and("imageStoreId", sb.entity().getStoreId(), SearchCriteria.Op.EQ);

        if (tags != null && !tags.isEmpty()) {
            SearchBuilder<ResourceTagVO> tagSearch = resourceTagDao.createSearchBuilder();
            for (int count = 0; count < tags.size(); count++) {
                tagSearch.or().op("key" + count, tagSearch.entity().getKey(), SearchCriteria.Op.EQ);
                tagSearch.and("value" + count, tagSearch.entity().getValue(), SearchCriteria.Op.EQ);
                tagSearch.cp();
            }
            tagSearch.and("resourceType", tagSearch.entity().getResourceType(), SearchCriteria.Op.EQ);
            sb.groupBy(sb.entity().getId());
            sb.join("tagSearch", tagSearch, sb.entity().getId(), tagSearch.entity().getResourceId(), JoinBuilder.JoinType.INNER);
        }

        if (storagePoolId != null) {
            SearchBuilder<SnapshotDataStoreVO> storagePoolSb = snapshotDataStoreDao.createSearchBuilder();
            storagePoolSb.and("poolId", storagePoolSb.entity().getDataStoreId(), SearchCriteria.Op.EQ);
            storagePoolSb.and("role", storagePoolSb.entity().getRole(), SearchCriteria.Op.EQ);
            sb.join("storagePoolSb", storagePoolSb, sb.entity().getId(), storagePoolSb.entity().getSnapshotId(), JoinBuilder.JoinType.INNER);
        }

        SearchCriteria<SnapshotJoinVO> sc = sb.create();
        accountMgr.buildACLSearchCriteria(sc, domainId, isRecursive, permittedAccountIds, listProjectResourcesCriteria);

        sc.setParameters("statusNEQ", Snapshot.State.Destroyed);

        if (imageStoreId != null) {
            sc.setParameters("imageStoreId", imageStoreId);
            locationType = Snapshot.LocationType.SECONDARY;
        }

        if (storagePoolId != null) {
            sc.setJoinParameters("storagePoolSb", "poolId", storagePoolId);
            sc.setJoinParameters("storagePoolSb", "role", DataStoreRole.Image);
        }

        if (volumeId != null) {
            sc.setParameters("volumeId", volumeId);
        }

        if (tags != null && !tags.isEmpty()) {
            int count = 0;
            sc.setJoinParameters("tagSearch", "resourceType", ResourceObjectType.Snapshot.toString());
            for (String key : tags.keySet()) {
                sc.setJoinParameters("tagSearch", "key" + count, key);
                sc.setJoinParameters("tagSearch", "value" + count, tags.get(key));
                count++;
            }
        }

        if (zoneId != null) {
            sc.setParameters("dataCenterId", zoneId);
        }

        setIdsListToSearchCriteria(sc, ids);

        if (name != null) {
            sc.setParameters("name", name);
        }

        if (id != null) {
            sc.setParameters("id", id);
        }

        if (locationType != null) {
            sc.setParameters("locationType", Snapshot.LocationType.PRIMARY.equals(locationType) ? locationType.name() : DataStoreRole.Image.name());
        }

        if (keyword != null) {
            SearchCriteria<SnapshotJoinVO> ssc = snapshotJoinDao.createSearchCriteria();
            ssc.addOr("name", SearchCriteria.Op.LIKE, "%" + keyword + "%");
            sc.addAnd("name", SearchCriteria.Op.SC, ssc);
        }

        if (snapshotTypeStr != null) {
            Snapshot.Type snapshotType = SnapshotVO.getSnapshotType(snapshotTypeStr);
            if (snapshotType == null) {
                throw new InvalidParameterValueException("Unsupported snapshot type " + snapshotTypeStr);
            }
            if (snapshotType == Snapshot.Type.RECURRING) {
                sc.setParameters("snapshotTypeEQ", Snapshot.Type.HOURLY.ordinal(), Snapshot.Type.DAILY.ordinal(), Snapshot.Type.WEEKLY.ordinal(), Snapshot.Type.MONTHLY.ordinal());
            } else {
                sc.setParameters("snapshotTypeEQ", snapshotType.ordinal());
            }
        } else if (intervalTypeStr != null && volumeId != null) {
            Snapshot.Type type = SnapshotVO.getSnapshotType(intervalTypeStr);
            if (type == null) {
                throw new InvalidParameterValueException("Unsupported snapshot interval type " + intervalTypeStr);
            }
            sc.setParameters("snapshotTypeEQ", type.ordinal());
        } else {
            // Show only MANUAL and RECURRING snapshot types
            sc.setParameters("snapshotTypeNEQ", Snapshot.Type.TEMPLATE.ordinal(), Snapshot.Type.GROUP.ordinal());
        }

        Pair<List<SnapshotJoinVO>, Integer> snapshotDataPair;
        if (isShowUnique) {
            snapshotDataPair = snapshotJoinDao.searchAndDistinctCount(sc, searchFilter, new String[]{"snapshot_view.id"});
        } else {
            snapshotDataPair = snapshotJoinDao.searchAndDistinctCount(sc, searchFilter, new String[]{"snapshot_view.snapshot_store_pair"});
        }

        Integer count = snapshotDataPair.second();
        if (count == 0) {
            return snapshotDataPair;
        }
        List<SnapshotJoinVO> snapshotData = snapshotDataPair.first();
        List<SnapshotJoinVO> snapshots;
        if (isShowUnique) {
            snapshots = snapshotJoinDao.findByDistinctIds(zoneId, snapshotData.stream().map(SnapshotJoinVO::getId).toArray(Long[]::new));
        } else {
            snapshots = snapshotJoinDao.searchBySnapshotStorePair(snapshotData.stream().map(SnapshotJoinVO::getSnapshotStorePair).toArray(String[]::new));
        }
        return new Pair<>(snapshots, count);
    }

    public ListResponse<ObjectStoreResponse> searchForObjectStores(ListObjectStoragePoolsCmd cmd) {
        Pair<List<ObjectStoreVO>, Integer> result = searchForObjectStoresInternal(cmd);
        ListResponse<ObjectStoreResponse> response = new ListResponse<>();

        List<ObjectStoreResponse> poolResponses = ViewResponseHelper.createObjectStoreResponse(result.first().toArray(new ObjectStoreVO[0]));
        response.setResponses(poolResponses, result.second());
        return response;
    }

    private Pair<List<ObjectStoreVO>, Integer> searchForObjectStoresInternal(ListObjectStoragePoolsCmd cmd) {

        Object id = cmd.getId();
        Object name = cmd.getStoreName();
        String provider = cmd.getProvider();
        Object keyword = cmd.getKeyword();
        Long startIndex = cmd.getStartIndex();
        Long pageSize = cmd.getPageSizeVal();

        Filter searchFilter = new Filter(ObjectStoreVO.class, "id", Boolean.TRUE, startIndex, pageSize);

        SearchBuilder<ObjectStoreVO> sb = objectStoreDao.createSearchBuilder();
        sb.select(null, Func.DISTINCT, sb.entity().getId()); // select distinct
        // ids
        sb.and("id", sb.entity().getId(), SearchCriteria.Op.EQ);
        sb.and("name", sb.entity().getName(), SearchCriteria.Op.EQ);
        sb.and("provider", sb.entity().getProviderName(), SearchCriteria.Op.EQ);

        SearchCriteria<ObjectStoreVO> sc = sb.create();

        if (keyword != null) {
            SearchCriteria<ObjectStoreVO> ssc = objectStoreDao.createSearchCriteria();
            ssc.addOr("name", SearchCriteria.Op.LIKE, "%" + keyword + "%");
            ssc.addOr("providerName", SearchCriteria.Op.LIKE, "%" + keyword + "%");
            sc.addAnd("name", SearchCriteria.Op.SC, ssc);
        }

        if (id != null) {
            sc.setParameters("id", id);
        }

        if (name != null) {
            sc.setParameters("name", name);
        }

        if (provider != null) {
            sc.setParameters("provider", provider);
        }

        // search Store details by ids
        Pair<List<ObjectStoreVO>, Integer> uniqueStorePair = objectStoreDao.searchAndCount(sc, searchFilter);
        Integer count = uniqueStorePair.second();
        if (count == 0) {
            // empty result
            return uniqueStorePair;
        }
        List<ObjectStoreVO> uniqueStores = uniqueStorePair.first();
        Long[] osIds = new Long[uniqueStores.size()];
        int i = 0;
        for (ObjectStoreVO v : uniqueStores) {
            osIds[i++] = v.getId();
        }
        List<ObjectStoreVO> objectStores = objectStoreDao.searchByIds(osIds);
        return new Pair<>(objectStores, count);
    }


    @Override
    public ListResponse<BucketResponse> searchForBuckets(ListBucketsCmd listBucketsCmd) {
        List<BucketVO> buckets = searchForBucketsInternal(listBucketsCmd);
        List<BucketResponse> bucketResponses = new ArrayList<>();
        for (BucketVO bucket : buckets) {
            bucketResponses.add(responseGenerator.createBucketResponse(bucket));
        }
        ListResponse<BucketResponse> response = new ListResponse<>();
        response.setResponses(bucketResponses, bucketResponses.size());
        return response;
    }

    private List<BucketVO> searchForBucketsInternal(ListBucketsCmd cmd) {

        Long id = cmd.getId();
        String name = cmd.getBucketName();
        String keyword = cmd.getKeyword();
        Long startIndex = cmd.getStartIndex();
        Long pageSize = cmd.getPageSizeVal();
        Account caller = CallContext.current().getCallingAccount();
        List<Long> permittedAccounts = new ArrayList<>();

        // Verify parameters
        if (id != null) {
            BucketVO bucket = bucketDao.findById(id);
            if (bucket != null) {
                accountMgr.checkAccess(CallContext.current().getCallingAccount(), null, true, bucket);
            }
        }

        List<Long> ids = getIdsListFromCmd(cmd.getId(), cmd.getIds());

        Ternary<Long, Boolean, ListProjectResourcesCriteria> domainIdRecursiveListProject = new Ternary<>(cmd.getDomainId(),
                cmd.isRecursive(), null);
        accountMgr.buildACLSearchParameters(caller, id, cmd.getAccountName(), cmd.getProjectId(), permittedAccounts, domainIdRecursiveListProject, cmd.listAll(), false);
        Long domainId = domainIdRecursiveListProject.first();
        Boolean isRecursive = domainIdRecursiveListProject.second();
        ListProjectResourcesCriteria listProjectResourcesCriteria = domainIdRecursiveListProject.third();

        Filter searchFilter = new Filter(BucketVO.class, "id", Boolean.TRUE, startIndex, pageSize);

        SearchBuilder<BucketVO> sb = bucketDao.createSearchBuilder();
        accountMgr.buildACLSearchBuilder(sb, domainId, isRecursive, permittedAccounts, listProjectResourcesCriteria);
        sb.select(null, Func.DISTINCT, sb.entity().getId()); // select distinct
        // ids
        sb.and("id", sb.entity().getId(), SearchCriteria.Op.EQ);
        sb.and("name", sb.entity().getName(), SearchCriteria.Op.EQ);

        SearchCriteria<BucketVO> sc = sb.create();
        accountMgr.buildACLSearchCriteria(sc, domainId, isRecursive, permittedAccounts, listProjectResourcesCriteria);

        if (keyword != null) {
            SearchCriteria<BucketVO> ssc = bucketDao.createSearchCriteria();
            ssc.addOr("name", SearchCriteria.Op.LIKE, "%" + keyword + "%");
            ssc.addOr("state", SearchCriteria.Op.LIKE, "%" + keyword + "%");
            sc.addAnd("name", SearchCriteria.Op.SC, ssc);
        }

        if (id != null) {
            sc.setParameters("id", id);
        }

        if (name != null) {
            sc.setParameters("name", name);
        }

        setIdsListToSearchCriteria(sc, ids);

        // search Volume details by ids
        Pair<List<BucketVO>, Integer> uniqueBktPair = bucketDao.searchAndCount(sc, searchFilter);
        Integer count = uniqueBktPair.second();
        if (count == 0) {
            // empty result
            return uniqueBktPair.first();
        }
        List<BucketVO> uniqueBkts = uniqueBktPair.first();
        Long[] bktIds = new Long[uniqueBkts.size()];
        int i = 0;
        for (BucketVO b : uniqueBkts) {
            bktIds[i++] = b.getId();
        }

        return bucketDao.searchByIds(bktIds);
    }

    @Override
    public String getConfigComponentName() {
        return QueryService.class.getSimpleName();
    }

    @Override
    public ConfigKey<?>[] getConfigKeys() {
        return new ConfigKey<?>[] {AllowUserViewDestroyedVM, UserVMDeniedDetails, UserVMReadOnlyDetails, SortKeyAscending,
                AllowUserViewAllDomainAccounts, AllowUserViewAllDataCenters, SharePublicTemplatesWithOtherDomains, ReturnVmStatsOnVmList};
    }
}<|MERGE_RESOLUTION|>--- conflicted
+++ resolved
@@ -170,11 +170,7 @@
 import org.apache.cloudstack.storage.datastore.db.StoragePoolDetailVO;
 import org.apache.cloudstack.storage.datastore.db.StoragePoolDetailsDao;
 import org.apache.cloudstack.storage.datastore.db.StoragePoolVO;
-<<<<<<< HEAD
-import org.apache.cloudstack.storage.datastore.db.TemplateDataStoreDao;
 import org.apache.cloudstack.vm.lease.VMLeaseManager;
-=======
->>>>>>> be08fff3
 import org.apache.commons.collections.CollectionUtils;
 import org.apache.commons.collections.MapUtils;
 import org.apache.commons.lang3.EnumUtils;
@@ -326,7 +322,6 @@
 import com.cloud.storage.dao.StoragePoolHostDao;
 import com.cloud.storage.dao.StoragePoolTagsDao;
 import com.cloud.storage.dao.VMTemplateDao;
-import com.cloud.storage.dao.VMTemplateDetailsDao;
 import com.cloud.storage.dao.VMTemplatePoolDao;
 import com.cloud.storage.dao.VolumeDao;
 import com.cloud.tags.ResourceTagVO;
@@ -628,11 +623,8 @@
     @Inject
     ManagementServerHostPeerJoinDao mshostPeerJoinDao;
 
-<<<<<<< HEAD
     @Inject
     private AsyncJobManager jobManager;
-    @Inject
-    private VMTemplateDetailsDao templateDetailsDao;
 
     @Inject
     private StoragePoolAndAccessGroupMapDao storagePoolAndAccessGroupMapDao;
@@ -652,47 +644,6 @@
     @Inject
     ExtensionHelper extensionHelper;
 
-    private SearchCriteria<ServiceOfferingJoinVO> getMinimumCpuServiceOfferingJoinSearchCriteria(int cpu) {
-        SearchCriteria<ServiceOfferingJoinVO> sc = _srvOfferingJoinDao.createSearchCriteria();
-        SearchCriteria<ServiceOfferingJoinVO> sc1 = _srvOfferingJoinDao.createSearchCriteria();
-        sc1.addAnd("cpu", Op.GTEQ, cpu);
-        sc.addOr("cpu", Op.SC, sc1);
-        SearchCriteria<ServiceOfferingJoinVO> sc2 = _srvOfferingJoinDao.createSearchCriteria();
-        sc2.addAnd("cpu", Op.NULL);
-        sc2.addAnd("maxCpu", Op.NULL);
-        sc.addOr("cpu", Op.SC, sc2);
-        SearchCriteria<ServiceOfferingJoinVO> sc3 = _srvOfferingJoinDao.createSearchCriteria();
-        sc3.addAnd("cpu", Op.NULL);
-        sc3.addAnd("maxCpu", Op.GTEQ, cpu);
-        sc.addOr("cpu", Op.SC, sc3);
-        return sc;
-    }
-
-    private SearchCriteria<ServiceOfferingJoinVO> getMinimumMemoryServiceOfferingJoinSearchCriteria(int memory) {
-        SearchCriteria<ServiceOfferingJoinVO> sc = _srvOfferingJoinDao.createSearchCriteria();
-        SearchCriteria<ServiceOfferingJoinVO> sc1 = _srvOfferingJoinDao.createSearchCriteria();
-        sc1.addAnd("ramSize", Op.GTEQ, memory);
-        sc.addOr("ramSize", Op.SC, sc1);
-        SearchCriteria<ServiceOfferingJoinVO> sc2 = _srvOfferingJoinDao.createSearchCriteria();
-        sc2.addAnd("ramSize", Op.NULL);
-        sc2.addAnd("maxMemory", Op.NULL);
-        sc.addOr("ramSize", Op.SC, sc2);
-        SearchCriteria<ServiceOfferingJoinVO> sc3 = _srvOfferingJoinDao.createSearchCriteria();
-        sc3.addAnd("ramSize", Op.NULL);
-        sc3.addAnd("maxMemory", Op.GTEQ, memory);
-        sc.addOr("ramSize", Op.SC, sc3);
-        return sc;
-    }
-
-    private SearchCriteria<ServiceOfferingJoinVO> getMinimumCpuSpeedServiceOfferingJoinSearchCriteria(int speed) {
-        SearchCriteria<ServiceOfferingJoinVO> sc = _srvOfferingJoinDao.createSearchCriteria();
-        sc.addOr("speed", Op.GTEQ, speed);
-        sc.addOr("speed", Op.NULL);
-        return sc;
-    }
-
-=======
->>>>>>> be08fff3
     /*
      * (non-Javadoc)
      *
@@ -731,13 +682,8 @@
         String keyword = null;
 
         Pair<List<UserAccountJoinVO>, Integer> result =  getUserListInternal(caller, permittedAccounts, listAll, id,
-<<<<<<< HEAD
                 username, type, accountName, state, keyword, null, domainId, recursive, null, null);
-        ListResponse<UserResponse> response = new ListResponse<UserResponse>();
-=======
-                username, type, accountName, state, keyword, null, domainId, recursive, null);
         ListResponse<UserResponse> response = new ListResponse<>();
->>>>>>> be08fff3
         List<UserResponse> userResponses = ViewResponseHelper.createUserResponse(ResponseView.Restricted, CallContext.current().getCallingAccount().getDomainId(),
                 result.first().toArray(new UserAccountJoinVO[0]));
         response.setResponses(userResponses, result.second());
@@ -777,13 +723,8 @@
     }
 
     private Pair<List<UserAccountJoinVO>, Integer> getUserListInternal(Account caller, List<Long> permittedAccounts, boolean listAll, Long id, Object username, Object type,
-<<<<<<< HEAD
             String accountName, Object state, String keyword, String apiKeyAccess, Long domainId, boolean recursive, Filter searchFilter, User.Source userSource) {
-        Ternary<Long, Boolean, ListProjectResourcesCriteria> domainIdRecursiveListProject = new Ternary<Long, Boolean, ListProjectResourcesCriteria>(domainId, recursive, null);
-=======
-            String accountName, Object state, String keyword, String apiKeyAccess, Long domainId, boolean recursive, Filter searchFilter) {
         Ternary<Long, Boolean, ListProjectResourcesCriteria> domainIdRecursiveListProject = new Ternary<>(domainId, recursive, null);
->>>>>>> be08fff3
         accountMgr.buildACLSearchParameters(caller, id, accountName, null, permittedAccounts, domainIdRecursiveListProject, listAll, false);
         domainId = domainIdRecursiveListProject.first();
         Boolean isRecursive = domainIdRecursiveListProject.second();
@@ -2422,8 +2363,7 @@
         Pair<List<HostJoinVO>, Integer> hosts = searchForServersInternal(cmd);
         ListResponse<HostResponse> response = new ListResponse<>();
         logger.debug(">>>Generating Response>>>");
-<<<<<<< HEAD
-        List<HostResponse> hostResponses = ViewResponseHelper.createHostResponse(cmd.getDetails(), hosts.first().toArray(new HostJoinVO[hosts.first().size()]));
+        List<HostResponse> hostResponses = ViewResponseHelper.createHostResponse(cmd.getDetails(), hosts.first().toArray(new HostJoinVO[0]));
         updateHostsExtensions(hostResponses);
         response.setResponses(hostResponses, hosts.second());
         return response;
@@ -2432,12 +2372,9 @@
     private ListResponse<HostResponse> searchForServersWithMinimalResponse(ListHostsCmd cmd) {
         logger.debug(">>>Searching for hosts>>>");
         Pair<List<HostJoinVO>, Integer> hosts = searchForServersInternal(cmd);
-        ListResponse<HostResponse> response = new ListResponse<HostResponse>();
+        ListResponse<HostResponse> response = new ListResponse<>();
         logger.debug(">>>Generating Response>>>");
-        List<HostResponse> hostResponses = ViewResponseHelper.createMinimalHostResponse(hosts.first().toArray(new HostJoinVO[hosts.first().size()]));
-=======
-        List<HostResponse> hostResponses = ViewResponseHelper.createHostResponse(cmd.getDetails(), hosts.first().toArray(new HostJoinVO[0]));
->>>>>>> be08fff3
+        List<HostResponse> hostResponses = ViewResponseHelper.createMinimalHostResponse(hosts.first().toArray(new HostJoinVO[0]));
         response.setResponses(hostResponses, hosts.second());
         return response;
     }
@@ -3323,7 +3260,7 @@
         Pair<List<StoragePoolJoinVO>, Integer> result = searchForStoragePoolsInternal(cmd);
         ListResponse<StoragePoolResponse> response = new ListResponse<>();
 
-        List<StoragePoolResponse> poolResponses = ViewResponseHelper.createMinimalStoragePoolResponse(result.first().toArray(new StoragePoolJoinVO[result.first().size()]));
+        List<StoragePoolResponse> poolResponses = ViewResponseHelper.createMinimalStoragePoolResponse(result.first().toArray(new StoragePoolJoinVO[0]));
         response.setResponses(poolResponses, result.second());
         return response;
     }
@@ -3367,7 +3304,6 @@
         return response;
     }
 
-<<<<<<< HEAD
     @Override
     public ListResponse<StorageAccessGroupResponse> searchForStorageAccessGroups(ListStorageAccessGroupsCmd cmd) {
         String name = cmd.getName();
@@ -3461,10 +3397,7 @@
         return clusterResponse;
     }
 
-    private Pair<List<StoragePoolTagVO>, Integer> searchForStorageTagsInternal(ListStorageTagsCmd cmd) {
-=======
     private Pair<List<StoragePoolTagVO>, Integer> searchForStorageTagsInternal() {
->>>>>>> be08fff3
         Filter searchFilter = new Filter(StoragePoolTagVO.class, "id", Boolean.TRUE, null, null);
 
         SearchBuilder<StoragePoolTagVO> sb = _storageTagDao.createSearchBuilder();
@@ -4061,12 +3994,8 @@
         Boolean encryptRoot = cmd.getEncryptRoot();
         String storageType = cmd.getStorageType();
         ServiceOffering.State state = cmd.getState();
-<<<<<<< HEAD
-        final Long templateId = cmd.getTemplateId();
         final Long vgpuProfileId = cmd.getVgpuProfileId();
         final Boolean gpuEnabled = cmd.getGpuEnabled();
-=======
->>>>>>> be08fff3
 
         final Account owner = accountMgr.finalizeOwner(caller, accountName, domainId, projectId);
 
@@ -4551,14 +4480,14 @@
 
     private ListResponse<ZoneResponse> listDataCentersWithMinimalResponse(ListZonesCmd cmd) {
         Pair<List<DataCenterJoinVO>, Integer> result = listDataCentersInternal(cmd);
-        ListResponse<ZoneResponse> response = new ListResponse<ZoneResponse>();
+        ListResponse<ZoneResponse> response = new ListResponse<>();
 
         ResponseView respView = ResponseView.Restricted;
         if (cmd instanceof ListZonesCmdByAdmin || CallContext.current().getCallingAccount().getType() == Account.Type.ADMIN) {
             respView = ResponseView.Full;
         }
 
-        List<ZoneResponse> dcResponses = ViewResponseHelper.createMinimalDataCenterResponse(respView, result.first().toArray(new DataCenterJoinVO[result.first().size()]));
+        List<ZoneResponse> dcResponses = ViewResponseHelper.createMinimalDataCenterResponse(respView, result.first().toArray(new DataCenterJoinVO[0]));
         response.setResponses(dcResponses, result.second());
         return response;
     }
@@ -4567,7 +4496,7 @@
         Account account = CallContext.current().getCallingAccount();
         Long domainId = cmd.getDomainId();
         Long zoneId = cmd.getId();
-        if( ! AllowUserViewAllDataCenters.valueInDomain(account.getDomainId())) {
+        if( ! AllowUserViewAllDataCenters.valueInScope(ConfigKey.Scope.Domain, account.getDomainId())) {
             zoneId = accountMgr.checkAccessAndSpecifyAuthority(CallContext.current().getCallingAccount(), zoneId);
             logger.debug("not allowing users to view all zones ; selected zone is = {}", zoneId);
         }
@@ -4648,6 +4577,13 @@
 
         buildSearchCriteriaForTags(resourceTags, sc);
 
+        if (storageAccessGroup != null) {
+            sc.setParameters("storageAccessGroupExact", storageAccessGroup);
+            sc.setParameters("storageAccessGroupPrefix", storageAccessGroup + ",%");
+            sc.setParameters("storageAccessGroupSuffix", "%," + storageAccessGroup);
+            sc.setParameters("storageAccessGroupMiddle", "%," + storageAccessGroup + ",%");
+        }
+
         return _dcJoinDao.searchAndCount(sc, searchFilter);
     }
 
@@ -4677,16 +4613,6 @@
         }
     }
 
-<<<<<<< HEAD
-        if (storageAccessGroup != null) {
-            sc.setParameters("storageAccessGroupExact", storageAccessGroup);
-            sc.setParameters("storageAccessGroupPrefix", storageAccessGroup + ",%");
-            sc.setParameters("storageAccessGroupSuffix", "%," + storageAccessGroup);
-            sc.setParameters("storageAccessGroupMiddle", "%," + storageAccessGroup + ",%");
-        }
-
-        return _dcJoinDao.searchAndCount(sc, searchFilter);
-=======
     /**
      * Return all zones for the domain admin, and everything above till root, as well as zones till the domain leaf
      */
@@ -4733,7 +4659,6 @@
             throw new CloudAuthenticationException("Could not find the domainId for account:" + account.getAccountName());
         }
         return domainRecord;
->>>>>>> be08fff3
     }
 
     /**
@@ -4897,11 +4822,7 @@
                 null, cmd.getPageSizeVal(), cmd.getStartIndex(), cmd.getZoneId(), cmd.getStoragePoolId(),
                 cmd.getImageStoreId(), hypervisorType, showDomr, cmd.listInReadyState(), permittedAccounts, caller,
                 listProjectResourcesCriteria, tags, showRemovedTmpl, cmd.getIds(), parentTemplateId, cmd.getShowUnique(),
-<<<<<<< HEAD
-                templateType, isVnf, cmd.getArch(), cmd.getOsCategoryId(), forCks, cmd.getExtensionId());
-=======
-                templateType, isVnf, domainId, isRecursive, cmd.getArch());
->>>>>>> be08fff3
+                templateType, isVnf, domainId, isRecursive, cmd.getArch(), cmd.getOsCategoryId(), forCks, cmd.getExtensionId());
     }
 
     private Pair<List<TemplateJoinVO>, Integer> searchForTemplatesInternal(Long templateId, String name, String keyword,
@@ -4910,11 +4831,7 @@
             boolean showDomr, boolean onlyReady, List<Account> permittedAccounts, Account caller,
             ListProjectResourcesCriteria listProjectResourcesCriteria, Map<String, String> tags,
             boolean showRemovedTmpl, List<Long> ids, Long parentTemplateId, Boolean showUnique, String templateType,
-<<<<<<< HEAD
-            Boolean isVnf, CPU.CPUArch arch, Long osCategoryId, Boolean forCks, Long extensionId) {
-=======
-            Boolean isVnf, Long domainId, boolean isRecursive, CPU.CPUArch arch) {
->>>>>>> be08fff3
+            Boolean isVnf, Long domainId, boolean isRecursive, CPU.CPUArch arch, Long osCategoryId, Boolean forCks, Long extensionId) {
 
         // check if zone is configured, if not, just return empty list
         List<HypervisorType> hypers = null;
@@ -5287,7 +5204,7 @@
         if (showRemovedTmpl) {
             uniqueTmplPair = _templateJoinDao.searchIncludingRemovedAndCount(sc, searchFilter);
         } else {
-            sc.addAnd("templateState", SearchCriteria.Op.IN, new State[] {State.Active, State.UploadAbandoned, State.UploadError, State.NotUploaded, State.UploadInProgress});
+            sc.addAnd("templateState", SearchCriteria.Op.IN, State.Active, State.UploadAbandoned, State.UploadError, State.NotUploaded, State.UploadInProgress);
             if (showUnique) {
                 final String[] distinctColumns = {"template_view.id"};
                 uniqueTmplPair = _templateJoinDao.searchAndDistinctCount(sc, searchFilter, distinctColumns);
@@ -5374,11 +5291,7 @@
                 cmd.getPageSizeVal(), cmd.getStartIndex(), cmd.getZoneId(), cmd.getStoragePoolId(), cmd.getImageStoreId(),
                 hypervisorType, true, cmd.listInReadyState(), permittedAccounts, caller, listProjectResourcesCriteria,
                 tags, showRemovedISO, null, null, cmd.getShowUnique(), null, null,
-<<<<<<< HEAD
-                cmd.getArch(), cmd.getOsCategoryId(), null, null);
-=======
-                domainId, isRecursive, cmd.getArch());
->>>>>>> be08fff3
+                domainId, isRecursive, cmd.getArch(), cmd.getOsCategoryId(), null, null);
     }
 
     @Override
@@ -5410,9 +5323,7 @@
                     .collect(Collectors.toList());
             userDenyListedSettings.addAll(QueryService.RootAdminOnlyVmSettings);
             for (final String detail : userDenyListedSettings) {
-                if (options.containsKey(detail)) {
-                    options.remove(detail);
-                }
+                options.remove(detail);
             }
         }
         return new DetailOptionsResponse(options);
