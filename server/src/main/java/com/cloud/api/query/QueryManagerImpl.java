// Licensed to the Apache Software Foundation (ASF) under one
// or more contributor license agreements.  See the NOTICE file
// distributed with this work for additional information
// regarding copyright ownership.  The ASF licenses this file
// to you under the Apache License, Version 2.0 (the
// "License"); you may not use this file except in compliance
// with the License.  You may obtain a copy of the License at
//
//   http://www.apache.org/licenses/LICENSE-2.0
//
// Unless required by applicable law or agreed to in writing,
// software distributed under the License is distributed on an
// "AS IS" BASIS, WITHOUT WARRANTIES OR CONDITIONS OF ANY
// KIND, either express or implied.  See the License for the
// specific language governing permissions and limitations
// under the License.
package com.cloud.api.query;

import static com.cloud.vm.VmDetailConstants.SSH_PUBLIC_KEY;

import java.lang.reflect.InvocationTargetException;
import java.lang.reflect.Method;
import java.util.ArrayList;
import java.util.Arrays;
import java.util.Collections;
import java.util.Date;
import java.util.HashMap;
import java.util.HashSet;
import java.util.List;
import java.util.ListIterator;
import java.util.Map;
import java.util.Set;
import java.util.UUID;
import java.util.stream.Collectors;
import java.util.stream.Stream;

import javax.inject.Inject;

import org.apache.cloudstack.acl.ControlledEntity;
import org.apache.cloudstack.acl.ControlledEntity.ACLType;
import org.apache.cloudstack.acl.SecurityChecker;
import org.apache.cloudstack.affinity.AffinityGroupDomainMapVO;
import org.apache.cloudstack.affinity.AffinityGroupResponse;
import org.apache.cloudstack.affinity.AffinityGroupVMMapVO;
import org.apache.cloudstack.affinity.dao.AffinityGroupDomainMapDao;
import org.apache.cloudstack.affinity.dao.AffinityGroupVMMapDao;
import org.apache.cloudstack.api.ApiCommandResourceType;
import org.apache.cloudstack.api.ApiConstants;
import org.apache.cloudstack.api.BaseListProjectAndAccountResourcesCmd;
import org.apache.cloudstack.api.InternalIdentity;
import org.apache.cloudstack.api.ResourceDetail;
import org.apache.cloudstack.api.ResponseGenerator;
import org.apache.cloudstack.api.ResponseObject.ResponseView;
import org.apache.cloudstack.api.command.admin.account.ListAccountsCmdByAdmin;
import org.apache.cloudstack.api.command.admin.domain.ListDomainsCmd;
import org.apache.cloudstack.api.command.admin.domain.ListDomainsCmdByAdmin;
import org.apache.cloudstack.api.command.admin.host.ListHostTagsCmd;
import org.apache.cloudstack.api.command.admin.host.ListHostsCmd;
import org.apache.cloudstack.api.command.admin.internallb.ListInternalLBVMsCmd;
import org.apache.cloudstack.api.command.admin.iso.ListIsosCmdByAdmin;
import org.apache.cloudstack.api.command.admin.management.ListMgmtsCmd;
import org.apache.cloudstack.api.command.admin.resource.icon.ListResourceIconCmd;
import org.apache.cloudstack.api.command.admin.router.GetRouterHealthCheckResultsCmd;
import org.apache.cloudstack.api.command.admin.router.ListRoutersCmd;
import org.apache.cloudstack.api.command.admin.snapshot.ListSnapshotsCmdByAdmin;
import org.apache.cloudstack.api.command.admin.storage.ListImageStoresCmd;
import org.apache.cloudstack.api.command.admin.storage.ListObjectStoragePoolsCmd;
import org.apache.cloudstack.api.command.admin.storage.ListSecondaryStagingStoresCmd;
import org.apache.cloudstack.api.command.admin.storage.ListStoragePoolsCmd;
import org.apache.cloudstack.api.command.admin.storage.ListStorageTagsCmd;
import org.apache.cloudstack.api.command.admin.storage.heuristics.ListSecondaryStorageSelectorsCmd;
import org.apache.cloudstack.api.command.admin.template.ListTemplatesCmdByAdmin;
import org.apache.cloudstack.api.command.admin.user.ListUsersCmd;
import org.apache.cloudstack.api.command.admin.zone.ListZonesCmdByAdmin;
import org.apache.cloudstack.api.command.user.account.ListAccountsCmd;
import org.apache.cloudstack.api.command.user.account.ListProjectAccountsCmd;
import org.apache.cloudstack.api.command.user.address.ListQuarantinedIpsCmd;
import org.apache.cloudstack.api.command.user.affinitygroup.ListAffinityGroupsCmd;
import org.apache.cloudstack.api.command.user.bucket.ListBucketsCmd;
import org.apache.cloudstack.api.command.user.event.ListEventsCmd;
import org.apache.cloudstack.api.command.user.iso.ListIsosCmd;
import org.apache.cloudstack.api.command.user.job.ListAsyncJobsCmd;
import org.apache.cloudstack.api.command.user.offering.ListDiskOfferingsCmd;
import org.apache.cloudstack.api.command.user.offering.ListServiceOfferingsCmd;
import org.apache.cloudstack.api.command.user.project.ListProjectInvitationsCmd;
import org.apache.cloudstack.api.command.user.project.ListProjectsCmd;
import org.apache.cloudstack.api.command.user.resource.ListDetailOptionsCmd;
import org.apache.cloudstack.api.command.user.securitygroup.ListSecurityGroupsCmd;
import org.apache.cloudstack.api.command.user.snapshot.CopySnapshotCmd;
import org.apache.cloudstack.api.command.user.snapshot.ListSnapshotsCmd;
import org.apache.cloudstack.api.command.user.tag.ListTagsCmd;
import org.apache.cloudstack.api.command.user.template.ListTemplatesCmd;
import org.apache.cloudstack.api.command.user.template.ListVnfTemplatesCmd;
import org.apache.cloudstack.api.command.user.vm.ListVMsCmd;
import org.apache.cloudstack.api.command.user.vmgroup.ListVMGroupsCmd;
import org.apache.cloudstack.api.command.user.volume.ListResourceDetailsCmd;
import org.apache.cloudstack.api.command.user.volume.ListVolumesCmd;
import org.apache.cloudstack.api.command.user.zone.ListZonesCmd;
import org.apache.cloudstack.api.response.AccountResponse;
import org.apache.cloudstack.api.response.AsyncJobResponse;
import org.apache.cloudstack.api.response.BucketResponse;
import org.apache.cloudstack.api.response.DetailOptionsResponse;
import org.apache.cloudstack.api.response.DiskOfferingResponse;
import org.apache.cloudstack.api.response.DomainResponse;
import org.apache.cloudstack.api.response.DomainRouterResponse;
import org.apache.cloudstack.api.response.EventResponse;
import org.apache.cloudstack.api.response.HostResponse;
import org.apache.cloudstack.api.response.HostTagResponse;
import org.apache.cloudstack.api.response.ImageStoreResponse;
import org.apache.cloudstack.api.response.InstanceGroupResponse;
import org.apache.cloudstack.api.response.IpQuarantineResponse;
import org.apache.cloudstack.api.response.ListResponse;
import org.apache.cloudstack.api.response.ManagementServerResponse;
import org.apache.cloudstack.api.response.ObjectStoreResponse;
import org.apache.cloudstack.api.response.ProjectAccountResponse;
import org.apache.cloudstack.api.response.ProjectInvitationResponse;
import org.apache.cloudstack.api.response.ProjectResponse;
import org.apache.cloudstack.api.response.ResourceDetailResponse;
import org.apache.cloudstack.api.response.ResourceIconResponse;
import org.apache.cloudstack.api.response.ResourceTagResponse;
import org.apache.cloudstack.api.response.RouterHealthCheckResultResponse;
import org.apache.cloudstack.api.response.SecondaryStorageHeuristicsResponse;
import org.apache.cloudstack.api.response.SecurityGroupResponse;
import org.apache.cloudstack.api.response.ServiceOfferingResponse;
import org.apache.cloudstack.api.response.SnapshotResponse;
import org.apache.cloudstack.api.response.StoragePoolResponse;
import org.apache.cloudstack.api.response.StorageTagResponse;
import org.apache.cloudstack.api.response.TemplateResponse;
import org.apache.cloudstack.api.response.UserResponse;
import org.apache.cloudstack.api.response.UserVmResponse;
import org.apache.cloudstack.api.response.VolumeResponse;
import org.apache.cloudstack.api.response.ZoneResponse;
import org.apache.cloudstack.backup.BackupOfferingVO;
import org.apache.cloudstack.backup.dao.BackupOfferingDao;
import org.apache.cloudstack.context.CallContext;
import org.apache.cloudstack.engine.subsystem.api.storage.DataStore;
import org.apache.cloudstack.engine.subsystem.api.storage.DataStoreCapabilities;
import org.apache.cloudstack.engine.subsystem.api.storage.DataStoreDriver;
import org.apache.cloudstack.engine.subsystem.api.storage.DataStoreManager;
import org.apache.cloudstack.engine.subsystem.api.storage.TemplateState;
import org.apache.cloudstack.framework.config.ConfigKey;
import org.apache.cloudstack.framework.config.Configurable;
import org.apache.cloudstack.framework.jobs.impl.AsyncJobVO;
import org.apache.cloudstack.outofbandmanagement.OutOfBandManagementVO;
import org.apache.cloudstack.outofbandmanagement.dao.OutOfBandManagementDao;
import org.apache.cloudstack.query.QueryService;
import org.apache.cloudstack.resourcedetail.DiskOfferingDetailVO;
import org.apache.cloudstack.resourcedetail.dao.DiskOfferingDetailsDao;
import org.apache.cloudstack.secstorage.HeuristicVO;
import org.apache.cloudstack.secstorage.dao.SecondaryStorageHeuristicDao;
import org.apache.cloudstack.secstorage.heuristics.Heuristic;
import org.apache.cloudstack.storage.datastore.db.ObjectStoreDao;
import org.apache.cloudstack.storage.datastore.db.ObjectStoreVO;
import org.apache.cloudstack.storage.datastore.db.PrimaryDataStoreDao;
import org.apache.cloudstack.storage.datastore.db.SnapshotDataStoreDao;
import org.apache.cloudstack.storage.datastore.db.SnapshotDataStoreVO;
import org.apache.cloudstack.storage.datastore.db.StoragePoolDetailVO;
import org.apache.cloudstack.storage.datastore.db.StoragePoolDetailsDao;
import org.apache.cloudstack.storage.datastore.db.StoragePoolVO;
import org.apache.cloudstack.storage.datastore.db.TemplateDataStoreDao;
import org.apache.commons.collections.CollectionUtils;
import org.apache.commons.collections.MapUtils;
import org.apache.commons.lang3.EnumUtils;
import org.apache.commons.lang3.StringUtils;
import org.springframework.stereotype.Component;

import com.cloud.api.query.dao.AccountJoinDao;
import com.cloud.api.query.dao.AffinityGroupJoinDao;
import com.cloud.api.query.dao.AsyncJobJoinDao;
import com.cloud.api.query.dao.DataCenterJoinDao;
import com.cloud.api.query.dao.DiskOfferingJoinDao;
import com.cloud.api.query.dao.DomainJoinDao;
import com.cloud.api.query.dao.DomainRouterJoinDao;
import com.cloud.api.query.dao.HostJoinDao;
import com.cloud.api.query.dao.HostTagDao;
import com.cloud.api.query.dao.ImageStoreJoinDao;
import com.cloud.api.query.dao.InstanceGroupJoinDao;
import com.cloud.api.query.dao.ManagementServerJoinDao;
import com.cloud.api.query.dao.ProjectAccountJoinDao;
import com.cloud.api.query.dao.ProjectInvitationJoinDao;
import com.cloud.api.query.dao.ProjectJoinDao;
import com.cloud.api.query.dao.ResourceTagJoinDao;
import com.cloud.api.query.dao.SecurityGroupJoinDao;
import com.cloud.api.query.dao.ServiceOfferingJoinDao;
import com.cloud.api.query.dao.SnapshotJoinDao;
import com.cloud.api.query.dao.StoragePoolJoinDao;
import com.cloud.api.query.dao.TemplateJoinDao;
import com.cloud.api.query.dao.UserAccountJoinDao;
import com.cloud.api.query.dao.UserVmJoinDao;
import com.cloud.api.query.dao.VolumeJoinDao;
import com.cloud.api.query.vo.AccountJoinVO;
import com.cloud.api.query.vo.AffinityGroupJoinVO;
import com.cloud.api.query.vo.AsyncJobJoinVO;
import com.cloud.api.query.vo.DataCenterJoinVO;
import com.cloud.api.query.vo.DiskOfferingJoinVO;
import com.cloud.api.query.vo.DomainJoinVO;
import com.cloud.api.query.vo.DomainRouterJoinVO;
import com.cloud.api.query.vo.EventJoinVO;
import com.cloud.api.query.vo.HostJoinVO;
import com.cloud.api.query.vo.HostTagVO;
import com.cloud.api.query.vo.ImageStoreJoinVO;
import com.cloud.api.query.vo.InstanceGroupJoinVO;
import com.cloud.api.query.vo.ManagementServerJoinVO;
import com.cloud.api.query.vo.ProjectAccountJoinVO;
import com.cloud.api.query.vo.ProjectInvitationJoinVO;
import com.cloud.api.query.vo.ProjectJoinVO;
import com.cloud.api.query.vo.ResourceTagJoinVO;
import com.cloud.api.query.vo.SecurityGroupJoinVO;
import com.cloud.api.query.vo.ServiceOfferingJoinVO;
import com.cloud.api.query.vo.SnapshotJoinVO;
import com.cloud.api.query.vo.StoragePoolJoinVO;
import com.cloud.api.query.vo.TemplateJoinVO;
import com.cloud.api.query.vo.UserAccountJoinVO;
import com.cloud.api.query.vo.UserVmJoinVO;
import com.cloud.api.query.vo.VolumeJoinVO;
import com.cloud.cluster.ManagementServerHostVO;
import com.cloud.cluster.dao.ManagementServerHostDao;
import com.cloud.dc.DataCenter;
import com.cloud.dc.DedicatedResourceVO;
import com.cloud.dc.dao.DedicatedResourceDao;
import com.cloud.domain.Domain;
import com.cloud.domain.DomainVO;
import com.cloud.domain.dao.DomainDao;
import com.cloud.event.EventVO;
import com.cloud.event.dao.EventDao;
import com.cloud.event.dao.EventJoinDao;
import com.cloud.exception.CloudAuthenticationException;
import com.cloud.exception.InvalidParameterValueException;
import com.cloud.exception.PermissionDeniedException;
import com.cloud.ha.HighAvailabilityManager;
import com.cloud.host.Host;
import com.cloud.host.HostVO;
import com.cloud.host.dao.HostDao;
import com.cloud.hypervisor.Hypervisor;
import com.cloud.hypervisor.Hypervisor.HypervisorType;
import com.cloud.network.PublicIpQuarantine;
import com.cloud.network.RouterHealthCheckResult;
import com.cloud.network.VNF;
import com.cloud.network.VpcVirtualNetworkApplianceService;
import com.cloud.network.as.AutoScaleVmGroupVmMapVO;
import com.cloud.network.as.dao.AutoScaleVmGroupDao;
import com.cloud.network.as.dao.AutoScaleVmGroupVmMapDao;
import com.cloud.network.dao.NetworkDao;
import com.cloud.network.dao.NetworkVO;
import com.cloud.network.dao.PublicIpQuarantineDao;
import com.cloud.network.dao.RouterHealthCheckResultDao;
import com.cloud.network.dao.RouterHealthCheckResultVO;
import com.cloud.network.router.VirtualNetworkApplianceManager;
import com.cloud.network.security.SecurityGroupVMMapVO;
import com.cloud.network.security.dao.SecurityGroupVMMapDao;
import com.cloud.network.vo.PublicIpQuarantineVO;
import com.cloud.offering.DiskOffering;
import com.cloud.offering.ServiceOffering;
import com.cloud.org.Grouping;
import com.cloud.projects.Project;
import com.cloud.projects.Project.ListProjectResourcesCriteria;
import com.cloud.projects.ProjectInvitation;
import com.cloud.projects.ProjectManager;
import com.cloud.projects.ProjectVO;
import com.cloud.projects.dao.ProjectAccountDao;
import com.cloud.projects.dao.ProjectDao;
import com.cloud.projects.dao.ProjectInvitationDao;
import com.cloud.resource.ResourceManager;
import com.cloud.resource.icon.dao.ResourceIconDao;
import com.cloud.server.ResourceManagerUtil;
import com.cloud.server.ResourceMetaDataService;
import com.cloud.server.ResourceTag;
import com.cloud.server.ResourceTag.ResourceObjectType;
import com.cloud.service.ServiceOfferingDetailsVO;
import com.cloud.service.ServiceOfferingVO;
import com.cloud.service.dao.ServiceOfferingDao;
import com.cloud.service.dao.ServiceOfferingDetailsDao;
import com.cloud.storage.BucketVO;
import com.cloud.storage.DataStoreRole;
import com.cloud.storage.DiskOfferingVO;
import com.cloud.storage.ScopeType;
import com.cloud.storage.Snapshot;
import com.cloud.storage.SnapshotVO;
import com.cloud.storage.Storage;
import com.cloud.storage.Storage.ImageFormat;
import com.cloud.storage.Storage.TemplateType;
import com.cloud.storage.StorageManager;
import com.cloud.storage.StoragePool;
import com.cloud.storage.StoragePoolHostVO;
import com.cloud.storage.StoragePoolStatus;
import com.cloud.storage.StoragePoolTagVO;
import com.cloud.storage.VMTemplateStoragePoolVO;
import com.cloud.storage.VMTemplateVO;
import com.cloud.storage.Volume;
import com.cloud.storage.VolumeApiServiceImpl;
import com.cloud.storage.VolumeVO;
import com.cloud.storage.dao.BucketDao;
import com.cloud.storage.dao.DiskOfferingDao;
import com.cloud.storage.dao.StoragePoolHostDao;
import com.cloud.storage.dao.StoragePoolTagsDao;
import com.cloud.storage.dao.VMTemplateDao;
import com.cloud.storage.dao.VMTemplatePoolDao;
import com.cloud.storage.dao.VolumeDao;
import com.cloud.tags.ResourceTagVO;
import com.cloud.tags.dao.ResourceTagDao;
import com.cloud.template.VirtualMachineTemplate.State;
import com.cloud.template.VirtualMachineTemplate.TemplateFilter;
import com.cloud.user.Account;
import com.cloud.user.AccountManager;
import com.cloud.user.AccountVO;
import com.cloud.user.DomainManager;
import com.cloud.user.SSHKeyPairVO;
import com.cloud.user.User;
import com.cloud.user.dao.AccountDao;
import com.cloud.user.dao.SSHKeyPairDao;
import com.cloud.user.dao.UserDao;
import com.cloud.utils.DateUtil;
import com.cloud.utils.NumbersUtil;
import com.cloud.utils.Pair;
import com.cloud.utils.Ternary;
import com.cloud.utils.db.EntityManager;
import com.cloud.utils.db.Filter;
import com.cloud.utils.db.GenericSearchBuilder;
import com.cloud.utils.db.JoinBuilder;
import com.cloud.utils.db.SearchBuilder;
import com.cloud.utils.db.SearchCriteria;
import com.cloud.utils.db.SearchCriteria.Func;
import com.cloud.utils.db.SearchCriteria.Op;
import com.cloud.utils.exception.CloudRuntimeException;
import com.cloud.vm.DomainRouterVO;
import com.cloud.vm.InstanceGroupVMMapVO;
import com.cloud.vm.NicVO;
import com.cloud.vm.UserVmDetailVO;
import com.cloud.vm.UserVmVO;
import com.cloud.vm.VMInstanceVO;
import com.cloud.vm.VirtualMachine;
import com.cloud.vm.VirtualMachineManager;
import com.cloud.vm.VmDetailConstants;
import com.cloud.vm.dao.DomainRouterDao;
import com.cloud.vm.dao.InstanceGroupVMMapDao;
import com.cloud.vm.dao.NicDao;
import com.cloud.vm.dao.UserVmDao;
import com.cloud.vm.dao.UserVmDetailsDao;
import com.cloud.vm.dao.VMInstanceDao;

@Component
public class QueryManagerImpl extends MutualExclusiveIdsManagerBase implements QueryService, Configurable {


    private static final String ID_FIELD = "id";

    @Inject
    private AccountManager accountMgr;

    @Inject
    private ProjectManager _projectMgr;

    @Inject
    private DomainDao _domainDao;

    @Inject
    private DomainJoinDao _domainJoinDao;

    @Inject
    private UserAccountJoinDao _userAccountJoinDao;

    @Inject
    private EventDao eventDao;

    @Inject
    private EventJoinDao _eventJoinDao;

    @Inject
    private ResourceTagJoinDao _resourceTagJoinDao;

    @Inject
    private InstanceGroupJoinDao _vmGroupJoinDao;

    @Inject
    private UserVmJoinDao _userVmJoinDao;

    @Inject
    private UserVmDao userVmDao;

    @Inject
    private VMInstanceDao _vmInstanceDao;

    @Inject
    private SecurityGroupJoinDao _securityGroupJoinDao;

    @Inject
    private SecurityGroupVMMapDao securityGroupVMMapDao;

    @Inject
    private DomainRouterJoinDao _routerJoinDao;

    @Inject
    private ProjectInvitationJoinDao _projectInvitationJoinDao;

    @Inject
    private ProjectJoinDao _projectJoinDao;

    @Inject
    private ProjectDao _projectDao;

    @Inject
    private ProjectAccountDao _projectAccountDao;

    @Inject
    private ProjectAccountJoinDao _projectAccountJoinDao;

    @Inject
    private HostJoinDao hostJoinDao;

    @Inject
    private VolumeJoinDao _volumeJoinDao;

    @Inject
    private AccountDao _accountDao;

    @Inject
    private AccountJoinDao _accountJoinDao;

    @Inject
    private AsyncJobJoinDao _jobJoinDao;

    @Inject
    private StoragePoolJoinDao _poolJoinDao;

    @Inject
    private StoragePoolTagsDao _storageTagDao;

    @Inject
    private HostTagDao _hostTagDao;

    @Inject
    private ImageStoreJoinDao _imageStoreJoinDao;

    @Inject
    private DiskOfferingJoinDao _diskOfferingJoinDao;

    @Inject
    private DiskOfferingDetailsDao _diskOfferingDetailsDao;

    @Inject
    private ServiceOfferingJoinDao _srvOfferingJoinDao;

    @Inject
    private ServiceOfferingDao _srvOfferingDao;

    @Inject
    private ServiceOfferingDetailsDao _srvOfferingDetailsDao;

    @Inject
    private DiskOfferingDao _diskOfferingDao;

    @Inject
    private DataCenterJoinDao _dcJoinDao;

    @Inject
    private DomainRouterDao _routerDao;

    @Inject
    private HighAvailabilityManager _haMgr;

    @Inject
    private VMTemplateDao _templateDao;

    @Inject
    private TemplateJoinDao _templateJoinDao;

    @Inject
    private ResourceManager _resourceMgr;
    @Inject
    private ResourceMetaDataService _resourceMetaDataMgr;

    @Inject
    private ResourceManagerUtil resourceManagerUtil;

    @Inject
    private AffinityGroupVMMapDao _affinityGroupVMMapDao;

    @Inject
    private AffinityGroupJoinDao _affinityGroupJoinDao;

    @Inject
    private DedicatedResourceDao _dedicatedDao;

    @Inject
    private DomainManager _domainMgr;

    @Inject
    private AffinityGroupDomainMapDao _affinityGroupDomainMapDao;

    @Inject
    private ResourceTagDao resourceTagDao;

    @Inject
    private DataStoreManager dataStoreManager;

    @Inject
    ManagementServerJoinDao managementServerJoinDao;

    @Inject
    public VpcVirtualNetworkApplianceService routerService;

    @Inject
    private ResponseGenerator responseGenerator;

    @Inject
    private RouterHealthCheckResultDao routerHealthCheckResultDao;

    @Inject
    private PrimaryDataStoreDao storagePoolDao;

    @Inject
    private StoragePoolDetailsDao _storagePoolDetailsDao;

    @Inject
    private ProjectInvitationDao projectInvitationDao;

    @Inject
    private TemplateDataStoreDao templateDataStoreDao;

    @Inject
    private VMTemplatePoolDao templatePoolDao;

    @Inject
    private SnapshotDataStoreDao snapshotDataStoreDao;

    @Inject
    private UserDao userDao;

    @Inject
    private VirtualMachineManager virtualMachineManager;

    @Inject
    private VolumeDao volumeDao;

    @Inject
    private ResourceIconDao resourceIconDao;
    @Inject
    StorageManager storageManager;

    @Inject
    private ManagementServerHostDao msHostDao;

    @Inject
    private SecondaryStorageHeuristicDao secondaryStorageHeuristicDao;

    @Inject
    private NetworkDao networkDao;

    @Inject
    private NicDao nicDao;

    @Inject
    private HostDao hostDao;

    @Inject
    private OutOfBandManagementDao outOfBandManagementDao;

    @Inject
    private InstanceGroupVMMapDao instanceGroupVMMapDao;

    @Inject
    private AffinityGroupVMMapDao affinityGroupVMMapDao;

    @Inject
    private UserVmDetailsDao userVmDetailsDao;

    @Inject
    private SSHKeyPairDao sshKeyPairDao;

    @Inject
    private BackupOfferingDao backupOfferingDao;

    @Inject
    private AutoScaleVmGroupDao autoScaleVmGroupDao;

    @Inject
    private AutoScaleVmGroupVmMapDao autoScaleVmGroupVmMapDao;

    @Inject
    private SnapshotJoinDao snapshotJoinDao;

    @Inject
    private ObjectStoreDao objectStoreDao;

    @Inject
    private BucketDao bucketDao;

    @Inject
    EntityManager entityManager;

    @Inject
    private PublicIpQuarantineDao publicIpQuarantineDao;

    @Inject
    private StoragePoolHostDao storagePoolHostDao;

    private SearchCriteria<ServiceOfferingJoinVO> getMinimumCpuServiceOfferingJoinSearchCriteria(int cpu) {
        SearchCriteria<ServiceOfferingJoinVO> sc = _srvOfferingJoinDao.createSearchCriteria();
        SearchCriteria<ServiceOfferingJoinVO> sc1 = _srvOfferingJoinDao.createSearchCriteria();
        sc1.addAnd("cpu", Op.GTEQ, cpu);
        sc.addOr("cpu", Op.SC, sc1);
        SearchCriteria<ServiceOfferingJoinVO> sc2 = _srvOfferingJoinDao.createSearchCriteria();
        sc2.addAnd("cpu", Op.NULL);
        sc2.addAnd("maxCpu", Op.NULL);
        sc.addOr("cpu", Op.SC, sc2);
        SearchCriteria<ServiceOfferingJoinVO> sc3 = _srvOfferingJoinDao.createSearchCriteria();
        sc3.addAnd("cpu", Op.NULL);
        sc3.addAnd("maxCpu", Op.GTEQ, cpu);
        sc.addOr("cpu", Op.SC, sc3);
        return sc;
    }

    private SearchCriteria<ServiceOfferingJoinVO> getMinimumMemoryServiceOfferingJoinSearchCriteria(int memory) {
        SearchCriteria<ServiceOfferingJoinVO> sc = _srvOfferingJoinDao.createSearchCriteria();
        SearchCriteria<ServiceOfferingJoinVO> sc1 = _srvOfferingJoinDao.createSearchCriteria();
        sc1.addAnd("ramSize", Op.GTEQ, memory);
        sc.addOr("ramSize", Op.SC, sc1);
        SearchCriteria<ServiceOfferingJoinVO> sc2 = _srvOfferingJoinDao.createSearchCriteria();
        sc2.addAnd("ramSize", Op.NULL);
        sc2.addAnd("maxMemory", Op.NULL);
        sc.addOr("ramSize", Op.SC, sc2);
        SearchCriteria<ServiceOfferingJoinVO> sc3 = _srvOfferingJoinDao.createSearchCriteria();
        sc3.addAnd("ramSize", Op.NULL);
        sc3.addAnd("maxMemory", Op.GTEQ, memory);
        sc.addOr("ramSize", Op.SC, sc3);
        return sc;
    }

    private SearchCriteria<ServiceOfferingJoinVO> getMinimumCpuSpeedServiceOfferingJoinSearchCriteria(int speed) {
        SearchCriteria<ServiceOfferingJoinVO> sc = _srvOfferingJoinDao.createSearchCriteria();
        sc.addOr("speed", Op.GTEQ, speed);
        sc.addOr("speed", Op.NULL);
        return sc;
    }

    /*
     * (non-Javadoc)
     *
     * @see
     * com.cloud.api.query.QueryService#searchForUsers(org.apache.cloudstack
     * .api.command.admin.user.ListUsersCmd)
     */
    @Override
    public ListResponse<UserResponse> searchForUsers(ListUsersCmd cmd) throws PermissionDeniedException {
        Pair<List<UserAccountJoinVO>, Integer> result = searchForUsersInternal(cmd);
        ListResponse<UserResponse> response = new ListResponse<UserResponse>();
        List<UserResponse> userResponses = ViewResponseHelper.createUserResponse(CallContext.current().getCallingAccount().getDomainId(),
                result.first().toArray(new UserAccountJoinVO[result.first().size()]));
        response.setResponses(userResponses, result.second());
        return response;
    }

    public ListResponse<UserResponse> searchForUsers(Long domainId, boolean recursive) throws PermissionDeniedException {
        Account caller = CallContext.current().getCallingAccount();

        List<Long> permittedAccounts = new ArrayList<Long>();

        boolean listAll = true;
        Long id = null;

        if (caller.getType() == Account.Type.NORMAL) {
            long currentId = CallContext.current().getCallingUser().getId();
            if (id != null && currentId != id.longValue()) {
                throw new PermissionDeniedException("Calling user is not authorized to see the user requested by id");
            }
            id = currentId;
        }
        Object username = null;
        Object type = null;
        String accountName = null;
        Object state = null;
        String keyword = null;

        Pair<List<UserAccountJoinVO>, Integer> result =  getUserListInternal(caller, permittedAccounts, listAll, id, username, type, accountName, state, keyword, domainId, recursive,
                null);
        ListResponse<UserResponse> response = new ListResponse<UserResponse>();
        List<UserResponse> userResponses = ViewResponseHelper.createUserResponse(CallContext.current().getCallingAccount().getDomainId(),
                result.first().toArray(new UserAccountJoinVO[result.first().size()]));
        response.setResponses(userResponses, result.second());
        return response;
    }

    private Pair<List<UserAccountJoinVO>, Integer> searchForUsersInternal(ListUsersCmd cmd) throws PermissionDeniedException {
        Account caller = CallContext.current().getCallingAccount();

        List<Long> permittedAccounts = new ArrayList<Long>();

        boolean listAll = cmd.listAll();
        Long id = cmd.getId();
        if (caller.getType() == Account.Type.NORMAL) {
            long currentId = CallContext.current().getCallingUser().getId();
            if (id != null && currentId != id.longValue()) {
                throw new PermissionDeniedException("Calling user is not authorized to see the user requested by id");
            }
            id = currentId;
        }
        Object username = cmd.getUsername();
        Object type = cmd.getAccountType();
        String accountName = cmd.getAccountName();
        Object state = cmd.getState();
        String keyword = cmd.getKeyword();

        Long domainId = cmd.getDomainId();
        boolean recursive = cmd.isRecursive();
        Long pageSizeVal = cmd.getPageSizeVal();
        Long startIndex = cmd.getStartIndex();

        Filter searchFilter = new Filter(UserAccountJoinVO.class, "id", true, startIndex, pageSizeVal);

        return getUserListInternal(caller, permittedAccounts, listAll, id, username, type, accountName, state, keyword, domainId, recursive, searchFilter);
    }

    private Pair<List<UserAccountJoinVO>, Integer> getUserListInternal(Account caller, List<Long> permittedAccounts, boolean listAll, Long id, Object username, Object type,
            String accountName, Object state, String keyword, Long domainId, boolean recursive, Filter searchFilter) {
        Ternary<Long, Boolean, ListProjectResourcesCriteria> domainIdRecursiveListProject = new Ternary<Long, Boolean, ListProjectResourcesCriteria>(domainId, recursive, null);
        accountMgr.buildACLSearchParameters(caller, id, accountName, null, permittedAccounts, domainIdRecursiveListProject, listAll, false);
        domainId = domainIdRecursiveListProject.first();
        Boolean isRecursive = domainIdRecursiveListProject.second();
        ListProjectResourcesCriteria listProjectResourcesCriteria = domainIdRecursiveListProject.third();

        SearchBuilder<UserAccountJoinVO> sb = _userAccountJoinDao.createSearchBuilder();
        accountMgr.buildACLViewSearchBuilder(sb, domainId, isRecursive, permittedAccounts, listProjectResourcesCriteria);
        sb.and("username", sb.entity().getUsername(), Op.LIKE);
        if (id != null && id == 1) {
            // system user should NOT be searchable
            List<UserAccountJoinVO> emptyList = new ArrayList<UserAccountJoinVO>();
            return new Pair<List<UserAccountJoinVO>, Integer>(emptyList, 0);
        } else if (id != null) {
            sb.and("id", sb.entity().getId(), Op.EQ);
        } else {
            // this condition is used to exclude system user from the search
            // results
            sb.and("id", sb.entity().getId(), Op.NEQ);
        }

        sb.and("type", sb.entity().getAccountType(), Op.EQ);
        sb.and("domainId", sb.entity().getDomainId(), Op.EQ);
        sb.and("accountName", sb.entity().getAccountName(), Op.EQ);
        sb.and("state", sb.entity().getState(), Op.EQ);

        if ((accountName == null) && (domainId != null)) {
            sb.and("domainPath", sb.entity().getDomainPath(), Op.LIKE);
        }

        SearchCriteria<UserAccountJoinVO> sc = sb.create();

        // building ACL condition
        accountMgr.buildACLViewSearchCriteria(sc, domainId, isRecursive, permittedAccounts, listProjectResourcesCriteria);

        if (keyword != null) {
            SearchCriteria<UserAccountJoinVO> ssc = _userAccountJoinDao.createSearchCriteria();
            ssc.addOr("username", Op.LIKE, "%" + keyword + "%");
            ssc.addOr("firstname", Op.LIKE, "%" + keyword + "%");
            ssc.addOr("lastname", Op.LIKE, "%" + keyword + "%");
            ssc.addOr("email", Op.LIKE, "%" + keyword + "%");
            ssc.addOr("state", Op.LIKE, "%" + keyword + "%");
            ssc.addOr("accountName", Op.LIKE, "%" + keyword + "%");
            if (EnumUtils.isValidEnum(Account.Type.class, keyword.toUpperCase())) {
                ssc.addOr("accountType", Op.EQ, EnumUtils.getEnum(Account.Type.class, keyword.toUpperCase()));
            }

            sc.addAnd("username", Op.SC, ssc);
        }

        if (username != null) {
            sc.setParameters("username", username);
        }

        if (id != null) {
            sc.setParameters("id", id);
        } else {
            // Don't return system user, search builder with NEQ
            sc.setParameters("id", 1);
        }

        if (type != null) {
            sc.setParameters("type", type);
        }

        if (accountName != null) {
            sc.setParameters("accountName", accountName);
            if (domainId != null) {
                sc.setParameters("domainId", domainId);
            }
        } else if (domainId != null) {
            DomainVO domainVO = _domainDao.findById(domainId);
            sc.setParameters("domainPath", domainVO.getPath() + "%");
        }

        if (state != null) {
            sc.setParameters("state", state);
        }

        return _userAccountJoinDao.searchAndCount(sc, searchFilter);
    }

    @Override
    public ListResponse<EventResponse> searchForEvents(ListEventsCmd cmd) {
        Pair<List<EventJoinVO>, Integer> result = searchForEventsInternal(cmd);
        ListResponse<EventResponse> response = new ListResponse<EventResponse>();
        List<EventResponse> eventResponses = ViewResponseHelper.createEventResponse(result.first().toArray(new EventJoinVO[result.first().size()]));
        response.setResponses(eventResponses, result.second());
        return response;
    }

    private Pair<List<EventJoinVO>, Integer> searchForEventsInternal(ListEventsCmd cmd) {
        Pair<List<Long>, Integer> eventIdPage = searchForEventIdsAndCount(cmd);

        Integer count = eventIdPage.second();
        Long[] idArray = eventIdPage.first().toArray(new Long[0]);

        if (count == 0) {
            return new Pair<>(new ArrayList<>(), count);
        }

        List<EventJoinVO> events = _eventJoinDao.searchByIds(idArray);
        return new Pair<>(events, count);
    }

    private Pair<List<Long>, Integer> searchForEventIdsAndCount(ListEventsCmd cmd) {
        Account caller = CallContext.current().getCallingAccount();
        boolean isRootAdmin = accountMgr.isRootAdmin(caller.getId());
        List<Long> permittedAccounts = new ArrayList<>();

        Long id = cmd.getId();
        String type = cmd.getType();
        String level = cmd.getLevel();
        Date startDate = cmd.getStartDate();
        Date endDate = cmd.getEndDate();
        String keyword = cmd.getKeyword();
        Integer entryTime = cmd.getEntryTime();
        Integer duration = cmd.getDuration();
        Long startId = cmd.getStartId();
        final String resourceUuid = cmd.getResourceId();
        final String resourceTypeStr = cmd.getResourceType();
        ApiCommandResourceType resourceType = null;
        Long resourceId = null;
        if (resourceTypeStr != null) {
            resourceType = ApiCommandResourceType.fromString(resourceTypeStr);
            if (resourceType == null) {
                throw new InvalidParameterValueException(String.format("Invalid %s", ApiConstants.RESOURCE_TYPE));
            }
        }
        if (resourceUuid != null) {
            if (resourceTypeStr == null) {
                throw new InvalidParameterValueException(String.format("%s parameter must be used with %s parameter", ApiConstants.RESOURCE_ID, ApiConstants.RESOURCE_TYPE));
            }
            try {
                UUID.fromString(resourceUuid);
            } catch (IllegalArgumentException ex) {
                throw new InvalidParameterValueException(String.format("Invalid %s", ApiConstants.RESOURCE_ID));
            }
            Object object = entityManager.findByUuidIncludingRemoved(resourceType.getAssociatedClass(), resourceUuid);
            if (object instanceof InternalIdentity) {
                resourceId = ((InternalIdentity)object).getId();
            }
            if (resourceId == null) {
                throw new InvalidParameterValueException(String.format("Invalid %s", ApiConstants.RESOURCE_ID));
            }
            if (!isRootAdmin && object instanceof ControlledEntity) {
                ControlledEntity entity = (ControlledEntity)object;
                accountMgr.checkAccess(CallContext.current().getCallingAccount(), SecurityChecker.AccessType.ListEntry, entity.getAccountId() == caller.getId(), entity);
            }
        }

        Ternary<Long, Boolean, ListProjectResourcesCriteria> domainIdRecursiveListProject = new Ternary<Long, Boolean, ListProjectResourcesCriteria>(cmd.getDomainId(), cmd.isRecursive(), null);
        accountMgr.buildACLSearchParameters(caller, id, cmd.getAccountName(), cmd.getProjectId(), permittedAccounts, domainIdRecursiveListProject, cmd.listAll(), false);
        Long domainId = domainIdRecursiveListProject.first();
        Boolean isRecursive = domainIdRecursiveListProject.second();
        ListProjectResourcesCriteria listProjectResourcesCriteria = domainIdRecursiveListProject.third();

        Filter searchFilter = new Filter(EventVO.class, "createDate", false, cmd.getStartIndex(), cmd.getPageSizeVal());
        // additional order by since createdDate does not have milliseconds
        // and two events, created within one second can be incorrectly ordered (for example VM.CREATE Completed before Scheduled)
        searchFilter.addOrderBy(EventVO.class, "id", false);

        SearchBuilder<EventVO> eventSearchBuilder = eventDao.createSearchBuilder();
        eventSearchBuilder.select(null, Func.DISTINCT, eventSearchBuilder.entity().getId());
        accountMgr.buildACLSearchBuilder(eventSearchBuilder, domainId, isRecursive, permittedAccounts, listProjectResourcesCriteria);

        eventSearchBuilder.and("id", eventSearchBuilder.entity().getId(), SearchCriteria.Op.EQ);
        eventSearchBuilder.and("levelL", eventSearchBuilder.entity().getLevel(), SearchCriteria.Op.LIKE);
        eventSearchBuilder.and("levelEQ", eventSearchBuilder.entity().getLevel(), SearchCriteria.Op.EQ);
        eventSearchBuilder.and("type", eventSearchBuilder.entity().getType(), SearchCriteria.Op.EQ);
        eventSearchBuilder.and("createDateB", eventSearchBuilder.entity().getCreateDate(), SearchCriteria.Op.BETWEEN);
        eventSearchBuilder.and("createDateG", eventSearchBuilder.entity().getCreateDate(), SearchCriteria.Op.GTEQ);
        eventSearchBuilder.and("createDateL", eventSearchBuilder.entity().getCreateDate(), SearchCriteria.Op.LTEQ);
        eventSearchBuilder.and("state", eventSearchBuilder.entity().getState(), SearchCriteria.Op.NEQ);
        eventSearchBuilder.or("startId", eventSearchBuilder.entity().getStartId(), SearchCriteria.Op.EQ);
        eventSearchBuilder.and("createDate", eventSearchBuilder.entity().getCreateDate(), SearchCriteria.Op.BETWEEN);
        eventSearchBuilder.and("displayEvent", eventSearchBuilder.entity().isDisplay(), SearchCriteria.Op.EQ);
        eventSearchBuilder.and("archived", eventSearchBuilder.entity().getArchived(), SearchCriteria.Op.EQ);
        eventSearchBuilder.and("resourceId", eventSearchBuilder.entity().getResourceId(), SearchCriteria.Op.EQ);
        eventSearchBuilder.and("resourceType", eventSearchBuilder.entity().getResourceType(), SearchCriteria.Op.EQ);

        if (keyword != null) {
            eventSearchBuilder.and().op("keywordType", eventSearchBuilder.entity().getType(), SearchCriteria.Op.LIKE);
            eventSearchBuilder.or("keywordDescription", eventSearchBuilder.entity().getDescription(), SearchCriteria.Op.LIKE);
            eventSearchBuilder.or("keywordLevel", eventSearchBuilder.entity().getLevel(), SearchCriteria.Op.LIKE);
            eventSearchBuilder.cp();
        }

        SearchCriteria<EventVO> sc = eventSearchBuilder.create();
        // building ACL condition
        accountMgr.buildACLSearchCriteria(sc, domainId, isRecursive, permittedAccounts, listProjectResourcesCriteria);

        // For end users display only enabled events
        if (!accountMgr.isRootAdmin(caller.getId())) {
            sc.setParameters("displayEvent", true);
        }

        if (id != null) {
            sc.setParameters("id", id);
        }

        if (startId != null) {
            sc.setParameters("startId", startId);
            if (id == null) {
                sc.setParameters("id", startId);
            }
        }

        if (keyword != null) {
            sc.setParameters("keywordType", "%" + keyword + "%");
            sc.setParameters("keywordDescription", "%" + keyword + "%");
            sc.setParameters("keywordLevel", "%" + keyword + "%");
        }

        if (level != null) {
            sc.setParameters("levelEQ", level);
        }

        if (type != null) {
            sc.setParameters("type", type);
        }

        if (startDate != null && endDate != null) {
            sc.setParameters("createDateB", startDate, endDate);
        } else if (startDate != null) {
            sc.setParameters("createDateG", startDate);
        } else if (endDate != null) {
            sc.setParameters("createDateL", endDate);
        }

        if (resourceId != null) {
            sc.setParameters("resourceId", resourceId);
        }

        if (resourceType != null) {
            sc.setParameters("resourceType", resourceType.toString());
        }

        if (id == null) {
            sc.setParameters("archived", cmd.getArchived());
        }

        Pair<List<Long>, Integer> eventPair = null;
        // event_view will not have duplicate rows for each event, so
        // searchAndCount should be good enough.
        if ((entryTime != null) && (duration != null)) {
            // TODO: waiting for response from dev list, logic is mystery to
            // me!!
            /*
             * if (entryTime <= duration) { throw new
             * InvalidParameterValueException
             * ("Entry time must be greater than duration"); } Calendar calMin =
             * Calendar.getInstance(); Calendar calMax = Calendar.getInstance();
             * calMin.add(Calendar.SECOND, -entryTime);
             * calMax.add(Calendar.SECOND, -duration); Date minTime =
             * calMin.getTime(); Date maxTime = calMax.getTime();
             *
             * sc.setParameters("state", com.cloud.event.Event.State.Completed);
             * sc.setParameters("startId", 0); sc.setParameters("createDate",
             * minTime, maxTime); List<EventJoinVO> startedEvents =
             * _eventJoinDao.searchAllEvents(sc, searchFilter);
             * List<EventJoinVO> pendingEvents = new ArrayList<EventJoinVO>();
             * for (EventVO event : startedEvents) { EventVO completedEvent =
             * _eventDao.findCompletedEvent(event.getId()); if (completedEvent
             * == null) { pendingEvents.add(event); } } return pendingEvents;
             */
            eventPair = new Pair<>(new ArrayList<>(), 0);
        } else {
            Pair<List<EventVO>, Integer> uniqueEventPair = eventDao.searchAndCount(sc, searchFilter);
            Integer count = uniqueEventPair.second();
            List<Long> eventIds = uniqueEventPair.first().stream().map(EventVO::getId).collect(Collectors.toList());
            eventPair = new Pair<>(eventIds, count);
        }
        return eventPair;
    }

    @Override
    public ListResponse<ResourceTagResponse> listTags(ListTagsCmd cmd) {
        Pair<List<ResourceTagJoinVO>, Integer> tags = listTagsInternal(cmd);
        ListResponse<ResourceTagResponse> response = new ListResponse<ResourceTagResponse>();
        List<ResourceTagResponse> tagResponses = ViewResponseHelper.createResourceTagResponse(false, tags.first().toArray(new ResourceTagJoinVO[tags.first().size()]));
        response.setResponses(tagResponses, tags.second());
        return response;
    }

    private Pair<List<ResourceTagJoinVO>, Integer> listTagsInternal(ListTagsCmd cmd) {
        Account caller = CallContext.current().getCallingAccount();
        List<Long> permittedAccounts = new ArrayList<Long>();
        String key = cmd.getKey();
        String value = cmd.getValue();
        String resourceId = cmd.getResourceId();
        String resourceType = cmd.getResourceType();
        String customerName = cmd.getCustomer();
        boolean listAll = cmd.listAll();
        Long projectId = cmd.getProjectId();

        if (projectId == null && ResourceObjectType.Project.name().equalsIgnoreCase(resourceType) && StringUtils.isNotEmpty(resourceId)) {
            try {
                projectId = Long.parseLong(resourceId);
            } catch (final NumberFormatException e) {
                final ProjectVO project = _projectDao.findByUuidIncludingRemoved(resourceId);
                if (project != null) {
                    projectId = project.getId();
                }
            }
        }

        Ternary<Long, Boolean, ListProjectResourcesCriteria> domainIdRecursiveListProject = new Ternary<Long, Boolean, ListProjectResourcesCriteria>(cmd.getDomainId(), cmd.isRecursive(), null);

        accountMgr.buildACLSearchParameters(caller, null, cmd.getAccountName(), projectId, permittedAccounts, domainIdRecursiveListProject, listAll, false);
        Long domainId = domainIdRecursiveListProject.first();
        Boolean isRecursive = domainIdRecursiveListProject.second();
        ListProjectResourcesCriteria listProjectResourcesCriteria = domainIdRecursiveListProject.third();
        Filter searchFilter = new Filter(ResourceTagJoinVO.class, "resourceType", false, cmd.getStartIndex(), cmd.getPageSizeVal());

        SearchBuilder<ResourceTagJoinVO> sb = _resourceTagJoinDao.createSearchBuilder();
        accountMgr.buildACLViewSearchBuilder(sb, domainId, isRecursive, permittedAccounts, listProjectResourcesCriteria);

        sb.and("key", sb.entity().getKey(), SearchCriteria.Op.EQ);
        sb.and("value", sb.entity().getValue(), SearchCriteria.Op.EQ);

        if (resourceId != null) {
            sb.and("resourceId", sb.entity().getResourceId(), SearchCriteria.Op.EQ);
            sb.and("resourceUuid", sb.entity().getResourceUuid(), SearchCriteria.Op.EQ);
        }

        sb.and("resourceType", sb.entity().getResourceType(), SearchCriteria.Op.EQ);
        sb.and("customer", sb.entity().getCustomer(), SearchCriteria.Op.EQ);

        // now set the SC criteria...
        SearchCriteria<ResourceTagJoinVO> sc = sb.create();
        accountMgr.buildACLViewSearchCriteria(sc, domainId, isRecursive, permittedAccounts, listProjectResourcesCriteria);

        if (key != null) {
            sc.setParameters("key", key);
        }

        if (value != null) {
            sc.setParameters("value", value);
        }

        if (resourceId != null) {
            try {
                long rid = Long.parseLong(resourceId);
                sc.setParameters("resourceId", rid);
            } catch (NumberFormatException ex) {
                // internal id instead of resource id is passed
                sc.setParameters("resourceUuid", resourceId);
            }
        }

        if (resourceType != null) {
            sc.setParameters("resourceType", resourceType);
        }

        if (customerName != null) {
            sc.setParameters("customer", customerName);
        }

        Pair<List<ResourceTagJoinVO>, Integer> result = _resourceTagJoinDao.searchAndCount(sc, searchFilter);
        return result;
    }

    @Override
    public ListResponse<InstanceGroupResponse> searchForVmGroups(ListVMGroupsCmd cmd) {
        Pair<List<InstanceGroupJoinVO>, Integer> groups = searchForVmGroupsInternal(cmd);
        ListResponse<InstanceGroupResponse> response = new ListResponse<InstanceGroupResponse>();
        List<InstanceGroupResponse> grpResponses = ViewResponseHelper.createInstanceGroupResponse(groups.first().toArray(new InstanceGroupJoinVO[groups.first().size()]));
        response.setResponses(grpResponses, groups.second());
        return response;
    }

    private Pair<List<InstanceGroupJoinVO>, Integer> searchForVmGroupsInternal(ListVMGroupsCmd cmd) {
        Long id = cmd.getId();
        String name = cmd.getGroupName();
        String keyword = cmd.getKeyword();

        Account caller = CallContext.current().getCallingAccount();
        List<Long> permittedAccounts = new ArrayList<Long>();

        Ternary<Long, Boolean, ListProjectResourcesCriteria> domainIdRecursiveListProject = new Ternary<Long, Boolean, ListProjectResourcesCriteria>(cmd.getDomainId(), cmd.isRecursive(), null);
        accountMgr.buildACLSearchParameters(caller, id, cmd.getAccountName(), cmd.getProjectId(), permittedAccounts, domainIdRecursiveListProject, cmd.listAll(), false);
        Long domainId = domainIdRecursiveListProject.first();
        Boolean isRecursive = domainIdRecursiveListProject.second();
        ListProjectResourcesCriteria listProjectResourcesCriteria = domainIdRecursiveListProject.third();

        Filter searchFilter = new Filter(InstanceGroupJoinVO.class, "id", true, cmd.getStartIndex(), cmd.getPageSizeVal());

        SearchBuilder<InstanceGroupJoinVO> sb = _vmGroupJoinDao.createSearchBuilder();
        accountMgr.buildACLViewSearchBuilder(sb, domainId, isRecursive, permittedAccounts, listProjectResourcesCriteria);

        sb.and("id", sb.entity().getId(), SearchCriteria.Op.EQ);
        sb.and("name", sb.entity().getName(), SearchCriteria.Op.EQ);

        SearchCriteria<InstanceGroupJoinVO> sc = sb.create();
        accountMgr.buildACLViewSearchCriteria(sc, domainId, isRecursive, permittedAccounts, listProjectResourcesCriteria);

        if (keyword != null) {
            SearchCriteria<InstanceGroupJoinVO> ssc = _vmGroupJoinDao.createSearchCriteria();
            ssc.addOr("name", SearchCriteria.Op.LIKE, "%" + keyword + "%");
            sc.addAnd("name", SearchCriteria.Op.SC, ssc);
        }

        if (id != null) {
            sc.setParameters("id", id);
        }

        if (name != null) {
            sc.setParameters("name", name);
        }

        return _vmGroupJoinDao.searchAndCount(sc, searchFilter);
    }

    @Override
    public ListResponse<UserVmResponse> searchForUserVMs(ListVMsCmd cmd) {
        Pair<List<UserVmJoinVO>, Integer> result = searchForUserVMsInternal(cmd);
        ListResponse<UserVmResponse> response = new ListResponse<>();

        if (cmd.getRetrieveOnlyResourceCount()) {
            response.setResponses(new ArrayList<>(), result.second());
            return response;
        }

        ResponseView respView = ResponseView.Restricted;
        Account caller = CallContext.current().getCallingAccount();
        if (accountMgr.isRootAdmin(caller.getId())) {
            respView = ResponseView.Full;
        }
        List<UserVmResponse> vmResponses = ViewResponseHelper.createUserVmResponse(respView, "virtualmachine", cmd.getDetails(), cmd.getAccumulate(), cmd.getShowUserData(),
                result.first().toArray(new UserVmJoinVO[result.first().size()]));

        response.setResponses(vmResponses, result.second());
        return response;
    }

    private Object getObjectPossibleMethodValue(Object obj, String methodName) {
        Object result = null;

        try {
            Method m = obj.getClass().getMethod(methodName);
            result = m.invoke(obj);
        } catch (NoSuchMethodException | InvocationTargetException | IllegalAccessException ignored) {}

        return result;
    }

    private Pair<List<UserVmJoinVO>, Integer> searchForUserVMsInternal(ListVMsCmd cmd) {
        Pair<List<Long>, Integer> vmIdPage = searchForUserVMIdsAndCount(cmd);

        Integer count = vmIdPage.second();
        Long[] idArray = vmIdPage.first().toArray(new Long[0]);

        if (count == 0) {
            return new Pair<>(new ArrayList<>(), count);
        }

        // search vm details by ids
        List<UserVmJoinVO> vms = _userVmJoinDao.searchByIds(idArray);
        return new Pair<>(vms, count);
    }

    private Pair<List<Long>, Integer> searchForUserVMIdsAndCount(ListVMsCmd cmd) {
        Account caller = CallContext.current().getCallingAccount();
        List<Long> permittedAccounts = new ArrayList<>();
        boolean listAll = cmd.listAll();
        Long id = cmd.getId();
        Boolean display = cmd.getDisplay();
        String hypervisor = cmd.getHypervisor();
        String state = cmd.getState();
        Long zoneId = cmd.getZoneId();
        Long templateId = cmd.getTemplateId();
        Long serviceOfferingId = cmd.getServiceOfferingId();
        Boolean isHaEnabled = cmd.getHaEnabled();
        String keyword = cmd.getKeyword();
        Long networkId = cmd.getNetworkId();
        Long isoId = cmd.getIsoId();
        String vmHostName = cmd.getName();
        Long hostId = null;
        Long podId = null;
        Long clusterId = null;
        Long groupId = cmd.getGroupId();
        Long vpcId = cmd.getVpcId();
        Long affinityGroupId = cmd.getAffinityGroupId();
        String keyPairName = cmd.getKeyPairName();
        Long securityGroupId = cmd.getSecurityGroupId();
        Long autoScaleVmGroupId = cmd.getAutoScaleVmGroupId();
        Long backupOfferingId = cmd.getBackupOfferingId();
        Long storageId = null;
        StoragePoolVO pool = null;
        Long userId = cmd.getUserId();
        Map<String, String> tags = cmd.getTags();

        boolean isAdmin = false;
        boolean isRootAdmin = false;

        if (accountMgr.isAdmin(caller.getId())) {
            isAdmin = true;
        }

        if (accountMgr.isRootAdmin(caller.getId())) {
            isRootAdmin = true;
            podId = (Long) getObjectPossibleMethodValue(cmd, "getPodId");
            clusterId = (Long) getObjectPossibleMethodValue(cmd, "getClusterId");
            hostId = (Long) getObjectPossibleMethodValue(cmd, "getHostId");
            storageId = (Long) getObjectPossibleMethodValue(cmd, "getStorageId");
            if (storageId != null) {
                pool = storagePoolDao.findById( storageId);
                if (pool == null) {
                    throw new InvalidParameterValueException("Unable to find specified storage pool");
                }
            }
        }

        Ternary<Long, Boolean, ListProjectResourcesCriteria> domainIdRecursiveListProject = new Ternary<>(cmd.getDomainId(), cmd.isRecursive(), null);
        accountMgr.buildACLSearchParameters(caller, id, cmd.getAccountName(), cmd.getProjectId(), permittedAccounts, domainIdRecursiveListProject, listAll, false);
        Long domainId = domainIdRecursiveListProject.first();
        Boolean isRecursive = domainIdRecursiveListProject.second();
        ListProjectResourcesCriteria listProjectResourcesCriteria = domainIdRecursiveListProject.third();

        Filter searchFilter = new Filter(UserVmVO.class, "id", true, cmd.getStartIndex(), cmd.getPageSizeVal());

        List<Long> ids = null;
        if (cmd.getId() != null) {
            if (cmd.getIds() != null && !cmd.getIds().isEmpty()) {
                throw new InvalidParameterValueException("Specify either id or ids but not both parameters");
            }
            ids = new ArrayList<>();
            ids.add(cmd.getId());
        } else {
            ids = cmd.getIds();
        }

        SearchBuilder<UserVmVO> userVmSearchBuilder = userVmDao.createSearchBuilder();
        userVmSearchBuilder.select(null, Func.DISTINCT, userVmSearchBuilder.entity().getId());
        accountMgr.buildACLSearchBuilder(userVmSearchBuilder, domainId, isRecursive, permittedAccounts, listProjectResourcesCriteria);

        if (HypervisorType.getType(hypervisor) == HypervisorType.None && hypervisor != null) {
            // invalid hypervisor type input
            throw new InvalidParameterValueException("Invalid HypervisorType " + hypervisor);
        }

        if (ids != null && !ids.isEmpty()) {
            userVmSearchBuilder.and("idIN", userVmSearchBuilder.entity().getId(), Op.IN);
        }

        userVmSearchBuilder.and("displayName", userVmSearchBuilder.entity().getDisplayName(), Op.LIKE);
        userVmSearchBuilder.and("stateEQ", userVmSearchBuilder.entity().getState(), Op.EQ);
        userVmSearchBuilder.and("stateNEQ", userVmSearchBuilder.entity().getState(), Op.NEQ);
        userVmSearchBuilder.and("stateNIN", userVmSearchBuilder.entity().getState(), Op.NIN);

        if (hostId != null) {
            userVmSearchBuilder.and("hostId", userVmSearchBuilder.entity().getHostId(), Op.EQ);
        }

        if (zoneId != null) {
            userVmSearchBuilder.and("dataCenterId", userVmSearchBuilder.entity().getDataCenterId(), Op.EQ);
        }

        if (templateId != null) {
            userVmSearchBuilder.and("templateId", userVmSearchBuilder.entity().getTemplateId(), Op.EQ);
        }

        if (hypervisor != null) {
            userVmSearchBuilder.and("hypervisorType", userVmSearchBuilder.entity().getHypervisorType(), Op.EQ);
        }

        if (vmHostName != null) {
            userVmSearchBuilder.and("name", userVmSearchBuilder.entity().getHostName(), Op.EQ);
        }

        if (serviceOfferingId != null) {
            userVmSearchBuilder.and("serviceOfferingId", userVmSearchBuilder.entity().getServiceOfferingId(), Op.EQ);
        }
        if (display != null) {
            userVmSearchBuilder.and("display", userVmSearchBuilder.entity().isDisplayVm(), Op.EQ);
        }

        if (!isRootAdmin) {
            userVmSearchBuilder.and("displayVm", userVmSearchBuilder.entity().isDisplayVm(), Op.EQ);
        }

        if (isHaEnabled != null) {
            userVmSearchBuilder.and("haEnabled", userVmSearchBuilder.entity().isHaEnabled(), Op.EQ);
        }

        if (isoId != null) {
            userVmSearchBuilder.and("isoId", userVmSearchBuilder.entity().getIsoId(), Op.EQ);
        }

        if (userId != null) {
            userVmSearchBuilder.and("userId", userVmSearchBuilder.entity().getUserId(), Op.EQ);
        }

        if (podId != null) {
            userVmSearchBuilder.and("podId", userVmSearchBuilder.entity().getPodIdToDeployIn(), Op.EQ);
        }

        if (networkId != null || vpcId != null) {
            SearchBuilder<NicVO> nicSearch = nicDao.createSearchBuilder();
            nicSearch.and("networkId", nicSearch.entity().getNetworkId(), Op.EQ);
            if (vpcId != null) {
                SearchBuilder<NetworkVO> networkSearch = networkDao.createSearchBuilder();
                networkSearch.and("vpcId", networkSearch.entity().getVpcId(), Op.EQ);
                nicSearch.join("vpc", networkSearch, networkSearch.entity().getId(), nicSearch.entity().getNetworkId(), JoinBuilder.JoinType.INNER);
            }
            userVmSearchBuilder.join("nic", nicSearch, nicSearch.entity().getInstanceId(), userVmSearchBuilder.entity().getId(), JoinBuilder.JoinType.INNER);
        }

        if (clusterId != null) {
            userVmSearchBuilder.and().op("hostIdIn", userVmSearchBuilder.entity().getHostId(), Op.IN);
            userVmSearchBuilder.or().op("lastHostIdIn", userVmSearchBuilder.entity().getLastHostId(), Op.IN);
            userVmSearchBuilder.and(userVmSearchBuilder.entity().getState(), Op.EQ).values(VirtualMachine.State.Stopped);
            userVmSearchBuilder.cp().cp();
        }

        if (groupId != null && groupId != -1) {
            SearchBuilder<InstanceGroupVMMapVO> instanceGroupSearch = instanceGroupVMMapDao.createSearchBuilder();
            instanceGroupSearch.and("groupId", instanceGroupSearch.entity().getGroupId(), Op.EQ);
            userVmSearchBuilder.join("instanceGroup", instanceGroupSearch, instanceGroupSearch.entity().getInstanceId(), userVmSearchBuilder.entity().getId(), JoinBuilder.JoinType.INNER);
        }

        if (affinityGroupId != null && affinityGroupId != -1) {
            SearchBuilder<AffinityGroupVMMapVO> affinityGroupSearch = affinityGroupVMMapDao.createSearchBuilder();
            affinityGroupSearch.and("affinityGroupId", affinityGroupSearch.entity().getAffinityGroupId(), Op.EQ);
            userVmSearchBuilder.join("affinityGroup", affinityGroupSearch, affinityGroupSearch.entity().getInstanceId(), userVmSearchBuilder.entity().getId(), JoinBuilder.JoinType.INNER);
        }

        if (securityGroupId != null && securityGroupId != -1) {
            SearchBuilder<SecurityGroupVMMapVO> securityGroupSearch = securityGroupVMMapDao.createSearchBuilder();
            securityGroupSearch.and("securityGroupId", securityGroupSearch.entity().getSecurityGroupId(), Op.EQ);
            userVmSearchBuilder.join("securityGroup", securityGroupSearch, securityGroupSearch.entity().getInstanceId(), userVmSearchBuilder.entity().getId(), JoinBuilder.JoinType.INNER);
        }

        if (storageId != null) {
            SearchBuilder<VolumeVO> volumeSearch = volumeDao.createSearchBuilder();
            if (pool.getPoolType().equals(Storage.StoragePoolType.DatastoreCluster)) {
                volumeSearch.and("storagePoolId", volumeSearch.entity().getPoolId(), Op.IN);
            } else {
                volumeSearch.and("storagePoolId", volumeSearch.entity().getPoolId(), Op.EQ);
            }
            userVmSearchBuilder.join("volume", volumeSearch, volumeSearch.entity().getInstanceId(), userVmSearchBuilder.entity().getId(), JoinBuilder.JoinType.INNER);
        }

        if (tags != null && !tags.isEmpty()) {
            SearchBuilder<ResourceTagVO> resourceTagSearch = resourceTagDao.createSearchBuilder();
            resourceTagSearch.and("resourceType", resourceTagSearch.entity().getResourceType(), Op.EQ);
            resourceTagSearch.and().op();
            for (int count = 0; count < tags.size(); count++) {
                if (count == 0) {
                    resourceTagSearch.op("tagKey" + String.valueOf(count), resourceTagSearch.entity().getKey(), Op.EQ);
                } else {
                    resourceTagSearch.or().op("tagKey" + String.valueOf(count), resourceTagSearch.entity().getKey(), Op.EQ);
                }
                resourceTagSearch.and("tagValue" + String.valueOf(count), resourceTagSearch.entity().getValue(), Op.EQ);
                resourceTagSearch.cp();
            }
            resourceTagSearch.cp();

            userVmSearchBuilder.join("tags", resourceTagSearch, resourceTagSearch.entity().getResourceId(), userVmSearchBuilder.entity().getId(), JoinBuilder.JoinType.INNER);
        }

        if (keyPairName != null) {
            SearchBuilder<UserVmDetailVO> vmDetailSearchKeys = userVmDetailsDao.createSearchBuilder();
            SearchBuilder<UserVmDetailVO> vmDetailSearchVmIds = userVmDetailsDao.createSearchBuilder();
            vmDetailSearchKeys.and(vmDetailSearchKeys.entity().getName(), Op.EQ).values(SSH_PUBLIC_KEY);

            SearchBuilder<SSHKeyPairVO> sshKeyPairSearch = sshKeyPairDao.createSearchBuilder();
            sshKeyPairSearch.and("keyPairName", sshKeyPairSearch.entity().getName(), Op.EQ);

            sshKeyPairSearch.join("keyPairToDetailValueJoin", vmDetailSearchKeys, vmDetailSearchKeys.entity().getValue(), sshKeyPairSearch.entity().getPublicKey(), JoinBuilder.JoinType.INNER);
            userVmSearchBuilder.join("userVmToDetailJoin", vmDetailSearchVmIds, vmDetailSearchVmIds.entity().getResourceId(), userVmSearchBuilder.entity().getId(), JoinBuilder.JoinType.INNER);
            userVmSearchBuilder.join("userVmToKeyPairJoin", sshKeyPairSearch, sshKeyPairSearch.entity().getAccountId(), userVmSearchBuilder.entity().getAccountId(), JoinBuilder.JoinType.INNER);
        }

        if (keyword != null) {
            userVmSearchBuilder.and().op("keywordDisplayName", userVmSearchBuilder.entity().getDisplayName(), Op.LIKE);
            userVmSearchBuilder.or("keywordName", userVmSearchBuilder.entity().getHostName(), Op.LIKE);
            userVmSearchBuilder.or("keywordState", userVmSearchBuilder.entity().getState(), Op.EQ);
            if (isRootAdmin) {
                userVmSearchBuilder.or("keywordInstanceName", userVmSearchBuilder.entity().getInstanceName(), Op.LIKE );
            }
            userVmSearchBuilder.cp();
        }

        if (backupOfferingId != null) {
            SearchBuilder<BackupOfferingVO> backupOfferingSearch = backupOfferingDao.createSearchBuilder();
            backupOfferingSearch.and("backupOfferingId", backupOfferingSearch.entity().getId(), Op.EQ);
            userVmSearchBuilder.join("backupOffering", backupOfferingSearch, backupOfferingSearch.entity().getId(), userVmSearchBuilder.entity().getBackupOfferingId(), JoinBuilder.JoinType.INNER);
        }

        if (autoScaleVmGroupId != null) {
            SearchBuilder<AutoScaleVmGroupVmMapVO> autoScaleMapSearch = autoScaleVmGroupVmMapDao.createSearchBuilder();
            autoScaleMapSearch.and("autoScaleVmGroupId", autoScaleMapSearch.entity().getVmGroupId(), Op.EQ);
            userVmSearchBuilder.join("autoScaleVmGroup", autoScaleMapSearch, autoScaleMapSearch.entity().getInstanceId(), userVmSearchBuilder.entity().getId(), JoinBuilder.JoinType.INNER);
        }

        Boolean isVnf = cmd.getVnf();
        if (isVnf != null) {
            SearchBuilder<VMTemplateVO> templateSearch = _templateDao.createSearchBuilder();
            templateSearch.and("templateTypeEQ", templateSearch.entity().getTemplateType(), Op.EQ);
            templateSearch.and("templateTypeNEQ", templateSearch.entity().getTemplateType(), Op.NEQ);

            userVmSearchBuilder.join("vmTemplate", templateSearch, templateSearch.entity().getId(), userVmSearchBuilder.entity().getTemplateId(), JoinBuilder.JoinType.INNER);
        }

        SearchCriteria<UserVmVO> userVmSearchCriteria = userVmSearchBuilder.create();
        accountMgr.buildACLSearchCriteria(userVmSearchCriteria, domainId, isRecursive, permittedAccounts, listProjectResourcesCriteria);

        if (serviceOfferingId != null) {
            userVmSearchCriteria.setParameters("serviceOfferingId", serviceOfferingId);
        }

        if (state != null) {
            if (state.equalsIgnoreCase("present")) {
                userVmSearchCriteria.setParameters("stateNIN", "Destroyed", "Expunging");
            } else {
                userVmSearchCriteria.setParameters("stateEQ", state);
            }
        }

        if (hypervisor != null) {
            userVmSearchCriteria.setParameters("hypervisorType", hypervisor);
        }

        // Don't show Destroyed and Expunging vms to the end user if the AllowUserViewDestroyedVM flag is not set.
        if (!isAdmin && !AllowUserViewDestroyedVM.valueIn(caller.getAccountId())) {
            userVmSearchCriteria.setParameters("stateNIN", "Destroyed", "Expunging");
        }

        if (zoneId != null) {
            userVmSearchCriteria.setParameters("dataCenterId", zoneId);
        }

        if (templateId != null) {
            userVmSearchCriteria.setParameters("templateId", templateId);
        }

        if (display != null) {
            userVmSearchCriteria.setParameters("display", display);
        }

        if (isHaEnabled != null) {
            userVmSearchCriteria.setParameters("haEnabled", isHaEnabled);
        }

        if (isoId != null) {
            userVmSearchCriteria.setParameters("isoId", isoId);
        }

        if (ids != null && !ids.isEmpty()) {
            userVmSearchCriteria.setParameters("idIN", ids.toArray());
        }

        if (vmHostName != null) {
            userVmSearchCriteria.setParameters("name", vmHostName);
        }

        if (groupId != null && groupId != -1) {
            userVmSearchCriteria.setJoinParameters("instanceGroup","groupId", groupId);
        }

        if (affinityGroupId != null && affinityGroupId != -1) {
            userVmSearchCriteria.setJoinParameters("affinityGroup", "affinityGroupId", affinityGroupId);
        }

        if (securityGroupId != null && securityGroupId != -1) {
            userVmSearchCriteria.setJoinParameters("securityGroup","securityGroupId", securityGroupId);
        }

        if (keyword != null) {
            String keywordMatch = "%" + keyword + "%";
            userVmSearchCriteria.setParameters("keywordDisplayName", keywordMatch);
            userVmSearchCriteria.setParameters("keywordName", keywordMatch);
            userVmSearchCriteria.setParameters("keywordState", keyword);
            if (isRootAdmin) {
                userVmSearchCriteria.setParameters("keywordInstanceName", keywordMatch);
            }
        }

        if (tags != null && !tags.isEmpty()) {
            int count = 0;
            userVmSearchCriteria.setJoinParameters("tags","resourceType", ResourceObjectType.UserVm);
            for (Map.Entry<String, String> entry : tags.entrySet()) {
                userVmSearchCriteria.setJoinParameters("tags", "tagKey" + String.valueOf(count), entry.getKey());
                userVmSearchCriteria.setJoinParameters("tags", "tagValue" + String.valueOf(count), entry.getValue());
                count++;
            }
        }

        if (keyPairName != null) {
            userVmSearchCriteria.setJoinParameters("userVmToKeyPairJoin", "keyPairName", keyPairName);
        }

        if (networkId != null) {
            userVmSearchCriteria.setJoinParameters("nic", "networkId", networkId);
        }

        if (vpcId != null) {
            userVmSearchCriteria.getJoin("nic").setJoinParameters("vpc", "vpcId", vpcId);
        }

        if (userId != null) {
            userVmSearchCriteria.setParameters("userId", userId);
        }

        if (backupOfferingId != null) {
            userVmSearchCriteria.setJoinParameters("backupOffering", "backupOfferingId", backupOfferingId);
        }

        if (autoScaleVmGroupId != null) {
            userVmSearchCriteria.setJoinParameters("autoScaleVmGroup", "autoScaleVmGroupId", autoScaleVmGroupId);
        }

        if (isVnf != null) {
            if (isVnf) {
                userVmSearchCriteria.setJoinParameters("vmTemplate", "templateTypeEQ", TemplateType.VNF);
            } else {
                userVmSearchCriteria.setJoinParameters("vmTemplate", "templateTypeNEQ", TemplateType.VNF);
            }
        }

        if (isRootAdmin) {
            if (podId != null) {
                userVmSearchCriteria.setParameters("podId", podId);
                if (state == null) {
                    userVmSearchCriteria.setParameters("stateNEQ", "Destroyed");
                }
            }

            if (clusterId != null) {
                List<HostJoinVO> hosts = hostJoinDao.findByClusterId(clusterId, Host.Type.Routing);
                if (CollectionUtils.isEmpty(hosts)) {
                    // cluster has no hosts, so we cannot find VMs, cancel search.
                    return new Pair<>(new ArrayList<>(), 0);
                }
                List<Long> hostIds = hosts.stream().map(HostJoinVO::getId).collect(Collectors.toList());
                userVmSearchCriteria.setParameters("hostIdIn", hostIds.toArray());
                userVmSearchCriteria.setParameters("lastHostIdIn", hostIds.toArray());
            }

            if (hostId != null) {
                userVmSearchCriteria.setParameters("hostId", hostId);
            }

            if (storageId != null && pool != null) {
                if (pool.getPoolType().equals(Storage.StoragePoolType.DatastoreCluster)) {
                    List<StoragePoolVO> childDatastores = storagePoolDao.listChildStoragePoolsInDatastoreCluster(storageId);
                    List<Long> childDatastoreIds = childDatastores.stream().map(mo -> mo.getId()).collect(Collectors.toList());
                    userVmSearchCriteria.setJoinParameters("volume", "storagePoolId", childDatastoreIds.toArray());
                } else {
                    userVmSearchCriteria.setJoinParameters("volume", "storagePoolId", storageId);
                }
            }
        } else {
            userVmSearchCriteria.setParameters("displayVm", 1);
        }

        Pair<List<UserVmVO>, Integer> uniqueVmPair = userVmDao.searchAndDistinctCount(userVmSearchCriteria, searchFilter, new String[]{"vm_instance.id"});
        Integer count = uniqueVmPair.second();

        List<Long> vmIds = uniqueVmPair.first().stream().map(VMInstanceVO::getId).collect(Collectors.toList());
        return new Pair<>(vmIds, count);
    }

    @Override
    public ListResponse<SecurityGroupResponse> searchForSecurityGroups(ListSecurityGroupsCmd cmd) {
        Pair<List<SecurityGroupJoinVO>, Integer> result = searchForSecurityGroupsInternal(cmd);
        ListResponse<SecurityGroupResponse> response = new ListResponse<SecurityGroupResponse>();
        List<SecurityGroupResponse> routerResponses = ViewResponseHelper.createSecurityGroupResponses(result.first());
        response.setResponses(routerResponses, result.second());
        return response;
    }

    private Pair<List<SecurityGroupJoinVO>, Integer> searchForSecurityGroupsInternal(ListSecurityGroupsCmd cmd) throws PermissionDeniedException, InvalidParameterValueException {
        Account caller = CallContext.current().getCallingAccount();
        Long instanceId = cmd.getVirtualMachineId();
        String securityGroup = cmd.getSecurityGroupName();
        Long id = cmd.getId();
        Object keyword = cmd.getKeyword();
        List<Long> permittedAccounts = new ArrayList<Long>();
        Map<String, String> tags = cmd.getTags();

        if (instanceId != null) {
            UserVmVO userVM = userVmDao.findById(instanceId);
            if (userVM == null) {
                throw new InvalidParameterValueException("Unable to list network groups for virtual machine instance " + instanceId + "; instance not found.");
            }
            accountMgr.checkAccess(caller, null, true, userVM);
            return listSecurityGroupRulesByVM(instanceId.longValue(), cmd.getStartIndex(), cmd.getPageSizeVal());
        }

        Ternary<Long, Boolean, ListProjectResourcesCriteria> domainIdRecursiveListProject = new Ternary<Long, Boolean, ListProjectResourcesCriteria>(cmd.getDomainId(), cmd.isRecursive(), null);
        accountMgr.buildACLSearchParameters(caller, id, cmd.getAccountName(), cmd.getProjectId(), permittedAccounts, domainIdRecursiveListProject, cmd.listAll(), false);
        Long domainId = domainIdRecursiveListProject.first();
        Boolean isRecursive = domainIdRecursiveListProject.second();
        ListProjectResourcesCriteria listProjectResourcesCriteria = domainIdRecursiveListProject.third();

        Filter searchFilter = new Filter(SecurityGroupJoinVO.class, "id", true, cmd.getStartIndex(), cmd.getPageSizeVal());
        SearchBuilder<SecurityGroupJoinVO> sb = _securityGroupJoinDao.createSearchBuilder();
        sb.select(null, Func.DISTINCT, sb.entity().getId()); // select distinct
        // ids
        accountMgr.buildACLViewSearchBuilder(sb, domainId, isRecursive, permittedAccounts, listProjectResourcesCriteria);

        sb.and("id", sb.entity().getId(), SearchCriteria.Op.EQ);
        sb.and("name", sb.entity().getName(), SearchCriteria.Op.EQ);

        SearchCriteria<SecurityGroupJoinVO> sc = sb.create();
        accountMgr.buildACLViewSearchCriteria(sc, domainId, isRecursive, permittedAccounts, listProjectResourcesCriteria);

        if (id != null) {
            sc.setParameters("id", id);
        }

        if (tags != null && !tags.isEmpty()) {
            SearchCriteria<SecurityGroupJoinVO> tagSc = _securityGroupJoinDao.createSearchCriteria();
            for (String key : tags.keySet()) {
                SearchCriteria<SecurityGroupJoinVO> tsc = _securityGroupJoinDao.createSearchCriteria();
                tsc.addAnd("tagKey", SearchCriteria.Op.EQ, key);
                tsc.addAnd("tagValue", SearchCriteria.Op.EQ, tags.get(key));
                tagSc.addOr("tagKey", SearchCriteria.Op.SC, tsc);
            }
            sc.addAnd("tagKey", SearchCriteria.Op.SC, tagSc);
        }

        if (securityGroup != null) {
            sc.setParameters("name", securityGroup);
        }

        if (keyword != null) {
            SearchCriteria<SecurityGroupJoinVO> ssc = _securityGroupJoinDao.createSearchCriteria();
            ssc.addOr("name", SearchCriteria.Op.LIKE, "%" + keyword + "%");
            ssc.addOr("description", SearchCriteria.Op.LIKE, "%" + keyword + "%");
            sc.addAnd("name", SearchCriteria.Op.SC, ssc);
        }

        // search security group together with rules
        Pair<List<SecurityGroupJoinVO>, Integer> uniqueSgPair = _securityGroupJoinDao.searchAndCount(sc, searchFilter);
        Integer count = uniqueSgPair.second();
        if (count.intValue() == 0) {
            // handle empty result cases
            return uniqueSgPair;
        }

        List<SecurityGroupJoinVO> uniqueSgs = uniqueSgPair.first();
        Long[] sgIds = new Long[uniqueSgs.size()];
        int i = 0;
        for (SecurityGroupJoinVO v : uniqueSgs) {
            sgIds[i++] = v.getId();
        }
        List<SecurityGroupJoinVO> sgs = _securityGroupJoinDao.searchByIds(sgIds);
        return new Pair<List<SecurityGroupJoinVO>, Integer>(sgs, count);
    }

    private Pair<List<SecurityGroupJoinVO>, Integer> listSecurityGroupRulesByVM(long vmId, long pageInd, long pageSize) {
        Filter sf = new Filter(SecurityGroupVMMapVO.class, null, true, pageInd, pageSize);
        Pair<List<SecurityGroupVMMapVO>, Integer> sgVmMappingPair = securityGroupVMMapDao.listByInstanceId(vmId, sf);
        Integer count = sgVmMappingPair.second();
        if (count.intValue() == 0) {
            // handle empty result cases
            return new Pair<List<SecurityGroupJoinVO>, Integer>(new ArrayList<SecurityGroupJoinVO>(), count);
        }
        List<SecurityGroupVMMapVO> sgVmMappings = sgVmMappingPair.first();
        Long[] sgIds = new Long[sgVmMappings.size()];
        int i = 0;
        for (SecurityGroupVMMapVO sgVm : sgVmMappings) {
            sgIds[i++] = sgVm.getSecurityGroupId();
        }
        List<SecurityGroupJoinVO> sgs = _securityGroupJoinDao.searchByIds(sgIds);
        return new Pair<List<SecurityGroupJoinVO>, Integer>(sgs, count);
    }

    @Override
    public ListResponse<DomainRouterResponse> searchForRouters(ListRoutersCmd cmd) {
        Pair<List<DomainRouterJoinVO>, Integer> result = searchForRoutersInternal(cmd, cmd.getId(), cmd.getRouterName(), cmd.getState(), cmd.getZoneId(), cmd.getPodId(), cmd.getClusterId(),
                cmd.getHostId(), cmd.getKeyword(), cmd.getNetworkId(), cmd.getVpcId(), cmd.getForVpc(), cmd.getRole(), cmd.getVersion(), cmd.isHealthCheckFailed());
        ListResponse<DomainRouterResponse> response = new ListResponse<DomainRouterResponse>();
        List<DomainRouterResponse> routerResponses = ViewResponseHelper.createDomainRouterResponse(result.first().toArray(new DomainRouterJoinVO[result.first().size()]));
        if (VirtualNetworkApplianceManager.RouterHealthChecksEnabled.value()) {
            for (DomainRouterResponse res : routerResponses) {
                DomainRouterVO resRouter = _routerDao.findByUuid(res.getId());
                res.setHealthChecksFailed(routerHealthCheckResultDao.hasFailingChecks(resRouter.getId()));
                if (cmd.shouldFetchHealthCheckResults()) {
                    res.setHealthCheckResults(responseGenerator.createHealthCheckResponse(resRouter,
                            new ArrayList<>(routerHealthCheckResultDao.getHealthCheckResults(resRouter.getId()))));
                }
            }
        }
        response.setResponses(routerResponses, result.second());
        return response;
    }

    @Override
    public ListResponse<DomainRouterResponse> searchForInternalLbVms(ListInternalLBVMsCmd cmd) {
        Pair<List<DomainRouterJoinVO>, Integer> result = searchForRoutersInternal(cmd, cmd.getId(), cmd.getRouterName(), cmd.getState(), cmd.getZoneId(), cmd.getPodId(), null, cmd.getHostId(),
                cmd.getKeyword(), cmd.getNetworkId(), cmd.getVpcId(), cmd.getForVpc(), cmd.getRole(), null, null);
        ListResponse<DomainRouterResponse> response = new ListResponse<DomainRouterResponse>();
        List<DomainRouterResponse> routerResponses = ViewResponseHelper.createDomainRouterResponse(result.first().toArray(new DomainRouterJoinVO[result.first().size()]));
        if (VirtualNetworkApplianceManager.RouterHealthChecksEnabled.value()) {
            for (DomainRouterResponse res : routerResponses) {
                DomainRouterVO resRouter = _routerDao.findByUuid(res.getId());
                res.setHealthChecksFailed(routerHealthCheckResultDao.hasFailingChecks(resRouter.getId()));
                if (cmd.shouldFetchHealthCheckResults()) {
                    res.setHealthCheckResults(responseGenerator.createHealthCheckResponse(resRouter,
                            new ArrayList<>(routerHealthCheckResultDao.getHealthCheckResults(resRouter.getId()))));
                }
            }
        }

        response.setResponses(routerResponses, result.second());
        return response;
    }

    private Pair<List<DomainRouterJoinVO>, Integer> searchForRoutersInternal(BaseListProjectAndAccountResourcesCmd cmd, Long id, String name, String state, Long zoneId, Long podId, Long clusterId,
            Long hostId, String keyword, Long networkId, Long vpcId, Boolean forVpc, String role, String version, Boolean isHealthCheckFailed) {

        Account caller = CallContext.current().getCallingAccount();
        List<Long> permittedAccounts = new ArrayList<Long>();

        Ternary<Long, Boolean, ListProjectResourcesCriteria> domainIdRecursiveListProject = new Ternary<Long, Boolean, ListProjectResourcesCriteria>(cmd.getDomainId(), cmd.isRecursive(), null);
        accountMgr.buildACLSearchParameters(caller, id, cmd.getAccountName(), cmd.getProjectId(), permittedAccounts, domainIdRecursiveListProject, cmd.listAll(), false);
        Long domainId = domainIdRecursiveListProject.first();
        Boolean isRecursive = domainIdRecursiveListProject.second();
        ListProjectResourcesCriteria listProjectResourcesCriteria = domainIdRecursiveListProject.third();
        Filter searchFilter = new Filter(DomainRouterJoinVO.class, "id", true, cmd.getStartIndex(), cmd.getPageSizeVal());

        SearchBuilder<DomainRouterJoinVO> sb = _routerJoinDao.createSearchBuilder();
        sb.select(null, Func.DISTINCT, sb.entity().getId()); // select distinct
        // ids to get
        // number of
        // records with
        // pagination
        accountMgr.buildACLViewSearchBuilder(sb, domainId, isRecursive, permittedAccounts, listProjectResourcesCriteria);

        sb.and("name", sb.entity().getInstanceName(), SearchCriteria.Op.EQ);
        sb.and("id", sb.entity().getId(), SearchCriteria.Op.EQ);
        sb.and("accountId", sb.entity().getAccountId(), SearchCriteria.Op.IN);
        sb.and("state", sb.entity().getState(), SearchCriteria.Op.EQ);
        sb.and("dataCenterId", sb.entity().getDataCenterId(), SearchCriteria.Op.EQ);
        sb.and("podId", sb.entity().getPodId(), SearchCriteria.Op.EQ);
        sb.and("clusterId", sb.entity().getClusterId(), SearchCriteria.Op.EQ);
        sb.and("hostId", sb.entity().getHostId(), SearchCriteria.Op.EQ);
        sb.and("vpcId", sb.entity().getVpcId(), SearchCriteria.Op.EQ);
        sb.and("role", sb.entity().getRole(), SearchCriteria.Op.EQ);
        sb.and("version", sb.entity().getTemplateVersion(), SearchCriteria.Op.LIKE);

        if (forVpc != null) {
            if (forVpc) {
                sb.and("forVpc", sb.entity().getVpcId(), SearchCriteria.Op.NNULL);
            } else {
                sb.and("forVpc", sb.entity().getVpcId(), SearchCriteria.Op.NULL);
            }
        }

        if (networkId != null) {
            sb.and("networkId", sb.entity().getNetworkId(), SearchCriteria.Op.EQ);
        }

        List<Long> routersWithFailures = null;
        if (isHealthCheckFailed != null) {
            GenericSearchBuilder<RouterHealthCheckResultVO, Long> routerHealthCheckResultSearch = routerHealthCheckResultDao.createSearchBuilder(Long.class);
            routerHealthCheckResultSearch.and("checkResult", routerHealthCheckResultSearch.entity().getCheckResult(), SearchCriteria.Op.EQ);
            routerHealthCheckResultSearch.selectFields(routerHealthCheckResultSearch.entity().getRouterId());
            routerHealthCheckResultSearch.done();
            SearchCriteria<Long> ssc = routerHealthCheckResultSearch.create();
            ssc.setParameters("checkResult", false);
            routersWithFailures = routerHealthCheckResultDao.customSearch(ssc, null);

            if (routersWithFailures != null && ! routersWithFailures.isEmpty()) {
                if (isHealthCheckFailed) {
                    sb.and("routerId", sb.entity().getId(), SearchCriteria.Op.IN);
                } else {
                    sb.and("routerId", sb.entity().getId(), SearchCriteria.Op.NIN);
                }
            } else if (isHealthCheckFailed) {
                return new Pair<List<DomainRouterJoinVO>, Integer>(Collections.emptyList(), 0);
            }
        }

        SearchCriteria<DomainRouterJoinVO> sc = sb.create();
        accountMgr.buildACLViewSearchCriteria(sc, domainId, isRecursive, permittedAccounts, listProjectResourcesCriteria);

        if (keyword != null) {
            SearchCriteria<DomainRouterJoinVO> ssc = _routerJoinDao.createSearchCriteria();
            ssc.addOr("name", SearchCriteria.Op.LIKE, "%" + keyword + "%");
            ssc.addOr("instanceName", SearchCriteria.Op.LIKE, "%" + keyword + "%");
            ssc.addOr("state", SearchCriteria.Op.LIKE, "%" + keyword + "%");
            ssc.addOr("networkName", SearchCriteria.Op.LIKE, "%" + keyword + "%");
            ssc.addOr("vpcName", SearchCriteria.Op.LIKE, "%" + keyword + "%");
            ssc.addOr("redundantState", SearchCriteria.Op.LIKE, "%" + keyword + "%");
            sc.addAnd("instanceName", SearchCriteria.Op.SC, ssc);
        }

        if (name != null) {
            sc.setParameters("name", name);
        }

        if (id != null) {
            sc.setParameters("id", id);
        }

        if (state != null) {
            sc.setParameters("state", state);
        }

        if (zoneId != null) {
            sc.setParameters("dataCenterId", zoneId);
        }

        if (podId != null) {
            sc.setParameters("podId", podId);
        }

        if (clusterId != null) {
            sc.setParameters("clusterId", clusterId);
        }

        if (hostId != null) {
            sc.setParameters("hostId", hostId);
        }

        if (networkId != null) {
            sc.setParameters("networkId", networkId);
        }

        if (vpcId != null) {
            sc.setParameters("vpcId", vpcId);
        }

        if (role != null) {
            sc.setParameters("role", role);
        }

        if (version != null) {
            sc.setParameters("version", "Cloudstack Release " + version + "%");
        }

        if (routersWithFailures != null && ! routersWithFailures.isEmpty()) {
            sc.setParameters("routerId", routersWithFailures.toArray(new Object[routersWithFailures.size()]));
        }

        // search VR details by ids
        Pair<List<DomainRouterJoinVO>, Integer> uniqueVrPair = _routerJoinDao.searchAndCount(sc, searchFilter);
        Integer count = uniqueVrPair.second();
        if (count.intValue() == 0) {
            // empty result
            return uniqueVrPair;
        }
        List<DomainRouterJoinVO> uniqueVrs = uniqueVrPair.first();
        Long[] vrIds = new Long[uniqueVrs.size()];
        int i = 0;
        for (DomainRouterJoinVO v : uniqueVrs) {
            vrIds[i++] = v.getId();
        }
        List<DomainRouterJoinVO> vrs = _routerJoinDao.searchByIds(vrIds);
        return new Pair<List<DomainRouterJoinVO>, Integer>(vrs, count);
    }

    @Override
    public ListResponse<ProjectResponse> listProjects(ListProjectsCmd cmd) {
        Pair<List<ProjectJoinVO>, Integer> projects = listProjectsInternal(cmd);
        ListResponse<ProjectResponse> response = new ListResponse<ProjectResponse>();
        List<ProjectResponse> projectResponses = ViewResponseHelper.createProjectResponse(cmd.getDetails(), projects.first().toArray(new ProjectJoinVO[projects.first().size()]));
        response.setResponses(projectResponses, projects.second());
        return response;
    }

    private Pair<List<ProjectJoinVO>, Integer> listProjectsInternal(ListProjectsCmd cmd) {

        Long id = cmd.getId();
        String name = cmd.getName();
        String displayText = cmd.getDisplayText();
        String state = cmd.getState();
        String accountName = cmd.getAccountName();
        String username = cmd.getUsername();
        Long domainId = cmd.getDomainId();
        String keyword = cmd.getKeyword();
        Long startIndex = cmd.getStartIndex();
        Long pageSize = cmd.getPageSizeVal();
        boolean listAll = cmd.listAll();
        boolean isRecursive = cmd.isRecursive();
        cmd.getTags();


        Account caller = CallContext.current().getCallingAccount();
        User user = CallContext.current().getCallingUser();
        Long accountId = null;
        Long userId = null;
        String path = null;

        Filter searchFilter = new Filter(ProjectJoinVO.class, "id", false, startIndex, pageSize);
        SearchBuilder<ProjectJoinVO> sb = _projectJoinDao.createSearchBuilder();
        sb.select(null, Func.DISTINCT, sb.entity().getId()); // select distinct
        // ids

        if (accountMgr.isAdmin(caller.getId())) {
            if (domainId != null) {
                DomainVO domain = _domainDao.findById(domainId);
                if (domain == null) {
                    throw new InvalidParameterValueException("Domain id=" + domainId + " doesn't exist in the system");
                }

                accountMgr.checkAccess(caller, domain);

                if (accountName != null) {
                    Account owner = accountMgr.getActiveAccountByName(accountName, domainId);
                    if (owner == null) {
                        throw new InvalidParameterValueException("Unable to find account " + accountName + " in domain " + domainId);
                    }
                    accountId = owner.getId();
                }
                if (StringUtils.isNotEmpty(username)) {
                    User owner = userDao.getUserByName(username, domainId);
                    if (owner == null) {
                        throw new InvalidParameterValueException("Unable to find user " + username + " in domain " + domainId);
                    }
                    userId = owner.getId();
                    if (accountName == null) {
                        accountId = owner.getAccountId();
                    }
                }
            } else { // domainId == null
                if (accountName != null) {
                    throw new InvalidParameterValueException("could not find account " + accountName + " because domain is not specified");
                }
                if (StringUtils.isNotEmpty(username)) {
                    throw new InvalidParameterValueException("could not find user " + username + " because domain is not specified");
                }
            }
        } else {
            if (accountName != null && !accountName.equals(caller.getAccountName())) {
                throw new PermissionDeniedException("Can't list account " + accountName + " projects; unauthorized");
            }

            if (domainId != null && !domainId.equals(caller.getDomainId())) {
                throw new PermissionDeniedException("Can't list domain id= " + domainId + " projects; unauthorized");
            }

            if (StringUtils.isNotEmpty(username) && !username.equals(user.getUsername())) {
                throw new PermissionDeniedException("Can't list user " + username + " projects; unauthorized");
            }

            accountId = caller.getId();
            userId = user.getId();
        }

        if (domainId == null && accountId == null && (accountMgr.isNormalUser(caller.getId()) || !listAll)) {
            accountId = caller.getId();
            userId = user.getId();
        } else if (accountMgr.isDomainAdmin(caller.getId()) || (isRecursive && !listAll)) {
            DomainVO domain = _domainDao.findById(caller.getDomainId());
            path = domain.getPath();
        }

        if (path != null) {
            sb.and("domainPath", sb.entity().getDomainPath(), SearchCriteria.Op.LIKE);
        }

        if (accountId != null) {
            if (userId == null) {
                sb.and().op("accountId", sb.entity().getAccountId(), SearchCriteria.Op.EQ);
                sb.and("userIdNull", sb.entity().getUserId(), Op.NULL);
                sb.cp();
            } else {
                sb.and("accountId", sb.entity().getAccountId(), SearchCriteria.Op.EQ);
            }
        }

        if (userId != null) {
            sb.and().op("userId", sb.entity().getUserId(), Op.EQ);
            sb.or("userIdNull", sb.entity().getUserId(), Op.NULL);
            sb.cp();
        }

        SearchCriteria<ProjectJoinVO> sc = sb.create();

        if (id != null) {
            sc.addAnd("id", Op.EQ, id);
        }

        if (domainId != null && !isRecursive) {
            sc.addAnd("domainId", Op.EQ, domainId);
        }

        if (name != null) {
            sc.addAnd("name", Op.EQ, name);
        }

        if (displayText != null) {
            sc.addAnd("displayText", Op.EQ, displayText);
        }

        if (accountId != null) {
            sc.setParameters("accountId", accountId);
        }

        if (userId != null) {
            sc.setParameters("userId", userId);
        }

        if (state != null) {
            sc.addAnd("state", Op.EQ, state);
        }

        if (keyword != null) {
            SearchCriteria<ProjectJoinVO> ssc = _projectJoinDao.createSearchCriteria();
            ssc.addOr("name", SearchCriteria.Op.LIKE, "%" + keyword + "%");
            ssc.addOr("displayText", SearchCriteria.Op.LIKE, "%" + keyword + "%");
            sc.addAnd("name", SearchCriteria.Op.SC, ssc);
        }

        if (path != null) {
            sc.setParameters("domainPath", path);
        }

        // search distinct projects to get count
        Pair<List<ProjectJoinVO>, Integer> uniquePrjPair = _projectJoinDao.searchAndCount(sc, searchFilter);
        Integer count = uniquePrjPair.second();
        if (count.intValue() == 0) {
            // handle empty result cases
            return uniquePrjPair;
        }
        List<ProjectJoinVO> uniquePrjs = uniquePrjPair.first();
        Long[] prjIds = new Long[uniquePrjs.size()];
        int i = 0;
        for (ProjectJoinVO v : uniquePrjs) {
            prjIds[i++] = v.getId();
        }
        List<ProjectJoinVO> prjs = _projectJoinDao.searchByIds(prjIds);
        return new Pair<List<ProjectJoinVO>, Integer>(prjs, count);
    }

    @Override
    public ListResponse<ProjectInvitationResponse> listProjectInvitations(ListProjectInvitationsCmd cmd) {
        Pair<List<ProjectInvitationJoinVO>, Integer> invites = listProjectInvitationsInternal(cmd);
        ListResponse<ProjectInvitationResponse> response = new ListResponse<ProjectInvitationResponse>();
        List<ProjectInvitationResponse> projectInvitationResponses = ViewResponseHelper.createProjectInvitationResponse(invites.first().toArray(new ProjectInvitationJoinVO[invites.first().size()]));

        response.setResponses(projectInvitationResponses, invites.second());
        return response;
    }

    public Pair<List<ProjectInvitationJoinVO>, Integer> listProjectInvitationsInternal(ListProjectInvitationsCmd cmd) {
        Long id = cmd.getId();
        Long projectId = cmd.getProjectId();
        String accountName = cmd.getAccountName();
        Long domainId = cmd.getDomainId();
        String state = cmd.getState();
        boolean activeOnly = cmd.isActiveOnly();
        Long startIndex = cmd.getStartIndex();
        Long pageSizeVal = cmd.getPageSizeVal();
        Long userId = cmd.getUserId();
        boolean isRecursive = cmd.isRecursive();
        boolean listAll = cmd.listAll();

        Account caller = CallContext.current().getCallingAccount();
        User callingUser = CallContext.current().getCallingUser();
        List<Long> permittedAccounts = new ArrayList<Long>();

        Ternary<Long, Boolean, ListProjectResourcesCriteria> domainIdRecursiveListProject = new Ternary<Long, Boolean, ListProjectResourcesCriteria>(domainId, isRecursive, null);
        accountMgr.buildACLSearchParameters(caller, id, accountName, projectId, permittedAccounts, domainIdRecursiveListProject, listAll, true);
        domainId = domainIdRecursiveListProject.first();
        isRecursive = domainIdRecursiveListProject.second();
        ListProjectResourcesCriteria listProjectResourcesCriteria = domainIdRecursiveListProject.third();

        Filter searchFilter = new Filter(ProjectInvitationJoinVO.class, "id", true, startIndex, pageSizeVal);
        SearchBuilder<ProjectInvitationJoinVO> sb = _projectInvitationJoinDao.createSearchBuilder();
        accountMgr.buildACLViewSearchBuilder(sb, domainId, isRecursive, permittedAccounts, listProjectResourcesCriteria);
        ProjectInvitation invitation = projectInvitationDao.findByUserIdProjectId(callingUser.getId(), callingUser.getAccountId(), projectId == null ? -1 : projectId);
        sb.and("projectId", sb.entity().getProjectId(), SearchCriteria.Op.EQ);
        sb.and("state", sb.entity().getState(), SearchCriteria.Op.EQ);
        sb.and("created", sb.entity().getCreated(), SearchCriteria.Op.GT);
        sb.and("id", sb.entity().getId(), SearchCriteria.Op.EQ);

        SearchCriteria<ProjectInvitationJoinVO> sc = sb.create();
        accountMgr.buildACLViewSearchCriteria(sc, domainId, isRecursive, permittedAccounts, listProjectResourcesCriteria);

        if (projectId != null) {
            sc.setParameters("projectId", projectId);
        }

        if (invitation != null) {
            sc.setParameters("userId", invitation.getForUserId());
        } else if (userId != null) {
            sc.setParameters("userId", userId);
        }

        if (state != null) {
            sc.setParameters("state", state);
        }

        if (id != null) {
            sc.setParameters("id", id);
        }

        if (activeOnly) {
            sc.setParameters("state", ProjectInvitation.State.Pending);
            sc.setParameters("created", new Date((DateUtil.currentGMTTime().getTime()) - _projectMgr.getInvitationTimeout()));
        }

        Pair<List<ProjectInvitationJoinVO>, Integer> projectInvitations = _projectInvitationJoinDao.searchAndCount(sc, searchFilter);
        List<ProjectInvitationJoinVO> invitations = projectInvitations.first();
        invitations = invitations.stream().filter(invite -> invite.getUserId() == null || Long.parseLong(invite.getUserId()) == callingUser.getId()).collect(Collectors.toList());
        return new Pair<>(invitations, invitations.size());


    }

    @Override
    public ListResponse<ProjectAccountResponse> listProjectAccounts(ListProjectAccountsCmd cmd) {
        Pair<List<ProjectAccountJoinVO>, Integer> projectAccounts = listProjectAccountsInternal(cmd);
        ListResponse<ProjectAccountResponse> response = new ListResponse<ProjectAccountResponse>();
        List<ProjectAccountResponse> projectResponses = ViewResponseHelper.createProjectAccountResponse(projectAccounts.first().toArray(new ProjectAccountJoinVO[projectAccounts.first().size()]));
        response.setResponses(projectResponses, projectAccounts.second());
        return response;
    }

    public Pair<List<ProjectAccountJoinVO>, Integer> listProjectAccountsInternal(ListProjectAccountsCmd cmd) {
        long projectId = cmd.getProjectId();
        String accountName = cmd.getAccountName();
        Long userId = cmd.getUserId();
        String role = cmd.getRole();
        Long startIndex = cmd.getStartIndex();
        Long pageSizeVal = cmd.getPageSizeVal();
        Long projectRoleId = cmd.getProjectRoleId();
        // long projectId, String accountName, String role, Long startIndex,
        // Long pageSizeVal) {
        Account caller = CallContext.current().getCallingAccount();
        User callingUser = CallContext.current().getCallingUser();
        // check that the project exists
        Project project = _projectDao.findById(projectId);

        if (project == null) {
            throw new InvalidParameterValueException("Unable to find the project id=" + projectId);
        }

        // verify permissions - only accounts belonging to the project can list
        // project's account
        if (!accountMgr.isAdmin(caller.getId()) && _projectAccountDao.findByProjectIdUserId(projectId, callingUser.getAccountId(), callingUser.getId()) == null &&
        _projectAccountDao.findByProjectIdAccountId(projectId, caller.getAccountId()) == null) {
            throw new PermissionDeniedException("Account " + caller + " is not authorized to list users of the project id=" + projectId);
        }

        Filter searchFilter = new Filter(ProjectAccountJoinVO.class, "id", false, startIndex, pageSizeVal);
        SearchBuilder<ProjectAccountJoinVO> sb = _projectAccountJoinDao.createSearchBuilder();
        sb.and("accountRole", sb.entity().getAccountRole(), Op.EQ);
        sb.and("projectId", sb.entity().getProjectId(), Op.EQ);

        if (accountName != null) {
            sb.and("accountName", sb.entity().getAccountName(), Op.EQ);
        }

        if (userId != null) {
            sb.and("userId", sb.entity().getUserId(), Op.EQ);
        }
        SearchCriteria<ProjectAccountJoinVO> sc = sb.create();

        sc.setParameters("projectId", projectId);

        if (role != null) {
            sc.setParameters("accountRole", role);
        }

        if (accountName != null) {
            sc.setParameters("accountName", accountName);
        }

        if (projectRoleId != null) {
            sc.setParameters("projectRoleId", projectRoleId);
        }

        if (userId != null) {
            sc.setParameters("userId", userId);
        }

        return _projectAccountJoinDao.searchAndCount(sc, searchFilter);
    }

    @Override
    public ListResponse<HostResponse> searchForServers(ListHostsCmd cmd) {
        // FIXME: do we need to support list hosts with VmId, maybe we should
        // create another command just for this
        // Right now it is handled separately outside this QueryService
        logger.debug(">>>Searching for hosts>>>");
        Pair<List<HostJoinVO>, Integer> hosts = searchForServersInternal(cmd);
        ListResponse<HostResponse> response = new ListResponse<HostResponse>();
        logger.debug(">>>Generating Response>>>");
        List<HostResponse> hostResponses = ViewResponseHelper.createHostResponse(cmd.getDetails(), hosts.first().toArray(new HostJoinVO[hosts.first().size()]));
        response.setResponses(hostResponses, hosts.second());
        return response;
    }

    public Pair<List<HostJoinVO>, Integer> searchForServersInternal(ListHostsCmd cmd) {
        Pair<List<Long>, Integer> serverIdPage = searchForServerIdsAndCount(cmd);

        Integer count = serverIdPage.second();
        Long[] idArray = serverIdPage.first().toArray(new Long[0]);

        if (count == 0) {
            return new Pair<>(new ArrayList<>(), count);
        }

        List<HostJoinVO> servers = hostJoinDao.searchByIds(idArray);
        return new Pair<>(servers, count);
    }
    public Pair<List<Long>, Integer> searchForServerIdsAndCount(ListHostsCmd cmd) {
        Long zoneId = accountMgr.checkAccessAndSpecifyAuthority(CallContext.current().getCallingAccount(), cmd.getZoneId());
        Object name = cmd.getHostName();
        Object type = cmd.getType();
        Object state = cmd.getState();
        Object pod = cmd.getPodId();
        Object cluster = cmd.getClusterId();
        Object id = cmd.getId();
        Object keyword = cmd.getKeyword();
        Object outOfBandManagementEnabled = cmd.isOutOfBandManagementEnabled();
        Object powerState = cmd.getHostOutOfBandManagementPowerState();
        Object resourceState = cmd.getResourceState();
        Object haHosts = cmd.getHaHost();
        Long startIndex = cmd.getStartIndex();
        Long pageSize = cmd.getPageSizeVal();
        Hypervisor.HypervisorType hypervisorType = cmd.getHypervisor();

        Filter searchFilter = new Filter(HostVO.class, "id", Boolean.TRUE, startIndex, pageSize);

        SearchBuilder<HostVO> hostSearchBuilder = hostDao.createSearchBuilder();
        hostSearchBuilder.select(null, Func.DISTINCT, hostSearchBuilder.entity().getId()); // select distinct
        // ids
        hostSearchBuilder.and("id", hostSearchBuilder.entity().getId(), SearchCriteria.Op.EQ);
        hostSearchBuilder.and("name", hostSearchBuilder.entity().getName(), SearchCriteria.Op.EQ);
        hostSearchBuilder.and("type", hostSearchBuilder.entity().getType(), SearchCriteria.Op.LIKE);
        hostSearchBuilder.and("status", hostSearchBuilder.entity().getStatus(), SearchCriteria.Op.EQ);
        hostSearchBuilder.and("dataCenterId", hostSearchBuilder.entity().getDataCenterId(), SearchCriteria.Op.EQ);
        hostSearchBuilder.and("podId", hostSearchBuilder.entity().getPodId(), SearchCriteria.Op.EQ);
        hostSearchBuilder.and("clusterId", hostSearchBuilder.entity().getClusterId(), SearchCriteria.Op.EQ);
        hostSearchBuilder.and("resourceState", hostSearchBuilder.entity().getResourceState(), SearchCriteria.Op.EQ);
        hostSearchBuilder.and("hypervisor_type", hostSearchBuilder.entity().getHypervisorType(), SearchCriteria.Op.EQ);

        if (keyword != null) {
            hostSearchBuilder.and().op("keywordName", hostSearchBuilder.entity().getName(), SearchCriteria.Op.LIKE);
            hostSearchBuilder.or("keywordStatus", hostSearchBuilder.entity().getStatus(), SearchCriteria.Op.LIKE);
            hostSearchBuilder.or("keywordType", hostSearchBuilder.entity().getType(), SearchCriteria.Op.LIKE);
            hostSearchBuilder.cp();
        }

        if (outOfBandManagementEnabled != null || powerState != null) {
            SearchBuilder<OutOfBandManagementVO> oobmSearch = outOfBandManagementDao.createSearchBuilder();
            oobmSearch.and("oobmEnabled", oobmSearch.entity().isEnabled(), SearchCriteria.Op.EQ);
            oobmSearch.and("powerState", oobmSearch.entity().getPowerState(), SearchCriteria.Op.EQ);

            hostSearchBuilder.join("oobmSearch", oobmSearch, hostSearchBuilder.entity().getId(), oobmSearch.entity().getHostId(), JoinBuilder.JoinType.INNER);
        }

        String haTag = _haMgr.getHaTag();
        if (haHosts != null && haTag != null && !haTag.isEmpty()) {
            SearchBuilder<HostTagVO> hostTagSearchBuilder = _hostTagDao.createSearchBuilder();
            if ((Boolean)haHosts) {
                hostTagSearchBuilder.and("tag", hostTagSearchBuilder.entity().getName(), SearchCriteria.Op.EQ);
            } else {
                hostTagSearchBuilder.and().op("tag", hostTagSearchBuilder.entity().getName(), Op.NEQ);
                hostTagSearchBuilder.or("tagNull", hostTagSearchBuilder.entity().getName(), Op.NULL);
                hostTagSearchBuilder.cp();
            }
            hostSearchBuilder.join("hostTagSearch", hostTagSearchBuilder, hostSearchBuilder.entity().getId(), hostTagSearchBuilder.entity().getHostId(), JoinBuilder.JoinType.LEFT);
        }

        SearchCriteria<HostVO> sc = hostSearchBuilder.create();

        if (keyword != null) {
            sc.setParameters("keywordName", "%" + keyword + "%");
            sc.setParameters("keywordStatus", "%" + keyword + "%");
            sc.setParameters("keywordType", "%" + keyword + "%");
        }

        if (id != null) {
            sc.setParameters("id", id);
        }

        if (name != null) {
            sc.setParameters("name", name);
        }
        if (type != null) {
            sc.setParameters("type", "%" + type);
        }
        if (state != null) {
            sc.setParameters("status", state);
        }
        if (zoneId != null) {
            sc.setParameters("dataCenterId", zoneId);
        }
        if (pod != null) {
            sc.setParameters("podId", pod);
        }
        if (cluster != null) {
            sc.setParameters("clusterId", cluster);
        }

        if (outOfBandManagementEnabled != null) {
            sc.setJoinParameters("oobmSearch", "oobmEnabled", outOfBandManagementEnabled);
        }

        if (powerState != null) {
            sc.setJoinParameters("oobmSearch", "powerState", powerState);
        }

        if (resourceState != null) {
            sc.setParameters("resourceState", resourceState);
        }

        if (haHosts != null && haTag != null && !haTag.isEmpty()) {
            sc.setJoinParameters("hostTagSearch", "tag", haTag);
        }

        if (hypervisorType != HypervisorType.None && hypervisorType != HypervisorType.Any) {
            sc.setParameters("hypervisor_type", hypervisorType);
        }

        Pair<List<HostVO>, Integer> uniqueHostPair = hostDao.searchAndCount(sc, searchFilter);
        Integer count = uniqueHostPair.second();
        List<Long> hostIds = uniqueHostPair.first().stream().map(HostVO::getId).collect(Collectors.toList());
        return new Pair<>(hostIds, count);
    }

    @Override
    public ListResponse<VolumeResponse> searchForVolumes(ListVolumesCmd cmd) {
        Pair<List<VolumeJoinVO>, Integer> result = searchForVolumesInternal(cmd);
        ListResponse<VolumeResponse> response = new ListResponse<>();

        if (cmd.getRetrieveOnlyResourceCount()) {
            response.setResponses(new ArrayList<>(), result.second());
            return response;
        }

        ResponseView respView = cmd.getResponseView();
        Account account = CallContext.current().getCallingAccount();
        if (accountMgr.isRootAdmin(account.getAccountId())) {
            respView = ResponseView.Full;
        }

        List<VolumeResponse> volumeResponses = ViewResponseHelper.createVolumeResponse(respView, result.first().toArray(new VolumeJoinVO[result.first().size()]));

        for (VolumeResponse vr : volumeResponses) {
            String poolId = vr.getStoragePoolId();
            if (poolId == null) {
                continue;
            }

            DataStore store = dataStoreManager.getPrimaryDataStore(poolId);
            if (store == null) {
                continue;
            }

            DataStoreDriver driver = store.getDriver();
            if (driver == null) {
                continue;
            }

            Map<String, String> caps = driver.getCapabilities();
            if (caps != null) {
                boolean quiescevm = Boolean.parseBoolean(caps.get(DataStoreCapabilities.VOLUME_SNAPSHOT_QUIESCEVM.toString()));
                vr.setNeedQuiescevm(quiescevm);

                boolean supportsStorageSnapshot = Boolean.parseBoolean(caps.get(DataStoreCapabilities.STORAGE_SYSTEM_SNAPSHOT.toString()));
                vr.setSupportsStorageSnapshot(supportsStorageSnapshot);
            }
        }
        response.setResponses(volumeResponses, result.second());
        return response;
    }

    private Pair<List<VolumeJoinVO>, Integer> searchForVolumesInternal(ListVolumesCmd cmd) {
        Pair<List<Long>, Integer> volumeIdPage = searchForVolumeIdsAndCount(cmd);

        Integer count = volumeIdPage.second();
        Long[] idArray = volumeIdPage.first().toArray(new Long[0]);

        if (count == 0) {
            return new Pair<>(new ArrayList<>(), count);
        }

        List<VolumeJoinVO> vms = _volumeJoinDao.searchByIds(idArray);
        return new Pair<>(vms, count);
    }
    private Pair<List<Long>, Integer> searchForVolumeIdsAndCount(ListVolumesCmd cmd) {

        Account caller = CallContext.current().getCallingAccount();
        List<Long> permittedAccounts = new ArrayList<Long>();

        Long id = cmd.getId();
        Long vmInstanceId = cmd.getVirtualMachineId();
        String name = cmd.getVolumeName();
        String keyword = cmd.getKeyword();
        String type = cmd.getType();
        Map<String, String> tags = cmd.getTags();
        String storageId = cmd.getStorageId();
        Long clusterId = cmd.getClusterId();
        Long diskOffId = cmd.getDiskOfferingId();
        Boolean display = cmd.getDisplay();
        String state = cmd.getState();
        boolean shouldListSystemVms = shouldListSystemVms(cmd, caller.getId());

        Long zoneId = cmd.getZoneId();
        Long podId = cmd.getPodId();

        List<Long> ids = getIdsListFromCmd(cmd.getId(), cmd.getIds());

        Ternary<Long, Boolean, ListProjectResourcesCriteria> domainIdRecursiveListProject = new Ternary<Long, Boolean, ListProjectResourcesCriteria>(cmd.getDomainId(), cmd.isRecursive(), null);
        accountMgr.buildACLSearchParameters(caller, id, cmd.getAccountName(), cmd.getProjectId(), permittedAccounts, domainIdRecursiveListProject, cmd.listAll(), false);
        Long domainId = domainIdRecursiveListProject.first();
        Boolean isRecursive = domainIdRecursiveListProject.second();
        ListProjectResourcesCriteria listProjectResourcesCriteria = domainIdRecursiveListProject.third();
        Filter searchFilter = new Filter(VolumeVO.class, "created", false, cmd.getStartIndex(), cmd.getPageSizeVal());

        SearchBuilder<VolumeVO> volumeSearchBuilder = volumeDao.createSearchBuilder();
        volumeSearchBuilder.select(null, Func.DISTINCT, volumeSearchBuilder.entity().getId()); // select distinct
        accountMgr.buildACLSearchBuilder(volumeSearchBuilder, domainId, isRecursive, permittedAccounts, listProjectResourcesCriteria);

        if (CollectionUtils.isNotEmpty(ids)) {
            volumeSearchBuilder.and("idIN", volumeSearchBuilder.entity().getId(), SearchCriteria.Op.IN);
        }

        volumeSearchBuilder.and("name", volumeSearchBuilder.entity().getName(), SearchCriteria.Op.EQ);
        volumeSearchBuilder.and("volumeType", volumeSearchBuilder.entity().getVolumeType(), SearchCriteria.Op.LIKE);
        volumeSearchBuilder.and("uuid", volumeSearchBuilder.entity().getUuid(), SearchCriteria.Op.NNULL);
        volumeSearchBuilder.and("instanceId", volumeSearchBuilder.entity().getInstanceId(), SearchCriteria.Op.EQ);
        volumeSearchBuilder.and("dataCenterId", volumeSearchBuilder.entity().getDataCenterId(), SearchCriteria.Op.EQ);

        if (keyword != null) {
            volumeSearchBuilder.and().op("keywordName", volumeSearchBuilder.entity().getName(), SearchCriteria.Op.LIKE);
            volumeSearchBuilder.or("keywordVolumeType", volumeSearchBuilder.entity().getVolumeType(), SearchCriteria.Op.LIKE);
            volumeSearchBuilder.or("keywordState", volumeSearchBuilder.entity().getState(), SearchCriteria.Op.LIKE);
            volumeSearchBuilder.cp();
        }

        StoragePoolVO poolVO = null;
        if (storageId != null) {
            poolVO = storagePoolDao.findByUuid(storageId);
            if (poolVO == null) {
                throw new InvalidParameterValueException("Unable to find storage pool by uuid " + storageId);
            } else if (poolVO.getPoolType() == Storage.StoragePoolType.DatastoreCluster) {
                volumeSearchBuilder.and("storageId", volumeSearchBuilder.entity().getPoolId(), SearchCriteria.Op.IN);
            } else {
                volumeSearchBuilder.and("storageId", volumeSearchBuilder.entity().getPoolId(), SearchCriteria.Op.EQ);
            }
        }

        if (clusterId != null || podId != null) {
            SearchBuilder<StoragePoolVO> storagePoolSearch = storagePoolDao.createSearchBuilder();
            storagePoolSearch.and("clusterId", storagePoolSearch.entity().getClusterId(), SearchCriteria.Op.EQ);
            storagePoolSearch.and("podId", storagePoolSearch.entity().getPodId(), SearchCriteria.Op.EQ);
            volumeSearchBuilder.join("storagePoolSearch", storagePoolSearch, storagePoolSearch.entity().getId(), volumeSearchBuilder.entity().getPoolId(), JoinBuilder.JoinType.INNER);
        }

        volumeSearchBuilder.and("diskOfferingId", volumeSearchBuilder.entity().getDiskOfferingId(), SearchCriteria.Op.EQ);
        volumeSearchBuilder.and("display", volumeSearchBuilder.entity().isDisplayVolume(), SearchCriteria.Op.EQ);
        volumeSearchBuilder.and("state", volumeSearchBuilder.entity().getState(), SearchCriteria.Op.EQ);
        volumeSearchBuilder.and("stateNEQ", volumeSearchBuilder.entity().getState(), SearchCriteria.Op.NEQ);

        // Need to test thoroughly
        if (!shouldListSystemVms) {
            SearchBuilder<VMInstanceVO> vmSearch = _vmInstanceDao.createSearchBuilder();
            SearchBuilder<ServiceOfferingVO> serviceOfferingSearch = _srvOfferingDao.createSearchBuilder();
            vmSearch.and().op("svmType", vmSearch.entity().getType(), SearchCriteria.Op.NIN);
            vmSearch.or("vmSearchNulltype", vmSearch.entity().getType(), SearchCriteria.Op.NULL);
            vmSearch.cp();

            serviceOfferingSearch.and().op("systemUse", serviceOfferingSearch.entity().isSystemUse(), SearchCriteria.Op.NEQ);
            serviceOfferingSearch.or("serviceOfferingSearchNulltype", serviceOfferingSearch.entity().isSystemUse(), SearchCriteria.Op.NULL);
            serviceOfferingSearch.cp();

            vmSearch.join("serviceOfferingSearch", serviceOfferingSearch, serviceOfferingSearch.entity().getId(), vmSearch.entity().getServiceOfferingId(), JoinBuilder.JoinType.LEFT);

            volumeSearchBuilder.join("vmSearch", vmSearch, vmSearch.entity().getId(), volumeSearchBuilder.entity().getInstanceId(), JoinBuilder.JoinType.LEFT);

        }

        if (MapUtils.isNotEmpty(tags)) {
            SearchBuilder<ResourceTagVO> resourceTagSearch = resourceTagDao.createSearchBuilder();
            resourceTagSearch.and("resourceType", resourceTagSearch.entity().getResourceType(), Op.EQ);
            resourceTagSearch.and().op();
            for (int count = 0; count < tags.size(); count++) {
                if (count == 0) {
                    resourceTagSearch.op("tagKey" + count, resourceTagSearch.entity().getKey(), Op.EQ);
                } else {
                    resourceTagSearch.or().op("tagKey" + count, resourceTagSearch.entity().getKey(), Op.EQ);
                }
                resourceTagSearch.and("tagValue" + count, resourceTagSearch.entity().getValue(), Op.EQ);
                resourceTagSearch.cp();
            }
            resourceTagSearch.cp();

            volumeSearchBuilder.join("tags", resourceTagSearch, resourceTagSearch.entity().getResourceId(), volumeSearchBuilder.entity().getId(), JoinBuilder.JoinType.INNER);
        }

        // now set the SC criteria...
        SearchCriteria<VolumeVO> sc = volumeSearchBuilder.create();
        accountMgr.buildACLSearchCriteria(sc, domainId, isRecursive, permittedAccounts, listProjectResourcesCriteria);

        if (keyword != null) {
            sc.setParameters("keywordName", "%" + keyword + "%");
            sc.setParameters("keywordVolumeType", "%" + keyword + "%");
            sc.setParameters("keywordState", "%" + keyword + "%");
        }

        if (name != null) {
            sc.setParameters("name", name);
        }

        if (display != null) {
            sc.setParameters("display", display);
        }

        setIdsListToSearchCriteria(sc, ids);

        if (!shouldListSystemVms) {
            sc.setJoinParameters("vmSearch", "svmType", VirtualMachine.Type.ConsoleProxy, VirtualMachine.Type.SecondaryStorageVm, VirtualMachine.Type.DomainRouter);
            sc.getJoin("vmSearch").setJoinParameters("serviceOfferingSearch", "systemUse", 1);
        }

        if (MapUtils.isNotEmpty(tags)) {
            int count = 0;
            sc.setJoinParameters("tags", "resourceType", ResourceObjectType.Volume);
            for (Map.Entry<String, String> entry  : tags.entrySet()) {
                sc.setJoinParameters("tags", "tagKey" + count, entry.getKey());
                sc.setJoinParameters("tags", "tagValue" + count, entry.getValue());
                count++;
            }
        }

        if (diskOffId != null) {
            sc.setParameters("diskOfferingId", diskOffId);
        }

        if (id != null) {
            sc.setParameters("id", id);
        }

        if (type != null) {
            sc.setParameters("volumeType", "%" + type + "%");
        }
        if (vmInstanceId != null) {
            sc.setParameters("instanceId", vmInstanceId);
        }
        if (zoneId != null) {
            sc.setParameters("dataCenterId", zoneId);
        }

        if (storageId != null) {
            if (poolVO.getPoolType() == Storage.StoragePoolType.DatastoreCluster) {
                List<StoragePoolVO> childDataStores = storagePoolDao.listChildStoragePoolsInDatastoreCluster(poolVO.getId());
                sc.setParameters("storageId", childDataStores.stream().map(StoragePoolVO::getId).toArray());
            } else {
                sc.setParameters("storageId", poolVO.getId());
            }
        }

        if (clusterId != null) {
            sc.setJoinParameters("storagePoolSearch", "clusterId", clusterId);
        }
        if (podId != null) {
            sc.setJoinParameters("storagePoolSearch", "podId", podId);
        }

        if (state != null) {
            sc.setParameters("state", state);
        } else if (!accountMgr.isAdmin(caller.getId())) {
            sc.setParameters("stateNEQ", Volume.State.Expunged);
        }

        // search Volume details by ids
        Pair<List<VolumeVO>, Integer> uniqueVolPair = volumeDao.searchAndCount(sc, searchFilter);
        Integer count = uniqueVolPair.second();
        List<Long> vmIds = uniqueVolPair.first().stream().map(VolumeVO::getId).collect(Collectors.toList());
        return new Pair<>(vmIds, count);
    }

    private boolean shouldListSystemVms(ListVolumesCmd cmd, Long callerId) {
        return Boolean.TRUE.equals(cmd.getListSystemVms()) && accountMgr.isRootAdmin(callerId);
    }

    @Override
    public ListResponse<DomainResponse> searchForDomains(ListDomainsCmd cmd) {
        Pair<List<DomainJoinVO>, Integer> result = searchForDomainsInternal(cmd);
        ListResponse<DomainResponse> response = new ListResponse<DomainResponse>();

        ResponseView respView = ResponseView.Restricted;
        if (cmd instanceof ListDomainsCmdByAdmin) {
            respView = ResponseView.Full;
        }

        List<DomainResponse> domainResponses = ViewResponseHelper.createDomainResponse(respView, cmd.getDetails(), result.first());
        response.setResponses(domainResponses, result.second());
        return response;
    }

    private Pair<List<DomainJoinVO>, Integer> searchForDomainsInternal(ListDomainsCmd cmd) {
        Pair<List<Long>, Integer> domainIdPage = searchForDomainIdsAndCount(cmd);

        Integer count = domainIdPage.second();
        Long[] idArray = domainIdPage.first().toArray(new Long[0]);

        if (count == 0) {
            return new Pair<>(new ArrayList<>(), count);
        }

        List<DomainJoinVO> domains = _domainJoinDao.searchByIds(idArray);
        return new Pair<>(domains, count);
    }

    private Pair<List<Long>, Integer> searchForDomainIdsAndCount(ListDomainsCmd cmd) {
        Account caller = CallContext.current().getCallingAccount();
        Long domainId = cmd.getId();
        boolean listAll = cmd.listAll();
        boolean isRecursive = false;
        Domain domain = null;

        if (domainId != null) {
            domain = _domainDao.findById(domainId);
            if (domain == null) {
                throw new InvalidParameterValueException("Domain id=" + domainId + " doesn't exist");
            }
            accountMgr.checkAccess(caller, domain);
        } else {
            if (caller.getType() != Account.Type.ADMIN) {
                domainId = caller.getDomainId();
            }
            if (listAll) {
                isRecursive = true;
            }
        }

        Filter searchFilter = new Filter(DomainVO.class, "id", true, cmd.getStartIndex(), cmd.getPageSizeVal());
        String domainName = cmd.getDomainName();
        Integer level = cmd.getLevel();
        Object keyword = cmd.getKeyword();

        SearchBuilder<DomainVO> domainSearchBuilder = _domainDao.createSearchBuilder();
        domainSearchBuilder.select(null, Func.DISTINCT, domainSearchBuilder.entity().getId()); // select distinct
        domainSearchBuilder.and("id", domainSearchBuilder.entity().getId(), SearchCriteria.Op.EQ);
        domainSearchBuilder.and("name", domainSearchBuilder.entity().getName(), SearchCriteria.Op.EQ);
        domainSearchBuilder.and("level", domainSearchBuilder.entity().getLevel(), SearchCriteria.Op.EQ);
        domainSearchBuilder.and("path", domainSearchBuilder.entity().getPath(), SearchCriteria.Op.LIKE);
        domainSearchBuilder.and("state", domainSearchBuilder.entity().getState(), SearchCriteria.Op.EQ);

        if (keyword != null) {
            domainSearchBuilder.and("keywordName", domainSearchBuilder.entity().getName(), SearchCriteria.Op.LIKE);
        }

        SearchCriteria<DomainVO> sc = domainSearchBuilder.create();

        if (keyword != null) {
            sc.setParameters("keywordName", "%" + keyword + "%");
        }

        if (domainName != null) {
            sc.setParameters("name", domainName);
        }

        if (level != null) {
            sc.setParameters("level", level);
        }

        if (domainId != null) {
            if (isRecursive) {
                if (domain == null) {
                    domain = _domainDao.findById(domainId);
                }
                sc.setParameters("path", domain.getPath() + "%");
            } else {
                sc.setParameters("id", domainId);
            }
        }

        // return only Active domains to the API
        sc.setParameters("state", Domain.State.Active);

        Pair<List<DomainVO>, Integer> uniqueDomainPair = _domainDao.searchAndCount(sc, searchFilter);
        Integer count = uniqueDomainPair.second();
        List<Long> domainIds = uniqueDomainPair.first().stream().map(DomainVO::getId).collect(Collectors.toList());
        return new Pair<>(domainIds, count);
    }

    @Override
    public ListResponse<AccountResponse> searchForAccounts(ListAccountsCmd cmd) {
        Pair<List<AccountJoinVO>, Integer> result = searchForAccountsInternal(cmd);
        ListResponse<AccountResponse> response = new ListResponse<AccountResponse>();

        ResponseView respView = ResponseView.Restricted;
        if (cmd instanceof ListAccountsCmdByAdmin) {
            respView = ResponseView.Full;
        }

        List<AccountResponse> accountResponses = ViewResponseHelper.createAccountResponse(respView, cmd.getDetails(), result.first().toArray(new AccountJoinVO[result.first().size()]));
        response.setResponses(accountResponses, result.second());
        return response;
    }

    private Pair<List<AccountJoinVO>, Integer> searchForAccountsInternal(ListAccountsCmd cmd) {

        Pair<List<Long>, Integer> accountIdPage = searchForAccountIdsAndCount(cmd);

        Integer count = accountIdPage.second();
        Long[] idArray = accountIdPage.first().toArray(new Long[0]);

        if (count == 0) {
            return new Pair<>(new ArrayList<>(), count);
        }

        List<AccountJoinVO> accounts = _accountJoinDao.searchByIds(idArray);
        return new Pair<>(accounts, count);
    }

    private Pair<List<Long>, Integer> searchForAccountIdsAndCount(ListAccountsCmd cmd) {
        Account caller = CallContext.current().getCallingAccount();
        Long domainId = cmd.getDomainId();
        Long accountId = cmd.getId();
        String accountName = cmd.getSearchName();
        boolean isRecursive = cmd.isRecursive();
        boolean listAll = cmd.listAll();
        boolean callerIsAdmin = accountMgr.isAdmin(caller.getId());
        Account account;
        Domain domain = null;

        // if "domainid" specified, perform validation
        if (domainId != null) {
            // ensure existence...
            domain = _domainDao.findById(domainId);
            if (domain == null) {
                throw new InvalidParameterValueException("Domain id=" + domainId + " doesn't exist");
            }
            // ... and check access rights.
            accountMgr.checkAccess(caller, domain);
        }

        // if no "id" specified...
        if (accountId == null) {
            // listall only has significance if they are an admin
            boolean isDomainListAllAllowed = AllowUserViewAllDomainAccounts.valueIn(caller.getDomainId());
            if ((listAll && callerIsAdmin) || isDomainListAllAllowed) {
                // if no domain id specified, use caller's domain
                if (domainId == null) {
                    domainId = caller.getDomainId();
                }
                // mark recursive
                isRecursive = true;
            } else if (!callerIsAdmin || domainId == null) {
                accountId = caller.getAccountId();
            }
        } else if (domainId != null && accountName != null) {
            // if they're looking for an account by name
            account = _accountDao.findActiveAccount(accountName, domainId);
            if (account == null || account.getId() == Account.ACCOUNT_ID_SYSTEM) {
                throw new InvalidParameterValueException("Unable to find account by name " + accountName + " in domain " + domainId);
            }
            accountMgr.checkAccess(caller, null, true, account);
        } else {
            // if they specified an "id"...
            if (domainId == null) {
                account = _accountDao.findById(accountId);
            } else {
                account = _accountDao.findActiveAccountById(accountId, domainId);
            }
            if (account == null || account.getId() == Account.ACCOUNT_ID_SYSTEM) {
                throw new InvalidParameterValueException("Unable to find account by id " + accountId + (domainId == null ? "" : " in domain " + domainId));
            }
            accountMgr.checkAccess(caller, null, true, account);
        }

        Filter searchFilter = new Filter(AccountVO.class, "id", true, cmd.getStartIndex(), cmd.getPageSizeVal());

        Object type = cmd.getAccountType();
        Object state = cmd.getState();
        Object isCleanupRequired = cmd.isCleanupRequired();
        Object keyword = cmd.getKeyword();

        SearchBuilder<AccountVO> accountSearchBuilder = _accountDao.createSearchBuilder();
        accountSearchBuilder.select(null, Func.DISTINCT, accountSearchBuilder.entity().getId()); // select distinct
        accountSearchBuilder.and("accountName", accountSearchBuilder.entity().getAccountName(), SearchCriteria.Op.EQ);
        accountSearchBuilder.and("domainId", accountSearchBuilder.entity().getDomainId(), SearchCriteria.Op.EQ);
        accountSearchBuilder.and("id", accountSearchBuilder.entity().getId(), SearchCriteria.Op.EQ);
        accountSearchBuilder.and("type", accountSearchBuilder.entity().getType(), SearchCriteria.Op.EQ);
        accountSearchBuilder.and("state", accountSearchBuilder.entity().getState(), SearchCriteria.Op.EQ);
        accountSearchBuilder.and("needsCleanup", accountSearchBuilder.entity().getNeedsCleanup(), SearchCriteria.Op.EQ);
        accountSearchBuilder.and("typeNEQ", accountSearchBuilder.entity().getType(), SearchCriteria.Op.NEQ);
        accountSearchBuilder.and("idNEQ", accountSearchBuilder.entity().getId(), SearchCriteria.Op.NEQ);
        accountSearchBuilder.and("type2NEQ", accountSearchBuilder.entity().getType(), SearchCriteria.Op.NEQ);

        if (domainId != null && isRecursive) {
            SearchBuilder<DomainVO> domainSearch = _domainDao.createSearchBuilder();
            domainSearch.and("path", domainSearch.entity().getPath(), SearchCriteria.Op.LIKE);
            accountSearchBuilder.join("domainSearch", domainSearch, domainSearch.entity().getId(), accountSearchBuilder.entity().getDomainId(), JoinBuilder.JoinType.INNER);
        }

        if (keyword != null) {
            accountSearchBuilder.and().op("keywordAccountName", accountSearchBuilder.entity().getAccountName(), SearchCriteria.Op.LIKE);
            accountSearchBuilder.or("keywordState", accountSearchBuilder.entity().getState(), SearchCriteria.Op.LIKE);
            accountSearchBuilder.cp();
        }

        SearchCriteria<AccountVO> sc = accountSearchBuilder.create();

        // don't return account of type project to the end user
        sc.setParameters("typeNEQ", Account.Type.PROJECT);

        // don't return system account...
        sc.setParameters("idNEQ", Account.ACCOUNT_ID_SYSTEM);

        // do not return account of type domain admin to the end user
        if (!callerIsAdmin) {
            sc.setParameters("type2NEQ", Account.Type.DOMAIN_ADMIN);
        }

        if (keyword != null) {
            sc.setParameters("keywordAccountName", "%" + keyword + "%");
            sc.setParameters("keywordState", "%" + keyword + "%");
        }

        if (type != null) {
            sc.setParameters("type", type);
        }

        if (state != null) {
            sc.setParameters("state", state);
        }

        if (isCleanupRequired != null) {
            sc.setParameters("needsCleanup", isCleanupRequired);
        }

        if (accountName != null) {
            sc.setParameters("accountName", accountName);
        }

        if (accountId != null) {
            sc.setParameters("id", accountId);
        }

        if (domainId != null) {
            if (isRecursive) {
                // will happen if no "domainid" was specified in the request...
                if (domain == null) {
                    domain = _domainDao.findById(domainId);
                }
                sc.setJoinParameters("domainSearch", "path", domain.getPath() + "%");
            } else {
                sc.setParameters("domainId", domainId);
            }
        }

        Pair<List<AccountVO>, Integer> uniqueAccountPair = _accountDao.searchAndCount(sc, searchFilter);
        Integer count = uniqueAccountPair.second();
        List<Long> accountIds = uniqueAccountPair.first().stream().map(AccountVO::getId).collect(Collectors.toList());
        return new Pair<>(accountIds, count);
    }

    @Override
    public ListResponse<AsyncJobResponse> searchForAsyncJobs(ListAsyncJobsCmd cmd) {
        Pair<List<AsyncJobJoinVO>, Integer> result = searchForAsyncJobsInternal(cmd);
        ListResponse<AsyncJobResponse> response = new ListResponse<AsyncJobResponse>();
        List<AsyncJobResponse> jobResponses = ViewResponseHelper.createAsyncJobResponse(result.first().toArray(new AsyncJobJoinVO[result.first().size()]));
        response.setResponses(jobResponses, result.second());
        return response;
    }

    private Pair<List<AsyncJobJoinVO>, Integer> searchForAsyncJobsInternal(ListAsyncJobsCmd cmd) {

        Account caller = CallContext.current().getCallingAccount();

        List<Long> permittedAccounts = new ArrayList<Long>();

        Ternary<Long, Boolean, ListProjectResourcesCriteria> domainIdRecursiveListProject = new Ternary<Long, Boolean, ListProjectResourcesCriteria>(cmd.getDomainId(), cmd.isRecursive(), null);
        accountMgr.buildACLSearchParameters(caller, null, cmd.getAccountName(), null, permittedAccounts, domainIdRecursiveListProject, cmd.listAll(), false);
        Long domainId = domainIdRecursiveListProject.first();
        Boolean isRecursive = domainIdRecursiveListProject.second();
        ListProjectResourcesCriteria listProjectResourcesCriteria = domainIdRecursiveListProject.third();

        Filter searchFilter = new Filter(AsyncJobJoinVO.class, "id", true, cmd.getStartIndex(), cmd.getPageSizeVal());
        SearchBuilder<AsyncJobJoinVO> sb = _jobJoinDao.createSearchBuilder();
        sb.and("instanceTypeNEQ", sb.entity().getInstanceType(), SearchCriteria.Op.NEQ);
        sb.and("accountIdIN", sb.entity().getAccountId(), SearchCriteria.Op.IN);
        boolean accountJoinIsDone = false;
        if (permittedAccounts.isEmpty() && domainId != null) {
            sb.and("domainId", sb.entity().getDomainId(), SearchCriteria.Op.EQ);
            sb.and("path", sb.entity().getDomainPath(), SearchCriteria.Op.LIKE);
            accountJoinIsDone = true;
        }

        if (listProjectResourcesCriteria != null) {

            if (listProjectResourcesCriteria == Project.ListProjectResourcesCriteria.ListProjectResourcesOnly) {
                sb.and("type", sb.entity().getAccountType(), SearchCriteria.Op.EQ);
            } else if (listProjectResourcesCriteria == Project.ListProjectResourcesCriteria.SkipProjectResources) {
                sb.and("type", sb.entity().getAccountType(), SearchCriteria.Op.NEQ);
            }

            if (!accountJoinIsDone) {
                sb.and("domainId", sb.entity().getDomainId(), SearchCriteria.Op.EQ);
                sb.and("path", sb.entity().getDomainPath(), SearchCriteria.Op.LIKE);
            }
        }

        if (cmd.getManagementServerId() != null) {
            sb.and("executingMsid", sb.entity().getExecutingMsid(), SearchCriteria.Op.EQ);
        }

        Object keyword = cmd.getKeyword();
        Object startDate = cmd.getStartDate();

        SearchCriteria<AsyncJobJoinVO> sc = sb.create();
        sc.setParameters("instanceTypeNEQ", AsyncJobVO.PSEUDO_JOB_INSTANCE_TYPE);
        if (listProjectResourcesCriteria != null) {
            sc.setParameters("type", Account.Type.PROJECT);
        }

        if (!permittedAccounts.isEmpty()) {
            sc.setParameters("accountIdIN", permittedAccounts.toArray());
        } else if (domainId != null) {
            DomainVO domain = _domainDao.findById(domainId);
            if (isRecursive) {
                sc.setParameters("path", domain.getPath() + "%");
            } else {
                sc.setParameters("domainId", domainId);
            }
        }

        if (keyword != null) {
            sc.addAnd("cmd", SearchCriteria.Op.LIKE, "%" + keyword + "%");
        }

        if (startDate != null) {
            sc.addAnd("created", SearchCriteria.Op.GTEQ, startDate);
        }

        if (cmd.getManagementServerId() != null) {
            ManagementServerHostVO msHost = msHostDao.findById(cmd.getManagementServerId());
            sc.setParameters("executingMsid", msHost.getMsid());
        }

        return _jobJoinDao.searchAndCount(sc, searchFilter);
    }

    @Override
    public ListResponse<StoragePoolResponse> searchForStoragePools(ListStoragePoolsCmd cmd) {
        Pair<List<StoragePoolJoinVO>, Integer> result = (ScopeType.HOST.name().equalsIgnoreCase(cmd.getScope()) && cmd.getHostId() != null) ?
                searchForLocalStorages(cmd) : searchForStoragePoolsInternal(cmd);
        return createStoragesPoolResponse(result);
    }

    private Pair<List<StoragePoolJoinVO>, Integer> searchForLocalStorages(ListStoragePoolsCmd cmd) {
        long id = cmd.getHostId();
        List<StoragePoolHostVO> localstoragePools = storagePoolHostDao.listByHostId(id);
        Long[] poolIds = new Long[localstoragePools.size()];
        int i = 0;
        for(StoragePoolHostVO localstoragePool : localstoragePools) {
            StoragePool storagePool = storagePoolDao.findById(localstoragePool.getPoolId());
            if (storagePool != null && storagePool.isLocal()) {
                poolIds[i++] = localstoragePool.getPoolId();
            }
        }
        List<StoragePoolJoinVO> pools = _poolJoinDao.searchByIds(poolIds);
        return new Pair<>(pools, pools.size());
    }

    private ListResponse<StoragePoolResponse> createStoragesPoolResponse(Pair<List<StoragePoolJoinVO>, Integer> storagePools) {
        ListResponse<StoragePoolResponse> response = new ListResponse<>();

        List<StoragePoolResponse> poolResponses = ViewResponseHelper.createStoragePoolResponse(storagePools.first().toArray(new StoragePoolJoinVO[storagePools.first().size()]));
        Map<String, Long> poolUuidToIdMap = storagePools.first().stream().collect(Collectors.toMap(StoragePoolJoinVO::getUuid, StoragePoolJoinVO::getId, (a, b) -> a));
        for (StoragePoolResponse poolResponse : poolResponses) {
            DataStore store = dataStoreManager.getPrimaryDataStore(poolResponse.getId());
            if (store != null) {
                DataStoreDriver driver = store.getDriver();
                if (driver != null && driver.getCapabilities() != null) {
                    Map<String, String> caps = driver.getCapabilities();
                    if (Storage.StoragePoolType.NetworkFilesystem.toString().equals(poolResponse.getType()) &&
                        HypervisorType.VMware.toString().equals(poolResponse.getHypervisor())) {
                        StoragePoolDetailVO detail = _storagePoolDetailsDao.findDetail(poolUuidToIdMap.get(poolResponse.getId()), Storage.Capability.HARDWARE_ACCELERATION.toString());
                        if (detail != null) {
                            caps.put(Storage.Capability.HARDWARE_ACCELERATION.toString(), detail.getValue());
                        }
                    }
                    poolResponse.setCaps(caps);
                }
            }
        }

        response.setResponses(poolResponses, storagePools.second());
        return response;
    }

    private Pair<List<StoragePoolJoinVO>, Integer> searchForStoragePoolsInternal(ListStoragePoolsCmd cmd) {
        ScopeType scopeType = ScopeType.validateAndGetScopeType(cmd.getScope());
        StoragePoolStatus status = StoragePoolStatus.validateAndGetStatus(cmd.getStatus());

        Long zoneId = accountMgr.checkAccessAndSpecifyAuthority(CallContext.current().getCallingAccount(), cmd.getZoneId());
        Long id = cmd.getId();
        String name = cmd.getStoragePoolName();
        String path = cmd.getPath();
        Long pod = cmd.getPodId();
        Long cluster = cmd.getClusterId();
        String address = cmd.getIpAddress();
        String keyword = cmd.getKeyword();

        Long startIndex = cmd.getStartIndex();
        Long pageSize = cmd.getPageSizeVal();

        Filter searchFilter = new Filter(StoragePoolVO.class, "id", Boolean.TRUE, startIndex, pageSize);

        Pair<List<Long>, Integer> uniquePoolPair = storagePoolDao.searchForIdsAndCount(id, name, zoneId, path, pod,
                cluster, address, scopeType, status, keyword, searchFilter);

        List<StoragePoolJoinVO> storagePools = _poolJoinDao.searchByIds(uniquePoolPair.first().toArray(new Long[0]));

        return new Pair<>(storagePools, uniquePoolPair.second());
    }

    @Override
    public ListResponse<StorageTagResponse> searchForStorageTags(ListStorageTagsCmd cmd) {
        Pair<List<StoragePoolTagVO>, Integer> result = searchForStorageTagsInternal(cmd);
        ListResponse<StorageTagResponse> response = new ListResponse<StorageTagResponse>();
        List<StorageTagResponse> tagResponses = ViewResponseHelper.createStorageTagResponse(result.first().toArray(new StoragePoolTagVO[result.first().size()]));

        response.setResponses(tagResponses, result.second());

        return response;
    }

    private Pair<List<StoragePoolTagVO>, Integer> searchForStorageTagsInternal(ListStorageTagsCmd cmd) {
        Filter searchFilter = new Filter(StoragePoolTagVO.class, "id", Boolean.TRUE, null, null);

        SearchBuilder<StoragePoolTagVO> sb = _storageTagDao.createSearchBuilder();

        sb.select(null, Func.DISTINCT, sb.entity().getId()); // select distinct

        SearchCriteria<StoragePoolTagVO> sc = sb.create();

        // search storage tag details by ids
        Pair<List<StoragePoolTagVO>, Integer> uniqueTagPair = _storageTagDao.searchAndCount(sc, searchFilter);
        Integer count = uniqueTagPair.second();

        if (count.intValue() == 0) {
            return uniqueTagPair;
        }

        List<StoragePoolTagVO> uniqueTags = uniqueTagPair.first();
        Long[] vrIds = new Long[uniqueTags.size()];
        int i = 0;

        for (StoragePoolTagVO v : uniqueTags) {
            vrIds[i++] = v.getId();
        }

        List<StoragePoolTagVO> vrs = _storageTagDao.searchByIds(vrIds);

        return new Pair<List<StoragePoolTagVO>, Integer>(vrs, count);
    }

    @Override
    public ListResponse<HostTagResponse> searchForHostTags(ListHostTagsCmd cmd) {
        Pair<List<HostTagVO>, Integer> result = searchForHostTagsInternal(cmd);
        ListResponse<HostTagResponse> response = new ListResponse<HostTagResponse>();
        List<HostTagResponse> tagResponses = ViewResponseHelper.createHostTagResponse(result.first().toArray(new HostTagVO[result.first().size()]));

        response.setResponses(tagResponses, result.second());

        return response;
    }

    private Pair<List<HostTagVO>, Integer> searchForHostTagsInternal(ListHostTagsCmd cmd) {
        Filter searchFilter = new Filter(HostTagVO.class, "id", Boolean.TRUE, null, null);

        SearchBuilder<HostTagVO> sb = _hostTagDao.createSearchBuilder();

        sb.select(null, Func.DISTINCT, sb.entity().getId()); // select distinct

        SearchCriteria<HostTagVO> sc = sb.create();

        // search host tag details by ids
        Pair<List<HostTagVO>, Integer> uniqueTagPair = _hostTagDao.searchAndCount(sc, searchFilter);
        Integer count = uniqueTagPair.second();

        if (count.intValue() == 0) {
            return uniqueTagPair;
        }

        List<HostTagVO> uniqueTags = uniqueTagPair.first();
        Long[] vrIds = new Long[uniqueTags.size()];
        int i = 0;

        for (HostTagVO v : uniqueTags) {
            vrIds[i++] = v.getId();
        }

        List<HostTagVO> vrs = _hostTagDao.searchByIds(vrIds);

        return new Pair<List<HostTagVO>, Integer>(vrs, count);
    }

    @Override
    public ListResponse<ImageStoreResponse> searchForImageStores(ListImageStoresCmd cmd) {
        Pair<List<ImageStoreJoinVO>, Integer> result = searchForImageStoresInternal(cmd);
        ListResponse<ImageStoreResponse> response = new ListResponse<ImageStoreResponse>();

        List<ImageStoreResponse> poolResponses = ViewResponseHelper.createImageStoreResponse(result.first().toArray(new ImageStoreJoinVO[result.first().size()]));
        response.setResponses(poolResponses, result.second());
        return response;
    }

    private Pair<List<ImageStoreJoinVO>, Integer> searchForImageStoresInternal(ListImageStoresCmd cmd) {

        Long zoneId = accountMgr.checkAccessAndSpecifyAuthority(CallContext.current().getCallingAccount(), cmd.getZoneId());
        Object id = cmd.getId();
        Object name = cmd.getStoreName();
        String provider = cmd.getProvider();
        String protocol = cmd.getProtocol();
        Object keyword = cmd.getKeyword();
        Long startIndex = cmd.getStartIndex();
        Long pageSize = cmd.getPageSizeVal();
        Boolean readonly = cmd.getReadonly();

        Filter searchFilter = new Filter(ImageStoreJoinVO.class, "id", Boolean.TRUE, startIndex, pageSize);

        SearchBuilder<ImageStoreJoinVO> sb = _imageStoreJoinDao.createSearchBuilder();
        sb.select(null, Func.DISTINCT, sb.entity().getId()); // select distinct
        // ids
        sb.and("id", sb.entity().getId(), SearchCriteria.Op.EQ);
        sb.and("name", sb.entity().getName(), SearchCriteria.Op.EQ);
        sb.and("dataCenterId", sb.entity().getZoneId(), SearchCriteria.Op.EQ);
        sb.and("protocol", sb.entity().getProtocol(), SearchCriteria.Op.EQ);
        sb.and("provider", sb.entity().getProviderName(), SearchCriteria.Op.EQ);
        sb.and("role", sb.entity().getRole(), SearchCriteria.Op.EQ);
        sb.and("readonly", sb.entity().isReadonly(), Op.EQ);

        SearchCriteria<ImageStoreJoinVO> sc = sb.create();
        sc.setParameters("role", DataStoreRole.Image);

        if (keyword != null) {
            SearchCriteria<ImageStoreJoinVO> ssc = _imageStoreJoinDao.createSearchCriteria();
            ssc.addOr("name", SearchCriteria.Op.LIKE, "%" + keyword + "%");
            ssc.addOr("providerName", SearchCriteria.Op.LIKE, "%" + keyword + "%");
            sc.addAnd("name", SearchCriteria.Op.SC, ssc);
        }

        if (id != null) {
            sc.setParameters("id", id);
        }

        if (name != null) {
            sc.setParameters("name", name);
        }

        if (zoneId != null) {
            sc.setParameters("dataCenterId", zoneId);
        }
        if (provider != null) {
            sc.setParameters("provider", provider);
        }
        if (protocol != null) {
            sc.setParameters("protocol", protocol);
        }
        if (readonly != null) {
            sc.setParameters("readonly", readonly);
        }

        // search Store details by ids
        Pair<List<ImageStoreJoinVO>, Integer> uniqueStorePair = _imageStoreJoinDao.searchAndCount(sc, searchFilter);
        Integer count = uniqueStorePair.second();
        if (count.intValue() == 0) {
            // empty result
            return uniqueStorePair;
        }
        List<ImageStoreJoinVO> uniqueStores = uniqueStorePair.first();
        Long[] vrIds = new Long[uniqueStores.size()];
        int i = 0;
        for (ImageStoreJoinVO v : uniqueStores) {
            vrIds[i++] = v.getId();
        }
        List<ImageStoreJoinVO> vrs = _imageStoreJoinDao.searchByIds(vrIds);
        return new Pair<List<ImageStoreJoinVO>, Integer>(vrs, count);

    }

    @Override
    public ListResponse<ImageStoreResponse> searchForSecondaryStagingStores(ListSecondaryStagingStoresCmd cmd) {
        Pair<List<ImageStoreJoinVO>, Integer> result = searchForCacheStoresInternal(cmd);
        ListResponse<ImageStoreResponse> response = new ListResponse<ImageStoreResponse>();

        List<ImageStoreResponse> poolResponses = ViewResponseHelper.createImageStoreResponse(result.first().toArray(new ImageStoreJoinVO[result.first().size()]));
        response.setResponses(poolResponses, result.second());
        return response;
    }

    private Pair<List<ImageStoreJoinVO>, Integer> searchForCacheStoresInternal(ListSecondaryStagingStoresCmd cmd) {

        Long zoneId = accountMgr.checkAccessAndSpecifyAuthority(CallContext.current().getCallingAccount(), cmd.getZoneId());
        Object id = cmd.getId();
        Object name = cmd.getStoreName();
        String provider = cmd.getProvider();
        String protocol = cmd.getProtocol();
        Object keyword = cmd.getKeyword();
        Long startIndex = cmd.getStartIndex();
        Long pageSize = cmd.getPageSizeVal();

        Filter searchFilter = new Filter(ImageStoreJoinVO.class, "id", Boolean.TRUE, startIndex, pageSize);

        SearchBuilder<ImageStoreJoinVO> sb = _imageStoreJoinDao.createSearchBuilder();
        sb.select(null, Func.DISTINCT, sb.entity().getId()); // select distinct
        // ids
        sb.and("id", sb.entity().getId(), SearchCriteria.Op.EQ);
        sb.and("name", sb.entity().getName(), SearchCriteria.Op.EQ);
        sb.and("dataCenterId", sb.entity().getZoneId(), SearchCriteria.Op.EQ);
        sb.and("protocol", sb.entity().getProtocol(), SearchCriteria.Op.EQ);
        sb.and("provider", sb.entity().getProviderName(), SearchCriteria.Op.EQ);
        sb.and("role", sb.entity().getRole(), SearchCriteria.Op.EQ);

        SearchCriteria<ImageStoreJoinVO> sc = sb.create();
        sc.setParameters("role", DataStoreRole.ImageCache);

        if (keyword != null) {
            SearchCriteria<ImageStoreJoinVO> ssc = _imageStoreJoinDao.createSearchCriteria();
            ssc.addOr("name", SearchCriteria.Op.LIKE, "%" + keyword + "%");
            ssc.addOr("provider", SearchCriteria.Op.LIKE, "%" + keyword + "%");
            sc.addAnd("name", SearchCriteria.Op.SC, ssc);
        }

        if (id != null) {
            sc.setParameters("id", id);
        }

        if (name != null) {
            sc.setParameters("name", name);
        }

        if (zoneId != null) {
            sc.setParameters("dataCenterId", zoneId);
        }
        if (provider != null) {
            sc.setParameters("provider", provider);
        }
        if (protocol != null) {
            sc.setParameters("protocol", protocol);
        }

        // search Store details by ids
        Pair<List<ImageStoreJoinVO>, Integer> uniqueStorePair = _imageStoreJoinDao.searchAndCount(sc, searchFilter);
        Integer count = uniqueStorePair.second();
        if (count.intValue() == 0) {
            // empty result
            return uniqueStorePair;
        }
        List<ImageStoreJoinVO> uniqueStores = uniqueStorePair.first();
        Long[] vrIds = new Long[uniqueStores.size()];
        int i = 0;
        for (ImageStoreJoinVO v : uniqueStores) {
            vrIds[i++] = v.getId();
        }
        List<ImageStoreJoinVO> vrs = _imageStoreJoinDao.searchByIds(vrIds);
        return new Pair<List<ImageStoreJoinVO>, Integer>(vrs, count);

    }

    @Override
    public ListResponse<DiskOfferingResponse> searchForDiskOfferings(ListDiskOfferingsCmd cmd) {
        Pair<List<DiskOfferingJoinVO>, Integer> result = searchForDiskOfferingsInternal(cmd);
        ListResponse<DiskOfferingResponse> response = new ListResponse<>();
        List<DiskOfferingResponse> offeringResponses = ViewResponseHelper.createDiskOfferingResponses(cmd.getVirtualMachineId(), result.first());
        response.setResponses(offeringResponses, result.second());
        return response;
    }

    private Pair<List<DiskOfferingJoinVO>, Integer> searchForDiskOfferingsInternal(ListDiskOfferingsCmd cmd) {
        Ternary<List<Long>, Integer, String[]> diskOfferingIdPage = searchForDiskOfferingsIdsAndCount(cmd);

        Integer count = diskOfferingIdPage.second();
        Long[] idArray = diskOfferingIdPage.first().toArray(new Long[0]);
        String[] requiredTagsArray = diskOfferingIdPage.third();

        if (count == 0) {
            return new Pair<>(new ArrayList<>(), count);
        }

        List<DiskOfferingJoinVO> diskOfferings = _diskOfferingJoinDao.searchByIds(idArray);

        if (requiredTagsArray.length != 0) {
            ListIterator<DiskOfferingJoinVO> iteratorForTagsChecking = diskOfferings.listIterator();
            while (iteratorForTagsChecking.hasNext()) {
                DiskOfferingJoinVO offering = iteratorForTagsChecking.next();
                String offeringTags = offering.getTags();
                String[] offeringTagsArray = (offeringTags == null || offeringTags.isEmpty()) ? new String[0] : offeringTags.split(",");
                if (!CollectionUtils.isSubCollection(Arrays.asList(requiredTagsArray), Arrays.asList(offeringTagsArray))) {
                    iteratorForTagsChecking.remove();
                }
            }
        }
        return new Pair<>(diskOfferings, count);
    }

    private Ternary<List<Long>, Integer, String[]> searchForDiskOfferingsIdsAndCount(ListDiskOfferingsCmd cmd) {
        // Note
        // The list method for offerings is being modified in accordance with
        // discussion with Will/Kevin
        // For now, we will be listing the following based on the usertype
        // 1. For root, we will list all offerings
        // 2. For domainAdmin and regular users, we will list everything in
        // their domains+parent domains ... all the way
        // till
        // root

        Account account = CallContext.current().getCallingAccount();
        Object name = cmd.getDiskOfferingName();
        Object id = cmd.getId();
        Object keyword = cmd.getKeyword();
        Long domainId = cmd.getDomainId();
        Boolean isRootAdmin = accountMgr.isRootAdmin(account.getAccountId());
        Long projectId = cmd.getProjectId();
        String accountName = cmd.getAccountName();
        Boolean isRecursive = cmd.isRecursive();
        Long zoneId = cmd.getZoneId();
        Long volumeId = cmd.getVolumeId();
        Long storagePoolId = cmd.getStoragePoolId();
        Boolean encrypt = cmd.getEncrypt();
        String storageType = cmd.getStorageType();
        DiskOffering.State state = cmd.getState();
        final Long vmId = cmd.getVirtualMachineId();

        Filter searchFilter = new Filter(DiskOfferingVO.class, "sortKey", SortKeyAscending.value(), cmd.getStartIndex(), cmd.getPageSizeVal());
        searchFilter.addOrderBy(DiskOfferingVO.class, "id", true);
        SearchBuilder<DiskOfferingVO> diskOfferingSearch = _diskOfferingDao.createSearchBuilder();
        diskOfferingSearch.select(null, Func.DISTINCT, diskOfferingSearch.entity().getId()); // select distinct

        diskOfferingSearch.and("computeOnly", diskOfferingSearch.entity().isComputeOnly(), Op.EQ);

        if (state != null) {
            diskOfferingSearch.and("state", diskOfferingSearch.entity().getState(), Op.EQ);
        }

        // Keeping this logic consistent with domain specific zones
        // if a domainId is provided, we just return the disk offering
        // associated with this domain
        if (domainId != null && accountName == null) {
            if (accountMgr.isRootAdmin(account.getId()) || isPermissible(account.getDomainId(), domainId)) {
                // check if the user's domain == do's domain || user's domain is
                // a child of so's domain for non-root users
                SearchBuilder<DiskOfferingDetailVO> domainDetailsSearch = _diskOfferingDetailsDao.createSearchBuilder();
                domainDetailsSearch.and("domainId", domainDetailsSearch.entity().getValue(), Op.EQ);

                diskOfferingSearch.join("domainDetailsSearch", domainDetailsSearch, JoinBuilder.JoinType.LEFT, JoinBuilder.JoinCondition.AND,
                        diskOfferingSearch.entity().getId(), domainDetailsSearch.entity().getResourceId(),
                        domainDetailsSearch.entity().getName(), diskOfferingSearch.entity().setString(ApiConstants.DOMAIN_ID));

                if (!isRootAdmin) {
                    diskOfferingSearch.and("displayOffering", diskOfferingSearch.entity().getDisplayOffering(), Op.EQ);
                }

                SearchCriteria<DiskOfferingVO> sc = diskOfferingSearch.create();
                sc.setParameters("computeOnly", false);
                sc.setParameters("activeState", DiskOffering.State.Active);

                sc.setJoinParameters("domainDetailsSearch", "domainId", domainId);

                Pair<List<DiskOfferingVO>, Integer> uniquePairs = _diskOfferingDao.searchAndCount(sc, searchFilter);
                List<Long> idsArray = uniquePairs.first().stream().map(DiskOfferingVO::getId).collect(Collectors.toList());
                return new Ternary<>(idsArray, uniquePairs.second(), new String[0]);
            } else {
                throw new PermissionDeniedException("The account:" + account.getAccountName() + " does not fall in the same domain hierarchy as the disk offering");
            }
        }

        // For non-root users, only return all offerings for the user's domain,
        // and everything above till root
        if ((accountMgr.isNormalUser(account.getId()) || accountMgr.isDomainAdmin(account.getId())) || account.getType() == Account.Type.RESOURCE_DOMAIN_ADMIN) {
            if (isRecursive) { // domain + all sub-domains
                if (account.getType() == Account.Type.NORMAL) {
                    throw new InvalidParameterValueException("Only ROOT admins and Domain admins can list disk offerings with isrecursive=true");
                }
            }
        }

        if (volumeId != null && storagePoolId != null) {
            throw new InvalidParameterValueException("Both volume ID and storage pool ID are not allowed at the same time");
        }

        if (keyword != null) {
            diskOfferingSearch.and().op("keywordDisplayText", diskOfferingSearch.entity().getDisplayText(), Op.LIKE);
            diskOfferingSearch.or("keywordName", diskOfferingSearch.entity().getName(), Op.LIKE);
            diskOfferingSearch.cp();
        }

        if (id != null) {
            diskOfferingSearch.and("id", diskOfferingSearch.entity().getId(), Op.EQ);
        }

        if (name != null) {
            diskOfferingSearch.and("name", diskOfferingSearch.entity().getName(), Op.EQ);
        }

        if (encrypt != null) {
            diskOfferingSearch.and("encrypt", diskOfferingSearch.entity().getEncrypt(), Op.EQ);
        }

        if (storageType != null || zoneId != null) {
            diskOfferingSearch.and("useLocalStorage", diskOfferingSearch.entity().isUseLocalStorage(), Op.EQ);
        }

        if (zoneId != null) {
            SearchBuilder<DiskOfferingDetailVO> zoneDetailSearch = _diskOfferingDetailsDao.createSearchBuilder();
            zoneDetailSearch.and().op("zoneId", zoneDetailSearch.entity().getValue(), Op.EQ);
            zoneDetailSearch.or("zoneIdNull", zoneDetailSearch.entity().getId(), Op.NULL);
            zoneDetailSearch.cp();

            diskOfferingSearch.join("zoneDetailSearch", zoneDetailSearch, JoinBuilder.JoinType.LEFT, JoinBuilder.JoinCondition.AND,
                    diskOfferingSearch.entity().getId(), zoneDetailSearch.entity().getResourceId(),
                    zoneDetailSearch.entity().getName(), diskOfferingSearch.entity().setString(ApiConstants.ZONE_ID));
        }

        DiskOffering currentDiskOffering = null;
        Volume volume = null;
        if (volumeId != null) {
            volume = volumeDao.findById(volumeId);
            if (volume == null) {
                throw new InvalidParameterValueException(String.format("Unable to find a volume with specified id %s", volumeId));
            }
            currentDiskOffering = _diskOfferingDao.findByIdIncludingRemoved(volume.getDiskOfferingId());
            if (!currentDiskOffering.isComputeOnly() && currentDiskOffering.getDiskSizeStrictness()) {
                diskOfferingSearch.and().op("diskSize", diskOfferingSearch.entity().getDiskSize(), Op.EQ);
                diskOfferingSearch.or("customized", diskOfferingSearch.entity().isCustomized(), Op.EQ);
                diskOfferingSearch.cp();
            }
            diskOfferingSearch.and("idNEQ", diskOfferingSearch.entity().getId(), Op.NEQ);
            diskOfferingSearch.and("diskSizeStrictness", diskOfferingSearch.entity().getDiskSizeStrictness(), Op.EQ);
        }

        account = accountMgr.finalizeOwner(account, accountName, domainId, projectId);
        if (!Account.Type.ADMIN.equals(account.getType())) {
            SearchBuilder<DiskOfferingDetailVO> domainDetailsSearch = _diskOfferingDetailsDao.createSearchBuilder();
            domainDetailsSearch.and().op("domainIdIN", domainDetailsSearch.entity().getValue(), Op.IN);
            domainDetailsSearch.or("domainIdNull", domainDetailsSearch.entity().getId(), Op.NULL);
            domainDetailsSearch.cp();

            diskOfferingSearch.join("domainDetailsSearch", domainDetailsSearch, JoinBuilder.JoinType.LEFT, JoinBuilder.JoinCondition.AND,
                    diskOfferingSearch.entity().getId(), domainDetailsSearch.entity().getResourceId(),
                    domainDetailsSearch.entity().getName(), diskOfferingSearch.entity().setString(ApiConstants.DOMAIN_ID));
        }

        SearchCriteria<DiskOfferingVO> sc = diskOfferingSearch.create();

        sc.setParameters("computeOnly", false);

        if (state != null) {
            sc.setParameters("state", state);
        }

        if (keyword != null) {
            sc.setParameters("keywordDisplayText", "%" + keyword + "%");
            sc.setParameters("keywordName", "%" + keyword + "%");
        }

        if (id != null) {
            sc.setParameters("id", id);
        }

        if (name != null) {
            sc.setParameters("name", name);
        }

        if (encrypt != null) {
            sc.setParameters("encrypt", encrypt);
        }

        if (storageType != null) {
            if (storageType.equalsIgnoreCase(ServiceOffering.StorageType.local.toString())) {
                sc.setParameters("useLocalStorage", true);

            } else if (storageType.equalsIgnoreCase(ServiceOffering.StorageType.shared.toString())) {
                sc.setParameters("useLocalStorage", false);
            }
        }

        if (zoneId != null) {
            sc.setJoinParameters("zoneDetailSearch", "zoneId", zoneId);

            DataCenterJoinVO zone = _dcJoinDao.findById(zoneId);
            if (DataCenter.Type.Edge.equals(zone.getType())) {
                sc.setParameters("useLocalStorage", true);
            }
        }

        if (volumeId != null) {
            if (!currentDiskOffering.isComputeOnly() && currentDiskOffering.getDiskSizeStrictness()) {
                sc.setParameters("diskSize", volume.getSize());
                sc.setParameters("customized", true);
            }
            sc.setParameters("idNEQ", currentDiskOffering.getId());
            sc.setParameters("diskSizeStrictness", currentDiskOffering.getDiskSizeStrictness());
        }

        // Filter offerings that are not associated with caller's domain
        if (!Account.Type.ADMIN.equals(account.getType())) {
            Domain callerDomain = _domainDao.findById(account.getDomainId());
            List<Long> domainIds = findRelatedDomainIds(callerDomain, isRecursive);

            sc.setJoinParameters("domainDetailsSearch", "domainIdIN", domainIds.toArray());
        }

        if (vmId != null) {
            UserVmVO vm = userVmDao.findById(vmId);
            if (vm == null) {
                throw new InvalidParameterValueException("Unable to find the VM instance with the specified ID");
            }
            if (!isRootAdmin) {
                accountMgr.checkAccess(account, null, false, vm);
            }
        }

        Pair<List<DiskOfferingVO>, Integer> uniquePairs = _diskOfferingDao.searchAndCount(sc, searchFilter);
        String[] requiredTagsArray = new String[0];
        if (CollectionUtils.isNotEmpty(uniquePairs.first()) && VolumeApiServiceImpl.MatchStoragePoolTagsWithDiskOffering.valueIn(zoneId)) {
            if (volumeId != null) {
                requiredTagsArray = currentDiskOffering.getTagsArray();
            } else if (storagePoolId != null) {
                requiredTagsArray = _storageTagDao.getStoragePoolTags(storagePoolId).toArray(new String[0]);
            }
        }
        List<Long> idsArray = uniquePairs.first().stream().map(DiskOfferingVO::getId).collect(Collectors.toList());

        return new Ternary<>(idsArray, uniquePairs.second(), requiredTagsArray);
    }

    private void useStorageType(SearchCriteria<?> sc, String storageType) {
        if (storageType != null) {
            if (storageType.equalsIgnoreCase(ServiceOffering.StorageType.local.toString())) {
                sc.addAnd("useLocalStorage", Op.EQ, true);

            } else if (storageType.equalsIgnoreCase(ServiceOffering.StorageType.shared.toString())) {
                sc.addAnd("useLocalStorage", Op.EQ, false);
            }
        }
    }

    private List<Long> findRelatedDomainIds(Domain domain, boolean isRecursive) {
        List<Long> domainIds = _domainDao.getDomainParentIds(domain.getId())
            .stream().collect(Collectors.toList());
        if (isRecursive) {
            List<Long> childrenIds = _domainDao.getDomainChildrenIds(domain.getPath());
            if (childrenIds != null && !childrenIds.isEmpty())
            domainIds.addAll(childrenIds);
        }
        return domainIds;
    }

    @Override
    public ListResponse<ServiceOfferingResponse> searchForServiceOfferings(ListServiceOfferingsCmd cmd) {
        Pair<List<ServiceOfferingJoinVO>, Integer> result = searchForServiceOfferingsInternal(cmd);
        result.first();
        ListResponse<ServiceOfferingResponse> response = new ListResponse<ServiceOfferingResponse>();
        List<ServiceOfferingResponse> offeringResponses = ViewResponseHelper.createServiceOfferingResponse(result.first().toArray(new ServiceOfferingJoinVO[result.first().size()]));
        response.setResponses(offeringResponses, result.second());
        return response;
    }

    protected List<String> getHostTagsFromTemplateForServiceOfferingsListing(Account caller, Long templateId) {
        List<String> hostTags = new ArrayList<>();
        if (templateId == null) {
            return hostTags;
        }
        VMTemplateVO template = _templateDao.findByIdIncludingRemoved(templateId);
        if (template == null) {
            throw new InvalidParameterValueException("Unable to find template with the specified ID");
        }
        if (caller.getType() != Account.Type.ADMIN) {
            accountMgr.checkAccess(caller, null, false, template);
        }
        if (StringUtils.isNotEmpty(template.getTemplateTag())) {
            hostTags.add(template.getTemplateTag());
        }
        return hostTags;
    }

    private Pair<List<ServiceOfferingJoinVO>, Integer> searchForServiceOfferingsInternal(ListServiceOfferingsCmd cmd) {
        Pair<List<Long>, Integer> offeringIdPage = searchForServiceOfferingIdsAndCount(cmd);

        Integer count = offeringIdPage.second();
        Long[] idArray = offeringIdPage.first().toArray(new Long[0]);

        if (count == 0) {
            return new Pair<>(new ArrayList<>(), count);
        }

        List<ServiceOfferingJoinVO> srvOfferings = _srvOfferingJoinDao.searchByIds(idArray);
        return new Pair<>(srvOfferings, count);
    }

    private Pair<List<Long>, Integer> searchForServiceOfferingIdsAndCount(ListServiceOfferingsCmd cmd) {
        // Note
        // The filteredOfferings method for offerings is being modified in accordance with
        // discussion with Will/Kevin
        // For now, we will be listing the following based on the usertype
        // 1. For root, we will filteredOfferings all offerings
        // 2. For domainAdmin and regular users, we will filteredOfferings everything in
        // their domains+parent domains ... all the way
        // till
        // root
        Account caller = CallContext.current().getCallingAccount();
        Long projectId = cmd.getProjectId();
        String accountName = cmd.getAccountName();
        Object name = cmd.getServiceOfferingName();
        Object id = cmd.getId();
        Object keyword = cmd.getKeyword();
        Long vmId = cmd.getVirtualMachineId();
        Long domainId = cmd.getDomainId();
        Boolean isSystem = cmd.getIsSystem();
        String vmTypeStr = cmd.getSystemVmType();
        ServiceOfferingVO currentVmOffering = null;
        DiskOfferingVO diskOffering = null;
        Boolean isRecursive = cmd.isRecursive();
        Long zoneId = cmd.getZoneId();
        Integer cpuNumber = cmd.getCpuNumber();
        Integer memory = cmd.getMemory();
        Integer cpuSpeed = cmd.getCpuSpeed();
        Boolean encryptRoot = cmd.getEncryptRoot();
        String storageType = cmd.getStorageType();
        ServiceOffering.State state = cmd.getState();
        final Long templateId = cmd.getTemplateId();

        final Account owner = accountMgr.finalizeOwner(caller, accountName, domainId, projectId);

        if (!accountMgr.isRootAdmin(caller.getId()) && isSystem) {
            throw new InvalidParameterValueException("Only ROOT admins can access system offerings.");
        }

        // Keeping this logic consistent with domain specific zones
        // if a domainId is provided, we just return the so associated with this
        // domain
        if (domainId != null && !accountMgr.isRootAdmin(caller.getId())) {
            // check if the user's domain == so's domain || user's domain is a
            // child of so's domain
            if (!isPermissible(owner.getDomainId(), domainId)) {
                throw new PermissionDeniedException("The account:" + owner.getAccountName() + " does not fall in the same domain hierarchy as the service offering");
            }
        }

        VMInstanceVO vmInstance = null;
        if (vmId != null) {
            vmInstance = _vmInstanceDao.findById(vmId);
            if ((vmInstance == null) || (vmInstance.getRemoved() != null)) {
                InvalidParameterValueException ex = new InvalidParameterValueException("unable to find a virtual machine with specified id");
                ex.addProxyObject(vmId.toString(), "vmId");
                throw ex;
            }
            accountMgr.checkAccess(owner, null, true, vmInstance);
        }

        Filter searchFilter = new Filter(ServiceOfferingVO.class, "sortKey", SortKeyAscending.value(), cmd.getStartIndex(), cmd.getPageSizeVal());
        searchFilter.addOrderBy(ServiceOfferingVO.class, "id", true);

        SearchBuilder<ServiceOfferingVO> serviceOfferingSearch = _srvOfferingDao.createSearchBuilder();
        serviceOfferingSearch.select(null, Func.DISTINCT, serviceOfferingSearch.entity().getId()); // select distinct

        if (state != null) {
            serviceOfferingSearch.and("state", serviceOfferingSearch.entity().getState(), Op.EQ);
        }

        if (vmId != null) {
            currentVmOffering = _srvOfferingDao.findByIdIncludingRemoved(vmInstance.getId(), vmInstance.getServiceOfferingId());
            diskOffering = _diskOfferingDao.findByIdIncludingRemoved(currentVmOffering.getDiskOfferingId());
            if (!currentVmOffering.isDynamic()) {
                serviceOfferingSearch.and("idNEQ", serviceOfferingSearch.entity().getId(), SearchCriteria.Op.NEQ);
            }

            if (currentVmOffering.getDiskOfferingStrictness()) {
                serviceOfferingSearch.and("diskOfferingId", serviceOfferingSearch.entity().getDiskOfferingId(), SearchCriteria.Op.EQ);
            }
            serviceOfferingSearch.and("diskOfferingStrictness", serviceOfferingSearch.entity().getDiskOfferingStrictness(), SearchCriteria.Op.EQ);

            // In case vm is running return only offerings greater than equal to current offering compute and offering's dynamic scalability should match
            if (vmInstance.getState() == VirtualMachine.State.Running) {
                Integer vmCpu = currentVmOffering.getCpu();
                Integer vmMemory = currentVmOffering.getRamSize();
                Integer vmSpeed = currentVmOffering.getSpeed();
                if ((vmCpu == null || vmMemory == null || vmSpeed == null) && VirtualMachine.Type.User.equals(vmInstance.getType())) {
                    UserVmVO userVmVO = userVmDao.findById(vmId);
                    userVmDao.loadDetails(userVmVO);
                    Map<String, String> details = userVmVO.getDetails();
                    vmCpu = NumbersUtil.parseInt(details.get(ApiConstants.CPU_NUMBER), 0);
                    if (vmSpeed == null) {
                        vmSpeed = NumbersUtil.parseInt(details.get(ApiConstants.CPU_SPEED), 0);
                    }
                    vmMemory = NumbersUtil.parseInt(details.get(ApiConstants.MEMORY), 0);
                }
                if (vmCpu != null && vmCpu > 0) {
                    /*
                            (service_offering.cpu >= ?)
                             OR (
                                service_offering.cpu IS NULL
                                AND (maxComputeDetailsSearch.value IS NULL OR  maxComputeDetailsSearch.value >= ?)
                            )
                     */
                    SearchBuilder<ServiceOfferingDetailsVO> maxComputeDetailsSearch = _srvOfferingDetailsDao.createSearchBuilder();

                    serviceOfferingSearch.join("maxComputeDetailsSearch", maxComputeDetailsSearch, JoinBuilder.JoinType.LEFT, JoinBuilder.JoinCondition.AND,
                            serviceOfferingSearch.entity().getId(), maxComputeDetailsSearch.entity().getResourceId(),
                            maxComputeDetailsSearch.entity().getName(), serviceOfferingSearch.entity().setString(ApiConstants.MAX_CPU_NUMBER));

                    serviceOfferingSearch.and().op("vmCpu", serviceOfferingSearch.entity().getCpu(), Op.GTEQ);
                    serviceOfferingSearch.or().op("vmCpuNull", serviceOfferingSearch.entity().getCpu(), Op.NULL);
                    serviceOfferingSearch.and().op("maxComputeDetailsSearch", "vmMaxComputeNull", maxComputeDetailsSearch.entity().getValue(), Op.NULL);
                    serviceOfferingSearch.or("maxComputeDetailsSearch", "vmMaxComputeGTEQ", maxComputeDetailsSearch.entity().getValue(), Op.GTEQ).cp();

                    serviceOfferingSearch.cp().cp();

                }
                if (vmSpeed != null && vmSpeed > 0) {
                    serviceOfferingSearch.and().op("speedNULL", serviceOfferingSearch.entity().getSpeed(), Op.NULL);
                    serviceOfferingSearch.or("speedGTEQ", serviceOfferingSearch.entity().getSpeed(), Op.GTEQ);
                    serviceOfferingSearch.cp();
                }
                if (vmMemory != null && vmMemory > 0) {
                    /*
                        (service_offering.ram_size >= ?)
                        OR (
                          service_offering.ram_size IS NULL
                          AND (max_memory_details.value IS NULL OR max_memory_details.value >= ?)
                        )
                     */
                    SearchBuilder<ServiceOfferingDetailsVO> maxMemoryDetailsSearch = _srvOfferingDetailsDao.createSearchBuilder();

                    serviceOfferingSearch.join("maxMemoryDetailsSearch", maxMemoryDetailsSearch, JoinBuilder.JoinType.LEFT, JoinBuilder.JoinCondition.AND,
                            serviceOfferingSearch.entity().getId(), maxMemoryDetailsSearch.entity().getResourceId(),
                            maxMemoryDetailsSearch.entity().getName(), serviceOfferingSearch.entity().setString("maxmemory"));

                    serviceOfferingSearch.and().op("vmMemory", serviceOfferingSearch.entity().getRamSize(), Op.GTEQ);
                    serviceOfferingSearch.or().op("vmMemoryNull", serviceOfferingSearch.entity().getRamSize(), Op.NULL);
                    serviceOfferingSearch.and().op("maxMemoryDetailsSearch", "vmMaxMemoryNull", maxMemoryDetailsSearch.entity().getValue(), Op.NULL);
                    serviceOfferingSearch.and("maxMemoryDetailsSearch", "vmMaxMemoryGTEQ", maxMemoryDetailsSearch.entity().getValue(), Op.GTEQ).cp();

                    serviceOfferingSearch.cp().cp();
                }
                serviceOfferingSearch.and("dynamicScalingEnabled", serviceOfferingSearch.entity().isDynamicScalingEnabled(), SearchCriteria.Op.EQ);
            }
        }

        if ((accountMgr.isNormalUser(owner.getId()) || accountMgr.isDomainAdmin(owner.getId())) || owner.getType() == Account.Type.RESOURCE_DOMAIN_ADMIN) {
            // For non-root users.
            if (isSystem) {
                throw new InvalidParameterValueException("Only root admins can access system's offering");
            }
            if (isRecursive) { // domain + all sub-domains
                if (owner.getType() == Account.Type.NORMAL) {
                    throw new InvalidParameterValueException("Only ROOT admins and Domain admins can list service offerings with isrecursive=true");
                }
            }
        } else {
            // for root users
            if (owner.getDomainId() != 1 && isSystem) { // NON ROOT admin
                throw new InvalidParameterValueException("Non ROOT admins cannot access system's offering");
            }
            if (domainId != null && accountName == null) {
                SearchBuilder<ServiceOfferingDetailsVO> srvOffrDomainDetailSearch = _srvOfferingDetailsDao.createSearchBuilder();
                srvOffrDomainDetailSearch.and("domainId", srvOffrDomainDetailSearch.entity().getValue(), Op.EQ);
                serviceOfferingSearch.join("domainDetailSearch", srvOffrDomainDetailSearch, JoinBuilder.JoinType.LEFT, JoinBuilder.JoinCondition.AND,
                        serviceOfferingSearch.entity().getId(), srvOffrDomainDetailSearch.entity().getResourceId(),
                        srvOffrDomainDetailSearch.entity().getName(), serviceOfferingSearch.entity().setString(ApiConstants.DOMAIN_ID));
            }
        }

        if (keyword != null) {
            serviceOfferingSearch.and().op("keywordName", serviceOfferingSearch.entity().getName(), SearchCriteria.Op.LIKE);
            serviceOfferingSearch.or("keywordDisplayText", serviceOfferingSearch.entity().getDisplayText(), SearchCriteria.Op.LIKE);
            serviceOfferingSearch.cp();
        }

        if (id != null) {
            serviceOfferingSearch.and("id", serviceOfferingSearch.entity().getId(), SearchCriteria.Op.EQ);
        }

        if (isSystem != null) {
            // note that for non-root users, isSystem is always false when
            // control comes to here
            serviceOfferingSearch.and("systemUse", serviceOfferingSearch.entity().isSystemUse(), SearchCriteria.Op.EQ);
        }

        if (name != null) {
            serviceOfferingSearch.and("name", serviceOfferingSearch.entity().getName(), SearchCriteria.Op.EQ);
        }

        if (vmTypeStr != null) {
            serviceOfferingSearch.and("svmType", serviceOfferingSearch.entity().getVmType(), SearchCriteria.Op.EQ);
        }
        DataCenterJoinVO zone = null;
        if (zoneId != null) {
            SearchBuilder<ServiceOfferingDetailsVO> srvOffrZoneDetailSearch = _srvOfferingDetailsDao.createSearchBuilder();
            srvOffrZoneDetailSearch.and().op("zoneId", srvOffrZoneDetailSearch.entity().getValue(), Op.EQ);
            srvOffrZoneDetailSearch.or("idNull", srvOffrZoneDetailSearch.entity().getId(), Op.NULL);
            srvOffrZoneDetailSearch.cp();

            serviceOfferingSearch.join("ZoneDetailSearch", srvOffrZoneDetailSearch, JoinBuilder.JoinType.LEFT, JoinBuilder.JoinCondition.AND,
                    serviceOfferingSearch.entity().getId(), srvOffrZoneDetailSearch.entity().getResourceId(),
                    srvOffrZoneDetailSearch.entity().getName(), serviceOfferingSearch.entity().setString(ApiConstants.ZONE_ID));
            zone = _dcJoinDao.findById(zoneId);
        }

        if (encryptRoot != null || vmId != null || (zone != null && DataCenter.Type.Edge.equals(zone.getType()))) {
            SearchBuilder<DiskOfferingVO> diskOfferingSearch = _diskOfferingDao.createSearchBuilder();
            diskOfferingSearch.and("useLocalStorage", diskOfferingSearch.entity().isUseLocalStorage(), SearchCriteria.Op.EQ);
            diskOfferingSearch.and("encrypt", diskOfferingSearch.entity().getEncrypt(), SearchCriteria.Op.EQ);

            if (diskOffering != null) {
                List<String> storageTags = com.cloud.utils.StringUtils.csvTagsToList(diskOffering.getTags());
                if (!storageTags.isEmpty() && VolumeApiServiceImpl.MatchStoragePoolTagsWithDiskOffering.value()) {
                    for (String tag : storageTags) {
                        diskOfferingSearch.and("storageTag" + tag, diskOfferingSearch.entity().getTags(), Op.FIND_IN_SET);
                    }
                }
            }

            serviceOfferingSearch.join("diskOfferingSearch", diskOfferingSearch, JoinBuilder.JoinType.INNER, JoinBuilder.JoinCondition.AND,
                    serviceOfferingSearch.entity().getDiskOfferingId(), diskOfferingSearch.entity().getId(),
                    serviceOfferingSearch.entity().setString("Active"), diskOfferingSearch.entity().getState());
        }

        if (cpuNumber != null) {
            SearchBuilder<ServiceOfferingDetailsVO> maxComputeDetailsSearch = (SearchBuilder<ServiceOfferingDetailsVO>) serviceOfferingSearch.getJoinSB("maxComputeDetailsSearch");
            if (maxComputeDetailsSearch == null) {
                maxComputeDetailsSearch = _srvOfferingDetailsDao.createSearchBuilder();
                serviceOfferingSearch.join("maxComputeDetailsSearch", maxComputeDetailsSearch, JoinBuilder.JoinType.LEFT, JoinBuilder.JoinCondition.AND,
                        serviceOfferingSearch.entity().getId(), maxComputeDetailsSearch.entity().getResourceId(),
                        maxComputeDetailsSearch.entity().getName(), serviceOfferingSearch.entity().setString(ApiConstants.MAX_CPU_NUMBER));
            }

            SearchBuilder<ServiceOfferingDetailsVO> minComputeDetailsSearch = _srvOfferingDetailsDao.createSearchBuilder();

            serviceOfferingSearch.join("minComputeDetailsSearch", minComputeDetailsSearch, JoinBuilder.JoinType.LEFT, JoinBuilder.JoinCondition.AND,
                    serviceOfferingSearch.entity().getId(), minComputeDetailsSearch.entity().getResourceId(),
                    minComputeDetailsSearch.entity().getName(), serviceOfferingSearch.entity().setString(ApiConstants.MIN_CPU_NUMBER));

            /*
                (min_cpu IS NULL AND cpu IS NULL AND max_cpu IS NULL)
                OR (cpu = X)
                OR (min_cpu <= X AND max_cpu >= X)

                AND (
                    (min_compute_details.value is NULL AND cpu is NULL)
                    OR (min_compute_details.value is NULL AND cpu >= X)
                    OR min_compute_details.value >= X
                    OR (
                        ((min_compute_details.value is NULL AND cpu <= X) OR min_compute_details.value <= X)
                        AND ((max_compute_details.value is NULL AND cpu >= X) OR max_compute_details.value >= X)
                    )
                )
             */
            serviceOfferingSearch.and().op().op("minComputeDetailsSearch", "cpuConstraintMinComputeNull", minComputeDetailsSearch.entity().getValue(), Op.NULL);
            serviceOfferingSearch.and("cpuConstraintNull", serviceOfferingSearch.entity().getCpu(), Op.NULL).cp();

            serviceOfferingSearch.or().op("minComputeDetailsSearch", "cpuConstraintMinComputeNull", minComputeDetailsSearch.entity().getValue(), Op.NULL);
            serviceOfferingSearch.and("cpuNumber", serviceOfferingSearch.entity().getCpu(), Op.GTEQ).cp();
            serviceOfferingSearch.or("cpuNumber", serviceOfferingSearch.entity().getCpu(), Op.GTEQ);

            serviceOfferingSearch.or().op().op();
            serviceOfferingSearch.op("minComputeDetailsSearch", "cpuConstraintMinComputeNull", minComputeDetailsSearch.entity().getValue(), Op.NULL);
            serviceOfferingSearch.and("cpuNumber", serviceOfferingSearch.entity().getCpu(), Op.LTEQ).cp();
            serviceOfferingSearch.or("minComputeDetailsSearch", "cpuNumber", minComputeDetailsSearch.entity().getValue(), Op.LTEQ).cp();
            serviceOfferingSearch.and().op().op("maxComputeDetailsSearch", "cpuConstraintMaxComputeNull", maxComputeDetailsSearch.entity().getValue(), Op.NULL);
            serviceOfferingSearch.and("cpuNumber", serviceOfferingSearch.entity().getCpu(), Op.GTEQ).cp();
            serviceOfferingSearch.or("maxComputeDetailsSearch", "cpuNumber", maxComputeDetailsSearch.entity().getValue(), Op.GTEQ).cp();
            serviceOfferingSearch.cp().cp();
        }

        if (memory != null) {
            SearchBuilder<ServiceOfferingDetailsVO> maxMemoryDetailsSearch = (SearchBuilder<ServiceOfferingDetailsVO>) serviceOfferingSearch.getJoinSB("maxMemoryDetailsSearch");
            if (maxMemoryDetailsSearch == null) {
                maxMemoryDetailsSearch = _srvOfferingDetailsDao.createSearchBuilder();
                serviceOfferingSearch.join("maxMemoryDetailsSearch", maxMemoryDetailsSearch, JoinBuilder.JoinType.LEFT, JoinBuilder.JoinCondition.AND,
                        serviceOfferingSearch.entity().getId(), maxMemoryDetailsSearch.entity().getResourceId(),
                        maxMemoryDetailsSearch.entity().getName(), serviceOfferingSearch.entity().setString("maxmemory"));
            }

            SearchBuilder<ServiceOfferingDetailsVO> minMemoryDetailsSearch = _srvOfferingDetailsDao.createSearchBuilder();

            serviceOfferingSearch.join("minMemoryDetailsSearch", minMemoryDetailsSearch, JoinBuilder.JoinType.LEFT, JoinBuilder.JoinCondition.AND,
                    serviceOfferingSearch.entity().getId(), minMemoryDetailsSearch.entity().getResourceId(),
                    minMemoryDetailsSearch.entity().getName(), serviceOfferingSearch.entity().setString("minmemory"));

            /*
                (min_ram_size IS NULL AND ram_size IS NULL AND max_ram_size IS NULL)
                OR (ram_size = X)
                OR (min_ram_size <= X AND max_ram_size >= X)
             */

            serviceOfferingSearch.and().op().op("minMemoryDetailsSearch", "memoryConstraintMinMemoryNull", minMemoryDetailsSearch.entity().getValue(), Op.NULL);
            serviceOfferingSearch.and("memoryConstraintNull", serviceOfferingSearch.entity().getRamSize(), Op.NULL).cp();

            serviceOfferingSearch.or().op("minMemoryDetailsSearch", "memoryConstraintMinMemoryNull", minMemoryDetailsSearch.entity().getValue(), Op.NULL);
            serviceOfferingSearch.and("memory", serviceOfferingSearch.entity().getRamSize(), Op.GTEQ).cp();
            serviceOfferingSearch.or("memory", serviceOfferingSearch.entity().getRamSize(), Op.GTEQ);

            serviceOfferingSearch.or().op().op();
            serviceOfferingSearch.op("minMemoryDetailsSearch", "memoryConstraintMinMemoryNull", minMemoryDetailsSearch.entity().getValue(), Op.NULL);
            serviceOfferingSearch.and("memory", serviceOfferingSearch.entity().getRamSize(), Op.LTEQ).cp();
            serviceOfferingSearch.or("minMemoryDetailsSearch", "memory", minMemoryDetailsSearch.entity().getValue(), Op.LTEQ).cp();
            serviceOfferingSearch.and().op().op("maxMemoryDetailsSearch", "memoryConstraintMaxMemoryNull", maxMemoryDetailsSearch.entity().getValue(), Op.NULL);
            serviceOfferingSearch.and("memory", serviceOfferingSearch.entity().getRamSize(), Op.GTEQ).cp();
            serviceOfferingSearch.or("maxMemoryDetailsSearch", "memory", maxMemoryDetailsSearch.entity().getValue(), Op.GTEQ).cp();
            serviceOfferingSearch.cp().cp();
        }

        if (cpuSpeed != null) {
            serviceOfferingSearch.and().op("speedNull", serviceOfferingSearch.entity().getSpeed(), Op.NULL);
            serviceOfferingSearch.or("speedGTEQ", serviceOfferingSearch.entity().getSpeed(), Op.GTEQ);
            serviceOfferingSearch.cp();
        }

        // Filter offerings that are not associated with caller's domain
        // Fetch the offering ids from the details table since theres no smart way to filter them in the join ... yet!
        if (owner.getType() != Account.Type.ADMIN) {
            SearchBuilder<ServiceOfferingDetailsVO> srvOffrDomainDetailSearch = _srvOfferingDetailsDao.createSearchBuilder();
            srvOffrDomainDetailSearch.and().op("domainIdIN", srvOffrDomainDetailSearch.entity().getValue(), Op.IN);
            srvOffrDomainDetailSearch.or("idNull", srvOffrDomainDetailSearch.entity().getValue(), Op.NULL);
            srvOffrDomainDetailSearch.cp();
            serviceOfferingSearch.join("domainDetailSearchNormalUser", srvOffrDomainDetailSearch, JoinBuilder.JoinType.LEFT, JoinBuilder.JoinCondition.AND,
                    serviceOfferingSearch.entity().getId(), srvOffrDomainDetailSearch.entity().getResourceId(),
                    srvOffrDomainDetailSearch.entity().getName(), serviceOfferingSearch.entity().setString(ApiConstants.DOMAIN_ID));
        }

<<<<<<< HEAD
        List<String> hostTags = getHostTagsFromTemplateForServiceOfferingsListing(caller, templateId);
=======
        List<String> hostTags = new ArrayList<>();
>>>>>>> 3de1f8b4
        if (currentVmOffering != null) {
            hostTags.addAll(com.cloud.utils.StringUtils.csvTagsToList(currentVmOffering.getHostTag()));
        }

        if (!hostTags.isEmpty()) {
            serviceOfferingSearch.and().op("hostTag", serviceOfferingSearch.entity().getHostTag(), Op.NULL);
            serviceOfferingSearch.or();
            boolean flag = true;
            for(String tag : hostTags) {
                if (flag) {
                    flag = false;
                    serviceOfferingSearch.op("hostTag" + tag, serviceOfferingSearch.entity().getHostTag(), Op.FIND_IN_SET);
                } else {
                    serviceOfferingSearch.and("hostTag" + tag, serviceOfferingSearch.entity().getHostTag(), Op.FIND_IN_SET);
                }
            }
            serviceOfferingSearch.cp().cp();
        }

        SearchCriteria<ServiceOfferingVO> sc = serviceOfferingSearch.create();
        if (state != null) {
            sc.setParameters("state", state);
        }

        if (vmId != null) {
            if (!currentVmOffering.isDynamic()) {
                sc.setParameters("idNEQ", currentVmOffering.getId());
            }

            if (currentVmOffering.getDiskOfferingStrictness()) {
                sc.setParameters("diskOfferingId", currentVmOffering.getDiskOfferingId());
                sc.setParameters("diskOfferingStrictness", true);
            } else {
                sc.setParameters("diskOfferingStrictness", false);
            }

            boolean isRootVolumeUsingLocalStorage = virtualMachineManager.isRootVolumeOnLocalStorage(vmId);

            // 1. Only return offerings with the same storage type than the storage pool where the VM's root volume is allocated
            sc.setJoinParameters("diskOfferingSearch", "useLocalStorage", isRootVolumeUsingLocalStorage);

            // 2.In case vm is running return only offerings greater than equal to current offering compute and offering's dynamic scalability should match
            if (vmInstance.getState() == VirtualMachine.State.Running) {
                Integer vmCpu = currentVmOffering.getCpu();
                Integer vmMemory = currentVmOffering.getRamSize();
                Integer vmSpeed = currentVmOffering.getSpeed();
                if ((vmCpu == null || vmMemory == null || vmSpeed == null) && VirtualMachine.Type.User.equals(vmInstance.getType())) {
                    UserVmVO userVmVO = userVmDao.findById(vmId);
                    userVmDao.loadDetails(userVmVO);
                    Map<String, String> details = userVmVO.getDetails();
                    vmCpu = NumbersUtil.parseInt(details.get(ApiConstants.CPU_NUMBER), 0);
                    if (vmSpeed == null) {
                        vmSpeed = NumbersUtil.parseInt(details.get(ApiConstants.CPU_SPEED), 0);
                    }
                    vmMemory = NumbersUtil.parseInt(details.get(ApiConstants.MEMORY), 0);
                }
                if (vmCpu != null && vmCpu > 0) {
                    sc.setParameters("vmCpu", vmCpu);
                    sc.setParameters("vmMaxComputeGTEQ", vmCpu);
                }
                if (vmSpeed != null && vmSpeed > 0) {
                    sc.setParameters("speedGTEQ", vmSpeed);
                }
                if (vmMemory != null && vmMemory > 0) {
                    sc.setParameters("vmMemory", vmMemory);
                    sc.setParameters("vmMaxMemoryGTEQ", vmMemory);
                }
                sc.setParameters("dynamicScalingEnabled", currentVmOffering.isDynamicScalingEnabled());
            }
        }

        if ((!accountMgr.isNormalUser(caller.getId()) && !accountMgr.isDomainAdmin(caller.getId())) && caller.getType() != Account.Type.RESOURCE_DOMAIN_ADMIN) {
            if (domainId != null && accountName == null) {
                sc.setJoinParameters("domainDetailSearch", "domainId", domainId);
            }
        }

        if (keyword != null) {
            sc.setParameters("keywordName", "%" + keyword + "%");
            sc.setParameters("keywordDisplayText", "%" + keyword + "%");
        }

        if (id != null) {
            sc.setParameters("id", id);
        }

        if (isSystem != null) {
            // note that for non-root users, isSystem is always false when
            // control comes to here
            sc.setParameters("systemUse", isSystem);
        }

        if (encryptRoot != null) {
            sc.setJoinParameters("diskOfferingSearch", "encrypt", encryptRoot);
        }

        if (name != null) {
            sc.setParameters("name", name);
        }

        if (vmTypeStr != null) {
            sc.setParameters("svmType", vmTypeStr);
        }

        useStorageType(sc, storageType);

        if (zoneId != null) {
            sc.setJoinParameters("ZoneDetailSearch", "zoneId", zoneId);

            if (DataCenter.Type.Edge.equals(zone.getType())) {
                sc.setJoinParameters("diskOfferingSearch", "useLocalStorage", true);
            }
        }

        if (cpuNumber != null) {
            sc.setParameters("cpuNumber", cpuNumber);
        }

        if (memory != null) {
            sc.setParameters("memory", memory);
        }

        if (cpuSpeed != null) {
            sc.setParameters("speedGTEQ", cpuSpeed);
        }

        if (owner.getType() != Account.Type.ADMIN) {
            Domain callerDomain = _domainDao.findById(owner.getDomainId());
            List<Long> domainIds = findRelatedDomainIds(callerDomain, isRecursive);

            sc.setJoinParameters("domainDetailSearchNormalUser", "domainIdIN", domainIds.toArray());
        }

        if (diskOffering != null) {
            List<String> storageTags = com.cloud.utils.StringUtils.csvTagsToList(diskOffering.getTags());
            if (!storageTags.isEmpty() && VolumeApiServiceImpl.MatchStoragePoolTagsWithDiskOffering.value()) {
                for (String tag : storageTags) {
                    sc.setJoinParameters("diskOfferingSearch", "storageTag" + tag, tag);
                }
            }
        }

<<<<<<< HEAD
        if (CollectionUtils.isNotEmpty(hostTags)) {
            for (String tag : hostTags) {
=======
        if (!hostTags.isEmpty()) {
            for(String tag : hostTags) {
>>>>>>> 3de1f8b4
                sc.setParameters("hostTag" + tag, tag);
            }
        }

        Pair<List<ServiceOfferingVO>, Integer> uniquePair = _srvOfferingDao.searchAndCount(sc, searchFilter);
        Integer count = uniquePair.second();
        List<Long> offeringIds = uniquePair.first().stream().map(ServiceOfferingVO::getId).collect(Collectors.toList());
        return new Pair<>(offeringIds, count);
    }

    @Override
    public ListResponse<ZoneResponse> listDataCenters(ListZonesCmd cmd) {
        Pair<List<DataCenterJoinVO>, Integer> result = listDataCentersInternal(cmd);
        ListResponse<ZoneResponse> response = new ListResponse<ZoneResponse>();

        ResponseView respView = ResponseView.Restricted;
        if (cmd instanceof ListZonesCmdByAdmin || CallContext.current().getCallingAccount().getType() == Account.Type.ADMIN) {
            respView = ResponseView.Full;
        }

        List<ZoneResponse> dcResponses = ViewResponseHelper.createDataCenterResponse(respView, cmd.getShowCapacities(), cmd.getShowIcon(), result.first().toArray(new DataCenterJoinVO[result.first().size()]));
        response.setResponses(dcResponses, result.second());
        return response;
    }

    private Pair<List<DataCenterJoinVO>, Integer> listDataCentersInternal(ListZonesCmd cmd) {
        Account account = CallContext.current().getCallingAccount();
        Long domainId = cmd.getDomainId();
        Long id = cmd.getId();
        List<Long> ids = getIdsListFromCmd(cmd.getId(), cmd.getIds());
        String keyword = cmd.getKeyword();
        String name = cmd.getName();
        String networkType = cmd.getNetworkType();
        Map<String, String> resourceTags = cmd.getTags();

        SearchBuilder<DataCenterJoinVO> sb = _dcJoinDao.createSearchBuilder();
        if (resourceTags != null && !resourceTags.isEmpty()) {
            SearchBuilder<ResourceTagVO> tagSearch = resourceTagDao.createSearchBuilder();
            for (int count = 0; count < resourceTags.size(); count++) {
                tagSearch.or().op("key" + String.valueOf(count), tagSearch.entity().getKey(), SearchCriteria.Op.EQ);
                tagSearch.and("value" + String.valueOf(count), tagSearch.entity().getValue(), SearchCriteria.Op.EQ);
                tagSearch.cp();
            }
            tagSearch.and("resourceType", tagSearch.entity().getResourceType(), SearchCriteria.Op.EQ);
            sb.groupBy(sb.entity().getId());
            sb.join("tagSearch", tagSearch, sb.entity().getId(), tagSearch.entity().getResourceId(), JoinBuilder.JoinType.INNER);
        }

        Filter searchFilter = new Filter(DataCenterJoinVO.class, "sortKey", SortKeyAscending.value(), cmd.getStartIndex(), cmd.getPageSizeVal());
        searchFilter.addOrderBy(DataCenterJoinVO.class, "id", true);
        SearchCriteria<DataCenterJoinVO> sc = sb.create();

        if (networkType != null) {
            sc.addAnd("networkType", SearchCriteria.Op.EQ, networkType);
        }

        if (CollectionUtils.isNotEmpty(ids)) {
            sc.addAnd("id", SearchCriteria.Op.IN, ids.toArray());
        }

        if (id != null) {
            sc.addAnd("id", SearchCriteria.Op.EQ, id);
        } else if (name != null) {
            sc.addAnd("name", SearchCriteria.Op.EQ, name);
        } else {
            if (keyword != null) {
                SearchCriteria<DataCenterJoinVO> ssc = _dcJoinDao.createSearchCriteria();
                ssc.addOr("name", SearchCriteria.Op.LIKE, "%" + keyword + "%");
                ssc.addOr("description", SearchCriteria.Op.LIKE, "%" + keyword + "%");
                sc.addAnd("name", SearchCriteria.Op.SC, ssc);
            }

            /*
             * List all resources due to Explicit Dedication except the
             * dedicated resources of other account
             */
            if (domainId != null) { //
                // for domainId != null // right now, we made the decision to
                // only list zones associated // with this domain, private zone
                sc.addAnd("domainId", SearchCriteria.Op.EQ, domainId);

                if (accountMgr.isNormalUser(account.getId())) {
                    // accountId == null (zones dedicated to a domain) or
                    // accountId = caller
                    SearchCriteria<DataCenterJoinVO> sdc = _dcJoinDao.createSearchCriteria();
                    sdc.addOr("accountId", SearchCriteria.Op.EQ, account.getId());
                    sdc.addOr("accountId", SearchCriteria.Op.NULL);

                    sc.addAnd("accountId", SearchCriteria.Op.SC, sdc);
                }

            } else if (accountMgr.isNormalUser(account.getId())) {
                // it was decided to return all zones for the user's domain, and
                // everything above till root
                // list all zones belonging to this domain, and all of its
                // parents
                // check the parent, if not null, add zones for that parent to
                // list

                // find all domain Id up to root domain for this account
                List<Long> domainIds = new ArrayList<Long>();
                DomainVO domainRecord = _domainDao.findById(account.getDomainId());
                if (domainRecord == null) {
                    logger.error("Could not find the domainId for account:" + account.getAccountName());
                    throw new CloudAuthenticationException("Could not find the domainId for account:" + account.getAccountName());
                }
                domainIds.add(domainRecord.getId());
                while (domainRecord.getParent() != null) {
                    domainRecord = _domainDao.findById(domainRecord.getParent());
                    domainIds.add(domainRecord.getId());
                }
                // domainId == null (public zones) or domainId IN [all domain id
                // up to root domain]
                SearchCriteria<DataCenterJoinVO> sdc = _dcJoinDao.createSearchCriteria();
                sdc.addOr("domainId", SearchCriteria.Op.IN, domainIds.toArray());
                sdc.addOr("domainId", SearchCriteria.Op.NULL);
                sc.addAnd("domainId", SearchCriteria.Op.SC, sdc);

                // remove disabled zones
                sc.addAnd("allocationState", SearchCriteria.Op.NEQ, Grouping.AllocationState.Disabled);

                // accountId == null (zones dedicated to a domain) or
                // accountId = caller
                SearchCriteria<DataCenterJoinVO> sdc2 = _dcJoinDao.createSearchCriteria();
                sdc2.addOr("accountId", SearchCriteria.Op.EQ, account.getId());
                sdc2.addOr("accountId", SearchCriteria.Op.NULL);

                sc.addAnd("accountId", SearchCriteria.Op.SC, sdc2);

                // remove Dedicated zones not dedicated to this domainId or
                // subdomainId
                List<Long> dedicatedZoneIds = removeDedicatedZoneNotSuitabe(domainIds);
                if (!dedicatedZoneIds.isEmpty()) {
                    sdc.addAnd("id", SearchCriteria.Op.NIN, dedicatedZoneIds.toArray(new Object[dedicatedZoneIds.size()]));
                }

            } else if (accountMgr.isDomainAdmin(account.getId()) || account.getType() == Account.Type.RESOURCE_DOMAIN_ADMIN) {
                // it was decided to return all zones for the domain admin, and
                // everything above till root, as well as zones till the domain
                // leaf
                List<Long> domainIds = new ArrayList<Long>();
                DomainVO domainRecord = _domainDao.findById(account.getDomainId());
                if (domainRecord == null) {
                    logger.error("Could not find the domainId for account:" + account.getAccountName());
                    throw new CloudAuthenticationException("Could not find the domainId for account:" + account.getAccountName());
                }
                domainIds.add(domainRecord.getId());
                // find all domain Ids till leaf
                List<DomainVO> allChildDomains = _domainDao.findAllChildren(domainRecord.getPath(), domainRecord.getId());
                for (DomainVO domain : allChildDomains) {
                    domainIds.add(domain.getId());
                }
                // then find all domain Id up to root domain for this account
                while (domainRecord.getParent() != null) {
                    domainRecord = _domainDao.findById(domainRecord.getParent());
                    domainIds.add(domainRecord.getId());
                }

                // domainId == null (public zones) or domainId IN [all domain id
                // up to root domain]
                SearchCriteria<DataCenterJoinVO> sdc = _dcJoinDao.createSearchCriteria();
                sdc.addOr("domainId", SearchCriteria.Op.IN, domainIds.toArray());
                sdc.addOr("domainId", SearchCriteria.Op.NULL);
                sc.addAnd("domainId", SearchCriteria.Op.SC, sdc);

                // remove disabled zones
                sc.addAnd("allocationState", SearchCriteria.Op.NEQ, Grouping.AllocationState.Disabled);

                // remove Dedicated zones not dedicated to this domainId or
                // subdomainId
                List<Long> dedicatedZoneIds = removeDedicatedZoneNotSuitabe(domainIds);
                if (!dedicatedZoneIds.isEmpty()) {
                    sdc.addAnd("id", SearchCriteria.Op.NIN, dedicatedZoneIds.toArray(new Object[dedicatedZoneIds.size()]));
                }
            }

            // handle available=FALSE option, only return zones with at least
            // one VM running there
            Boolean available = cmd.isAvailable();
            if (account != null) {
                if ((available != null) && Boolean.FALSE.equals(available)) {
                    Set<Long> dcIds = new HashSet<Long>(); // data centers with
                    // at least one VM
                    // running
                    List<DomainRouterVO> routers = _routerDao.listBy(account.getId());
                    for (DomainRouterVO router : routers) {
                        dcIds.add(router.getDataCenterId());
                    }
                    if (dcIds.size() == 0) {
                        return new Pair<List<DataCenterJoinVO>, Integer>(new ArrayList<DataCenterJoinVO>(), 0);
                    } else {
                        sc.addAnd("id", SearchCriteria.Op.IN, dcIds.toArray());
                    }

                }
            }
        }

        if (resourceTags != null && !resourceTags.isEmpty()) {
            int count = 0;
            sc.setJoinParameters("tagSearch", "resourceType", ResourceObjectType.Zone.toString());
            for (Map.Entry<String, String> entry : resourceTags.entrySet()) {
                sc.setJoinParameters("tagSearch", "key" + String.valueOf(count), entry.getKey());
                sc.setJoinParameters("tagSearch", "value" + String.valueOf(count), entry.getValue());
                count++;
            }
        }

        return _dcJoinDao.searchAndCount(sc, searchFilter);
    }

    private List<Long> removeDedicatedZoneNotSuitabe(List<Long> domainIds) {
        // remove dedicated zone of other domain
        List<Long> dedicatedZoneIds = new ArrayList<Long>();
        List<DedicatedResourceVO> dedicatedResources = _dedicatedDao.listZonesNotInDomainIds(domainIds);
        for (DedicatedResourceVO dr : dedicatedResources) {
            if (dr != null) {
                dedicatedZoneIds.add(dr.getDataCenterId());
            }
        }
        return dedicatedZoneIds;
    }

    // This method is used for permissions check for both disk and service
    // offerings
    private boolean isPermissible(Long accountDomainId, Long offeringDomainId) {

        if (accountDomainId.equals(offeringDomainId)) {
            return true; // account and service offering in same domain
        }

        DomainVO domainRecord = _domainDao.findById(accountDomainId);

        if (domainRecord != null) {
            while (true) {
                if (domainRecord.getId() == offeringDomainId) {
                    return true;
                }

                // try and move on to the next domain
                if (domainRecord.getParent() != null) {
                    domainRecord = _domainDao.findById(domainRecord.getParent());
                } else {
                    break;
                }
            }
        }

        return false;
    }

    @Override
    public ListResponse<TemplateResponse> listTemplates(ListTemplatesCmd cmd) {
        Pair<List<TemplateJoinVO>, Integer> result = searchForTemplatesInternal(cmd);
        ListResponse<TemplateResponse> response = new ListResponse<TemplateResponse>();

        ResponseView respView = ResponseView.Restricted;
        if (cmd instanceof ListTemplatesCmdByAdmin) {
            respView = ResponseView.Full;
        }

        List<TemplateResponse> templateResponses = ViewResponseHelper.createTemplateResponse(cmd.getDetails(), respView, result.first().toArray(new TemplateJoinVO[result.first().size()]));
        response.setResponses(templateResponses, result.second());
        return response;
    }

    private Pair<List<TemplateJoinVO>, Integer> searchForTemplatesInternal(ListTemplatesCmd cmd) {
        TemplateFilter templateFilter = TemplateFilter.valueOf(cmd.getTemplateFilter());
        Long id = cmd.getId();
        Map<String, String> tags = cmd.getTags();
        boolean showRemovedTmpl = cmd.getShowRemoved();
        Account caller = CallContext.current().getCallingAccount();
        Long parentTemplateId = cmd.getParentTemplateId();

        boolean listAll = false;
        if (templateFilter != null && templateFilter == TemplateFilter.all) {
            if (caller.getType() == Account.Type.NORMAL) {
                throw new InvalidParameterValueException("Filter " + TemplateFilter.all + " can be specified by admin only");
            }
            listAll = true;
        }

        List<Long> permittedAccountIds = new ArrayList<Long>();
        Ternary<Long, Boolean, ListProjectResourcesCriteria> domainIdRecursiveListProject = new Ternary<>(cmd.getDomainId(), cmd.isRecursive(), null);
        accountMgr.buildACLSearchParameters(
                caller, id, cmd.getAccountName(), cmd.getProjectId(), permittedAccountIds,
                domainIdRecursiveListProject, listAll, false
        );
        ListProjectResourcesCriteria listProjectResourcesCriteria = domainIdRecursiveListProject.third();
        List<Account> permittedAccounts = new ArrayList<Account>();
        for (Long accountId : permittedAccountIds) {
            permittedAccounts.add(accountMgr.getAccount(accountId));
        }

        boolean showDomr = ((templateFilter != TemplateFilter.selfexecutable) && (templateFilter != TemplateFilter.featured));
        HypervisorType hypervisorType = HypervisorType.getType(cmd.getHypervisor());

        String templateType = cmd.getTemplateType();
        if (cmd instanceof ListVnfTemplatesCmd) {
            if (templateType == null) {
                templateType = TemplateType.VNF.name();
            } else if (!TemplateType.VNF.name().equals(templateType)) {
                throw new InvalidParameterValueException("Template type must be VNF when list VNF templates");
            }
        }
        Boolean isVnf = cmd.getVnf();

        return searchForTemplatesInternal(id, cmd.getTemplateName(), cmd.getKeyword(), templateFilter, false,
                null, cmd.getPageSizeVal(), cmd.getStartIndex(), cmd.getZoneId(), cmd.getStoragePoolId(),
                cmd.getImageStoreId(), hypervisorType, showDomr, cmd.listInReadyState(), permittedAccounts, caller,
                listProjectResourcesCriteria, tags, showRemovedTmpl, cmd.getIds(), parentTemplateId, cmd.getShowUnique(),
                templateType, isVnf);
    }

    private Pair<List<TemplateJoinVO>, Integer> searchForTemplatesInternal(Long templateId, String name, String keyword,
            TemplateFilter templateFilter, boolean isIso, Boolean bootable, Long pageSize,
            Long startIndex, Long zoneId, Long storagePoolId, Long imageStoreId, HypervisorType hyperType,
            boolean showDomr, boolean onlyReady, List<Account> permittedAccounts, Account caller,
            ListProjectResourcesCriteria listProjectResourcesCriteria, Map<String, String> tags,
            boolean showRemovedTmpl, List<Long> ids, Long parentTemplateId, Boolean showUnique, String templateType,
            Boolean isVnf) {

        // check if zone is configured, if not, just return empty list
        List<HypervisorType> hypers = null;
        if (!isIso) {
            hypers = _resourceMgr.listAvailHypervisorInZone(null, null);
            if (hypers == null || hypers.isEmpty()) {
                return new Pair<List<TemplateJoinVO>, Integer>(new ArrayList<TemplateJoinVO>(), 0);
            }
        }

        VMTemplateVO template = null;

        Filter searchFilter = new Filter(TemplateJoinVO.class, "sortKey", SortKeyAscending.value(), startIndex, pageSize);
        searchFilter.addOrderBy(TemplateJoinVO.class, "tempZonePair", SortKeyAscending.value());

        SearchBuilder<TemplateJoinVO> sb = _templateJoinDao.createSearchBuilder();
        if (showUnique) {
            sb.select(null, Func.DISTINCT, sb.entity().getId()); // select distinct templateId
        } else {
            sb.select(null, Func.DISTINCT, sb.entity().getTempZonePair()); // select distinct (templateId, zoneId) pair
        }
        if (ids != null && !ids.isEmpty()) {
            sb.and("idIN", sb.entity().getId(), SearchCriteria.Op.IN);
        }

        if (storagePoolId != null) {
            SearchBuilder<VMTemplateStoragePoolVO> storagePoolSb = templatePoolDao.createSearchBuilder();
            storagePoolSb.and("pool_id", storagePoolSb.entity().getPoolId(), SearchCriteria.Op.EQ);
            sb.join("storagePool", storagePoolSb, storagePoolSb.entity().getTemplateId(), sb.entity().getId(), JoinBuilder.JoinType.INNER);
        }

        SearchCriteria<TemplateJoinVO> sc = sb.create();

        if (imageStoreId != null) {
            sc.addAnd("dataStoreId", SearchCriteria.Op.EQ, imageStoreId);
        }

        if (storagePoolId != null) {
            sc.setJoinParameters("storagePool", "pool_id", storagePoolId);
        }

        // verify templateId parameter and specially handle it
        if (templateId != null) {
            template = _templateDao.findByIdIncludingRemoved(templateId); // Done for backward compatibility - Bug-5221
            if (template == null) {
                throw new InvalidParameterValueException("Please specify a valid template ID.");
            }// If ISO requested then it should be ISO.
            if (isIso && template.getFormat() != ImageFormat.ISO) {
                logger.error("Template Id " + templateId + " is not an ISO");
                InvalidParameterValueException ex = new InvalidParameterValueException("Specified Template Id is not an ISO");
                ex.addProxyObject(template.getUuid(), "templateId");
                throw ex;
            }// If ISO not requested then it shouldn't be an ISO.
            if (!isIso && template.getFormat() == ImageFormat.ISO) {
                logger.error("Incorrect format of the template id " + templateId);
                InvalidParameterValueException ex = new InvalidParameterValueException("Incorrect format " + template.getFormat() + " of the specified template id");
                ex.addProxyObject(template.getUuid(), "templateId");
                throw ex;
            }
            if (!template.isPublicTemplate() && caller.getType() == Account.Type.DOMAIN_ADMIN) {
                Account template_acc = accountMgr.getAccount(template.getAccountId());
                DomainVO domain = _domainDao.findById(template_acc.getDomainId());
                accountMgr.checkAccess(caller, domain);
            }

            // if template is not public, perform permission check here
            else if (!template.isPublicTemplate() && caller.getType() != Account.Type.ADMIN) {
                accountMgr.checkAccess(caller, null, false, template);
            } else if (template.isPublicTemplate()) {
                accountMgr.checkAccess(caller, null, false, template);
            }

            // if templateId is specified, then we will just use the id to
            // search and ignore other query parameters
            sc.addAnd("id", SearchCriteria.Op.EQ, templateId);
        } else {

            DomainVO domain = null;
            if (!permittedAccounts.isEmpty()) {
                domain = _domainDao.findById(permittedAccounts.get(0).getDomainId());
            } else {
                domain = _domainDao.findById(Domain.ROOT_DOMAIN);
            }

            setIdsListToSearchCriteria(sc, ids);

            // add criteria for project or not
            if (listProjectResourcesCriteria == ListProjectResourcesCriteria.SkipProjectResources) {
                sc.addAnd("accountType", SearchCriteria.Op.NEQ, Account.Type.PROJECT);
            } else if (listProjectResourcesCriteria == ListProjectResourcesCriteria.ListProjectResourcesOnly) {
                sc.addAnd("accountType", SearchCriteria.Op.EQ, Account.Type.PROJECT);
            }

            // add criteria for domain path in case of domain admin
            if ((templateFilter == TemplateFilter.self || templateFilter == TemplateFilter.selfexecutable)
                    && (caller.getType() == Account.Type.DOMAIN_ADMIN || caller.getType() == Account.Type.RESOURCE_DOMAIN_ADMIN)) {
                sc.addAnd("domainPath", SearchCriteria.Op.LIKE, domain.getPath() + "%");
            }

            List<Long> relatedDomainIds = new ArrayList<Long>();
            List<Long> permittedAccountIds = new ArrayList<Long>();
            if (!permittedAccounts.isEmpty()) {
                for (Account account : permittedAccounts) {
                    permittedAccountIds.add(account.getId());
                    boolean publicTemplates = (templateFilter == TemplateFilter.featured || templateFilter == TemplateFilter.community);

                    // get all parent domain ID's all the way till root domain
                    DomainVO domainTreeNode = null;
                    //if template filter is featured, or community, all child domains should be included in search
                    if (publicTemplates) {
                        domainTreeNode = _domainDao.findById(Domain.ROOT_DOMAIN);

                    } else {
                        domainTreeNode = _domainDao.findById(account.getDomainId());
                    }
                    relatedDomainIds.add(domainTreeNode.getId());
                    while (domainTreeNode.getParent() != null) {
                        domainTreeNode = _domainDao.findById(domainTreeNode.getParent());
                        relatedDomainIds.add(domainTreeNode.getId());
                    }

                    // get all child domain ID's
                    if (accountMgr.isAdmin(account.getId()) || publicTemplates) {
                        List<DomainVO> allChildDomains = _domainDao.findAllChildren(domainTreeNode.getPath(), domainTreeNode.getId());
                        for (DomainVO childDomain : allChildDomains) {
                            relatedDomainIds.add(childDomain.getId());
                        }
                    }
                }
            }

            // control different template filters
            if (templateFilter == TemplateFilter.featured || templateFilter == TemplateFilter.community) {
                sc.addAnd("publicTemplate", SearchCriteria.Op.EQ, true);
                if (templateFilter == TemplateFilter.featured) {
                    sc.addAnd("featured", SearchCriteria.Op.EQ, true);
                } else {
                    sc.addAnd("featured", SearchCriteria.Op.EQ, false);
                }
                if (!permittedAccounts.isEmpty()) {
                    SearchCriteria<TemplateJoinVO> scc = _templateJoinDao.createSearchCriteria();
                    scc.addOr("domainId", SearchCriteria.Op.IN, relatedDomainIds.toArray());
                    scc.addOr("domainId", SearchCriteria.Op.NULL);
                    sc.addAnd("domainId", SearchCriteria.Op.SC, scc);
                }
            } else if (templateFilter == TemplateFilter.self || templateFilter == TemplateFilter.selfexecutable) {
                if (!permittedAccounts.isEmpty()) {
                    sc.addAnd("accountId", SearchCriteria.Op.IN, permittedAccountIds.toArray());
                }
            } else if (templateFilter == TemplateFilter.sharedexecutable || templateFilter == TemplateFilter.shared) {
                // only show templates shared by others
                if (permittedAccounts.isEmpty()) {
                    return new Pair<>(new ArrayList<>(), 0);
                }
                sc.addAnd("sharedAccountId", SearchCriteria.Op.IN, permittedAccountIds.toArray());
            } else if (templateFilter == TemplateFilter.executable) {
                SearchCriteria<TemplateJoinVO> scc = _templateJoinDao.createSearchCriteria();
                scc.addOr("publicTemplate", SearchCriteria.Op.EQ, true);
                if (!permittedAccounts.isEmpty()) {
                    scc.addOr("accountId", SearchCriteria.Op.IN, permittedAccountIds.toArray());
                }
                sc.addAnd("publicTemplate", SearchCriteria.Op.SC, scc);
            } else if (templateFilter == TemplateFilter.all && caller.getType() != Account.Type.ADMIN) {
                SearchCriteria<TemplateJoinVO> scc = _templateJoinDao.createSearchCriteria();
                scc.addOr("publicTemplate", SearchCriteria.Op.EQ, true);

                if (listProjectResourcesCriteria == ListProjectResourcesCriteria.SkipProjectResources) {
                    scc.addOr("domainPath", SearchCriteria.Op.LIKE, _domainDao.findById(caller.getDomainId()).getPath() + "%");
                } else {
                    if (!permittedAccounts.isEmpty()) {
                        scc.addOr("accountId", SearchCriteria.Op.IN, permittedAccountIds.toArray());
                        scc.addOr("sharedAccountId", SearchCriteria.Op.IN, permittedAccountIds.toArray());
                    }
                }
                sc.addAnd("publicTemplate", SearchCriteria.Op.SC, scc);
            }
        }

        applyPublicTemplateSharingRestrictions(sc, caller);

        return templateChecks(isIso, hypers, tags, name, keyword, hyperType, onlyReady, bootable, zoneId, showDomr, caller,
                showRemovedTmpl, parentTemplateId, showUnique, templateType, isVnf, searchFilter, sc);
    }

    /**
     * If the caller is not a root admin, restricts the search to return only public templates from the domain which
     * the caller belongs to and domains with the setting 'share.public.templates.with.other.domains' enabled.
     */
    protected void applyPublicTemplateSharingRestrictions(SearchCriteria<TemplateJoinVO> sc, Account caller) {
        if (caller.getType() == Account.Type.ADMIN) {
            logger.debug(String.format("Account [%s] is a root admin. Therefore, it has access to all public templates.", caller));
            return;
        }

        List<TemplateJoinVO> publicTemplates = _templateJoinDao.listPublicTemplates();

        Set<Long> unsharableDomainIds = new HashSet<>();
        for (TemplateJoinVO template : publicTemplates) {
            addDomainIdToSetIfDomainDoesNotShareTemplates(template.getDomainId(), caller, unsharableDomainIds);
        }

        if (!unsharableDomainIds.isEmpty()) {
            logger.info(String.format("The public templates belonging to the domains [%s] will not be listed to account [%s] as they have the configuration [%s] marked as 'false'.", unsharableDomainIds, caller, QueryService.SharePublicTemplatesWithOtherDomains.key()));
            sc.addAnd("domainId", SearchCriteria.Op.NOTIN, unsharableDomainIds.toArray());
        }
    }

    /**
     * Adds the provided domain ID to the set if the domain does not share templates with the account. That is, if:
     * (1) the template does not belong to the domain of the account AND
     * (2) the domain of the template has the setting 'share.public.templates.with.other.domains' disabled.
     */
    protected void addDomainIdToSetIfDomainDoesNotShareTemplates(long domainId, Account account, Set<Long> unsharableDomainIds) {
        if (domainId == account.getDomainId()) {
            logger.trace(String.format("Domain [%s] will not be added to the set of domains with unshared templates since the account [%s] belongs to it.", domainId, account));
            return;
        }

        if (unsharableDomainIds.contains(domainId)) {
            logger.trace(String.format("Domain [%s] is already on the set of domains with unshared templates.", domainId));
            return;
        }

        if (!checkIfDomainSharesTemplates(domainId)) {
            logger.debug(String.format("Domain [%s] will be added to the set of domains with unshared templates as configuration [%s] is false.", domainId, QueryService.SharePublicTemplatesWithOtherDomains.key()));
            unsharableDomainIds.add(domainId);
        }
    }

    protected boolean checkIfDomainSharesTemplates(Long domainId) {
        return QueryService.SharePublicTemplatesWithOtherDomains.valueIn(domainId);
    }

    private Pair<List<TemplateJoinVO>, Integer> templateChecks(boolean isIso, List<HypervisorType> hypers, Map<String, String> tags, String name, String keyword,
                                                               HypervisorType hyperType, boolean onlyReady, Boolean bootable, Long zoneId, boolean showDomr, Account caller,
                                                               boolean showRemovedTmpl, Long parentTemplateId, Boolean showUnique, String templateType, Boolean isVnf,
                                                               Filter searchFilter, SearchCriteria<TemplateJoinVO> sc) {
        if (!isIso) {
            // add hypervisor criteria for template case
            if (hypers != null && !hypers.isEmpty()) {
                String[] relatedHypers = new String[hypers.size()];
                for (int i = 0; i < hypers.size(); i++) {
                    relatedHypers[i] = hypers.get(i).toString();
                }
                sc.addAnd("hypervisorType", SearchCriteria.Op.IN, relatedHypers);
            }
        }

        // add tags criteria
        if (tags != null && !tags.isEmpty()) {
            SearchCriteria<TemplateJoinVO> scc = _templateJoinDao.createSearchCriteria();
            for (Map.Entry<String, String> entry : tags.entrySet()) {
                SearchCriteria<TemplateJoinVO> scTag = _templateJoinDao.createSearchCriteria();
                scTag.addAnd("tagKey", SearchCriteria.Op.EQ, entry.getKey());
                scTag.addAnd("tagValue", SearchCriteria.Op.EQ, entry.getValue());
                if (isIso) {
                    scTag.addAnd("tagResourceType", SearchCriteria.Op.EQ, ResourceObjectType.ISO);
                } else {
                    scTag.addAnd("tagResourceType", SearchCriteria.Op.EQ, ResourceObjectType.Template);
                }
                scc.addOr("tagKey", SearchCriteria.Op.SC, scTag);
            }
            sc.addAnd("tagKey", SearchCriteria.Op.SC, scc);
        }

        // other criteria

        if (keyword != null) {
            sc.addAnd("name", SearchCriteria.Op.LIKE, "%" + keyword + "%");
        } else if (name != null) {
            sc.addAnd("name", SearchCriteria.Op.EQ, name);
        }

        SearchCriteria.Op op = isIso ? Op.EQ : Op.NEQ;
        sc.addAnd("format", op, "ISO");

        if (!hyperType.equals(HypervisorType.None)) {
            sc.addAnd("hypervisorType", SearchCriteria.Op.EQ, hyperType);
        }

        if (bootable != null) {
            sc.addAnd("bootable", SearchCriteria.Op.EQ, bootable);
        }

        if (onlyReady) {
            SearchCriteria<TemplateJoinVO> readySc = _templateJoinDao.createSearchCriteria();
            readySc.addOr("state", SearchCriteria.Op.EQ, TemplateState.Ready);
            readySc.addOr("format", SearchCriteria.Op.EQ, ImageFormat.BAREMETAL);
            SearchCriteria<TemplateJoinVO> isoPerhostSc = _templateJoinDao.createSearchCriteria();
            isoPerhostSc.addAnd("format", SearchCriteria.Op.EQ, ImageFormat.ISO);
            isoPerhostSc.addAnd("templateType", SearchCriteria.Op.EQ, TemplateType.PERHOST);
            readySc.addOr("templateType", SearchCriteria.Op.SC, isoPerhostSc);
            sc.addAnd("state", SearchCriteria.Op.SC, readySc);
        }

        if (!showDomr) {
            // excluding system template
            sc.addAnd("templateType", SearchCriteria.Op.NEQ, Storage.TemplateType.SYSTEM);
        }

        if (zoneId != null) {
            SearchCriteria<TemplateJoinVO> zoneSc = _templateJoinDao.createSearchCriteria();
            zoneSc.addOr("dataCenterId", SearchCriteria.Op.EQ, zoneId);
            zoneSc.addOr("dataStoreScope", SearchCriteria.Op.EQ, ScopeType.REGION);
            // handle the case where TemplateManager.VMWARE_TOOLS_ISO and TemplateManager.VMWARE_TOOLS_ISO do not
            // have data_center information in template_view
            SearchCriteria<TemplateJoinVO> isoPerhostSc = _templateJoinDao.createSearchCriteria();
            isoPerhostSc.addAnd("format", SearchCriteria.Op.EQ, ImageFormat.ISO);
            isoPerhostSc.addAnd("templateType", SearchCriteria.Op.EQ, TemplateType.PERHOST);
            zoneSc.addOr("templateType", SearchCriteria.Op.SC, isoPerhostSc);
            sc.addAnd("dataCenterId", SearchCriteria.Op.SC, zoneSc);
        }

        if (parentTemplateId != null) {
            sc.addAnd("parentTemplateId", SearchCriteria.Op.EQ, parentTemplateId);
        }

        if (templateType != null) {
            sc.addAnd("templateType", SearchCriteria.Op.EQ, templateType);
        }

        if (isVnf != null) {
            if (isVnf) {
                sc.addAnd("templateType", SearchCriteria.Op.EQ, TemplateType.VNF);
            } else {
                sc.addAnd("templateType", SearchCriteria.Op.NEQ, TemplateType.VNF);
            }
        }

        // don't return removed template, this should not be needed since we
        // changed annotation for removed field in TemplateJoinVO.
        // sc.addAnd("removed", SearchCriteria.Op.NULL);

        // search unique templates and find details by Ids
        Pair<List<TemplateJoinVO>, Integer> uniqueTmplPair = null;
        if (showRemovedTmpl) {
            uniqueTmplPair = _templateJoinDao.searchIncludingRemovedAndCount(sc, searchFilter);
        } else {
            sc.addAnd("templateState", SearchCriteria.Op.IN, new State[] {State.Active, State.UploadAbandoned, State.UploadError, State.NotUploaded, State.UploadInProgress});
            if (showUnique) {
                final String[] distinctColumns = {"template_view.id"};
                uniqueTmplPair = _templateJoinDao.searchAndDistinctCount(sc, searchFilter, distinctColumns);
            } else {
                final String[] distinctColumns = {"temp_zone_pair"};
                uniqueTmplPair = _templateJoinDao.searchAndDistinctCount(sc, searchFilter, distinctColumns);
            }
        }

        return findTemplatesByIdOrTempZonePair(uniqueTmplPair, showRemovedTmpl, showUnique, caller);

        // TODO: revisit the special logic for iso search in
        // VMTemplateDaoImpl.searchForTemplates and understand why we need to
        // specially handle ISO. The original logic is very twisted and no idea
        // about what the code was doing.
    }

    // findTemplatesByIdOrTempZonePair returns the templates with the given ids if showUnique is true, or else by the TempZonePair
    private Pair<List<TemplateJoinVO>, Integer> findTemplatesByIdOrTempZonePair(Pair<List<TemplateJoinVO>, Integer> templateDataPair,
                                                                                boolean showRemoved, boolean showUnique, Account caller) {
        Integer count = templateDataPair.second();
        if (count.intValue() == 0) {
            // empty result
            return templateDataPair;
        }
        List<TemplateJoinVO> templateData = templateDataPair.first();
        List<TemplateJoinVO> templates = null;
        if (showUnique) {
            Long[] templateIds = templateData.stream().map(template -> template.getId()).toArray(Long[]::new);
            templates = _templateJoinDao.findByDistinctIds(templateIds);
        } else {
            String[] templateZonePairs = templateData.stream().map(template -> template.getTempZonePair()).toArray(String[]::new);
            templates = _templateJoinDao.searchByTemplateZonePair(showRemoved, templateZonePairs);
        }

        return new Pair<List<TemplateJoinVO>, Integer>(templates, count);
    }

    @Override
    public ListResponse<TemplateResponse> listIsos(ListIsosCmd cmd) {
        Pair<List<TemplateJoinVO>, Integer> result = searchForIsosInternal(cmd);
        ListResponse<TemplateResponse> response = new ListResponse<>();

        ResponseView respView = ResponseView.Restricted;
        if (cmd instanceof ListIsosCmdByAdmin) {
            respView = ResponseView.Full;
        }

        List<TemplateResponse> templateResponses = ViewResponseHelper.createIsoResponse(respView, result.first().toArray(new TemplateJoinVO[result.first().size()]));
        response.setResponses(templateResponses, result.second());
        return response;
    }

    private Pair<List<TemplateJoinVO>, Integer> searchForIsosInternal(ListIsosCmd cmd) {
        TemplateFilter isoFilter = TemplateFilter.valueOf(cmd.getIsoFilter());
        Long id = cmd.getId();
        Map<String, String> tags = cmd.getTags();
        boolean showRemovedISO = cmd.getShowRemoved();
        Account caller = CallContext.current().getCallingAccount();

        boolean listAll = false;
        if (isoFilter != null && isoFilter == TemplateFilter.all) {
            if (caller.getType() == Account.Type.NORMAL) {
                throw new InvalidParameterValueException("Filter " + TemplateFilter.all + " can be specified by admin only");
            }
            listAll = true;
        }


        List<Long> permittedAccountIds = new ArrayList<>();
        Ternary<Long, Boolean, ListProjectResourcesCriteria> domainIdRecursiveListProject = new Ternary<>(cmd.getDomainId(), cmd.isRecursive(), null);
        accountMgr.buildACLSearchParameters(caller, id, cmd.getAccountName(), cmd.getProjectId(), permittedAccountIds, domainIdRecursiveListProject, listAll, false);
        ListProjectResourcesCriteria listProjectResourcesCriteria = domainIdRecursiveListProject.third();
        List<Account> permittedAccounts = new ArrayList<>();
        for (Long accountId : permittedAccountIds) {
            permittedAccounts.add(accountMgr.getAccount(accountId));
        }

        HypervisorType hypervisorType = HypervisorType.getType(cmd.getHypervisor());

        return searchForTemplatesInternal(cmd.getId(), cmd.getIsoName(), cmd.getKeyword(), isoFilter, true, cmd.isBootable(),
                cmd.getPageSizeVal(), cmd.getStartIndex(), cmd.getZoneId(), cmd.getStoragePoolId(), cmd.getImageStoreId(),
                hypervisorType, true, cmd.listInReadyState(), permittedAccounts, caller, listProjectResourcesCriteria,
                tags, showRemovedISO, null, null, cmd.getShowUnique(), null, null);
    }

    @Override
    public DetailOptionsResponse listDetailOptions(final ListDetailOptionsCmd cmd) {
        final ResourceObjectType type = cmd.getResourceType();
        final String resourceUuid = cmd.getResourceId();
        final Map<String, List<String>> options = new HashMap<>();
        switch (type) {
            case Template:
            case UserVm:
                HypervisorType hypervisorType = HypervisorType.None;
                if (StringUtils.isNotEmpty(resourceUuid) && ResourceObjectType.Template.equals(type)) {
                    hypervisorType = _templateDao.findByUuid(resourceUuid).getHypervisorType();
                }
                if (StringUtils.isNotEmpty(resourceUuid) && ResourceObjectType.UserVm.equals(type)) {
                    hypervisorType = _vmInstanceDao.findByUuid(resourceUuid).getHypervisorType();
                }
                fillVMOrTemplateDetailOptions(options, hypervisorType);
                break;
            case VnfTemplate:
                fillVnfTemplateDetailOptions(options);
                return new DetailOptionsResponse(options);
            default:
                throw new CloudRuntimeException("Resource type not supported.");
        }
        if (CallContext.current().getCallingAccount().getType() != Account.Type.ADMIN) {
            final List<String> userDenyListedSettings = Stream.of(QueryService.UserVMDeniedDetails.value().split(","))
                    .map(item -> (item).trim())
                    .collect(Collectors.toList());
            for (final String detail : userDenyListedSettings) {
                if (options.containsKey(detail)) {
                    options.remove(detail);
                }
            }
        }
        return new DetailOptionsResponse(options);
    }

    @Override
    public ListResponse<ResourceIconResponse> listResourceIcons(ListResourceIconCmd cmd) {
        ListResponse<ResourceIconResponse> responses = new ListResponse<>();
        responses.setResponses(resourceIconDao.listResourceIcons(cmd.getResourceIds(), cmd.getResourceType()));
        return responses;
    }

    private void fillVnfTemplateDetailOptions(final Map<String, List<String>> options) {
        for (VNF.AccessDetail detail : VNF.AccessDetail.values()) {
            if (VNF.AccessDetail.ACCESS_METHODS.equals(detail)) {
                options.put(detail.name().toLowerCase(), Arrays.stream(VNF.AccessMethod.values()).map(method -> method.toString()).sorted().collect(Collectors.toList()));
            } else {
                options.put(detail.name().toLowerCase(), Collections.emptyList());
            }
        }
        for (VNF.VnfDetail detail : VNF.VnfDetail.values()) {
            options.put(detail.name().toLowerCase(), Collections.emptyList());
        }
    }

    private void fillVMOrTemplateDetailOptions(final Map<String, List<String>> options, final HypervisorType hypervisorType) {
        if (options == null) {
            throw new CloudRuntimeException("Invalid/null detail-options response object passed");
        }

        options.put(ApiConstants.BootType.UEFI.toString(), Arrays.asList(ApiConstants.BootMode.LEGACY.toString(),
            ApiConstants.BootMode.SECURE.toString()));
        options.put(VmDetailConstants.KEYBOARD, Arrays.asList("uk", "us", "jp", "fr"));
        options.put(VmDetailConstants.CPU_CORE_PER_SOCKET, Collections.emptyList());
        options.put(VmDetailConstants.ROOT_DISK_SIZE, Collections.emptyList());

        if (HypervisorType.KVM.equals(hypervisorType)) {
            options.put(VmDetailConstants.CPU_THREAD_PER_CORE, Collections.emptyList());
            options.put(VmDetailConstants.NIC_ADAPTER, Arrays.asList("e1000", "virtio", "rtl8139", "vmxnet3", "ne2k_pci"));
            options.put(VmDetailConstants.ROOT_DISK_CONTROLLER, Arrays.asList("osdefault", "ide", "scsi", "virtio"));
            options.put(VmDetailConstants.VIDEO_HARDWARE, Arrays.asList("cirrus", "vga", "qxl", "virtio"));
            options.put(VmDetailConstants.VIDEO_RAM, Collections.emptyList());
            options.put(VmDetailConstants.IO_POLICY, Arrays.asList("threads", "native", "io_uring", "storage_specific"));
            options.put(VmDetailConstants.IOTHREADS, Arrays.asList("enabled"));
            options.put(VmDetailConstants.NIC_MULTIQUEUE_NUMBER, Collections.emptyList());
            options.put(VmDetailConstants.NIC_PACKED_VIRTQUEUES_ENABLED, Arrays.asList("true", "false"));
        }

        if (HypervisorType.VMware.equals(hypervisorType)) {
            options.put(VmDetailConstants.NIC_ADAPTER, Arrays.asList("E1000", "PCNet32", "Vmxnet2", "Vmxnet3"));
            options.put(VmDetailConstants.ROOT_DISK_CONTROLLER, Arrays.asList("osdefault", "ide", "scsi", "lsilogic", "lsisas1068", "buslogic", "pvscsi"));
            options.put(VmDetailConstants.DATA_DISK_CONTROLLER, Arrays.asList("osdefault", "ide", "scsi", "lsilogic", "lsisas1068", "buslogic", "pvscsi"));
            options.put(VmDetailConstants.NESTED_VIRTUALIZATION_FLAG, Arrays.asList("true", "false"));
            options.put(VmDetailConstants.SVGA_VRAM_SIZE, Collections.emptyList());
            options.put(VmDetailConstants.RAM_RESERVATION, Collections.emptyList());
        }
    }

    @Override
    public ListResponse<AffinityGroupResponse> searchForAffinityGroups(ListAffinityGroupsCmd cmd) {
        Pair<List<AffinityGroupJoinVO>, Integer> result = searchForAffinityGroupsInternal(cmd);
        ListResponse<AffinityGroupResponse> response = new ListResponse<AffinityGroupResponse>();
        List<AffinityGroupResponse> agResponses = ViewResponseHelper.createAffinityGroupResponses(result.first());
        response.setResponses(agResponses, result.second());
        return response;
    }

    public Pair<List<AffinityGroupJoinVO>, Integer> searchForAffinityGroupsInternal(ListAffinityGroupsCmd cmd) {

        final Long affinityGroupId = cmd.getId();
        final String affinityGroupName = cmd.getAffinityGroupName();
        final String affinityGroupType = cmd.getAffinityGroupType();
        final Long vmId = cmd.getVirtualMachineId();
        final String accountName = cmd.getAccountName();
        Long domainId = cmd.getDomainId();
        final Long projectId = cmd.getProjectId();
        Boolean isRecursive = cmd.isRecursive();
        final Boolean listAll = cmd.listAll();
        final Long startIndex = cmd.getStartIndex();
        final Long pageSize = cmd.getPageSizeVal();
        final String keyword = cmd.getKeyword();

        Account caller = CallContext.current().getCallingAccount();

        if (vmId != null) {
            UserVmVO userVM = userVmDao.findById(vmId);
            if (userVM == null) {
                throw new InvalidParameterValueException("Unable to list affinity groups for virtual machine instance " + vmId + "; instance not found.");
            }
            accountMgr.checkAccess(caller, null, true, userVM);
            return listAffinityGroupsByVM(vmId.longValue(), startIndex, pageSize);
        }

        List<Long> permittedAccounts = new ArrayList<Long>();
        Ternary<Long, Boolean, ListProjectResourcesCriteria> ternary = new Ternary<Long, Boolean, ListProjectResourcesCriteria>(domainId, isRecursive, null);

        accountMgr.buildACLSearchParameters(caller, affinityGroupId, accountName, projectId, permittedAccounts, ternary, listAll, false);

        domainId = ternary.first();
        isRecursive = ternary.second();
        ListProjectResourcesCriteria listProjectResourcesCriteria = ternary.third();

        Filter searchFilter = new Filter(AffinityGroupJoinVO.class, ID_FIELD, true, startIndex, pageSize);

        SearchCriteria<AffinityGroupJoinVO> sc = buildAffinityGroupSearchCriteria(domainId, isRecursive, permittedAccounts, listProjectResourcesCriteria, affinityGroupId, affinityGroupName,
                affinityGroupType, keyword);

        Pair<List<AffinityGroupJoinVO>, Integer> uniqueGroupsPair = _affinityGroupJoinDao.searchAndCount(sc, searchFilter);

        // search group details by ids
        List<AffinityGroupJoinVO> affinityGroups = new ArrayList<AffinityGroupJoinVO>();

        Integer count = uniqueGroupsPair.second();
        if (count.intValue() != 0) {
            List<AffinityGroupJoinVO> uniqueGroups = uniqueGroupsPair.first();
            Long[] vrIds = new Long[uniqueGroups.size()];
            int i = 0;
            for (AffinityGroupJoinVO v : uniqueGroups) {
                vrIds[i++] = v.getId();
            }
            affinityGroups = _affinityGroupJoinDao.searchByIds(vrIds);
        }

        if (!permittedAccounts.isEmpty()) {
            // add domain level affinity groups
            if (domainId != null) {
                SearchCriteria<AffinityGroupJoinVO> scDomain = buildAffinityGroupSearchCriteria(null, isRecursive, new ArrayList<Long>(), listProjectResourcesCriteria, affinityGroupId,
                        affinityGroupName, affinityGroupType, keyword);
                Pair<List<AffinityGroupJoinVO>, Integer> groupsPair = listDomainLevelAffinityGroups(scDomain, searchFilter, domainId);
                affinityGroups.addAll(groupsPair.first());
                count += groupsPair.second();
            } else {

                for (Long permAcctId : permittedAccounts) {
                    Account permittedAcct = _accountDao.findById(permAcctId);
                    SearchCriteria<AffinityGroupJoinVO> scDomain = buildAffinityGroupSearchCriteria(null, isRecursive, new ArrayList<Long>(), listProjectResourcesCriteria, affinityGroupId,
                            affinityGroupName, affinityGroupType, keyword);
                    Pair<List<AffinityGroupJoinVO>, Integer> groupsPair = listDomainLevelAffinityGroups(scDomain, searchFilter, permittedAcct.getDomainId());
                    affinityGroups.addAll(groupsPair.first());
                    count += groupsPair.second();
                }
            }
        } else if (((permittedAccounts.isEmpty()) && (domainId != null) && isRecursive)) {
            // list all domain level affinity groups for the domain admin case
            SearchCriteria<AffinityGroupJoinVO> scDomain = buildAffinityGroupSearchCriteria(null, isRecursive, new ArrayList<Long>(), listProjectResourcesCriteria, affinityGroupId, affinityGroupName,
                    affinityGroupType, keyword);
            Pair<List<AffinityGroupJoinVO>, Integer> groupsPair = listDomainLevelAffinityGroups(scDomain, searchFilter, domainId);
            affinityGroups.addAll(groupsPair.first());
            count += groupsPair.second();
        }

        return new Pair<List<AffinityGroupJoinVO>, Integer>(affinityGroups, count);

    }

    private void buildAffinityGroupViewSearchBuilder(SearchBuilder<AffinityGroupJoinVO> sb, Long domainId, boolean isRecursive, List<Long> permittedAccounts,
            ListProjectResourcesCriteria listProjectResourcesCriteria) {

        sb.and("accountIdIN", sb.entity().getAccountId(), SearchCriteria.Op.IN);
        sb.and("domainId", sb.entity().getDomainId(), SearchCriteria.Op.EQ);

        if (((permittedAccounts.isEmpty()) && (domainId != null) && isRecursive)) {
            // if accountId isn't specified, we can do a domain match for the
            // admin case if isRecursive is true
            sb.and("domainPath", sb.entity().getDomainPath(), SearchCriteria.Op.LIKE);
        }

        if (listProjectResourcesCriteria != null) {
            if (listProjectResourcesCriteria == Project.ListProjectResourcesCriteria.ListProjectResourcesOnly) {
                sb.and("accountType", sb.entity().getAccountType(), SearchCriteria.Op.EQ);
            } else if (listProjectResourcesCriteria == Project.ListProjectResourcesCriteria.SkipProjectResources) {
                sb.and("accountType", sb.entity().getAccountType(), SearchCriteria.Op.NEQ);
            }
        }

    }

    private void buildAffinityGroupViewSearchCriteria(SearchCriteria<AffinityGroupJoinVO> sc, Long domainId, boolean isRecursive, List<Long> permittedAccounts,
            ListProjectResourcesCriteria listProjectResourcesCriteria) {

        if (listProjectResourcesCriteria != null) {
            sc.setParameters("accountType", Account.Type.PROJECT);
        }

        if (!permittedAccounts.isEmpty()) {
            sc.setParameters("accountIdIN", permittedAccounts.toArray());
        } else if (domainId != null) {
            DomainVO domain = _domainDao.findById(domainId);
            if (isRecursive) {
                sc.setParameters("domainPath", domain.getPath() + "%");
            } else {
                sc.setParameters("domainId", domainId);
            }
        }
    }

    private SearchCriteria<AffinityGroupJoinVO> buildAffinityGroupSearchCriteria(Long domainId, boolean isRecursive, List<Long> permittedAccounts,
            ListProjectResourcesCriteria listProjectResourcesCriteria, Long affinityGroupId, String affinityGroupName, String affinityGroupType, String keyword) {

        SearchBuilder<AffinityGroupJoinVO> groupSearch = _affinityGroupJoinDao.createSearchBuilder();
        buildAffinityGroupViewSearchBuilder(groupSearch, domainId, isRecursive, permittedAccounts, listProjectResourcesCriteria);

        groupSearch.select(null, Func.DISTINCT, groupSearch.entity().getId()); // select
        // distinct

        SearchCriteria<AffinityGroupJoinVO> sc = groupSearch.create();
        buildAffinityGroupViewSearchCriteria(sc, domainId, isRecursive, permittedAccounts, listProjectResourcesCriteria);

        if (affinityGroupId != null) {
            sc.addAnd("id", SearchCriteria.Op.EQ, affinityGroupId);
        }

        if (affinityGroupName != null) {
            sc.addAnd("name", SearchCriteria.Op.EQ, affinityGroupName);
        }

        if (affinityGroupType != null) {
            sc.addAnd("type", SearchCriteria.Op.EQ, affinityGroupType);
        }

        if (keyword != null) {
            SearchCriteria<AffinityGroupJoinVO> ssc = _affinityGroupJoinDao.createSearchCriteria();
            ssc.addOr("name", SearchCriteria.Op.LIKE, "%" + keyword + "%");
            ssc.addOr("type", SearchCriteria.Op.LIKE, "%" + keyword + "%");

            sc.addAnd("name", SearchCriteria.Op.SC, ssc);
        }

        return sc;
    }

    private Pair<List<AffinityGroupJoinVO>, Integer> listAffinityGroupsByVM(long vmId, long pageInd, long pageSize) {
        Filter sf = new Filter(SecurityGroupVMMapVO.class, null, true, pageInd, pageSize);
        Pair<List<AffinityGroupVMMapVO>, Integer> agVmMappingPair = _affinityGroupVMMapDao.listByInstanceId(vmId, sf);
        Integer count = agVmMappingPair.second();
        if (count.intValue() == 0) {
            // handle empty result cases
            return new Pair<List<AffinityGroupJoinVO>, Integer>(new ArrayList<AffinityGroupJoinVO>(), count);
        }
        List<AffinityGroupVMMapVO> agVmMappings = agVmMappingPair.first();
        Long[] agIds = new Long[agVmMappings.size()];
        int i = 0;
        for (AffinityGroupVMMapVO agVm : agVmMappings) {
            agIds[i++] = agVm.getAffinityGroupId();
        }
        List<AffinityGroupJoinVO> ags = _affinityGroupJoinDao.searchByIds(agIds);
        return new Pair<List<AffinityGroupJoinVO>, Integer>(ags, count);
    }

    private Pair<List<AffinityGroupJoinVO>, Integer> listDomainLevelAffinityGroups(SearchCriteria<AffinityGroupJoinVO> sc, Filter searchFilter, long domainId) {
        List<Long> affinityGroupIds = new ArrayList<Long>();
        Set<Long> allowedDomains = _domainMgr.getDomainParentIds(domainId);
        List<AffinityGroupDomainMapVO> maps = _affinityGroupDomainMapDao.listByDomain(allowedDomains.toArray());

        for (AffinityGroupDomainMapVO map : maps) {
            boolean subdomainAccess = map.isSubdomainAccess();
            if (map.getDomainId() == domainId || subdomainAccess) {
                affinityGroupIds.add(map.getAffinityGroupId());
            }
        }

        if (!affinityGroupIds.isEmpty()) {
            SearchCriteria<AffinityGroupJoinVO> domainSC = _affinityGroupJoinDao.createSearchCriteria();
            domainSC.addAnd("id", SearchCriteria.Op.IN, affinityGroupIds.toArray());
            domainSC.addAnd("aclType", SearchCriteria.Op.EQ, ACLType.Domain.toString());

            sc.addAnd("id", SearchCriteria.Op.SC, domainSC);

            Pair<List<AffinityGroupJoinVO>, Integer> uniqueGroupsPair = _affinityGroupJoinDao.searchAndCount(sc, searchFilter);
            // search group by ids
            Integer count = uniqueGroupsPair.second();
            if (count.intValue() == 0) {
                // empty result
                return new Pair<>(new ArrayList<AffinityGroupJoinVO>(), 0);
            }
            List<AffinityGroupJoinVO> uniqueGroups = uniqueGroupsPair.first();
            Long[] vrIds = new Long[uniqueGroups.size()];
            int i = 0;
            for (AffinityGroupJoinVO v : uniqueGroups) {
                vrIds[i++] = v.getId();
            }
            List<AffinityGroupJoinVO> vrs = _affinityGroupJoinDao.searchByIds(vrIds);
            return new Pair<>(vrs, count);
        } else {
            return new Pair<>(new ArrayList<AffinityGroupJoinVO>(), 0);
        }
    }

    @Override
    public List<ResourceDetailResponse> listResourceDetails(ListResourceDetailsCmd cmd) {
        String key = cmd.getKey();
        Boolean forDisplay = cmd.getDisplay();
        ResourceTag.ResourceObjectType resourceType = cmd.getResourceType();
        String resourceIdStr = cmd.getResourceId();
        String value = cmd.getValue();
        Long resourceId = null;

        //Validation - 1.1 - resourceId and value can't be null.
        if (resourceIdStr == null && value == null) {
            throw new InvalidParameterValueException("Insufficient parameters passed for listing by resourceId OR key,value pair. Please check your params and try again.");
        }

        //Validation - 1.2 - Value has to be passed along with key.
        if (value != null && key == null) {
            throw new InvalidParameterValueException("Listing by (key, value) but key is null. Please check the params and try again");
        }

        //Validation - 1.3
        if (resourceIdStr != null) {
            resourceId = resourceManagerUtil.getResourceId(resourceIdStr, resourceType);
            if (resourceId == null) {
                throw new InvalidParameterValueException("Cannot find resource with resourceId " + resourceIdStr + " and of resource type " + resourceType);
            }
        }

        List<? extends ResourceDetail> detailList = new ArrayList<ResourceDetail>();
        ResourceDetail requestedDetail = null;

        if (key == null) {
            detailList = _resourceMetaDataMgr.getDetailsList(resourceId, resourceType, forDisplay);
        } else if (value == null) {
            requestedDetail = _resourceMetaDataMgr.getDetail(resourceId, resourceType, key);
            if (requestedDetail != null && forDisplay != null && requestedDetail.isDisplay() != forDisplay) {
                requestedDetail = null;
            }
        } else {
            detailList = _resourceMetaDataMgr.getDetails(resourceType, key, value, forDisplay);
        }

        List<ResourceDetailResponse> responseList = new ArrayList<ResourceDetailResponse>();
        if (requestedDetail != null) {
            ResourceDetailResponse detailResponse = createResourceDetailsResponse(requestedDetail, resourceType);
            responseList.add(detailResponse);
        } else {
            for (ResourceDetail detail : detailList) {
                ResourceDetailResponse detailResponse = createResourceDetailsResponse(detail, resourceType);
                responseList.add(detailResponse);
            }
        }

        return responseList;
    }

    protected ResourceDetailResponse createResourceDetailsResponse(ResourceDetail requestedDetail, ResourceTag.ResourceObjectType resourceType) {
        ResourceDetailResponse resourceDetailResponse = new ResourceDetailResponse();
        resourceDetailResponse.setResourceId(resourceManagerUtil.getUuid(String.valueOf(requestedDetail.getResourceId()), resourceType));
        resourceDetailResponse.setName(requestedDetail.getName());
        resourceDetailResponse.setValue(requestedDetail.getValue());
        resourceDetailResponse.setForDisplay(requestedDetail.isDisplay());
        resourceDetailResponse.setResourceType(resourceType.toString().toString());
        resourceDetailResponse.setObjectName("resourcedetail");
        return resourceDetailResponse;
    }

    @Override
    public ListResponse<ManagementServerResponse> listManagementServers(ListMgmtsCmd cmd) {
        ListResponse<ManagementServerResponse> response = new ListResponse<>();
        Pair<List<ManagementServerJoinVO>, Integer> result = listManagementServersInternal(cmd);
        List<ManagementServerResponse> hostResponses = new ArrayList<>();

        for (ManagementServerJoinVO host : result.first()) {
            ManagementServerResponse hostResponse = createManagementServerResponse(host);
            hostResponses.add(hostResponse);
        }

        response.setResponses(hostResponses);
        return response;
    }

    protected Pair<List<ManagementServerJoinVO>, Integer> listManagementServersInternal(ListMgmtsCmd cmd) {
        Long id = cmd.getId();
        String name = cmd.getHostName();

        SearchBuilder<ManagementServerJoinVO> sb = managementServerJoinDao.createSearchBuilder();
        SearchCriteria<ManagementServerJoinVO> sc = sb.create();
        if (id != null) {
            sc.addAnd("id", SearchCriteria.Op.EQ, id);
        }
        if (name != null) {
            sc.addAnd("name", SearchCriteria.Op.EQ, name);
        }
        return managementServerJoinDao.searchAndCount(sc, null);
    }

    protected ManagementServerResponse createManagementServerResponse(ManagementServerJoinVO mgmt) {
        ManagementServerResponse mgmtResponse = new ManagementServerResponse();
        mgmtResponse.setId(mgmt.getUuid());
        mgmtResponse.setName(mgmt.getName());
        mgmtResponse.setState(mgmt.getState());
        mgmtResponse.setVersion(mgmt.getVersion());
        mgmtResponse.setJavaVersion(mgmt.getJavaVersion());
        mgmtResponse.setJavaDistribution(mgmt.getJavaName());
        mgmtResponse.setOsDistribution(mgmt.getOsDistribution());
        mgmtResponse.setLastServerStart(mgmt.getLastJvmStart());
        mgmtResponse.setLastServerStop(mgmt.getLastJvmStop());
        mgmtResponse.setLastBoot(mgmt.getLastSystemBoot());
        mgmtResponse.setServiceIp(mgmt.getServiceIP());
        mgmtResponse.setObjectName("managementserver");
        return mgmtResponse;
    }

    @Override
    public List<RouterHealthCheckResultResponse> listRouterHealthChecks(GetRouterHealthCheckResultsCmd cmd) {
        logger.info("Executing health check command " + cmd);
        long routerId = cmd.getRouterId();
        if (!VirtualNetworkApplianceManager.RouterHealthChecksEnabled.value()) {
            throw new CloudRuntimeException("Router health checks are not enabled for router " + routerId);
        }

        if (cmd.shouldPerformFreshChecks()) {
            Pair<Boolean, String> healthChecksresult = routerService.performRouterHealthChecks(routerId);
            if (healthChecksresult == null) {
                throw new CloudRuntimeException("Failed to initiate fresh checks on router.");
            } else if (!healthChecksresult.first()) {
                throw new CloudRuntimeException("Unable to perform fresh checks on router - " + healthChecksresult.second());
            }
        }

        List<RouterHealthCheckResult> result = new ArrayList<>(routerHealthCheckResultDao.getHealthCheckResults(routerId));
        if (result == null || result.size() == 0) {
            throw new CloudRuntimeException("No health check results found for the router. This could happen for " +
                    "a newly created router. Please wait for periodic results to populate or manually call for checks to execute.");
        }

        return responseGenerator.createHealthCheckResponse(_routerDao.findById(routerId), result);
    }

    @Override
    public ListResponse<SecondaryStorageHeuristicsResponse> listSecondaryStorageSelectors(ListSecondaryStorageSelectorsCmd cmd) {
        ListResponse<SecondaryStorageHeuristicsResponse> response = new ListResponse<>();
        Pair<List<HeuristicVO>, Integer> result = listSecondaryStorageSelectorsInternal(cmd.getZoneId(), cmd.getType(), cmd.isShowRemoved());
        List<SecondaryStorageHeuristicsResponse> listOfSecondaryStorageHeuristicsResponses = new ArrayList<>();

        for (Heuristic heuristic : result.first()) {
            SecondaryStorageHeuristicsResponse secondaryStorageHeuristicsResponse = responseGenerator.createSecondaryStorageSelectorResponse(heuristic);
            listOfSecondaryStorageHeuristicsResponses.add(secondaryStorageHeuristicsResponse);
        }

        response.setResponses(listOfSecondaryStorageHeuristicsResponses);
        return response;
    }

    private Pair<List<HeuristicVO>, Integer> listSecondaryStorageSelectorsInternal(Long zoneId, String type, boolean showRemoved) {
        SearchBuilder<HeuristicVO> searchBuilder = secondaryStorageHeuristicDao.createSearchBuilder();

        searchBuilder.and("zoneId", searchBuilder.entity().getZoneId(), SearchCriteria.Op.EQ);
        searchBuilder.and("type", searchBuilder.entity().getType(), SearchCriteria.Op.EQ);

        searchBuilder.done();

        SearchCriteria<HeuristicVO> searchCriteria = searchBuilder.create();
        searchCriteria.setParameters("zoneId", zoneId);
        searchCriteria.setParametersIfNotNull("type", type);

        return secondaryStorageHeuristicDao.searchAndCount(searchCriteria, null, showRemoved);
    }

    @Override
    public ListResponse<IpQuarantineResponse> listQuarantinedIps(ListQuarantinedIpsCmd cmd) {
        ListResponse<IpQuarantineResponse> response = new ListResponse<>();
        Pair<List<PublicIpQuarantineVO>, Integer> result = listQuarantinedIpsInternal(cmd.isShowRemoved(), cmd.isShowInactive());
        List<IpQuarantineResponse> ipsQuarantinedResponses = new ArrayList<>();

        for (PublicIpQuarantine quarantinedIp : result.first()) {
            IpQuarantineResponse ipsInQuarantineResponse = responseGenerator.createQuarantinedIpsResponse(quarantinedIp);
            ipsQuarantinedResponses.add(ipsInQuarantineResponse);
        }

        response.setResponses(ipsQuarantinedResponses);
        return response;
    }

    /**
     * It lists the quarantine IPs that the caller account is allowed to see by filtering the domain path of the caller account.
     * Furthermore, it lists inactive and removed quarantined IPs according to the command parameters.
     */
    private Pair<List<PublicIpQuarantineVO>, Integer> listQuarantinedIpsInternal(boolean showRemoved, boolean showInactive) {
        String callingAccountDomainPath = _domainDao.findById(CallContext.current().getCallingAccount().getDomainId()).getPath();

        SearchBuilder<AccountJoinVO> filterAllowedOnly = _accountJoinDao.createSearchBuilder();
        filterAllowedOnly.and("path", filterAllowedOnly.entity().getDomainPath(), SearchCriteria.Op.LIKE);

        SearchBuilder<PublicIpQuarantineVO> listAllPublicIpsInQuarantineAllowedToTheCaller = publicIpQuarantineDao.createSearchBuilder();
        listAllPublicIpsInQuarantineAllowedToTheCaller.join("listQuarantinedJoin", filterAllowedOnly,
                listAllPublicIpsInQuarantineAllowedToTheCaller.entity().getPreviousOwnerId(),
                filterAllowedOnly.entity().getId(), JoinBuilder.JoinType.INNER);

        if (!showInactive) {
            listAllPublicIpsInQuarantineAllowedToTheCaller.and("endDate", listAllPublicIpsInQuarantineAllowedToTheCaller.entity().getEndDate(), SearchCriteria.Op.GT);
        }

        filterAllowedOnly.done();
        listAllPublicIpsInQuarantineAllowedToTheCaller.done();

        SearchCriteria<PublicIpQuarantineVO> searchCriteria = listAllPublicIpsInQuarantineAllowedToTheCaller.create();
        searchCriteria.setJoinParameters("listQuarantinedJoin", "path", callingAccountDomainPath + "%");
        searchCriteria.setParametersIfNotNull("endDate", new Date());

        return publicIpQuarantineDao.searchAndCount(searchCriteria, null, showRemoved);
    }

    public ListResponse<SnapshotResponse> listSnapshots(ListSnapshotsCmd cmd) {
        Account caller = CallContext.current().getCallingAccount();
        Pair<List<SnapshotJoinVO>, Integer> result = searchForSnapshotsWithParams(cmd.getId(), cmd.getIds(),
                cmd.getVolumeId(), cmd.getSnapshotName(), cmd.getKeyword(), cmd.getTags(),
                cmd.getSnapshotType(), cmd.getIntervalType(), cmd.getZoneId(), cmd.getLocationType(),
                cmd.isShowUnique(), cmd.getAccountName(), cmd.getDomainId(), cmd.getProjectId(), cmd.getStoragePoolId(),
                cmd.getImageStoreId(), cmd.getStartIndex(), cmd.getPageSizeVal(), cmd.listAll(), cmd.isRecursive(), caller);
        ListResponse<SnapshotResponse> response = new ListResponse<>();
        ResponseView respView = ResponseView.Restricted;
        if (cmd instanceof ListSnapshotsCmdByAdmin) {
            respView = ResponseView.Full;
        }
        List<SnapshotResponse> templateResponses = ViewResponseHelper.createSnapshotResponse(respView, cmd.isShowUnique(), result.first().toArray(new SnapshotJoinVO[result.first().size()]));
        response.setResponses(templateResponses, result.second());
        return response;
    }

    @Override
    public SnapshotResponse listSnapshot(CopySnapshotCmd cmd) {
        Account caller = CallContext.current().getCallingAccount();
        List<Long> zoneIds = cmd.getDestinationZoneIds();
        Pair<List<SnapshotJoinVO>, Integer> result = searchForSnapshotsWithParams(cmd.getId(), null,
                null, null, null, null,
                null, null, zoneIds.get(0), Snapshot.LocationType.SECONDARY.name(),
                false, null, null, null, null, null,
                null, null, true, false, caller);
        ResponseView respView = ResponseView.Restricted;
        if (CallContext.current().getCallingAccount().getType() == Account.Type.ADMIN) {
            respView = ResponseView.Full;
        }
        List<SnapshotResponse> templateResponses = ViewResponseHelper.createSnapshotResponse(respView, false, result.first().get(0));
        return templateResponses.get(0);
    }



    private Pair<List<SnapshotJoinVO>, Integer> searchForSnapshotsWithParams(final Long id, List<Long> ids,
            final Long volumeId, final String name, final String keyword, final Map<String, String> tags,
            final String snapshotTypeStr, final String intervalTypeStr, final Long zoneId, final String locationTypeStr,
            final boolean isShowUnique, final String accountName, Long domainId, final Long projectId, final Long storagePoolId, final Long imageStoreId,
            final Long startIndex, final Long pageSize,final boolean listAll, boolean isRecursive, final Account caller) {
        ids = getIdsListFromCmd(id, ids);
        Snapshot.LocationType locationType = null;
        if (locationTypeStr != null) {
            try {
                locationType = Snapshot.LocationType.valueOf(locationTypeStr.trim().toUpperCase());
            } catch (IllegalArgumentException e) {
                throw new InvalidParameterValueException(String.format("Invalid %s specified, %s", ApiConstants.LOCATION_TYPE, locationTypeStr));
            }
        }

        Filter searchFilter = new Filter(SnapshotJoinVO.class, "snapshotStorePair", SortKeyAscending.value(), startIndex, pageSize);

        List<Long> permittedAccountIds = new ArrayList<>();
        Ternary<Long, Boolean, ListProjectResourcesCriteria> domainIdRecursiveListProject = new Ternary<Long, Boolean, ListProjectResourcesCriteria>(domainId, isRecursive, null);
        accountMgr.buildACLSearchParameters(caller, id, accountName, projectId, permittedAccountIds, domainIdRecursiveListProject, listAll, false);
        ListProjectResourcesCriteria listProjectResourcesCriteria = domainIdRecursiveListProject.third();
        domainId = domainIdRecursiveListProject.first();
        isRecursive = domainIdRecursiveListProject.second();
        // Verify parameters
        if (volumeId != null) {
            VolumeVO volume = volumeDao.findById(volumeId);
            if (volume != null) {
                accountMgr.checkAccess(CallContext.current().getCallingAccount(), null, true, volume);
            }
        }

        SearchBuilder<SnapshotJoinVO> sb = snapshotJoinDao.createSearchBuilder();
        if (isShowUnique) {
            sb.select(null, Func.DISTINCT, sb.entity().getId()); // select distinct snapshotId
        } else {
            sb.select(null, Func.DISTINCT, sb.entity().getSnapshotStorePair()); // select distinct (snapshotId, store_role, store_id) key
        }
        accountMgr.buildACLSearchBuilder(sb, domainId, isRecursive, permittedAccountIds, listProjectResourcesCriteria);
        sb.and("statusNEQ", sb.entity().getStatus(), SearchCriteria.Op.NEQ); //exclude those Destroyed snapshot, not showing on UI
        sb.and("volumeId", sb.entity().getVolumeId(), SearchCriteria.Op.EQ);
        sb.and("name", sb.entity().getName(), SearchCriteria.Op.EQ);
        sb.and("id", sb.entity().getId(), SearchCriteria.Op.EQ);
        sb.and("idIN", sb.entity().getId(), SearchCriteria.Op.IN);
        sb.and("snapshotTypeEQ", sb.entity().getSnapshotType(), SearchCriteria.Op.IN);
        sb.and("snapshotTypeNEQ", sb.entity().getSnapshotType(), SearchCriteria.Op.NIN);
        sb.and("dataCenterId", sb.entity().getDataCenterId(), SearchCriteria.Op.EQ);
        sb.and("locationType", sb.entity().getStoreRole(), SearchCriteria.Op.EQ);
        sb.and("imageStoreId", sb.entity().getStoreId(), SearchCriteria.Op.EQ);

        if (tags != null && !tags.isEmpty()) {
            SearchBuilder<ResourceTagVO> tagSearch = resourceTagDao.createSearchBuilder();
            for (int count = 0; count < tags.size(); count++) {
                tagSearch.or().op("key" + String.valueOf(count), tagSearch.entity().getKey(), SearchCriteria.Op.EQ);
                tagSearch.and("value" + String.valueOf(count), tagSearch.entity().getValue(), SearchCriteria.Op.EQ);
                tagSearch.cp();
            }
            tagSearch.and("resourceType", tagSearch.entity().getResourceType(), SearchCriteria.Op.EQ);
            sb.groupBy(sb.entity().getId());
            sb.join("tagSearch", tagSearch, sb.entity().getId(), tagSearch.entity().getResourceId(), JoinBuilder.JoinType.INNER);
        }

        if (storagePoolId != null) {
            SearchBuilder<SnapshotDataStoreVO> storagePoolSb = snapshotDataStoreDao.createSearchBuilder();
            storagePoolSb.and("poolId", storagePoolSb.entity().getDataStoreId(), SearchCriteria.Op.EQ);
            storagePoolSb.and("role", storagePoolSb.entity().getRole(), SearchCriteria.Op.EQ);
            sb.join("storagePoolSb", storagePoolSb, sb.entity().getId(), storagePoolSb.entity().getSnapshotId(), JoinBuilder.JoinType.INNER);
        }

        SearchCriteria<SnapshotJoinVO> sc = sb.create();
        accountMgr.buildACLSearchCriteria(sc, domainId, isRecursive, permittedAccountIds, listProjectResourcesCriteria);

        sc.setParameters("statusNEQ", Snapshot.State.Destroyed);

        if (imageStoreId != null) {
            sc.setParameters("imageStoreId", imageStoreId);
            locationType = Snapshot.LocationType.SECONDARY;
        }

        if (storagePoolId != null) {
            sc.setJoinParameters("storagePoolSb", "poolId", storagePoolId);
            sc.setJoinParameters("storagePoolSb", "role", DataStoreRole.Image);
        }

        if (volumeId != null) {
            sc.setParameters("volumeId", volumeId);
        }

        if (tags != null && !tags.isEmpty()) {
            int count = 0;
            sc.setJoinParameters("tagSearch", "resourceType", ResourceObjectType.Snapshot.toString());
            for (String key : tags.keySet()) {
                sc.setJoinParameters("tagSearch", "key" + String.valueOf(count), key);
                sc.setJoinParameters("tagSearch", "value" + String.valueOf(count), tags.get(key));
                count++;
            }
        }

        if (zoneId != null) {
            sc.setParameters("dataCenterId", zoneId);
        }

        setIdsListToSearchCriteria(sc, ids);

        if (name != null) {
            sc.setParameters("name", name);
        }

        if (id != null) {
            sc.setParameters("id", id);
        }

        if (locationType != null) {
            sc.setParameters("locationType", Snapshot.LocationType.PRIMARY.equals(locationType) ? locationType.name() : DataStoreRole.Image.name());
        }

        if (keyword != null) {
            SearchCriteria<SnapshotJoinVO> ssc = snapshotJoinDao.createSearchCriteria();
            ssc.addOr("name", SearchCriteria.Op.LIKE, "%" + keyword + "%");
            sc.addAnd("name", SearchCriteria.Op.SC, ssc);
        }

        if (snapshotTypeStr != null) {
            Snapshot.Type snapshotType = SnapshotVO.getSnapshotType(snapshotTypeStr);
            if (snapshotType == null) {
                throw new InvalidParameterValueException("Unsupported snapshot type " + snapshotTypeStr);
            }
            if (snapshotType == Snapshot.Type.RECURRING) {
                sc.setParameters("snapshotTypeEQ", Snapshot.Type.HOURLY.ordinal(), Snapshot.Type.DAILY.ordinal(), Snapshot.Type.WEEKLY.ordinal(), Snapshot.Type.MONTHLY.ordinal());
            } else {
                sc.setParameters("snapshotTypeEQ", snapshotType.ordinal());
            }
        } else if (intervalTypeStr != null && volumeId != null) {
            Snapshot.Type type = SnapshotVO.getSnapshotType(intervalTypeStr);
            if (type == null) {
                throw new InvalidParameterValueException("Unsupported snapshot interval type " + intervalTypeStr);
            }
            sc.setParameters("snapshotTypeEQ", type.ordinal());
        } else {
            // Show only MANUAL and RECURRING snapshot types
            sc.setParameters("snapshotTypeNEQ", Snapshot.Type.TEMPLATE.ordinal(), Snapshot.Type.GROUP.ordinal());
        }

        Pair<List<SnapshotJoinVO>, Integer> snapshotDataPair;
        if (isShowUnique) {
            snapshotDataPair = snapshotJoinDao.searchAndDistinctCount(sc, searchFilter, new String[]{"snapshot_view.id"});
        } else {
            snapshotDataPair = snapshotJoinDao.searchAndDistinctCount(sc, searchFilter, new String[]{"snapshot_view.snapshot_store_pair"});
        }

        Integer count = snapshotDataPair.second();
        if (count == 0) {
            // empty result
            return snapshotDataPair;
        }
        List<SnapshotJoinVO> snapshotData = snapshotDataPair.first();
        List<SnapshotJoinVO> snapshots;
        if (isShowUnique) {
            snapshots = snapshotJoinDao.findByDistinctIds(zoneId, snapshotData.stream().map(SnapshotJoinVO::getId).toArray(Long[]::new));
        } else {
            snapshots = snapshotJoinDao.searchBySnapshotStorePair(snapshotData.stream().map(SnapshotJoinVO::getSnapshotStorePair).toArray(String[]::new));
        }

        return new Pair<>(snapshots, count);
    }

    public ListResponse<ObjectStoreResponse> searchForObjectStores(ListObjectStoragePoolsCmd cmd) {
        Pair<List<ObjectStoreVO>, Integer> result = searchForObjectStoresInternal(cmd);
        ListResponse<ObjectStoreResponse> response = new ListResponse<ObjectStoreResponse>();

        List<ObjectStoreResponse> poolResponses = ViewResponseHelper.createObjectStoreResponse(result.first().toArray(new ObjectStoreVO[result.first().size()]));
        response.setResponses(poolResponses, result.second());
        return response;
    }

    private Pair<List<ObjectStoreVO>, Integer> searchForObjectStoresInternal(ListObjectStoragePoolsCmd cmd) {

        Object id = cmd.getId();
        Object name = cmd.getStoreName();
        String provider = cmd.getProvider();
        Object keyword = cmd.getKeyword();
        Long startIndex = cmd.getStartIndex();
        Long pageSize = cmd.getPageSizeVal();

        Filter searchFilter = new Filter(ObjectStoreVO.class, "id", Boolean.TRUE, startIndex, pageSize);

        SearchBuilder<ObjectStoreVO> sb = objectStoreDao.createSearchBuilder();
        sb.select(null, Func.DISTINCT, sb.entity().getId()); // select distinct
        // ids
        sb.and("id", sb.entity().getId(), SearchCriteria.Op.EQ);
        sb.and("name", sb.entity().getName(), SearchCriteria.Op.EQ);
        sb.and("provider", sb.entity().getProviderName(), SearchCriteria.Op.EQ);

        SearchCriteria<ObjectStoreVO> sc = sb.create();

        if (keyword != null) {
            SearchCriteria<ObjectStoreVO> ssc = objectStoreDao.createSearchCriteria();
            ssc.addOr("name", SearchCriteria.Op.LIKE, "%" + keyword + "%");
            ssc.addOr("providerName", SearchCriteria.Op.LIKE, "%" + keyword + "%");
            sc.addAnd("name", SearchCriteria.Op.SC, ssc);
        }

        if (id != null) {
            sc.setParameters("id", id);
        }

        if (name != null) {
            sc.setParameters("name", name);
        }

        if (provider != null) {
            sc.setParameters("provider", provider);
        }

        // search Store details by ids
        Pair<List<ObjectStoreVO>, Integer> uniqueStorePair = objectStoreDao.searchAndCount(sc, searchFilter);
        Integer count = uniqueStorePair.second();
        if (count.intValue() == 0) {
            // empty result
            return uniqueStorePair;
        }
        List<ObjectStoreVO> uniqueStores = uniqueStorePair.first();
        Long[] osIds = new Long[uniqueStores.size()];
        int i = 0;
        for (ObjectStoreVO v : uniqueStores) {
            osIds[i++] = v.getId();
        }
        List<ObjectStoreVO> objectStores = objectStoreDao.searchByIds(osIds);
        return new Pair<>(objectStores, count);
    }


    @Override
    public ListResponse<BucketResponse> searchForBuckets(ListBucketsCmd listBucketsCmd) {
        List<BucketVO> buckets = searchForBucketsInternal(listBucketsCmd);
        List<BucketResponse> bucketResponses = new ArrayList<>();
        for (BucketVO bucket : buckets) {
            bucketResponses.add(responseGenerator.createBucketResponse(bucket));
        }
        ListResponse<BucketResponse> response = new ListResponse<>();
        response.setResponses(bucketResponses, bucketResponses.size());
        return response;
    }

    private List<BucketVO> searchForBucketsInternal(ListBucketsCmd cmd) {

        Long id = cmd.getId();
        String name = cmd.getBucketName();
        Long storeId = cmd.getObjectStorageId();
        String keyword = cmd.getKeyword();
        Long startIndex = cmd.getStartIndex();
        Long pageSize = cmd.getPageSizeVal();
        Account caller = CallContext.current().getCallingAccount();
        List<Long> permittedAccounts = new ArrayList<Long>();

        // Verify parameters
        if (id != null) {
            BucketVO bucket = bucketDao.findById(id);
            if (bucket != null) {
                accountMgr.checkAccess(CallContext.current().getCallingAccount(), null, true, bucket);
            }
        }

        List<Long> ids = getIdsListFromCmd(cmd.getId(), cmd.getIds());

        Ternary<Long, Boolean, ListProjectResourcesCriteria> domainIdRecursiveListProject = new Ternary<Long, Boolean, ListProjectResourcesCriteria>(cmd.getDomainId(),
                cmd.isRecursive(), null);
        accountMgr.buildACLSearchParameters(caller, id, cmd.getAccountName(), cmd.getProjectId(), permittedAccounts, domainIdRecursiveListProject, cmd.listAll(), false);
        Long domainId = domainIdRecursiveListProject.first();
        Boolean isRecursive = domainIdRecursiveListProject.second();
        ListProjectResourcesCriteria listProjectResourcesCriteria = domainIdRecursiveListProject.third();

        Filter searchFilter = new Filter(BucketVO.class, "id", Boolean.TRUE, startIndex, pageSize);

        SearchBuilder<BucketVO> sb = bucketDao.createSearchBuilder();
        accountMgr.buildACLSearchBuilder(sb, domainId, isRecursive, permittedAccounts, listProjectResourcesCriteria);
        sb.select(null, Func.DISTINCT, sb.entity().getId()); // select distinct
        // ids
        sb.and("id", sb.entity().getId(), SearchCriteria.Op.EQ);
        sb.and("name", sb.entity().getName(), SearchCriteria.Op.EQ);

        SearchCriteria<BucketVO> sc = sb.create();
        accountMgr.buildACLSearchCriteria(sc, domainId, isRecursive, permittedAccounts, listProjectResourcesCriteria);

        if (keyword != null) {
            SearchCriteria<BucketVO> ssc = bucketDao.createSearchCriteria();
            ssc.addOr("name", SearchCriteria.Op.LIKE, "%" + keyword + "%");
            ssc.addOr("state", SearchCriteria.Op.LIKE, "%" + keyword + "%");
            sc.addAnd("name", SearchCriteria.Op.SC, ssc);
        }

        if (id != null) {
            sc.setParameters("id", id);
        }

        if (name != null) {
            sc.setParameters("name", name);
        }

        setIdsListToSearchCriteria(sc, ids);

        // search Volume details by ids
        Pair<List<BucketVO>, Integer> uniqueBktPair = bucketDao.searchAndCount(sc, searchFilter);
        Integer count = uniqueBktPair.second();
        if (count.intValue() == 0) {
            // empty result
            return uniqueBktPair.first();
        }
        List<BucketVO> uniqueBkts = uniqueBktPair.first();
        Long[] bktIds = new Long[uniqueBkts.size()];
        int i = 0;
        for (BucketVO b : uniqueBkts) {
            bktIds[i++] = b.getId();
        }

        return bucketDao.searchByIds(bktIds);
    }

    @Override
    public String getConfigComponentName() {
        return QueryService.class.getSimpleName();
    }

    @Override
    public ConfigKey<?>[] getConfigKeys() {
        return new ConfigKey<?>[] {AllowUserViewDestroyedVM, UserVMDeniedDetails, UserVMReadOnlyDetails, SortKeyAscending,
                AllowUserViewAllDomainAccounts, SharePublicTemplatesWithOtherDomains};
    }
}<|MERGE_RESOLUTION|>--- conflicted
+++ resolved
@@ -3934,11 +3934,7 @@
                     srvOffrDomainDetailSearch.entity().getName(), serviceOfferingSearch.entity().setString(ApiConstants.DOMAIN_ID));
         }
 
-<<<<<<< HEAD
-        List<String> hostTags = getHostTagsFromTemplateForServiceOfferingsListing(caller, templateId);
-=======
         List<String> hostTags = new ArrayList<>();
->>>>>>> 3de1f8b4
         if (currentVmOffering != null) {
             hostTags.addAll(com.cloud.utils.StringUtils.csvTagsToList(currentVmOffering.getHostTag()));
         }
@@ -4081,13 +4077,8 @@
             }
         }
 
-<<<<<<< HEAD
         if (CollectionUtils.isNotEmpty(hostTags)) {
             for (String tag : hostTags) {
-=======
-        if (!hostTags.isEmpty()) {
-            for(String tag : hostTags) {
->>>>>>> 3de1f8b4
                 sc.setParameters("hostTag" + tag, tag);
             }
         }
