--- conflicted
+++ resolved
@@ -3500,7 +3500,14 @@
             sc.setParameters("diskSizeStrictness", currentDiskOffering.getDiskSizeStrictness());
         }
 
-<<<<<<< HEAD
+        // Filter offerings that are not associated with caller's domain
+        if (!Account.Type.ADMIN.equals(account.getType())) {
+            Domain callerDomain = _domainDao.findById(account.getDomainId());
+            List<Long> domainIds = findRelatedDomainIds(callerDomain, isRecursive);
+
+            sc.setJoinParameters("domainDetailsSearch", "domainIdIN", domainIds.toArray());
+        }
+
         if (vmId != null) {
             UserVmVO vm = userVmDao.findById(vmId);
             if (vm == null) {
@@ -3511,18 +3518,7 @@
             }
         }
 
-        Pair<List<DiskOfferingJoinVO>, Integer> result = _diskOfferingJoinDao.searchAndCount(sc, searchFilter);
-=======
-        // Filter offerings that are not associated with caller's domain
-        if (!Account.Type.ADMIN.equals(account.getType())) {
-            Domain callerDomain = _domainDao.findById(account.getDomainId());
-            List<Long> domainIds = findRelatedDomainIds(callerDomain, isRecursive);
-
-            sc.setJoinParameters("domainDetailsSearch", "domainIdIN", domainIds.toArray());
-        }
-
         Pair<List<DiskOfferingVO>, Integer> uniquePairs = _diskOfferingDao.searchAndCount(sc, searchFilter);
->>>>>>> fe5d7412
         String[] requiredTagsArray = new String[0];
         if (CollectionUtils.isNotEmpty(uniquePairs.first()) && VolumeApiServiceImpl.MatchStoragePoolTagsWithDiskOffering.valueIn(zoneId)) {
             if (volumeId != null) {
@@ -4067,7 +4063,6 @@
                 }
             }
 
-<<<<<<< HEAD
             List<String> offeringHostTags = com.cloud.utils.StringUtils.csvTagsToList(currentVmOffering.getHostTag());
             if (!offeringHostTags.isEmpty()) {
                 hostTags.addAll(offeringHostTags);
@@ -4090,14 +4085,6 @@
             finalHostTagsSearchCriteria.addOr("hostTag", Op.SC, hostTagsSearchCriteria);
 
             sc.addAnd("hostTagsConstraint", SearchCriteria.Op.SC, finalHostTagsSearchCriteria);
-=======
-            List<String> hostTags = com.cloud.utils.StringUtils.csvTagsToList(currentVmOffering.getHostTag());
-            if (!hostTags.isEmpty()) {
-                for(String tag : hostTags) {
-                    sc.setParameters(tag, tag);
-                }
-            }
->>>>>>> fe5d7412
         }
 
         Pair<List<ServiceOfferingVO>, Integer> uniquePair = _srvOfferingDao.searchAndCount(sc, searchFilter);
