--- conflicted
+++ resolved
@@ -165,6 +165,7 @@
 import org.apache.commons.collections.MapUtils;
 import org.apache.commons.lang3.EnumUtils;
 import org.apache.commons.lang3.StringUtils;
+import org.jetbrains.annotations.NotNull;
 import org.springframework.stereotype.Component;
 
 import com.cloud.api.query.dao.AccountJoinDao;
@@ -4335,11 +4336,7 @@
      */
     private void buildSearchCriteriaForDomainAdmins(SearchCriteria<DataCenterJoinVO> sc, Account account) {
         List<Long> domainIds = new ArrayList<>();
-        DomainVO domainRecord = _domainDao.findById(account.getDomainId());
-        if (domainRecord == null) {
-            logger.error("Could not find the domainId for account: {}", account);
-            throw new CloudAuthenticationException("Could not find the domainId for account:" + account.getAccountName());
-        }
+        DomainVO domainRecord = getDomainForAccount(account);
         logger.trace("adding caller's domain {} to the list of domains to search for zones", account.getDomainId());
         domainIds.add(domainRecord.getId());
         // find all domain Ids till leaf
@@ -4372,6 +4369,16 @@
         }
     }
 
+    @NotNull
+    private DomainVO getDomainForAccount(Account account) {
+        DomainVO domainRecord = _domainDao.findById(account.getDomainId());
+        if (domainRecord == null) {
+            logger.error("Could not find the domainId for account: {}", account);
+            throw new CloudAuthenticationException("Could not find the domainId for account:" + account.getAccountName());
+        }
+        return domainRecord;
+    }
+
     /**
      * Return all zones for the user's domain, and everything above till root
      * list all zones belonging to this domain, and all of its parents
@@ -4381,11 +4388,7 @@
 
         // find all domain Id up to root domain for this account
         List<Long> domainIds = new ArrayList<>();
-        DomainVO domainRecord = _domainDao.findById(account.getDomainId());
-        if (domainRecord == null) {
-            logger.error("Could not find the domainId for account: {}", account);
-            throw new CloudAuthenticationException("Could not find the domainId for account:" + account.getAccountName());
-        }
+        DomainVO domainRecord = getDomainForAccount(account);
         domainIds.add(domainRecord.getId());
         while (domainRecord.getParent() != null) {
             domainRecord = _domainDao.findById(domainRecord.getParent());
@@ -4507,13 +4510,8 @@
             listAll = true;
         }
 
-<<<<<<< HEAD
         List<Long> permittedAccountIds = new ArrayList<>();
-        Ternary<Long, Boolean, ListProjectResourcesCriteria> domainIdRecursiveListProject = new Ternary<>(cmd.getDomainId(), cmd.isRecursive(), null);
-=======
-        List<Long> permittedAccountIds = new ArrayList<Long>();
         Ternary<Long, Boolean, ListProjectResourcesCriteria> domainIdRecursiveListProject = new Ternary<>(domainId, isRecursive, null);
->>>>>>> a4263da8
         accountMgr.buildACLSearchParameters(
                 caller, id, cmd.getAccountName(), cmd.getProjectId(), permittedAccountIds,
                 domainIdRecursiveListProject, listAll, false
@@ -4541,11 +4539,7 @@
                 null, cmd.getPageSizeVal(), cmd.getStartIndex(), cmd.getZoneId(), cmd.getStoragePoolId(),
                 cmd.getImageStoreId(), hypervisorType, showDomr, cmd.listInReadyState(), permittedAccounts, caller,
                 listProjectResourcesCriteria, tags, showRemovedTmpl, cmd.getIds(), parentTemplateId, cmd.getShowUnique(),
-<<<<<<< HEAD
-                templateType, isVnf, cmd.getArch());
-=======
-                templateType, isVnf, domainId, isRecursive);
->>>>>>> a4263da8
+                templateType, isVnf, domainId, isRecursive, cmd.getArch());
     }
 
     private Pair<List<TemplateJoinVO>, Integer> searchForTemplatesInternal(Long templateId, String name, String keyword,
@@ -4554,11 +4548,7 @@
             boolean showDomr, boolean onlyReady, List<Account> permittedAccounts, Account caller,
             ListProjectResourcesCriteria listProjectResourcesCriteria, Map<String, String> tags,
             boolean showRemovedTmpl, List<Long> ids, Long parentTemplateId, Boolean showUnique, String templateType,
-<<<<<<< HEAD
-            Boolean isVnf, CPU.CPUArch arch) {
-=======
-            Boolean isVnf, Long domainId, boolean isRecursive) {
->>>>>>> a4263da8
+            Boolean isVnf, Long domainId, boolean isRecursive, CPU.CPUArch arch) {
 
         // check if zone is configured, if not, just return empty list
         List<HypervisorType> hypers = null;
@@ -4995,12 +4985,8 @@
         return searchForTemplatesInternal(cmd.getId(), cmd.getIsoName(), cmd.getKeyword(), isoFilter, true, cmd.isBootable(),
                 cmd.getPageSizeVal(), cmd.getStartIndex(), cmd.getZoneId(), cmd.getStoragePoolId(), cmd.getImageStoreId(),
                 hypervisorType, true, cmd.listInReadyState(), permittedAccounts, caller, listProjectResourcesCriteria,
-<<<<<<< HEAD
-                tags, showRemovedISO, null, null, cmd.getShowUnique(), null, null, cmd.getArch());
-=======
                 tags, showRemovedISO, null, null, cmd.getShowUnique(), null, null,
-                domainId, isRecursive);
->>>>>>> a4263da8
+                domainId, isRecursive, cmd.getArch());
     }
 
     @Override
@@ -5078,7 +5064,7 @@
             options.put(VmDetailConstants.VIDEO_HARDWARE, Arrays.asList("cirrus", "vga", "qxl", "virtio"));
             options.put(VmDetailConstants.VIDEO_RAM, Collections.emptyList());
             options.put(VmDetailConstants.IO_POLICY, Arrays.asList("threads", "native", "io_uring", "storage_specific"));
-            options.put(VmDetailConstants.IOTHREADS, Arrays.asList("enabled"));
+            options.put(VmDetailConstants.IOTHREADS, List.of("enabled"));
             options.put(VmDetailConstants.NIC_MULTIQUEUE_NUMBER, Collections.emptyList());
             options.put(VmDetailConstants.NIC_PACKED_VIRTQUEUES_ENABLED, Arrays.asList("true", "false"));
             options.put(VmDetailConstants.VIRTUAL_TPM_MODEL, Arrays.asList("tpm-tis", "tpm-crb"));
@@ -5117,7 +5103,7 @@
         Long domainId = cmd.getDomainId();
         final Long projectId = cmd.getProjectId();
         Boolean isRecursive = cmd.isRecursive();
-        final Boolean listAll = cmd.listAll();
+        final boolean listAll = cmd.listAll();
         final Long startIndex = cmd.getStartIndex();
         final Long pageSize = cmd.getPageSizeVal();
         final String keyword = cmd.getKeyword();
