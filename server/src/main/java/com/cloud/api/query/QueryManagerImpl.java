// Licensed to the Apache Software Foundation (ASF) under one
// or more contributor license agreements.  See the NOTICE file
// distributed with this work for additional information
// regarding copyright ownership.  The ASF licenses this file
// to you under the Apache License, Version 2.0 (the
// "License"); you may not use this file except in compliance
// with the License.  You may obtain a copy of the License at
//
//   http://www.apache.org/licenses/LICENSE-2.0
//
// Unless required by applicable law or agreed to in writing,
// software distributed under the License is distributed on an
// "AS IS" BASIS, WITHOUT WARRANTIES OR CONDITIONS OF ANY
// KIND, either express or implied.  See the License for the
// specific language governing permissions and limitations
// under the License.
package com.cloud.api.query;

import static com.cloud.vm.VmDetailConstants.SSH_PUBLIC_KEY;

import java.lang.reflect.InvocationTargetException;
import java.lang.reflect.Method;
import java.util.ArrayList;
import java.util.Arrays;
import java.util.Collections;
import java.util.Date;
import java.util.HashMap;
import java.util.HashSet;
import java.util.List;
import java.util.ListIterator;
import java.util.Map;
import java.util.Set;
import java.util.UUID;
import java.util.stream.Collectors;
import java.util.stream.Stream;

import javax.inject.Inject;

import org.apache.cloudstack.acl.ControlledEntity;
import org.apache.cloudstack.acl.ControlledEntity.ACLType;
import org.apache.cloudstack.acl.SecurityChecker;
import org.apache.cloudstack.affinity.AffinityGroupDomainMapVO;
import org.apache.cloudstack.affinity.AffinityGroupResponse;
import org.apache.cloudstack.affinity.AffinityGroupVMMapVO;
import org.apache.cloudstack.affinity.dao.AffinityGroupDomainMapDao;
import org.apache.cloudstack.affinity.dao.AffinityGroupVMMapDao;
import org.apache.cloudstack.api.ApiCommandResourceType;
import org.apache.cloudstack.api.ApiConstants;
import org.apache.cloudstack.api.BaseListProjectAndAccountResourcesCmd;
import org.apache.cloudstack.api.InternalIdentity;
import org.apache.cloudstack.api.ResourceDetail;
import org.apache.cloudstack.api.ResponseGenerator;
import org.apache.cloudstack.api.ResponseObject.ResponseView;
import org.apache.cloudstack.api.command.admin.account.ListAccountsCmdByAdmin;
import org.apache.cloudstack.api.command.admin.domain.ListDomainsCmd;
import org.apache.cloudstack.api.command.admin.domain.ListDomainsCmdByAdmin;
import org.apache.cloudstack.api.command.admin.host.ListHostTagsCmd;
import org.apache.cloudstack.api.command.admin.host.ListHostsCmd;
import org.apache.cloudstack.api.command.admin.internallb.ListInternalLBVMsCmd;
import org.apache.cloudstack.api.command.admin.iso.ListIsosCmdByAdmin;
import org.apache.cloudstack.api.command.admin.management.ListMgmtsCmd;
import org.apache.cloudstack.api.command.admin.resource.icon.ListResourceIconCmd;
import org.apache.cloudstack.api.command.admin.router.GetRouterHealthCheckResultsCmd;
import org.apache.cloudstack.api.command.admin.router.ListRoutersCmd;
import org.apache.cloudstack.api.command.admin.snapshot.ListSnapshotsCmdByAdmin;
import org.apache.cloudstack.api.command.admin.storage.ListImageStoresCmd;
import org.apache.cloudstack.api.command.admin.storage.ListObjectStoragePoolsCmd;
import org.apache.cloudstack.api.command.admin.storage.ListSecondaryStagingStoresCmd;
import org.apache.cloudstack.api.command.admin.storage.ListStoragePoolsCmd;
import org.apache.cloudstack.api.command.admin.storage.ListStorageTagsCmd;
import org.apache.cloudstack.api.command.admin.storage.heuristics.ListSecondaryStorageSelectorsCmd;
import org.apache.cloudstack.api.command.admin.template.ListTemplatesCmdByAdmin;
import org.apache.cloudstack.api.command.admin.user.ListUsersCmd;
import org.apache.cloudstack.api.command.admin.vm.ListAffectedVmsForStorageScopeChangeCmd;
import org.apache.cloudstack.api.command.admin.zone.ListZonesCmdByAdmin;
import org.apache.cloudstack.api.command.user.account.ListAccountsCmd;
import org.apache.cloudstack.api.command.user.account.ListProjectAccountsCmd;
import org.apache.cloudstack.api.command.user.address.ListQuarantinedIpsCmd;
import org.apache.cloudstack.api.command.user.affinitygroup.ListAffinityGroupsCmd;
import org.apache.cloudstack.api.command.user.bucket.ListBucketsCmd;
import org.apache.cloudstack.api.command.user.event.ListEventsCmd;
import org.apache.cloudstack.api.command.user.iso.ListIsosCmd;
import org.apache.cloudstack.api.command.user.job.ListAsyncJobsCmd;
import org.apache.cloudstack.api.command.user.offering.ListDiskOfferingsCmd;
import org.apache.cloudstack.api.command.user.offering.ListServiceOfferingsCmd;
import org.apache.cloudstack.api.command.user.project.ListProjectInvitationsCmd;
import org.apache.cloudstack.api.command.user.project.ListProjectsCmd;
import org.apache.cloudstack.api.command.user.resource.ListDetailOptionsCmd;
import org.apache.cloudstack.api.command.user.securitygroup.ListSecurityGroupsCmd;
import org.apache.cloudstack.api.command.user.snapshot.CopySnapshotCmd;
import org.apache.cloudstack.api.command.user.snapshot.ListSnapshotsCmd;
import org.apache.cloudstack.api.command.user.tag.ListTagsCmd;
import org.apache.cloudstack.api.command.user.template.ListTemplatesCmd;
import org.apache.cloudstack.api.command.user.template.ListVnfTemplatesCmd;
import org.apache.cloudstack.api.command.user.vm.ListVMsCmd;
import org.apache.cloudstack.api.command.user.vmgroup.ListVMGroupsCmd;
import org.apache.cloudstack.api.command.user.volume.ListResourceDetailsCmd;
import org.apache.cloudstack.api.command.user.volume.ListVolumesCmd;
import org.apache.cloudstack.api.command.user.zone.ListZonesCmd;
import org.apache.cloudstack.api.response.AccountResponse;
import org.apache.cloudstack.api.response.AsyncJobResponse;
import org.apache.cloudstack.api.response.BucketResponse;
import org.apache.cloudstack.api.response.DetailOptionsResponse;
import org.apache.cloudstack.api.response.DiskOfferingResponse;
import org.apache.cloudstack.api.response.DomainResponse;
import org.apache.cloudstack.api.response.DomainRouterResponse;
import org.apache.cloudstack.api.response.EventResponse;
import org.apache.cloudstack.api.response.HostResponse;
import org.apache.cloudstack.api.response.HostTagResponse;
import org.apache.cloudstack.api.response.ImageStoreResponse;
import org.apache.cloudstack.api.response.InstanceGroupResponse;
import org.apache.cloudstack.api.response.IpQuarantineResponse;
import org.apache.cloudstack.api.response.ListResponse;
import org.apache.cloudstack.api.response.ManagementServerResponse;
import org.apache.cloudstack.api.response.ObjectStoreResponse;
import org.apache.cloudstack.api.response.PeerManagementServerNodeResponse;
import org.apache.cloudstack.api.response.ProjectAccountResponse;
import org.apache.cloudstack.api.response.ProjectInvitationResponse;
import org.apache.cloudstack.api.response.ProjectResponse;
import org.apache.cloudstack.api.response.ResourceDetailResponse;
import org.apache.cloudstack.api.response.ResourceIconResponse;
import org.apache.cloudstack.api.response.ResourceTagResponse;
import org.apache.cloudstack.api.response.RouterHealthCheckResultResponse;
import org.apache.cloudstack.api.response.SecondaryStorageHeuristicsResponse;
import org.apache.cloudstack.api.response.SecurityGroupResponse;
import org.apache.cloudstack.api.response.ServiceOfferingResponse;
import org.apache.cloudstack.api.response.SnapshotResponse;
import org.apache.cloudstack.api.response.StoragePoolResponse;
import org.apache.cloudstack.api.response.StorageTagResponse;
import org.apache.cloudstack.api.response.TemplateResponse;
import org.apache.cloudstack.api.response.UserResponse;
import org.apache.cloudstack.api.response.UserVmResponse;
import org.apache.cloudstack.api.response.VirtualMachineResponse;
import org.apache.cloudstack.api.response.VolumeResponse;
import org.apache.cloudstack.api.response.ZoneResponse;
import org.apache.cloudstack.backup.BackupOfferingVO;
import org.apache.cloudstack.backup.dao.BackupOfferingDao;
import org.apache.cloudstack.context.CallContext;
import org.apache.cloudstack.engine.subsystem.api.storage.DataStore;
import org.apache.cloudstack.engine.subsystem.api.storage.DataStoreCapabilities;
import org.apache.cloudstack.engine.subsystem.api.storage.DataStoreDriver;
import org.apache.cloudstack.engine.subsystem.api.storage.DataStoreManager;
import org.apache.cloudstack.engine.subsystem.api.storage.TemplateState;
import org.apache.cloudstack.framework.config.ConfigKey;
import org.apache.cloudstack.framework.config.Configurable;
import org.apache.cloudstack.framework.jobs.AsyncJobManager;
import org.apache.cloudstack.framework.jobs.impl.AsyncJobVO;
import org.apache.cloudstack.outofbandmanagement.OutOfBandManagementVO;
import org.apache.cloudstack.outofbandmanagement.dao.OutOfBandManagementDao;
import org.apache.cloudstack.query.QueryService;
import org.apache.cloudstack.resourcedetail.DiskOfferingDetailVO;
import org.apache.cloudstack.resourcedetail.dao.DiskOfferingDetailsDao;
import org.apache.cloudstack.secstorage.HeuristicVO;
import org.apache.cloudstack.secstorage.dao.SecondaryStorageHeuristicDao;
import org.apache.cloudstack.secstorage.heuristics.Heuristic;
import org.apache.cloudstack.storage.datastore.db.ObjectStoreDao;
import org.apache.cloudstack.storage.datastore.db.ObjectStoreVO;
import org.apache.cloudstack.storage.datastore.db.PrimaryDataStoreDao;
import org.apache.cloudstack.storage.datastore.db.SnapshotDataStoreDao;
import org.apache.cloudstack.storage.datastore.db.SnapshotDataStoreVO;
import org.apache.cloudstack.storage.datastore.db.StoragePoolDetailVO;
import org.apache.cloudstack.storage.datastore.db.StoragePoolDetailsDao;
import org.apache.cloudstack.storage.datastore.db.StoragePoolVO;
import org.apache.cloudstack.storage.datastore.db.TemplateDataStoreDao;
import org.apache.commons.collections.CollectionUtils;
import org.apache.commons.collections.MapUtils;
import org.apache.commons.lang3.EnumUtils;
import org.apache.commons.lang3.StringUtils;
import org.springframework.stereotype.Component;

import com.cloud.api.query.dao.AccountJoinDao;
import com.cloud.api.query.dao.AffinityGroupJoinDao;
import com.cloud.api.query.dao.AsyncJobJoinDao;
import com.cloud.api.query.dao.DataCenterJoinDao;
import com.cloud.api.query.dao.DiskOfferingJoinDao;
import com.cloud.api.query.dao.DomainJoinDao;
import com.cloud.api.query.dao.DomainRouterJoinDao;
import com.cloud.api.query.dao.HostJoinDao;
import com.cloud.api.query.dao.ImageStoreJoinDao;
import com.cloud.api.query.dao.InstanceGroupJoinDao;
import com.cloud.api.query.dao.ManagementServerJoinDao;
import com.cloud.api.query.dao.ProjectAccountJoinDao;
import com.cloud.api.query.dao.ProjectInvitationJoinDao;
import com.cloud.api.query.dao.ProjectJoinDao;
import com.cloud.api.query.dao.ResourceTagJoinDao;
import com.cloud.api.query.dao.SecurityGroupJoinDao;
import com.cloud.api.query.dao.ServiceOfferingJoinDao;
import com.cloud.api.query.dao.SnapshotJoinDao;
import com.cloud.api.query.dao.StoragePoolJoinDao;
import com.cloud.api.query.dao.TemplateJoinDao;
import com.cloud.api.query.dao.UserAccountJoinDao;
import com.cloud.api.query.dao.UserVmJoinDao;
import com.cloud.api.query.dao.VolumeJoinDao;
import com.cloud.api.query.vo.AccountJoinVO;
import com.cloud.api.query.vo.AffinityGroupJoinVO;
import com.cloud.api.query.vo.AsyncJobJoinVO;
import com.cloud.api.query.vo.DataCenterJoinVO;
import com.cloud.api.query.vo.DiskOfferingJoinVO;
import com.cloud.api.query.vo.DomainJoinVO;
import com.cloud.api.query.vo.DomainRouterJoinVO;
import com.cloud.api.query.vo.EventJoinVO;
import com.cloud.api.query.vo.HostJoinVO;
import com.cloud.api.query.vo.ImageStoreJoinVO;
import com.cloud.api.query.vo.InstanceGroupJoinVO;
import com.cloud.api.query.vo.ManagementServerJoinVO;
import com.cloud.api.query.vo.ProjectAccountJoinVO;
import com.cloud.api.query.vo.ProjectInvitationJoinVO;
import com.cloud.api.query.vo.ProjectJoinVO;
import com.cloud.api.query.vo.ResourceTagJoinVO;
import com.cloud.api.query.vo.SecurityGroupJoinVO;
import com.cloud.api.query.vo.ServiceOfferingJoinVO;
import com.cloud.api.query.vo.SnapshotJoinVO;
import com.cloud.api.query.vo.StoragePoolJoinVO;
import com.cloud.api.query.vo.TemplateJoinVO;
import com.cloud.api.query.vo.UserAccountJoinVO;
import com.cloud.api.query.vo.UserVmJoinVO;
import com.cloud.api.query.vo.VolumeJoinVO;
import com.cloud.cluster.ManagementServerHostPeerJoinVO;
import com.cloud.cluster.ManagementServerHostVO;
import com.cloud.cluster.dao.ManagementServerHostDao;
import com.cloud.cluster.dao.ManagementServerHostPeerJoinDao;
import com.cloud.cpu.CPU;
import com.cloud.dc.ClusterVO;
import com.cloud.dc.DataCenter;
import com.cloud.dc.DedicatedResourceVO;
import com.cloud.dc.dao.ClusterDao;
import com.cloud.dc.dao.DedicatedResourceDao;
import com.cloud.domain.Domain;
import com.cloud.domain.DomainVO;
import com.cloud.domain.dao.DomainDao;
import com.cloud.event.EventVO;
import com.cloud.event.dao.EventDao;
import com.cloud.event.dao.EventJoinDao;
import com.cloud.exception.CloudAuthenticationException;
import com.cloud.exception.InvalidParameterValueException;
import com.cloud.exception.PermissionDeniedException;
import com.cloud.ha.HighAvailabilityManager;
import com.cloud.host.Host;
import com.cloud.host.HostTagVO;
import com.cloud.host.HostVO;
import com.cloud.host.dao.HostDao;
import com.cloud.host.dao.HostTagsDao;
import com.cloud.hypervisor.Hypervisor;
import com.cloud.hypervisor.Hypervisor.HypervisorType;
import com.cloud.network.PublicIpQuarantine;
import com.cloud.network.RouterHealthCheckResult;
import com.cloud.network.VNF;
import com.cloud.network.VpcVirtualNetworkApplianceService;
import com.cloud.network.as.AutoScaleVmGroupVmMapVO;
import com.cloud.network.as.dao.AutoScaleVmGroupDao;
import com.cloud.network.as.dao.AutoScaleVmGroupVmMapDao;
import com.cloud.network.dao.IPAddressDao;
import com.cloud.network.dao.IPAddressVO;
import com.cloud.network.dao.NetworkDao;
import com.cloud.network.dao.NetworkVO;
import com.cloud.network.dao.PublicIpQuarantineDao;
import com.cloud.network.dao.RouterHealthCheckResultDao;
import com.cloud.network.dao.RouterHealthCheckResultVO;
import com.cloud.network.router.VirtualNetworkApplianceManager;
import com.cloud.network.security.SecurityGroupVMMapVO;
import com.cloud.network.security.dao.SecurityGroupVMMapDao;
import com.cloud.network.vo.PublicIpQuarantineVO;
import com.cloud.offering.DiskOffering;
import com.cloud.offering.ServiceOffering;
import com.cloud.org.Grouping;
import com.cloud.projects.Project;
import com.cloud.projects.Project.ListProjectResourcesCriteria;
import com.cloud.projects.ProjectInvitation;
import com.cloud.projects.ProjectManager;
import com.cloud.projects.ProjectVO;
import com.cloud.projects.dao.ProjectAccountDao;
import com.cloud.projects.dao.ProjectDao;
import com.cloud.projects.dao.ProjectInvitationDao;
import com.cloud.resource.ResourceManager;
import com.cloud.resource.icon.dao.ResourceIconDao;
import com.cloud.server.ResourceManagerUtil;
import com.cloud.server.ResourceMetaDataService;
import com.cloud.server.ResourceTag;
import com.cloud.server.ResourceTag.ResourceObjectType;
import com.cloud.service.ServiceOfferingDetailsVO;
import com.cloud.service.ServiceOfferingVO;
import com.cloud.service.dao.ServiceOfferingDao;
import com.cloud.service.dao.ServiceOfferingDetailsDao;
import com.cloud.storage.BucketVO;
import com.cloud.storage.DataStoreRole;
import com.cloud.storage.DiskOfferingVO;
import com.cloud.storage.ScopeType;
import com.cloud.storage.Snapshot;
import com.cloud.storage.SnapshotVO;
import com.cloud.storage.Storage;
import com.cloud.storage.Storage.ImageFormat;
import com.cloud.storage.Storage.TemplateType;
import com.cloud.storage.StorageManager;
import com.cloud.storage.StoragePool;
import com.cloud.storage.StoragePoolHostVO;
import com.cloud.storage.StoragePoolStatus;
import com.cloud.storage.StoragePoolTagVO;
import com.cloud.storage.VMTemplateStoragePoolVO;
import com.cloud.storage.VMTemplateVO;
import com.cloud.storage.Volume;
import com.cloud.storage.VolumeApiServiceImpl;
import com.cloud.storage.VolumeVO;
import com.cloud.storage.dao.BucketDao;
import com.cloud.storage.dao.DiskOfferingDao;
import com.cloud.storage.dao.StoragePoolHostDao;
import com.cloud.storage.dao.StoragePoolTagsDao;
import com.cloud.storage.dao.VMTemplateDao;
import com.cloud.storage.dao.VMTemplatePoolDao;
import com.cloud.storage.dao.VolumeDao;
import com.cloud.tags.ResourceTagVO;
import com.cloud.tags.dao.ResourceTagDao;
import com.cloud.template.VirtualMachineTemplate.State;
import com.cloud.template.VirtualMachineTemplate.TemplateFilter;
import com.cloud.user.Account;
import com.cloud.user.AccountManager;
import com.cloud.user.AccountVO;
import com.cloud.user.DomainManager;
import com.cloud.user.SSHKeyPairVO;
import com.cloud.user.User;
import com.cloud.user.dao.AccountDao;
import com.cloud.user.dao.SSHKeyPairDao;
import com.cloud.user.dao.UserDao;
import com.cloud.utils.DateUtil;
import com.cloud.utils.NumbersUtil;
import com.cloud.utils.Pair;
import com.cloud.utils.Ternary;
import com.cloud.utils.db.EntityManager;
import com.cloud.utils.db.Filter;
import com.cloud.utils.db.GenericSearchBuilder;
import com.cloud.utils.db.JoinBuilder;
import com.cloud.utils.db.SearchBuilder;
import com.cloud.utils.db.SearchCriteria;
import com.cloud.utils.db.SearchCriteria.Func;
import com.cloud.utils.db.SearchCriteria.Op;
import com.cloud.utils.exception.CloudRuntimeException;
import com.cloud.vm.DomainRouterVO;
import com.cloud.vm.InstanceGroupVMMapVO;
import com.cloud.vm.NicVO;
import com.cloud.vm.UserVmDetailVO;
import com.cloud.vm.UserVmVO;
import com.cloud.vm.VMInstanceVO;
import com.cloud.vm.VirtualMachine;
import com.cloud.vm.VirtualMachineManager;
import com.cloud.vm.VmDetailConstants;
import com.cloud.vm.dao.DomainRouterDao;
import com.cloud.vm.dao.InstanceGroupVMMapDao;
import com.cloud.vm.dao.NicDao;
import com.cloud.vm.dao.UserVmDao;
import com.cloud.vm.dao.UserVmDetailsDao;
import com.cloud.vm.dao.VMInstanceDao;

@Component
public class QueryManagerImpl extends MutualExclusiveIdsManagerBase implements QueryService, Configurable {


    private static final String ID_FIELD = "id";

    @Inject
    AccountManager accountMgr;

    @Inject
    ProjectManager _projectMgr;

    @Inject
    DomainDao _domainDao;

    @Inject
    DomainJoinDao _domainJoinDao;

    @Inject
    UserAccountJoinDao _userAccountJoinDao;

    @Inject
    EventDao eventDao;

    @Inject
    EventJoinDao _eventJoinDao;

    @Inject
    ResourceTagJoinDao _resourceTagJoinDao;

    @Inject
    InstanceGroupJoinDao _vmGroupJoinDao;

    @Inject
    UserVmJoinDao _userVmJoinDao;

    @Inject
    UserVmDao userVmDao;

    @Inject
    VMInstanceDao _vmInstanceDao;

    @Inject
    SecurityGroupJoinDao _securityGroupJoinDao;

    @Inject
    SecurityGroupVMMapDao securityGroupVMMapDao;

    @Inject
    DomainRouterJoinDao _routerJoinDao;

    @Inject
    ProjectInvitationJoinDao _projectInvitationJoinDao;

    @Inject
    ProjectJoinDao _projectJoinDao;

    @Inject
    ProjectDao _projectDao;

    @Inject
    ProjectAccountDao _projectAccountDao;

    @Inject
    ProjectAccountJoinDao _projectAccountJoinDao;

    @Inject
    HostJoinDao hostJoinDao;

    @Inject
    VolumeJoinDao _volumeJoinDao;

    @Inject
    AccountDao _accountDao;

    @Inject
    AccountJoinDao _accountJoinDao;

    @Inject
    AsyncJobJoinDao _jobJoinDao;

    @Inject
    StoragePoolJoinDao _poolJoinDao;

    @Inject
    StoragePoolTagsDao _storageTagDao;

    @Inject
    HostTagsDao _hostTagDao;

    @Inject
    ImageStoreJoinDao _imageStoreJoinDao;

    @Inject
    DiskOfferingJoinDao _diskOfferingJoinDao;

    @Inject
    DiskOfferingDetailsDao _diskOfferingDetailsDao;

    @Inject
    ServiceOfferingJoinDao _srvOfferingJoinDao;

    @Inject
    ServiceOfferingDao _srvOfferingDao;

    @Inject
    ServiceOfferingDetailsDao _srvOfferingDetailsDao;

    @Inject
    DiskOfferingDao _diskOfferingDao;

    @Inject
    DataCenterJoinDao _dcJoinDao;

    @Inject
    DomainRouterDao _routerDao;

    @Inject
    HighAvailabilityManager _haMgr;

    @Inject
    VMTemplateDao _templateDao;

    @Inject
    TemplateJoinDao _templateJoinDao;

    @Inject
    ResourceManager _resourceMgr;
    @Inject
    ResourceMetaDataService _resourceMetaDataMgr;

    @Inject
    ResourceManagerUtil resourceManagerUtil;

    @Inject
    AffinityGroupVMMapDao _affinityGroupVMMapDao;

    @Inject
    AffinityGroupJoinDao _affinityGroupJoinDao;

    @Inject
    DedicatedResourceDao _dedicatedDao;

    @Inject
    DomainManager _domainMgr;

    @Inject
    AffinityGroupDomainMapDao _affinityGroupDomainMapDao;

    @Inject
    ResourceTagDao resourceTagDao;

    @Inject
    DataStoreManager dataStoreManager;

    @Inject
    ManagementServerJoinDao managementServerJoinDao;

    @Inject
    VpcVirtualNetworkApplianceService routerService;

    @Inject
    ResponseGenerator responseGenerator;

    @Inject
    RouterHealthCheckResultDao routerHealthCheckResultDao;

    @Inject
    PrimaryDataStoreDao storagePoolDao;

    @Inject
    StoragePoolDetailsDao _storagePoolDetailsDao;

    @Inject
    ProjectInvitationDao projectInvitationDao;

    @Inject
    TemplateDataStoreDao templateDataStoreDao;

    @Inject
    VMTemplatePoolDao templatePoolDao;

    @Inject
    SnapshotDataStoreDao snapshotDataStoreDao;

    @Inject
    UserDao userDao;

    @Inject
    VirtualMachineManager virtualMachineManager;

    @Inject
    VolumeDao volumeDao;

    @Inject
    ResourceIconDao resourceIconDao;
    @Inject
    StorageManager storageManager;

    @Inject
    ManagementServerHostDao msHostDao;

    @Inject
    SecondaryStorageHeuristicDao secondaryStorageHeuristicDao;

    @Inject
    NetworkDao networkDao;

    @Inject
    IPAddressDao ipAddressDao;

    @Inject
    NicDao nicDao;

    @Inject
    HostDao hostDao;

    @Inject
    OutOfBandManagementDao outOfBandManagementDao;

    @Inject
    InstanceGroupVMMapDao instanceGroupVMMapDao;

    @Inject
    AffinityGroupVMMapDao affinityGroupVMMapDao;

    @Inject
    UserVmDetailsDao userVmDetailsDao;

    @Inject
    SSHKeyPairDao sshKeyPairDao;

    @Inject
    BackupOfferingDao backupOfferingDao;

    @Inject
    AutoScaleVmGroupDao autoScaleVmGroupDao;

    @Inject
    AutoScaleVmGroupVmMapDao autoScaleVmGroupVmMapDao;

    @Inject
    SnapshotJoinDao snapshotJoinDao;

    @Inject
    ObjectStoreDao objectStoreDao;

    @Inject
    BucketDao bucketDao;

    @Inject
    EntityManager entityManager;

    @Inject
    PublicIpQuarantineDao publicIpQuarantineDao;

    @Inject
    StoragePoolHostDao storagePoolHostDao;

    @Inject
    ClusterDao clusterDao;

    @Inject
    ManagementServerHostPeerJoinDao mshostPeerJoinDao;

    @Inject
    private AsyncJobManager jobManager;

    private SearchCriteria<ServiceOfferingJoinVO> getMinimumCpuServiceOfferingJoinSearchCriteria(int cpu) {
        SearchCriteria<ServiceOfferingJoinVO> sc = _srvOfferingJoinDao.createSearchCriteria();
        SearchCriteria<ServiceOfferingJoinVO> sc1 = _srvOfferingJoinDao.createSearchCriteria();
        sc1.addAnd("cpu", Op.GTEQ, cpu);
        sc.addOr("cpu", Op.SC, sc1);
        SearchCriteria<ServiceOfferingJoinVO> sc2 = _srvOfferingJoinDao.createSearchCriteria();
        sc2.addAnd("cpu", Op.NULL);
        sc2.addAnd("maxCpu", Op.NULL);
        sc.addOr("cpu", Op.SC, sc2);
        SearchCriteria<ServiceOfferingJoinVO> sc3 = _srvOfferingJoinDao.createSearchCriteria();
        sc3.addAnd("cpu", Op.NULL);
        sc3.addAnd("maxCpu", Op.GTEQ, cpu);
        sc.addOr("cpu", Op.SC, sc3);
        return sc;
    }

    private SearchCriteria<ServiceOfferingJoinVO> getMinimumMemoryServiceOfferingJoinSearchCriteria(int memory) {
        SearchCriteria<ServiceOfferingJoinVO> sc = _srvOfferingJoinDao.createSearchCriteria();
        SearchCriteria<ServiceOfferingJoinVO> sc1 = _srvOfferingJoinDao.createSearchCriteria();
        sc1.addAnd("ramSize", Op.GTEQ, memory);
        sc.addOr("ramSize", Op.SC, sc1);
        SearchCriteria<ServiceOfferingJoinVO> sc2 = _srvOfferingJoinDao.createSearchCriteria();
        sc2.addAnd("ramSize", Op.NULL);
        sc2.addAnd("maxMemory", Op.NULL);
        sc.addOr("ramSize", Op.SC, sc2);
        SearchCriteria<ServiceOfferingJoinVO> sc3 = _srvOfferingJoinDao.createSearchCriteria();
        sc3.addAnd("ramSize", Op.NULL);
        sc3.addAnd("maxMemory", Op.GTEQ, memory);
        sc.addOr("ramSize", Op.SC, sc3);
        return sc;
    }

    private SearchCriteria<ServiceOfferingJoinVO> getMinimumCpuSpeedServiceOfferingJoinSearchCriteria(int speed) {
        SearchCriteria<ServiceOfferingJoinVO> sc = _srvOfferingJoinDao.createSearchCriteria();
        sc.addOr("speed", Op.GTEQ, speed);
        sc.addOr("speed", Op.NULL);
        return sc;
    }

    /*
     * (non-Javadoc)
     *
     * @see
     * com.cloud.api.query.QueryService#searchForUsers(org.apache.cloudstack
     * .api.command.admin.user.ListUsersCmd)
     */
    @Override
    public ListResponse<UserResponse> searchForUsers(ResponseView responseView, ListUsersCmd cmd) throws PermissionDeniedException {
        Pair<List<UserAccountJoinVO>, Integer> result = searchForUsersInternal(cmd);
        ListResponse<UserResponse> response = new ListResponse<>();
        if (CallContext.current().getCallingAccount().getType() == Account.Type.ADMIN) {
            responseView = ResponseView.Full;
        }
        List<UserResponse> userResponses = ViewResponseHelper.createUserResponse(responseView, CallContext.current().getCallingAccount().getDomainId(),
                result.first().toArray(new UserAccountJoinVO[result.first().size()]));
        response.setResponses(userResponses, result.second());
        return response;
    }

    public ListResponse<UserResponse> searchForUsers(Long domainId, boolean recursive) throws PermissionDeniedException {
        Account caller = CallContext.current().getCallingAccount();

        List<Long> permittedAccounts = new ArrayList<Long>();

        boolean listAll = true;
        Long id = null;

        if (caller.getType() == Account.Type.NORMAL) {
            long currentId = CallContext.current().getCallingUser().getId();
            if (id != null && currentId != id.longValue()) {
                throw new PermissionDeniedException("Calling user is not authorized to see the user requested by id");
            }
            id = currentId;
        }
        Object username = null;
        Object type = null;
        String accountName = null;
        Object state = null;
        String keyword = null;

        Pair<List<UserAccountJoinVO>, Integer> result =  getUserListInternal(caller, permittedAccounts, listAll, id,
                username, type, accountName, state, keyword, null, domainId, recursive, null, null);
        ListResponse<UserResponse> response = new ListResponse<UserResponse>();
        List<UserResponse> userResponses = ViewResponseHelper.createUserResponse(ResponseView.Restricted, CallContext.current().getCallingAccount().getDomainId(),
                result.first().toArray(new UserAccountJoinVO[result.first().size()]));
        response.setResponses(userResponses, result.second());
        return response;
    }

    private Pair<List<UserAccountJoinVO>, Integer> searchForUsersInternal(ListUsersCmd cmd) throws PermissionDeniedException {
        Account caller = CallContext.current().getCallingAccount();

        List<Long> permittedAccounts = new ArrayList<Long>();

        boolean listAll = cmd.listAll();
        Long id = cmd.getId();
        if (caller.getType() == Account.Type.NORMAL) {
            long currentId = CallContext.current().getCallingUser().getId();
            if (id != null && currentId != id.longValue()) {
                throw new PermissionDeniedException("Calling user is not authorized to see the user requested by id");
            }
            id = currentId;
        }
        Object username = cmd.getUsername();
        Object type = cmd.getAccountType();
        String accountName = cmd.getAccountName();
        Object state = cmd.getState();
        String keyword = cmd.getKeyword();
        String apiKeyAccess = cmd.getApiKeyAccess();
        User.Source userSource = cmd.getUserSource();

        Long domainId = cmd.getDomainId();
        boolean recursive = cmd.isRecursive();
        Long pageSizeVal = cmd.getPageSizeVal();
        Long startIndex = cmd.getStartIndex();

        Filter searchFilter = new Filter(UserAccountJoinVO.class, "id", true, startIndex, pageSizeVal);

        return getUserListInternal(caller, permittedAccounts, listAll, id, username, type, accountName, state, keyword, apiKeyAccess, domainId, recursive, searchFilter, userSource);
    }

    private Pair<List<UserAccountJoinVO>, Integer> getUserListInternal(Account caller, List<Long> permittedAccounts, boolean listAll, Long id, Object username, Object type,
            String accountName, Object state, String keyword, String apiKeyAccess, Long domainId, boolean recursive, Filter searchFilter, User.Source userSource) {
        Ternary<Long, Boolean, ListProjectResourcesCriteria> domainIdRecursiveListProject = new Ternary<Long, Boolean, ListProjectResourcesCriteria>(domainId, recursive, null);
        accountMgr.buildACLSearchParameters(caller, id, accountName, null, permittedAccounts, domainIdRecursiveListProject, listAll, false);
        domainId = domainIdRecursiveListProject.first();
        Boolean isRecursive = domainIdRecursiveListProject.second();
        ListProjectResourcesCriteria listProjectResourcesCriteria = domainIdRecursiveListProject.third();

        SearchBuilder<UserAccountJoinVO> sb = _userAccountJoinDao.createSearchBuilder();
        accountMgr.buildACLViewSearchBuilder(sb, domainId, isRecursive, permittedAccounts, listProjectResourcesCriteria);
        sb.and("username", sb.entity().getUsername(), Op.LIKE);
        if (id != null && id == 1) {
            // system user should NOT be searchable
            List<UserAccountJoinVO> emptyList = new ArrayList<UserAccountJoinVO>();
            return new Pair<List<UserAccountJoinVO>, Integer>(emptyList, 0);
        } else if (id != null) {
            sb.and("id", sb.entity().getId(), Op.EQ);
        } else {
            // this condition is used to exclude system user from the search
            // results
            sb.and("id", sb.entity().getId(), Op.NEQ);
        }

        sb.and("type", sb.entity().getAccountType(), Op.EQ);
        sb.and("domainId", sb.entity().getDomainId(), Op.EQ);
        sb.and("accountName", sb.entity().getAccountName(), Op.EQ);
        sb.and("state", sb.entity().getState(), Op.EQ);
        sb.and("userSource", sb.entity().getSource(), Op.EQ);
        if (apiKeyAccess != null) {
            sb.and("apiKeyAccess", sb.entity().getApiKeyAccess(), Op.EQ);
        }

        if ((accountName == null) && (domainId != null)) {
            sb.and("domainPath", sb.entity().getDomainPath(), Op.LIKE);
        }

        SearchCriteria<UserAccountJoinVO> sc = sb.create();

        // building ACL condition
        accountMgr.buildACLViewSearchCriteria(sc, domainId, isRecursive, permittedAccounts, listProjectResourcesCriteria);

        if (keyword != null) {
            SearchCriteria<UserAccountJoinVO> ssc = _userAccountJoinDao.createSearchCriteria();
            ssc.addOr("username", Op.LIKE, "%" + keyword + "%");
            ssc.addOr("firstname", Op.LIKE, "%" + keyword + "%");
            ssc.addOr("lastname", Op.LIKE, "%" + keyword + "%");
            ssc.addOr("email", Op.LIKE, "%" + keyword + "%");
            ssc.addOr("state", Op.LIKE, "%" + keyword + "%");
            ssc.addOr("accountName", Op.LIKE, "%" + keyword + "%");
            if (EnumUtils.isValidEnum(Account.Type.class, keyword.toUpperCase())) {
                ssc.addOr("accountType", Op.EQ, EnumUtils.getEnum(Account.Type.class, keyword.toUpperCase()));
            }

            sc.addAnd("username", Op.SC, ssc);
        }

        if (username != null) {
            sc.setParameters("username", username);
        }

        if (id != null) {
            sc.setParameters("id", id);
        } else {
            // Don't return system user, search builder with NEQ
            sc.setParameters("id", 1);
        }

        if (type != null) {
            sc.setParameters("type", type);
        }

        if (accountName != null) {
            sc.setParameters("accountName", accountName);
            if (domainId != null) {
                sc.setParameters("domainId", domainId);
            }
        } else if (domainId != null) {
            DomainVO domainVO = _domainDao.findById(domainId);
            sc.setParameters("domainPath", domainVO.getPath() + "%");
        }

        if (state != null) {
            sc.setParameters("state", state);
        }

        if (apiKeyAccess != null) {
            try {
                ApiConstants.ApiKeyAccess access = ApiConstants.ApiKeyAccess.valueOf(apiKeyAccess.toUpperCase());
                sc.setParameters("apiKeyAccess", access.toBoolean());
            } catch (IllegalArgumentException ex) {
                throw new InvalidParameterValueException("ApiKeyAccess value can only be Enabled/Disabled/Inherit");
            }
        }

        if (userSource != null) {
            sc.setParameters("userSource", userSource.toString());
        }

        return _userAccountJoinDao.searchAndCount(sc, searchFilter);
    }

    @Override
    public ListResponse<EventResponse> searchForEvents(ListEventsCmd cmd) {
        Pair<List<EventJoinVO>, Integer> result = searchForEventsInternal(cmd);
        ListResponse<EventResponse> response = new ListResponse<>();
        List<EventResponse> eventResponses = ViewResponseHelper.createEventResponse(result.first().toArray(new EventJoinVO[result.first().size()]));
        response.setResponses(eventResponses, result.second());
        return response;
    }

    private Pair<List<EventJoinVO>, Integer> searchForEventsInternal(ListEventsCmd cmd) {
        Pair<List<Long>, Integer> eventIdPage = searchForEventIdsAndCount(cmd);

        Integer count = eventIdPage.second();
        Long[] idArray = eventIdPage.first().toArray(new Long[0]);

        /**
         * Need to check array empty, because {@link com.cloud.utils.db.GenericDaoBase#searchAndCount(SearchCriteria, Filter, boolean)}
         * makes two calls: first to get objects and second to get count.
         * List events has start date filter, there is highly possible cause where no objects loaded
         * and next millisecond new event added and finally we ended up with count = 1 and no ids.
         */
        if (count == 0 || idArray.length < 1) {
            count = 0;
        }

        List<EventJoinVO> events = _eventJoinDao.searchByIds(idArray);
        return new Pair<>(events, count);
    }

    private Pair<List<Long>, Integer> searchForEventIdsAndCount(ListEventsCmd cmd) {
        Account caller = CallContext.current().getCallingAccount();
        boolean isRootAdmin = accountMgr.isRootAdmin(caller.getId());
        List<Long> permittedAccounts = new ArrayList<>();

        Long id = cmd.getId();
        String type = cmd.getType();
        String level = cmd.getLevel();
        Date startDate = cmd.getStartDate();
        Date endDate = cmd.getEndDate();
        String keyword = cmd.getKeyword();
        Integer entryTime = cmd.getEntryTime();
        Integer duration = cmd.getDuration();
        Long startId = cmd.getStartId();
        final String resourceUuid = cmd.getResourceId();
        final String resourceTypeStr = cmd.getResourceType();
        ApiCommandResourceType resourceType = null;
        Long resourceId = null;
        if (resourceTypeStr != null) {
            resourceType = ApiCommandResourceType.fromString(resourceTypeStr);
            if (resourceType == null) {
                throw new InvalidParameterValueException(String.format("Invalid %s", ApiConstants.RESOURCE_TYPE));
            }
        }
        if (resourceUuid != null) {
            if (resourceTypeStr == null) {
                throw new InvalidParameterValueException(String.format("%s parameter must be used with %s parameter", ApiConstants.RESOURCE_ID, ApiConstants.RESOURCE_TYPE));
            }
            try {
                UUID.fromString(resourceUuid);
            } catch (IllegalArgumentException ex) {
                throw new InvalidParameterValueException(String.format("Invalid %s", ApiConstants.RESOURCE_ID));
            }
            Object object = entityManager.findByUuidIncludingRemoved(resourceType.getAssociatedClass(), resourceUuid);
            if (object instanceof InternalIdentity) {
                resourceId = ((InternalIdentity)object).getId();
            }
            if (resourceId == null) {
                throw new InvalidParameterValueException(String.format("Invalid %s", ApiConstants.RESOURCE_ID));
            }
            if (!isRootAdmin && object instanceof ControlledEntity) {
                ControlledEntity entity = (ControlledEntity)object;
                accountMgr.checkAccess(CallContext.current().getCallingAccount(), SecurityChecker.AccessType.ListEntry, entity.getAccountId() == caller.getId(), entity);
            }
        }

        Ternary<Long, Boolean, ListProjectResourcesCriteria> domainIdRecursiveListProject = new Ternary<>(cmd.getDomainId(), cmd.isRecursive(), null);
        accountMgr.buildACLSearchParameters(caller, id, cmd.getAccountName(), cmd.getProjectId(), permittedAccounts, domainIdRecursiveListProject, cmd.listAll(), false);
        Long domainId = domainIdRecursiveListProject.first();
        Boolean isRecursive = domainIdRecursiveListProject.second();
        ListProjectResourcesCriteria listProjectResourcesCriteria = domainIdRecursiveListProject.third();

        Filter searchFilter = new Filter(EventVO.class, "createDate", false, cmd.getStartIndex(), cmd.getPageSizeVal());
        // additional order by since createdDate does not have milliseconds
        // and two events, created within one second can be incorrectly ordered (for example VM.CREATE Completed before Scheduled)
        searchFilter.addOrderBy(EventVO.class, "id", false);

        SearchBuilder<EventVO> eventSearchBuilder = eventDao.createSearchBuilder();
        eventSearchBuilder.select(null, Func.DISTINCT, eventSearchBuilder.entity().getId());
        accountMgr.buildACLSearchBuilder(eventSearchBuilder, domainId, isRecursive, permittedAccounts, listProjectResourcesCriteria);

        eventSearchBuilder.and("id", eventSearchBuilder.entity().getId(), SearchCriteria.Op.EQ);
        eventSearchBuilder.and("levelL", eventSearchBuilder.entity().getLevel(), SearchCriteria.Op.LIKE);
        eventSearchBuilder.and("levelEQ", eventSearchBuilder.entity().getLevel(), SearchCriteria.Op.EQ);
        eventSearchBuilder.and("type", eventSearchBuilder.entity().getType(), SearchCriteria.Op.EQ);
        eventSearchBuilder.and("createDateB", eventSearchBuilder.entity().getCreateDate(), SearchCriteria.Op.BETWEEN);
        eventSearchBuilder.and("createDateG", eventSearchBuilder.entity().getCreateDate(), SearchCriteria.Op.GTEQ);
        eventSearchBuilder.and("createDateL", eventSearchBuilder.entity().getCreateDate(), SearchCriteria.Op.LTEQ);
        eventSearchBuilder.and("state", eventSearchBuilder.entity().getState(), SearchCriteria.Op.NEQ);
        eventSearchBuilder.or("startId", eventSearchBuilder.entity().getStartId(), SearchCriteria.Op.EQ);
        eventSearchBuilder.and("createDate", eventSearchBuilder.entity().getCreateDate(), SearchCriteria.Op.BETWEEN);
        eventSearchBuilder.and("displayEvent", eventSearchBuilder.entity().isDisplay(), SearchCriteria.Op.EQ);
        eventSearchBuilder.and("archived", eventSearchBuilder.entity().getArchived(), SearchCriteria.Op.EQ);
        eventSearchBuilder.and("resourceId", eventSearchBuilder.entity().getResourceId(), SearchCriteria.Op.EQ);
        eventSearchBuilder.and("resourceType", eventSearchBuilder.entity().getResourceType(), SearchCriteria.Op.EQ);

        if (keyword != null) {
            eventSearchBuilder.and().op("keywordType", eventSearchBuilder.entity().getType(), SearchCriteria.Op.LIKE);
            eventSearchBuilder.or("keywordDescription", eventSearchBuilder.entity().getDescription(), SearchCriteria.Op.LIKE);
            eventSearchBuilder.or("keywordLevel", eventSearchBuilder.entity().getLevel(), SearchCriteria.Op.LIKE);
            eventSearchBuilder.cp();
        }

        SearchCriteria<EventVO> sc = eventSearchBuilder.create();
        // building ACL condition
        accountMgr.buildACLSearchCriteria(sc, domainId, isRecursive, permittedAccounts, listProjectResourcesCriteria);

        // For end users display only enabled events
        if (!accountMgr.isRootAdmin(caller.getId())) {
            sc.setParameters("displayEvent", true);
        }

        if (id != null) {
            sc.setParameters("id", id);
        }

        if (startId != null) {
            sc.setParameters("startId", startId);
            if (id == null) {
                sc.setParameters("id", startId);
            }
        }

        if (keyword != null) {
            sc.setParameters("keywordType", "%" + keyword + "%");
            sc.setParameters("keywordDescription", "%" + keyword + "%");
            sc.setParameters("keywordLevel", "%" + keyword + "%");
        }

        if (level != null) {
            sc.setParameters("levelEQ", level);
        }

        if (type != null) {
            sc.setParameters("type", type);
        }

        if (startDate != null && endDate != null) {
            sc.setParameters("createDateB", startDate, endDate);
        } else if (startDate != null) {
            sc.setParameters("createDateG", startDate);
        } else if (endDate != null) {
            sc.setParameters("createDateL", endDate);
        }

        if (resourceId != null) {
            sc.setParameters("resourceId", resourceId);
        }

        if (resourceType != null) {
            sc.setParameters("resourceType", resourceType.toString());
        }

        if (id == null) {
            sc.setParameters("archived", cmd.getArchived());
        }

        Pair<List<Long>, Integer> eventPair;
        // event_view will not have duplicate rows for each event, so
        // searchAndCount should be good enough.
        if ((entryTime != null) && (duration != null)) {
            // TODO: waiting for response from dev list, logic is mystery to
            // me!!
            /*
             * if (entryTime <= duration) { throw new
             * InvalidParameterValueException
             * ("Entry time must be greater than duration"); } Calendar calMin =
             * Calendar.getInstance(); Calendar calMax = Calendar.getInstance();
             * calMin.add(Calendar.SECOND, -entryTime);
             * calMax.add(Calendar.SECOND, -duration); Date minTime =
             * calMin.getTime(); Date maxTime = calMax.getTime();
             *
             * sc.setParameters("state", com.cloud.event.Event.State.Completed);
             * sc.setParameters("startId", 0); sc.setParameters("createDate",
             * minTime, maxTime); List<EventJoinVO> startedEvents =
             * _eventJoinDao.searchAllEvents(sc, searchFilter);
             * List<EventJoinVO> pendingEvents = new ArrayList<EventJoinVO>();
             * for (EventVO event : startedEvents) { EventVO completedEvent =
             * _eventDao.findCompletedEvent(event.getId()); if (completedEvent
             * == null) { pendingEvents.add(event); } } return pendingEvents;
             */
            eventPair = new Pair<>(new ArrayList<>(), 0);
        } else {
            Pair<List<EventVO>, Integer> uniqueEventPair = eventDao.searchAndCount(sc, searchFilter);
            Integer count = uniqueEventPair.second();
            List<Long> eventIds = uniqueEventPair.first().stream().map(EventVO::getId).collect(Collectors.toList());
            eventPair = new Pair<>(eventIds, count);
        }
        return eventPair;
    }

    @Override
    public ListResponse<ResourceTagResponse> listTags(ListTagsCmd cmd) {
        Pair<List<ResourceTagJoinVO>, Integer> tags = listTagsInternal(cmd);
        ListResponse<ResourceTagResponse> response = new ListResponse<>();
        List<ResourceTagResponse> tagResponses = ViewResponseHelper.createResourceTagResponse(false, tags.first().toArray(new ResourceTagJoinVO[tags.first().size()]));
        response.setResponses(tagResponses, tags.second());
        return response;
    }

    private Pair<List<ResourceTagJoinVO>, Integer> listTagsInternal(ListTagsCmd cmd) {
        Account caller = CallContext.current().getCallingAccount();
        List<Long> permittedAccounts = new ArrayList<>();
        String key = cmd.getKey();
        String value = cmd.getValue();
        String resourceId = cmd.getResourceId();
        String resourceType = cmd.getResourceType();
        String customerName = cmd.getCustomer();
        boolean listAll = cmd.listAll();
        Long projectId = cmd.getProjectId();

        if (projectId == null && ResourceObjectType.Project.name().equalsIgnoreCase(resourceType) && StringUtils.isNotEmpty(resourceId)) {
            try {
                projectId = Long.parseLong(resourceId);
            } catch (final NumberFormatException e) {
                final ProjectVO project = _projectDao.findByUuidIncludingRemoved(resourceId);
                if (project != null) {
                    projectId = project.getId();
                }
            }
        }

        Ternary<Long, Boolean, ListProjectResourcesCriteria> domainIdRecursiveListProject = new Ternary<>(cmd.getDomainId(), cmd.isRecursive(), null);

        accountMgr.buildACLSearchParameters(caller, null, cmd.getAccountName(), projectId, permittedAccounts, domainIdRecursiveListProject, listAll, false);
        Long domainId = domainIdRecursiveListProject.first();
        Boolean isRecursive = domainIdRecursiveListProject.second();
        ListProjectResourcesCriteria listProjectResourcesCriteria = domainIdRecursiveListProject.third();
        Filter searchFilter = new Filter(ResourceTagJoinVO.class, "resourceType", false, cmd.getStartIndex(), cmd.getPageSizeVal());

        SearchBuilder<ResourceTagJoinVO> sb = _resourceTagJoinDao.createSearchBuilder();
        accountMgr.buildACLViewSearchBuilder(sb, domainId, isRecursive, permittedAccounts, listProjectResourcesCriteria);

        sb.and("key", sb.entity().getKey(), SearchCriteria.Op.EQ);
        sb.and("value", sb.entity().getValue(), SearchCriteria.Op.EQ);

        if (resourceId != null) {
            sb.and("resourceId", sb.entity().getResourceId(), SearchCriteria.Op.EQ);
            sb.and("resourceUuid", sb.entity().getResourceUuid(), SearchCriteria.Op.EQ);
        }

        sb.and("resourceType", sb.entity().getResourceType(), SearchCriteria.Op.EQ);
        sb.and("customer", sb.entity().getCustomer(), SearchCriteria.Op.EQ);

        // now set the SC criteria...
        SearchCriteria<ResourceTagJoinVO> sc = sb.create();
        accountMgr.buildACLViewSearchCriteria(sc, domainId, isRecursive, permittedAccounts, listProjectResourcesCriteria);

        if (key != null) {
            sc.setParameters("key", key);
        }

        if (value != null) {
            sc.setParameters("value", value);
        }

        if (resourceId != null) {
            try {
                long rid = Long.parseLong(resourceId);
                sc.setParameters("resourceId", rid);
            } catch (NumberFormatException ex) {
                // internal id instead of resource id is passed
                sc.setParameters("resourceUuid", resourceId);
            }
        }

        if (resourceType != null) {
            sc.setParameters("resourceType", resourceType);
        }

        if (customerName != null) {
            sc.setParameters("customer", customerName);
        }

        return _resourceTagJoinDao.searchAndCount(sc, searchFilter);
    }

    @Override
    public ListResponse<InstanceGroupResponse> searchForVmGroups(ListVMGroupsCmd cmd) {
        Pair<List<InstanceGroupJoinVO>, Integer> groups = searchForVmGroupsInternal(cmd);
        ListResponse<InstanceGroupResponse> response = new ListResponse<>();
        List<InstanceGroupResponse> grpResponses = ViewResponseHelper.createInstanceGroupResponse(groups.first().toArray(new InstanceGroupJoinVO[groups.first().size()]));
        response.setResponses(grpResponses, groups.second());
        return response;
    }

    private Pair<List<InstanceGroupJoinVO>, Integer> searchForVmGroupsInternal(ListVMGroupsCmd cmd) {
        Long id = cmd.getId();
        String name = cmd.getGroupName();
        String keyword = cmd.getKeyword();

        Account caller = CallContext.current().getCallingAccount();
        List<Long> permittedAccounts = new ArrayList<>();

        Ternary<Long, Boolean, ListProjectResourcesCriteria> domainIdRecursiveListProject = new Ternary<>(cmd.getDomainId(), cmd.isRecursive(), null);
        accountMgr.buildACLSearchParameters(caller, id, cmd.getAccountName(), cmd.getProjectId(), permittedAccounts, domainIdRecursiveListProject, cmd.listAll(), false);
        Long domainId = domainIdRecursiveListProject.first();
        Boolean isRecursive = domainIdRecursiveListProject.second();
        ListProjectResourcesCriteria listProjectResourcesCriteria = domainIdRecursiveListProject.third();

        Filter searchFilter = new Filter(InstanceGroupJoinVO.class, "id", true, cmd.getStartIndex(), cmd.getPageSizeVal());

        SearchBuilder<InstanceGroupJoinVO> sb = _vmGroupJoinDao.createSearchBuilder();
        accountMgr.buildACLViewSearchBuilder(sb, domainId, isRecursive, permittedAccounts, listProjectResourcesCriteria);

        sb.and("id", sb.entity().getId(), SearchCriteria.Op.EQ);
        sb.and("name", sb.entity().getName(), SearchCriteria.Op.EQ);

        SearchCriteria<InstanceGroupJoinVO> sc = sb.create();
        accountMgr.buildACLViewSearchCriteria(sc, domainId, isRecursive, permittedAccounts, listProjectResourcesCriteria);

        if (keyword != null) {
            SearchCriteria<InstanceGroupJoinVO> ssc = _vmGroupJoinDao.createSearchCriteria();
            ssc.addOr("name", SearchCriteria.Op.LIKE, "%" + keyword + "%");
            sc.addAnd("name", SearchCriteria.Op.SC, ssc);
        }

        if (id != null) {
            sc.setParameters("id", id);
        }

        if (name != null) {
            sc.setParameters("name", name);
        }

        return _vmGroupJoinDao.searchAndCount(sc, searchFilter);
    }

    @Override
    public ListResponse<UserVmResponse> searchForUserVMs(ListVMsCmd cmd) {
        Pair<List<UserVmJoinVO>, Integer> result = searchForUserVMsInternal(cmd);
        ListResponse<UserVmResponse> response = new ListResponse<>();

        if (cmd.getRetrieveOnlyResourceCount()) {
            response.setResponses(new ArrayList<>(), result.second());
            return response;
        }

        ResponseView respView = ResponseView.Restricted;
        Account caller = CallContext.current().getCallingAccount();
        if (accountMgr.isRootAdmin(caller.getId())) {
            respView = ResponseView.Full;
        }
        List<UserVmResponse> vmResponses = ViewResponseHelper.createUserVmResponse(respView, "virtualmachine", cmd.getDetails(), cmd.getAccumulate(), cmd.getShowUserData(),
                result.first().toArray(new UserVmJoinVO[result.first().size()]));

        response.setResponses(vmResponses, result.second());
        return response;
    }

    @Override
    public ListResponse<VirtualMachineResponse> listAffectedVmsForStorageScopeChange(ListAffectedVmsForStorageScopeChangeCmd cmd) {
        Long poolId = cmd.getStorageId();
        StoragePoolVO pool = storagePoolDao.findById(poolId);
        if (pool == null) {
            throw new IllegalArgumentException("Unable to find storage pool with ID: " + poolId);
        }

        ListResponse<VirtualMachineResponse> response = new ListResponse<>();
        List<VirtualMachineResponse> responsesList = new ArrayList<>();
        if (pool.getScope() != ScopeType.ZONE) {
            response.setResponses(responsesList, 0);
            return response;
        }

        Pair<List<VMInstanceVO>, Integer> vms = _vmInstanceDao.listByVmsNotInClusterUsingPool(cmd.getClusterIdForScopeChange(), poolId);
        for (VMInstanceVO vm : vms.first()) {
            VirtualMachineResponse resp = new VirtualMachineResponse();
            resp.setObjectName(VirtualMachine.class.getSimpleName().toLowerCase());
            resp.setId(vm.getUuid());
            resp.setVmType(vm.getType().toString());

            UserVmJoinVO userVM = null;
            if (!vm.getType().isUsedBySystem()) {
                userVM = _userVmJoinDao.findById(vm.getId());
            }
            if (userVM != null) {
                if (userVM.getDisplayName() != null) {
                    resp.setVmName(userVM.getDisplayName());
                } else {
                    resp.setVmName(userVM.getName());
                }
            } else {
                resp.setVmName(vm.getInstanceName());
            }

            HostVO host = hostDao.findById(vm.getHostId());
            if (host != null) {
                resp.setHostId(host.getUuid());
                resp.setHostName(host.getName());
                ClusterVO cluster = clusterDao.findById(host.getClusterId());
                if (cluster != null) {
                    resp.setClusterId(cluster.getUuid());
                    resp.setClusterName(cluster.getName());
                }
            }
            responsesList.add(resp);
        }
        response.setResponses(responsesList, vms.second());
        return response;
    }

    private Object getObjectPossibleMethodValue(Object obj, String methodName) {
        Object result = null;

        try {
            Method m = obj.getClass().getMethod(methodName);
            result = m.invoke(obj);
        } catch (NoSuchMethodException | InvocationTargetException | IllegalAccessException ignored) {}

        return result;
    }

    private Pair<List<UserVmJoinVO>, Integer> searchForUserVMsInternal(ListVMsCmd cmd) {
        Pair<List<Long>, Integer> vmIdPage = searchForUserVMIdsAndCount(cmd);

        Integer count = vmIdPage.second();
        Long[] idArray = vmIdPage.first().toArray(new Long[0]);

        if (count == 0) {
            return new Pair<>(new ArrayList<>(), count);
        }

        // search vm details by ids
        List<UserVmJoinVO> vms = _userVmJoinDao.searchByIds(idArray);
        return new Pair<>(vms, count);
    }

    private Pair<List<Long>, Integer> searchForUserVMIdsAndCount(ListVMsCmd cmd) {
        Account caller = CallContext.current().getCallingAccount();
        List<Long> permittedAccounts = new ArrayList<>();
        boolean listAll = cmd.listAll();
        Long id = cmd.getId();
        Boolean display = cmd.getDisplay();
        String hypervisor = cmd.getHypervisor();
        String state = cmd.getState();
        Long zoneId = cmd.getZoneId();
        Long templateId = cmd.getTemplateId();
        Long serviceOfferingId = cmd.getServiceOfferingId();
        Boolean isHaEnabled = cmd.getHaEnabled();
        String keyword = cmd.getKeyword();
        Long networkId = cmd.getNetworkId();
        Long isoId = cmd.getIsoId();
        String vmHostName = cmd.getName();
        Long hostId = null;
        Long podId = null;
        Long clusterId = null;
        Long groupId = cmd.getGroupId();
        Long vpcId = cmd.getVpcId();
        Long affinityGroupId = cmd.getAffinityGroupId();
        String keyPairName = cmd.getKeyPairName();
        Long securityGroupId = cmd.getSecurityGroupId();
        Long autoScaleVmGroupId = cmd.getAutoScaleVmGroupId();
        Long backupOfferingId = cmd.getBackupOfferingId();
        Long storageId = null;
        StoragePoolVO pool = null;
        Long userId = cmd.getUserId();
        Map<String, String> tags = cmd.getTags();

        boolean isAdmin = false;
        boolean isRootAdmin = false;

        if (accountMgr.isAdmin(caller.getId())) {
            isAdmin = true;
        }

        if (accountMgr.isRootAdmin(caller.getId())) {
            isRootAdmin = true;
            podId = (Long) getObjectPossibleMethodValue(cmd, "getPodId");
            clusterId = (Long) getObjectPossibleMethodValue(cmd, "getClusterId");
            hostId = (Long) getObjectPossibleMethodValue(cmd, "getHostId");
            storageId = (Long) getObjectPossibleMethodValue(cmd, "getStorageId");
            if (storageId != null) {
                pool = storagePoolDao.findById( storageId);
                if (pool == null) {
                    throw new InvalidParameterValueException("Unable to find specified storage pool");
                }
            }
        }

        Ternary<Long, Boolean, ListProjectResourcesCriteria> domainIdRecursiveListProject = new Ternary<>(cmd.getDomainId(), cmd.isRecursive(), null);
        accountMgr.buildACLSearchParameters(caller, id, cmd.getAccountName(), cmd.getProjectId(), permittedAccounts, domainIdRecursiveListProject, listAll, false);
        Long domainId = domainIdRecursiveListProject.first();
        Boolean isRecursive = domainIdRecursiveListProject.second();
        ListProjectResourcesCriteria listProjectResourcesCriteria = domainIdRecursiveListProject.third();

        Filter searchFilter = new Filter(UserVmVO.class, "id", true, cmd.getStartIndex(), cmd.getPageSizeVal());

        List<Long> ids;
        if (cmd.getId() != null) {
            if (cmd.getIds() != null && !cmd.getIds().isEmpty()) {
                throw new InvalidParameterValueException("Specify either id or ids but not both parameters");
            }
            ids = new ArrayList<>();
            ids.add(cmd.getId());
        } else {
            ids = cmd.getIds();
        }

        SearchBuilder<UserVmVO> userVmSearchBuilder = userVmDao.createSearchBuilder();
        userVmSearchBuilder.select(null, Func.DISTINCT, userVmSearchBuilder.entity().getId());
        accountMgr.buildACLSearchBuilder(userVmSearchBuilder, domainId, isRecursive, permittedAccounts, listProjectResourcesCriteria);

        if (HypervisorType.getType(hypervisor) == HypervisorType.None && hypervisor != null) {
            // invalid hypervisor type input
            throw new InvalidParameterValueException("Invalid HypervisorType " + hypervisor);
        }

        if (ids != null && !ids.isEmpty()) {
            userVmSearchBuilder.and("idIN", userVmSearchBuilder.entity().getId(), Op.IN);
        }

        userVmSearchBuilder.and("displayName", userVmSearchBuilder.entity().getDisplayName(), Op.LIKE);
        userVmSearchBuilder.and("stateEQ", userVmSearchBuilder.entity().getState(), Op.EQ);
        userVmSearchBuilder.and("stateNEQ", userVmSearchBuilder.entity().getState(), Op.NEQ);
        userVmSearchBuilder.and("stateNIN", userVmSearchBuilder.entity().getState(), Op.NIN);

        if (hostId != null) {
            userVmSearchBuilder.and("hostId", userVmSearchBuilder.entity().getHostId(), Op.EQ);
        }

        if (zoneId != null) {
            userVmSearchBuilder.and("dataCenterId", userVmSearchBuilder.entity().getDataCenterId(), Op.EQ);
        }

        if (templateId != null) {
            userVmSearchBuilder.and("templateId", userVmSearchBuilder.entity().getTemplateId(), Op.EQ);
        }

        if (hypervisor != null) {
            userVmSearchBuilder.and("hypervisorType", userVmSearchBuilder.entity().getHypervisorType(), Op.EQ);
        }

        if (vmHostName != null) {
            userVmSearchBuilder.and("name", userVmSearchBuilder.entity().getHostName(), Op.EQ);
        }

        if (serviceOfferingId != null) {
            userVmSearchBuilder.and("serviceOfferingId", userVmSearchBuilder.entity().getServiceOfferingId(), Op.EQ);
        }
        if (display != null) {
            userVmSearchBuilder.and("display", userVmSearchBuilder.entity().isDisplayVm(), Op.EQ);
        }

        if (!isRootAdmin) {
            userVmSearchBuilder.and("displayVm", userVmSearchBuilder.entity().isDisplayVm(), Op.EQ);
        }

        if (isHaEnabled != null) {
            userVmSearchBuilder.and("haEnabled", userVmSearchBuilder.entity().isHaEnabled(), Op.EQ);
        }

        if (isoId != null) {
            userVmSearchBuilder.and("isoId", userVmSearchBuilder.entity().getIsoId(), Op.EQ);
        }

        if (userId != null) {
            userVmSearchBuilder.and("userId", userVmSearchBuilder.entity().getUserId(), Op.EQ);
        }

        if (podId != null) {
            userVmSearchBuilder.and("podId", userVmSearchBuilder.entity().getPodIdToDeployIn(), Op.EQ);
        }

        if (networkId != null || vpcId != null) {
            SearchBuilder<NicVO> nicSearch = nicDao.createSearchBuilder();
            nicSearch.and("networkId", nicSearch.entity().getNetworkId(), Op.EQ);
            nicSearch.and("removed", nicSearch.entity().getRemoved(), Op.NULL);
            if (vpcId != null) {
                SearchBuilder<NetworkVO> networkSearch = networkDao.createSearchBuilder();
                networkSearch.and("vpcId", networkSearch.entity().getVpcId(), Op.EQ);
                nicSearch.join("vpc", networkSearch, networkSearch.entity().getId(), nicSearch.entity().getNetworkId(), JoinBuilder.JoinType.INNER);
            }
            userVmSearchBuilder.join("nic", nicSearch, nicSearch.entity().getInstanceId(), userVmSearchBuilder.entity().getId(), JoinBuilder.JoinType.INNER);
        }

        if (clusterId != null) {
            userVmSearchBuilder.and().op("hostIdIn", userVmSearchBuilder.entity().getHostId(), Op.IN);
            userVmSearchBuilder.or().op("lastHostIdIn", userVmSearchBuilder.entity().getLastHostId(), Op.IN);
            userVmSearchBuilder.and(userVmSearchBuilder.entity().getState(), Op.EQ).values(VirtualMachine.State.Stopped);
            userVmSearchBuilder.cp().cp();
        }

        if (groupId != null && groupId != -1) {
            SearchBuilder<InstanceGroupVMMapVO> instanceGroupSearch = instanceGroupVMMapDao.createSearchBuilder();
            instanceGroupSearch.and("groupId", instanceGroupSearch.entity().getGroupId(), Op.EQ);
            userVmSearchBuilder.join("instanceGroup", instanceGroupSearch, instanceGroupSearch.entity().getInstanceId(), userVmSearchBuilder.entity().getId(), JoinBuilder.JoinType.INNER);
        }

        if (affinityGroupId != null && affinityGroupId != -1) {
            SearchBuilder<AffinityGroupVMMapVO> affinityGroupSearch = affinityGroupVMMapDao.createSearchBuilder();
            affinityGroupSearch.and("affinityGroupId", affinityGroupSearch.entity().getAffinityGroupId(), Op.EQ);
            userVmSearchBuilder.join("affinityGroup", affinityGroupSearch, affinityGroupSearch.entity().getInstanceId(), userVmSearchBuilder.entity().getId(), JoinBuilder.JoinType.INNER);
        }

        if (securityGroupId != null && securityGroupId != -1) {
            SearchBuilder<SecurityGroupVMMapVO> securityGroupSearch = securityGroupVMMapDao.createSearchBuilder();
            securityGroupSearch.and("securityGroupId", securityGroupSearch.entity().getSecurityGroupId(), Op.EQ);
            userVmSearchBuilder.join("securityGroup", securityGroupSearch, securityGroupSearch.entity().getInstanceId(), userVmSearchBuilder.entity().getId(), JoinBuilder.JoinType.INNER);
        }

        if (storageId != null) {
            SearchBuilder<VolumeVO> volumeSearch = volumeDao.createSearchBuilder();
            if (pool.getPoolType().equals(Storage.StoragePoolType.DatastoreCluster)) {
                volumeSearch.and("storagePoolId", volumeSearch.entity().getPoolId(), Op.IN);
            } else {
                volumeSearch.and("storagePoolId", volumeSearch.entity().getPoolId(), Op.EQ);
            }
            userVmSearchBuilder.join("volume", volumeSearch, volumeSearch.entity().getInstanceId(), userVmSearchBuilder.entity().getId(), JoinBuilder.JoinType.INNER);
        }

        if (tags != null && !tags.isEmpty()) {
            SearchBuilder<ResourceTagVO> resourceTagSearch = resourceTagDao.createSearchBuilder();
            resourceTagSearch.and("resourceType", resourceTagSearch.entity().getResourceType(), Op.EQ);
            resourceTagSearch.and().op();
            for (int count = 0; count < tags.size(); count++) {
                if (count == 0) {
                    resourceTagSearch.op("tagKey" + String.valueOf(count), resourceTagSearch.entity().getKey(), Op.EQ);
                } else {
                    resourceTagSearch.or().op("tagKey" + String.valueOf(count), resourceTagSearch.entity().getKey(), Op.EQ);
                }
                resourceTagSearch.and("tagValue" + String.valueOf(count), resourceTagSearch.entity().getValue(), Op.EQ);
                resourceTagSearch.cp();
            }
            resourceTagSearch.cp();

            userVmSearchBuilder.join("tags", resourceTagSearch, resourceTagSearch.entity().getResourceId(), userVmSearchBuilder.entity().getId(), JoinBuilder.JoinType.INNER);
        }

        if (keyPairName != null) {
            SearchBuilder<UserVmDetailVO> vmDetailSearchKeys = userVmDetailsDao.createSearchBuilder();
            SearchBuilder<UserVmDetailVO> vmDetailSearchVmIds = userVmDetailsDao.createSearchBuilder();
            vmDetailSearchKeys.and(vmDetailSearchKeys.entity().getName(), Op.EQ).values(SSH_PUBLIC_KEY);

            SearchBuilder<SSHKeyPairVO> sshKeyPairSearch = sshKeyPairDao.createSearchBuilder();
            sshKeyPairSearch.and("keyPairName", sshKeyPairSearch.entity().getName(), Op.EQ);

            sshKeyPairSearch.join("keyPairToDetailValueJoin", vmDetailSearchKeys, vmDetailSearchKeys.entity().getValue(), sshKeyPairSearch.entity().getPublicKey(), JoinBuilder.JoinType.INNER);
            userVmSearchBuilder.join("userVmToDetailJoin", vmDetailSearchVmIds, vmDetailSearchVmIds.entity().getResourceId(), userVmSearchBuilder.entity().getId(), JoinBuilder.JoinType.INNER);
            userVmSearchBuilder.join("userVmToKeyPairJoin", sshKeyPairSearch, sshKeyPairSearch.entity().getAccountId(), userVmSearchBuilder.entity().getAccountId(), JoinBuilder.JoinType.INNER);
        }

        if (keyword != null) {
            userVmSearchBuilder.and().op("keywordDisplayName", userVmSearchBuilder.entity().getDisplayName(), Op.LIKE);
            userVmSearchBuilder.or("keywordName", userVmSearchBuilder.entity().getHostName(), Op.LIKE);
            userVmSearchBuilder.or("keywordState", userVmSearchBuilder.entity().getState(), Op.EQ);
            if (isRootAdmin) {
                userVmSearchBuilder.or("keywordInstanceName", userVmSearchBuilder.entity().getInstanceName(), Op.LIKE );
            }

            SearchBuilder<IPAddressVO> ipAddressSearch = ipAddressDao.createSearchBuilder();
            userVmSearchBuilder.join("ipAddressSearch", ipAddressSearch,
                    ipAddressSearch.entity().getAssociatedWithVmId(), userVmSearchBuilder.entity().getId(), JoinBuilder.JoinType.LEFT);

            SearchBuilder<NicVO> nicSearch = nicDao.createSearchBuilder();
            userVmSearchBuilder.join("nicSearch", nicSearch, JoinBuilder.JoinType.LEFT,
                    JoinBuilder.JoinCondition.AND,
                    nicSearch.entity().getInstanceId(), userVmSearchBuilder.entity().getId(),
                    nicSearch.entity().getRemoved(), userVmSearchBuilder.entity().setLong(null));

            userVmSearchBuilder.or("ipAddressSearch", "keywordPublicIpAddress", ipAddressSearch.entity().getAddress(), Op.LIKE);

            userVmSearchBuilder.or("nicSearch", "keywordIpAddress", nicSearch.entity().getIPv4Address(), Op.LIKE);
            userVmSearchBuilder.or("nicSearch", "keywordIp6Address", nicSearch.entity().getIPv6Address(), Op.LIKE);

            userVmSearchBuilder.cp();
        }

        if (backupOfferingId != null) {
            SearchBuilder<BackupOfferingVO> backupOfferingSearch = backupOfferingDao.createSearchBuilder();
            backupOfferingSearch.and("backupOfferingId", backupOfferingSearch.entity().getId(), Op.EQ);
            userVmSearchBuilder.join("backupOffering", backupOfferingSearch, backupOfferingSearch.entity().getId(), userVmSearchBuilder.entity().getBackupOfferingId(), JoinBuilder.JoinType.INNER);
        }

        if (autoScaleVmGroupId != null) {
            SearchBuilder<AutoScaleVmGroupVmMapVO> autoScaleMapSearch = autoScaleVmGroupVmMapDao.createSearchBuilder();
            autoScaleMapSearch.and("autoScaleVmGroupId", autoScaleMapSearch.entity().getVmGroupId(), Op.EQ);
            userVmSearchBuilder.join("autoScaleVmGroup", autoScaleMapSearch, autoScaleMapSearch.entity().getInstanceId(), userVmSearchBuilder.entity().getId(), JoinBuilder.JoinType.INNER);
        }

        Boolean isVnf = cmd.getVnf();
        if (isVnf != null) {
            SearchBuilder<VMTemplateVO> templateSearch = _templateDao.createSearchBuilder();
            templateSearch.and("templateTypeEQ", templateSearch.entity().getTemplateType(), Op.EQ);
            templateSearch.and("templateTypeNEQ", templateSearch.entity().getTemplateType(), Op.NEQ);

            userVmSearchBuilder.join("vmTemplate", templateSearch, templateSearch.entity().getId(), userVmSearchBuilder.entity().getTemplateId(), JoinBuilder.JoinType.INNER);
        }

        SearchCriteria<UserVmVO> userVmSearchCriteria = userVmSearchBuilder.create();
        accountMgr.buildACLSearchCriteria(userVmSearchCriteria, domainId, isRecursive, permittedAccounts, listProjectResourcesCriteria);

        if (serviceOfferingId != null) {
            userVmSearchCriteria.setParameters("serviceOfferingId", serviceOfferingId);
        }

        if (state != null) {
            if (state.equalsIgnoreCase("present")) {
                userVmSearchCriteria.setParameters("stateNIN", "Destroyed", "Expunging");
            } else {
                userVmSearchCriteria.setParameters("stateEQ", state);
            }
        }

        if (hypervisor != null) {
            userVmSearchCriteria.setParameters("hypervisorType", hypervisor);
        }

        // Don't show Destroyed and Expunging vms to the end user if the AllowUserViewDestroyedVM flag is not set.
        if (!isAdmin && !AllowUserViewDestroyedVM.valueIn(caller.getAccountId())) {
            userVmSearchCriteria.setParameters("stateNIN", "Destroyed", "Expunging");
        }

        if (zoneId != null) {
            userVmSearchCriteria.setParameters("dataCenterId", zoneId);
        }

        if (templateId != null) {
            userVmSearchCriteria.setParameters("templateId", templateId);
        }

        if (display != null) {
            userVmSearchCriteria.setParameters("display", display);
        }

        if (isHaEnabled != null) {
            userVmSearchCriteria.setParameters("haEnabled", isHaEnabled);
        }

        if (isoId != null) {
            userVmSearchCriteria.setParameters("isoId", isoId);
        }

        if (ids != null && !ids.isEmpty()) {
            userVmSearchCriteria.setParameters("idIN", ids.toArray());
        }

        if (vmHostName != null) {
            userVmSearchCriteria.setParameters("name", vmHostName);
        }

        if (groupId != null && groupId != -1) {
            userVmSearchCriteria.setJoinParameters("instanceGroup","groupId", groupId);
        }

        if (affinityGroupId != null && affinityGroupId != -1) {
            userVmSearchCriteria.setJoinParameters("affinityGroup", "affinityGroupId", affinityGroupId);
        }

        if (securityGroupId != null && securityGroupId != -1) {
            userVmSearchCriteria.setJoinParameters("securityGroup","securityGroupId", securityGroupId);
        }

        if (keyword != null) {
            String keywordMatch = "%" + keyword + "%";
            userVmSearchCriteria.setParameters("keywordDisplayName", keywordMatch);
            userVmSearchCriteria.setParameters("keywordName", keywordMatch);
            userVmSearchCriteria.setParameters("keywordState", keyword);
            userVmSearchCriteria.setParameters("keywordIpAddress", keywordMatch);
            userVmSearchCriteria.setParameters("keywordPublicIpAddress", keywordMatch);
            userVmSearchCriteria.setParameters("keywordIp6Address", keywordMatch);
            if (isRootAdmin) {
                userVmSearchCriteria.setParameters("keywordInstanceName", keywordMatch);
            }
        }

        if (tags != null && !tags.isEmpty()) {
            int count = 0;
            userVmSearchCriteria.setJoinParameters("tags","resourceType", ResourceObjectType.UserVm);
            for (Map.Entry<String, String> entry : tags.entrySet()) {
                userVmSearchCriteria.setJoinParameters("tags", "tagKey" + String.valueOf(count), entry.getKey());
                userVmSearchCriteria.setJoinParameters("tags", "tagValue" + String.valueOf(count), entry.getValue());
                count++;
            }
        }

        if (keyPairName != null) {
            userVmSearchCriteria.setJoinParameters("userVmToKeyPairJoin", "keyPairName", keyPairName);
        }

        if (networkId != null) {
            userVmSearchCriteria.setJoinParameters("nic", "networkId", networkId);
        }

        if (vpcId != null) {
            userVmSearchCriteria.getJoin("nic").setJoinParameters("vpc", "vpcId", vpcId);
        }

        if (userId != null) {
            userVmSearchCriteria.setParameters("userId", userId);
        }

        if (backupOfferingId != null) {
            userVmSearchCriteria.setJoinParameters("backupOffering", "backupOfferingId", backupOfferingId);
        }

        if (autoScaleVmGroupId != null) {
            userVmSearchCriteria.setJoinParameters("autoScaleVmGroup", "autoScaleVmGroupId", autoScaleVmGroupId);
        }

        if (isVnf != null) {
            if (isVnf) {
                userVmSearchCriteria.setJoinParameters("vmTemplate", "templateTypeEQ", TemplateType.VNF);
            } else {
                userVmSearchCriteria.setJoinParameters("vmTemplate", "templateTypeNEQ", TemplateType.VNF);
            }
        }

        if (isRootAdmin) {
            if (podId != null) {
                userVmSearchCriteria.setParameters("podId", podId);
                if (state == null) {
                    userVmSearchCriteria.setParameters("stateNEQ", "Destroyed");
                }
            }

            if (clusterId != null) {
                List<HostJoinVO> hosts = hostJoinDao.findByClusterId(clusterId, Host.Type.Routing);
                if (CollectionUtils.isEmpty(hosts)) {
                    // cluster has no hosts, so we cannot find VMs, cancel search.
                    return new Pair<>(new ArrayList<>(), 0);
                }
                List<Long> hostIds = hosts.stream().map(HostJoinVO::getId).collect(Collectors.toList());
                userVmSearchCriteria.setParameters("hostIdIn", hostIds.toArray());
                userVmSearchCriteria.setParameters("lastHostIdIn", hostIds.toArray());
            }

            if (hostId != null) {
                userVmSearchCriteria.setParameters("hostId", hostId);
            }

            if (storageId != null && pool != null) {
                if (pool.getPoolType().equals(Storage.StoragePoolType.DatastoreCluster)) {
                    List<StoragePoolVO> childDatastores = storagePoolDao.listChildStoragePoolsInDatastoreCluster(storageId);
                    List<Long> childDatastoreIds = childDatastores.stream().map(mo -> mo.getId()).collect(Collectors.toList());
                    userVmSearchCriteria.setJoinParameters("volume", "storagePoolId", childDatastoreIds.toArray());
                } else {
                    userVmSearchCriteria.setJoinParameters("volume", "storagePoolId", storageId);
                }
            }
        } else {
            userVmSearchCriteria.setParameters("displayVm", 1);
        }

        Pair<List<UserVmVO>, Integer> uniqueVmPair = userVmDao.searchAndDistinctCount(userVmSearchCriteria, searchFilter, new String[]{"vm_instance.id"});
        Integer count = uniqueVmPair.second();

        List<Long> vmIds = uniqueVmPair.first().stream().map(VMInstanceVO::getId).collect(Collectors.toList());
        return new Pair<>(vmIds, count);
    }

    @Override
    public ListResponse<SecurityGroupResponse> searchForSecurityGroups(ListSecurityGroupsCmd cmd) {
        Pair<List<SecurityGroupJoinVO>, Integer> result = searchForSecurityGroupsInternal(cmd);
        ListResponse<SecurityGroupResponse> response = new ListResponse<>();
        List<SecurityGroupResponse> routerResponses = ViewResponseHelper.createSecurityGroupResponses(result.first());
        response.setResponses(routerResponses, result.second());
        return response;
    }

    private Pair<List<SecurityGroupJoinVO>, Integer> searchForSecurityGroupsInternal(ListSecurityGroupsCmd cmd) throws PermissionDeniedException, InvalidParameterValueException {
        Account caller = CallContext.current().getCallingAccount();
        Long instanceId = cmd.getVirtualMachineId();
        String securityGroup = cmd.getSecurityGroupName();
        Long id = cmd.getId();
        Object keyword = cmd.getKeyword();
        List<Long> permittedAccounts = new ArrayList<>();
        Map<String, String> tags = cmd.getTags();

        if (instanceId != null) {
            UserVmVO userVM = userVmDao.findById(instanceId);
            if (userVM == null) {
                throw new InvalidParameterValueException("Unable to list network groups for virtual machine instance " + instanceId + "; instance not found.");
            }
            accountMgr.checkAccess(caller, null, true, userVM);
            return listSecurityGroupRulesByVM(instanceId.longValue(), cmd.getStartIndex(), cmd.getPageSizeVal());
        }

        Ternary<Long, Boolean, ListProjectResourcesCriteria> domainIdRecursiveListProject = new Ternary<>(cmd.getDomainId(), cmd.isRecursive(), null);
        accountMgr.buildACLSearchParameters(caller, id, cmd.getAccountName(), cmd.getProjectId(), permittedAccounts, domainIdRecursiveListProject, cmd.listAll(), false);
        Long domainId = domainIdRecursiveListProject.first();
        Boolean isRecursive = domainIdRecursiveListProject.second();
        ListProjectResourcesCriteria listProjectResourcesCriteria = domainIdRecursiveListProject.third();

        Filter searchFilter = new Filter(SecurityGroupJoinVO.class, "id", true, cmd.getStartIndex(), cmd.getPageSizeVal());
        SearchBuilder<SecurityGroupJoinVO> sb = _securityGroupJoinDao.createSearchBuilder();
        sb.select(null, Func.DISTINCT, sb.entity().getId()); // select distinct
        // ids
        accountMgr.buildACLViewSearchBuilder(sb, domainId, isRecursive, permittedAccounts, listProjectResourcesCriteria);

        sb.and("id", sb.entity().getId(), SearchCriteria.Op.EQ);
        sb.and("name", sb.entity().getName(), SearchCriteria.Op.EQ);

        SearchCriteria<SecurityGroupJoinVO> sc = sb.create();
        accountMgr.buildACLViewSearchCriteria(sc, domainId, isRecursive, permittedAccounts, listProjectResourcesCriteria);

        if (id != null) {
            sc.setParameters("id", id);
        }

        if (tags != null && !tags.isEmpty()) {
            SearchCriteria<SecurityGroupJoinVO> tagSc = _securityGroupJoinDao.createSearchCriteria();
            for (String key : tags.keySet()) {
                SearchCriteria<SecurityGroupJoinVO> tsc = _securityGroupJoinDao.createSearchCriteria();
                tsc.addAnd("tagKey", SearchCriteria.Op.EQ, key);
                tsc.addAnd("tagValue", SearchCriteria.Op.EQ, tags.get(key));
                tagSc.addOr("tagKey", SearchCriteria.Op.SC, tsc);
            }
            sc.addAnd("tagKey", SearchCriteria.Op.SC, tagSc);
        }

        if (securityGroup != null) {
            sc.setParameters("name", securityGroup);
        }

        if (keyword != null) {
            SearchCriteria<SecurityGroupJoinVO> ssc = _securityGroupJoinDao.createSearchCriteria();
            ssc.addOr("name", SearchCriteria.Op.LIKE, "%" + keyword + "%");
            ssc.addOr("description", SearchCriteria.Op.LIKE, "%" + keyword + "%");
            sc.addAnd("name", SearchCriteria.Op.SC, ssc);
        }

        // search security group together with rules
        Pair<List<SecurityGroupJoinVO>, Integer> uniqueSgPair = _securityGroupJoinDao.searchAndCount(sc, searchFilter);
        Integer count = uniqueSgPair.second();
        if (count.intValue() == 0) {
            // handle empty result cases
            return uniqueSgPair;
        }

        List<SecurityGroupJoinVO> uniqueSgs = uniqueSgPair.first();
        Long[] sgIds = new Long[uniqueSgs.size()];
        int i = 0;
        for (SecurityGroupJoinVO v : uniqueSgs) {
            sgIds[i++] = v.getId();
        }
        List<SecurityGroupJoinVO> sgs = _securityGroupJoinDao.searchByIds(sgIds);
        return new Pair<>(sgs, count);
    }

    private Pair<List<SecurityGroupJoinVO>, Integer> listSecurityGroupRulesByVM(long vmId, long pageInd, long pageSize) {
        Filter sf = new Filter(SecurityGroupVMMapVO.class, null, true, pageInd, pageSize);
        Pair<List<SecurityGroupVMMapVO>, Integer> sgVmMappingPair = securityGroupVMMapDao.listByInstanceId(vmId, sf);
        Integer count = sgVmMappingPair.second();
        if (count.intValue() == 0) {
            // handle empty result cases
            return new Pair<>(new ArrayList<>(), count);
        }
        List<SecurityGroupVMMapVO> sgVmMappings = sgVmMappingPair.first();
        Long[] sgIds = new Long[sgVmMappings.size()];
        int i = 0;
        for (SecurityGroupVMMapVO sgVm : sgVmMappings) {
            sgIds[i++] = sgVm.getSecurityGroupId();
        }
        List<SecurityGroupJoinVO> sgs = _securityGroupJoinDao.searchByIds(sgIds);
        return new Pair<>(sgs, count);
    }

    @Override
    public ListResponse<DomainRouterResponse> searchForRouters(ListRoutersCmd cmd) {
        Pair<List<DomainRouterJoinVO>, Integer> result = searchForRoutersInternal(cmd, cmd.getId(), cmd.getRouterName(), cmd.getState(), cmd.getZoneId(), cmd.getPodId(), cmd.getClusterId(),
                cmd.getHostId(), cmd.getKeyword(), cmd.getNetworkId(), cmd.getVpcId(), cmd.getForVpc(), cmd.getRole(), cmd.getVersion(), cmd.isHealthCheckFailed());
        ListResponse<DomainRouterResponse> response = new ListResponse<>();
        List<DomainRouterResponse> routerResponses = ViewResponseHelper.createDomainRouterResponse(result.first().toArray(new DomainRouterJoinVO[result.first().size()]));
        if (VirtualNetworkApplianceManager.RouterHealthChecksEnabled.value()) {
            for (DomainRouterResponse res : routerResponses) {
                DomainRouterVO resRouter = _routerDao.findByUuid(res.getId());
                res.setHealthChecksFailed(routerHealthCheckResultDao.hasFailingChecks(resRouter.getId()));
                if (cmd.shouldFetchHealthCheckResults()) {
                    res.setHealthCheckResults(responseGenerator.createHealthCheckResponse(resRouter,
                            new ArrayList<>(routerHealthCheckResultDao.getHealthCheckResults(resRouter.getId()))));
                }
            }
        }
        response.setResponses(routerResponses, result.second());
        return response;
    }

    @Override
    public ListResponse<DomainRouterResponse> searchForInternalLbVms(ListInternalLBVMsCmd cmd) {
        Pair<List<DomainRouterJoinVO>, Integer> result = searchForRoutersInternal(cmd, cmd.getId(), cmd.getRouterName(), cmd.getState(), cmd.getZoneId(), cmd.getPodId(), null, cmd.getHostId(),
                cmd.getKeyword(), cmd.getNetworkId(), cmd.getVpcId(), cmd.getForVpc(), cmd.getRole(), null, null);
        ListResponse<DomainRouterResponse> response = new ListResponse<>();
        List<DomainRouterResponse> routerResponses = ViewResponseHelper.createDomainRouterResponse(result.first().toArray(new DomainRouterJoinVO[result.first().size()]));
        if (VirtualNetworkApplianceManager.RouterHealthChecksEnabled.value()) {
            for (DomainRouterResponse res : routerResponses) {
                DomainRouterVO resRouter = _routerDao.findByUuid(res.getId());
                res.setHealthChecksFailed(routerHealthCheckResultDao.hasFailingChecks(resRouter.getId()));
                if (cmd.shouldFetchHealthCheckResults()) {
                    res.setHealthCheckResults(responseGenerator.createHealthCheckResponse(resRouter,
                            new ArrayList<>(routerHealthCheckResultDao.getHealthCheckResults(resRouter.getId()))));
                }
            }
        }

        response.setResponses(routerResponses, result.second());
        return response;
    }

    private Pair<List<DomainRouterJoinVO>, Integer> searchForRoutersInternal(BaseListProjectAndAccountResourcesCmd cmd, Long id, String name, String state, Long zoneId, Long podId, Long clusterId,
            Long hostId, String keyword, Long networkId, Long vpcId, Boolean forVpc, String role, String version, Boolean isHealthCheckFailed) {

        Account caller = CallContext.current().getCallingAccount();
        List<Long> permittedAccounts = new ArrayList<>();

        Ternary<Long, Boolean, ListProjectResourcesCriteria> domainIdRecursiveListProject = new Ternary<>(cmd.getDomainId(), cmd.isRecursive(), null);
        accountMgr.buildACLSearchParameters(caller, id, cmd.getAccountName(), cmd.getProjectId(), permittedAccounts, domainIdRecursiveListProject, cmd.listAll(), false);
        Long domainId = domainIdRecursiveListProject.first();
        Boolean isRecursive = domainIdRecursiveListProject.second();
        ListProjectResourcesCriteria listProjectResourcesCriteria = domainIdRecursiveListProject.third();
        Filter searchFilter = new Filter(DomainRouterJoinVO.class, "id", true, cmd.getStartIndex(), cmd.getPageSizeVal());

        SearchBuilder<DomainRouterJoinVO> sb = _routerJoinDao.createSearchBuilder();
        sb.select(null, Func.DISTINCT, sb.entity().getId()); // select distinct
        // ids to get
        // number of
        // records with
        // pagination
        accountMgr.buildACLViewSearchBuilder(sb, domainId, isRecursive, permittedAccounts, listProjectResourcesCriteria);

        sb.and("name", sb.entity().getInstanceName(), SearchCriteria.Op.EQ);
        sb.and("id", sb.entity().getId(), SearchCriteria.Op.EQ);
        sb.and("accountId", sb.entity().getAccountId(), SearchCriteria.Op.IN);
        sb.and("state", sb.entity().getState(), SearchCriteria.Op.EQ);
        sb.and("dataCenterId", sb.entity().getDataCenterId(), SearchCriteria.Op.EQ);
        sb.and("podId", sb.entity().getPodId(), SearchCriteria.Op.EQ);
        sb.and("clusterId", sb.entity().getClusterId(), SearchCriteria.Op.EQ);
        sb.and("hostId", sb.entity().getHostId(), SearchCriteria.Op.EQ);
        sb.and("vpcId", sb.entity().getVpcId(), SearchCriteria.Op.EQ);
        sb.and("role", sb.entity().getRole(), SearchCriteria.Op.EQ);
        sb.and("version", sb.entity().getTemplateVersion(), SearchCriteria.Op.LIKE);

        if (forVpc != null) {
            if (forVpc) {
                sb.and("forVpc", sb.entity().getVpcId(), SearchCriteria.Op.NNULL);
            } else {
                sb.and("forVpc", sb.entity().getVpcId(), SearchCriteria.Op.NULL);
            }
        }

        if (networkId != null) {
            sb.and("networkId", sb.entity().getNetworkId(), SearchCriteria.Op.EQ);
        }

        List<Long> routersWithFailures = null;
        if (isHealthCheckFailed != null) {
            GenericSearchBuilder<RouterHealthCheckResultVO, Long> routerHealthCheckResultSearch = routerHealthCheckResultDao.createSearchBuilder(Long.class);
            routerHealthCheckResultSearch.and("checkResult", routerHealthCheckResultSearch.entity().getCheckResult(), SearchCriteria.Op.EQ);
            routerHealthCheckResultSearch.selectFields(routerHealthCheckResultSearch.entity().getRouterId());
            routerHealthCheckResultSearch.done();
            SearchCriteria<Long> ssc = routerHealthCheckResultSearch.create();
            ssc.setParameters("checkResult", false);
            routersWithFailures = routerHealthCheckResultDao.customSearch(ssc, null);

            if (routersWithFailures != null && ! routersWithFailures.isEmpty()) {
                if (isHealthCheckFailed) {
                    sb.and("routerId", sb.entity().getId(), SearchCriteria.Op.IN);
                } else {
                    sb.and("routerId", sb.entity().getId(), SearchCriteria.Op.NIN);
                }
            } else if (isHealthCheckFailed) {
                return new Pair<>(Collections.emptyList(), 0);
            }
        }

        SearchCriteria<DomainRouterJoinVO> sc = sb.create();
        accountMgr.buildACLViewSearchCriteria(sc, domainId, isRecursive, permittedAccounts, listProjectResourcesCriteria);

        if (keyword != null) {
            SearchCriteria<DomainRouterJoinVO> ssc = _routerJoinDao.createSearchCriteria();
            ssc.addOr("name", SearchCriteria.Op.LIKE, "%" + keyword + "%");
            ssc.addOr("instanceName", SearchCriteria.Op.LIKE, "%" + keyword + "%");
            ssc.addOr("state", SearchCriteria.Op.LIKE, "%" + keyword + "%");
            ssc.addOr("networkName", SearchCriteria.Op.LIKE, "%" + keyword + "%");
            ssc.addOr("vpcName", SearchCriteria.Op.LIKE, "%" + keyword + "%");
            ssc.addOr("redundantState", SearchCriteria.Op.LIKE, "%" + keyword + "%");
            sc.addAnd("instanceName", SearchCriteria.Op.SC, ssc);
        }

        if (name != null) {
            sc.setParameters("name", name);
        }

        if (id != null) {
            sc.setParameters("id", id);
        }

        if (state != null) {
            sc.setParameters("state", state);
        }

        if (zoneId != null) {
            sc.setParameters("dataCenterId", zoneId);
        }

        if (podId != null) {
            sc.setParameters("podId", podId);
        }

        if (clusterId != null) {
            sc.setParameters("clusterId", clusterId);
        }

        if (hostId != null) {
            sc.setParameters("hostId", hostId);
        }

        if (networkId != null) {
            sc.setParameters("networkId", networkId);
        }

        if (vpcId != null) {
            sc.setParameters("vpcId", vpcId);
        }

        if (role != null) {
            sc.setParameters("role", role);
        }

        if (version != null) {
            sc.setParameters("version", "Cloudstack Release " + version + "%");
        }

        if (routersWithFailures != null && ! routersWithFailures.isEmpty()) {
            sc.setParameters("routerId", routersWithFailures.toArray(new Object[routersWithFailures.size()]));
        }

        // search VR details by ids
        Pair<List<DomainRouterJoinVO>, Integer> uniqueVrPair = _routerJoinDao.searchAndCount(sc, searchFilter);
        Integer count = uniqueVrPair.second();
        if (count.intValue() == 0) {
            // empty result
            return uniqueVrPair;
        }
        List<DomainRouterJoinVO> uniqueVrs = uniqueVrPair.first();
        Long[] vrIds = new Long[uniqueVrs.size()];
        int i = 0;
        for (DomainRouterJoinVO v : uniqueVrs) {
            vrIds[i++] = v.getId();
        }
        List<DomainRouterJoinVO> vrs = _routerJoinDao.searchByIds(vrIds);
        return new Pair<>(vrs, count);
    }

    @Override
    public ListResponse<ProjectResponse> listProjects(ListProjectsCmd cmd) {
        Pair<List<ProjectJoinVO>, Integer> projects = listProjectsInternal(cmd);
        ListResponse<ProjectResponse> response = new ListResponse<>();
        List<ProjectResponse> projectResponses = ViewResponseHelper.createProjectResponse(cmd.getDetails(), projects.first().toArray(new ProjectJoinVO[projects.first().size()]));
        response.setResponses(projectResponses, projects.second());
        return response;
    }

    private Pair<List<ProjectJoinVO>, Integer> listProjectsInternal(ListProjectsCmd cmd) {

        Long id = cmd.getId();
        String name = cmd.getName();
        String displayText = cmd.getDisplayText();
        String state = cmd.getState();
        String accountName = cmd.getAccountName();
        String username = cmd.getUsername();
        Long domainId = cmd.getDomainId();
        String keyword = cmd.getKeyword();
        Long startIndex = cmd.getStartIndex();
        Long pageSize = cmd.getPageSizeVal();
        boolean listAll = cmd.listAll();
        boolean isRecursive = cmd.isRecursive();
        cmd.getTags();


        Account caller = CallContext.current().getCallingAccount();
        User user = CallContext.current().getCallingUser();
        Long accountId = null;
        Long userId = null;
        String path = null;

        Filter searchFilter = new Filter(ProjectJoinVO.class, "id", false, startIndex, pageSize);
        SearchBuilder<ProjectJoinVO> sb = _projectJoinDao.createSearchBuilder();
        sb.select(null, Func.DISTINCT, sb.entity().getId()); // select distinct
        // ids

        if (accountMgr.isAdmin(caller.getId())) {
            if (domainId != null) {
                DomainVO domain = _domainDao.findById(domainId);
                if (domain == null) {
                    throw new InvalidParameterValueException("Domain id=" + domainId + " doesn't exist in the system");
                }

                accountMgr.checkAccess(caller, domain);

                if (accountName != null) {
                    Account owner = accountMgr.getActiveAccountByName(accountName, domainId);
                    if (owner == null) {
                        throw new InvalidParameterValueException("Unable to find account " + accountName + " in domain " + domainId);
                    }
                    accountId = owner.getId();
                }
                if (StringUtils.isNotEmpty(username)) {
                    User owner = userDao.getUserByName(username, domainId);
                    if (owner == null) {
                        throw new InvalidParameterValueException("Unable to find user " + username + " in domain " + domainId);
                    }
                    userId = owner.getId();
                    if (accountName == null) {
                        accountId = owner.getAccountId();
                    }
                }
            } else { // domainId == null
                if (accountName != null) {
                    throw new InvalidParameterValueException("could not find account " + accountName + " because domain is not specified");
                }
                if (StringUtils.isNotEmpty(username)) {
                    throw new InvalidParameterValueException("could not find user " + username + " because domain is not specified");
                }
            }
        } else {
            if (accountName != null && !accountName.equals(caller.getAccountName())) {
                throw new PermissionDeniedException("Can't list account " + accountName + " projects; unauthorized");
            }

            if (domainId != null && !domainId.equals(caller.getDomainId())) {
                throw new PermissionDeniedException("Can't list domain id= " + domainId + " projects; unauthorized");
            }

            if (StringUtils.isNotEmpty(username) && !username.equals(user.getUsername())) {
                throw new PermissionDeniedException("Can't list user " + username + " projects; unauthorized");
            }

            accountId = caller.getId();
            userId = user.getId();
        }

        if (domainId == null && accountId == null && (accountMgr.isNormalUser(caller.getId()) || !listAll)) {
            accountId = caller.getId();
            userId = user.getId();
        } else if (accountMgr.isDomainAdmin(caller.getId()) || (isRecursive && !listAll)) {
            DomainVO domain = _domainDao.findById(caller.getDomainId());
            path = domain.getPath();
        }

        if (path != null) {
            sb.and("domainPath", sb.entity().getDomainPath(), SearchCriteria.Op.LIKE);
        }

        if (accountId != null) {
            if (userId == null) {
                sb.and().op("accountId", sb.entity().getAccountId(), SearchCriteria.Op.EQ);
                sb.and("userIdNull", sb.entity().getUserId(), Op.NULL);
                sb.cp();
            } else {
                sb.and("accountId", sb.entity().getAccountId(), SearchCriteria.Op.EQ);
            }
        }

        if (userId != null) {
            sb.and().op("userId", sb.entity().getUserId(), Op.EQ);
            sb.or("userIdNull", sb.entity().getUserId(), Op.NULL);
            sb.cp();
        }

        SearchCriteria<ProjectJoinVO> sc = sb.create();

        if (id != null) {
            sc.addAnd("id", Op.EQ, id);
        }

        if (domainId != null && !isRecursive) {
            sc.addAnd("domainId", Op.EQ, domainId);
        }

        if (name != null) {
            sc.addAnd("name", Op.EQ, name);
        }

        if (displayText != null) {
            sc.addAnd("displayText", Op.EQ, displayText);
        }

        if (accountId != null) {
            sc.setParameters("accountId", accountId);
        }

        if (userId != null) {
            sc.setParameters("userId", userId);
        }

        if (state != null) {
            sc.addAnd("state", Op.EQ, state);
        }

        if (keyword != null) {
            SearchCriteria<ProjectJoinVO> ssc = _projectJoinDao.createSearchCriteria();
            ssc.addOr("name", SearchCriteria.Op.LIKE, "%" + keyword + "%");
            ssc.addOr("displayText", SearchCriteria.Op.LIKE, "%" + keyword + "%");
            sc.addAnd("name", SearchCriteria.Op.SC, ssc);
        }

        if (path != null) {
            sc.setParameters("domainPath", path);
        }

        // search distinct projects to get count
        Pair<List<ProjectJoinVO>, Integer> uniquePrjPair = _projectJoinDao.searchAndCount(sc, searchFilter);
        Integer count = uniquePrjPair.second();
        if (count.intValue() == 0) {
            // handle empty result cases
            return uniquePrjPair;
        }
        List<ProjectJoinVO> uniquePrjs = uniquePrjPair.first();
        Long[] prjIds = new Long[uniquePrjs.size()];
        int i = 0;
        for (ProjectJoinVO v : uniquePrjs) {
            prjIds[i++] = v.getId();
        }
        List<ProjectJoinVO> prjs = _projectJoinDao.searchByIds(prjIds);
        return new Pair<>(prjs, count);
    }

    @Override
    public ListResponse<ProjectInvitationResponse> listProjectInvitations(ListProjectInvitationsCmd cmd) {
        Pair<List<ProjectInvitationJoinVO>, Integer> invites = listProjectInvitationsInternal(cmd);
        ListResponse<ProjectInvitationResponse> response = new ListResponse<>();
        List<ProjectInvitationResponse> projectInvitationResponses = ViewResponseHelper.createProjectInvitationResponse(invites.first().toArray(new ProjectInvitationJoinVO[invites.first().size()]));

        response.setResponses(projectInvitationResponses, invites.second());
        return response;
    }

    public Pair<List<ProjectInvitationJoinVO>, Integer> listProjectInvitationsInternal(ListProjectInvitationsCmd cmd) {
        Long id = cmd.getId();
        Long projectId = cmd.getProjectId();
        String accountName = cmd.getAccountName();
        Long domainId = cmd.getDomainId();
        String state = cmd.getState();
        boolean activeOnly = cmd.isActiveOnly();
        Long startIndex = cmd.getStartIndex();
        Long pageSizeVal = cmd.getPageSizeVal();
        Long userId = cmd.getUserId();
        boolean isRecursive = cmd.isRecursive();
        boolean listAll = cmd.listAll();

        Account caller = CallContext.current().getCallingAccount();
        User callingUser = CallContext.current().getCallingUser();
        List<Long> permittedAccounts = new ArrayList<>();

        Ternary<Long, Boolean, ListProjectResourcesCriteria> domainIdRecursiveListProject = new Ternary<>(domainId, isRecursive, null);
        accountMgr.buildACLSearchParameters(caller, id, accountName, projectId, permittedAccounts, domainIdRecursiveListProject, listAll, true);
        domainId = domainIdRecursiveListProject.first();
        isRecursive = domainIdRecursiveListProject.second();
        ListProjectResourcesCriteria listProjectResourcesCriteria = domainIdRecursiveListProject.third();

        Filter searchFilter = new Filter(ProjectInvitationJoinVO.class, "id", true, startIndex, pageSizeVal);
        SearchBuilder<ProjectInvitationJoinVO> sb = _projectInvitationJoinDao.createSearchBuilder();
        accountMgr.buildACLViewSearchBuilder(sb, domainId, isRecursive, permittedAccounts, listProjectResourcesCriteria);
        ProjectInvitation invitation = projectInvitationDao.findByUserIdProjectId(callingUser.getId(), callingUser.getAccountId(), projectId == null ? -1 : projectId);
        sb.and("projectId", sb.entity().getProjectId(), SearchCriteria.Op.EQ);
        sb.and("state", sb.entity().getState(), SearchCriteria.Op.EQ);
        sb.and("created", sb.entity().getCreated(), SearchCriteria.Op.GT);
        sb.and("id", sb.entity().getId(), SearchCriteria.Op.EQ);

        SearchCriteria<ProjectInvitationJoinVO> sc = sb.create();
        accountMgr.buildACLViewSearchCriteria(sc, domainId, isRecursive, permittedAccounts, listProjectResourcesCriteria);

        if (projectId != null) {
            sc.setParameters("projectId", projectId);
        }

        if (invitation != null) {
            sc.setParameters("userId", invitation.getForUserId());
        } else if (userId != null) {
            sc.setParameters("userId", userId);
        }

        if (state != null) {
            sc.setParameters("state", state);
        }

        if (id != null) {
            sc.setParameters("id", id);
        }

        if (activeOnly) {
            sc.setParameters("state", ProjectInvitation.State.Pending);
            sc.setParameters("created", new Date((DateUtil.currentGMTTime().getTime()) - _projectMgr.getInvitationTimeout()));
        }

        Pair<List<ProjectInvitationJoinVO>, Integer> projectInvitations = _projectInvitationJoinDao.searchAndCount(sc, searchFilter);
        List<ProjectInvitationJoinVO> invitations = projectInvitations.first();
        invitations = invitations.stream().filter(invite -> invite.getUserId() == null || Long.parseLong(invite.getUserId()) == callingUser.getId()).collect(Collectors.toList());
        return new Pair<>(invitations, invitations.size());


    }

    @Override
    public ListResponse<ProjectAccountResponse> listProjectAccounts(ListProjectAccountsCmd cmd) {
        Pair<List<ProjectAccountJoinVO>, Integer> projectAccounts = listProjectAccountsInternal(cmd);
        ListResponse<ProjectAccountResponse> response = new ListResponse<>();
        List<ProjectAccountResponse> projectResponses = ViewResponseHelper.createProjectAccountResponse(projectAccounts.first().toArray(new ProjectAccountJoinVO[projectAccounts.first().size()]));
        response.setResponses(projectResponses, projectAccounts.second());
        return response;
    }

    public Pair<List<ProjectAccountJoinVO>, Integer> listProjectAccountsInternal(ListProjectAccountsCmd cmd) {
        long projectId = cmd.getProjectId();
        String accountName = cmd.getAccountName();
        Long userId = cmd.getUserId();
        String role = cmd.getRole();
        Long startIndex = cmd.getStartIndex();
        Long pageSizeVal = cmd.getPageSizeVal();
        Long projectRoleId = cmd.getProjectRoleId();
        // long projectId, String accountName, String role, Long startIndex,
        // Long pageSizeVal) {
        Account caller = CallContext.current().getCallingAccount();
        User callingUser = CallContext.current().getCallingUser();
        // check that the project exists
        Project project = _projectDao.findById(projectId);

        if (project == null) {
            throw new InvalidParameterValueException("Unable to find the project id=" + projectId);
        }

        // verify permissions - only accounts belonging to the project can list
        // project's account
        if (!accountMgr.isAdmin(caller.getId()) && _projectAccountDao.findByProjectIdUserId(projectId, callingUser.getAccountId(), callingUser.getId()) == null &&
        _projectAccountDao.findByProjectIdAccountId(projectId, caller.getAccountId()) == null) {
            throw new PermissionDeniedException("Account " + caller + " is not authorized to list users of the project id=" + projectId);
        }

        Filter searchFilter = new Filter(ProjectAccountJoinVO.class, "id", false, startIndex, pageSizeVal);
        SearchBuilder<ProjectAccountJoinVO> sb = _projectAccountJoinDao.createSearchBuilder();
        sb.and("accountRole", sb.entity().getAccountRole(), Op.EQ);
        sb.and("projectId", sb.entity().getProjectId(), Op.EQ);

        if (accountName != null) {
            sb.and("accountName", sb.entity().getAccountName(), Op.EQ);
        }

        if (userId != null) {
            sb.and("userId", sb.entity().getUserId(), Op.EQ);
        }
        SearchCriteria<ProjectAccountJoinVO> sc = sb.create();

        sc.setParameters("projectId", projectId);

        if (role != null) {
            sc.setParameters("accountRole", role);
        }

        if (accountName != null) {
            sc.setParameters("accountName", accountName);
        }

        if (projectRoleId != null) {
            sc.setParameters("projectRoleId", projectRoleId);
        }

        if (userId != null) {
            sc.setParameters("userId", userId);
        }

        return _projectAccountJoinDao.searchAndCount(sc, searchFilter);
    }

    @Override
    public ListResponse<HostResponse> searchForServers(ListHostsCmd cmd) {
        // FIXME: do we need to support list hosts with VmId, maybe we should
        // create another command just for this
        // Right now it is handled separately outside this QueryService
        logger.debug(">>>Searching for hosts>>>");
        Pair<List<HostJoinVO>, Integer> hosts = searchForServersInternal(cmd);
        ListResponse<HostResponse> response = new ListResponse<>();
        logger.debug(">>>Generating Response>>>");
        List<HostResponse> hostResponses = ViewResponseHelper.createHostResponse(cmd.getDetails(), hosts.first().toArray(new HostJoinVO[hosts.first().size()]));
        response.setResponses(hostResponses, hosts.second());
        return response;
    }

    public Pair<List<HostJoinVO>, Integer> searchForServersInternal(ListHostsCmd cmd) {
        Pair<List<Long>, Integer> serverIdPage = searchForServerIdsAndCount(cmd);

        Integer count = serverIdPage.second();
        Long[] idArray = serverIdPage.first().toArray(new Long[0]);

        if (count == 0) {
            return new Pair<>(new ArrayList<>(), count);
        }

        List<HostJoinVO> servers = hostJoinDao.searchByIds(idArray);
        return new Pair<>(servers, count);
    }
    public Pair<List<Long>, Integer> searchForServerIdsAndCount(ListHostsCmd cmd) {
        Long zoneId = accountMgr.checkAccessAndSpecifyAuthority(CallContext.current().getCallingAccount(), cmd.getZoneId());
        Object name = cmd.getHostName();
        Object type = cmd.getType();
        Object state = cmd.getState();
        Object pod = cmd.getPodId();
        Object cluster = cmd.getClusterId();
        Object id = cmd.getId();
        Object keyword = cmd.getKeyword();
        Object outOfBandManagementEnabled = cmd.isOutOfBandManagementEnabled();
        Object powerState = cmd.getHostOutOfBandManagementPowerState();
        Object resourceState = cmd.getResourceState();
        Object haHosts = cmd.getHaHost();
        Long startIndex = cmd.getStartIndex();
        Long pageSize = cmd.getPageSizeVal();
        Hypervisor.HypervisorType hypervisorType = cmd.getHypervisor();
        Long msId = cmd.getManagementServerId();

        Filter searchFilter = new Filter(HostVO.class, "id", Boolean.TRUE, startIndex, pageSize);

        SearchBuilder<HostVO> hostSearchBuilder = hostDao.createSearchBuilder();
        hostSearchBuilder.select(null, Func.DISTINCT, hostSearchBuilder.entity().getId()); // select distinct
        // ids
        hostSearchBuilder.and("id", hostSearchBuilder.entity().getId(), SearchCriteria.Op.EQ);
        hostSearchBuilder.and("name", hostSearchBuilder.entity().getName(), SearchCriteria.Op.EQ);
        hostSearchBuilder.and("type", hostSearchBuilder.entity().getType(), SearchCriteria.Op.EQ);
        hostSearchBuilder.and("status", hostSearchBuilder.entity().getStatus(), SearchCriteria.Op.EQ);
        hostSearchBuilder.and("dataCenterId", hostSearchBuilder.entity().getDataCenterId(), SearchCriteria.Op.EQ);
        hostSearchBuilder.and("podId", hostSearchBuilder.entity().getPodId(), SearchCriteria.Op.EQ);
        hostSearchBuilder.and("clusterId", hostSearchBuilder.entity().getClusterId(), SearchCriteria.Op.EQ);
        hostSearchBuilder.and("resourceState", hostSearchBuilder.entity().getResourceState(), SearchCriteria.Op.EQ);
        hostSearchBuilder.and("hypervisor_type", hostSearchBuilder.entity().getHypervisorType(), SearchCriteria.Op.EQ);
        hostSearchBuilder.and("mgmt_server_id", hostSearchBuilder.entity().getManagementServerId(), SearchCriteria.Op.EQ);

        if (keyword != null) {
            hostSearchBuilder.and().op("keywordName", hostSearchBuilder.entity().getName(), SearchCriteria.Op.LIKE);
            hostSearchBuilder.or("keywordStatus", hostSearchBuilder.entity().getStatus(), SearchCriteria.Op.LIKE);
            hostSearchBuilder.or("keywordType", hostSearchBuilder.entity().getType(), SearchCriteria.Op.LIKE);
            hostSearchBuilder.cp();
        }

        if (outOfBandManagementEnabled != null || powerState != null) {
            SearchBuilder<OutOfBandManagementVO> oobmSearch = outOfBandManagementDao.createSearchBuilder();
            oobmSearch.and("oobmEnabled", oobmSearch.entity().isEnabled(), SearchCriteria.Op.EQ);
            oobmSearch.and("powerState", oobmSearch.entity().getPowerState(), SearchCriteria.Op.EQ);

            hostSearchBuilder.join("oobmSearch", oobmSearch, hostSearchBuilder.entity().getId(), oobmSearch.entity().getHostId(), JoinBuilder.JoinType.INNER);
        }

        String haTag = _haMgr.getHaTag();
        if (haHosts != null && haTag != null && !haTag.isEmpty()) {
            SearchBuilder<HostTagVO> hostTagSearchBuilder = _hostTagDao.createSearchBuilder();
            if ((Boolean)haHosts) {
                hostTagSearchBuilder.and("tag", hostTagSearchBuilder.entity().getTag(), SearchCriteria.Op.EQ);
            } else {
                hostTagSearchBuilder.and().op("tag", hostTagSearchBuilder.entity().getTag(), Op.NEQ);
                hostTagSearchBuilder.or("tagNull", hostTagSearchBuilder.entity().getTag(), Op.NULL);
                hostTagSearchBuilder.cp();
            }
            hostSearchBuilder.join("hostTagSearch", hostTagSearchBuilder, hostSearchBuilder.entity().getId(), hostTagSearchBuilder.entity().getHostId(), JoinBuilder.JoinType.LEFT);
        }

        SearchCriteria<HostVO> sc = hostSearchBuilder.create();

        if (keyword != null) {
            sc.setParameters("keywordName", "%" + keyword + "%");
            sc.setParameters("keywordStatus", "%" + keyword + "%");
            sc.setParameters("keywordType", "%" + keyword + "%");
        }

        if (id != null) {
            sc.setParameters("id", id);
        }

        if (name != null) {
            sc.setParameters("name", name);
        }
        if (type != null) {
            sc.setParameters("type", type);
        }
        if (state != null) {
            sc.setParameters("status", state);
        }
        if (zoneId != null) {
            sc.setParameters("dataCenterId", zoneId);
        }
        if (pod != null) {
            sc.setParameters("podId", pod);
        }
        if (cluster != null) {
            sc.setParameters("clusterId", cluster);
        }

        if (outOfBandManagementEnabled != null) {
            sc.setJoinParameters("oobmSearch", "oobmEnabled", outOfBandManagementEnabled);
        }

        if (powerState != null) {
            sc.setJoinParameters("oobmSearch", "powerState", powerState);
        }

        if (resourceState != null) {
            sc.setParameters("resourceState", resourceState);
        }

        if (haHosts != null && haTag != null && !haTag.isEmpty()) {
            sc.setJoinParameters("hostTagSearch", "tag", haTag);
        }

        if (hypervisorType != HypervisorType.None && hypervisorType != HypervisorType.Any) {
            sc.setParameters("hypervisor_type", hypervisorType);
        }

        if (msId != null) {
            ManagementServerHostVO msHost = msHostDao.findById(msId);
            if (msHost != null) {
                sc.setParameters("mgmt_server_id", msHost.getMsid());
            }
        }

        Pair<List<HostVO>, Integer> uniqueHostPair = hostDao.searchAndCount(sc, searchFilter);
        Integer count = uniqueHostPair.second();
        List<Long> hostIds = uniqueHostPair.first().stream().map(HostVO::getId).collect(Collectors.toList());
        return new Pair<>(hostIds, count);
    }

    @Override
    public ListResponse<VolumeResponse> searchForVolumes(ListVolumesCmd cmd) {
        Pair<List<VolumeJoinVO>, Integer> result = searchForVolumesInternal(cmd);
        ListResponse<VolumeResponse> response = new ListResponse<>();

        if (cmd.getRetrieveOnlyResourceCount()) {
            response.setResponses(new ArrayList<>(), result.second());
            return response;
        }

        ResponseView respView = cmd.getResponseView();
        Account account = CallContext.current().getCallingAccount();
        if (accountMgr.isRootAdmin(account.getAccountId())) {
            respView = ResponseView.Full;
        }

        List<VolumeResponse> volumeResponses = ViewResponseHelper.createVolumeResponse(respView, result.first().toArray(new VolumeJoinVO[result.first().size()]));

        for (VolumeResponse vr : volumeResponses) {
            String poolId = vr.getStoragePoolId();
            if (poolId == null) {
                continue;
            }

            DataStore store = dataStoreManager.getPrimaryDataStore(poolId);
            if (store == null) {
                continue;
            }

            DataStoreDriver driver = store.getDriver();
            if (driver == null) {
                continue;
            }

            Map<String, String> caps = driver.getCapabilities();
            if (caps != null) {
                boolean quiescevm = Boolean.parseBoolean(caps.get(DataStoreCapabilities.VOLUME_SNAPSHOT_QUIESCEVM.toString()));
                vr.setNeedQuiescevm(quiescevm);

                boolean supportsStorageSnapshot = Boolean.parseBoolean(caps.get(DataStoreCapabilities.STORAGE_SYSTEM_SNAPSHOT.toString()));
                vr.setSupportsStorageSnapshot(supportsStorageSnapshot);
            }
        }
        response.setResponses(volumeResponses, result.second());
        return response;
    }

    private Pair<List<VolumeJoinVO>, Integer> searchForVolumesInternal(ListVolumesCmd cmd) {
        Pair<List<Long>, Integer> volumeIdPage = searchForVolumeIdsAndCount(cmd);

        Integer count = volumeIdPage.second();
        Long[] idArray = volumeIdPage.first().toArray(new Long[0]);

        if (count == 0) {
            return new Pair<>(new ArrayList<>(), count);
        }

        List<VolumeJoinVO> vms = _volumeJoinDao.searchByIds(idArray);
        return new Pair<>(vms, count);
    }
    private Pair<List<Long>, Integer> searchForVolumeIdsAndCount(ListVolumesCmd cmd) {

        Account caller = CallContext.current().getCallingAccount();
        List<Long> permittedAccounts = new ArrayList<>();

        Long id = cmd.getId();
        Long vmInstanceId = cmd.getVirtualMachineId();
        String name = cmd.getVolumeName();
        String keyword = cmd.getKeyword();
        String type = cmd.getType();
        Map<String, String> tags = cmd.getTags();
        String storageId = cmd.getStorageId();
        Long clusterId = cmd.getClusterId();
        Long serviceOfferingId = cmd.getServiceOfferingId();
        Long diskOfferingId = cmd.getDiskOfferingId();
        Boolean display = cmd.getDisplay();
        String state = cmd.getState();
        boolean shouldListSystemVms = shouldListSystemVms(cmd, caller.getId());

        Long zoneId = cmd.getZoneId();
        Long podId = cmd.getPodId();

        List<Long> ids = getIdsListFromCmd(cmd.getId(), cmd.getIds());

        if (diskOfferingId == null && serviceOfferingId != null) {
            ServiceOfferingVO serviceOffering = _srvOfferingDao.findById(serviceOfferingId);
            if (serviceOffering != null) {
                diskOfferingId = serviceOffering.getDiskOfferingId();
            }
        }

        Ternary<Long, Boolean, ListProjectResourcesCriteria> domainIdRecursiveListProject = new Ternary<>(cmd.getDomainId(), cmd.isRecursive(), null);
        accountMgr.buildACLSearchParameters(caller, id, cmd.getAccountName(), cmd.getProjectId(), permittedAccounts, domainIdRecursiveListProject, cmd.listAll(), false);
        Long domainId = domainIdRecursiveListProject.first();
        Boolean isRecursive = domainIdRecursiveListProject.second();
        ListProjectResourcesCriteria listProjectResourcesCriteria = domainIdRecursiveListProject.third();
        Filter searchFilter = new Filter(VolumeVO.class, "created", false, cmd.getStartIndex(), cmd.getPageSizeVal());

        SearchBuilder<VolumeVO> volumeSearchBuilder = volumeDao.createSearchBuilder();
        volumeSearchBuilder.select(null, Func.DISTINCT, volumeSearchBuilder.entity().getId()); // select distinct
        accountMgr.buildACLSearchBuilder(volumeSearchBuilder, domainId, isRecursive, permittedAccounts, listProjectResourcesCriteria);

        if (CollectionUtils.isNotEmpty(ids)) {
            volumeSearchBuilder.and("idIN", volumeSearchBuilder.entity().getId(), SearchCriteria.Op.IN);
        }

        volumeSearchBuilder.and("name", volumeSearchBuilder.entity().getName(), SearchCriteria.Op.EQ);
        volumeSearchBuilder.and("volumeType", volumeSearchBuilder.entity().getVolumeType(), SearchCriteria.Op.LIKE);
        volumeSearchBuilder.and("uuid", volumeSearchBuilder.entity().getUuid(), SearchCriteria.Op.NNULL);
        volumeSearchBuilder.and("instanceId", volumeSearchBuilder.entity().getInstanceId(), SearchCriteria.Op.EQ);
        volumeSearchBuilder.and("dataCenterId", volumeSearchBuilder.entity().getDataCenterId(), SearchCriteria.Op.EQ);
        if (cmd.isEncrypted() != null) {
            if (cmd.isEncrypted()) {
                volumeSearchBuilder.and("encryptFormat", volumeSearchBuilder.entity().getEncryptFormat(), SearchCriteria.Op.NNULL);
            } else {
                volumeSearchBuilder.and("encryptFormat", volumeSearchBuilder.entity().getEncryptFormat(), SearchCriteria.Op.NULL);
            }
        }

        if (keyword != null) {
            volumeSearchBuilder.and().op("keywordName", volumeSearchBuilder.entity().getName(), SearchCriteria.Op.LIKE);
            volumeSearchBuilder.or("keywordVolumeType", volumeSearchBuilder.entity().getVolumeType(), SearchCriteria.Op.LIKE);
            volumeSearchBuilder.or("keywordState", volumeSearchBuilder.entity().getState(), SearchCriteria.Op.LIKE);
            volumeSearchBuilder.cp();
        }

        StoragePoolVO poolVO = null;
        if (storageId != null) {
            poolVO = storagePoolDao.findByUuid(storageId);
            if (poolVO == null) {
                throw new InvalidParameterValueException("Unable to find storage pool by uuid " + storageId);
            } else if (poolVO.getPoolType() == Storage.StoragePoolType.DatastoreCluster) {
                volumeSearchBuilder.and("storageId", volumeSearchBuilder.entity().getPoolId(), SearchCriteria.Op.IN);
            } else {
                volumeSearchBuilder.and("storageId", volumeSearchBuilder.entity().getPoolId(), SearchCriteria.Op.EQ);
            }
        }

        if (clusterId != null || podId != null) {
            SearchBuilder<StoragePoolVO> storagePoolSearch = storagePoolDao.createSearchBuilder();
            storagePoolSearch.and("clusterId", storagePoolSearch.entity().getClusterId(), SearchCriteria.Op.EQ);
            storagePoolSearch.and("podId", storagePoolSearch.entity().getPodId(), SearchCriteria.Op.EQ);
            volumeSearchBuilder.join("storagePoolSearch", storagePoolSearch, storagePoolSearch.entity().getId(), volumeSearchBuilder.entity().getPoolId(), JoinBuilder.JoinType.INNER);
        }

        volumeSearchBuilder.and("diskOfferingId", volumeSearchBuilder.entity().getDiskOfferingId(), SearchCriteria.Op.EQ);
        volumeSearchBuilder.and("display", volumeSearchBuilder.entity().isDisplayVolume(), SearchCriteria.Op.EQ);
        volumeSearchBuilder.and("state", volumeSearchBuilder.entity().getState(), SearchCriteria.Op.EQ);
        volumeSearchBuilder.and("stateNEQ", volumeSearchBuilder.entity().getState(), SearchCriteria.Op.NEQ);

        // Need to test thoroughly
        if (!shouldListSystemVms) {
            SearchBuilder<VMInstanceVO> vmSearch = _vmInstanceDao.createSearchBuilder();
            SearchBuilder<ServiceOfferingVO> serviceOfferingSearch = _srvOfferingDao.createSearchBuilder();
            vmSearch.and().op("svmType", vmSearch.entity().getType(), SearchCriteria.Op.NIN);
            vmSearch.or("vmSearchNulltype", vmSearch.entity().getType(), SearchCriteria.Op.NULL);
            vmSearch.cp();

            serviceOfferingSearch.and().op("systemUse", serviceOfferingSearch.entity().isSystemUse(), SearchCriteria.Op.NEQ);
            serviceOfferingSearch.or("serviceOfferingSearchNulltype", serviceOfferingSearch.entity().isSystemUse(), SearchCriteria.Op.NULL);
            serviceOfferingSearch.cp();

            vmSearch.join("serviceOfferingSearch", serviceOfferingSearch, serviceOfferingSearch.entity().getId(), vmSearch.entity().getServiceOfferingId(), JoinBuilder.JoinType.LEFT);

            volumeSearchBuilder.join("vmSearch", vmSearch, vmSearch.entity().getId(), volumeSearchBuilder.entity().getInstanceId(), JoinBuilder.JoinType.LEFT);

        }

        if (MapUtils.isNotEmpty(tags)) {
            SearchBuilder<ResourceTagVO> resourceTagSearch = resourceTagDao.createSearchBuilder();
            resourceTagSearch.and("resourceType", resourceTagSearch.entity().getResourceType(), Op.EQ);
            resourceTagSearch.and().op();
            for (int count = 0; count < tags.size(); count++) {
                if (count == 0) {
                    resourceTagSearch.op("tagKey" + count, resourceTagSearch.entity().getKey(), Op.EQ);
                } else {
                    resourceTagSearch.or().op("tagKey" + count, resourceTagSearch.entity().getKey(), Op.EQ);
                }
                resourceTagSearch.and("tagValue" + count, resourceTagSearch.entity().getValue(), Op.EQ);
                resourceTagSearch.cp();
            }
            resourceTagSearch.cp();

            volumeSearchBuilder.join("tags", resourceTagSearch, resourceTagSearch.entity().getResourceId(), volumeSearchBuilder.entity().getId(), JoinBuilder.JoinType.INNER);
        }

        // now set the SC criteria...
        SearchCriteria<VolumeVO> sc = volumeSearchBuilder.create();
        accountMgr.buildACLSearchCriteria(sc, domainId, isRecursive, permittedAccounts, listProjectResourcesCriteria);

        if (keyword != null) {
            sc.setParameters("keywordName", "%" + keyword + "%");
            sc.setParameters("keywordVolumeType", "%" + keyword + "%");
            sc.setParameters("keywordState", "%" + keyword + "%");
        }

        if (name != null) {
            sc.setParameters("name", name);
        }

        if (display != null) {
            sc.setParameters("display", display);
        }

        setIdsListToSearchCriteria(sc, ids);

        if (!shouldListSystemVms) {
            sc.setJoinParameters("vmSearch", "svmType", VirtualMachine.Type.ConsoleProxy, VirtualMachine.Type.SecondaryStorageVm, VirtualMachine.Type.DomainRouter);
            sc.getJoin("vmSearch").setJoinParameters("serviceOfferingSearch", "systemUse", 1);
        }

        if (MapUtils.isNotEmpty(tags)) {
            int count = 0;
            sc.setJoinParameters("tags", "resourceType", ResourceObjectType.Volume);
            for (Map.Entry<String, String> entry  : tags.entrySet()) {
                sc.setJoinParameters("tags", "tagKey" + count, entry.getKey());
                sc.setJoinParameters("tags", "tagValue" + count, entry.getValue());
                count++;
            }
        }

        if (diskOfferingId != null) {
            sc.setParameters("diskOfferingId", diskOfferingId);
        }

        if (id != null) {
            sc.setParameters("id", id);
        }

        if (type != null) {
            sc.setParameters("volumeType", "%" + type + "%");
        }
        if (vmInstanceId != null) {
            sc.setParameters("instanceId", vmInstanceId);
        }
        if (zoneId != null) {
            sc.setParameters("dataCenterId", zoneId);
        }

        if (storageId != null) {
            if (poolVO.getPoolType() == Storage.StoragePoolType.DatastoreCluster) {
                List<StoragePoolVO> childDataStores = storagePoolDao.listChildStoragePoolsInDatastoreCluster(poolVO.getId());
                sc.setParameters("storageId", childDataStores.stream().map(StoragePoolVO::getId).toArray());
            } else {
                sc.setParameters("storageId", poolVO.getId());
            }
        }

        if (clusterId != null) {
            sc.setJoinParameters("storagePoolSearch", "clusterId", clusterId);
        }
        if (podId != null) {
            sc.setJoinParameters("storagePoolSearch", "podId", podId);
        }

        if (state != null) {
            sc.setParameters("state", state);
        } else if (!accountMgr.isAdmin(caller.getId())) {
            sc.setParameters("stateNEQ", Volume.State.Expunged);
        }

        // search Volume details by ids
        Pair<List<VolumeVO>, Integer> uniqueVolPair = volumeDao.searchAndCount(sc, searchFilter);
        Integer count = uniqueVolPair.second();
        List<Long> vmIds = uniqueVolPair.first().stream().map(VolumeVO::getId).collect(Collectors.toList());
        return new Pair<>(vmIds, count);
    }

    private boolean shouldListSystemVms(ListVolumesCmd cmd, Long callerId) {
        return Boolean.TRUE.equals(cmd.getListSystemVms()) && accountMgr.isRootAdmin(callerId);
    }

    @Override
    public ListResponse<DomainResponse> searchForDomains(ListDomainsCmd cmd) {
        Pair<List<DomainJoinVO>, Integer> result = searchForDomainsInternal(cmd);
        ListResponse<DomainResponse> response = new ListResponse<>();

        ResponseView respView = ResponseView.Restricted;
        if (cmd instanceof ListDomainsCmdByAdmin) {
            respView = ResponseView.Full;
        }

        List<DomainResponse> domainResponses = ViewResponseHelper.createDomainResponse(respView, cmd.getDetails(), result.first());
        response.setResponses(domainResponses, result.second());
        return response;
    }

    private Pair<List<DomainJoinVO>, Integer> searchForDomainsInternal(ListDomainsCmd cmd) {
        Pair<List<Long>, Integer> domainIdPage = searchForDomainIdsAndCount(cmd);

        Integer count = domainIdPage.second();
        Long[] idArray = domainIdPage.first().toArray(new Long[0]);

        if (count == 0) {
            return new Pair<>(new ArrayList<>(), count);
        }

        List<DomainJoinVO> domains = _domainJoinDao.searchByIds(idArray);
        return new Pair<>(domains, count);
    }

    private Pair<List<Long>, Integer> searchForDomainIdsAndCount(ListDomainsCmd cmd) {
        Account caller = CallContext.current().getCallingAccount();
        Long domainId = cmd.getId();
        boolean listAll = cmd.listAll();
        boolean isRecursive = false;
        Domain domain = null;

        if (domainId != null) {
            domain = _domainDao.findById(domainId);
            if (domain == null) {
                throw new InvalidParameterValueException("Domain id=" + domainId + " doesn't exist");
            }
            accountMgr.checkAccess(caller, domain);
        } else {
            if (caller.getType() != Account.Type.ADMIN) {
                domainId = caller.getDomainId();
            }
            if (listAll) {
                isRecursive = true;
            }
        }

        Filter searchFilter = new Filter(DomainVO.class, "id", true, cmd.getStartIndex(), cmd.getPageSizeVal());
        String domainName = cmd.getDomainName();
        Integer level = cmd.getLevel();
        Object keyword = cmd.getKeyword();

        SearchBuilder<DomainVO> domainSearchBuilder = _domainDao.createSearchBuilder();
        domainSearchBuilder.select(null, Func.DISTINCT, domainSearchBuilder.entity().getId()); // select distinct
        domainSearchBuilder.and("id", domainSearchBuilder.entity().getId(), SearchCriteria.Op.EQ);
        domainSearchBuilder.and("name", domainSearchBuilder.entity().getName(), SearchCriteria.Op.EQ);
        domainSearchBuilder.and("level", domainSearchBuilder.entity().getLevel(), SearchCriteria.Op.EQ);
        domainSearchBuilder.and("path", domainSearchBuilder.entity().getPath(), SearchCriteria.Op.LIKE);
        domainSearchBuilder.and("state", domainSearchBuilder.entity().getState(), SearchCriteria.Op.EQ);

        if (keyword != null) {
            domainSearchBuilder.and("keywordName", domainSearchBuilder.entity().getName(), SearchCriteria.Op.LIKE);
        }

        SearchCriteria<DomainVO> sc = domainSearchBuilder.create();

        if (keyword != null) {
            sc.setParameters("keywordName", "%" + keyword + "%");
        }

        if (domainName != null) {
            sc.setParameters("name", domainName);
        }

        if (level != null) {
            sc.setParameters("level", level);
        }

        if (domainId != null) {
            if (isRecursive) {
                if (domain == null) {
                    domain = _domainDao.findById(domainId);
                }
                sc.setParameters("path", domain.getPath() + "%");
            } else {
                sc.setParameters("id", domainId);
            }
        }

        // return only Active domains to the API
        sc.setParameters("state", Domain.State.Active);

        Pair<List<DomainVO>, Integer> uniqueDomainPair = _domainDao.searchAndCount(sc, searchFilter);
        Integer count = uniqueDomainPair.second();
        List<Long> domainIds = uniqueDomainPair.first().stream().map(DomainVO::getId).collect(Collectors.toList());
        return new Pair<>(domainIds, count);
    }

    @Override
    public ListResponse<AccountResponse> searchForAccounts(ListAccountsCmd cmd) {
        Pair<List<AccountJoinVO>, Integer> result = searchForAccountsInternal(cmd);
        ListResponse<AccountResponse> response = new ListResponse<>();

        ResponseView respView = ResponseView.Restricted;
        if (cmd instanceof ListAccountsCmdByAdmin) {
            respView = ResponseView.Full;
        }

        List<AccountResponse> accountResponses = ViewResponseHelper.createAccountResponse(respView, cmd.getDetails(), result.first().toArray(new AccountJoinVO[result.first().size()]));
        response.setResponses(accountResponses, result.second());
        return response;
    }

    private Pair<List<AccountJoinVO>, Integer> searchForAccountsInternal(ListAccountsCmd cmd) {

        Pair<List<Long>, Integer> accountIdPage = searchForAccountIdsAndCount(cmd);

        Integer count = accountIdPage.second();
        Long[] idArray = accountIdPage.first().toArray(new Long[0]);

        if (count == 0) {
            return new Pair<>(new ArrayList<>(), count);
        }

        List<AccountJoinVO> accounts = _accountJoinDao.searchByIds(idArray);
        return new Pair<>(accounts, count);
    }

    private Pair<List<Long>, Integer> searchForAccountIdsAndCount(ListAccountsCmd cmd) {
        Account caller = CallContext.current().getCallingAccount();
        Long domainId = cmd.getDomainId();
        Long accountId = cmd.getId();
        String accountName = cmd.getSearchName();
        boolean isRecursive = cmd.isRecursive();
        boolean listAll = cmd.listAll();
        boolean callerIsAdmin = accountMgr.isAdmin(caller.getId());
        Account account;
        Domain domain = null;

        // if "domainid" specified, perform validation
        if (domainId != null) {
            // ensure existence...
            domain = _domainDao.findById(domainId);
            if (domain == null) {
                throw new InvalidParameterValueException("Domain id=" + domainId + " doesn't exist");
            }
            // ... and check access rights.
            accountMgr.checkAccess(caller, domain);
        }

        // if no "id" specified...
        if (accountId == null) {
            // listall only has significance if they are an admin
            boolean isDomainListAllAllowed = AllowUserViewAllDomainAccounts.valueIn(caller.getDomainId());
            if ((listAll && callerIsAdmin) || isDomainListAllAllowed) {
                // if no domain id specified, use caller's domain
                if (domainId == null) {
                    domainId = caller.getDomainId();
                }
                // mark recursive
                isRecursive = true;
            } else if (!callerIsAdmin || domainId == null) {
                accountId = caller.getAccountId();
            }
        } else if (domainId != null && accountName != null) {
            // if they're looking for an account by name
            account = _accountDao.findActiveAccount(accountName, domainId);
            if (account == null || account.getId() == Account.ACCOUNT_ID_SYSTEM) {
                throw new InvalidParameterValueException("Unable to find account by name " + accountName + " in domain " + domainId);
            }
            accountMgr.checkAccess(caller, null, true, account);
        } else {
            // if they specified an "id"...
            if (domainId == null) {
                account = _accountDao.findById(accountId);
            } else {
                account = _accountDao.findActiveAccountById(accountId, domainId);
            }
            if (account == null || account.getId() == Account.ACCOUNT_ID_SYSTEM) {
                throw new InvalidParameterValueException("Unable to find account by id " + accountId + (domainId == null ? "" : " in domain " + domainId));
            }
            accountMgr.checkAccess(caller, null, true, account);
        }

        Filter searchFilter = new Filter(AccountVO.class, "id", true, cmd.getStartIndex(), cmd.getPageSizeVal());

        Object type = cmd.getAccountType();
        Object state = cmd.getState();
        Object isCleanupRequired = cmd.isCleanupRequired();
        Object keyword = cmd.getKeyword();
        String apiKeyAccess = cmd.getApiKeyAccess();

        SearchBuilder<AccountVO> accountSearchBuilder = _accountDao.createSearchBuilder();
        accountSearchBuilder.select(null, Func.DISTINCT, accountSearchBuilder.entity().getId()); // select distinct
        accountSearchBuilder.and("accountName", accountSearchBuilder.entity().getAccountName(), SearchCriteria.Op.EQ);
        accountSearchBuilder.and("domainId", accountSearchBuilder.entity().getDomainId(), SearchCriteria.Op.EQ);
        accountSearchBuilder.and("id", accountSearchBuilder.entity().getId(), SearchCriteria.Op.EQ);
        accountSearchBuilder.and("type", accountSearchBuilder.entity().getType(), SearchCriteria.Op.EQ);
        accountSearchBuilder.and("state", accountSearchBuilder.entity().getState(), SearchCriteria.Op.EQ);
        accountSearchBuilder.and("needsCleanup", accountSearchBuilder.entity().getNeedsCleanup(), SearchCriteria.Op.EQ);
        accountSearchBuilder.and("typeNEQ", accountSearchBuilder.entity().getType(), SearchCriteria.Op.NEQ);
        accountSearchBuilder.and("idNEQ", accountSearchBuilder.entity().getId(), SearchCriteria.Op.NEQ);
        accountSearchBuilder.and("type2NEQ", accountSearchBuilder.entity().getType(), SearchCriteria.Op.NEQ);
        if (apiKeyAccess != null) {
            accountSearchBuilder.and("apiKeyAccess", accountSearchBuilder.entity().getApiKeyAccess(), Op.EQ);
        }

        if (domainId != null && isRecursive) {
            SearchBuilder<DomainVO> domainSearch = _domainDao.createSearchBuilder();
            domainSearch.and("path", domainSearch.entity().getPath(), SearchCriteria.Op.LIKE);
            accountSearchBuilder.join("domainSearch", domainSearch, domainSearch.entity().getId(), accountSearchBuilder.entity().getDomainId(), JoinBuilder.JoinType.INNER);
        }

        if (keyword != null) {
            accountSearchBuilder.and().op("keywordAccountName", accountSearchBuilder.entity().getAccountName(), SearchCriteria.Op.LIKE);
            accountSearchBuilder.or("keywordState", accountSearchBuilder.entity().getState(), SearchCriteria.Op.LIKE);
            accountSearchBuilder.cp();
        }

        SearchCriteria<AccountVO> sc = accountSearchBuilder.create();

        // don't return account of type project to the end user
        sc.setParameters("typeNEQ", Account.Type.PROJECT);

        // don't return system account...
        sc.setParameters("idNEQ", Account.ACCOUNT_ID_SYSTEM);

        // do not return account of type domain admin to the end user
        if (!callerIsAdmin) {
            sc.setParameters("type2NEQ", Account.Type.DOMAIN_ADMIN);
        }

        if (keyword != null) {
            sc.setParameters("keywordAccountName", "%" + keyword + "%");
            sc.setParameters("keywordState", "%" + keyword + "%");
        }

        if (type != null) {
            sc.setParameters("type", type);
        }

        if (state != null) {
            sc.setParameters("state", state);
        }

        if (isCleanupRequired != null) {
            sc.setParameters("needsCleanup", isCleanupRequired);
        }

        if (accountName != null) {
            sc.setParameters("accountName", accountName);
        }

        if (accountId != null) {
            sc.setParameters("id", accountId);
        }

        if (domainId != null) {
            if (isRecursive) {
                // will happen if no "domainid" was specified in the request...
                if (domain == null) {
                    domain = _domainDao.findById(domainId);
                }
                sc.setJoinParameters("domainSearch", "path", domain.getPath() + "%");
            } else {
                sc.setParameters("domainId", domainId);
            }
        }

        if (apiKeyAccess != null) {
            try {
                ApiConstants.ApiKeyAccess access = ApiConstants.ApiKeyAccess.valueOf(apiKeyAccess.toUpperCase());
                sc.setParameters("apiKeyAccess", access.toBoolean());
            } catch (IllegalArgumentException ex) {
                throw new InvalidParameterValueException("ApiKeyAccess value can only be Enabled/Disabled/Inherit");
            }
        }

        Pair<List<AccountVO>, Integer> uniqueAccountPair = _accountDao.searchAndCount(sc, searchFilter);
        Integer count = uniqueAccountPair.second();
        List<Long> accountIds = uniqueAccountPair.first().stream().map(AccountVO::getId).collect(Collectors.toList());
        return new Pair<>(accountIds, count);
    }

    @Override
    public ListResponse<AsyncJobResponse> searchForAsyncJobs(ListAsyncJobsCmd cmd) {
        Pair<List<AsyncJobJoinVO>, Integer> result = searchForAsyncJobsInternal(cmd);
        ListResponse<AsyncJobResponse> response = new ListResponse<>();
        List<AsyncJobResponse> jobResponses = ViewResponseHelper.createAsyncJobResponse(result.first().toArray(new AsyncJobJoinVO[result.first().size()]));
        response.setResponses(jobResponses, result.second());
        return response;
    }

    private Pair<List<AsyncJobJoinVO>, Integer> searchForAsyncJobsInternal(ListAsyncJobsCmd cmd) {

        Account caller = CallContext.current().getCallingAccount();

        List<Long> permittedAccounts = new ArrayList<>();

        Ternary<Long, Boolean, ListProjectResourcesCriteria> domainIdRecursiveListProject = new Ternary<>(cmd.getDomainId(), cmd.isRecursive(), null);
        accountMgr.buildACLSearchParameters(caller, null, cmd.getAccountName(), null, permittedAccounts, domainIdRecursiveListProject, cmd.listAll(), false);
        Long domainId = domainIdRecursiveListProject.first();
        Boolean isRecursive = domainIdRecursiveListProject.second();
        ListProjectResourcesCriteria listProjectResourcesCriteria = domainIdRecursiveListProject.third();

        Filter searchFilter = new Filter(AsyncJobJoinVO.class, "id", true, cmd.getStartIndex(), cmd.getPageSizeVal());
        SearchBuilder<AsyncJobJoinVO> sb = _jobJoinDao.createSearchBuilder();
        sb.and("instanceTypeNEQ", sb.entity().getInstanceType(), SearchCriteria.Op.NEQ);
        sb.and("accountIdIN", sb.entity().getAccountId(), SearchCriteria.Op.IN);
        boolean accountJoinIsDone = false;
        if (permittedAccounts.isEmpty() && domainId != null) {
            sb.and("domainId", sb.entity().getDomainId(), SearchCriteria.Op.EQ);
            sb.and("path", sb.entity().getDomainPath(), SearchCriteria.Op.LIKE);
            accountJoinIsDone = true;
        }

        if (listProjectResourcesCriteria != null) {

            if (listProjectResourcesCriteria == Project.ListProjectResourcesCriteria.ListProjectResourcesOnly) {
                sb.and("type", sb.entity().getAccountType(), SearchCriteria.Op.EQ);
            } else if (listProjectResourcesCriteria == Project.ListProjectResourcesCriteria.SkipProjectResources) {
                sb.and("type", sb.entity().getAccountType(), SearchCriteria.Op.NEQ);
            }

            if (!accountJoinIsDone) {
                sb.and("domainId", sb.entity().getDomainId(), SearchCriteria.Op.EQ);
                sb.and("path", sb.entity().getDomainPath(), SearchCriteria.Op.LIKE);
            }
        }

        if (cmd.getManagementServerId() != null) {
            sb.and("executingMsid", sb.entity().getExecutingMsid(), SearchCriteria.Op.EQ);
        }

        Object keyword = cmd.getKeyword();
        Object startDate = cmd.getStartDate();

        SearchCriteria<AsyncJobJoinVO> sc = sb.create();
        sc.setParameters("instanceTypeNEQ", AsyncJobVO.PSEUDO_JOB_INSTANCE_TYPE);
        if (listProjectResourcesCriteria != null) {
            sc.setParameters("type", Account.Type.PROJECT);
        }

        if (!permittedAccounts.isEmpty()) {
            sc.setParameters("accountIdIN", permittedAccounts.toArray());
        } else if (domainId != null) {
            DomainVO domain = _domainDao.findById(domainId);
            if (isRecursive) {
                sc.setParameters("path", domain.getPath() + "%");
            } else {
                sc.setParameters("domainId", domainId);
            }
        }

        if (keyword != null) {
            sc.addAnd("cmd", SearchCriteria.Op.LIKE, "%" + keyword + "%");
        }

        if (startDate != null) {
            sc.addAnd("created", SearchCriteria.Op.GTEQ, startDate);
        }

        if (cmd.getManagementServerId() != null) {
            ManagementServerHostVO msHost = msHostDao.findById(cmd.getManagementServerId());
            sc.setParameters("executingMsid", msHost.getMsid());
        }

        return _jobJoinDao.searchAndCount(sc, searchFilter);
    }

    @Override
    public ListResponse<StoragePoolResponse> searchForStoragePools(ListStoragePoolsCmd cmd) {
        Pair<List<StoragePoolJoinVO>, Integer> result = (ScopeType.HOST.name().equalsIgnoreCase(cmd.getScope()) && cmd.getHostId() != null) ?
                searchForLocalStorages(cmd) : searchForStoragePoolsInternal(cmd);
        return createStoragesPoolResponse(result, cmd.getCustomStats());
    }

    private Pair<List<StoragePoolJoinVO>, Integer> searchForLocalStorages(ListStoragePoolsCmd cmd) {
        long id = cmd.getHostId();
        List<StoragePoolHostVO> localstoragePools = storagePoolHostDao.listByHostId(id);
        Long[] poolIds = new Long[localstoragePools.size()];
        int i = 0;
        for(StoragePoolHostVO localstoragePool : localstoragePools) {
            StoragePool storagePool = storagePoolDao.findById(localstoragePool.getPoolId());
            if (storagePool != null && storagePool.isLocal()) {
                poolIds[i++] = localstoragePool.getPoolId();
            }
        }
        List<StoragePoolJoinVO> pools = _poolJoinDao.searchByIds(poolIds);
        return new Pair<>(pools, pools.size());
    }

    private void setPoolResponseNFSMountOptions(StoragePoolResponse poolResponse, Long poolId) {
        if (Storage.StoragePoolType.NetworkFilesystem.toString().equals(poolResponse.getType()) &&
                HypervisorType.KVM.toString().equals(poolResponse.getHypervisor())) {
            StoragePoolDetailVO detail = _storagePoolDetailsDao.findDetail(poolId, ApiConstants.NFS_MOUNT_OPTIONS);
            if (detail != null) {
                poolResponse.setNfsMountOpts(detail.getValue());
            }
        }
    }

    private ListResponse<StoragePoolResponse> createStoragesPoolResponse(Pair<List<StoragePoolJoinVO>, Integer> storagePools, boolean getCustomStats) {
        ListResponse<StoragePoolResponse> response = new ListResponse<>();

        List<StoragePoolResponse> poolResponses = ViewResponseHelper.createStoragePoolResponse(getCustomStats, storagePools.first().toArray(new StoragePoolJoinVO[storagePools.first().size()]));
        Map<String, Long> poolUuidToIdMap = storagePools.first().stream().collect(Collectors.toMap(StoragePoolJoinVO::getUuid, StoragePoolJoinVO::getId, (a, b) -> a));
        for (StoragePoolResponse poolResponse : poolResponses) {
            DataStore store = dataStoreManager.getPrimaryDataStore(poolResponse.getId());
            if (store != null) {
                DataStoreDriver driver = store.getDriver();
                if (driver != null && driver.getCapabilities() != null) {
                    Map<String, String> caps = driver.getCapabilities();
                    if (Storage.StoragePoolType.NetworkFilesystem.toString().equals(poolResponse.getType()) &&
                        HypervisorType.VMware.toString().equals(poolResponse.getHypervisor())) {
                        StoragePoolDetailVO detail = _storagePoolDetailsDao.findDetail(poolUuidToIdMap.get(poolResponse.getId()), Storage.Capability.HARDWARE_ACCELERATION.toString());
                        if (detail != null) {
                            caps.put(Storage.Capability.HARDWARE_ACCELERATION.toString(), detail.getValue());
                        }
                    }
                    poolResponse.setCaps(caps);
                }
            }
            setPoolResponseNFSMountOptions(poolResponse, poolUuidToIdMap.get(poolResponse.getId()));
        }

        response.setResponses(poolResponses, storagePools.second());
        return response;
    }

    private Pair<List<StoragePoolJoinVO>, Integer> searchForStoragePoolsInternal(ListStoragePoolsCmd cmd) {
        ScopeType scopeType = ScopeType.validateAndGetScopeType(cmd.getScope());
        StoragePoolStatus status = StoragePoolStatus.validateAndGetStatus(cmd.getStatus());

        Long zoneId = accountMgr.checkAccessAndSpecifyAuthority(CallContext.current().getCallingAccount(), cmd.getZoneId());
        Long id = cmd.getId();
        String name = cmd.getStoragePoolName();
        String path = cmd.getPath();
        Long pod = cmd.getPodId();
        Long cluster = cmd.getClusterId();
        String address = cmd.getIpAddress();
        String keyword = cmd.getKeyword();

        Long startIndex = cmd.getStartIndex();
        Long pageSize = cmd.getPageSizeVal();

        Filter searchFilter = new Filter(StoragePoolVO.class, "id", Boolean.TRUE, startIndex, pageSize);

        Pair<List<Long>, Integer> uniquePoolPair = storagePoolDao.searchForIdsAndCount(id, name, zoneId, path, pod,
                cluster, address, scopeType, status, keyword, searchFilter);

        List<StoragePoolJoinVO> storagePools = _poolJoinDao.searchByIds(uniquePoolPair.first().toArray(new Long[0]));

        return new Pair<>(storagePools, uniquePoolPair.second());
    }

    @Override
    public ListResponse<StorageTagResponse> searchForStorageTags(ListStorageTagsCmd cmd) {
        Pair<List<StoragePoolTagVO>, Integer> result = searchForStorageTagsInternal(cmd);
        ListResponse<StorageTagResponse> response = new ListResponse<>();
        List<StorageTagResponse> tagResponses = ViewResponseHelper.createStorageTagResponse(result.first().toArray(new StoragePoolTagVO[result.first().size()]));

        response.setResponses(tagResponses, result.second());

        return response;
    }

    private Pair<List<StoragePoolTagVO>, Integer> searchForStorageTagsInternal(ListStorageTagsCmd cmd) {
        Filter searchFilter = new Filter(StoragePoolTagVO.class, "id", Boolean.TRUE, null, null);

        SearchBuilder<StoragePoolTagVO> sb = _storageTagDao.createSearchBuilder();

        sb.select(null, Func.DISTINCT, sb.entity().getId()); // select distinct

        SearchCriteria<StoragePoolTagVO> sc = sb.create();

        // search storage tag details by ids
        Pair<List<StoragePoolTagVO>, Integer> uniqueTagPair = _storageTagDao.searchAndCount(sc, searchFilter);
        Integer count = uniqueTagPair.second();

        if (count.intValue() == 0) {
            return uniqueTagPair;
        }

        List<StoragePoolTagVO> uniqueTags = uniqueTagPair.first();
        Long[] vrIds = new Long[uniqueTags.size()];
        int i = 0;

        for (StoragePoolTagVO v : uniqueTags) {
            vrIds[i++] = v.getId();
        }

        List<StoragePoolTagVO> vrs = _storageTagDao.searchByIds(vrIds);

        return new Pair<>(vrs, count);
    }

    @Override
    public ListResponse<HostTagResponse> searchForHostTags(ListHostTagsCmd cmd) {
        Pair<List<HostTagVO>, Integer> result = searchForHostTagsInternal(cmd);
        ListResponse<HostTagResponse> response = new ListResponse<>();
        List<HostTagResponse> tagResponses = ViewResponseHelper.createHostTagResponse(result.first().toArray(new HostTagVO[result.first().size()]));

        response.setResponses(tagResponses, result.second());

        return response;
    }

    private Pair<List<HostTagVO>, Integer> searchForHostTagsInternal(ListHostTagsCmd cmd) {
        Filter searchFilter = new Filter(HostTagVO.class, "id", Boolean.TRUE, null, null);

        SearchBuilder<HostTagVO> sb = _hostTagDao.createSearchBuilder();

        sb.select(null, Func.DISTINCT, sb.entity().getId()); // select distinct

        SearchCriteria<HostTagVO> sc = sb.create();

        // search host tag details by ids
        Pair<List<HostTagVO>, Integer> uniqueTagPair = _hostTagDao.searchAndCount(sc, searchFilter);
        Integer count = uniqueTagPair.second();

        if (count.intValue() == 0) {
            return uniqueTagPair;
        }

        List<HostTagVO> uniqueTags = uniqueTagPair.first();
        Long[] vrIds = new Long[uniqueTags.size()];
        int i = 0;

        for (HostTagVO v : uniqueTags) {
            vrIds[i++] = v.getId();
        }

        List<HostTagVO> vrs = _hostTagDao.searchByIds(vrIds);

        return new Pair<>(vrs, count);
    }

    @Override
    public ListResponse<ImageStoreResponse> searchForImageStores(ListImageStoresCmd cmd) {
        Pair<List<ImageStoreJoinVO>, Integer> result = searchForImageStoresInternal(cmd);
        ListResponse<ImageStoreResponse> response = new ListResponse<>();

        List<ImageStoreResponse> poolResponses = ViewResponseHelper.createImageStoreResponse(result.first().toArray(new ImageStoreJoinVO[result.first().size()]));
        response.setResponses(poolResponses, result.second());
        return response;
    }

    private Pair<List<ImageStoreJoinVO>, Integer> searchForImageStoresInternal(ListImageStoresCmd cmd) {

        Long zoneId = accountMgr.checkAccessAndSpecifyAuthority(CallContext.current().getCallingAccount(), cmd.getZoneId());
        Object id = cmd.getId();
        Object name = cmd.getStoreName();
        String provider = cmd.getProvider();
        String protocol = cmd.getProtocol();
        Object keyword = cmd.getKeyword();
        Long startIndex = cmd.getStartIndex();
        Long pageSize = cmd.getPageSizeVal();
        Boolean readonly = cmd.getReadonly();

        Filter searchFilter = new Filter(ImageStoreJoinVO.class, "id", Boolean.TRUE, startIndex, pageSize);

        SearchBuilder<ImageStoreJoinVO> sb = _imageStoreJoinDao.createSearchBuilder();
        sb.select(null, Func.DISTINCT, sb.entity().getId()); // select distinct
        // ids
        sb.and("id", sb.entity().getId(), SearchCriteria.Op.EQ);
        sb.and("name", sb.entity().getName(), SearchCriteria.Op.EQ);
        sb.and("dataCenterId", sb.entity().getZoneId(), SearchCriteria.Op.EQ);
        sb.and("protocol", sb.entity().getProtocol(), SearchCriteria.Op.EQ);
        sb.and("provider", sb.entity().getProviderName(), SearchCriteria.Op.EQ);
        sb.and("role", sb.entity().getRole(), SearchCriteria.Op.EQ);
        sb.and("readonly", sb.entity().isReadonly(), Op.EQ);

        SearchCriteria<ImageStoreJoinVO> sc = sb.create();
        sc.setParameters("role", DataStoreRole.Image);

        if (keyword != null) {
            SearchCriteria<ImageStoreJoinVO> ssc = _imageStoreJoinDao.createSearchCriteria();
            ssc.addOr("name", SearchCriteria.Op.LIKE, "%" + keyword + "%");
            ssc.addOr("providerName", SearchCriteria.Op.LIKE, "%" + keyword + "%");
            sc.addAnd("name", SearchCriteria.Op.SC, ssc);
        }

        if (id != null) {
            sc.setParameters("id", id);
        }

        if (name != null) {
            sc.setParameters("name", name);
        }

        if (zoneId != null) {
            sc.setParameters("dataCenterId", zoneId);
        }
        if (provider != null) {
            sc.setParameters("provider", provider);
        }
        if (protocol != null) {
            sc.setParameters("protocol", protocol);
        }
        if (readonly != null) {
            sc.setParameters("readonly", readonly);
        }

        // search Store details by ids
        Pair<List<ImageStoreJoinVO>, Integer> uniqueStorePair = _imageStoreJoinDao.searchAndCount(sc, searchFilter);
        Integer count = uniqueStorePair.second();
        if (count.intValue() == 0) {
            // empty result
            return uniqueStorePair;
        }
        List<ImageStoreJoinVO> uniqueStores = uniqueStorePair.first();
        Long[] vrIds = new Long[uniqueStores.size()];
        int i = 0;
        for (ImageStoreJoinVO v : uniqueStores) {
            vrIds[i++] = v.getId();
        }
        List<ImageStoreJoinVO> vrs = _imageStoreJoinDao.searchByIds(vrIds);
        return new Pair<>(vrs, count);

    }

    @Override
    public ListResponse<ImageStoreResponse> searchForSecondaryStagingStores(ListSecondaryStagingStoresCmd cmd) {
        Pair<List<ImageStoreJoinVO>, Integer> result = searchForCacheStoresInternal(cmd);
        ListResponse<ImageStoreResponse> response = new ListResponse<>();

        List<ImageStoreResponse> poolResponses = ViewResponseHelper.createImageStoreResponse(result.first().toArray(new ImageStoreJoinVO[result.first().size()]));
        response.setResponses(poolResponses, result.second());
        return response;
    }

    private Pair<List<ImageStoreJoinVO>, Integer> searchForCacheStoresInternal(ListSecondaryStagingStoresCmd cmd) {

        Long zoneId = accountMgr.checkAccessAndSpecifyAuthority(CallContext.current().getCallingAccount(), cmd.getZoneId());
        Object id = cmd.getId();
        Object name = cmd.getStoreName();
        String provider = cmd.getProvider();
        String protocol = cmd.getProtocol();
        Object keyword = cmd.getKeyword();
        Long startIndex = cmd.getStartIndex();
        Long pageSize = cmd.getPageSizeVal();

        Filter searchFilter = new Filter(ImageStoreJoinVO.class, "id", Boolean.TRUE, startIndex, pageSize);

        SearchBuilder<ImageStoreJoinVO> sb = _imageStoreJoinDao.createSearchBuilder();
        sb.select(null, Func.DISTINCT, sb.entity().getId()); // select distinct
        // ids
        sb.and("id", sb.entity().getId(), SearchCriteria.Op.EQ);
        sb.and("name", sb.entity().getName(), SearchCriteria.Op.EQ);
        sb.and("dataCenterId", sb.entity().getZoneId(), SearchCriteria.Op.EQ);
        sb.and("protocol", sb.entity().getProtocol(), SearchCriteria.Op.EQ);
        sb.and("provider", sb.entity().getProviderName(), SearchCriteria.Op.EQ);
        sb.and("role", sb.entity().getRole(), SearchCriteria.Op.EQ);

        SearchCriteria<ImageStoreJoinVO> sc = sb.create();
        sc.setParameters("role", DataStoreRole.ImageCache);

        if (keyword != null) {
            SearchCriteria<ImageStoreJoinVO> ssc = _imageStoreJoinDao.createSearchCriteria();
            ssc.addOr("name", SearchCriteria.Op.LIKE, "%" + keyword + "%");
            ssc.addOr("provider", SearchCriteria.Op.LIKE, "%" + keyword + "%");
            sc.addAnd("name", SearchCriteria.Op.SC, ssc);
        }

        if (id != null) {
            sc.setParameters("id", id);
        }

        if (name != null) {
            sc.setParameters("name", name);
        }

        if (zoneId != null) {
            sc.setParameters("dataCenterId", zoneId);
        }
        if (provider != null) {
            sc.setParameters("provider", provider);
        }
        if (protocol != null) {
            sc.setParameters("protocol", protocol);
        }

        // search Store details by ids
        Pair<List<ImageStoreJoinVO>, Integer> uniqueStorePair = _imageStoreJoinDao.searchAndCount(sc, searchFilter);
        Integer count = uniqueStorePair.second();
        if (count.intValue() == 0) {
            // empty result
            return uniqueStorePair;
        }
        List<ImageStoreJoinVO> uniqueStores = uniqueStorePair.first();
        Long[] vrIds = new Long[uniqueStores.size()];
        int i = 0;
        for (ImageStoreJoinVO v : uniqueStores) {
            vrIds[i++] = v.getId();
        }
        List<ImageStoreJoinVO> vrs = _imageStoreJoinDao.searchByIds(vrIds);
        return new Pair<>(vrs, count);

    }

    @Override
    public ListResponse<DiskOfferingResponse> searchForDiskOfferings(ListDiskOfferingsCmd cmd) {
        Pair<List<DiskOfferingJoinVO>, Integer> result = searchForDiskOfferingsInternal(cmd);
        ListResponse<DiskOfferingResponse> response = new ListResponse<>();
        List<DiskOfferingResponse> offeringResponses = ViewResponseHelper.createDiskOfferingResponses(cmd.getVirtualMachineId(), result.first());
        response.setResponses(offeringResponses, result.second());
        return response;
    }

    private Pair<List<DiskOfferingJoinVO>, Integer> searchForDiskOfferingsInternal(ListDiskOfferingsCmd cmd) {
        Ternary<List<Long>, Integer, String[]> diskOfferingIdPage = searchForDiskOfferingsIdsAndCount(cmd);

        Integer count = diskOfferingIdPage.second();
        Long[] idArray = diskOfferingIdPage.first().toArray(new Long[0]);
        String[] requiredTagsArray = diskOfferingIdPage.third();

        if (count == 0) {
            return new Pair<>(new ArrayList<>(), count);
        }

        List<DiskOfferingJoinVO> diskOfferings = _diskOfferingJoinDao.searchByIds(idArray);

        if (requiredTagsArray.length != 0) {
            ListIterator<DiskOfferingJoinVO> iteratorForTagsChecking = diskOfferings.listIterator();
            while (iteratorForTagsChecking.hasNext()) {
                DiskOfferingJoinVO offering = iteratorForTagsChecking.next();
                String offeringTags = offering.getTags();
                String[] offeringTagsArray = (offeringTags == null || offeringTags.isEmpty()) ? new String[0] : offeringTags.split(",");
                if (!CollectionUtils.isSubCollection(Arrays.asList(requiredTagsArray), Arrays.asList(offeringTagsArray))) {
                    iteratorForTagsChecking.remove();
                }
            }
        }
        return new Pair<>(diskOfferings, count);
    }

    private Ternary<List<Long>, Integer, String[]> searchForDiskOfferingsIdsAndCount(ListDiskOfferingsCmd cmd) {
        // Note
        // The list method for offerings is being modified in accordance with
        // discussion with Will/Kevin
        // For now, we will be listing the following based on the usertype
        // 1. For root, we will list all offerings
        // 2. For domainAdmin and regular users, we will list everything in
        // their domains+parent domains ... all the way
        // till
        // root

        Account account = CallContext.current().getCallingAccount();
        Object name = cmd.getDiskOfferingName();
        Object id = cmd.getId();
        Object keyword = cmd.getKeyword();
        Long domainId = cmd.getDomainId();
        Boolean isRootAdmin = accountMgr.isRootAdmin(account.getAccountId());
        Long projectId = cmd.getProjectId();
        String accountName = cmd.getAccountName();
        Boolean isRecursive = cmd.isRecursive();
        Long zoneId = cmd.getZoneId();
        Long volumeId = cmd.getVolumeId();
        Long storagePoolId = cmd.getStoragePoolId();
        Boolean encrypt = cmd.getEncrypt();
        String storageType = cmd.getStorageType();
        DiskOffering.State state = cmd.getState();
        final Long vmId = cmd.getVirtualMachineId();

        Filter searchFilter = new Filter(DiskOfferingVO.class, "sortKey", SortKeyAscending.value(), cmd.getStartIndex(), cmd.getPageSizeVal());
        searchFilter.addOrderBy(DiskOfferingVO.class, "id", true);
        SearchBuilder<DiskOfferingVO> diskOfferingSearch = _diskOfferingDao.createSearchBuilder();
        diskOfferingSearch.select(null, Func.DISTINCT, diskOfferingSearch.entity().getId()); // select distinct

        diskOfferingSearch.and("computeOnly", diskOfferingSearch.entity().isComputeOnly(), Op.EQ);

        if (state != null) {
            diskOfferingSearch.and("state", diskOfferingSearch.entity().getState(), Op.EQ);
        }

        // Keeping this logic consistent with domain specific zones
        // if a domainId is provided, we just return the disk offering
        // associated with this domain
        if (domainId != null && accountName == null) {
            if (accountMgr.isRootAdmin(account.getId()) || isPermissible(account.getDomainId(), domainId)) {
                // check if the user's domain == do's domain || user's domain is
                // a child of so's domain for non-root users
                SearchBuilder<DiskOfferingDetailVO> domainDetailsSearch = _diskOfferingDetailsDao.createSearchBuilder();
                domainDetailsSearch.and("domainId", domainDetailsSearch.entity().getValue(), Op.EQ);

                diskOfferingSearch.join("domainDetailsSearch", domainDetailsSearch, JoinBuilder.JoinType.LEFT, JoinBuilder.JoinCondition.AND,
                        diskOfferingSearch.entity().getId(), domainDetailsSearch.entity().getResourceId(),
                        domainDetailsSearch.entity().getName(), diskOfferingSearch.entity().setString(ApiConstants.DOMAIN_ID));

                if (!isRootAdmin) {
                    diskOfferingSearch.and("displayOffering", diskOfferingSearch.entity().getDisplayOffering(), Op.EQ);
                }

                SearchCriteria<DiskOfferingVO> sc = diskOfferingSearch.create();
                sc.setParameters("computeOnly", false);
                sc.setParameters("activeState", DiskOffering.State.Active);

                sc.setJoinParameters("domainDetailsSearch", "domainId", domainId);

                Pair<List<DiskOfferingVO>, Integer> uniquePairs = _diskOfferingDao.searchAndCount(sc, searchFilter);
                List<Long> idsArray = uniquePairs.first().stream().map(DiskOfferingVO::getId).collect(Collectors.toList());
                return new Ternary<>(idsArray, uniquePairs.second(), new String[0]);
            } else {
                throw new PermissionDeniedException("The account:" + account.getAccountName() + " does not fall in the same domain hierarchy as the disk offering");
            }
        }

        // For non-root users, only return all offerings for the user's domain,
        // and everything above till root
        if ((accountMgr.isNormalUser(account.getId()) || accountMgr.isDomainAdmin(account.getId())) || account.getType() == Account.Type.RESOURCE_DOMAIN_ADMIN) {
            if (isRecursive) { // domain + all sub-domains
                if (account.getType() == Account.Type.NORMAL) {
                    throw new InvalidParameterValueException("Only ROOT admins and Domain admins can list disk offerings with isrecursive=true");
                }
            }
        }

        if (volumeId != null && storagePoolId != null) {
            throw new InvalidParameterValueException("Both volume ID and storage pool ID are not allowed at the same time");
        }

        if (keyword != null) {
            diskOfferingSearch.and().op("keywordDisplayText", diskOfferingSearch.entity().getDisplayText(), Op.LIKE);
            diskOfferingSearch.or("keywordName", diskOfferingSearch.entity().getName(), Op.LIKE);
            diskOfferingSearch.cp();
        }

        if (id != null) {
            diskOfferingSearch.and("id", diskOfferingSearch.entity().getId(), Op.EQ);
        }

        if (name != null) {
            diskOfferingSearch.and("name", diskOfferingSearch.entity().getName(), Op.EQ);
        }

        if (encrypt != null) {
            diskOfferingSearch.and("encrypt", diskOfferingSearch.entity().getEncrypt(), Op.EQ);
        }

        if (storageType != null || zoneId != null) {
            diskOfferingSearch.and("useLocalStorage", diskOfferingSearch.entity().isUseLocalStorage(), Op.EQ);
        }

        if (zoneId != null) {
            SearchBuilder<DiskOfferingDetailVO> zoneDetailSearch = _diskOfferingDetailsDao.createSearchBuilder();
            zoneDetailSearch.and().op("zoneId", zoneDetailSearch.entity().getValue(), Op.EQ);
            zoneDetailSearch.or("zoneIdNull", zoneDetailSearch.entity().getId(), Op.NULL);
            zoneDetailSearch.cp();

            diskOfferingSearch.join("zoneDetailSearch", zoneDetailSearch, JoinBuilder.JoinType.LEFT, JoinBuilder.JoinCondition.AND,
                    diskOfferingSearch.entity().getId(), zoneDetailSearch.entity().getResourceId(),
                    zoneDetailSearch.entity().getName(), diskOfferingSearch.entity().setString(ApiConstants.ZONE_ID));
        }

        DiskOffering currentDiskOffering = null;
        Volume volume = null;
        if (volumeId != null) {
            volume = volumeDao.findById(volumeId);
            if (volume == null) {
                throw new InvalidParameterValueException(String.format("Unable to find a volume with specified id %s", volumeId));
            }
            currentDiskOffering = _diskOfferingDao.findByIdIncludingRemoved(volume.getDiskOfferingId());
            if (!currentDiskOffering.isComputeOnly() && currentDiskOffering.getDiskSizeStrictness()) {
                diskOfferingSearch.and().op("diskSize", diskOfferingSearch.entity().getDiskSize(), Op.EQ);
                diskOfferingSearch.or("customized", diskOfferingSearch.entity().isCustomized(), Op.EQ);
                diskOfferingSearch.cp();
            }
            diskOfferingSearch.and("idNEQ", diskOfferingSearch.entity().getId(), Op.NEQ);
            diskOfferingSearch.and("diskSizeStrictness", diskOfferingSearch.entity().getDiskSizeStrictness(), Op.EQ);
        }

        account = accountMgr.finalizeOwner(account, accountName, domainId, projectId);
        if (!Account.Type.ADMIN.equals(account.getType())) {
            SearchBuilder<DiskOfferingDetailVO> domainDetailsSearch = _diskOfferingDetailsDao.createSearchBuilder();
            domainDetailsSearch.and().op("domainIdIN", domainDetailsSearch.entity().getValue(), Op.IN);
            domainDetailsSearch.or("domainIdNull", domainDetailsSearch.entity().getId(), Op.NULL);
            domainDetailsSearch.cp();

            diskOfferingSearch.join("domainDetailsSearch", domainDetailsSearch, JoinBuilder.JoinType.LEFT, JoinBuilder.JoinCondition.AND,
                    diskOfferingSearch.entity().getId(), domainDetailsSearch.entity().getResourceId(),
                    domainDetailsSearch.entity().getName(), diskOfferingSearch.entity().setString(ApiConstants.DOMAIN_ID));
        }

        SearchCriteria<DiskOfferingVO> sc = diskOfferingSearch.create();

        sc.setParameters("computeOnly", false);

        if (state != null) {
            sc.setParameters("state", state);
        }

        if (keyword != null) {
            sc.setParameters("keywordDisplayText", "%" + keyword + "%");
            sc.setParameters("keywordName", "%" + keyword + "%");
        }

        if (id != null) {
            sc.setParameters("id", id);
        }

        if (name != null) {
            sc.setParameters("name", name);
        }

        if (encrypt != null) {
            sc.setParameters("encrypt", encrypt);
        }

        if (storageType != null) {
            if (storageType.equalsIgnoreCase(ServiceOffering.StorageType.local.toString())) {
                sc.setParameters("useLocalStorage", true);

            } else if (storageType.equalsIgnoreCase(ServiceOffering.StorageType.shared.toString())) {
                sc.setParameters("useLocalStorage", false);
            }
        }

        if (zoneId != null) {
            sc.setJoinParameters("zoneDetailSearch", "zoneId", zoneId);

            DataCenterJoinVO zone = _dcJoinDao.findById(zoneId);
            if (DataCenter.Type.Edge.equals(zone.getType())) {
                sc.setParameters("useLocalStorage", true);
            }
        }

        if (volumeId != null) {
            if (!currentDiskOffering.isComputeOnly() && currentDiskOffering.getDiskSizeStrictness()) {
                sc.setParameters("diskSize", volume.getSize());
                sc.setParameters("customized", true);
            }
            sc.setParameters("idNEQ", currentDiskOffering.getId());
            sc.setParameters("diskSizeStrictness", currentDiskOffering.getDiskSizeStrictness());
        }

        // Filter offerings that are not associated with caller's domain
        if (!Account.Type.ADMIN.equals(account.getType())) {
            Domain callerDomain = _domainDao.findById(account.getDomainId());
            List<Long> domainIds = findRelatedDomainIds(callerDomain, isRecursive);

            sc.setJoinParameters("domainDetailsSearch", "domainIdIN", domainIds.toArray());
        }

        if (vmId != null) {
            UserVmVO vm = userVmDao.findById(vmId);
            if (vm == null) {
                throw new InvalidParameterValueException("Unable to find the VM instance with the specified ID");
            }
            if (!isRootAdmin) {
                accountMgr.checkAccess(account, null, false, vm);
            }
        }

        Pair<List<DiskOfferingVO>, Integer> uniquePairs = _diskOfferingDao.searchAndCount(sc, searchFilter);
        String[] requiredTagsArray = new String[0];
        if (CollectionUtils.isNotEmpty(uniquePairs.first()) && VolumeApiServiceImpl.MatchStoragePoolTagsWithDiskOffering.valueIn(zoneId)) {
            if (volumeId != null) {
                requiredTagsArray = currentDiskOffering.getTagsArray();
            } else if (storagePoolId != null) {
                requiredTagsArray = _storageTagDao.getStoragePoolTags(storagePoolId).toArray(new String[0]);
            }
        }
        List<Long> idsArray = uniquePairs.first().stream().map(DiskOfferingVO::getId).collect(Collectors.toList());

        return new Ternary<>(idsArray, uniquePairs.second(), requiredTagsArray);
    }

    private void useStorageType(SearchCriteria<?> sc, String storageType) {
        if (storageType != null) {
            if (storageType.equalsIgnoreCase(ServiceOffering.StorageType.local.toString())) {
                sc.addAnd("useLocalStorage", Op.EQ, true);

            } else if (storageType.equalsIgnoreCase(ServiceOffering.StorageType.shared.toString())) {
                sc.addAnd("useLocalStorage", Op.EQ, false);
            }
        }
    }

    private List<Long> findRelatedDomainIds(Domain domain, boolean isRecursive) {
        List<Long> domainIds = _domainDao.getDomainParentIds(domain.getId())
            .stream().collect(Collectors.toList());
        if (isRecursive) {
            List<Long> childrenIds = _domainDao.getDomainChildrenIds(domain.getPath());
            if (childrenIds != null && !childrenIds.isEmpty())
            domainIds.addAll(childrenIds);
        }
        return domainIds;
    }

    @Override
    public ListResponse<ServiceOfferingResponse> searchForServiceOfferings(ListServiceOfferingsCmd cmd) {
        Pair<List<ServiceOfferingJoinVO>, Integer> result = searchForServiceOfferingsInternal(cmd);
        result.first();
        ListResponse<ServiceOfferingResponse> response = new ListResponse<>();
        List<ServiceOfferingResponse> offeringResponses = ViewResponseHelper.createServiceOfferingResponse(result.first().toArray(new ServiceOfferingJoinVO[result.first().size()]));
        response.setResponses(offeringResponses, result.second());
        return response;
    }

    protected List<String> getHostTagsFromTemplateForServiceOfferingsListing(Account caller, Long templateId) {
        List<String> hostTags = new ArrayList<>();
        if (templateId == null) {
            return hostTags;
        }
        VMTemplateVO template = _templateDao.findByIdIncludingRemoved(templateId);
        if (template == null) {
            throw new InvalidParameterValueException("Unable to find template with the specified ID");
        }
        if (caller.getType() != Account.Type.ADMIN) {
            accountMgr.checkAccess(caller, null, false, template);
        }
        if (StringUtils.isNotEmpty(template.getTemplateTag())) {
            hostTags.add(template.getTemplateTag());
        }
        return hostTags;
    }

    private Pair<List<ServiceOfferingJoinVO>, Integer> searchForServiceOfferingsInternal(ListServiceOfferingsCmd cmd) {
        Pair<List<Long>, Integer> offeringIdPage = searchForServiceOfferingIdsAndCount(cmd);

        Integer count = offeringIdPage.second();
        Long[] idArray = offeringIdPage.first().toArray(new Long[0]);

        if (count == 0) {
            return new Pair<>(new ArrayList<>(), count);
        }

        List<ServiceOfferingJoinVO> srvOfferings = _srvOfferingJoinDao.searchByIds(idArray);
        return new Pair<>(srvOfferings, count);
    }

    private Pair<List<Long>, Integer> searchForServiceOfferingIdsAndCount(ListServiceOfferingsCmd cmd) {
        // Note
        // The filteredOfferings method for offerings is being modified in accordance with
        // discussion with Will/Kevin
        // For now, we will be listing the following based on the usertype
        // 1. For root, we will filteredOfferings all offerings
        // 2. For domainAdmin and regular users, we will filteredOfferings everything in
        // their domains+parent domains ... all the way
        // till
        // root
        Account caller = CallContext.current().getCallingAccount();
        Long projectId = cmd.getProjectId();
        String accountName = cmd.getAccountName();
        Object name = cmd.getServiceOfferingName();
        Object id = cmd.getId();
        Object keyword = cmd.getKeyword();
        Long vmId = cmd.getVirtualMachineId();
        Long domainId = cmd.getDomainId();
        Boolean isSystem = cmd.getIsSystem();
        String vmTypeStr = cmd.getSystemVmType();
        ServiceOfferingVO currentVmOffering = null;
        DiskOfferingVO diskOffering = null;
        Boolean isRecursive = cmd.isRecursive();
        Long zoneId = cmd.getZoneId();
        Integer cpuNumber = cmd.getCpuNumber();
        Integer memory = cmd.getMemory();
        Integer cpuSpeed = cmd.getCpuSpeed();
        Boolean encryptRoot = cmd.getEncryptRoot();
        String storageType = cmd.getStorageType();
        ServiceOffering.State state = cmd.getState();
        final Long templateId = cmd.getTemplateId();

        final Account owner = accountMgr.finalizeOwner(caller, accountName, domainId, projectId);

        if (!accountMgr.isRootAdmin(caller.getId()) && isSystem) {
            throw new InvalidParameterValueException("Only ROOT admins can access system offerings.");
        }

        // Keeping this logic consistent with domain specific zones
        // if a domainId is provided, we just return the so associated with this
        // domain
        if (domainId != null && !accountMgr.isRootAdmin(caller.getId())) {
            // check if the user's domain == so's domain || user's domain is a
            // child of so's domain
            if (!isPermissible(owner.getDomainId(), domainId)) {
                throw new PermissionDeniedException("The account:" + owner.getAccountName() + " does not fall in the same domain hierarchy as the service offering");
            }
        }

        VMInstanceVO vmInstance = null;
        if (vmId != null) {
            vmInstance = _vmInstanceDao.findById(vmId);
            if ((vmInstance == null) || (vmInstance.getRemoved() != null)) {
                InvalidParameterValueException ex = new InvalidParameterValueException("unable to find a virtual machine with specified id");
                ex.addProxyObject(vmId.toString(), "vmId");
                throw ex;
            }
            accountMgr.checkAccess(owner, null, true, vmInstance);
        }

        Filter searchFilter = new Filter(ServiceOfferingVO.class, "sortKey", SortKeyAscending.value(), cmd.getStartIndex(), cmd.getPageSizeVal());
        searchFilter.addOrderBy(ServiceOfferingVO.class, "id", true);

        SearchBuilder<ServiceOfferingVO> serviceOfferingSearch = _srvOfferingDao.createSearchBuilder();
        serviceOfferingSearch.select(null, Func.DISTINCT, serviceOfferingSearch.entity().getId()); // select distinct

        if (state != null) {
            serviceOfferingSearch.and("state", serviceOfferingSearch.entity().getState(), Op.EQ);
        }

        if (vmId != null) {
            currentVmOffering = _srvOfferingDao.findByIdIncludingRemoved(vmInstance.getId(), vmInstance.getServiceOfferingId());
            diskOffering = _diskOfferingDao.findByIdIncludingRemoved(currentVmOffering.getDiskOfferingId());
            if (!currentVmOffering.isDynamic()) {
                serviceOfferingSearch.and("idNEQ", serviceOfferingSearch.entity().getId(), SearchCriteria.Op.NEQ);
            }

            if (currentVmOffering.getDiskOfferingStrictness()) {
                serviceOfferingSearch.and("diskOfferingId", serviceOfferingSearch.entity().getDiskOfferingId(), SearchCriteria.Op.EQ);
            }
            serviceOfferingSearch.and("diskOfferingStrictness", serviceOfferingSearch.entity().getDiskOfferingStrictness(), SearchCriteria.Op.EQ);

            // In case vm is running return only offerings greater than equal to current offering compute and offering's dynamic scalability should match
            if (vmInstance.getState() == VirtualMachine.State.Running) {
                Integer vmCpu = currentVmOffering.getCpu();
                Integer vmMemory = currentVmOffering.getRamSize();
                Integer vmSpeed = currentVmOffering.getSpeed();
                if ((vmCpu == null || vmMemory == null || vmSpeed == null) && VirtualMachine.Type.User.equals(vmInstance.getType())) {
                    UserVmVO userVmVO = userVmDao.findById(vmId);
                    userVmDao.loadDetails(userVmVO);
                    Map<String, String> details = userVmVO.getDetails();
                    vmCpu = NumbersUtil.parseInt(details.get(ApiConstants.CPU_NUMBER), 0);
                    if (vmSpeed == null) {
                        vmSpeed = NumbersUtil.parseInt(details.get(ApiConstants.CPU_SPEED), 0);
                    }
                    vmMemory = NumbersUtil.parseInt(details.get(ApiConstants.MEMORY), 0);
                }
                if (vmCpu != null && vmCpu > 0) {
                    /*
                            (service_offering.cpu >= ?)
                             OR (
                                service_offering.cpu IS NULL
                                AND (maxComputeDetailsSearch.value IS NULL OR  maxComputeDetailsSearch.value >= ?)
                            )
                     */
                    SearchBuilder<ServiceOfferingDetailsVO> maxComputeDetailsSearch = _srvOfferingDetailsDao.createSearchBuilder();

                    serviceOfferingSearch.join("maxComputeDetailsSearch", maxComputeDetailsSearch, JoinBuilder.JoinType.LEFT, JoinBuilder.JoinCondition.AND,
                            serviceOfferingSearch.entity().getId(), maxComputeDetailsSearch.entity().getResourceId(),
                            maxComputeDetailsSearch.entity().getName(), serviceOfferingSearch.entity().setString(ApiConstants.MAX_CPU_NUMBER));

                    serviceOfferingSearch.and().op("vmCpu", serviceOfferingSearch.entity().getCpu(), Op.GTEQ);
                    serviceOfferingSearch.or().op("vmCpuNull", serviceOfferingSearch.entity().getCpu(), Op.NULL);
                    serviceOfferingSearch.and().op("maxComputeDetailsSearch", "vmMaxComputeNull", maxComputeDetailsSearch.entity().getValue(), Op.NULL);
                    serviceOfferingSearch.or("maxComputeDetailsSearch", "vmMaxComputeGTEQ", maxComputeDetailsSearch.entity().getValue(), Op.GTEQ).cp();

                    serviceOfferingSearch.cp().cp();

                }
                if (vmSpeed != null && vmSpeed > 0) {
                    serviceOfferingSearch.and().op("speedNULL", serviceOfferingSearch.entity().getSpeed(), Op.NULL);
                    serviceOfferingSearch.or("speedGTEQ", serviceOfferingSearch.entity().getSpeed(), Op.GTEQ);
                    serviceOfferingSearch.cp();
                }
                if (vmMemory != null && vmMemory > 0) {
                    /*
                        (service_offering.ram_size >= ?)
                        OR (
                          service_offering.ram_size IS NULL
                          AND (max_memory_details.value IS NULL OR max_memory_details.value >= ?)
                        )
                     */
                    SearchBuilder<ServiceOfferingDetailsVO> maxMemoryDetailsSearch = _srvOfferingDetailsDao.createSearchBuilder();

                    serviceOfferingSearch.join("maxMemoryDetailsSearch", maxMemoryDetailsSearch, JoinBuilder.JoinType.LEFT, JoinBuilder.JoinCondition.AND,
                            serviceOfferingSearch.entity().getId(), maxMemoryDetailsSearch.entity().getResourceId(),
                            maxMemoryDetailsSearch.entity().getName(), serviceOfferingSearch.entity().setString("maxmemory"));

                    serviceOfferingSearch.and().op("vmMemory", serviceOfferingSearch.entity().getRamSize(), Op.GTEQ);
                    serviceOfferingSearch.or().op("vmMemoryNull", serviceOfferingSearch.entity().getRamSize(), Op.NULL);
                    serviceOfferingSearch.and().op("maxMemoryDetailsSearch", "vmMaxMemoryNull", maxMemoryDetailsSearch.entity().getValue(), Op.NULL);
                    serviceOfferingSearch.or("maxMemoryDetailsSearch", "vmMaxMemoryGTEQ", maxMemoryDetailsSearch.entity().getValue(), Op.GTEQ).cp();

                    serviceOfferingSearch.cp().cp();
                }
                serviceOfferingSearch.and("dynamicScalingEnabled", serviceOfferingSearch.entity().isDynamicScalingEnabled(), SearchCriteria.Op.EQ);
            }
        }

        if ((accountMgr.isNormalUser(owner.getId()) || accountMgr.isDomainAdmin(owner.getId())) || owner.getType() == Account.Type.RESOURCE_DOMAIN_ADMIN) {
            // For non-root users.
            if (isSystem) {
                throw new InvalidParameterValueException("Only root admins can access system's offering");
            }
            if (isRecursive) { // domain + all sub-domains
                if (owner.getType() == Account.Type.NORMAL) {
                    throw new InvalidParameterValueException("Only ROOT admins and Domain admins can list service offerings with isrecursive=true");
                }
            }
        } else {
            // for root users
            if (owner.getDomainId() != 1 && isSystem) { // NON ROOT admin
                throw new InvalidParameterValueException("Non ROOT admins cannot access system's offering");
            }
            if (domainId != null && accountName == null) {
                SearchBuilder<ServiceOfferingDetailsVO> srvOffrDomainDetailSearch = _srvOfferingDetailsDao.createSearchBuilder();
                srvOffrDomainDetailSearch.and("domainId", srvOffrDomainDetailSearch.entity().getValue(), Op.EQ);
                serviceOfferingSearch.join("domainDetailSearch", srvOffrDomainDetailSearch, JoinBuilder.JoinType.LEFT, JoinBuilder.JoinCondition.AND,
                        serviceOfferingSearch.entity().getId(), srvOffrDomainDetailSearch.entity().getResourceId(),
                        srvOffrDomainDetailSearch.entity().getName(), serviceOfferingSearch.entity().setString(ApiConstants.DOMAIN_ID));
            }
        }

        if (keyword != null) {
            serviceOfferingSearch.and().op("keywordName", serviceOfferingSearch.entity().getName(), SearchCriteria.Op.LIKE);
            serviceOfferingSearch.or("keywordDisplayText", serviceOfferingSearch.entity().getDisplayText(), SearchCriteria.Op.LIKE);
            serviceOfferingSearch.cp();
        }

        if (id != null) {
            serviceOfferingSearch.and("id", serviceOfferingSearch.entity().getId(), SearchCriteria.Op.EQ);
        }

        if (isSystem != null) {
            // note that for non-root users, isSystem is always false when
            // control comes to here
            serviceOfferingSearch.and("systemUse", serviceOfferingSearch.entity().isSystemUse(), SearchCriteria.Op.EQ);
        }

        if (name != null) {
            serviceOfferingSearch.and("name", serviceOfferingSearch.entity().getName(), SearchCriteria.Op.EQ);
        }

        if (vmTypeStr != null) {
            serviceOfferingSearch.and("svmType", serviceOfferingSearch.entity().getVmType(), SearchCriteria.Op.EQ);
        }
        DataCenterJoinVO zone = null;
        if (zoneId != null) {
            SearchBuilder<ServiceOfferingDetailsVO> srvOffrZoneDetailSearch = _srvOfferingDetailsDao.createSearchBuilder();
            srvOffrZoneDetailSearch.and().op("zoneId", srvOffrZoneDetailSearch.entity().getValue(), Op.EQ);
            srvOffrZoneDetailSearch.or("idNull", srvOffrZoneDetailSearch.entity().getId(), Op.NULL);
            srvOffrZoneDetailSearch.cp();

            serviceOfferingSearch.join("ZoneDetailSearch", srvOffrZoneDetailSearch, JoinBuilder.JoinType.LEFT, JoinBuilder.JoinCondition.AND,
                    serviceOfferingSearch.entity().getId(), srvOffrZoneDetailSearch.entity().getResourceId(),
                    srvOffrZoneDetailSearch.entity().getName(), serviceOfferingSearch.entity().setString(ApiConstants.ZONE_ID));
            zone = _dcJoinDao.findById(zoneId);
        }

        if (encryptRoot != null || vmId != null || (zone != null && DataCenter.Type.Edge.equals(zone.getType()))) {
            SearchBuilder<DiskOfferingVO> diskOfferingSearch = _diskOfferingDao.createSearchBuilder();
            diskOfferingSearch.and("useLocalStorage", diskOfferingSearch.entity().isUseLocalStorage(), SearchCriteria.Op.EQ);
            diskOfferingSearch.and("encrypt", diskOfferingSearch.entity().getEncrypt(), SearchCriteria.Op.EQ);

            if (diskOffering != null) {
                List<String> storageTags = com.cloud.utils.StringUtils.csvTagsToList(diskOffering.getTags());
                if (!storageTags.isEmpty() && VolumeApiServiceImpl.MatchStoragePoolTagsWithDiskOffering.value()) {
                    for (String tag : storageTags) {
                        diskOfferingSearch.and("storageTag" + tag, diskOfferingSearch.entity().getTags(), Op.FIND_IN_SET);
                    }
                }
            }

            serviceOfferingSearch.join("diskOfferingSearch", diskOfferingSearch, JoinBuilder.JoinType.INNER, JoinBuilder.JoinCondition.AND,
                    serviceOfferingSearch.entity().getDiskOfferingId(), diskOfferingSearch.entity().getId(),
                    serviceOfferingSearch.entity().setString("Active"), diskOfferingSearch.entity().getState());
        }

        if (cpuNumber != null) {
            SearchBuilder<ServiceOfferingDetailsVO> maxComputeDetailsSearch = (SearchBuilder<ServiceOfferingDetailsVO>) serviceOfferingSearch.getJoinSB("maxComputeDetailsSearch");
            if (maxComputeDetailsSearch == null) {
                maxComputeDetailsSearch = _srvOfferingDetailsDao.createSearchBuilder();
                serviceOfferingSearch.join("maxComputeDetailsSearch", maxComputeDetailsSearch, JoinBuilder.JoinType.LEFT, JoinBuilder.JoinCondition.AND,
                        serviceOfferingSearch.entity().getId(), maxComputeDetailsSearch.entity().getResourceId(),
                        maxComputeDetailsSearch.entity().getName(), serviceOfferingSearch.entity().setString(ApiConstants.MAX_CPU_NUMBER));
            }

            SearchBuilder<ServiceOfferingDetailsVO> minComputeDetailsSearch = _srvOfferingDetailsDao.createSearchBuilder();

            serviceOfferingSearch.join("minComputeDetailsSearch", minComputeDetailsSearch, JoinBuilder.JoinType.LEFT, JoinBuilder.JoinCondition.AND,
                    serviceOfferingSearch.entity().getId(), minComputeDetailsSearch.entity().getResourceId(),
                    minComputeDetailsSearch.entity().getName(), serviceOfferingSearch.entity().setString(ApiConstants.MIN_CPU_NUMBER));

            /*
                (min_cpu IS NULL AND cpu IS NULL AND max_cpu IS NULL)
                OR (cpu = X)
                OR (min_cpu <= X AND max_cpu >= X)

                AND (
                    (min_compute_details.value is NULL AND cpu is NULL)
                    OR (min_compute_details.value is NULL AND cpu >= X)
                    OR min_compute_details.value >= X
                    OR (
                        ((min_compute_details.value is NULL AND cpu <= X) OR min_compute_details.value <= X)
                        AND ((max_compute_details.value is NULL AND cpu >= X) OR max_compute_details.value >= X)
                    )
                )
             */
            serviceOfferingSearch.and().op().op("minComputeDetailsSearch", "cpuConstraintMinComputeNull", minComputeDetailsSearch.entity().getValue(), Op.NULL);
            serviceOfferingSearch.and("cpuConstraintNull", serviceOfferingSearch.entity().getCpu(), Op.NULL).cp();

            serviceOfferingSearch.or().op("minComputeDetailsSearch", "cpuConstraintMinComputeNull", minComputeDetailsSearch.entity().getValue(), Op.NULL);
            serviceOfferingSearch.and("cpuNumber", serviceOfferingSearch.entity().getCpu(), Op.GTEQ).cp();
            serviceOfferingSearch.or("cpuNumber", serviceOfferingSearch.entity().getCpu(), Op.GTEQ);

            serviceOfferingSearch.or().op().op();
            serviceOfferingSearch.op("minComputeDetailsSearch", "cpuConstraintMinComputeNull", minComputeDetailsSearch.entity().getValue(), Op.NULL);
            serviceOfferingSearch.and("cpuNumber", serviceOfferingSearch.entity().getCpu(), Op.LTEQ).cp();
            serviceOfferingSearch.or("minComputeDetailsSearch", "cpuNumber", minComputeDetailsSearch.entity().getValue(), Op.LTEQ).cp();
            serviceOfferingSearch.and().op().op("maxComputeDetailsSearch", "cpuConstraintMaxComputeNull", maxComputeDetailsSearch.entity().getValue(), Op.NULL);
            serviceOfferingSearch.and("cpuNumber", serviceOfferingSearch.entity().getCpu(), Op.GTEQ).cp();
            serviceOfferingSearch.or("maxComputeDetailsSearch", "cpuNumber", maxComputeDetailsSearch.entity().getValue(), Op.GTEQ).cp();
            serviceOfferingSearch.cp().cp();
        }

        if (memory != null) {
            SearchBuilder<ServiceOfferingDetailsVO> maxMemoryDetailsSearch = (SearchBuilder<ServiceOfferingDetailsVO>) serviceOfferingSearch.getJoinSB("maxMemoryDetailsSearch");
            if (maxMemoryDetailsSearch == null) {
                maxMemoryDetailsSearch = _srvOfferingDetailsDao.createSearchBuilder();
                serviceOfferingSearch.join("maxMemoryDetailsSearch", maxMemoryDetailsSearch, JoinBuilder.JoinType.LEFT, JoinBuilder.JoinCondition.AND,
                        serviceOfferingSearch.entity().getId(), maxMemoryDetailsSearch.entity().getResourceId(),
                        maxMemoryDetailsSearch.entity().getName(), serviceOfferingSearch.entity().setString("maxmemory"));
            }

            SearchBuilder<ServiceOfferingDetailsVO> minMemoryDetailsSearch = _srvOfferingDetailsDao.createSearchBuilder();

            serviceOfferingSearch.join("minMemoryDetailsSearch", minMemoryDetailsSearch, JoinBuilder.JoinType.LEFT, JoinBuilder.JoinCondition.AND,
                    serviceOfferingSearch.entity().getId(), minMemoryDetailsSearch.entity().getResourceId(),
                    minMemoryDetailsSearch.entity().getName(), serviceOfferingSearch.entity().setString("minmemory"));

            /*
                (min_ram_size IS NULL AND ram_size IS NULL AND max_ram_size IS NULL)
                OR (ram_size = X)
                OR (min_ram_size <= X AND max_ram_size >= X)
             */

            serviceOfferingSearch.and().op().op("minMemoryDetailsSearch", "memoryConstraintMinMemoryNull", minMemoryDetailsSearch.entity().getValue(), Op.NULL);
            serviceOfferingSearch.and("memoryConstraintNull", serviceOfferingSearch.entity().getRamSize(), Op.NULL).cp();

            serviceOfferingSearch.or().op("minMemoryDetailsSearch", "memoryConstraintMinMemoryNull", minMemoryDetailsSearch.entity().getValue(), Op.NULL);
            serviceOfferingSearch.and("memory", serviceOfferingSearch.entity().getRamSize(), Op.GTEQ).cp();
            serviceOfferingSearch.or("memory", serviceOfferingSearch.entity().getRamSize(), Op.GTEQ);

            serviceOfferingSearch.or().op().op();
            serviceOfferingSearch.op("minMemoryDetailsSearch", "memoryConstraintMinMemoryNull", minMemoryDetailsSearch.entity().getValue(), Op.NULL);
            serviceOfferingSearch.and("memory", serviceOfferingSearch.entity().getRamSize(), Op.LTEQ).cp();
            serviceOfferingSearch.or("minMemoryDetailsSearch", "memory", minMemoryDetailsSearch.entity().getValue(), Op.LTEQ).cp();
            serviceOfferingSearch.and().op().op("maxMemoryDetailsSearch", "memoryConstraintMaxMemoryNull", maxMemoryDetailsSearch.entity().getValue(), Op.NULL);
            serviceOfferingSearch.and("memory", serviceOfferingSearch.entity().getRamSize(), Op.GTEQ).cp();
            serviceOfferingSearch.or("maxMemoryDetailsSearch", "memory", maxMemoryDetailsSearch.entity().getValue(), Op.GTEQ).cp();
            serviceOfferingSearch.cp().cp();
        }

        if (cpuSpeed != null) {
            serviceOfferingSearch.and().op("speedNull", serviceOfferingSearch.entity().getSpeed(), Op.NULL);
            serviceOfferingSearch.or("speedGTEQ", serviceOfferingSearch.entity().getSpeed(), Op.GTEQ);
            serviceOfferingSearch.cp();
        }

        // Filter offerings that are not associated with caller's domain
        // Fetch the offering ids from the details table since theres no smart way to filter them in the join ... yet!
        if (owner.getType() != Account.Type.ADMIN) {
            SearchBuilder<ServiceOfferingDetailsVO> srvOffrDomainDetailSearch = _srvOfferingDetailsDao.createSearchBuilder();
            srvOffrDomainDetailSearch.and().op("domainIdIN", srvOffrDomainDetailSearch.entity().getValue(), Op.IN);
            srvOffrDomainDetailSearch.or("idNull", srvOffrDomainDetailSearch.entity().getValue(), Op.NULL);
            srvOffrDomainDetailSearch.cp();
            serviceOfferingSearch.join("domainDetailSearchNormalUser", srvOffrDomainDetailSearch, JoinBuilder.JoinType.LEFT, JoinBuilder.JoinCondition.AND,
                    serviceOfferingSearch.entity().getId(), srvOffrDomainDetailSearch.entity().getResourceId(),
                    srvOffrDomainDetailSearch.entity().getName(), serviceOfferingSearch.entity().setString(ApiConstants.DOMAIN_ID));
        }

        List<String> hostTags = new ArrayList<>();
        if (currentVmOffering != null) {
            hostTags.addAll(com.cloud.utils.StringUtils.csvTagsToList(currentVmOffering.getHostTag()));
        }

        if (!hostTags.isEmpty()) {
            serviceOfferingSearch.and().op("hostTag", serviceOfferingSearch.entity().getHostTag(), Op.NULL);
            serviceOfferingSearch.or();
            boolean flag = true;
            for(String tag : hostTags) {
                if (flag) {
                    flag = false;
                    serviceOfferingSearch.op("hostTag" + tag, serviceOfferingSearch.entity().getHostTag(), Op.FIND_IN_SET);
                } else {
                    serviceOfferingSearch.and("hostTag" + tag, serviceOfferingSearch.entity().getHostTag(), Op.FIND_IN_SET);
                }
            }
            serviceOfferingSearch.cp().cp();
        }

        SearchCriteria<ServiceOfferingVO> sc = serviceOfferingSearch.create();
        if (state != null) {
            sc.setParameters("state", state);
        }

        if (vmId != null) {
            if (!currentVmOffering.isDynamic()) {
                sc.setParameters("idNEQ", currentVmOffering.getId());
            }

            if (currentVmOffering.getDiskOfferingStrictness()) {
                sc.setParameters("diskOfferingId", currentVmOffering.getDiskOfferingId());
                sc.setParameters("diskOfferingStrictness", true);
            } else {
                sc.setParameters("diskOfferingStrictness", false);
            }

            boolean isRootVolumeUsingLocalStorage = virtualMachineManager.isRootVolumeOnLocalStorage(vmId);

            // 1. Only return offerings with the same storage type than the storage pool where the VM's root volume is allocated
            sc.setJoinParameters("diskOfferingSearch", "useLocalStorage", isRootVolumeUsingLocalStorage);

            // 2.In case vm is running return only offerings greater than equal to current offering compute and offering's dynamic scalability should match
            if (vmInstance.getState() == VirtualMachine.State.Running) {
                Integer vmCpu = currentVmOffering.getCpu();
                Integer vmMemory = currentVmOffering.getRamSize();
                Integer vmSpeed = currentVmOffering.getSpeed();
                if ((vmCpu == null || vmMemory == null || vmSpeed == null) && VirtualMachine.Type.User.equals(vmInstance.getType())) {
                    UserVmVO userVmVO = userVmDao.findById(vmId);
                    userVmDao.loadDetails(userVmVO);
                    Map<String, String> details = userVmVO.getDetails();
                    vmCpu = NumbersUtil.parseInt(details.get(ApiConstants.CPU_NUMBER), 0);
                    if (vmSpeed == null) {
                        vmSpeed = NumbersUtil.parseInt(details.get(ApiConstants.CPU_SPEED), 0);
                    }
                    vmMemory = NumbersUtil.parseInt(details.get(ApiConstants.MEMORY), 0);
                }
                if (vmCpu != null && vmCpu > 0) {
                    sc.setParameters("vmCpu", vmCpu);
                    sc.setParameters("vmMaxComputeGTEQ", vmCpu);
                }
                if (vmSpeed != null && vmSpeed > 0) {
                    sc.setParameters("speedGTEQ", vmSpeed);
                }
                if (vmMemory != null && vmMemory > 0) {
                    sc.setParameters("vmMemory", vmMemory);
                    sc.setParameters("vmMaxMemoryGTEQ", vmMemory);
                }
                sc.setParameters("dynamicScalingEnabled", currentVmOffering.isDynamicScalingEnabled());
            }
        }

        if ((!accountMgr.isNormalUser(caller.getId()) && !accountMgr.isDomainAdmin(caller.getId())) && caller.getType() != Account.Type.RESOURCE_DOMAIN_ADMIN) {
            if (domainId != null && accountName == null) {
                sc.setJoinParameters("domainDetailSearch", "domainId", domainId);
            }
        }

        if (keyword != null) {
            sc.setParameters("keywordName", "%" + keyword + "%");
            sc.setParameters("keywordDisplayText", "%" + keyword + "%");
        }

        if (id != null) {
            sc.setParameters("id", id);
        }

        if (isSystem != null) {
            // note that for non-root users, isSystem is always false when
            // control comes to here
            sc.setParameters("systemUse", isSystem);
        }

        if (encryptRoot != null) {
            sc.setJoinParameters("diskOfferingSearch", "encrypt", encryptRoot);
        }

        if (name != null) {
            sc.setParameters("name", name);
        }

        if (vmTypeStr != null) {
            sc.setParameters("svmType", vmTypeStr);
        }

        useStorageType(sc, storageType);

        if (zoneId != null) {
            sc.setJoinParameters("ZoneDetailSearch", "zoneId", zoneId);

            if (DataCenter.Type.Edge.equals(zone.getType())) {
                sc.setJoinParameters("diskOfferingSearch", "useLocalStorage", true);
            }
        }

        if (cpuNumber != null) {
            sc.setParameters("cpuNumber", cpuNumber);
        }

        if (memory != null) {
            sc.setParameters("memory", memory);
        }

        if (cpuSpeed != null) {
            sc.setParameters("speedGTEQ", cpuSpeed);
        }

        if (owner.getType() != Account.Type.ADMIN) {
            Domain callerDomain = _domainDao.findById(owner.getDomainId());
            List<Long> domainIds = findRelatedDomainIds(callerDomain, isRecursive);

            sc.setJoinParameters("domainDetailSearchNormalUser", "domainIdIN", domainIds.toArray());
        }

        if (diskOffering != null) {
            List<String> storageTags = com.cloud.utils.StringUtils.csvTagsToList(diskOffering.getTags());
            if (!storageTags.isEmpty() && VolumeApiServiceImpl.MatchStoragePoolTagsWithDiskOffering.value()) {
                for (String tag : storageTags) {
                    sc.setJoinParameters("diskOfferingSearch", "storageTag" + tag, tag);
                }
            }
        }

        if (CollectionUtils.isNotEmpty(hostTags)) {
            for (String tag : hostTags) {
                sc.setParameters("hostTag" + tag, tag);
            }
        }

        Pair<List<ServiceOfferingVO>, Integer> uniquePair = _srvOfferingDao.searchAndCount(sc, searchFilter);
        Integer count = uniquePair.second();
        List<Long> offeringIds = uniquePair.first().stream().map(ServiceOfferingVO::getId).collect(Collectors.toList());
        return new Pair<>(offeringIds, count);
    }

    @Override
    public ListResponse<ZoneResponse> listDataCenters(ListZonesCmd cmd) {
        Pair<List<DataCenterJoinVO>, Integer> result = listDataCentersInternal(cmd);
        ListResponse<ZoneResponse> response = new ListResponse<>();

        ResponseView respView = ResponseView.Restricted;
        if (cmd instanceof ListZonesCmdByAdmin || CallContext.current().getCallingAccount().getType() == Account.Type.ADMIN) {
            respView = ResponseView.Full;
        }

        List<ZoneResponse> dcResponses = ViewResponseHelper.createDataCenterResponse(respView, cmd.getShowCapacities(), cmd.getShowIcon(), result.first().toArray(new DataCenterJoinVO[result.first().size()]));
        response.setResponses(dcResponses, result.second());
        return response;
    }

    private Pair<List<DataCenterJoinVO>, Integer> listDataCentersInternal(ListZonesCmd cmd) {
        Account account = CallContext.current().getCallingAccount();
        Long domainId = cmd.getDomainId();
        Long id = cmd.getId();
        List<Long> ids = getIdsListFromCmd(cmd.getId(), cmd.getIds());
        String keyword = cmd.getKeyword();
        String name = cmd.getName();
        String networkType = cmd.getNetworkType();
        Map<String, String> resourceTags = cmd.getTags();

        SearchBuilder<DataCenterJoinVO> sb = _dcJoinDao.createSearchBuilder();
        if (resourceTags != null && !resourceTags.isEmpty()) {
            SearchBuilder<ResourceTagVO> tagSearch = resourceTagDao.createSearchBuilder();
            for (int count = 0; count < resourceTags.size(); count++) {
                tagSearch.or().op("key" + String.valueOf(count), tagSearch.entity().getKey(), SearchCriteria.Op.EQ);
                tagSearch.and("value" + String.valueOf(count), tagSearch.entity().getValue(), SearchCriteria.Op.EQ);
                tagSearch.cp();
            }
            tagSearch.and("resourceType", tagSearch.entity().getResourceType(), SearchCriteria.Op.EQ);
            sb.groupBy(sb.entity().getId());
            sb.join("tagSearch", tagSearch, sb.entity().getId(), tagSearch.entity().getResourceId(), JoinBuilder.JoinType.INNER);
        }

        Filter searchFilter = new Filter(DataCenterJoinVO.class, "sortKey", SortKeyAscending.value(), cmd.getStartIndex(), cmd.getPageSizeVal());
        searchFilter.addOrderBy(DataCenterJoinVO.class, "id", true);
        SearchCriteria<DataCenterJoinVO> sc = sb.create();

        if (networkType != null) {
            sc.addAnd("networkType", SearchCriteria.Op.EQ, networkType);
        }

        if (CollectionUtils.isNotEmpty(ids)) {
            sc.addAnd("id", SearchCriteria.Op.IN, ids.toArray());
        }

        if (id != null) {
            sc.addAnd("id", SearchCriteria.Op.EQ, id);
        } else if (name != null) {
            sc.addAnd("name", SearchCriteria.Op.EQ, name);
        } else {
            if (keyword != null) {
                SearchCriteria<DataCenterJoinVO> ssc = _dcJoinDao.createSearchCriteria();
                ssc.addOr("name", SearchCriteria.Op.LIKE, "%" + keyword + "%");
                ssc.addOr("description", SearchCriteria.Op.LIKE, "%" + keyword + "%");
                sc.addAnd("name", SearchCriteria.Op.SC, ssc);
            }

            /*
             * List all resources due to Explicit Dedication except the
             * dedicated resources of other account
             */
            if (domainId != null) { //
                // for domainId != null // right now, we made the decision to
                // only list zones associated // with this domain, private zone
                sc.addAnd("domainId", SearchCriteria.Op.EQ, domainId);

                if (accountMgr.isNormalUser(account.getId())) {
                    // accountId == null (zones dedicated to a domain) or
                    // accountId = caller
                    SearchCriteria<DataCenterJoinVO> sdc = _dcJoinDao.createSearchCriteria();
                    sdc.addOr("accountId", SearchCriteria.Op.EQ, account.getId());
                    sdc.addOr("accountId", SearchCriteria.Op.NULL);

                    sc.addAnd("accountId", SearchCriteria.Op.SC, sdc);
                }

            } else if (accountMgr.isNormalUser(account.getId())) {
                // it was decided to return all zones for the user's domain, and
                // everything above till root
                // list all zones belonging to this domain, and all of its
                // parents
                // check the parent, if not null, add zones for that parent to
                // list

                // find all domain Id up to root domain for this account
                List<Long> domainIds = new ArrayList<>();
                DomainVO domainRecord = _domainDao.findById(account.getDomainId());
                if (domainRecord == null) {
                    logger.error("Could not find the domainId for account: {}", account);
                    throw new CloudAuthenticationException("Could not find the domainId for account:" + account.getAccountName());
                }
                domainIds.add(domainRecord.getId());
                while (domainRecord.getParent() != null) {
                    domainRecord = _domainDao.findById(domainRecord.getParent());
                    domainIds.add(domainRecord.getId());
                }
                // domainId == null (public zones) or domainId IN [all domain id
                // up to root domain]
                SearchCriteria<DataCenterJoinVO> sdc = _dcJoinDao.createSearchCriteria();
                sdc.addOr("domainId", SearchCriteria.Op.IN, domainIds.toArray());
                sdc.addOr("domainId", SearchCriteria.Op.NULL);
                sc.addAnd("domainId", SearchCriteria.Op.SC, sdc);

                // remove disabled zones
                sc.addAnd("allocationState", SearchCriteria.Op.NEQ, Grouping.AllocationState.Disabled);

                // accountId == null (zones dedicated to a domain) or
                // accountId = caller
                SearchCriteria<DataCenterJoinVO> sdc2 = _dcJoinDao.createSearchCriteria();
                sdc2.addOr("accountId", SearchCriteria.Op.EQ, account.getId());
                sdc2.addOr("accountId", SearchCriteria.Op.NULL);

                sc.addAnd("accountId", SearchCriteria.Op.SC, sdc2);

                // remove Dedicated zones not dedicated to this domainId or
                // subdomainId
                List<Long> dedicatedZoneIds = removeDedicatedZoneNotSuitabe(domainIds);
                if (!dedicatedZoneIds.isEmpty()) {
                    sdc.addAnd("id", SearchCriteria.Op.NIN, dedicatedZoneIds.toArray(new Object[dedicatedZoneIds.size()]));
                }

            } else if (accountMgr.isDomainAdmin(account.getId()) || account.getType() == Account.Type.RESOURCE_DOMAIN_ADMIN) {
                // it was decided to return all zones for the domain admin, and
                // everything above till root, as well as zones till the domain
                // leaf
                List<Long> domainIds = new ArrayList<>();
                DomainVO domainRecord = _domainDao.findById(account.getDomainId());
                if (domainRecord == null) {
                    logger.error("Could not find the domainId for account: {}", account);
                    throw new CloudAuthenticationException("Could not find the domainId for account:" + account.getAccountName());
                }
                domainIds.add(domainRecord.getId());
                // find all domain Ids till leaf
                List<DomainVO> allChildDomains = _domainDao.findAllChildren(domainRecord.getPath(), domainRecord.getId());
                for (DomainVO domain : allChildDomains) {
                    domainIds.add(domain.getId());
                }
                // then find all domain Id up to root domain for this account
                while (domainRecord.getParent() != null) {
                    domainRecord = _domainDao.findById(domainRecord.getParent());
                    domainIds.add(domainRecord.getId());
                }

                // domainId == null (public zones) or domainId IN [all domain id
                // up to root domain]
                SearchCriteria<DataCenterJoinVO> sdc = _dcJoinDao.createSearchCriteria();
                sdc.addOr("domainId", SearchCriteria.Op.IN, domainIds.toArray());
                sdc.addOr("domainId", SearchCriteria.Op.NULL);
                sc.addAnd("domainId", SearchCriteria.Op.SC, sdc);

                // remove disabled zones
                sc.addAnd("allocationState", SearchCriteria.Op.NEQ, Grouping.AllocationState.Disabled);

                // remove Dedicated zones not dedicated to this domainId or
                // subdomainId
                List<Long> dedicatedZoneIds = removeDedicatedZoneNotSuitabe(domainIds);
                if (!dedicatedZoneIds.isEmpty()) {
                    sdc.addAnd("id", SearchCriteria.Op.NIN, dedicatedZoneIds.toArray(new Object[dedicatedZoneIds.size()]));
                }
            }

            // handle available=FALSE option, only return zones with at least
            // one VM running there
            Boolean available = cmd.isAvailable();
            if (account != null) {
                if (Boolean.FALSE.equals(available)) {
                    Set<Long> dcIds = new HashSet<>(); // data centers with
                    // at least one VM
                    // running
                    List<DomainRouterVO> routers = _routerDao.listBy(account.getId());
                    for (DomainRouterVO router : routers) {
                        dcIds.add(router.getDataCenterId());
                    }
                    if (dcIds.size() == 0) {
                        return new Pair<>(new ArrayList<>(), 0);
                    } else {
                        sc.addAnd("id", SearchCriteria.Op.IN, dcIds.toArray());
                    }

                }
            }
        }

        if (resourceTags != null && !resourceTags.isEmpty()) {
            int count = 0;
            sc.setJoinParameters("tagSearch", "resourceType", ResourceObjectType.Zone.toString());
            for (Map.Entry<String, String> entry : resourceTags.entrySet()) {
                sc.setJoinParameters("tagSearch", "key" + String.valueOf(count), entry.getKey());
                sc.setJoinParameters("tagSearch", "value" + String.valueOf(count), entry.getValue());
                count++;
            }
        }

        return _dcJoinDao.searchAndCount(sc, searchFilter);
    }

    private List<Long> removeDedicatedZoneNotSuitabe(List<Long> domainIds) {
        // remove dedicated zone of other domain
        List<Long> dedicatedZoneIds = new ArrayList<>();
        List<DedicatedResourceVO> dedicatedResources = _dedicatedDao.listZonesNotInDomainIds(domainIds);
        for (DedicatedResourceVO dr : dedicatedResources) {
            if (dr != null) {
                dedicatedZoneIds.add(dr.getDataCenterId());
            }
        }
        return dedicatedZoneIds;
    }

    // This method is used for permissions check for both disk and service
    // offerings
    private boolean isPermissible(Long accountDomainId, Long offeringDomainId) {

        if (accountDomainId.equals(offeringDomainId)) {
            return true; // account and service offering in same domain
        }

        DomainVO domainRecord = _domainDao.findById(accountDomainId);

        if (domainRecord != null) {
            while (true) {
                if (domainRecord.getId() == offeringDomainId) {
                    return true;
                }

                // try and move on to the next domain
                if (domainRecord.getParent() != null) {
                    domainRecord = _domainDao.findById(domainRecord.getParent());
                } else {
                    break;
                }
            }
        }

        return false;
    }

    @Override
    public ListResponse<TemplateResponse> listTemplates(ListTemplatesCmd cmd) {
        Pair<List<TemplateJoinVO>, Integer> result = searchForTemplatesInternal(cmd);
        ListResponse<TemplateResponse> response = new ListResponse<>();

        ResponseView respView = ResponseView.Restricted;
        if (cmd instanceof ListTemplatesCmdByAdmin) {
            respView = ResponseView.Full;
        }

        List<TemplateResponse> templateResponses = ViewResponseHelper.createTemplateResponse(cmd.getDetails(), respView, result.first().toArray(new TemplateJoinVO[result.first().size()]));
        response.setResponses(templateResponses, result.second());
        return response;
    }

    private Pair<List<TemplateJoinVO>, Integer> searchForTemplatesInternal(ListTemplatesCmd cmd) {
        TemplateFilter templateFilter = TemplateFilter.valueOf(cmd.getTemplateFilter());
        Long id = cmd.getId();
        Map<String, String> tags = cmd.getTags();
        boolean showRemovedTmpl = cmd.getShowRemoved();
        Account caller = CallContext.current().getCallingAccount();
        Long parentTemplateId = cmd.getParentTemplateId();

        boolean listAll = false;
        if (templateFilter != null && templateFilter == TemplateFilter.all) {
            if (caller.getType() == Account.Type.NORMAL) {
                throw new InvalidParameterValueException("Filter " + TemplateFilter.all + " can be specified by admin only");
            }
            listAll = true;
        }

        List<Long> permittedAccountIds = new ArrayList<>();
        Ternary<Long, Boolean, ListProjectResourcesCriteria> domainIdRecursiveListProject = new Ternary<>(cmd.getDomainId(), cmd.isRecursive(), null);
        accountMgr.buildACLSearchParameters(
                caller, id, cmd.getAccountName(), cmd.getProjectId(), permittedAccountIds,
                domainIdRecursiveListProject, listAll, false
        );
        ListProjectResourcesCriteria listProjectResourcesCriteria = domainIdRecursiveListProject.third();
        List<Account> permittedAccounts = new ArrayList<>();
        for (Long accountId : permittedAccountIds) {
            permittedAccounts.add(accountMgr.getAccount(accountId));
        }

        boolean showDomr = ((templateFilter != TemplateFilter.selfexecutable) && (templateFilter != TemplateFilter.featured));
        HypervisorType hypervisorType = HypervisorType.getType(cmd.getHypervisor());

        String templateType = cmd.getTemplateType();
        if (cmd instanceof ListVnfTemplatesCmd) {
            if (templateType == null) {
                templateType = TemplateType.VNF.name();
            } else if (!TemplateType.VNF.name().equals(templateType)) {
                throw new InvalidParameterValueException("Template type must be VNF when list VNF templates");
            }
        }
        Boolean isVnf = cmd.getVnf();

        return searchForTemplatesInternal(id, cmd.getTemplateName(), cmd.getKeyword(), templateFilter, false,
                null, cmd.getPageSizeVal(), cmd.getStartIndex(), cmd.getZoneId(), cmd.getStoragePoolId(),
                cmd.getImageStoreId(), hypervisorType, showDomr, cmd.listInReadyState(), permittedAccounts, caller,
                listProjectResourcesCriteria, tags, showRemovedTmpl, cmd.getIds(), parentTemplateId, cmd.getShowUnique(),
                templateType, isVnf, cmd.getArch());
    }

    private Pair<List<TemplateJoinVO>, Integer> searchForTemplatesInternal(Long templateId, String name, String keyword,
            TemplateFilter templateFilter, boolean isIso, Boolean bootable, Long pageSize,
            Long startIndex, Long zoneId, Long storagePoolId, Long imageStoreId, HypervisorType hyperType,
            boolean showDomr, boolean onlyReady, List<Account> permittedAccounts, Account caller,
            ListProjectResourcesCriteria listProjectResourcesCriteria, Map<String, String> tags,
            boolean showRemovedTmpl, List<Long> ids, Long parentTemplateId, Boolean showUnique, String templateType,
            Boolean isVnf, CPU.CPUArch arch) {

        // check if zone is configured, if not, just return empty list
        List<HypervisorType> hypers = null;
        if (!isIso) {
            hypers = _resourceMgr.listAvailHypervisorInZone(null);
            if (hypers == null || hypers.isEmpty()) {
                return new Pair<>(new ArrayList<>(), 0);
            }
        }

        VMTemplateVO template;

        Filter searchFilter = new Filter(TemplateJoinVO.class, "sortKey", SortKeyAscending.value(), startIndex, pageSize);
        searchFilter.addOrderBy(TemplateJoinVO.class, "tempZonePair", SortKeyAscending.value());

        SearchBuilder<TemplateJoinVO> sb = _templateJoinDao.createSearchBuilder();
        if (showUnique) {
            sb.select(null, Func.DISTINCT, sb.entity().getId()); // select distinct templateId
        } else {
            sb.select(null, Func.DISTINCT, sb.entity().getTempZonePair()); // select distinct (templateId, zoneId) pair
        }
        if (ids != null && !ids.isEmpty()) {
            sb.and("idIN", sb.entity().getId(), SearchCriteria.Op.IN);
        }

        if (storagePoolId != null) {
            SearchBuilder<VMTemplateStoragePoolVO> storagePoolSb = templatePoolDao.createSearchBuilder();
            storagePoolSb.and("pool_id", storagePoolSb.entity().getPoolId(), SearchCriteria.Op.EQ);
            sb.join("storagePool", storagePoolSb, storagePoolSb.entity().getTemplateId(), sb.entity().getId(), JoinBuilder.JoinType.INNER);
        }

        SearchCriteria<TemplateJoinVO> sc = sb.create();

        if (imageStoreId != null) {
            sc.addAnd("dataStoreId", SearchCriteria.Op.EQ, imageStoreId);
        }

        if (arch != null) {
            sc.addAnd("arch", SearchCriteria.Op.EQ, arch);
        }

        if (storagePoolId != null) {
            sc.setJoinParameters("storagePool", "pool_id", storagePoolId);
        }

        // verify templateId parameter and specially handle it
        if (templateId != null) {
            template = _templateDao.findByIdIncludingRemoved(templateId); // Done for backward compatibility - Bug-5221
            if (template == null) {
                throw new InvalidParameterValueException("Please specify a valid template ID.");
            }// If ISO requested then it should be ISO.
            if (isIso && template.getFormat() != ImageFormat.ISO) {
                logger.error("Template {} is not an ISO", template);
                InvalidParameterValueException ex = new InvalidParameterValueException("Specified Template Id is not an ISO");
                ex.addProxyObject(template.getUuid(), "templateId");
                throw ex;
            }// If ISO not requested then it shouldn't be an ISO.
            if (!isIso && template.getFormat() == ImageFormat.ISO) {
                logger.error("Incorrect format of the template: {}", template);
                InvalidParameterValueException ex = new InvalidParameterValueException("Incorrect format " + template.getFormat() + " of the specified template id");
                ex.addProxyObject(template.getUuid(), "templateId");
                throw ex;
            }
            if (!template.isPublicTemplate() && caller.getType() == Account.Type.DOMAIN_ADMIN) {
                Account template_acc = accountMgr.getAccount(template.getAccountId());
                DomainVO domain = _domainDao.findById(template_acc.getDomainId());
                accountMgr.checkAccess(caller, domain);
            }

            // if template is not public, perform permission check here
            else if (!template.isPublicTemplate() && caller.getType() != Account.Type.ADMIN) {
                accountMgr.checkAccess(caller, null, false, template);
            } else if (template.isPublicTemplate()) {
                accountMgr.checkAccess(caller, null, false, template);
            }

            // if templateId is specified, then we will just use the id to
            // search and ignore other query parameters
            sc.addAnd("id", SearchCriteria.Op.EQ, templateId);
        } else {

            DomainVO domain;
            if (!permittedAccounts.isEmpty()) {
                domain = _domainDao.findById(permittedAccounts.get(0).getDomainId());
            } else {
                domain = _domainDao.findById(Domain.ROOT_DOMAIN);
            }

            setIdsListToSearchCriteria(sc, ids);

            // add criteria for project or not
            if (listProjectResourcesCriteria == ListProjectResourcesCriteria.SkipProjectResources) {
                sc.addAnd("accountType", SearchCriteria.Op.NEQ, Account.Type.PROJECT);
            } else if (listProjectResourcesCriteria == ListProjectResourcesCriteria.ListProjectResourcesOnly) {
                sc.addAnd("accountType", SearchCriteria.Op.EQ, Account.Type.PROJECT);
            }

            // add criteria for domain path in case of domain admin
            if ((templateFilter == TemplateFilter.self || templateFilter == TemplateFilter.selfexecutable)
                    && (caller.getType() == Account.Type.DOMAIN_ADMIN || caller.getType() == Account.Type.RESOURCE_DOMAIN_ADMIN)) {
                sc.addAnd("domainPath", SearchCriteria.Op.LIKE, domain.getPath() + "%");
            }

            List<Long> relatedDomainIds = new ArrayList<>();
            List<Long> permittedAccountIds = new ArrayList<>();
            if (!permittedAccounts.isEmpty()) {
                for (Account account : permittedAccounts) {
                    permittedAccountIds.add(account.getId());
                    boolean publicTemplates = (templateFilter == TemplateFilter.featured || templateFilter == TemplateFilter.community);

                    // get all parent domain ID's all the way till root domain
                    DomainVO domainTreeNode;
                    //if template filter is featured, or community, all child domains should be included in search
                    if (publicTemplates) {
                        domainTreeNode = _domainDao.findById(Domain.ROOT_DOMAIN);

                    } else {
                        domainTreeNode = _domainDao.findById(account.getDomainId());
                    }
                    relatedDomainIds.add(domainTreeNode.getId());
                    while (domainTreeNode.getParent() != null) {
                        domainTreeNode = _domainDao.findById(domainTreeNode.getParent());
                        relatedDomainIds.add(domainTreeNode.getId());
                    }

                    // get all child domain ID's
                    if (accountMgr.isAdmin(account.getId()) || publicTemplates) {
                        List<DomainVO> allChildDomains = _domainDao.findAllChildren(domainTreeNode.getPath(), domainTreeNode.getId());
                        for (DomainVO childDomain : allChildDomains) {
                            relatedDomainIds.add(childDomain.getId());
                        }
                    }
                }
            }

            // control different template filters
            if (templateFilter == TemplateFilter.featured || templateFilter == TemplateFilter.community) {
                sc.addAnd("publicTemplate", SearchCriteria.Op.EQ, true);
                if (templateFilter == TemplateFilter.featured) {
                    sc.addAnd("featured", SearchCriteria.Op.EQ, true);
                } else {
                    sc.addAnd("featured", SearchCriteria.Op.EQ, false);
                }
                if (!permittedAccounts.isEmpty()) {
                    SearchCriteria<TemplateJoinVO> scc = _templateJoinDao.createSearchCriteria();
                    scc.addOr("domainId", SearchCriteria.Op.IN, relatedDomainIds.toArray());
                    scc.addOr("domainId", SearchCriteria.Op.NULL);
                    sc.addAnd("domainId", SearchCriteria.Op.SC, scc);
                }
            } else if (templateFilter == TemplateFilter.self || templateFilter == TemplateFilter.selfexecutable) {
                if (!permittedAccounts.isEmpty()) {
                    sc.addAnd("accountId", SearchCriteria.Op.IN, permittedAccountIds.toArray());
                }
            } else if (templateFilter == TemplateFilter.sharedexecutable || templateFilter == TemplateFilter.shared) {
                // only show templates shared by others
                if (permittedAccounts.isEmpty()) {
                    return new Pair<>(new ArrayList<>(), 0);
                }
                sc.addAnd("sharedAccountId", SearchCriteria.Op.IN, permittedAccountIds.toArray());
            } else if (templateFilter == TemplateFilter.executable) {
                SearchCriteria<TemplateJoinVO> scc = _templateJoinDao.createSearchCriteria();
                scc.addOr("publicTemplate", SearchCriteria.Op.EQ, true);
                if (!permittedAccounts.isEmpty()) {
                    scc.addOr("accountId", SearchCriteria.Op.IN, permittedAccountIds.toArray());
                }
                sc.addAnd("publicTemplate", SearchCriteria.Op.SC, scc);
            } else if (templateFilter == TemplateFilter.all && caller.getType() != Account.Type.ADMIN) {
                SearchCriteria<TemplateJoinVO> scc = _templateJoinDao.createSearchCriteria();
                scc.addOr("publicTemplate", SearchCriteria.Op.EQ, true);

                if (listProjectResourcesCriteria == ListProjectResourcesCriteria.SkipProjectResources) {
                    scc.addOr("domainPath", SearchCriteria.Op.LIKE, _domainDao.findById(caller.getDomainId()).getPath() + "%");
                } else {
                    if (!permittedAccounts.isEmpty()) {
                        scc.addOr("accountId", SearchCriteria.Op.IN, permittedAccountIds.toArray());
                        scc.addOr("sharedAccountId", SearchCriteria.Op.IN, permittedAccountIds.toArray());
                    }
                }
                sc.addAnd("publicTemplate", SearchCriteria.Op.SC, scc);
            }
        }

        applyPublicTemplateSharingRestrictions(sc, caller);

        return templateChecks(isIso, hypers, tags, name, keyword, hyperType, onlyReady, bootable, zoneId, showDomr, caller,
                showRemovedTmpl, parentTemplateId, showUnique, templateType, isVnf, searchFilter, sc);
    }

    /**
     * If the caller is not a root admin, restricts the search to return only public templates from the domain which
     * the caller belongs to and domains with the setting 'share.public.templates.with.other.domains' enabled.
     */
    protected void applyPublicTemplateSharingRestrictions(SearchCriteria<TemplateJoinVO> sc, Account caller) {
        if (caller.getType() == Account.Type.ADMIN) {
            logger.debug(String.format("Account [%s] is a root admin. Therefore, it has access to all public templates.", caller));
            return;
        }

        List<TemplateJoinVO> publicTemplates = _templateJoinDao.listPublicTemplates();

        Set<Long> unsharableDomainIds = new HashSet<>();
        for (TemplateJoinVO template : publicTemplates) {
            addDomainIdToSetIfDomainDoesNotShareTemplates(template.getDomainId(), caller, unsharableDomainIds);
        }

        if (!unsharableDomainIds.isEmpty()) {
            logger.info(String.format("The public templates belonging to the domains [%s] will not be listed to account [%s] as they have the configuration [%s] marked as 'false'.", unsharableDomainIds, caller, QueryService.SharePublicTemplatesWithOtherDomains.key()));
            sc.addAnd("domainId", SearchCriteria.Op.NOTIN, unsharableDomainIds.toArray());
        }
    }

    /**
     * Adds the provided domain ID to the set if the domain does not share templates with the account. That is, if:
     * (1) the template does not belong to the domain of the account AND
     * (2) the domain of the template has the setting 'share.public.templates.with.other.domains' disabled.
     */
    protected void addDomainIdToSetIfDomainDoesNotShareTemplates(long domainId, Account account, Set<Long> unsharableDomainIds) {
        if (domainId == account.getDomainId()) {
            logger.trace(String.format("Domain [%s] will not be added to the set of domains with unshared templates since the account [%s] belongs to it.", domainId, account));
            return;
        }

        if (unsharableDomainIds.contains(domainId)) {
            logger.trace(String.format("Domain [%s] is already on the set of domains with unshared templates.", domainId));
            return;
        }

        if (!checkIfDomainSharesTemplates(domainId)) {
            logger.debug(String.format("Domain [%s] will be added to the set of domains with unshared templates as configuration [%s] is false.", domainId, QueryService.SharePublicTemplatesWithOtherDomains.key()));
            unsharableDomainIds.add(domainId);
        }
    }

    protected boolean checkIfDomainSharesTemplates(Long domainId) {
        return QueryService.SharePublicTemplatesWithOtherDomains.valueIn(domainId);
    }

    private Pair<List<TemplateJoinVO>, Integer> templateChecks(boolean isIso, List<HypervisorType> hypers, Map<String, String> tags, String name, String keyword,
                                                               HypervisorType hyperType, boolean onlyReady, Boolean bootable, Long zoneId, boolean showDomr, Account caller,
                                                               boolean showRemovedTmpl, Long parentTemplateId, Boolean showUnique, String templateType, Boolean isVnf,
                                                               Filter searchFilter, SearchCriteria<TemplateJoinVO> sc) {
        if (!isIso) {
            // add hypervisor criteria for template case
            if (hypers != null && !hypers.isEmpty()) {
                String[] relatedHypers = new String[hypers.size()];
                for (int i = 0; i < hypers.size(); i++) {
                    relatedHypers[i] = hypers.get(i).toString();
                }
                sc.addAnd("hypervisorType", SearchCriteria.Op.IN, relatedHypers);
            }
        }

        // add tags criteria
        if (tags != null && !tags.isEmpty()) {
            SearchCriteria<TemplateJoinVO> scc = _templateJoinDao.createSearchCriteria();
            for (Map.Entry<String, String> entry : tags.entrySet()) {
                SearchCriteria<TemplateJoinVO> scTag = _templateJoinDao.createSearchCriteria();
                scTag.addAnd("tagKey", SearchCriteria.Op.EQ, entry.getKey());
                scTag.addAnd("tagValue", SearchCriteria.Op.EQ, entry.getValue());
                if (isIso) {
                    scTag.addAnd("tagResourceType", SearchCriteria.Op.EQ, ResourceObjectType.ISO);
                } else {
                    scTag.addAnd("tagResourceType", SearchCriteria.Op.EQ, ResourceObjectType.Template);
                }
                scc.addOr("tagKey", SearchCriteria.Op.SC, scTag);
            }
            sc.addAnd("tagKey", SearchCriteria.Op.SC, scc);
        }

        // other criteria

        if (keyword != null) {
            SearchCriteria<TemplateJoinVO> scc = _templateJoinDao.createSearchCriteria();
            scc.addOr("name", SearchCriteria.Op.LIKE, "%" + keyword + "%");
            scc.addOr("displayText", SearchCriteria.Op.LIKE, "%" + keyword + "%");
            sc.addAnd("name", SearchCriteria.Op.SC, scc);
        }
        if (name != null) {
            sc.addAnd("name", SearchCriteria.Op.EQ, name);
        }

        SearchCriteria.Op op = isIso ? Op.EQ : Op.NEQ;
        sc.addAnd("format", op, "ISO");

        if (!hyperType.equals(HypervisorType.None)) {
            sc.addAnd("hypervisorType", SearchCriteria.Op.EQ, hyperType);
        }

        if (bootable != null) {
            sc.addAnd("bootable", SearchCriteria.Op.EQ, bootable);
        }

        if (onlyReady) {
            SearchCriteria<TemplateJoinVO> readySc = _templateJoinDao.createSearchCriteria();
            readySc.addOr("state", SearchCriteria.Op.EQ, TemplateState.Ready);
            readySc.addOr("format", SearchCriteria.Op.EQ, ImageFormat.BAREMETAL);
            SearchCriteria<TemplateJoinVO> isoPerhostSc = _templateJoinDao.createSearchCriteria();
            isoPerhostSc.addAnd("format", SearchCriteria.Op.EQ, ImageFormat.ISO);
            isoPerhostSc.addAnd("templateType", SearchCriteria.Op.EQ, TemplateType.PERHOST);
            readySc.addOr("templateType", SearchCriteria.Op.SC, isoPerhostSc);
            sc.addAnd("state", SearchCriteria.Op.SC, readySc);
        }

        if (!showDomr) {
            // excluding system template
            sc.addAnd("templateType", SearchCriteria.Op.NEQ, Storage.TemplateType.SYSTEM);
        }

        if (zoneId != null) {
            SearchCriteria<TemplateJoinVO> zoneSc = _templateJoinDao.createSearchCriteria();
            zoneSc.addOr("dataCenterId", SearchCriteria.Op.EQ, zoneId);
            zoneSc.addOr("dataStoreScope", SearchCriteria.Op.EQ, ScopeType.REGION);
            // handle the case where TemplateManager.VMWARE_TOOLS_ISO and TemplateManager.VMWARE_TOOLS_ISO do not
            // have data_center information in template_view
            SearchCriteria<TemplateJoinVO> isoPerhostSc = _templateJoinDao.createSearchCriteria();
            isoPerhostSc.addAnd("format", SearchCriteria.Op.EQ, ImageFormat.ISO);
            isoPerhostSc.addAnd("templateType", SearchCriteria.Op.EQ, TemplateType.PERHOST);
            zoneSc.addOr("templateType", SearchCriteria.Op.SC, isoPerhostSc);
            sc.addAnd("dataCenterId", SearchCriteria.Op.SC, zoneSc);
        }

        if (parentTemplateId != null) {
            sc.addAnd("parentTemplateId", SearchCriteria.Op.EQ, parentTemplateId);
        }

        if (templateType != null) {
            sc.addAnd("templateType", SearchCriteria.Op.EQ, templateType);
        }

        if (isVnf != null) {
            if (isVnf) {
                sc.addAnd("templateType", SearchCriteria.Op.EQ, TemplateType.VNF);
            } else {
                sc.addAnd("templateType", SearchCriteria.Op.NEQ, TemplateType.VNF);
            }
        }

        // don't return removed template, this should not be needed since we
        // changed annotation for removed field in TemplateJoinVO.
        // sc.addAnd("removed", SearchCriteria.Op.NULL);

        // search unique templates and find details by Ids
        Pair<List<TemplateJoinVO>, Integer> uniqueTmplPair;
        if (showRemovedTmpl) {
            uniqueTmplPair = _templateJoinDao.searchIncludingRemovedAndCount(sc, searchFilter);
        } else {
            sc.addAnd("templateState", SearchCriteria.Op.IN, new State[] {State.Active, State.UploadAbandoned, State.UploadError, State.NotUploaded, State.UploadInProgress});
            if (showUnique) {
                final String[] distinctColumns = {"template_view.id"};
                uniqueTmplPair = _templateJoinDao.searchAndDistinctCount(sc, searchFilter, distinctColumns);
            } else {
                final String[] distinctColumns = {"temp_zone_pair"};
                uniqueTmplPair = _templateJoinDao.searchAndDistinctCount(sc, searchFilter, distinctColumns);
            }
        }

        return findTemplatesByIdOrTempZonePair(uniqueTmplPair, showRemovedTmpl, showUnique, caller);

        // TODO: revisit the special logic for iso search in
        // VMTemplateDaoImpl.searchForTemplates and understand why we need to
        // specially handle ISO. The original logic is very twisted and no idea
        // about what the code was doing.
    }

    // findTemplatesByIdOrTempZonePair returns the templates with the given ids if showUnique is true, or else by the TempZonePair
    private Pair<List<TemplateJoinVO>, Integer> findTemplatesByIdOrTempZonePair(Pair<List<TemplateJoinVO>, Integer> templateDataPair,
                                                                                boolean showRemoved, boolean showUnique, Account caller) {
        Integer count = templateDataPair.second();
        if (count.intValue() == 0) {
            // empty result
            return templateDataPair;
        }
        List<TemplateJoinVO> templateData = templateDataPair.first();
        List<TemplateJoinVO> templates;
        if (showUnique) {
            Long[] templateIds = templateData.stream().map(template -> template.getId()).toArray(Long[]::new);
            templates = _templateJoinDao.findByDistinctIds(templateIds);
        } else {
            String[] templateZonePairs = templateData.stream().map(template -> template.getTempZonePair()).toArray(String[]::new);
            templates = _templateJoinDao.searchByTemplateZonePair(showRemoved, templateZonePairs);
        }

        return new Pair<>(templates, count);
    }

    @Override
    public ListResponse<TemplateResponse> listIsos(ListIsosCmd cmd) {
        Pair<List<TemplateJoinVO>, Integer> result = searchForIsosInternal(cmd);
        ListResponse<TemplateResponse> response = new ListResponse<>();

        ResponseView respView = ResponseView.Restricted;
        if (cmd instanceof ListIsosCmdByAdmin) {
            respView = ResponseView.Full;
        }

        List<TemplateResponse> templateResponses = ViewResponseHelper.createIsoResponse(respView, result.first().toArray(new TemplateJoinVO[result.first().size()]));
        response.setResponses(templateResponses, result.second());
        return response;
    }

    private Pair<List<TemplateJoinVO>, Integer> searchForIsosInternal(ListIsosCmd cmd) {
        TemplateFilter isoFilter = TemplateFilter.valueOf(cmd.getIsoFilter());
        Long id = cmd.getId();
        Map<String, String> tags = cmd.getTags();
        boolean showRemovedISO = cmd.getShowRemoved();
        Account caller = CallContext.current().getCallingAccount();

        boolean listAll = false;
        if (isoFilter != null && isoFilter == TemplateFilter.all) {
            if (caller.getType() == Account.Type.NORMAL) {
                throw new InvalidParameterValueException("Filter " + TemplateFilter.all + " can be specified by admin only");
            }
            listAll = true;
        }


        List<Long> permittedAccountIds = new ArrayList<>();
        Ternary<Long, Boolean, ListProjectResourcesCriteria> domainIdRecursiveListProject = new Ternary<>(cmd.getDomainId(), cmd.isRecursive(), null);
        accountMgr.buildACLSearchParameters(caller, id, cmd.getAccountName(), cmd.getProjectId(), permittedAccountIds, domainIdRecursiveListProject, listAll, false);
        ListProjectResourcesCriteria listProjectResourcesCriteria = domainIdRecursiveListProject.third();
        List<Account> permittedAccounts = new ArrayList<>();
        for (Long accountId : permittedAccountIds) {
            permittedAccounts.add(accountMgr.getAccount(accountId));
        }

        HypervisorType hypervisorType = HypervisorType.getType(cmd.getHypervisor());

        return searchForTemplatesInternal(cmd.getId(), cmd.getIsoName(), cmd.getKeyword(), isoFilter, true, cmd.isBootable(),
                cmd.getPageSizeVal(), cmd.getStartIndex(), cmd.getZoneId(), cmd.getStoragePoolId(), cmd.getImageStoreId(),
                hypervisorType, true, cmd.listInReadyState(), permittedAccounts, caller, listProjectResourcesCriteria,
                tags, showRemovedISO, null, null, cmd.getShowUnique(), null, null, cmd.getArch());
    }

    @Override
    public DetailOptionsResponse listDetailOptions(final ListDetailOptionsCmd cmd) {
        final ResourceObjectType type = cmd.getResourceType();
        final String resourceUuid = cmd.getResourceId();
        final Map<String, List<String>> options = new HashMap<>();
        switch (type) {
            case Template:
            case UserVm:
                HypervisorType hypervisorType = HypervisorType.None;
                if (StringUtils.isNotEmpty(resourceUuid) && ResourceObjectType.Template.equals(type)) {
                    hypervisorType = _templateDao.findByUuid(resourceUuid).getHypervisorType();
                }
                if (StringUtils.isNotEmpty(resourceUuid) && ResourceObjectType.UserVm.equals(type)) {
                    hypervisorType = _vmInstanceDao.findByUuid(resourceUuid).getHypervisorType();
                }
                fillVMOrTemplateDetailOptions(options, hypervisorType);
                break;
            case VnfTemplate:
                fillVnfTemplateDetailOptions(options);
                return new DetailOptionsResponse(options);
            default:
                throw new CloudRuntimeException("Resource type not supported.");
        }
        if (CallContext.current().getCallingAccount().getType() != Account.Type.ADMIN) {
            final List<String> userDenyListedSettings = Stream.of(QueryService.UserVMDeniedDetails.value().split(","))
                    .map(item -> (item).trim())
                    .collect(Collectors.toList());
            for (final String detail : userDenyListedSettings) {
                if (options.containsKey(detail)) {
                    options.remove(detail);
                }
            }
        }
        return new DetailOptionsResponse(options);
    }

    @Override
    public ListResponse<ResourceIconResponse> listResourceIcons(ListResourceIconCmd cmd) {
        ListResponse<ResourceIconResponse> responses = new ListResponse<>();
        responses.setResponses(resourceIconDao.listResourceIcons(cmd.getResourceIds(), cmd.getResourceType()));
        return responses;
    }

    private void fillVnfTemplateDetailOptions(final Map<String, List<String>> options) {
        for (VNF.AccessDetail detail : VNF.AccessDetail.values()) {
            if (VNF.AccessDetail.ACCESS_METHODS.equals(detail)) {
                options.put(detail.name().toLowerCase(), Arrays.stream(VNF.AccessMethod.values()).map(method -> method.toString()).sorted().collect(Collectors.toList()));
            } else {
                options.put(detail.name().toLowerCase(), Collections.emptyList());
            }
        }
        for (VNF.VnfDetail detail : VNF.VnfDetail.values()) {
            options.put(detail.name().toLowerCase(), Collections.emptyList());
        }
    }

    private void fillVMOrTemplateDetailOptions(final Map<String, List<String>> options, final HypervisorType hypervisorType) {
        if (options == null) {
            throw new CloudRuntimeException("Invalid/null detail-options response object passed");
        }

        options.put(ApiConstants.BootType.UEFI.toString(), Arrays.asList(ApiConstants.BootMode.LEGACY.toString(),
            ApiConstants.BootMode.SECURE.toString()));
        options.put(VmDetailConstants.KEYBOARD, Arrays.asList("uk", "us", "jp", "fr"));
        options.put(VmDetailConstants.CPU_CORE_PER_SOCKET, Collections.emptyList());
        options.put(VmDetailConstants.ROOT_DISK_SIZE, Collections.emptyList());

        if (HypervisorType.KVM.equals(hypervisorType)) {
            options.put(VmDetailConstants.CPU_THREAD_PER_CORE, Collections.emptyList());
            options.put(VmDetailConstants.NIC_ADAPTER, Arrays.asList("e1000", "virtio", "rtl8139", "vmxnet3", "ne2k_pci"));
            options.put(VmDetailConstants.ROOT_DISK_CONTROLLER, Arrays.asList("osdefault", "ide", "scsi", "virtio", "virtio-blk"));
            options.put(VmDetailConstants.VIDEO_HARDWARE, Arrays.asList("cirrus", "vga", "qxl", "virtio"));
            options.put(VmDetailConstants.VIDEO_RAM, Collections.emptyList());
            options.put(VmDetailConstants.IO_POLICY, Arrays.asList("threads", "native", "io_uring", "storage_specific"));
            options.put(VmDetailConstants.IOTHREADS, Arrays.asList("enabled"));
            options.put(VmDetailConstants.NIC_MULTIQUEUE_NUMBER, Collections.emptyList());
            options.put(VmDetailConstants.NIC_PACKED_VIRTQUEUES_ENABLED, Arrays.asList("true", "false"));
        }

        if (HypervisorType.VMware.equals(hypervisorType)) {
            options.put(VmDetailConstants.NIC_ADAPTER, Arrays.asList("E1000", "PCNet32", "Vmxnet2", "Vmxnet3"));
            options.put(VmDetailConstants.ROOT_DISK_CONTROLLER, Arrays.asList("osdefault", "ide", "scsi", "lsilogic", "lsisas1068", "buslogic", "pvscsi"));
            options.put(VmDetailConstants.DATA_DISK_CONTROLLER, Arrays.asList("osdefault", "ide", "scsi", "lsilogic", "lsisas1068", "buslogic", "pvscsi"));
            options.put(VmDetailConstants.NESTED_VIRTUALIZATION_FLAG, Arrays.asList("true", "false"));
            options.put(VmDetailConstants.SVGA_VRAM_SIZE, Collections.emptyList());
            options.put(VmDetailConstants.RAM_RESERVATION, Collections.emptyList());
        }
    }

    @Override
    public ListResponse<AffinityGroupResponse> searchForAffinityGroups(ListAffinityGroupsCmd cmd) {
        Pair<List<AffinityGroupJoinVO>, Integer> result = searchForAffinityGroupsInternal(cmd);
        ListResponse<AffinityGroupResponse> response = new ListResponse<AffinityGroupResponse>();
        List<AffinityGroupResponse> agResponses = ViewResponseHelper.createAffinityGroupResponses(result.first());
        response.setResponses(agResponses, result.second());
        return response;
    }

    public Pair<List<AffinityGroupJoinVO>, Integer> searchForAffinityGroupsInternal(ListAffinityGroupsCmd cmd) {

        final Long affinityGroupId = cmd.getId();
        final String affinityGroupName = cmd.getAffinityGroupName();
        final String affinityGroupType = cmd.getAffinityGroupType();
        final Long vmId = cmd.getVirtualMachineId();
        final String accountName = cmd.getAccountName();
        Long domainId = cmd.getDomainId();
        final Long projectId = cmd.getProjectId();
        Boolean isRecursive = cmd.isRecursive();
        final Boolean listAll = cmd.listAll();
        final Long startIndex = cmd.getStartIndex();
        final Long pageSize = cmd.getPageSizeVal();
        final String keyword = cmd.getKeyword();

        Account caller = CallContext.current().getCallingAccount();

        if (vmId != null) {
            UserVmVO userVM = userVmDao.findById(vmId);
            if (userVM == null) {
                throw new InvalidParameterValueException("Unable to list affinity groups for virtual machine instance " + vmId + "; instance not found.");
            }
            accountMgr.checkAccess(caller, null, true, userVM);
            return listAffinityGroupsByVM(vmId.longValue(), startIndex, pageSize);
        }

        List<Long> permittedAccounts = new ArrayList<>();
        Ternary<Long, Boolean, ListProjectResourcesCriteria> ternary = new Ternary<>(domainId, isRecursive, null);

        accountMgr.buildACLSearchParameters(caller, affinityGroupId, accountName, projectId, permittedAccounts, ternary, listAll, false);

        domainId = ternary.first();
        isRecursive = ternary.second();
        ListProjectResourcesCriteria listProjectResourcesCriteria = ternary.third();

        Filter searchFilter = new Filter(AffinityGroupJoinVO.class, ID_FIELD, true, startIndex, pageSize);

        SearchCriteria<AffinityGroupJoinVO> sc = buildAffinityGroupSearchCriteria(domainId, isRecursive, permittedAccounts, listProjectResourcesCriteria, affinityGroupId, affinityGroupName,
                affinityGroupType, keyword);

        Pair<List<AffinityGroupJoinVO>, Integer> uniqueGroupsPair = _affinityGroupJoinDao.searchAndCount(sc, searchFilter);

        // search group details by ids
        List<AffinityGroupJoinVO> affinityGroups = new ArrayList<>();

        Integer count = uniqueGroupsPair.second();
        if (count.intValue() != 0) {
            List<AffinityGroupJoinVO> uniqueGroups = uniqueGroupsPair.first();
            Long[] vrIds = new Long[uniqueGroups.size()];
            int i = 0;
            for (AffinityGroupJoinVO v : uniqueGroups) {
                vrIds[i++] = v.getId();
            }
            affinityGroups = _affinityGroupJoinDao.searchByIds(vrIds);
        }

        if (!permittedAccounts.isEmpty()) {
            // add domain level affinity groups
            if (domainId != null) {
                SearchCriteria<AffinityGroupJoinVO> scDomain = buildAffinityGroupSearchCriteria(null, isRecursive, new ArrayList<>(), listProjectResourcesCriteria, affinityGroupId,
                        affinityGroupName, affinityGroupType, keyword);
                Pair<List<AffinityGroupJoinVO>, Integer> groupsPair = listDomainLevelAffinityGroups(scDomain, searchFilter, domainId);
                affinityGroups.addAll(groupsPair.first());
                count += groupsPair.second();
            } else {

                for (Long permAcctId : permittedAccounts) {
                    Account permittedAcct = _accountDao.findById(permAcctId);
                    SearchCriteria<AffinityGroupJoinVO> scDomain = buildAffinityGroupSearchCriteria(null, isRecursive, new ArrayList<>(), listProjectResourcesCriteria, affinityGroupId,
                            affinityGroupName, affinityGroupType, keyword);
                    Pair<List<AffinityGroupJoinVO>, Integer> groupsPair = listDomainLevelAffinityGroups(scDomain, searchFilter, permittedAcct.getDomainId());
                    affinityGroups.addAll(groupsPair.first());
                    count += groupsPair.second();
                }
            }
        } else if (((permittedAccounts.isEmpty()) && (domainId != null) && isRecursive)) {
            // list all domain level affinity groups for the domain admin case
            SearchCriteria<AffinityGroupJoinVO> scDomain = buildAffinityGroupSearchCriteria(null, isRecursive, new ArrayList<>(), listProjectResourcesCriteria, affinityGroupId, affinityGroupName,
                    affinityGroupType, keyword);
            Pair<List<AffinityGroupJoinVO>, Integer> groupsPair = listDomainLevelAffinityGroups(scDomain, searchFilter, domainId);
            affinityGroups.addAll(groupsPair.first());
            count += groupsPair.second();
        }

        return new Pair<>(affinityGroups, count);

    }

    private void buildAffinityGroupViewSearchBuilder(SearchBuilder<AffinityGroupJoinVO> sb, Long domainId, boolean isRecursive, List<Long> permittedAccounts,
            ListProjectResourcesCriteria listProjectResourcesCriteria) {

        sb.and("accountIdIN", sb.entity().getAccountId(), SearchCriteria.Op.IN);
        sb.and("domainId", sb.entity().getDomainId(), SearchCriteria.Op.EQ);

        if (((permittedAccounts.isEmpty()) && (domainId != null) && isRecursive)) {
            // if accountId isn't specified, we can do a domain match for the
            // admin case if isRecursive is true
            sb.and("domainPath", sb.entity().getDomainPath(), SearchCriteria.Op.LIKE);
        }

        if (listProjectResourcesCriteria != null) {
            if (listProjectResourcesCriteria == Project.ListProjectResourcesCriteria.ListProjectResourcesOnly) {
                sb.and("accountType", sb.entity().getAccountType(), SearchCriteria.Op.EQ);
            } else if (listProjectResourcesCriteria == Project.ListProjectResourcesCriteria.SkipProjectResources) {
                sb.and("accountType", sb.entity().getAccountType(), SearchCriteria.Op.NEQ);
            }
        }

    }

    private void buildAffinityGroupViewSearchCriteria(SearchCriteria<AffinityGroupJoinVO> sc, Long domainId, boolean isRecursive, List<Long> permittedAccounts,
            ListProjectResourcesCriteria listProjectResourcesCriteria) {

        if (listProjectResourcesCriteria != null) {
            sc.setParameters("accountType", Account.Type.PROJECT);
        }

        if (!permittedAccounts.isEmpty()) {
            sc.setParameters("accountIdIN", permittedAccounts.toArray());
        } else if (domainId != null) {
            DomainVO domain = _domainDao.findById(domainId);
            if (isRecursive) {
                sc.setParameters("domainPath", domain.getPath() + "%");
            } else {
                sc.setParameters("domainId", domainId);
            }
        }
    }

    private SearchCriteria<AffinityGroupJoinVO> buildAffinityGroupSearchCriteria(Long domainId, boolean isRecursive, List<Long> permittedAccounts,
            ListProjectResourcesCriteria listProjectResourcesCriteria, Long affinityGroupId, String affinityGroupName, String affinityGroupType, String keyword) {

        SearchBuilder<AffinityGroupJoinVO> groupSearch = _affinityGroupJoinDao.createSearchBuilder();
        buildAffinityGroupViewSearchBuilder(groupSearch, domainId, isRecursive, permittedAccounts, listProjectResourcesCriteria);

        groupSearch.select(null, Func.DISTINCT, groupSearch.entity().getId()); // select
        // distinct

        SearchCriteria<AffinityGroupJoinVO> sc = groupSearch.create();
        buildAffinityGroupViewSearchCriteria(sc, domainId, isRecursive, permittedAccounts, listProjectResourcesCriteria);

        if (affinityGroupId != null) {
            sc.addAnd("id", SearchCriteria.Op.EQ, affinityGroupId);
        }

        if (affinityGroupName != null) {
            sc.addAnd("name", SearchCriteria.Op.EQ, affinityGroupName);
        }

        if (affinityGroupType != null) {
            sc.addAnd("type", SearchCriteria.Op.EQ, affinityGroupType);
        }

        if (keyword != null) {
            SearchCriteria<AffinityGroupJoinVO> ssc = _affinityGroupJoinDao.createSearchCriteria();
            ssc.addOr("name", SearchCriteria.Op.LIKE, "%" + keyword + "%");
            ssc.addOr("type", SearchCriteria.Op.LIKE, "%" + keyword + "%");

            sc.addAnd("name", SearchCriteria.Op.SC, ssc);
        }

        return sc;
    }

    private Pair<List<AffinityGroupJoinVO>, Integer> listAffinityGroupsByVM(long vmId, long pageInd, long pageSize) {
        Filter sf = new Filter(SecurityGroupVMMapVO.class, null, true, pageInd, pageSize);
        Pair<List<AffinityGroupVMMapVO>, Integer> agVmMappingPair = _affinityGroupVMMapDao.listByInstanceId(vmId, sf);
        Integer count = agVmMappingPair.second();
        if (count.intValue() == 0) {
            // handle empty result cases
            return new Pair<>(new ArrayList<>(), count);
        }
        List<AffinityGroupVMMapVO> agVmMappings = agVmMappingPair.first();
        Long[] agIds = new Long[agVmMappings.size()];
        int i = 0;
        for (AffinityGroupVMMapVO agVm : agVmMappings) {
            agIds[i++] = agVm.getAffinityGroupId();
        }
        List<AffinityGroupJoinVO> ags = _affinityGroupJoinDao.searchByIds(agIds);
        return new Pair<>(ags, count);
    }

    private Pair<List<AffinityGroupJoinVO>, Integer> listDomainLevelAffinityGroups(SearchCriteria<AffinityGroupJoinVO> sc, Filter searchFilter, long domainId) {
        List<Long> affinityGroupIds = new ArrayList<>();
        Set<Long> allowedDomains = _domainMgr.getDomainParentIds(domainId);
        List<AffinityGroupDomainMapVO> maps = _affinityGroupDomainMapDao.listByDomain(allowedDomains.toArray());

        for (AffinityGroupDomainMapVO map : maps) {
            boolean subdomainAccess = map.isSubdomainAccess();
            if (map.getDomainId() == domainId || subdomainAccess) {
                affinityGroupIds.add(map.getAffinityGroupId());
            }
        }

        if (!affinityGroupIds.isEmpty()) {
            SearchCriteria<AffinityGroupJoinVO> domainSC = _affinityGroupJoinDao.createSearchCriteria();
            domainSC.addAnd("id", SearchCriteria.Op.IN, affinityGroupIds.toArray());
            domainSC.addAnd("aclType", SearchCriteria.Op.EQ, ACLType.Domain.toString());

            sc.addAnd("id", SearchCriteria.Op.SC, domainSC);

            Pair<List<AffinityGroupJoinVO>, Integer> uniqueGroupsPair = _affinityGroupJoinDao.searchAndCount(sc, searchFilter);
            // search group by ids
            Integer count = uniqueGroupsPair.second();
            if (count.intValue() == 0) {
                // empty result
                return new Pair<>(new ArrayList<>(), 0);
            }
            List<AffinityGroupJoinVO> uniqueGroups = uniqueGroupsPair.first();
            Long[] vrIds = new Long[uniqueGroups.size()];
            int i = 0;
            for (AffinityGroupJoinVO v : uniqueGroups) {
                vrIds[i++] = v.getId();
            }
            List<AffinityGroupJoinVO> vrs = _affinityGroupJoinDao.searchByIds(vrIds);
            return new Pair<>(vrs, count);
        } else {
            return new Pair<>(new ArrayList<>(), 0);
        }
    }

    @Override
    public List<ResourceDetailResponse> listResourceDetails(ListResourceDetailsCmd cmd) {
        String key = cmd.getKey();
        Boolean forDisplay = cmd.getDisplay();
        ResourceTag.ResourceObjectType resourceType = cmd.getResourceType();
        String resourceIdStr = cmd.getResourceId();
        String value = cmd.getValue();
        Long resourceId = null;

        //Validation - 1.1 - resourceId and value can't be null.
        if (resourceIdStr == null && value == null) {
            throw new InvalidParameterValueException("Insufficient parameters passed for listing by resourceId OR key,value pair. Please check your params and try again.");
        }

        //Validation - 1.2 - Value has to be passed along with key.
        if (value != null && key == null) {
            throw new InvalidParameterValueException("Listing by (key, value) but key is null. Please check the params and try again");
        }

        //Validation - 1.3
        if (resourceIdStr != null) {
            resourceId = resourceManagerUtil.getResourceId(resourceIdStr, resourceType);
            if (resourceId == null) {
                throw new InvalidParameterValueException("Cannot find resource with resourceId " + resourceIdStr + " and of resource type " + resourceType);
            }
        }

        List<? extends ResourceDetail> detailList = new ArrayList<>();
        ResourceDetail requestedDetail = null;

        if (key == null) {
            detailList = _resourceMetaDataMgr.getDetailsList(resourceId, resourceType, forDisplay);
        } else if (value == null) {
            requestedDetail = _resourceMetaDataMgr.getDetail(resourceId, resourceType, key);
            if (requestedDetail != null && forDisplay != null && requestedDetail.isDisplay() != forDisplay) {
                requestedDetail = null;
            }
        } else {
            detailList = _resourceMetaDataMgr.getDetails(resourceType, key, value, forDisplay);
        }

        List<ResourceDetailResponse> responseList = new ArrayList<>();
        if (requestedDetail != null) {
            ResourceDetailResponse detailResponse = createResourceDetailsResponse(requestedDetail, resourceType);
            responseList.add(detailResponse);
        } else {
            for (ResourceDetail detail : detailList) {
                ResourceDetailResponse detailResponse = createResourceDetailsResponse(detail, resourceType);
                responseList.add(detailResponse);
            }
        }

        return responseList;
    }

    protected ResourceDetailResponse createResourceDetailsResponse(ResourceDetail requestedDetail, ResourceTag.ResourceObjectType resourceType) {
        ResourceDetailResponse resourceDetailResponse = new ResourceDetailResponse();
        resourceDetailResponse.setResourceId(resourceManagerUtil.getUuid(String.valueOf(requestedDetail.getResourceId()), resourceType));
        resourceDetailResponse.setName(requestedDetail.getName());
        resourceDetailResponse.setValue(requestedDetail.getValue());
        resourceDetailResponse.setForDisplay(requestedDetail.isDisplay());
        resourceDetailResponse.setResourceType(resourceType.toString().toString());
        resourceDetailResponse.setObjectName("resourcedetail");
        return resourceDetailResponse;
    }

    @Override
    public ListResponse<ManagementServerResponse> listManagementServers(ListMgmtsCmd cmd) {
        ListResponse<ManagementServerResponse> response = new ListResponse<>();
        Pair<List<ManagementServerJoinVO>, Integer> result = listManagementServersInternal(cmd);
        List<ManagementServerResponse> hostResponses = new ArrayList<>();

        for (ManagementServerJoinVO host : result.first()) {
            ManagementServerResponse hostResponse = createManagementServerResponse(host, cmd.getPeers());
            hostResponses.add(hostResponse);
        }

        response.setResponses(hostResponses);
        return response;
    }

    protected Pair<List<ManagementServerJoinVO>, Integer> listManagementServersInternal(ListMgmtsCmd cmd) {
        Long id = cmd.getId();
        String name = cmd.getHostName();

        SearchBuilder<ManagementServerJoinVO> sb = managementServerJoinDao.createSearchBuilder();
        SearchCriteria<ManagementServerJoinVO> sc = sb.create();
        if (id != null) {
            sc.addAnd("id", SearchCriteria.Op.EQ, id);
        }
        if (name != null) {
            sc.addAnd("name", SearchCriteria.Op.EQ, name);
        }
        return managementServerJoinDao.searchAndCount(sc, null);
    }

    protected ManagementServerResponse createManagementServerResponse(ManagementServerJoinVO mgmt, boolean listPeers) {
        ManagementServerResponse mgmtResponse = new ManagementServerResponse();
        mgmtResponse.setId(mgmt.getUuid());
        mgmtResponse.setName(mgmt.getName());
        mgmtResponse.setState(mgmt.getState());
        mgmtResponse.setVersion(mgmt.getVersion());
        mgmtResponse.setJavaVersion(mgmt.getJavaVersion());
        mgmtResponse.setJavaDistribution(mgmt.getJavaName());
        mgmtResponse.setOsDistribution(mgmt.getOsDistribution());
        mgmtResponse.setLastServerStart(mgmt.getLastJvmStart());
        mgmtResponse.setLastServerStop(mgmt.getLastJvmStop());
        mgmtResponse.setLastBoot(mgmt.getLastSystemBoot());
        if (listPeers) {
            List<ManagementServerHostPeerJoinVO> peers = mshostPeerJoinDao.listByOwnerMshostId(mgmt.getId());
            for (ManagementServerHostPeerJoinVO peer: peers) {
                mgmtResponse.addPeer(createPeerManagementServerNodeResponse(peer));
            }
        }
<<<<<<< HEAD
        mgmtResponse.setAgentsCount((long) hostDao.countByMs(mgmt.getMsid()));
        mgmtResponse.setPendingJobsCount(jobManager.countPendingNonPseudoJobs(mgmt.getMsid()));
=======
        mgmtResponse.setIpAddress(mgmt.getServiceIP());
>>>>>>> 4f3e8e8c
        mgmtResponse.setObjectName("managementserver");
        return mgmtResponse;
    }

    private PeerManagementServerNodeResponse createPeerManagementServerNodeResponse(ManagementServerHostPeerJoinVO peer) {
        PeerManagementServerNodeResponse response = new PeerManagementServerNodeResponse();

        response.setState(peer.getPeerState());
        response.setLastUpdated(peer.getLastUpdateTime());

        response.setPeerId(peer.getPeerMshostUuid());
        response.setPeerName(peer.getPeerMshostName());
        response.setPeerMsId(String.valueOf(peer.getPeerMshostMsId()));
        response.setPeerRunId(String.valueOf(peer.getPeerMshostRunId()));
        response.setPeerState(peer.getPeerMshostState());
        response.setPeerServiceIp(peer.getPeerMshostServiceIp());
        response.setPeerServicePort(String.valueOf(peer.getPeerMshostServicePort()));

        response.setObjectName("peermanagementserver");
        return response;
    }

    @Override
    public List<RouterHealthCheckResultResponse> listRouterHealthChecks(GetRouterHealthCheckResultsCmd cmd) {
        logger.info("Executing health check command " + cmd);
        long routerId = cmd.getRouterId();
        if (!VirtualNetworkApplianceManager.RouterHealthChecksEnabled.value()) {
            throw new CloudRuntimeException("Router health checks are not enabled for router " + routerId);
        }

        if (cmd.shouldPerformFreshChecks()) {
            Pair<Boolean, String> healthChecksresult = routerService.performRouterHealthChecks(routerId);
            if (healthChecksresult == null) {
                throw new CloudRuntimeException("Failed to initiate fresh checks on router.");
            } else if (!healthChecksresult.first()) {
                throw new CloudRuntimeException("Unable to perform fresh checks on router - " + healthChecksresult.second());
            }
        }

        List<RouterHealthCheckResult> result = new ArrayList<>(routerHealthCheckResultDao.getHealthCheckResults(routerId));
        if (result == null || result.size() == 0) {
            throw new CloudRuntimeException("No health check results found for the router. This could happen for " +
                    "a newly created router. Please wait for periodic results to populate or manually call for checks to execute.");
        }

        return responseGenerator.createHealthCheckResponse(_routerDao.findById(routerId), result);
    }

    @Override
    public ListResponse<SecondaryStorageHeuristicsResponse> listSecondaryStorageSelectors(ListSecondaryStorageSelectorsCmd cmd) {
        ListResponse<SecondaryStorageHeuristicsResponse> response = new ListResponse<>();
        Pair<List<HeuristicVO>, Integer> result = listSecondaryStorageSelectorsInternal(cmd.getZoneId(), cmd.getType(), cmd.isShowRemoved());
        List<SecondaryStorageHeuristicsResponse> listOfSecondaryStorageHeuristicsResponses = new ArrayList<>();

        for (Heuristic heuristic : result.first()) {
            SecondaryStorageHeuristicsResponse secondaryStorageHeuristicsResponse = responseGenerator.createSecondaryStorageSelectorResponse(heuristic);
            listOfSecondaryStorageHeuristicsResponses.add(secondaryStorageHeuristicsResponse);
        }

        response.setResponses(listOfSecondaryStorageHeuristicsResponses);
        return response;
    }

    private Pair<List<HeuristicVO>, Integer> listSecondaryStorageSelectorsInternal(Long zoneId, String type, boolean showRemoved) {
        SearchBuilder<HeuristicVO> searchBuilder = secondaryStorageHeuristicDao.createSearchBuilder();

        searchBuilder.and("zoneId", searchBuilder.entity().getZoneId(), SearchCriteria.Op.EQ);
        searchBuilder.and("type", searchBuilder.entity().getType(), SearchCriteria.Op.EQ);

        searchBuilder.done();

        SearchCriteria<HeuristicVO> searchCriteria = searchBuilder.create();
        searchCriteria.setParameters("zoneId", zoneId);
        searchCriteria.setParametersIfNotNull("type", type);

        return secondaryStorageHeuristicDao.searchAndCount(searchCriteria, null, showRemoved);
    }

    @Override
    public ListResponse<IpQuarantineResponse> listQuarantinedIps(ListQuarantinedIpsCmd cmd) {
        ListResponse<IpQuarantineResponse> response = new ListResponse<>();
        Pair<List<PublicIpQuarantineVO>, Integer> result = listQuarantinedIpsInternal(cmd.isShowRemoved(), cmd.isShowInactive());
        List<IpQuarantineResponse> ipsQuarantinedResponses = new ArrayList<>();

        for (PublicIpQuarantine quarantinedIp : result.first()) {
            IpQuarantineResponse ipsInQuarantineResponse = responseGenerator.createQuarantinedIpsResponse(quarantinedIp);
            ipsQuarantinedResponses.add(ipsInQuarantineResponse);
        }

        response.setResponses(ipsQuarantinedResponses);
        return response;
    }

    /**
     * It lists the quarantine IPs that the caller account is allowed to see by filtering the domain path of the caller account.
     * Furthermore, it lists inactive and removed quarantined IPs according to the command parameters.
     */
    private Pair<List<PublicIpQuarantineVO>, Integer> listQuarantinedIpsInternal(boolean showRemoved, boolean showInactive) {
        String callingAccountDomainPath = _domainDao.findById(CallContext.current().getCallingAccount().getDomainId()).getPath();

        SearchBuilder<AccountJoinVO> filterAllowedOnly = _accountJoinDao.createSearchBuilder();
        filterAllowedOnly.and("path", filterAllowedOnly.entity().getDomainPath(), SearchCriteria.Op.LIKE);

        SearchBuilder<PublicIpQuarantineVO> listAllPublicIpsInQuarantineAllowedToTheCaller = publicIpQuarantineDao.createSearchBuilder();
        listAllPublicIpsInQuarantineAllowedToTheCaller.join("listQuarantinedJoin", filterAllowedOnly,
                listAllPublicIpsInQuarantineAllowedToTheCaller.entity().getPreviousOwnerId(),
                filterAllowedOnly.entity().getId(), JoinBuilder.JoinType.INNER);

        if (!showInactive) {
            listAllPublicIpsInQuarantineAllowedToTheCaller.and("endDate", listAllPublicIpsInQuarantineAllowedToTheCaller.entity().getEndDate(), SearchCriteria.Op.GT);
        }

        filterAllowedOnly.done();
        listAllPublicIpsInQuarantineAllowedToTheCaller.done();

        SearchCriteria<PublicIpQuarantineVO> searchCriteria = listAllPublicIpsInQuarantineAllowedToTheCaller.create();
        searchCriteria.setJoinParameters("listQuarantinedJoin", "path", callingAccountDomainPath + "%");
        searchCriteria.setParametersIfNotNull("endDate", new Date());

        return publicIpQuarantineDao.searchAndCount(searchCriteria, null, showRemoved);
    }

    public ListResponse<SnapshotResponse> listSnapshots(ListSnapshotsCmd cmd) {
        Account caller = CallContext.current().getCallingAccount();
        Pair<List<SnapshotJoinVO>, Integer> result = searchForSnapshotsWithParams(cmd.getId(), cmd.getIds(),
                cmd.getVolumeId(), cmd.getSnapshotName(), cmd.getKeyword(), cmd.getTags(),
                cmd.getSnapshotType(), cmd.getIntervalType(), cmd.getZoneId(), cmd.getLocationType(),
                cmd.isShowUnique(), cmd.getAccountName(), cmd.getDomainId(), cmd.getProjectId(), cmd.getStoragePoolId(),
                cmd.getImageStoreId(), cmd.getStartIndex(), cmd.getPageSizeVal(), cmd.listAll(), cmd.isRecursive(), caller);
        ListResponse<SnapshotResponse> response = new ListResponse<>();
        ResponseView respView = ResponseView.Restricted;
        if (cmd instanceof ListSnapshotsCmdByAdmin) {
            respView = ResponseView.Full;
        }
        List<SnapshotResponse> templateResponses = ViewResponseHelper.createSnapshotResponse(respView, cmd.isShowUnique(), result.first().toArray(new SnapshotJoinVO[result.first().size()]));
        response.setResponses(templateResponses, result.second());
        return response;
    }

    @Override
    public SnapshotResponse listSnapshot(CopySnapshotCmd cmd) {
        Account caller = CallContext.current().getCallingAccount();
        List<Long> zoneIds = cmd.getDestinationZoneIds();
        Pair<List<SnapshotJoinVO>, Integer> result = searchForSnapshotsWithParams(cmd.getId(), null,
                null, null, null, null,
                null, null, zoneIds.get(0), Snapshot.LocationType.SECONDARY.name(),
                false, null, null, null, null, null,
                null, null, true, false, caller);
        ResponseView respView = ResponseView.Restricted;
        if (CallContext.current().getCallingAccount().getType() == Account.Type.ADMIN) {
            respView = ResponseView.Full;
        }
        List<SnapshotResponse> templateResponses = ViewResponseHelper.createSnapshotResponse(respView, false, result.first().get(0));
        return templateResponses.get(0);
    }



    private Pair<List<SnapshotJoinVO>, Integer> searchForSnapshotsWithParams(final Long id, List<Long> ids,
            final Long volumeId, final String name, final String keyword, final Map<String, String> tags,
            final String snapshotTypeStr, final String intervalTypeStr, final Long zoneId, final String locationTypeStr,
            final boolean isShowUnique, final String accountName, Long domainId, final Long projectId, final Long storagePoolId, final Long imageStoreId,
            final Long startIndex, final Long pageSize,final boolean listAll, boolean isRecursive, final Account caller) {
        ids = getIdsListFromCmd(id, ids);
        Snapshot.LocationType locationType = null;
        if (locationTypeStr != null) {
            try {
                locationType = Snapshot.LocationType.valueOf(locationTypeStr.trim().toUpperCase());
            } catch (IllegalArgumentException e) {
                throw new InvalidParameterValueException(String.format("Invalid %s specified, %s", ApiConstants.LOCATION_TYPE, locationTypeStr));
            }
        }

        Filter searchFilter = new Filter(SnapshotJoinVO.class, "snapshotStorePair", SortKeyAscending.value(), startIndex, pageSize);

        List<Long> permittedAccountIds = new ArrayList<>();
        Ternary<Long, Boolean, ListProjectResourcesCriteria> domainIdRecursiveListProject = new Ternary<>(domainId, isRecursive, null);
        accountMgr.buildACLSearchParameters(caller, id, accountName, projectId, permittedAccountIds, domainIdRecursiveListProject, listAll, false);
        ListProjectResourcesCriteria listProjectResourcesCriteria = domainIdRecursiveListProject.third();
        domainId = domainIdRecursiveListProject.first();
        isRecursive = domainIdRecursiveListProject.second();
        // Verify parameters
        if (volumeId != null) {
            VolumeVO volume = volumeDao.findById(volumeId);
            if (volume != null) {
                accountMgr.checkAccess(CallContext.current().getCallingAccount(), null, true, volume);
            }
        }

        SearchBuilder<SnapshotJoinVO> sb = snapshotJoinDao.createSearchBuilder();
        if (isShowUnique) {
            sb.select(null, Func.DISTINCT, sb.entity().getId()); // select distinct snapshotId
        } else {
            sb.select(null, Func.DISTINCT, sb.entity().getSnapshotStorePair()); // select distinct (snapshotId, store_role, store_id) key
        }
        accountMgr.buildACLSearchBuilder(sb, domainId, isRecursive, permittedAccountIds, listProjectResourcesCriteria);
        sb.and("statusNEQ", sb.entity().getStatus(), SearchCriteria.Op.NEQ); //exclude those Destroyed snapshot, not showing on UI
        sb.and("volumeId", sb.entity().getVolumeId(), SearchCriteria.Op.EQ);
        sb.and("name", sb.entity().getName(), SearchCriteria.Op.EQ);
        sb.and("id", sb.entity().getId(), SearchCriteria.Op.EQ);
        sb.and("idIN", sb.entity().getId(), SearchCriteria.Op.IN);
        sb.and("snapshotTypeEQ", sb.entity().getSnapshotType(), SearchCriteria.Op.IN);
        sb.and("snapshotTypeNEQ", sb.entity().getSnapshotType(), SearchCriteria.Op.NIN);
        sb.and("dataCenterId", sb.entity().getDataCenterId(), SearchCriteria.Op.EQ);
        sb.and("locationType", sb.entity().getStoreRole(), SearchCriteria.Op.EQ);
        sb.and("imageStoreId", sb.entity().getStoreId(), SearchCriteria.Op.EQ);

        if (tags != null && !tags.isEmpty()) {
            SearchBuilder<ResourceTagVO> tagSearch = resourceTagDao.createSearchBuilder();
            for (int count = 0; count < tags.size(); count++) {
                tagSearch.or().op("key" + String.valueOf(count), tagSearch.entity().getKey(), SearchCriteria.Op.EQ);
                tagSearch.and("value" + String.valueOf(count), tagSearch.entity().getValue(), SearchCriteria.Op.EQ);
                tagSearch.cp();
            }
            tagSearch.and("resourceType", tagSearch.entity().getResourceType(), SearchCriteria.Op.EQ);
            sb.groupBy(sb.entity().getId());
            sb.join("tagSearch", tagSearch, sb.entity().getId(), tagSearch.entity().getResourceId(), JoinBuilder.JoinType.INNER);
        }

        if (storagePoolId != null) {
            SearchBuilder<SnapshotDataStoreVO> storagePoolSb = snapshotDataStoreDao.createSearchBuilder();
            storagePoolSb.and("poolId", storagePoolSb.entity().getDataStoreId(), SearchCriteria.Op.EQ);
            storagePoolSb.and("role", storagePoolSb.entity().getRole(), SearchCriteria.Op.EQ);
            sb.join("storagePoolSb", storagePoolSb, sb.entity().getId(), storagePoolSb.entity().getSnapshotId(), JoinBuilder.JoinType.INNER);
        }

        SearchCriteria<SnapshotJoinVO> sc = sb.create();
        accountMgr.buildACLSearchCriteria(sc, domainId, isRecursive, permittedAccountIds, listProjectResourcesCriteria);

        sc.setParameters("statusNEQ", Snapshot.State.Destroyed);

        if (imageStoreId != null) {
            sc.setParameters("imageStoreId", imageStoreId);
            locationType = Snapshot.LocationType.SECONDARY;
        }

        if (storagePoolId != null) {
            sc.setJoinParameters("storagePoolSb", "poolId", storagePoolId);
            sc.setJoinParameters("storagePoolSb", "role", DataStoreRole.Image);
        }

        if (volumeId != null) {
            sc.setParameters("volumeId", volumeId);
        }

        if (tags != null && !tags.isEmpty()) {
            int count = 0;
            sc.setJoinParameters("tagSearch", "resourceType", ResourceObjectType.Snapshot.toString());
            for (String key : tags.keySet()) {
                sc.setJoinParameters("tagSearch", "key" + String.valueOf(count), key);
                sc.setJoinParameters("tagSearch", "value" + String.valueOf(count), tags.get(key));
                count++;
            }
        }

        if (zoneId != null) {
            sc.setParameters("dataCenterId", zoneId);
        }

        setIdsListToSearchCriteria(sc, ids);

        if (name != null) {
            sc.setParameters("name", name);
        }

        if (id != null) {
            sc.setParameters("id", id);
        }

        if (locationType != null) {
            sc.setParameters("locationType", Snapshot.LocationType.PRIMARY.equals(locationType) ? locationType.name() : DataStoreRole.Image.name());
        }

        if (keyword != null) {
            SearchCriteria<SnapshotJoinVO> ssc = snapshotJoinDao.createSearchCriteria();
            ssc.addOr("name", SearchCriteria.Op.LIKE, "%" + keyword + "%");
            sc.addAnd("name", SearchCriteria.Op.SC, ssc);
        }

        if (snapshotTypeStr != null) {
            Snapshot.Type snapshotType = SnapshotVO.getSnapshotType(snapshotTypeStr);
            if (snapshotType == null) {
                throw new InvalidParameterValueException("Unsupported snapshot type " + snapshotTypeStr);
            }
            if (snapshotType == Snapshot.Type.RECURRING) {
                sc.setParameters("snapshotTypeEQ", Snapshot.Type.HOURLY.ordinal(), Snapshot.Type.DAILY.ordinal(), Snapshot.Type.WEEKLY.ordinal(), Snapshot.Type.MONTHLY.ordinal());
            } else {
                sc.setParameters("snapshotTypeEQ", snapshotType.ordinal());
            }
        } else if (intervalTypeStr != null && volumeId != null) {
            Snapshot.Type type = SnapshotVO.getSnapshotType(intervalTypeStr);
            if (type == null) {
                throw new InvalidParameterValueException("Unsupported snapshot interval type " + intervalTypeStr);
            }
            sc.setParameters("snapshotTypeEQ", type.ordinal());
        } else {
            // Show only MANUAL and RECURRING snapshot types
            sc.setParameters("snapshotTypeNEQ", Snapshot.Type.TEMPLATE.ordinal(), Snapshot.Type.GROUP.ordinal());
        }

        Pair<List<SnapshotJoinVO>, Integer> snapshotDataPair;
        if (isShowUnique) {
            snapshotDataPair = snapshotJoinDao.searchAndDistinctCount(sc, searchFilter, new String[]{"snapshot_view.id"});
        } else {
            snapshotDataPair = snapshotJoinDao.searchAndDistinctCount(sc, searchFilter, new String[]{"snapshot_view.snapshot_store_pair"});
        }

        Integer count = snapshotDataPair.second();
        if (count == 0) {
            return snapshotDataPair;
        }
        List<SnapshotJoinVO> snapshotData = snapshotDataPair.first();
        List<SnapshotJoinVO> snapshots;
        if (isShowUnique) {
            snapshots = snapshotJoinDao.findByDistinctIds(zoneId, snapshotData.stream().map(SnapshotJoinVO::getId).toArray(Long[]::new));
        } else {
            snapshots = snapshotJoinDao.searchBySnapshotStorePair(snapshotData.stream().map(SnapshotJoinVO::getSnapshotStorePair).toArray(String[]::new));
        }
        return new Pair<>(snapshots, count);
    }

    public ListResponse<ObjectStoreResponse> searchForObjectStores(ListObjectStoragePoolsCmd cmd) {
        Pair<List<ObjectStoreVO>, Integer> result = searchForObjectStoresInternal(cmd);
        ListResponse<ObjectStoreResponse> response = new ListResponse<>();

        List<ObjectStoreResponse> poolResponses = ViewResponseHelper.createObjectStoreResponse(result.first().toArray(new ObjectStoreVO[result.first().size()]));
        response.setResponses(poolResponses, result.second());
        return response;
    }

    private Pair<List<ObjectStoreVO>, Integer> searchForObjectStoresInternal(ListObjectStoragePoolsCmd cmd) {

        Object id = cmd.getId();
        Object name = cmd.getStoreName();
        String provider = cmd.getProvider();
        Object keyword = cmd.getKeyword();
        Long startIndex = cmd.getStartIndex();
        Long pageSize = cmd.getPageSizeVal();

        Filter searchFilter = new Filter(ObjectStoreVO.class, "id", Boolean.TRUE, startIndex, pageSize);

        SearchBuilder<ObjectStoreVO> sb = objectStoreDao.createSearchBuilder();
        sb.select(null, Func.DISTINCT, sb.entity().getId()); // select distinct
        // ids
        sb.and("id", sb.entity().getId(), SearchCriteria.Op.EQ);
        sb.and("name", sb.entity().getName(), SearchCriteria.Op.EQ);
        sb.and("provider", sb.entity().getProviderName(), SearchCriteria.Op.EQ);

        SearchCriteria<ObjectStoreVO> sc = sb.create();

        if (keyword != null) {
            SearchCriteria<ObjectStoreVO> ssc = objectStoreDao.createSearchCriteria();
            ssc.addOr("name", SearchCriteria.Op.LIKE, "%" + keyword + "%");
            ssc.addOr("providerName", SearchCriteria.Op.LIKE, "%" + keyword + "%");
            sc.addAnd("name", SearchCriteria.Op.SC, ssc);
        }

        if (id != null) {
            sc.setParameters("id", id);
        }

        if (name != null) {
            sc.setParameters("name", name);
        }

        if (provider != null) {
            sc.setParameters("provider", provider);
        }

        // search Store details by ids
        Pair<List<ObjectStoreVO>, Integer> uniqueStorePair = objectStoreDao.searchAndCount(sc, searchFilter);
        Integer count = uniqueStorePair.second();
        if (count.intValue() == 0) {
            // empty result
            return uniqueStorePair;
        }
        List<ObjectStoreVO> uniqueStores = uniqueStorePair.first();
        Long[] osIds = new Long[uniqueStores.size()];
        int i = 0;
        for (ObjectStoreVO v : uniqueStores) {
            osIds[i++] = v.getId();
        }
        List<ObjectStoreVO> objectStores = objectStoreDao.searchByIds(osIds);
        return new Pair<>(objectStores, count);
    }


    @Override
    public ListResponse<BucketResponse> searchForBuckets(ListBucketsCmd listBucketsCmd) {
        List<BucketVO> buckets = searchForBucketsInternal(listBucketsCmd);
        List<BucketResponse> bucketResponses = new ArrayList<>();
        for (BucketVO bucket : buckets) {
            bucketResponses.add(responseGenerator.createBucketResponse(bucket));
        }
        ListResponse<BucketResponse> response = new ListResponse<>();
        response.setResponses(bucketResponses, bucketResponses.size());
        return response;
    }

    private List<BucketVO> searchForBucketsInternal(ListBucketsCmd cmd) {

        Long id = cmd.getId();
        String name = cmd.getBucketName();
        Long storeId = cmd.getObjectStorageId();
        String keyword = cmd.getKeyword();
        Long startIndex = cmd.getStartIndex();
        Long pageSize = cmd.getPageSizeVal();
        Account caller = CallContext.current().getCallingAccount();
        List<Long> permittedAccounts = new ArrayList<>();

        // Verify parameters
        if (id != null) {
            BucketVO bucket = bucketDao.findById(id);
            if (bucket != null) {
                accountMgr.checkAccess(CallContext.current().getCallingAccount(), null, true, bucket);
            }
        }

        List<Long> ids = getIdsListFromCmd(cmd.getId(), cmd.getIds());

        Ternary<Long, Boolean, ListProjectResourcesCriteria> domainIdRecursiveListProject = new Ternary<>(cmd.getDomainId(),
                cmd.isRecursive(), null);
        accountMgr.buildACLSearchParameters(caller, id, cmd.getAccountName(), cmd.getProjectId(), permittedAccounts, domainIdRecursiveListProject, cmd.listAll(), false);
        Long domainId = domainIdRecursiveListProject.first();
        Boolean isRecursive = domainIdRecursiveListProject.second();
        ListProjectResourcesCriteria listProjectResourcesCriteria = domainIdRecursiveListProject.third();

        Filter searchFilter = new Filter(BucketVO.class, "id", Boolean.TRUE, startIndex, pageSize);

        SearchBuilder<BucketVO> sb = bucketDao.createSearchBuilder();
        accountMgr.buildACLSearchBuilder(sb, domainId, isRecursive, permittedAccounts, listProjectResourcesCriteria);
        sb.select(null, Func.DISTINCT, sb.entity().getId()); // select distinct
        // ids
        sb.and("id", sb.entity().getId(), SearchCriteria.Op.EQ);
        sb.and("name", sb.entity().getName(), SearchCriteria.Op.EQ);

        SearchCriteria<BucketVO> sc = sb.create();
        accountMgr.buildACLSearchCriteria(sc, domainId, isRecursive, permittedAccounts, listProjectResourcesCriteria);

        if (keyword != null) {
            SearchCriteria<BucketVO> ssc = bucketDao.createSearchCriteria();
            ssc.addOr("name", SearchCriteria.Op.LIKE, "%" + keyword + "%");
            ssc.addOr("state", SearchCriteria.Op.LIKE, "%" + keyword + "%");
            sc.addAnd("name", SearchCriteria.Op.SC, ssc);
        }

        if (id != null) {
            sc.setParameters("id", id);
        }

        if (name != null) {
            sc.setParameters("name", name);
        }

        setIdsListToSearchCriteria(sc, ids);

        // search Volume details by ids
        Pair<List<BucketVO>, Integer> uniqueBktPair = bucketDao.searchAndCount(sc, searchFilter);
        Integer count = uniqueBktPair.second();
        if (count.intValue() == 0) {
            // empty result
            return uniqueBktPair.first();
        }
        List<BucketVO> uniqueBkts = uniqueBktPair.first();
        Long[] bktIds = new Long[uniqueBkts.size()];
        int i = 0;
        for (BucketVO b : uniqueBkts) {
            bktIds[i++] = b.getId();
        }

        return bucketDao.searchByIds(bktIds);
    }

    @Override
    public String getConfigComponentName() {
        return QueryService.class.getSimpleName();
    }

    @Override
    public ConfigKey<?>[] getConfigKeys() {
        return new ConfigKey<?>[] {AllowUserViewDestroyedVM, UserVMDeniedDetails, UserVMReadOnlyDetails, SortKeyAscending,
                AllowUserViewAllDomainAccounts, SharePublicTemplatesWithOtherDomains, ReturnVmStatsOnVmList};
    }
}<|MERGE_RESOLUTION|>--- conflicted
+++ resolved
@@ -5436,12 +5436,9 @@
                 mgmtResponse.addPeer(createPeerManagementServerNodeResponse(peer));
             }
         }
-<<<<<<< HEAD
         mgmtResponse.setAgentsCount((long) hostDao.countByMs(mgmt.getMsid()));
         mgmtResponse.setPendingJobsCount(jobManager.countPendingNonPseudoJobs(mgmt.getMsid()));
-=======
         mgmtResponse.setIpAddress(mgmt.getServiceIP());
->>>>>>> 4f3e8e8c
         mgmtResponse.setObjectName("managementserver");
         return mgmtResponse;
     }
