// Licensed to the Apache Software Foundation (ASF) under one
// or more contributor license agreements.  See the NOTICE file
// distributed with this work for additional information
// regarding copyright ownership.  The ASF licenses this file
// to you under the Apache License, Version 2.0 (the
// "License"); you may not use this file except in compliance
// with the License.  You may obtain a copy of the License at
//
//   http://www.apache.org/licenses/LICENSE-2.0
//
// Unless required by applicable law or agreed to in writing,
// software distributed under the License is distributed on an
// "AS IS" BASIS, WITHOUT WARRANTIES OR CONDITIONS OF ANY
// KIND, either express or implied.  See the License for the
// specific language governing permissions and limitations
// under the License.
package com.cloud.api;

import java.io.UnsupportedEncodingException;
import java.net.InetAddress;
import java.net.URLDecoder;
import java.net.UnknownHostException;
import java.util.Arrays;
import java.util.HashMap;
import java.util.List;
import java.util.Map;

import javax.inject.Inject;
import javax.servlet.ServletConfig;
import javax.servlet.ServletException;
import javax.servlet.http.Cookie;
import javax.servlet.http.HttpServlet;
import javax.servlet.http.HttpServletRequest;
import javax.servlet.http.HttpServletResponse;
import javax.servlet.http.HttpSession;

import org.apache.cloudstack.api.ApiConstants;
import org.apache.cloudstack.api.ApiErrorCode;
import org.apache.cloudstack.api.ApiServerService;
import org.apache.cloudstack.api.BaseCmd;
import org.apache.cloudstack.api.ServerApiException;
import org.apache.cloudstack.api.auth.APIAuthenticationManager;
import org.apache.cloudstack.api.auth.APIAuthenticationType;
import org.apache.cloudstack.api.auth.APIAuthenticator;
import org.apache.cloudstack.api.command.user.consoleproxy.CreateConsoleEndpointCmd;
import org.apache.cloudstack.context.CallContext;
import org.apache.cloudstack.managed.context.ManagedContext;
import org.apache.cloudstack.utils.consoleproxy.ConsoleAccessUtils;
import org.apache.logging.log4j.Logger;
import org.apache.logging.log4j.LogManager;
import org.jetbrains.annotations.Nullable;
import org.springframework.stereotype.Component;
import org.springframework.web.context.support.SpringBeanAutowiringSupport;

import com.cloud.api.auth.ListUserTwoFactorAuthenticatorProvidersCmd;
import com.cloud.api.auth.SetupUserTwoFactorAuthenticationCmd;
import com.cloud.api.auth.ValidateUserTwoFactorAuthenticationCodeCmd;
import com.cloud.projects.Project;
import com.cloud.projects.dao.ProjectDao;
import com.cloud.user.Account;
import com.cloud.user.AccountManagerImpl;
import com.cloud.user.AccountService;
import com.cloud.user.User;
import com.cloud.user.UserAccount;

import com.cloud.utils.HttpUtils;
import com.cloud.utils.StringUtils;
import com.cloud.utils.db.EntityManager;
import com.cloud.utils.net.NetUtils;

@Component("apiServlet")
public class ApiServlet extends HttpServlet {
<<<<<<< HEAD
    protected static Logger LOGGER = LogManager.getLogger(ApiServlet.class);
    private final static List<String> s_clientAddressHeaders = Collections
            .unmodifiableList(Arrays.asList("X-Forwarded-For",
                    "HTTP_CLIENT_IP", "HTTP_X_FORWARDED_FOR", "Remote_Addr"));
=======
    public static final Logger s_logger = Logger.getLogger(ApiServlet.class.getName());
    private static final Logger s_accessLogger = Logger.getLogger("apiserver." + ApiServlet.class.getName());
>>>>>>> f2da882d
    private static final String REPLACEMENT = "_";
    private static final String LOGGER_REPLACEMENTS = "[\n\r\t]";

    @Inject
    ApiServerService apiServer;
    @Inject
    AccountService accountMgr;
    @Inject
    EntityManager entityMgr;
    @Inject
    ManagedContext managedContext;
    @Inject
    APIAuthenticationManager authManager;
    @Inject
    private ProjectDao projectDao;

    public ApiServlet() {
    }

    @Override
    public void init(final ServletConfig config) throws ServletException {
        SpringBeanAutowiringSupport.processInjectionBasedOnServletContext(this, config.getServletContext());
    }

    @Override
    protected void doGet(final HttpServletRequest req, final HttpServletResponse resp) {
        processRequest(req, resp);
    }

    @Override
    protected void doPost(final HttpServletRequest req, final HttpServletResponse resp) {
        processRequest(req, resp);
    }

    /**
     * For HTTP GET requests, it seems that HttpServletRequest.getParameterMap() actually tries
     * to unwrap URL encoded content from ISO-9959-1.
     * After failed in using setCharacterEncoding() to control it, end up with following hacking:
     * for all GET requests, we will override it with our-own way of UTF-8 based URL decoding.
     * @param req request containing parameters
     * @param params output of "our" map of parameters/values
     */
    void utf8Fixup(final HttpServletRequest req, final Map<String, Object[]> params) {
        if (req.getQueryString() == null) {
            return;
        }

        final String[] paramsInQueryString = req.getQueryString().split("&");
        if (paramsInQueryString != null) {
            for (final String param : paramsInQueryString) {
                final String[] paramTokens = param.split("=", 2);
                if (paramTokens.length == 2) {
                    String name = decodeUtf8(paramTokens[0]);
                    String value = decodeUtf8(paramTokens[1]);
                    params.put(name, new String[] {value});
                } else {
                    LOGGER.debug("Invalid parameter in URL found. param: " + param);
                }
            }
        }
    }

    private String decodeUtf8(final String value) {
        try {
            return URLDecoder.decode(value, "UTF-8");
        } catch (final UnsupportedEncodingException e) {
            //should never happen
            return null;
        }
    }

    private void processRequest(final HttpServletRequest req, final HttpServletResponse resp) {
        managedContext.runWithContext(new Runnable() {
            @Override
            public void run() {
                processRequestInContext(req, resp);
            }
        });
    }

    private void checkSingleQueryParameterValue(Map<String, String[]> params) {
        params.forEach((k, v) -> {
            if (v.length > 1) {
                String message = String.format("Query parameter '%s' has multiple values %s. Only the last value will be respected." +
                    "It is advised to pass only a single parameter", k, Arrays.toString(v));
                LOGGER.warn(message);
            }
        });

    }

    void processRequestInContext(final HttpServletRequest req, final HttpServletResponse resp) {
        InetAddress remoteAddress = null;
        try {
            remoteAddress = getClientAddress(req);
        } catch (UnknownHostException e) {
            LOGGER.warn("UnknownHostException when trying to lookup remote IP-Address. This should never happen. Blocking request.", e);
            final String response = apiServer.getSerializedApiError(HttpServletResponse.SC_INTERNAL_SERVER_ERROR,
                    "UnknownHostException when trying to lookup remote IP-Address", null,
                    HttpUtils.RESPONSE_TYPE_XML);
            HttpUtils.writeHttpResponse(resp, response, HttpServletResponse.SC_INTERNAL_SERVER_ERROR,
                    HttpUtils.RESPONSE_TYPE_XML, ApiServer.JSONcontentType.value());
            return;
        }

        final StringBuilder auditTrailSb = new StringBuilder(128);
        auditTrailSb.append(" ").append(remoteAddress.getHostAddress());
        auditTrailSb.append(" -- ").append(req.getMethod()).append(' ');
        // get the response format since we'll need it in a couple of places
        String responseType = HttpUtils.RESPONSE_TYPE_XML;
        final Map<String, Object[]> params = new HashMap<String, Object[]>();
        Map<String, String[]> reqParams = req.getParameterMap();
        checkSingleQueryParameterValue(reqParams);
        params.putAll(reqParams);

        utf8Fixup(req, params);

        // logging the request start and end in management log for easy debugging
        String reqStr = "";
        String cleanQueryString = StringUtils.cleanString(req.getQueryString());
        if (LOGGER.isDebugEnabled()) {
            reqStr = auditTrailSb.toString() + " " + cleanQueryString;
            LOGGER.debug("===START=== " + reqStr);
        }

        try {
            resp.setContentType(HttpUtils.XML_CONTENT_TYPE);

            HttpSession session = req.getSession(false);
            if (LOGGER.isTraceEnabled()) {
                LOGGER.trace(String.format("session found: %s", session));
            }
            final Object[] responseTypeParam = params.get(ApiConstants.RESPONSE);
            if (responseTypeParam != null) {
                responseType = (String)responseTypeParam[0];
            }

            final Object[] commandObj = params.get(ApiConstants.COMMAND);
            final String command = commandObj == null ? null : (String) commandObj[0];
            final Object[] userObj = params.get(ApiConstants.USERNAME);
            String username = userObj == null ? null : (String)userObj[0];
            if (LOGGER.isTraceEnabled()) {
                String logCommand = saveLogString(command);
                String logName = saveLogString(username);
                LOGGER.trace(String.format("command %s processing for user \"%s\"",
                        logCommand,
                        logName));
            }

            if (command != null && !command.equals(ValidateUserTwoFactorAuthenticationCodeCmd.APINAME)) {

                APIAuthenticator apiAuthenticator = authManager.getAPIAuthenticator(command);
                if (apiAuthenticator != null) {
                    auditTrailSb.append("command=");
                    auditTrailSb.append(command);

                    int httpResponseCode = HttpServletResponse.SC_OK;
                    String responseString = null;

                    if (apiAuthenticator.getAPIType() == APIAuthenticationType.LOGIN_API) {
                        if (session != null) {
                            invalidateHttpSession(session, "invalidating session for login call");
                        }
                        session = req.getSession(true);

                        if (ApiServer.EnableSecureSessionCookie.value()) {
                            resp.setHeader("SET-COOKIE", String.format("JSESSIONID=%s;Secure;HttpOnly;Path=/client", session.getId()));
                            if (LOGGER.isDebugEnabled()) {
                                LOGGER.debug("Session cookie is marked secure!");
                            }
                        }
                    }

                    try {
                        if (LOGGER.isTraceEnabled()) {
                            LOGGER.trace(String.format("apiAuthenticator.authenticate(%s, params[%d], %s, %s, %s, %s, %s,%s)",
                                    saveLogString(command), params.size(), session.getId(), remoteAddress.getHostAddress(), saveLogString(responseType), "auditTrailSb", "req", "resp"));
                        }
                        responseString = apiAuthenticator.authenticate(command, params, session, remoteAddress, responseType, auditTrailSb, req, resp);
                        if (session != null && session.getAttribute(ApiConstants.SESSIONKEY) != null) {
                            resp.addHeader("SET-COOKIE", String.format("%s=%s;HttpOnly", ApiConstants.SESSIONKEY, session.getAttribute(ApiConstants.SESSIONKEY)));
                        }
                    } catch (ServerApiException e) {
                        httpResponseCode = e.getErrorCode().getHttpCode();
                        responseString = e.getMessage();
                        LOGGER.debug("Authentication failure: " + e.getMessage());
                    }

                    if (apiAuthenticator.getAPIType() == APIAuthenticationType.LOGOUT_API) {
                        if (session != null) {
                            final Long userId = (Long) session.getAttribute("userid");
                            final Account account = (Account) session.getAttribute("accountobj");
                            Long accountId = null;
                            if (account != null) {
                                accountId = account.getId();
                            }
                            auditTrailSb.insert(0, "(userId=" + userId + " accountId=" + accountId + " sessionId=" + session.getId() + ")");
                            if (userId != null) {
                                apiServer.logoutUser(userId);
                            }
                            invalidateHttpSession(session, "invalidating session after logout call");
                        }
                        final Cookie[] cookies = req.getCookies();
                        if (cookies != null) {
                            for (final Cookie cookie : cookies) {
                                cookie.setValue("");
                                cookie.setMaxAge(0);
                                resp.addCookie(cookie);
                            }
                        }
                    }
                    HttpUtils.writeHttpResponse(resp, responseString, httpResponseCode, responseType, ApiServer.JSONcontentType.value());
                    return;
                }
            } else {
                LOGGER.trace("no command available");
            }
            auditTrailSb.append(cleanQueryString);
            final boolean isNew = ((session == null) ? true : session.isNew());

            // Initialize an empty context and we will update it after we have verified the request below,
            // we no longer rely on web-session here, verifyRequest will populate user/account information
            // if a API key exists

            if (isNew && LOGGER.isTraceEnabled()) {
                LOGGER.trace(String.format("new session: %s", session));
            }

            if (!isNew && (command.equalsIgnoreCase(ValidateUserTwoFactorAuthenticationCodeCmd.APINAME) || (!skip2FAcheckForAPIs(command) && !skip2FAcheckForUser(session)))) {
                LOGGER.debug("Verifying two factor authentication");
                boolean success = verify2FA(session, command, auditTrailSb, params, remoteAddress, responseType, req, resp);
                if (!success) {
                    LOGGER.debug("Verification of two factor authentication failed");
                    return;
                }
            }

            Long userId = null;
            if (!isNew) {
                userId = (Long)session.getAttribute("userid");
                final String account = (String) session.getAttribute("account");
                final Object accountObj = session.getAttribute("accountobj");
                if (account != null) {
                    if (invalidateHttpSessionIfNeeded(req, resp, auditTrailSb, responseType, params, session, account)) return;
                } else {
                    if (LOGGER.isDebugEnabled()) {
                        LOGGER.debug("no account, this request will be validated through apikey(%s)/signature");
                    }
                }

                if (! requestChecksoutAsSane(resp, auditTrailSb, responseType, params, session, command, userId, account, accountObj))
                    return;
            } else {
                CallContext.register(accountMgr.getSystemUser(), accountMgr.getSystemAccount());
            }
            setProjectContext(params);
            if (LOGGER.isTraceEnabled()) {
                LOGGER.trace(String.format("verifying request for user %s from %s with %d parameters",
                        userId, remoteAddress.getHostAddress(), params.size()));
            }
            if (apiServer.verifyRequest(params, userId, remoteAddress)) {
                auditTrailSb.insert(0, "(userId=" + CallContext.current().getCallingUserId() + " accountId=" + CallContext.current().getCallingAccount().getId() +
                        " sessionId=" + (session != null ? session.getId() : null) + ")");

                // Add the HTTP method (GET/POST/PUT/DELETE) as well into the params map.
                params.put("httpmethod", new String[]{req.getMethod()});
                setProjectContext(params);
                setClientAddressForConsoleEndpointAccess(command, params, req);
                final String response = apiServer.handleRequest(params, responseType, auditTrailSb);
                HttpUtils.writeHttpResponse(resp, response != null ? response : "", HttpServletResponse.SC_OK, responseType, ApiServer.JSONcontentType.value());
            } else {
                if (session != null) {
                    invalidateHttpSession(session, String.format("request verification failed for %s from %s", userId, remoteAddress.getHostAddress()));
                }

                auditTrailSb.append(" " + HttpServletResponse.SC_UNAUTHORIZED + " " + "unable to verify user credentials and/or request signature");
                final String serializedResponse =
                        apiServer.getSerializedApiError(HttpServletResponse.SC_UNAUTHORIZED, "unable to verify user credentials and/or request signature", params,
                                responseType);
                HttpUtils.writeHttpResponse(resp, serializedResponse, HttpServletResponse.SC_UNAUTHORIZED, responseType, ApiServer.JSONcontentType.value());

            }
        } catch (final ServerApiException se) {
            final String serializedResponseText = apiServer.getSerializedApiError(se, params, responseType);
            resp.setHeader("X-Description", se.getDescription());
            HttpUtils.writeHttpResponse(resp, serializedResponseText, se.getErrorCode().getHttpCode(), responseType, ApiServer.JSONcontentType.value());
            auditTrailSb.append(" " + se.getErrorCode() + " " + se.getDescription());
        } catch (final Exception ex) {
            LOGGER.error("unknown exception writing api response", ex);
            auditTrailSb.append(" unknown exception writing api response");
        } finally {
            LOGGER.info(auditTrailSb.toString());
            if (LOGGER.isDebugEnabled()) {
                LOGGER.debug("===END=== " + reqStr);
            }
            // cleanup user context to prevent from being peeked in other request context
            CallContext.unregister();
        }
    }

    private boolean checkIfAuthenticatorIsOf2FA(String command) {
        boolean verify2FA = false;
        APIAuthenticator apiAuthenticator = authManager.getAPIAuthenticator(command);
        if (apiAuthenticator != null && apiAuthenticator.getAPIType().equals(APIAuthenticationType.LOGIN_2FA_API)) {
            verify2FA = true;
        } else {
            verify2FA = false;
        }
        return verify2FA;
    }

    protected boolean skip2FAcheckForAPIs(String command) {
        boolean skip2FAcheck = false;

        if (command.equalsIgnoreCase(ApiConstants.LIST_IDPS)
                || command.equalsIgnoreCase(ApiConstants.LIST_APIS)
                || command.equalsIgnoreCase(ListUserTwoFactorAuthenticatorProvidersCmd.APINAME)
                || command.equalsIgnoreCase(SetupUserTwoFactorAuthenticationCmd.APINAME)) {
            skip2FAcheck = true;
        }
        return skip2FAcheck;
    }

    protected boolean skip2FAcheckForUser(HttpSession session) {
        boolean skip2FAcheck = false;
        Long userId = (Long) session.getAttribute("userid");
        boolean is2FAverified = (boolean) session.getAttribute(ApiConstants.IS_2FA_VERIFIED);
        if (is2FAverified) {
            LOGGER.debug(String.format("Two factor authentication is already verified for the user %d, so skipping", userId));
            skip2FAcheck = true;
        } else {
            UserAccount userAccount = accountMgr.getUserAccountById(userId);
            boolean is2FAenabled = userAccount.isUser2faEnabled();
            if (is2FAenabled) {
                skip2FAcheck = false;
            } else {
                Long domainId = userAccount.getDomainId();
                boolean is2FAmandated = Boolean.TRUE.equals(AccountManagerImpl.enableUserTwoFactorAuthentication.valueIn(domainId)) && Boolean.TRUE.equals(AccountManagerImpl.mandateUserTwoFactorAuthentication.valueIn(domainId));
                if (is2FAmandated) {
                    skip2FAcheck = false;
                } else {
                    skip2FAcheck = true;
                }
            }
        }
        return skip2FAcheck;
    }

    protected boolean verify2FA(HttpSession session, String command, StringBuilder auditTrailSb, Map<String, Object[]> params,
                                InetAddress remoteAddress, String responseType, HttpServletRequest req, HttpServletResponse resp) {
        boolean verify2FA = false;
        if (command.equals(ValidateUserTwoFactorAuthenticationCodeCmd.APINAME)) {
            APIAuthenticator apiAuthenticator = authManager.getAPIAuthenticator(command);
            if (apiAuthenticator != null) {
                String responseString = apiAuthenticator.authenticate(command, params, session, remoteAddress, responseType, auditTrailSb, req, resp);
                session.setAttribute(ApiConstants.IS_2FA_VERIFIED, true);
                HttpUtils.writeHttpResponse(resp, responseString, HttpServletResponse.SC_OK, responseType, ApiServer.JSONcontentType.value());
                verify2FA = true;
            } else {
                LOGGER.error("Cannot find API authenticator while verifying 2FA");
                auditTrailSb.append(" Cannot find API authenticator while verifying 2FA");
                verify2FA = false;
            }
        } else {
            // invalidate the session
            Long userId = (Long) session.getAttribute("userid");
            UserAccount userAccount = accountMgr.getUserAccountById(userId);
            boolean is2FAenabled = userAccount.isUser2faEnabled();
            String keyFor2fa = userAccount.getKeyFor2fa();
            String providerFor2fa = userAccount.getUser2faProvider();
            String errorMsg;
            if (is2FAenabled) {
                if (org.apache.commons.lang3.StringUtils.isEmpty(keyFor2fa) || org.apache.commons.lang3.StringUtils.isEmpty(providerFor2fa)) {
                    errorMsg = "Two factor authentication is mandated by admin, user needs to setup 2FA using setupUserTwoFactorAuthentication API and" +
                            " then verify 2FA using validateUserTwoFactorAuthenticationCode API before calling other APIs. Existing session is invalidated.";
                } else {
                    errorMsg = "Two factor authentication 2FA is enabled but not verified, please verify 2FA using validateUserTwoFactorAuthenticationCode API before calling other APIs. Existing session is invalidated.";
                }
            } else {
                // when (is2FAmandated) is true
                errorMsg = "Two factor authentication is mandated by admin, user needs to setup 2FA using setupUserTwoFactorAuthentication API and" +
                        " then verify 2FA using validateUserTwoFactorAuthenticationCode API before calling other APIs. Existing session is invalidated.";
            }
            LOGGER.error(errorMsg);

            invalidateHttpSession(session, String.format("Unable to process the API request for %s from %s due to %s", userId, remoteAddress.getHostAddress(), errorMsg));
            auditTrailSb.append(" " + ApiErrorCode.UNAUTHORIZED2FA + " " + errorMsg);
            final String serializedResponse = apiServer.getSerializedApiError(ApiErrorCode.UNAUTHORIZED2FA.getHttpCode(), "Unable to process the API request due to :" + errorMsg, params, responseType);
            HttpUtils.writeHttpResponse(resp, serializedResponse, ApiErrorCode.UNAUTHORIZED2FA.getHttpCode(), responseType, ApiServer.JSONcontentType.value());
            verify2FA = false;
        }

        return verify2FA;
    }
    protected void setClientAddressForConsoleEndpointAccess(String command, Map<String, Object[]> params, HttpServletRequest req) throws UnknownHostException {
        if (org.apache.commons.lang3.StringUtils.isNotBlank(command) &&
                command.equalsIgnoreCase(BaseCmd.getCommandNameByClass(CreateConsoleEndpointCmd.class))) {
            InetAddress addr = getClientAddress(req);
            String clientAddress = addr != null ? addr.getHostAddress() : null;
            params.put(ConsoleAccessUtils.CLIENT_INET_ADDRESS_KEY, new String[] {clientAddress});
        }
    }

    @Nullable
    private String saveLogString(String stringToLog) {
        return stringToLog == null ? null : stringToLog.replace(LOGGER_REPLACEMENTS, REPLACEMENT);
    }

    /**
     * Do a sanity check here to make sure the user hasn't already been deleted
     */
    private boolean requestChecksoutAsSane(HttpServletResponse resp, StringBuilder auditTrailSb, String responseType, Map<String, Object[]> params, HttpSession session, String command, Long userId, String account, Object accountObj) {
        if ((userId != null) && (account != null) && (accountObj != null) && apiServer.verifyUser(userId)) {
            if (command == null) {
                LOGGER.info("missing command, ignoring request...");
                auditTrailSb.append(" " + HttpServletResponse.SC_BAD_REQUEST + " " + "no command specified");
                final String serializedResponse = apiServer.getSerializedApiError(HttpServletResponse.SC_BAD_REQUEST, "no command specified", params, responseType);
                HttpUtils.writeHttpResponse(resp, serializedResponse, HttpServletResponse.SC_BAD_REQUEST, responseType, ApiServer.JSONcontentType.value());
                return true;
            }
            final User user = entityMgr.findById(User.class, userId);
            CallContext.register(user, (Account) accountObj);
        } else {
            invalidateHttpSession(session, "Invalidate the session to ensure we won't allow a request across management server restarts if the userId was serialized to the stored session");

            auditTrailSb.append(" " + HttpServletResponse.SC_UNAUTHORIZED + " " + "unable to verify user credentials");
            final String serializedResponse =
                    apiServer.getSerializedApiError(HttpServletResponse.SC_UNAUTHORIZED, "unable to verify user credentials", params, responseType);
            HttpUtils.writeHttpResponse(resp, serializedResponse, HttpServletResponse.SC_UNAUTHORIZED, responseType, ApiServer.JSONcontentType.value());
            return false;
        }
        return true;
    }

    private boolean invalidateHttpSessionIfNeeded(HttpServletRequest req, HttpServletResponse resp, StringBuilder auditTrailSb, String responseType, Map<String, Object[]> params, HttpSession session, String account) {
        if (!HttpUtils.validateSessionKey(session, params, req.getCookies(), ApiConstants.SESSIONKEY)) {
            String msg = String.format("invalidating session %s for account %s", session.getId(), account);
            invalidateHttpSession(session, msg);
            auditTrailSb.append(" " + HttpServletResponse.SC_UNAUTHORIZED + " " + "unable to verify user credentials");
            final String serializedResponse =
                    apiServer.getSerializedApiError(HttpServletResponse.SC_UNAUTHORIZED, "unable to verify user credentials", params, responseType);
            HttpUtils.writeHttpResponse(resp, serializedResponse, HttpServletResponse.SC_UNAUTHORIZED, responseType, ApiServer.JSONcontentType.value());
            return true;
        }
        return false;
    }

    public static void invalidateHttpSession(HttpSession session, String msg) {
        try {
            if (LOGGER.isTraceEnabled()) {
                LOGGER.trace(msg);
            }
            session.invalidate();
        } catch (final IllegalStateException ise) {
            if (LOGGER.isTraceEnabled()) {
                LOGGER.trace(String.format("failed to invalidate session %s", session.getId()));
            }
        }
    }

    private void setProjectContext(Map<String, Object[]> requestParameters) {
        final String[] command = (String[])requestParameters.get(ApiConstants.COMMAND);
        if (command == null) {
            LOGGER.info("missing command, ignoring request...");
            return;
        }

        final String commandName = command[0];
        CallContext.current().setApiName(commandName);
        for (Map.Entry<String, Object[]> entry: requestParameters.entrySet()) {
            if (entry.getKey().equals(ApiConstants.PROJECT_ID) || isSpecificAPI(commandName)) {
                String projectId = null;
                if (isSpecificAPI(commandName)) {
                    projectId = String.valueOf(requestParameters.entrySet().stream()
                            .filter(e -> e.getKey().equals(ApiConstants.ID))
                            .map(Map.Entry::getValue).findFirst().get()[0]);
                } else {
                    projectId = String.valueOf(entry.getValue()[0]);
                }
                Project project = projectDao.findByUuid(projectId);
                if (project != null) {
                    CallContext.current().setProject(project);
                }
            }
        }
    }

    private boolean isSpecificAPI(String commandName) {
        List<String> commands = Arrays.asList("suspendProject", "updateProject", "activateProject", "deleteProject");
        if (commands.contains(commandName)) {
            return true;
        }
        return false;
    }
    boolean doUseForwardHeaders() {
        return Boolean.TRUE.equals(ApiServer.useForwardHeader.value());
    }

    String[] proxyNets() {
        return ApiServer.proxyForwardList.value().split(",");
    }
    //This method will try to get login IP of user even if servlet is behind reverseProxy or loadBalancer
    public InetAddress getClientAddress(final HttpServletRequest request) throws UnknownHostException {
        String ip = null;
        InetAddress pretender = InetAddress.getByName(request.getRemoteAddr());
        if(doUseForwardHeaders()) {
            if (NetUtils.isIpInCidrList(pretender, proxyNets())) {
                for (String header : getClientAddressHeaders()) {
                    header = header.trim();
                    ip = getCorrectIPAddress(request.getHeader(header));
                    if (StringUtils.isNotBlank(ip)) {
                        s_logger.debug(String.format("found ip %s in header %s ", ip, header));
                        break;
                    }
                } // no address found in header so ip is blank and use remote addr
            } // else not an allowed proxy address, ip is blank and use remote addr
        }
        if (StringUtils.isBlank(ip)) {
            s_logger.trace(String.format("no ip found in headers, returning remote address %s.", pretender.getHostAddress()));
            return pretender;
        }

        return InetAddress.getByName(ip);
    }

    private String[] getClientAddressHeaders() {
        return ApiServer.listOfForwardHeaders.value().split(",");
    }

    private static String getCorrectIPAddress(String ip) {
        if(ip == null || ip.length() == 0 || "unknown".equalsIgnoreCase(ip)) {
            return null;
        }
        if(NetUtils.isValidIp4(ip) || NetUtils.isValidIp6(ip)) {
            return ip;
        }
        //it could be possible to have multiple IPs in HTTP header, this happens if there are multiple proxy in between
        //the client and the servlet, so parse the client IP
        String[] ips = ip.split(",");
        for(String i : ips) {
            if(NetUtils.isValidIp4(i.trim()) || NetUtils.isValidIp6(i.trim())) {
                return i.trim();
            }
        }
        return null;
    }
}<|MERGE_RESOLUTION|>--- conflicted
+++ resolved
@@ -21,6 +21,7 @@
 import java.net.URLDecoder;
 import java.net.UnknownHostException;
 import java.util.Arrays;
+import java.util.Collections;
 import java.util.HashMap;
 import java.util.List;
 import java.util.Map;
@@ -70,15 +71,10 @@
 
 @Component("apiServlet")
 public class ApiServlet extends HttpServlet {
-<<<<<<< HEAD
     protected static Logger LOGGER = LogManager.getLogger(ApiServlet.class);
     private final static List<String> s_clientAddressHeaders = Collections
             .unmodifiableList(Arrays.asList("X-Forwarded-For",
                     "HTTP_CLIENT_IP", "HTTP_X_FORWARDED_FOR", "Remote_Addr"));
-=======
-    public static final Logger s_logger = Logger.getLogger(ApiServlet.class.getName());
-    private static final Logger s_accessLogger = Logger.getLogger("apiserver." + ApiServlet.class.getName());
->>>>>>> f2da882d
     private static final String REPLACEMENT = "_";
     private static final String LOGGER_REPLACEMENTS = "[\n\r\t]";
 
@@ -590,14 +586,14 @@
                     header = header.trim();
                     ip = getCorrectIPAddress(request.getHeader(header));
                     if (StringUtils.isNotBlank(ip)) {
-                        s_logger.debug(String.format("found ip %s in header %s ", ip, header));
+                        LOGGER.debug(String.format("found ip %s in header %s ", ip, header));
                         break;
                     }
                 } // no address found in header so ip is blank and use remote addr
             } // else not an allowed proxy address, ip is blank and use remote addr
         }
         if (StringUtils.isBlank(ip)) {
-            s_logger.trace(String.format("no ip found in headers, returning remote address %s.", pretender.getHostAddress()));
+            LOGGER.trace(String.format("no ip found in headers, returning remote address %s.", pretender.getHostAddress()));
             return pretender;
         }
 
