--- conflicted
+++ resolved
@@ -1367,11 +1367,7 @@
 
             return volume;
         } catch (Exception e) {
-<<<<<<< HEAD
-            throw new CloudRuntimeException("Couldn't resize volume: " + volume.getName() + ", " + e.getMessage(), e);
-=======
             throw new CloudRuntimeException(String.format("Failed to resize volume operation of volume UUID: [%s] due to - %s", volume.getUuid(), e.getMessage()), e);
->>>>>>> 446337b4
         }
     }
 
