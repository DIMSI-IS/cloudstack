// Licensed to the Apache Software Foundation (ASF) under one
// or more contributor license agreements.  See the NOTICE file
// distributed with this work for additional information
// regarding copyright ownership.  The ASF licenses this file
// to you under the Apache License, Version 2.0 (the
// "License"); you may not use this file except in compliance
// with the License.  You may obtain a copy of the License at
//
//   http://www.apache.org/licenses/LICENSE-2.0
//
// Unless required by applicable law or agreed to in writing,
// software distributed under the License is distributed on an
// "AS IS" BASIS, WITHOUT WARRANTIES OR CONDITIONS OF ANY
// KIND, either express or implied.  See the License for the
// specific language governing permissions and limitations
// under the License.
package com.cloud.storage;

import java.net.MalformedURLException;
import java.net.URL;
import java.util.ArrayList;
import java.util.Arrays;
import java.util.Collections;
import java.util.Date;
import java.util.HashMap;
import java.util.HashSet;
import java.util.List;
import java.util.Map;
import java.util.Objects;
import java.util.Optional;
import java.util.Set;
import java.util.UUID;
import java.util.concurrent.ExecutionException;
import java.util.stream.Collectors;

import javax.inject.Inject;

import org.apache.cloudstack.api.ApiConstants;
import org.apache.cloudstack.api.ApiErrorCode;
import org.apache.cloudstack.api.InternalIdentity;
import org.apache.cloudstack.api.ServerApiException;
import org.apache.cloudstack.api.command.user.volume.AssignVolumeCmd;
import org.apache.cloudstack.api.command.user.volume.AttachVolumeCmd;
import org.apache.cloudstack.api.command.user.volume.ChangeOfferingForVolumeCmd;
import org.apache.cloudstack.api.command.user.volume.CheckAndRepairVolumeCmd;
import org.apache.cloudstack.api.command.user.volume.CreateVolumeCmd;
import org.apache.cloudstack.api.command.user.volume.DetachVolumeCmd;
import org.apache.cloudstack.api.command.user.volume.ExtractVolumeCmd;
import org.apache.cloudstack.api.command.user.volume.GetUploadParamsForVolumeCmd;
import org.apache.cloudstack.api.command.user.volume.MigrateVolumeCmd;
import org.apache.cloudstack.api.command.user.volume.ResizeVolumeCmd;
import org.apache.cloudstack.api.command.user.volume.UploadVolumeCmd;
import org.apache.cloudstack.api.response.GetUploadParamsResponse;
import org.apache.cloudstack.backup.Backup;
import org.apache.cloudstack.backup.BackupManager;
import org.apache.cloudstack.backup.dao.BackupDao;
import org.apache.cloudstack.context.CallContext;
import org.apache.cloudstack.direct.download.DirectDownloadHelper;
import org.apache.cloudstack.engine.orchestration.service.VolumeOrchestrationService;
import org.apache.cloudstack.engine.subsystem.api.storage.ChapInfo;
import org.apache.cloudstack.engine.subsystem.api.storage.DataObject;
import org.apache.cloudstack.engine.subsystem.api.storage.DataStore;
import org.apache.cloudstack.engine.subsystem.api.storage.DataStoreDriver;
import org.apache.cloudstack.engine.subsystem.api.storage.DataStoreManager;
import org.apache.cloudstack.engine.subsystem.api.storage.EndPoint;
import org.apache.cloudstack.engine.subsystem.api.storage.HostScope;
import org.apache.cloudstack.engine.subsystem.api.storage.ObjectInDataStoreStateMachine;
import org.apache.cloudstack.engine.subsystem.api.storage.PrimaryDataStoreDriver;
import org.apache.cloudstack.engine.subsystem.api.storage.PrimaryDataStoreInfo;
import org.apache.cloudstack.engine.subsystem.api.storage.Scope;
import org.apache.cloudstack.engine.subsystem.api.storage.SnapshotInfo;
import org.apache.cloudstack.engine.subsystem.api.storage.StoragePoolAllocator;
import org.apache.cloudstack.engine.subsystem.api.storage.VolumeDataFactory;
import org.apache.cloudstack.engine.subsystem.api.storage.VolumeInfo;
import org.apache.cloudstack.engine.subsystem.api.storage.VolumeService;
import org.apache.cloudstack.engine.subsystem.api.storage.VolumeService.VolumeApiResult;
import org.apache.cloudstack.framework.async.AsyncCallFuture;
import org.apache.cloudstack.framework.config.ConfigKey;
import org.apache.cloudstack.framework.config.Configurable;
import org.apache.cloudstack.framework.config.dao.ConfigurationDao;
import org.apache.cloudstack.framework.jobs.AsyncJob;
import org.apache.cloudstack.framework.jobs.AsyncJobExecutionContext;
import org.apache.cloudstack.framework.jobs.AsyncJobManager;
import org.apache.cloudstack.framework.jobs.Outcome;
import org.apache.cloudstack.framework.jobs.dao.VmWorkJobDao;
import org.apache.cloudstack.framework.jobs.impl.AsyncJobVO;
import org.apache.cloudstack.framework.jobs.impl.OutcomeImpl;
import org.apache.cloudstack.framework.jobs.impl.VmWorkJobVO;
import org.apache.cloudstack.jobs.JobInfo;
import org.apache.cloudstack.resourcedetail.DiskOfferingDetailVO;
import org.apache.cloudstack.resourcedetail.SnapshotPolicyDetailVO;
import org.apache.cloudstack.resourcedetail.dao.DiskOfferingDetailsDao;
import org.apache.cloudstack.resourcedetail.dao.SnapshotPolicyDetailsDao;
import org.apache.cloudstack.snapshot.SnapshotHelper;
import org.apache.cloudstack.storage.command.AttachAnswer;
import org.apache.cloudstack.storage.command.AttachCommand;
import org.apache.cloudstack.storage.command.DettachCommand;
import org.apache.cloudstack.storage.command.TemplateOrVolumePostUploadCommand;
import org.apache.cloudstack.storage.datastore.db.ImageStoreDao;
import org.apache.cloudstack.storage.datastore.db.PrimaryDataStoreDao;
import org.apache.cloudstack.storage.datastore.db.SnapshotDataStoreDao;
import org.apache.cloudstack.storage.datastore.db.SnapshotDataStoreVO;
import org.apache.cloudstack.storage.datastore.db.StoragePoolDetailsDao;
import org.apache.cloudstack.storage.datastore.db.StoragePoolVO;
import org.apache.cloudstack.storage.datastore.db.VolumeDataStoreDao;
import org.apache.cloudstack.storage.datastore.db.VolumeDataStoreVO;
import org.apache.cloudstack.storage.image.datastore.ImageStoreEntity;
import org.apache.cloudstack.utils.identity.ManagementServerNode;
import org.apache.cloudstack.utils.imagestore.ImageStoreUtil;
import org.apache.cloudstack.utils.jsinterpreter.TagAsRuleHelper;
import org.apache.cloudstack.utils.reflectiontostringbuilderutils.ReflectionToStringBuilderUtils;
import org.apache.cloudstack.utils.volume.VirtualMachineDiskInfo;
import org.apache.commons.collections.CollectionUtils;
import org.apache.commons.collections.MapUtils;
import org.apache.commons.lang3.BooleanUtils;
import org.apache.commons.lang3.ObjectUtils;
import org.apache.commons.lang3.StringUtils;
import org.jetbrains.annotations.NotNull;
import org.jetbrains.annotations.Nullable;
import org.joda.time.DateTime;
import org.joda.time.DateTimeZone;

import com.cloud.agent.AgentManager;
import com.cloud.agent.api.Answer;
import com.cloud.agent.api.ModifyTargetsCommand;
import com.cloud.agent.api.to.DataTO;
import com.cloud.agent.api.to.DiskTO;
import com.cloud.api.ApiDBUtils;
import com.cloud.configuration.Config;
import com.cloud.configuration.ConfigurationManager;
import com.cloud.configuration.Resource.ResourceType;
import com.cloud.dc.ClusterDetailsDao;
import com.cloud.dc.DataCenter;
import com.cloud.dc.DataCenterVO;
import com.cloud.dc.Pod;
import com.cloud.dc.dao.ClusterDao;
import com.cloud.dc.dao.DataCenterDao;
import com.cloud.dc.dao.HostPodDao;
import com.cloud.domain.Domain;
import com.cloud.domain.dao.DomainDao;
import com.cloud.event.ActionEvent;
import com.cloud.event.EventTypes;
import com.cloud.event.UsageEventUtils;
import com.cloud.exception.ConcurrentOperationException;
import com.cloud.exception.InvalidParameterValueException;
import com.cloud.exception.PermissionDeniedException;
import com.cloud.exception.ResourceAllocationException;
import com.cloud.exception.StorageUnavailableException;
import com.cloud.gpu.GPU;
import com.cloud.host.Host;
import com.cloud.host.HostVO;
import com.cloud.host.Status;
import com.cloud.host.dao.HostDao;
import com.cloud.hypervisor.Hypervisor.HypervisorType;
import com.cloud.hypervisor.HypervisorCapabilitiesVO;
import com.cloud.hypervisor.dao.HypervisorCapabilitiesDao;
import com.cloud.offering.DiskOffering;
import com.cloud.org.Cluster;
import com.cloud.org.Grouping;
import com.cloud.projects.Project;
import com.cloud.projects.ProjectManager;
import com.cloud.resource.ResourceManager;
import com.cloud.resource.ResourceState;
import com.cloud.serializer.GsonHelper;
import com.cloud.server.ManagementService;
import com.cloud.server.ResourceTag;
import com.cloud.server.TaggedResourceService;
import com.cloud.service.ServiceOfferingVO;
import com.cloud.service.dao.ServiceOfferingDao;
import com.cloud.service.dao.ServiceOfferingDetailsDao;
import com.cloud.storage.Storage.ImageFormat;
import com.cloud.storage.Storage.StoragePoolType;
import com.cloud.storage.dao.DiskOfferingDao;
import com.cloud.storage.dao.SnapshotDao;
import com.cloud.storage.dao.StoragePoolTagsDao;
import com.cloud.storage.dao.VMTemplateDao;
import com.cloud.storage.dao.VolumeDao;
import com.cloud.storage.dao.VolumeDetailsDao;
import com.cloud.storage.snapshot.SnapshotApiService;
import com.cloud.storage.snapshot.SnapshotManager;
import com.cloud.template.TemplateManager;
import com.cloud.user.Account;
import com.cloud.user.AccountManager;
import com.cloud.user.ResourceLimitService;
import com.cloud.user.User;
import com.cloud.user.VmDiskStatisticsVO;
import com.cloud.user.dao.AccountDao;
import com.cloud.user.dao.VmDiskStatisticsDao;
import com.cloud.utils.DateUtil;
import com.cloud.utils.EncryptionUtil;
import com.cloud.utils.EnumUtils;
import com.cloud.utils.NumbersUtil;
import com.cloud.utils.Pair;
import com.cloud.utils.Predicate;
import com.cloud.utils.ReflectionUse;
import com.cloud.utils.UriUtils;
import com.cloud.utils.component.ManagerBase;
import com.cloud.utils.db.DB;
import com.cloud.utils.db.EntityManager;
import com.cloud.utils.db.Filter;
import com.cloud.utils.db.SearchCriteria;
import com.cloud.utils.db.Transaction;
import com.cloud.utils.db.TransactionCallback;
import com.cloud.utils.db.TransactionCallbackNoReturn;
import com.cloud.utils.db.TransactionCallbackWithException;
import com.cloud.utils.db.TransactionStatus;
import com.cloud.utils.db.UUIDManager;
import com.cloud.utils.exception.CloudRuntimeException;
import com.cloud.utils.fsm.NoTransitionException;
import com.cloud.utils.fsm.StateMachine2;
import com.cloud.vm.DiskProfile;
import com.cloud.vm.UserVmDetailVO;
import com.cloud.vm.UserVmManager;
import com.cloud.vm.UserVmService;
import com.cloud.vm.UserVmVO;
import com.cloud.vm.VMInstanceVO;
import com.cloud.vm.VirtualMachine;
import com.cloud.vm.VirtualMachine.State;
import com.cloud.vm.VirtualMachineManager;
import com.cloud.vm.VmDetailConstants;
import com.cloud.vm.VmWork;
import com.cloud.vm.VmWorkAttachVolume;
import com.cloud.vm.VmWorkCheckAndRepairVolume;
import com.cloud.vm.VmWorkConstants;
import com.cloud.vm.VmWorkDetachVolume;
import com.cloud.vm.VmWorkExtractVolume;
import com.cloud.vm.VmWorkJobHandler;
import com.cloud.vm.VmWorkJobHandlerProxy;
import com.cloud.vm.VmWorkMigrateVolume;
import com.cloud.vm.VmWorkResizeVolume;
import com.cloud.vm.VmWorkSerializer;
import com.cloud.vm.VmWorkTakeVolumeSnapshot;
import com.cloud.vm.dao.UserVmDao;
import com.cloud.vm.dao.UserVmDetailsDao;
import com.cloud.vm.dao.VMInstanceDao;
import com.cloud.vm.snapshot.VMSnapshotVO;
import com.cloud.vm.snapshot.dao.VMSnapshotDao;
import com.google.gson.Gson;
import com.google.gson.GsonBuilder;
import com.google.gson.JsonParseException;

public class VolumeApiServiceImpl extends ManagerBase implements VolumeApiService, VmWorkJobHandler, Configurable {
    public static final String VM_WORK_JOB_HANDLER = VolumeApiServiceImpl.class.getSimpleName();

    @Inject
    private UserVmManager _userVmMgr;
    @Inject
    private VolumeOrchestrationService _volumeMgr;
    @Inject
    private EntityManager _entityMgr;
    @Inject
    private AgentManager _agentMgr;
    @Inject
    private TemplateManager _tmpltMgr;
    @Inject
    private SnapshotManager _snapshotMgr;
    @Inject
    private AccountManager _accountMgr;
    @Inject
    private ConfigurationManager _configMgr;
    @Inject
    private ResourceManager _resourceMgr;
    @Inject
    private VolumeDao _volsDao;
    @Inject
    private VolumeDetailsDao _volsDetailsDao;
    @Inject
    private HostDao _hostDao;
    @Inject
    private SnapshotDao _snapshotDao;
    @Inject
    private SnapshotPolicyDetailsDao snapshotPolicyDetailsDao;
    @Inject
    private SnapshotDataStoreDao _snapshotDataStoreDao;
    @Inject
    private ServiceOfferingDetailsDao _serviceOfferingDetailsDao;
    @Inject
    private UserVmDao _userVmDao;
    @Inject
    private UserVmDetailsDao userVmDetailsDao;
    @Inject
    private UserVmService _userVmService;
    @Inject
    private VolumeDataStoreDao _volumeStoreDao;
    @Inject
    private VMInstanceDao _vmInstanceDao;
    @Inject
    private PrimaryDataStoreDao _storagePoolDao;
    @Inject
    private ImageStoreDao imageStoreDao;
    @Inject
    private DiskOfferingDao _diskOfferingDao;
    @Inject
    private ServiceOfferingDao _serviceOfferingDao;
    @Inject
    private DiskOfferingDetailsDao _diskOfferingDetailsDao;
    @Inject
    private AccountDao _accountDao;
    @Inject
    private DataCenterDao _dcDao;
    @Inject
    private VMTemplateDao _templateDao;
    @Inject
    private ResourceLimitService _resourceLimitMgr;
    @Inject
    private VmDiskStatisticsDao _vmDiskStatsDao;
    @Inject
    private VMSnapshotDao _vmSnapshotDao;
    @Inject
    private ConfigurationDao _configDao;
    @Inject
    private DataStoreManager dataStoreMgr;
    @Inject
    private VolumeService volService;
    @Inject
    private VolumeDataFactory volFactory;
    @Inject
    private SnapshotApiService snapshotMgr;
    @Inject
    private UUIDManager _uuidMgr;
    @Inject
    private HypervisorCapabilitiesDao _hypervisorCapabilitiesDao;
    @Inject
    private AsyncJobManager _jobMgr;
    @Inject
    private VmWorkJobDao _workJobDao;
    @Inject
    ClusterDao clusterDao;
    @Inject
    private ClusterDetailsDao _clusterDetailsDao;
    @Inject
    private StorageManager storageMgr;
    @Inject
    private StoragePoolTagsDao storagePoolTagsDao;
    @Inject
    private StorageUtil storageUtil;
    @Inject
    public TaggedResourceService taggedResourceService;
    @Inject
    VirtualMachineManager virtualMachineManager;
    @Inject
    private ManagementService managementService;
    @Inject
    protected SnapshotHelper snapshotHelper;

    @Inject
    protected DomainDao domainDao;

    @Inject
    protected ProjectManager projectManager;
    @Inject
    protected StoragePoolDetailsDao storagePoolDetailsDao;
    @Inject
    private BackupDao backupDao;
    @Inject
    HostPodDao podDao;


    protected Gson _gson;

    private static final List<HypervisorType> SupportedHypervisorsForVolResize = Arrays.asList(HypervisorType.KVM, HypervisorType.XenServer,
            HypervisorType.VMware, HypervisorType.Simulator, HypervisorType.Any, HypervisorType.None);
    private List<StoragePoolAllocator> _storagePoolAllocators;

    private List<HypervisorType> supportingDefaultHV;

    VmWorkJobHandlerProxy _jobHandlerProxy = new VmWorkJobHandlerProxy(this);

    static final ConfigKey<Long> VmJobCheckInterval = new ConfigKey<Long>("Advanced", Long.class, "vm.job.check.interval", "3000", "Interval in milliseconds to check if the job is complete", false);

    static final ConfigKey<Boolean> VolumeUrlCheck = new ConfigKey<Boolean>("Advanced", Boolean.class, "volume.url.check", "true",
            "Check the url for a volume before downloading it from the management server. Set to false when your management has no internet access.", true);

    public static final ConfigKey<Boolean> AllowUserExpungeRecoverVolume = new ConfigKey<Boolean>("Advanced", Boolean.class, "allow.user.expunge.recover.volume", "true",
            "Determines whether users can expunge or recover their volume", true, ConfigKey.Scope.Account);

    public static final ConfigKey<Boolean> MatchStoragePoolTagsWithDiskOffering = new ConfigKey<Boolean>("Advanced", Boolean.class, "match.storage.pool.tags.with.disk.offering", "true",
            "If true, volume's disk offering can be changed only with the matched storage tags", true, ConfigKey.Scope.Zone);

    public static final ConfigKey<Long> WaitDetachDevice = new ConfigKey<>(
            "Advanced",
            Long.class,
            "wait.detach.device",
            "10000",
            "Time (in milliseconds) to wait before assuming the VM was unable to detach a volume after the hypervisor sends the detach command.",
            true);

    public static ConfigKey<Long> storageTagRuleExecutionTimeout = new ConfigKey<>("Advanced", Long.class, "storage.tag.rule.execution.timeout", "2000", "The maximum runtime,"
            + " in milliseconds, to execute a storage tag rule; if it is reached, a timeout will happen.", true);

    public static final ConfigKey<Boolean> AllowCheckAndRepairVolume = new ConfigKey<Boolean>("Advanced", Boolean.class, "volume.check.and.repair.leaks.before.use", "false",
            "To check and repair the volume if it has any leaks before performing volume attach or VM start operations", true, ConfigKey.Scope.StoragePool);

    private final StateMachine2<Volume.State, Volume.Event, Volume> _volStateMachine;

    private static final Set<Volume.State> STATES_VOLUME_CANNOT_BE_DESTROYED = new HashSet<>(Arrays.asList(Volume.State.Destroy, Volume.State.Expunging, Volume.State.Expunged, Volume.State.Allocated));
    private static final long GiB_TO_BYTES = 1024 * 1024 * 1024;

    private static final String CUSTOM_DISK_OFFERING_UNIQUE_NAME = "Cloud.com-Custom";
    private static final List<Volume.State> validAttachStates = Arrays.asList(Volume.State.Allocated, Volume.State.Ready, Volume.State.Uploaded);

    protected VolumeApiServiceImpl() {
        _volStateMachine = Volume.State.getStateMachine();
        _gson = GsonHelper.getGsonLogger();
    }

    /*
     * Upload the volume to secondary storage.
     */
    @Override
    @DB
    @ActionEvent(eventType = EventTypes.EVENT_VOLUME_UPLOAD, eventDescription = "uploading volume", async = true)
    public VolumeVO uploadVolume(UploadVolumeCmd cmd) throws ResourceAllocationException {
        Account caller = CallContext.current().getCallingAccount();
        long ownerId = cmd.getEntityOwnerId();
        Account owner = _entityMgr.findById(Account.class, ownerId);
        Long zoneId = cmd.getZoneId();
        String volumeName = cmd.getVolumeName();
        String url = cmd.getUrl();
        String format = sanitizeFormat(cmd.getFormat());
        Long diskOfferingId = cmd.getDiskOfferingId();
        String imageStoreUuid = cmd.getImageStoreUuid();

        validateVolume(caller, ownerId, zoneId, volumeName, url, format, diskOfferingId);

        VolumeVO volume = persistVolume(owner, zoneId, volumeName, url, format, diskOfferingId, Volume.State.Allocated);

        VolumeInfo vol = volFactory.getVolume(volume.getId());

        RegisterVolumePayload payload = new RegisterVolumePayload(cmd.getUrl(), cmd.getChecksum(), format);
        vol.addPayload(payload);
        DataStore store = _tmpltMgr.getImageStore(imageStoreUuid, zoneId, volume);

        volService.registerVolume(vol, store);
        return volume;
    }

    private String sanitizeFormat(String format) {
        if (org.apache.commons.lang3.StringUtils.isBlank(format)) {
            throw new CloudRuntimeException("Please provide a format");
        }

        String uppercase = format.toUpperCase();
        try {
            ImageFormat.valueOf(uppercase);
        } catch (IllegalArgumentException e) {
            String msg = "Image format: " + format + " is incorrect. Supported formats are " + EnumUtils.listValues(ImageFormat.values());
            logger.error("ImageFormat IllegalArgumentException: " + e.getMessage(), e);
            throw new IllegalArgumentException(msg);
        }
        return uppercase;
    }

    @Override
    @ActionEvent(eventType = EventTypes.EVENT_VOLUME_UPLOAD, eventDescription = "uploading volume for post upload", async = true)
    public GetUploadParamsResponse uploadVolume(final GetUploadParamsForVolumeCmd cmd) throws ResourceAllocationException, MalformedURLException {
        Account caller = CallContext.current().getCallingAccount();
        long ownerId = cmd.getEntityOwnerId();
        final Account owner = _entityMgr.findById(Account.class, ownerId);
        final Long zoneId = cmd.getZoneId();
        final String volumeName = cmd.getName();
        String format = sanitizeFormat(cmd.getFormat());
        final Long diskOfferingId = cmd.getDiskOfferingId();
        String imageStoreUuid = cmd.getImageStoreUuid();

        validateVolume(caller, ownerId, zoneId, volumeName, null, format, diskOfferingId);

        return Transaction.execute(new TransactionCallbackWithException<GetUploadParamsResponse, MalformedURLException>() {
            @Override
            public GetUploadParamsResponse doInTransaction(TransactionStatus status) throws MalformedURLException {

                VolumeVO volume = persistVolume(owner, zoneId, volumeName, null, format, diskOfferingId, Volume.State.NotUploaded);

                final DataStore store = _tmpltMgr.getImageStore(imageStoreUuid, zoneId, volume);

                VolumeInfo vol = volFactory.getVolume(volume.getId());

                RegisterVolumePayload payload = new RegisterVolumePayload(null, cmd.getChecksum(), format);
                vol.addPayload(payload);

                Pair<EndPoint, DataObject> pair = volService.registerVolumeForPostUpload(vol, store);
                EndPoint ep = pair.first();
                DataObject dataObject = pair.second();

                GetUploadParamsResponse response = new GetUploadParamsResponse();

                String ssvmUrlDomain = _configDao.getValue(Config.SecStorageSecureCopyCert.key());
                String protocol = UseHttpsToUpload.value() ? "https" : "http";

                String url = ImageStoreUtil.generatePostUploadUrl(ssvmUrlDomain, ep.getPublicAddr(), vol.getUuid(),  protocol);
                response.setPostURL(new URL(url));

                // set the post url, this is used in the monitoring thread to determine the SSVM
                VolumeDataStoreVO volumeStore = _volumeStoreDao.findByVolume(vol.getId());
                assert (volumeStore != null) : "sincle volume is registered, volumestore cannot be null at this stage";
                volumeStore.setExtractUrl(url);
                _volumeStoreDao.persist(volumeStore);

                response.setId(UUID.fromString(vol.getUuid()));

                int timeout = ImageStoreUploadMonitorImpl.getUploadOperationTimeout();
                DateTime currentDateTime = new DateTime(DateTimeZone.UTC);
                String expires = currentDateTime.plusMinutes(timeout).toString();
                response.setTimeout(expires);

                String key = _configDao.getValue(Config.SSVMPSK.key());
                /*
                 * encoded metadata using the post upload config key
                 */
                TemplateOrVolumePostUploadCommand command = new TemplateOrVolumePostUploadCommand(vol.getId(), vol.getUuid(), volumeStore.getInstallPath(), cmd.getChecksum(), vol.getType().toString(),
                        vol.getName(), vol.getFormat().toString(), dataObject.getDataStore().getUri(), dataObject.getDataStore().getRole().toString());
                command.setLocalPath(volumeStore.getLocalDownloadPath());
                //using the existing max upload size configuration
                command.setProcessTimeout(NumbersUtil.parseLong(_configDao.getValue("vmware.package.ova.timeout"), 3600));
                command.setMaxUploadSize(_configDao.getValue(Config.MaxUploadVolumeSize.key()));

                long accountId = vol.getAccountId();
                Account account = _accountDao.findById(accountId);
                Domain domain = domainDao.findById(account.getDomainId());

                command.setDefaultMaxSecondaryStorageInGB(_resourceLimitMgr.findCorrectResourceLimitForAccountAndDomain(account, domain, ResourceType.secondary_storage, null));
                command.setAccountId(accountId);
                Gson gson = new GsonBuilder().create();
                String metadata = EncryptionUtil.encodeData(gson.toJson(command), key);
                response.setMetadata(metadata);

                /*
                 * signature calculated on the url, expiry, metadata.
                 */
                response.setSignature(EncryptionUtil.generateSignature(metadata + url + expires, key));
                return response;
            }
        });
    }

    private boolean validateVolume(Account caller, long ownerId, Long zoneId, String volumeName, String url, String format, Long diskOfferingId) throws ResourceAllocationException {

        // permission check
        Account volumeOwner = _accountMgr.getActiveAccountById(ownerId);
        DiskOfferingVO diskOffering = null;
        if (diskOfferingId != null) {
            diskOffering = _diskOfferingDao.findById(diskOfferingId);
        }
        _accountMgr.checkAccess(caller, null, true, volumeOwner);

        // Check that the resource limit for volumes won't be exceeded
        _resourceLimitMgr.checkVolumeResourceLimit(volumeOwner, true, null, diskOffering);

        // Verify that zone exists
        DataCenterVO zone = _dcDao.findById(zoneId);
        if (zone == null) {
            throw new InvalidParameterValueException("Unable to find zone by id " + zoneId);
        }

        // Check if zone is disabled
        if (Grouping.AllocationState.Disabled == zone.getAllocationState() && !_accountMgr.isRootAdmin(caller.getId())) {
            throw new PermissionDeniedException("Cannot perform this operation, Zone is currently disabled: " + zoneId);
        }

        //validating the url only when url is not null. url can be null incase of form based post upload
        if (url != null) {
            if (url.toLowerCase().contains("file://")) {
                throw new InvalidParameterValueException("File:// type urls are currently unsupported");
            }
            UriUtils.validateUrl(format, url);
            boolean followRedirects = StorageManager.DataStoreDownloadFollowRedirects.value();
            if (VolumeUrlCheck.value()) { // global setting that can be set when their MS does not have internet access
                logger.debug("Checking url: " + url);
                DirectDownloadHelper.checkUrlExistence(url, followRedirects);
            }
            // Check that the resource limit for secondary storage won't be exceeded
            _resourceLimitMgr.checkResourceLimit(_accountMgr.getAccount(ownerId), ResourceType.secondary_storage,
                    UriUtils.getRemoteSize(url, followRedirects));
        } else {
            _resourceLimitMgr.checkResourceLimit(_accountMgr.getAccount(ownerId), ResourceType.secondary_storage);
        }

        checkFormatWithSupportedHypervisorsInZone(format, zoneId);

        // Check that the disk offering specified is valid
        if (diskOfferingId != null) {
            if ((diskOffering == null) || diskOffering.getRemoved() != null || diskOffering.isComputeOnly()) {
                throw new InvalidParameterValueException("Please specify a valid disk offering.");
            }
            if (!diskOffering.isCustomized()) {
                throw new InvalidParameterValueException("Please specify a custom sized disk offering.");
            }
            _configMgr.checkDiskOfferingAccess(volumeOwner, diskOffering, zone);
        }

        return false;
    }

    private void checkFormatWithSupportedHypervisorsInZone(String format, Long zoneId) {
        ImageFormat imageformat = ImageFormat.valueOf(format);
        final List<HypervisorType> supportedHypervisorTypesInZone = _resourceMgr.getSupportedHypervisorTypes(zoneId, false, null);
        final HypervisorType hypervisorTypeFromFormat = ApiDBUtils.getHypervisorTypeFromFormat(zoneId, imageformat);
        if (!(supportedHypervisorTypesInZone.contains(hypervisorTypeFromFormat))) {
            throw new InvalidParameterValueException(String.format("The %s hypervisor supported for %s file format, is not found on the zone", hypervisorTypeFromFormat.toString(), format));
        }
    }

    public String getRandomVolumeName() {
        return UUID.randomUUID().toString();
    }

    private Long getDefaultCustomOfferingId(Account owner, DataCenter zone) {
        DiskOfferingVO diskOfferingVO = _diskOfferingDao.findByUniqueName(CUSTOM_DISK_OFFERING_UNIQUE_NAME);
        if (diskOfferingVO == null || !DiskOffering.State.Active.equals(diskOfferingVO.getState())) {
            return null;
        }
        try {
            _configMgr.checkDiskOfferingAccess(owner, diskOfferingVO, zone);
            return diskOfferingVO.getId();
        } catch (PermissionDeniedException ignored) {
        }
        return null;
    }

    private Long getCustomDiskOfferingIdForVolumeUpload(Account owner, DataCenter zone) {
        Long offeringId = getDefaultCustomOfferingId(owner, zone);
        if (offeringId != null) {
            return offeringId;
        }
        List<DiskOfferingVO> offerings = _diskOfferingDao.findCustomDiskOfferings();
        for (DiskOfferingVO offering : offerings) {
            try {
                _configMgr.checkDiskOfferingAccess(owner, offering, zone);
                return offering.getId();
            } catch (PermissionDeniedException ignored) {}
        }
        return null;
    }

    @DB
    protected VolumeVO persistVolume(final Account owner, final Long zoneId, final String volumeName, final String url, final String format, final Long diskOfferingId, final Volume.State state) {
        return Transaction.execute(new TransactionCallbackWithException<VolumeVO, CloudRuntimeException>() {
            @Override
            public VolumeVO doInTransaction(TransactionStatus status) {
                VolumeVO volume = new VolumeVO(volumeName, zoneId, -1, -1, -1, new Long(-1), null, null, Storage.ProvisioningType.THIN, 0, Volume.Type.DATADISK);
                DataCenter zone = _dcDao.findById(zoneId);
                volume.setPoolId(null);
                volume.setDataCenterId(zoneId);
                volume.setPodId(null);
                volume.setState(state); // initialize the state
                // to prevent a null pointer deref I put the system account id here when no owner is given.
                // TODO Decide if this is valid or whether  throwing a CloudRuntimeException is more appropriate
                volume.setAccountId((owner == null) ? Account.ACCOUNT_ID_SYSTEM : owner.getAccountId());
                volume.setDomainId((owner == null) ? Domain.ROOT_DOMAIN : owner.getDomainId());

                Long volumeDiskOfferingId = diskOfferingId;
                if (volumeDiskOfferingId == null) {
                    volumeDiskOfferingId = getCustomDiskOfferingIdForVolumeUpload(owner, zone);
                    if (volumeDiskOfferingId == null) {
                        throw new CloudRuntimeException(String.format("Unable to find custom disk offering in zone: %s for volume upload", zone.getUuid()));
                    }
                }

                volume.setDiskOfferingId(volumeDiskOfferingId);
                DiskOfferingVO diskOfferingVO = _diskOfferingDao.findById(volumeDiskOfferingId);

                Boolean isCustomizedIops = diskOfferingVO != null && diskOfferingVO.isCustomizedIops() != null ? diskOfferingVO.isCustomizedIops() : false;

                if (isCustomizedIops == null || !isCustomizedIops) {
                    volume.setMinIops(diskOfferingVO.getMinIops());
                    volume.setMaxIops(diskOfferingVO.getMaxIops());
                }

                // volume.setSize(size);
                volume.setInstanceId(null);
                volume.setUpdated(new Date());
                volume.setDomainId((owner == null) ? Domain.ROOT_DOMAIN : owner.getDomainId());
                volume.setFormat(ImageFormat.valueOf(format));
                volume = _volsDao.persist(volume);
                CallContext.current().setEventDetails("Volume Id: " + volume.getUuid());
                CallContext.current().putContextParameter(Volume.class, volume.getUuid());

                // Increment resource count during allocation; if actual creation fails,
                // decrement it
                _resourceLimitMgr.incrementVolumeResourceCount(volume.getAccountId(), true, null, diskOfferingVO);
                //url can be null incase of postupload
                if (url != null) {
                    long remoteSize = UriUtils.getRemoteSize(url, StorageManager.DataStoreDownloadFollowRedirects.value());
                    _resourceLimitMgr.incrementResourceCount(volume.getAccountId(), ResourceType.secondary_storage,
                            remoteSize);
                    volume.setSize(remoteSize);
                }

                return volume;
            }
        });
    }

    /**
     * Retrieves the volume name from CreateVolumeCmd object.
     *
     * If the retrieved volume name is null, empty or blank, then A random name
     * will be generated using getRandomVolumeName method.
     *
     * @param cmd
     * @return Either the retrieved name or a random name.
     */
    public String getVolumeNameFromCommand(CreateVolumeCmd cmd) {
        String userSpecifiedName = cmd.getVolumeName();

        if (StringUtils.isBlank(userSpecifiedName)) {
            userSpecifiedName = getRandomVolumeName();
        }

        return userSpecifiedName;
    }

    /*
     * Just allocate a volume in the database, don't send the createvolume cmd
     * to hypervisor. The volume will be finally created only when it's attached
     * to a VM.
     */
    @Override
    @DB
    @ActionEvent(eventType = EventTypes.EVENT_VOLUME_CREATE, eventDescription = "creating volume", create = true)
    public VolumeVO allocVolume(CreateVolumeCmd cmd) throws ResourceAllocationException {
        Account caller = CallContext.current().getCallingAccount();

        long ownerId = cmd.getEntityOwnerId();
        Account owner = _accountMgr.getActiveAccountById(ownerId);
        Boolean displayVolume = cmd.getDisplayVolume();

        // permission check
        _accountMgr.checkAccess(caller, null, true, _accountMgr.getActiveAccountById(ownerId));

        if (displayVolume == null) {
            displayVolume = true;
        } else {
            if (!_accountMgr.isRootAdmin(caller.getId())) {
                throw new PermissionDeniedException("Cannot update parameter displayvolume, only admin permitted ");
            }
        }

        Long zoneId = cmd.getZoneId();
        Long diskOfferingId = null;
        DiskOfferingVO diskOffering = null;
        Long size = null;
        Long minIops = null;
        Long maxIops = null;
        // Volume VO used for extracting the source template id
        VolumeVO parentVolume = null;

        // validate input parameters before creating the volume
        if (cmd.getSnapshotId() == null && cmd.getDiskOfferingId() == null) {
            throw new InvalidParameterValueException("At least one of disk Offering ID or snapshot ID must be passed whilst creating volume");
        }

        // disallow passing disk offering ID with DATA disk volume snapshots
        if (cmd.getSnapshotId() != null && cmd.getDiskOfferingId() != null) {
            SnapshotVO snapshot = _snapshotDao.findById(cmd.getSnapshotId());
            if (snapshot != null) {
                parentVolume = _volsDao.findByIdIncludingRemoved(snapshot.getVolumeId());
                if (parentVolume != null && parentVolume.getVolumeType() != Volume.Type.ROOT)
                    throw new InvalidParameterValueException("Disk Offering ID cannot be passed whilst creating volume from snapshot other than ROOT disk snapshots");
            }
            parentVolume = null;
        }

        Map<String, String> details = new HashMap<>();
        if (cmd.getDiskOfferingId() != null) { // create a new volume

            diskOfferingId = cmd.getDiskOfferingId();
            size = cmd.getSize();
            Long sizeInGB = size;
            if (size != null) {
                if (size > 0) {
                    size = size * 1024 * 1024 * 1024; // user specify size in GB
                } else {
                    throw new InvalidParameterValueException("Disk size must be larger than 0");
                }
            }

            // Check that the disk offering is specified
            diskOffering = _diskOfferingDao.findById(diskOfferingId);
            if ((diskOffering == null) || diskOffering.getRemoved() != null || diskOffering.isComputeOnly()) {
                throw new InvalidParameterValueException("Please specify a valid disk offering.");
            }

            if (diskOffering.isCustomized()) {
                if (size == null) {
                    throw new InvalidParameterValueException("This disk offering requires a custom size specified");
                }
                validateCustomDiskOfferingSizeRange(sizeInGB);
            }

            if (!diskOffering.isCustomized() && size != null) {
                throw new InvalidParameterValueException("This disk offering does not allow custom size");
            }

            _configMgr.checkDiskOfferingAccess(owner, diskOffering, _dcDao.findById(zoneId));

            if (diskOffering.getDiskSize() > 0) {
                size = diskOffering.getDiskSize();
            }

            DiskOfferingDetailVO bandwidthLimitDetail = _diskOfferingDetailsDao.findDetail(diskOfferingId, Volume.BANDWIDTH_LIMIT_IN_MBPS);
            if (bandwidthLimitDetail != null) {
                details.put(Volume.BANDWIDTH_LIMIT_IN_MBPS, bandwidthLimitDetail.getValue());
            }
            DiskOfferingDetailVO iopsLimitDetail = _diskOfferingDetailsDao.findDetail(diskOfferingId, Volume.IOPS_LIMIT);
            if (iopsLimitDetail != null) {
                details.put(Volume.IOPS_LIMIT, iopsLimitDetail.getValue());
            }

            Boolean isCustomizedIops = diskOffering.isCustomizedIops();

            if (isCustomizedIops != null) {
                if (isCustomizedIops) {
                    minIops = cmd.getMinIops();
                    maxIops = cmd.getMaxIops();

                    if (minIops == null && maxIops == null) {
                        minIops = 0L;
                        maxIops = 0L;
                    } else {
                        if (minIops == null || minIops <= 0) {
                            throw new InvalidParameterValueException("The min IOPS must be greater than 0.");
                        }

                        if (maxIops == null) {
                            maxIops = 0L;
                        }

                        if (minIops > maxIops) {
                            throw new InvalidParameterValueException("The min IOPS must be less than or equal to the max IOPS.");
                        }
                    }
                } else {
                    minIops = diskOffering.getMinIops();
                    maxIops = diskOffering.getMaxIops();
                }
            } else {
                minIops = diskOffering.getMinIops();
                maxIops = diskOffering.getMaxIops();
            }

            if (!validateVolumeSizeInBytes(size)) {
                throw new InvalidParameterValueException(String.format("Invalid size for custom volume creation: %s, max volume size is: %s GB", NumbersUtil.toReadableSize(size), VolumeOrchestrationService.MaxVolumeSize.value()));
            }
        }

        if (cmd.getSnapshotId() != null) { // create volume from snapshot
            Long snapshotId = cmd.getSnapshotId();
            SnapshotVO snapshotCheck = _snapshotDao.findById(snapshotId);
            if (snapshotCheck == null) {
                throw new InvalidParameterValueException("unable to find a snapshot with id " + snapshotId);
            }

            if (snapshotCheck.getState() != Snapshot.State.BackedUp) {
                throw new InvalidParameterValueException(String.format("Snapshot %s is not in %s state yet and can't be used for volume creation", snapshotCheck, Snapshot.State.BackedUp));
            }

            SnapshotDataStoreVO snapshotStore = _snapshotDataStoreDao.findOneBySnapshotAndDatastoreRole(snapshotId, DataStoreRole.Primary);
            if (snapshotStore != null) {
                StoragePoolVO storagePoolVO = _storagePoolDao.findById(snapshotStore.getDataStoreId());
                if (storagePoolVO.getPoolType() == Storage.StoragePoolType.PowerFlex) {
                    throw new InvalidParameterValueException("Create volume from snapshot is not supported for PowerFlex volume snapshots");
                }
            }

            parentVolume = _volsDao.findByIdIncludingRemoved(snapshotCheck.getVolumeId());

            // Don't support creating templates from encrypted volumes (yet)
            if (parentVolume.getPassphraseId() != null) {
                throw new UnsupportedOperationException("Cannot create new volumes from encrypted volume snapshots");
            }

            if (zoneId == null) {
                // if zoneId is not provided, we default to create volume in the same zone as the snapshot zone.
                zoneId = parentVolume.getDataCenterId();
            }

            if (diskOffering == null) { // Pure snapshot is being used to create volume.
                diskOfferingId = snapshotCheck.getDiskOfferingId();
                diskOffering = _diskOfferingDao.findById(diskOfferingId);

                minIops = snapshotCheck.getMinIops();
                maxIops = snapshotCheck.getMaxIops();
                size = snapshotCheck.getSize(); // ; disk offering is used for tags purposes
            } else {
                if (size < snapshotCheck.getSize()) {
                    throw new InvalidParameterValueException(String.format("Invalid size for volume creation: %dGB, snapshot size is: %dGB",
                            size / (1024 * 1024 * 1024), snapshotCheck.getSize() / (1024 * 1024 * 1024)));
                }
            }

            _configMgr.checkDiskOfferingAccess(null, diskOffering, _dcDao.findById(zoneId));

            // check snapshot permissions
            _accountMgr.checkAccess(caller, null, true, snapshotCheck);

            // one step operation - create volume in VM's cluster and attach it
            // to the VM
            Long vmId = cmd.getVirtualMachineId();
            if (vmId != null) {
                // Check that the virtual machine ID is valid and it's a user vm
                UserVmVO vm = _userVmDao.findById(vmId);
                if (vm == null || vm.getType() != VirtualMachine.Type.User) {
                    throw new InvalidParameterValueException("Please specify a valid User VM.");
                }
                if (vm.getDataCenterId() != zoneId) {
                    throw new InvalidParameterValueException("The specified zone is different than zone of the VM");
                }
                // Check that the VM is in the correct state
                if (vm.getState() != State.Running && vm.getState() != State.Stopped) {
                    throw new InvalidParameterValueException("Please specify a VM that is either running or stopped.");
                }

                // permission check
                _accountMgr.checkAccess(caller, null, false, vm);
            }
        }

        Storage.ProvisioningType provisioningType = diskOffering.getProvisioningType();

        // Check that the resource limit for volume & primary storage won't be exceeded
        _resourceLimitMgr.checkVolumeResourceLimit(owner,displayVolume, size, diskOffering);

        // Verify that zone exists
        DataCenterVO zone = _dcDao.findById(zoneId);
        if (zone == null) {
            throw new InvalidParameterValueException("Unable to find zone by id " + zoneId);
        }

        // Check if zone is disabled
        if (Grouping.AllocationState.Disabled == zone.getAllocationState() && !_accountMgr.isRootAdmin(caller.getId())) {
            throw new PermissionDeniedException(String.format("Cannot perform this operation, Zone: %s is currently disabled", zone));
        }

        // If local storage is disabled then creation of volume with local disk
        // offering not allowed
        if (!zone.isLocalStorageEnabled() && diskOffering.isUseLocalStorage()) {
            throw new InvalidParameterValueException("Zone is not configured to use local storage but volume's disk offering " + diskOffering.getName() + " uses it");
        }

        String userSpecifiedName = getVolumeNameFromCommand(cmd);

        return commitVolume(cmd, caller, owner, displayVolume, zoneId, diskOfferingId, provisioningType, size, minIops, maxIops, parentVolume, userSpecifiedName,
                _uuidMgr.generateUuid(Volume.class, cmd.getCustomId()), details);
    }

    @Override
    public void validateCustomDiskOfferingSizeRange(Long sizeInGB) {
        Long customDiskOfferingMaxSize = VolumeOrchestrationService.CustomDiskOfferingMaxSize.value();
        Long customDiskOfferingMinSize = VolumeOrchestrationService.CustomDiskOfferingMinSize.value();

        if ((sizeInGB < customDiskOfferingMinSize) || (sizeInGB > customDiskOfferingMaxSize)) {
            throw new InvalidParameterValueException(String.format("Volume size: %s GB is out of allowed range. Min: %s. Max: %s", sizeInGB, customDiskOfferingMinSize, customDiskOfferingMaxSize));
        }
    }

    private VolumeVO commitVolume(final CreateVolumeCmd cmd, final Account caller, final Account owner, final Boolean displayVolume, final Long zoneId, final Long diskOfferingId,
                                  final Storage.ProvisioningType provisioningType, final Long size, final Long minIops, final Long maxIops, final VolumeVO parentVolume, final String userSpecifiedName, final String uuid, final Map<String, String> details) {
        return Transaction.execute(new TransactionCallback<VolumeVO>() {
            @Override
            public VolumeVO doInTransaction(TransactionStatus status) {
                VolumeVO volume = new VolumeVO(userSpecifiedName, -1, -1, -1, -1, new Long(-1), null, null, provisioningType, 0, Volume.Type.DATADISK);
                volume.setPoolId(null);
                volume.setUuid(uuid);
                volume.setDataCenterId(zoneId);
                volume.setPodId(null);
                volume.setAccountId(owner.getId());
                volume.setDomainId(owner.getDomainId());
                volume.setDiskOfferingId(diskOfferingId);
                volume.setSize(size);
                volume.setMinIops(minIops);
                volume.setMaxIops(maxIops);
                volume.setInstanceId(null);
                volume.setUpdated(new Date());
                volume.setDisplayVolume(displayVolume);
                if (parentVolume != null) {
                    volume.setTemplateId(parentVolume.getTemplateId());
                    volume.setFormat(parentVolume.getFormat());
                } else {
                    volume.setTemplateId(null);
                }

                volume = _volsDao.persist(volume);

                if (cmd.getSnapshotId() == null && displayVolume) {
                    // for volume created from snapshot, create usage event after volume creation
                    UsageEventUtils.publishUsageEvent(EventTypes.EVENT_VOLUME_CREATE, volume.getAccountId(), volume.getDataCenterId(), volume.getId(), volume.getName(), diskOfferingId, null, size,
                            Volume.class.getName(), volume.getUuid(), displayVolume);
                }

                if (volume != null && details != null) {
                    List<VolumeDetailVO> volumeDetailsVO = new ArrayList<VolumeDetailVO>();
                    if (details.containsKey(Volume.BANDWIDTH_LIMIT_IN_MBPS)) {
                        volumeDetailsVO.add(new VolumeDetailVO(volume.getId(), Volume.BANDWIDTH_LIMIT_IN_MBPS, details.get(Volume.BANDWIDTH_LIMIT_IN_MBPS), false));
                    }
                    if (details.containsKey(Volume.IOPS_LIMIT)) {
                        volumeDetailsVO.add(new VolumeDetailVO(volume.getId(), Volume.IOPS_LIMIT, details.get(Volume.IOPS_LIMIT), false));
                    }
                    if (!volumeDetailsVO.isEmpty()) {
                        _volsDetailsDao.saveDetails(volumeDetailsVO);
                    }
                }

                CallContext.current().setEventDetails("Volume Id: " + volume.getUuid());
                CallContext.current().putContextParameter(Volume.class, volume.getId());
                // Increment resource count during allocation; if actual creation fails,
                // decrement it
                _resourceLimitMgr.incrementVolumeResourceCount(volume.getAccountId(), displayVolume, volume.getSize(),
                        _diskOfferingDao.findById(volume.getDiskOfferingId()));
                return volume;
            }
        });
    }

    @Override
    public boolean validateVolumeSizeInBytes(long size) {
        long maxVolumeSize = VolumeOrchestrationService.MaxVolumeSize.value();
        if (size < 0 || (size > 0 && size < (1024 * 1024 * 1024))) {
            throw new InvalidParameterValueException("Please specify a size of at least 1 GB.");
        } else if (size > (maxVolumeSize * 1024 * 1024 * 1024)) {
            throw new InvalidParameterValueException(String.format("Requested volume size is %s, but the maximum size allowed is %d GB.", NumbersUtil.toReadableSize(size), maxVolumeSize));
        }

        return true;
    }

    @Override
    @DB
    @ActionEvent(eventType = EventTypes.EVENT_VOLUME_CREATE, eventDescription = "creating volume", async = true)
    public VolumeVO createVolume(CreateVolumeCmd cmd) {
        VolumeVO volume = _volsDao.findById(cmd.getEntityId());
        boolean created = true;

        try {
            if (cmd.getSnapshotId() != null) {
                volume = createVolumeFromSnapshot(volume, cmd.getSnapshotId(), cmd.getVirtualMachineId());
                if (volume.getState() != Volume.State.Ready) {
                    created = false;
                }

                // if VM Id is provided, attach the volume to the VM
                if (cmd.getVirtualMachineId() != null) {
                    try {
                        attachVolumeToVM(cmd.getVirtualMachineId(), volume.getId(), volume.getDeviceId(), false);
                    } catch (Exception ex) {
                        StringBuilder message = new StringBuilder("Volume: ");
                        message.append(volume.getUuid());
                        message.append(" created successfully, but failed to attach the newly created volume to VM: ");
                        message.append(cmd.getVirtualMachineId());
                        message.append(" due to error: ");
                        message.append(ex.getMessage());
                        if (logger.isDebugEnabled()) {
                            logger.debug(message, ex);
                        }
                        throw new CloudRuntimeException(message.toString());
                    }
                }
            }
            return volume;
        } catch (Exception e) {
            created = false;
            VolumeInfo vol = volFactory.getVolume(cmd.getEntityId());
            vol.stateTransit(Volume.Event.DestroyRequested);
            throw new CloudRuntimeException(String.format("Failed to create volume: %s", volume), e);
        } finally {
            if (!created) {
                VolumeVO finalVolume = volume;
                logger.trace("Decrementing volume resource count for account {} as volume failed to create on the backend", () -> _accountMgr.getAccount(finalVolume.getAccountId()));
                _resourceLimitMgr.decrementVolumeResourceCount(volume.getAccountId(), cmd.getDisplayVolume(),
                        volume.getSize(), _diskOfferingDao.findByIdIncludingRemoved(volume.getDiskOfferingId()));
            }
        }
    }

    protected VolumeVO createVolumeFromSnapshot(VolumeVO volume, long snapshotId, Long vmId) throws StorageUnavailableException {
        VolumeInfo createdVolume = null;
        SnapshotVO snapshot = _snapshotDao.findById(snapshotId);
        snapshot.getVolumeId();

        UserVmVO vm = null;
        if (vmId != null) {
            vm = _userVmDao.findById(vmId);
        }

        // sync old snapshots to region store if necessary

        createdVolume = _volumeMgr.createVolumeFromSnapshot(volume, snapshot, vm);
        VolumeVO volumeVo = _volsDao.findById(createdVolume.getId());
        UsageEventUtils.publishUsageEvent(EventTypes.EVENT_VOLUME_CREATE, createdVolume.getAccountId(), createdVolume.getDataCenterId(), createdVolume.getId(), createdVolume.getName(),
                createdVolume.getDiskOfferingId(), null, createdVolume.getSize(), Volume.class.getName(), createdVolume.getUuid(), volumeVo.isDisplayVolume());

        return volumeVo;
    }

    @Override
    @DB
    @ActionEvent(eventType = EventTypes.EVENT_VOLUME_RESIZE, eventDescription = "resizing volume", async = true)
    public VolumeVO resizeVolume(ResizeVolumeCmd cmd) throws ResourceAllocationException {
        Long newSize = cmd.getSize();
        Long newMinIops = cmd.getMinIops();
        Long newMaxIops = cmd.getMaxIops();
        Integer newHypervisorSnapshotReserve = null;
        boolean shrinkOk = cmd.isShrinkOk();
        boolean autoMigrateVolume = cmd.getAutoMigrate();

        VolumeVO volume = _volsDao.findById(cmd.getEntityId());
        if (volume == null) {
            throw new InvalidParameterValueException("No such volume");
        }

        // checking if there are any ongoing snapshots on the volume which is to be resized
        List<SnapshotVO> ongoingSnapshots = _snapshotDao.listByStatus(cmd.getId(), Snapshot.State.Creating, Snapshot.State.CreatedOnPrimary, Snapshot.State.BackingUp);
        if (ongoingSnapshots.size() > 0) {
            throw new CloudRuntimeException("There is/are unbacked up snapshot(s) on this volume, resize volume is not permitted, please try again later.");
        }

        /* Does the caller have authority to act on this volume? */
        _accountMgr.checkAccess(CallContext.current().getCallingAccount(), null, true, volume);

        DiskOfferingVO diskOffering = _diskOfferingDao.findById(volume.getDiskOfferingId());
        DiskOfferingVO newDiskOffering = null;

        if (cmd.getNewDiskOfferingId() != null) {
            newDiskOffering = _diskOfferingDao.findById(cmd.getNewDiskOfferingId());
        }

        /* Only works for KVM/XenServer/VMware (or "Any") for now, and volumes with 'None' since they're just allocated in DB */

        HypervisorType hypervisorType = _volsDao.getHypervisorType(volume.getId());
        if (!SupportedHypervisorsForVolResize.contains(hypervisorType)) {
            throw new InvalidParameterValueException("Hypervisor " + hypervisorType + " does not support volume resize");
        }

        if (volume.getState() != Volume.State.Ready && volume.getState() != Volume.State.Allocated) {
            throw new InvalidParameterValueException("Volume should be in ready or allocated state before attempting a resize. Volume " + volume.getUuid() + " is in state " + volume.getState() + ".");
        }

        // if we are to use the existing disk offering
        if (newDiskOffering == null) {
            newHypervisorSnapshotReserve = volume.getHypervisorSnapshotReserve();

            // if the caller is looking to change the size of the volume
            if (newSize != null) {
                if (diskOffering.getDiskSizeStrictness()) {
                    throw new InvalidParameterValueException(String.format("Resize of volume %s is not allowed, since disk size is strictly fixed as per the disk offering", volume.getUuid()));
                }

                if (diskOffering.isCustomized()) {
                    validateCustomDiskOfferingSizeRange(newSize);
                }

                if (isNotPossibleToResize(volume, diskOffering)) {
                    throw new InvalidParameterValueException(
                            "Failed to resize Root volume. The service offering of this Volume has been configured with a root disk size; "
                                    +   "on such case a Root Volume can only be resized when changing to another Service Offering with a Root disk size. "
                                    +   "For more details please check out the Official Resizing Volumes documentation.");
                }

                // convert from bytes to GiB
                newSize = newSize << 30;
            } else {
                // no parameter provided; just use the original size of the volume
                newSize = volume.getSize();
            }

            if (newMinIops != null) {
                if (!volume.getVolumeType().equals(Volume.Type.ROOT) && (diskOffering.isCustomizedIops() == null || !diskOffering.isCustomizedIops())) {
                    throw new InvalidParameterValueException("The current disk offering does not support customization of the 'Min IOPS' parameter.");
                }
            } else {
                // no parameter provided; just use the original min IOPS of the volume
                newMinIops = volume.getMinIops();
            }

            if (newMaxIops != null) {
                if (!volume.getVolumeType().equals(Volume.Type.ROOT) && (diskOffering.isCustomizedIops() == null || !diskOffering.isCustomizedIops())) {
                    throw new InvalidParameterValueException("The current disk offering does not support customization of the 'Max IOPS' parameter.");
                }
            } else {
                // no parameter provided; just use the original max IOPS of the volume
                newMaxIops = volume.getMaxIops();
            }

            validateIops(newMinIops, newMaxIops, volume.getPoolType());
        } else {
            if (newDiskOffering.getRemoved() != null) {
                throw new InvalidParameterValueException("Requested disk offering has been removed.");
            }

            if (diskOffering.getDiskSizeStrictness() != newDiskOffering.getDiskSizeStrictness()) {
                throw new InvalidParameterValueException("Disk offering size strictness does not match with new disk offering");
            }

            if (diskOffering.getDiskSizeStrictness() && (diskOffering.getDiskSize() != newDiskOffering.getDiskSize())) {
                throw new InvalidParameterValueException(String.format("Resize volume for %s is not allowed since disk offering's size is fixed", volume.getName()));
            }

            Long instanceId = volume.getInstanceId();
            VMInstanceVO vmInstanceVO = _vmInstanceDao.findById(instanceId);
            if (volume.getVolumeType().equals(Volume.Type.ROOT)) {
                ServiceOfferingVO serviceOffering = _serviceOfferingDao.findById(vmInstanceVO.getServiceOfferingId());
                if (serviceOffering != null && serviceOffering.getDiskOfferingStrictness()) {
                    throw new InvalidParameterValueException(String.format("Cannot resize ROOT volume [%s] with new disk offering since existing disk offering is strictly assigned to the ROOT volume.", volume.getName()));
                }
                if (newDiskOffering.getEncrypt() != diskOffering.getEncrypt()) {
                    throw new InvalidParameterValueException(
                            String.format("Current disk offering's encryption(%s) does not match target disk offering's encryption(%s)", diskOffering.getEncrypt(), newDiskOffering.getEncrypt())
                    );
                }
            }

            if (diskOffering.getTags() != null) {
                if (!com.cloud.utils.StringUtils.areTagsEqual(diskOffering.getTags(), newDiskOffering.getTags())) {
                    throw new InvalidParameterValueException("The tags on the new and old disk offerings must match.");
                }
            } else if (newDiskOffering.getTags() != null) {
                throw new InvalidParameterValueException("There are no tags on the current disk offering. The new disk offering needs to have no tags, as well.");
            }

            _configMgr.checkDiskOfferingAccess(_accountMgr.getActiveAccountById(volume.getAccountId()), newDiskOffering, _dcDao.findById(volume.getDataCenterId()));

            if (newDiskOffering.getDiskSize() > 0 && !newDiskOffering.isComputeOnly()) {
                newSize = newDiskOffering.getDiskSize();
            } else if (newDiskOffering.isCustomized()) {
                newSize = cmd.getSize();

                if (newSize == null) {
                    throw new InvalidParameterValueException("The new disk offering requires that a size be specified.");
                }

                validateCustomDiskOfferingSizeRange(newSize);

                // convert from GiB to bytes
                newSize = newSize << 30;
            } else {
                if (cmd.getSize() != null) {
                    throw new InvalidParameterValueException("You cannot pass in a custom disk size to a non-custom disk offering.");
                }

                newSize = newDiskOffering.getDiskSize();
            }
            checkIfVolumeIsRootAndVmIsRunning(newSize, volume, vmInstanceVO);

            if (newDiskOffering.isCustomizedIops() != null && newDiskOffering.isCustomizedIops()) {
                newMinIops = cmd.getMinIops() != null ? cmd.getMinIops() : volume.getMinIops();
                newMaxIops = cmd.getMaxIops() != null ? cmd.getMaxIops() : volume.getMaxIops();

                validateIops(newMinIops, newMaxIops, volume.getPoolType());
            } else {
                newMinIops = newDiskOffering.getMinIops();
                newMaxIops = newDiskOffering.getMaxIops();
            }

            // if the hypervisor snapshot reserve value is null, it must remain null (currently only KVM uses null and null is all KVM uses for a value here)
            newHypervisorSnapshotReserve = volume.getHypervisorSnapshotReserve() != null ? newDiskOffering.getHypervisorSnapshotReserve() : null;
        }

        long currentSize = volume.getSize();
        VolumeInfo volInfo = volFactory.getVolume(volume.getId());
        boolean isEncryptionRequired = volume.getPassphraseId() != null;
        if (newDiskOffering != null) {
            isEncryptionRequired = newDiskOffering.getEncrypt();
        }

        DataStore dataStore = volInfo.getDataStore();
        if (dataStore != null && dataStore.getDriver() instanceof PrimaryDataStoreDriver) {
            newSize = ((PrimaryDataStoreDriver) dataStore.getDriver()).getVolumeSizeRequiredOnPool(newSize, null, isEncryptionRequired);
        }
        validateVolumeResizeWithSize(volume, currentSize, newSize, shrinkOk, diskOffering, newDiskOffering);

        // Note: The storage plug-in in question should perform validation on the IOPS to check if a sufficient number of IOPS is available to perform
        // the requested change

        /* If this volume has never been beyond allocated state, short circuit everything and simply update the database. */
        // We need to publish this event to usage_volume table
        if (volume.getState() == Volume.State.Allocated) {
            logger.debug("Volume is in the allocated state, but has never been created. Simply updating database with new size and IOPS.");

            volume.setSize(newSize);
            volume.setMinIops(newMinIops);
            volume.setMaxIops(newMaxIops);
            volume.setHypervisorSnapshotReserve(newHypervisorSnapshotReserve);

            if (newDiskOffering != null) {
                volume.setDiskOfferingId(cmd.getNewDiskOfferingId());
            }

            _volsDao.update(volume.getId(), volume);
            _resourceLimitMgr.updateVolumeResourceCountForDiskOfferingChange(volume.getAccountId(), volume.isDisplayVolume(), currentSize, newSize,
                    diskOffering, newDiskOffering);
            UsageEventUtils.publishUsageEvent(EventTypes.EVENT_VOLUME_RESIZE, volume.getAccountId(), volume.getDataCenterId(), volume.getId(), volume.getName(),
                    volume.getDiskOfferingId(), volume.getTemplateId(), volume.getSize(), Volume.class.getName(), volume.getUuid());
            return volume;
        }

        Long newDiskOfferingId = newDiskOffering != null ? newDiskOffering.getId() : diskOffering.getId();

        boolean volumeMigrateRequired = false;
        List<? extends StoragePool> suitableStoragePoolsWithEnoughSpace = null;
        StoragePoolVO storagePool = _storagePoolDao.findById(volume.getPoolId());
        if (!storageMgr.storagePoolHasEnoughSpaceForResize(storagePool, currentSize, newSize)) {
            if (!autoMigrateVolume) {
                throw new CloudRuntimeException(String.format("Failed to resize volume %s since the storage pool does not have enough space to accommodate new size for the volume %s, try with automigrate set to true in order to check in the other suitable pools for the new size and then migrate & resize volume there.", volume.getUuid(), volume.getName()));
            }
            Pair<List<? extends StoragePool>, List<? extends StoragePool>> poolsPair = managementService.listStoragePoolsForSystemMigrationOfVolume(volume.getId(), newDiskOfferingId, currentSize, newMinIops, newMaxIops, true, false);
            List<? extends StoragePool> suitableStoragePools = poolsPair.second();
            if (CollectionUtils.isEmpty(poolsPair.first()) && CollectionUtils.isEmpty(poolsPair.second())) {
                throw new ServerApiException(ApiErrorCode.INTERNAL_ERROR, String.format("Volume resize failed for volume ID: %s as no suitable pool(s) found for migrating to support new disk offering or new size", volume.getUuid()));
            }
            final Long newSizeFinal = newSize;
            suitableStoragePoolsWithEnoughSpace = suitableStoragePools.stream().filter(pool -> storageMgr.storagePoolHasEnoughSpaceForResize(pool, 0L, newSizeFinal)).collect(Collectors.toList());
            if (CollectionUtils.isEmpty(suitableStoragePoolsWithEnoughSpace)) {
                throw new ServerApiException(ApiErrorCode.INTERNAL_ERROR, String.format("Volume resize failed for volume ID: %s as no suitable pool(s) with enough space found.", volume.getUuid()));
            }
            Collections.shuffle(suitableStoragePoolsWithEnoughSpace);
            volumeMigrateRequired = true;
        }

        boolean volumeResizeRequired = false;
        if (currentSize != newSize || !compareEqualsIncludingNullOrZero(newMaxIops, volume.getMaxIops()) || !compareEqualsIncludingNullOrZero(newMinIops, volume.getMinIops())) {
            volumeResizeRequired = true;
        }
        if (!volumeMigrateRequired && !volumeResizeRequired && newDiskOffering != null) {
            _volsDao.updateDiskOffering(volume.getId(), newDiskOffering.getId());
            volume = _volsDao.findById(volume.getId());
            updateStorageWithTheNewDiskOffering(volume, newDiskOffering);

            return volume;
        }

        if (volumeMigrateRequired) {
            MigrateVolumeCmd migrateVolumeCmd = new MigrateVolumeCmd(volume.getId(), suitableStoragePoolsWithEnoughSpace.get(0).getId(), newDiskOfferingId, true);
            try {
                Volume result = migrateVolume(migrateVolumeCmd);
                volume = (result != null) ? _volsDao.findById(result.getId()) : null;
                if (volume == null) {
                    throw new CloudRuntimeException(String.format("Volume resize operation failed for volume ID: %s as migration failed to storage pool %s accommodating new size", volume.getUuid(), suitableStoragePoolsWithEnoughSpace.get(0).getId()));
                }
            } catch (Exception e) {
                throw new CloudRuntimeException(String.format("Volume resize operation failed for volume ID: %s as migration failed to storage pool %s accommodating new size", volume.getUuid(), suitableStoragePoolsWithEnoughSpace.get(0).getId()));
            }
        }

        UserVmVO userVm = _userVmDao.findById(volume.getInstanceId());

        if (userVm != null) {
            // serialize VM operation
            AsyncJobExecutionContext jobContext = AsyncJobExecutionContext.getCurrentExecutionContext();

            if (jobContext.isJobDispatchedBy(VmWorkConstants.VM_WORK_JOB_DISPATCHER)) {
                // avoid re-entrance

                VmWorkJobVO placeHolder = null;

                placeHolder = createPlaceHolderWork(userVm.getId());

                try {
                    return orchestrateResizeVolume(volume.getId(), currentSize, newSize, newMinIops, newMaxIops, newHypervisorSnapshotReserve,
                            newDiskOffering != null ? cmd.getNewDiskOfferingId() : null, shrinkOk);
                } finally {
                    _workJobDao.expunge(placeHolder.getId());
                }
            } else {
                Outcome<Volume> outcome = resizeVolumeThroughJobQueue(userVm.getId(), volume.getId(), currentSize, newSize, newMinIops, newMaxIops, newHypervisorSnapshotReserve,
                        newDiskOffering != null ? cmd.getNewDiskOfferingId() : null, shrinkOk);

                try {
                    outcome.get();
                } catch (InterruptedException e) {
                    throw new RuntimeException("Operation was interrupted", e);
                } catch (ExecutionException e) {
                    throw new RuntimeException("Execution exception", e);
                }

                Object jobResult = _jobMgr.unmarshallResultObject(outcome.getJob());

                if (jobResult != null) {
                    if (jobResult instanceof ConcurrentOperationException) {
                        throw (ConcurrentOperationException) jobResult;
                    } else if (jobResult instanceof ResourceAllocationException) {
                        throw (ResourceAllocationException) jobResult;
                    } else if (jobResult instanceof RuntimeException) {
                        throw (RuntimeException) jobResult;
                    } else if (jobResult instanceof Throwable) {
                        throw new RuntimeException("Unexpected exception", (Throwable) jobResult);
                    } else if (jobResult instanceof Long) {
                        return _volsDao.findById((Long) jobResult);
                    }
                }

                return volume;
            }
        }

        return orchestrateResizeVolume(volume.getId(), currentSize, newSize, newMinIops, newMaxIops, newHypervisorSnapshotReserve, newDiskOffering != null ? cmd.getNewDiskOfferingId() : null,
                shrinkOk);
    }

    /**
     * A volume should not be resized if it covers ALL the following scenarios: <br>
     * 1 - Root volume <br>
     * 2 - && Current Disk Offering enforces a root disk size (in this case one can resize only by changing the Service Offering)
     */
    protected boolean isNotPossibleToResize(VolumeVO volume, DiskOfferingVO diskOffering) {
        Long templateId = volume.getTemplateId();
        ImageFormat format = null;
        if (templateId != null) {
            VMTemplateVO template = _templateDao.findByIdIncludingRemoved(templateId);
            format = template.getFormat();
        }
        boolean isNotIso = format != null && format != ImageFormat.ISO;
        boolean isRoot = Volume.Type.ROOT.equals(volume.getVolumeType());

        boolean isOfferingEnforcingRootDiskSize = diskOffering.isComputeOnly() && diskOffering.getDiskSize() > 0;

        return isOfferingEnforcingRootDiskSize && isRoot && isNotIso;
    }

    private void checkIfVolumeIsRootAndVmIsRunning(Long newSize, VolumeVO volume, VMInstanceVO vmInstanceVO) {
        if (!volume.getSize().equals(newSize) && volume.getVolumeType().equals(Volume.Type.ROOT) && !State.Stopped.equals(vmInstanceVO.getState())) {
            throw new InvalidParameterValueException(String.format("Cannot resize ROOT volume [%s] when VM is not on Stopped State. VM %s is in state %s", volume.getName(), vmInstanceVO
                    .getInstanceName(), vmInstanceVO.getState()));
        }
    }

    private void validateIops(Long minIops, Long maxIops, Storage.StoragePoolType poolType) {
        if (poolType == Storage.StoragePoolType.PowerFlex) {
            // PowerFlex takes iopsLimit as input, skip minIops validation
            minIops = (maxIops != null) ? Long.valueOf(0) : null;
        }

        if ((minIops == null && maxIops != null) || (minIops != null && maxIops == null)) {
            throw new InvalidParameterValueException("Either 'miniops' and 'maxiops' must both be provided or neither must be provided.");
        }

        if (minIops != null && maxIops != null) {
            if (minIops > maxIops) {
                throw new InvalidParameterValueException("The 'miniops' parameter must be less than or equal to the 'maxiops' parameter.");
            }
        }
    }

    private VolumeVO orchestrateResizeVolume(long volumeId, long currentSize, long newSize, Long newMinIops, Long newMaxIops, Integer newHypervisorSnapshotReserve, Long newDiskOfferingId,
                                             boolean shrinkOk) {
        VolumeVO volume = _volsDao.findById(volumeId);
        UserVmVO userVm = _userVmDao.findById(volume.getInstanceId());
        StoragePoolVO storagePool = _storagePoolDao.findById(volume.getPoolId());
        Long currentDiskOfferingId = volume.getDiskOfferingId();
        boolean isManaged = storagePool.isManaged();

        if (!storageMgr.storagePoolHasEnoughSpaceForResize(storagePool, currentSize, newSize)) {
            throw new CloudRuntimeException("Storage pool " + storagePool.getName() + " does not have enough space to resize volume " + volume.getName());
        }

        /*
         * get a list of hosts to send the commands to, try the system the
         * associated vm is running on first, then the last known place it ran.
         * If not attached to a userVm, we pass 'none' and resizevolume.sh is ok
         * with that since it only needs the vm name to live resize
         */
        long[] hosts = null;
        String instanceName = "none";
        if (userVm != null) {
            instanceName = userVm.getInstanceName();
            if (userVm.getHostId() != null) {
                hosts = new long[] {userVm.getHostId()};
            } else if (userVm.getLastHostId() != null) {
                hosts = new long[] {userVm.getLastHostId()};
            }

            final String errorMsg = "The VM must be stopped or the disk detached in order to resize with the XenServer Hypervisor.";

            if (storagePool.isManaged() && storagePool.getHypervisor() == HypervisorType.Any && hosts != null && hosts.length > 0) {
                HostVO host = _hostDao.findById(hosts[0]);

                if (currentSize != newSize && host.getHypervisorType() == HypervisorType.XenServer && !userVm.getState().equals(State.Stopped)) {
                    throw new InvalidParameterValueException(errorMsg);
                }
            }

            /* Xen only works offline, SR does not support VDI.resizeOnline */
            if (currentSize != newSize && _volsDao.getHypervisorType(volume.getId()) == HypervisorType.XenServer && !userVm.getState().equals(State.Stopped)) {
                throw new InvalidParameterValueException(errorMsg);
            }

            /* Do not resize volume of running vm on KVM host if host is not Up or not Enabled */
            if (currentSize != newSize && userVm.getState() == State.Running && userVm.getHypervisorType() == HypervisorType.KVM) {
                if (userVm.getHostId() == null) {
                    throw new InvalidParameterValueException("Cannot find the hostId of running vm " + userVm.getUuid());
                }
                HostVO host = _hostDao.findById(userVm.getHostId());
                if (host == null) {
                    throw new InvalidParameterValueException("The KVM host where vm is running does not exist");
                } else if (host.getStatus() != Status.Up) {
                    throw new InvalidParameterValueException("The KVM host where vm is running is not Up");
                } else if (host.getResourceState() != ResourceState.Enabled) {
                    throw new InvalidParameterValueException("The KVM host where vm is running is not Enabled");
                }
            }
        }

        ResizeVolumePayload payload = new ResizeVolumePayload(newSize, newMinIops, newMaxIops, newDiskOfferingId, newHypervisorSnapshotReserve, shrinkOk, instanceName, hosts, isManaged);

        try {
            VolumeInfo vol = volFactory.getVolume(volume.getId());
            vol.addPayload(payload);

            // this call to resize has a different impact depending on whether the
            // underlying primary storage is managed or not
            // if managed, this is the chance for the plug-in to change the size and/or IOPS values
            // if not managed, this is the chance for the plug-in to talk to the hypervisor layer
            // to change the size of the disk
            AsyncCallFuture<VolumeApiResult> future = volService.resize(vol);
            VolumeApiResult result = future.get();

            if (result.isFailed()) {
                logger.warn("Failed to resize the volume " + volume);
                String details = "";
                if (result.getResult() != null && !result.getResult().isEmpty()) {
                    details = result.getResult();
                }
                throw new CloudRuntimeException(details);
            }

            // managed storage is designed in such a way that the storage plug-in does not
            // talk to the hypervisor layer; as such, if the storage is managed and the
            // current and new sizes are different, then CloudStack (i.e. not a storage plug-in)
            // needs to tell the hypervisor to resize the disk
            if (storagePool.isManaged() && currentSize != newSize) {
                if (hosts != null && hosts.length > 0) {
                    HostVO hostVO = _hostDao.findById(hosts[0]);

                    if (hostVO.getHypervisorType() != HypervisorType.KVM) {
                        volService.resizeVolumeOnHypervisor(volumeId, newSize, hosts[0], instanceName);
                    }
                }
            }

            if (newDiskOfferingId != null) {
                volume.setDiskOfferingId(newDiskOfferingId);
                _volumeMgr.saveVolumeDetails(newDiskOfferingId, volume.getId());
            }

            if (newMinIops != null) {
                volume.setMinIops(newMinIops);
            }

            if (newMaxIops != null) {
                volume.setMaxIops(newMaxIops);
            }

            // Update size if volume has same size as before, else it is already updated
            volume = _volsDao.findById(volumeId);
            if (currentSize == volume.getSize() && currentSize != newSize) {
                volume.setSize(newSize);
            } else if (volume.getSize() != newSize) {
                // consider the updated size as the new size
                newSize = volume.getSize();
            }

            _volsDao.update(volume.getId(), volume);
            if (Volume.Type.ROOT.equals(volume.getVolumeType()) && userVm != null) {
                UserVmDetailVO userVmDetailVO = userVmDetailsDao.findDetail(userVm.getId(), VmDetailConstants.ROOT_DISK_SIZE);
                if (userVmDetailVO != null) {
                    userVmDetailVO.setValue(String.valueOf(newSize/ GiB_TO_BYTES));
                    userVmDetailsDao.update(userVmDetailVO.getId(), userVmDetailVO);
                } else {
                    UserVmDetailVO detailVO = new UserVmDetailVO(userVm.getId(), VmDetailConstants.ROOT_DISK_SIZE, String.valueOf(newSize/ GiB_TO_BYTES), true);
                    userVmDetailsDao.persist(detailVO);
                }
            }

            /* Update resource count for the account on primary storage resource */
            DiskOffering diskOffering = _diskOfferingDao.findByIdIncludingRemoved(volume.getDiskOfferingId());
            DiskOffering currentDiskOffering = _diskOfferingDao.findByIdIncludingRemoved(currentDiskOfferingId);
            _resourceLimitMgr.updateVolumeResourceCountForDiskOfferingChange(volume.getAccountId(), volume.isDisplayVolume(), currentSize, newSize, currentDiskOffering, diskOffering);

            UsageEventUtils.publishUsageEvent(EventTypes.EVENT_VOLUME_RESIZE, volume.getAccountId(), volume.getDataCenterId(), volume.getId(), volume.getName(),
                    volume.getDiskOfferingId(), volume.getTemplateId(), volume.getSize(), Volume.class.getName(), volume.getUuid());

            return volume;
        } catch (Exception e) {
            throw new CloudRuntimeException(String.format("Failed to resize volume operation of volume UUID: [%s] due to - %s", volume.getUuid(), e.getMessage()), e);
        }
    }

    @DB
    @Override
    @ActionEvent(eventType = EventTypes.EVENT_VOLUME_DELETE, eventDescription = "deleting volume")
    /**
     * Executes the removal of the volume. If the volume is only allocated we do not try to remove it from primary and secondary storage.
     * Otherwise, after the removal in the database, we will try to remove the volume from both primary and secondary storage.
     */
    public boolean deleteVolume(long volumeId, Account caller) throws ConcurrentOperationException {
        Volume volume = destroyVolume(volumeId, caller, true, true);
        return (volume != null);
    }

    private boolean deleteVolumeFromStorage(VolumeVO volume, Account caller) throws ConcurrentOperationException {
        try {
            expungeVolumesInPrimaryStorageIfNeeded(volume);
            expungeVolumesInSecondaryStorageIfNeeded(volume);
            cleanVolumesCache(volume);
            return true;
        } catch (InterruptedException | ExecutionException e) {
            logger.warn("Failed to expunge volume: {}", volume, e);
            return false;
        }
    }

    /**
     *  Retrieves and validates the volume for the {@link #deleteVolume(long, Account)} method. The following validation are executed.
     *  <ul>
     *      <li> if no volume is found in the database, we throw an {@link InvalidParameterValueException};
     *      <li> if there are snapshots operation on the volume we cannot delete it. Therefore, an {@link InvalidParameterValueException} is thrown;
     *      <li> if the volume is still attached to a VM we throw an {@link InvalidParameterValueException};
     *      <li> if volume state is in {@link Volume.State#UploadOp}, we check the {@link VolumeDataStoreVO}. Then, if the {@link VolumeDataStoreVO} for the given volume has download status of {@link VMTemplateStorageResourceAssoc.Status#DOWNLOAD_IN_PROGRESS}, an exception is throw;
     *      <li> if the volume state is in {@link Volume.State#NotUploaded} or if the state is {@link Volume.State#UploadInProgress}, an {@link InvalidParameterValueException} is thrown;
     *      <li> we also check if the user has access to the given volume using {@see AccountManager#checkAccess(Account, org.apache.cloudstack.acl.SecurityChecker.AccessType, boolean, String)}.
     *  </ul>
     *
     *  After all validations we return the volume object.
     */
    protected VolumeVO retrieveAndValidateVolume(long volumeId, Account caller) {
        VolumeVO volume = _volsDao.findById(volumeId);
        if (volume == null) {
            throw new InvalidParameterValueException("Unable to find volume with ID: " + volumeId);
        }
        if (!_snapshotMgr.canOperateOnVolume(volume)) {
            throw new InvalidParameterValueException("There are snapshot operations in progress on the volume, unable to delete it");
        }
        if (volume.getInstanceId() != null && _vmInstanceDao.findById(volume.getInstanceId()) != null && volume.getState() != Volume.State.Expunged) {
            throw new InvalidParameterValueException("Please specify a volume that is not attached to any VM.");
        }
        if (volume.getState() == Volume.State.UploadOp) {
            VolumeDataStoreVO volumeStore = _volumeStoreDao.findByVolume(volume.getId());
            if (volumeStore.getDownloadState() == VMTemplateStorageResourceAssoc.Status.DOWNLOAD_IN_PROGRESS) {
                throw new InvalidParameterValueException("Please specify a volume that is not uploading");
            }
        }
        if (volume.getState() == Volume.State.NotUploaded || volume.getState() == Volume.State.UploadInProgress) {
            throw new InvalidParameterValueException("The volume is either getting uploaded or it may be initiated shortly, please wait for it to be completed");
        }
        _accountMgr.checkAccess(caller, null, true, volume);
        return volume;
    }

    /**
     * Destroy the volume if possible and then decrement the following resource types.
     * <ul>
     *  <li> {@link ResourceType#volume};
     *  <li> {@link ResourceType#primary_storage}
     * </ul>
     *
     * A volume can be destroyed if it is not in any of the following states.
     * <ul>
     *  <li> {@value Volume.State#Destroy};
     *  <li> {@value Volume.State#Expunging};
     *  <li> {@value Volume.State#Expunged};
     *  <li> {@value Volume.State#Allocated}.
     * </ul>
     *
     * The volume is destroyed via {@link VolumeService#destroyVolume(long)} method.
     */
    protected void destroyVolumeIfPossible(VolumeVO volume) {
        if (!STATES_VOLUME_CANNOT_BE_DESTROYED.contains(volume.getState())) {
            volService.destroyVolume(volume.getId());
        }
    }

    /**
     * We will check if the given volume is in the primary storage. If it is, we will execute an asynchronous call to delete it there.
     * If the volume is not in the primary storage, we do nothing here.
     */
    protected void expungeVolumesInPrimaryStorageIfNeeded(VolumeVO volume) throws InterruptedException, ExecutionException {
        expungeVolumesInPrimaryOrSecondary(volume, DataStoreRole.Primary);
    }

    /**
     * We will check if the given volume is in the secondary storage. If the volume is not in the primary storage, we do nothing here.
     * If it is, we will execute an asynchronous call to delete it there. Then, we decrement the {@link ResourceType#secondary_storage} for the account that owns the volume.
     */
    protected void expungeVolumesInSecondaryStorageIfNeeded(VolumeVO volume) throws InterruptedException, ExecutionException {
        expungeVolumesInPrimaryOrSecondary(volume, DataStoreRole.Image);
    }

    private void expungeVolumesInPrimaryOrSecondary(VolumeVO volume, DataStoreRole role) throws InterruptedException, ExecutionException {
        if (!canAccessVolumeStore(volume, role)) {
            logger.debug("Cannot access the storage pool with role: {} " +
                    "for the volume: {}, skipping expunge from storage", role.name(), volume);
            return;
        }
        VolumeInfo volOnStorage = volFactory.getVolume(volume.getId(), role);
        if (volOnStorage != null) {
            logger.info("Expunging volume {} from {} data store", volume, role);
            AsyncCallFuture<VolumeApiResult> future = volService.expungeVolumeAsync(volOnStorage);
            VolumeApiResult result = future.get();
            if (result.isFailed()) {
                String msg = "Failed to expunge the volume " + volume + " in " + role + " data store";
                logger.warn(msg);
                String details = "";
                if (result.getResult() != null && !result.getResult().isEmpty()) {
                    details = msg + " : " + result.getResult();
                }
                throw new CloudRuntimeException(details);
            }
            if (DataStoreRole.Image.equals(role)) {
                _resourceLimitMgr.decrementResourceCount(volOnStorage.getAccountId(), ResourceType.secondary_storage, volOnStorage.getSize());
            }
        }
    }

    private boolean canAccessVolumeStore(VolumeVO volume, DataStoreRole role) {
        if (volume == null) {
            throw new CloudRuntimeException("No volume given, cannot check access to volume store");
        }
        InternalIdentity pool = role == DataStoreRole.Primary ?
                _storagePoolDao.findById(volume.getPoolId()) :
                imageStoreDao.findById(volume.getPoolId());
        return pool != null;
    }

    /**
     * Clean volumes cache entries (if they exist).
     */
    protected void cleanVolumesCache(VolumeVO volume) {
        List<VolumeInfo> cacheVols = volFactory.listVolumeOnCache(volume.getId());
        if (CollectionUtils.isEmpty(cacheVols)) {
            return;
        }
        for (VolumeInfo volOnCache : cacheVols) {
            logger.info("Delete volume from image cache store: {}", volOnCache.getDataStore());
            volOnCache.delete();
        }
    }

    private void removeVolume(long volumeId) {
        final VolumeVO volume = _volsDao.findById(volumeId);
        if (volume != null) {
            _volsDao.remove(volumeId);
        }
    }

    public boolean stateTransitTo(Volume vol, Volume.Event event) throws NoTransitionException {
        return _volStateMachine.transitTo(vol, event, null, _volsDao);
    }

    public void validateDestroyVolume(Volume volume, Account caller, boolean expunge, boolean forceExpunge) {
        if (volume.isDeleteProtection()) {
            throw new InvalidParameterValueException(String.format(
                    "Volume [id = %s, name = %s] has delete protection enabled and cannot be deleted.",
                    volume.getUuid(), volume.getName()));
        }

        if (expunge) {
            // When trying to expunge, permission is denied when the caller is not an admin and the AllowUserExpungeRecoverVolume is false for the caller.
            final Long userId = caller.getAccountId();
            if (!forceExpunge && !_accountMgr.isAdmin(userId) && !AllowUserExpungeRecoverVolume.valueIn(userId)) {
                throw new PermissionDeniedException("Expunging a volume can only be done by an Admin. Or when the allow.user.expunge.recover.volume key is set.");
            }
        } else if (volume.getState() == Volume.State.Allocated || volume.getState() == Volume.State.Uploaded) {
            throw new InvalidParameterValueException("The volume in Allocated/Uploaded state can only be expunged not destroyed/recovered");
        }
    }

    @Override
    @ActionEvent(eventType = EventTypes.EVENT_VOLUME_DESTROY, eventDescription = "destroying a volume")
    public Volume destroyVolume(long volumeId, Account caller, boolean expunge, boolean forceExpunge) {
        VolumeVO volume = retrieveAndValidateVolume(volumeId, caller);

        validateDestroyVolume(volume, caller, expunge, forceExpunge);

        destroyVolumeIfPossible(volume);

        if (expunge) {
            // Mark volume as removed if volume has not been created on primary or secondary
            if (volume.getState() == Volume.State.Allocated) {
                _volsDao.remove(volume.getId());
                try {
                    stateTransitTo(volume, Volume.Event.DestroyRequested);
                    stateTransitTo(volume, Volume.Event.OperationSucceeded);
                } catch (NoTransitionException e) {
                    logger.debug("Failed to destroy volume {}", volume, e);
                    return null;
                }
                _resourceLimitMgr.decrementVolumeResourceCount(volume.getAccountId(), volume.isDisplay(),
                        volume.getSize(), _diskOfferingDao.findByIdIncludingRemoved(volume.getDiskOfferingId()));
                return volume;
            }
            if (!deleteVolumeFromStorage(volume, caller)) {
                logger.warn("Failed to expunge volume: {}", volume);
                return null;
            }
            removeVolume(volume.getId());
        }

        return volume;
    }

    @Override
    @ActionEvent(eventType = EventTypes.EVENT_VOLUME_DESTROY, eventDescription = "destroying a volume")
    public void destroyVolume(long volumeId) {
        volService.destroyVolume(volumeId);
    }

    @Override
    @ActionEvent(eventType = EventTypes.EVENT_VOLUME_RECOVER, eventDescription = "recovering a volume in Destroy state")
    public Volume recoverVolume(long volumeId) {
        Account caller = CallContext.current().getCallingAccount();
        final Long userId = caller.getAccountId();

        // Verify input parameters
        final VolumeVO volume = _volsDao.findById(volumeId);

        if (volume == null) {
            throw new InvalidParameterValueException(String.format("Unable to find a volume with id %d", volumeId));
        }

        // When trying to expunge, permission is denied when the caller is not an admin and the AllowUserExpungeRecoverVolume is false for the caller.
        if (!_accountMgr.isAdmin(userId) && !AllowUserExpungeRecoverVolume.valueIn(userId)) {
            throw new PermissionDeniedException("Recovering a volume can only be done by an Admin. Or when the allow.user.expunge.recover.volume key is set.");
        }

        _accountMgr.checkAccess(caller, null, true, volume);

        if (volume.getState() != Volume.State.Destroy) {
            throw new InvalidParameterValueException("Please specify a volume in Destroy state.");
        }

        try {
            _resourceLimitMgr.checkResourceLimit(_accountMgr.getAccount(volume.getAccountId()), ResourceType.primary_storage, volume.isDisplayVolume(), volume.getSize());
        } catch (ResourceAllocationException e) {
            logger.error("primary storage resource limit check failed", e);
            throw new InvalidParameterValueException(e.getMessage());
        }

        try {
            _volsDao.detachVolume(volume.getId());
            stateTransitTo(volume, Volume.Event.RecoverRequested);
        } catch (NoTransitionException e) {
            logger.debug("Failed to recover volume {}", volume, e);
            throw new CloudRuntimeException(String.format("Failed to recover volume %s", volume), e);
        }
        _resourceLimitMgr.incrementVolumeResourceCount(volume.getAccountId(), volume.isDisplay(),
                volume.getSize(), _diskOfferingDao.findById(volume.getDiskOfferingId()));


        publishVolumeCreationUsageEvent(volume);

        return volume;
    }

    public void publishVolumeCreationUsageEvent(Volume volume) {
        Long diskOfferingId = volume.getDiskOfferingId();
        Long offeringId = null;
        if (diskOfferingId != null) {
            DiskOfferingVO offering = _diskOfferingDao.findById(diskOfferingId);
            if (offering != null && !offering.isComputeOnly()) {
                offeringId = offering.getId();
            }
        }
        UsageEventUtils
                .publishUsageEvent(EventTypes.EVENT_VOLUME_CREATE, volume.getAccountId(), volume.getDataCenterId(), volume.getId(), volume.getName(), offeringId,
                        volume.getTemplateId(), volume.getSize(), Volume.class.getName(), volume.getUuid(), volume.isDisplay());

        logger.debug("Volume [{}] has been successfully recovered, thus a new usage event {} has been published.", volume, EventTypes.EVENT_VOLUME_CREATE);
    }

    @Override
    @ActionEvent(eventType = EventTypes.EVENT_VOLUME_CHECK, eventDescription = "checking volume and repair if needed", async = true)
    public Pair<String, String> checkAndRepairVolume(CheckAndRepairVolumeCmd cmd) throws ResourceAllocationException {
        long volumeId = cmd.getId();
        String repair = cmd.getRepair();

        final VolumeVO volume = _volsDao.findById(volumeId);
        validationsForCheckVolumeOperation(volume);

        Long vmId = volume.getInstanceId();
        if (vmId != null) {
            // serialize VM operation
            return handleCheckAndRepairVolumeJob(vmId, volumeId, repair);
        } else {
            return handleCheckAndRepairVolume(volumeId, repair);
        }
    }

    private Pair<String, String> handleCheckAndRepairVolume(Long volumeId, String repair) {
        CheckAndRepairVolumePayload payload = new CheckAndRepairVolumePayload(repair);
        VolumeInfo volumeInfo = volFactory.getVolume(volumeId);
        volumeInfo.addPayload(payload);

        Pair<String, String> result = volService.checkAndRepairVolume(volumeInfo);
        return result;
    }

    private Pair<String, String> handleCheckAndRepairVolumeJob(Long vmId, Long volumeId, String repair) throws ResourceAllocationException {
        AsyncJobExecutionContext jobContext = AsyncJobExecutionContext.getCurrentExecutionContext();
        if (jobContext.isJobDispatchedBy(VmWorkConstants.VM_WORK_JOB_DISPATCHER)) {
            // avoid re-entrance
            VmWorkJobVO placeHolder = null;
            placeHolder = createPlaceHolderWork(vmId);
            try {
                Pair<String, String> result = orchestrateCheckAndRepairVolume(volumeId, repair);
                return result;
            } finally {
                _workJobDao.expunge(placeHolder.getId());
            }
        } else {
            Outcome<Pair> outcome = checkAndRepairVolumeThroughJobQueue(vmId, volumeId, repair);
            try {
                outcome.get();
            } catch (InterruptedException e) {
                throw new RuntimeException("Operation is interrupted", e);
            } catch (ExecutionException e) {
                throw new RuntimeException("Execution exception--", e);
            }

            Object jobResult = _jobMgr.unmarshallResultObject(outcome.getJob());
            if (jobResult != null) {
                if (jobResult instanceof ConcurrentOperationException) {
                    throw (ConcurrentOperationException)jobResult;
                } else if (jobResult instanceof ResourceAllocationException) {
                    throw (ResourceAllocationException)jobResult;
                } else if (jobResult instanceof Throwable) {
                    Throwable throwable = (Throwable) jobResult;
                    throw new RuntimeException(String.format("Unexpected exception: %s", throwable.getMessage()), throwable);
                }
            }

            // retrieve the entity url from job result
            if (jobResult != null && jobResult instanceof Pair) {
                return (Pair<String, String>) jobResult;
            }

            return null;
        }
    }

    protected void validationsForCheckVolumeOperation(VolumeVO volume) {
        Account caller = CallContext.current().getCallingAccount();
        _accountMgr.checkAccess(caller, null, true, volume);

        String volumeName = volume.getName();
        Long vmId = volume.getInstanceId();
        if (vmId != null) {
            validateVMforCheckVolumeOperation(vmId, volumeName);
        }

        if (volume.getState() != Volume.State.Ready) {
            throw new InvalidParameterValueException(String.format("Volume: %s is not in Ready state", volumeName));
        }

        HypervisorType hypervisorType = _volsDao.getHypervisorType(volume.getId());
        if (!HypervisorType.KVM.equals(hypervisorType)) {
            throw new InvalidParameterValueException(String.format("Check and Repair volumes is supported only for KVM hypervisor"));
        }

        if (!Arrays.asList(ImageFormat.QCOW2, ImageFormat.VDI).contains(volume.getFormat())) {
            throw new InvalidParameterValueException("Volume format is not supported for checking and repair");
        }
    }

    private void validateVMforCheckVolumeOperation(Long vmId, String volumeName) {
        Account caller = CallContext.current().getCallingAccount();
        UserVmVO vm = _userVmDao.findById(vmId);
        if (vm == null) {
            throw new InvalidParameterValueException(String.format("VM not found, please check the VM to which this volume %s is attached", volumeName));
        }

        _accountMgr.checkAccess(caller, null, true, vm);

        if (vm.getState() != State.Stopped) {
            throw new InvalidParameterValueException(String.format("VM to which the volume %s is attached should be in stopped state", volumeName));
        }
    }

    private Pair<String, String> orchestrateCheckAndRepairVolume(Long volumeId, String repair) {

        VolumeInfo volume = volFactory.getVolume(volumeId);

        if (volume == null) {
            throw new InvalidParameterValueException("Checking volume and repairing failed due to volume:" + volumeId + " doesn't exist");
        }

        CheckAndRepairVolumePayload payload = new CheckAndRepairVolumePayload(repair);
        volume.addPayload(payload);

        return volService.checkAndRepairVolume(volume);
    }

    public Outcome<Pair> checkAndRepairVolumeThroughJobQueue(final Long vmId, final Long volumeId, String repair) {

        final CallContext context = CallContext.current();
        final User callingUser = context.getCallingUser();
        final Account callingAccount = context.getCallingAccount();

        final VMInstanceVO vm = _vmInstanceDao.findById(vmId);

        VmWorkJobVO workJob = new VmWorkJobVO(context.getContextId());

        workJob.setDispatcher(VmWorkConstants.VM_WORK_JOB_DISPATCHER);
        workJob.setCmd(VmWorkCheckAndRepairVolume.class.getName());

        workJob.setAccountId(callingAccount.getId());
        workJob.setUserId(callingUser.getId());
        workJob.setStep(VmWorkJobVO.Step.Starting);
        workJob.setVmType(VirtualMachine.Type.Instance);
        workJob.setVmInstanceId(vm.getId());
        workJob.setRelated(AsyncJobExecutionContext.getOriginJobId());

        // save work context info (there are some duplications)
        VmWorkCheckAndRepairVolume workInfo = new VmWorkCheckAndRepairVolume(callingUser.getId(), callingAccount.getId(), vm.getId(),
                VolumeApiServiceImpl.VM_WORK_JOB_HANDLER, volumeId, repair);
        workJob.setCmdInfo(VmWorkSerializer.serialize(workInfo));

        _jobMgr.submitAsyncJob(workJob, VmWorkConstants.VM_WORK_QUEUE, vm.getId());

        AsyncJobExecutionContext.getCurrentExecutionContext().joinJob(workJob.getId());

        return new VmJobCheckAndRepairVolumeOutcome(workJob);
    }

    @Override
    @ActionEvent(eventType = EventTypes.EVENT_VOLUME_CHANGE_DISK_OFFERING, eventDescription = "Changing disk offering of a volume")
    public Volume changeDiskOfferingForVolume(ChangeOfferingForVolumeCmd cmd) throws ResourceAllocationException {
        Long newSize = cmd.getSize();
        Long newMinIops = cmd.getMinIops();

        Long newMaxIops = cmd.getMaxIops();
        Long newDiskOfferingId = cmd.getNewDiskOfferingId();
        boolean shrinkOk = cmd.isShrinkOk();
        boolean autoMigrateVolume = cmd.getAutoMigrate();

        return changeDiskOfferingForVolumeInternal(cmd.getId(), newDiskOfferingId, newSize, newMinIops, newMaxIops, autoMigrateVolume, shrinkOk);
    }

    @Override
    public Volume changeDiskOfferingForVolumeInternal(Long volumeId, Long newDiskOfferingId, Long newSize, Long newMinIops, Long newMaxIops, boolean autoMigrateVolume, boolean shrinkOk) throws ResourceAllocationException {

        VolumeVO volume = _volsDao.findById(volumeId);
        if (volume == null) {
            throw new InvalidParameterValueException("No such volume");
        }

        /* Does the caller have authority to act on this volume? */
        _accountMgr.checkAccess(CallContext.current().getCallingAccount(), null, true, volume);

        long existingDiskOfferingId = volume.getDiskOfferingId();
        DiskOfferingVO existingDiskOffering = _diskOfferingDao.findByIdIncludingRemoved(existingDiskOfferingId);
        DiskOfferingVO newDiskOffering = _diskOfferingDao.findById(newDiskOfferingId);
        Integer newHypervisorSnapshotReserve = null;

        boolean volumeMigrateRequired = false;
        boolean volumeResizeRequired = false;

        // VALIDATIONS
        Long[] updateNewSize = {newSize};
        Long[] updateNewMinIops = {newMinIops};
        Long[] updateNewMaxIops = {newMaxIops};
        Integer[] updateNewHypervisorSnapshotReserve = {newHypervisorSnapshotReserve};
        volService.validateChangeDiskOfferingEncryptionType(existingDiskOfferingId, newDiskOfferingId);
        validateVolumeResizeWithNewDiskOfferingAndLoad(volume, existingDiskOffering, newDiskOffering, updateNewSize, updateNewMinIops, updateNewMaxIops, updateNewHypervisorSnapshotReserve);
        newSize = updateNewSize[0];
        newMinIops = updateNewMinIops[0];
        newMaxIops = updateNewMaxIops[0];
        newHypervisorSnapshotReserve = updateNewHypervisorSnapshotReserve[0];
        long currentSize = volume.getSize();

        VolumeInfo volInfo = volFactory.getVolume(volume.getId());

        DataStore dataStore = volInfo.getDataStore();
        if (dataStore != null && dataStore.getDriver() instanceof PrimaryDataStoreDriver) {
            newSize = ((PrimaryDataStoreDriver) dataStore.getDriver()).getVolumeSizeRequiredOnPool(newSize, null, newDiskOffering.getEncrypt());
        }

        validateVolumeResizeWithSize(volume, currentSize, newSize, shrinkOk, existingDiskOffering, newDiskOffering);

        /* If this volume has never been beyond allocated state, short circuit everything and simply update the database. */
        // We need to publish this event to usage_volume table
        if (volume.getState() == Volume.State.Allocated) {
            logger.debug("Volume {} is in the allocated state, but has never been created. Simply updating database with new size and IOPS.", volume);

            volume.setSize(newSize);
            volume.setMinIops(newMinIops);
            volume.setMaxIops(newMaxIops);
            volume.setHypervisorSnapshotReserve(newHypervisorSnapshotReserve);

            if (newDiskOffering != null) {
                volume.setDiskOfferingId(newDiskOfferingId);
                _volumeMgr.saveVolumeDetails(newDiskOfferingId, volume.getId());
            }

            _volsDao.update(volume.getId(), volume);
            _resourceLimitMgr.updateVolumeResourceCountForDiskOfferingChange(volume.getAccountId(), volume.isDisplayVolume(), currentSize, newSize,
                    existingDiskOffering, newDiskOffering);

            if (currentSize != newSize) {
                UsageEventUtils.publishUsageEvent(EventTypes.EVENT_VOLUME_RESIZE, volume.getAccountId(), volume.getDataCenterId(), volume.getId(), volume.getName(),
                        volume.getDiskOfferingId(), volume.getTemplateId(), volume.getSize(), Volume.class.getName(), volume.getUuid());
            }
            return volume;
        }

        if (currentSize != newSize || !compareEqualsIncludingNullOrZero(newMaxIops, volume.getMaxIops()) || !compareEqualsIncludingNullOrZero(newMinIops, volume.getMinIops())) {
            volumeResizeRequired = true;
            validateVolumeReadyStateAndHypervisorChecks(volume, currentSize, newSize);
        }

        StoragePoolVO existingStoragePool = _storagePoolDao.findById(volume.getPoolId());

        Pair<List<? extends StoragePool>, List<? extends StoragePool>> poolsPair = managementService.listStoragePoolsForSystemMigrationOfVolume(volume.getId(), newDiskOffering.getId(), currentSize, newMinIops, newMaxIops, true, false);
        List<? extends StoragePool> suitableStoragePools = poolsPair.second();

        if (!suitableStoragePools.stream().anyMatch(p -> (p.getId() == existingStoragePool.getId()))) {
            volumeMigrateRequired = true;
            if (!autoMigrateVolume) {
                throw new InvalidParameterValueException(String.format("Failed to change offering for volume %s since automigrate is set to false but volume needs to migrated", volume.getUuid()));
            }
        }

        if (!volumeMigrateRequired && !volumeResizeRequired) {
            _volsDao.updateDiskOffering(volume.getId(), newDiskOffering.getId());
            volume = _volsDao.findById(volume.getId());
            updateStorageWithTheNewDiskOffering(volume, newDiskOffering);

            return volume;
        }

        if (volumeMigrateRequired) {
            if (CollectionUtils.isEmpty(poolsPair.first()) && CollectionUtils.isEmpty(poolsPair.second())) {
                throw new ServerApiException(ApiErrorCode.INTERNAL_ERROR, String.format("Volume change offering operation failed for volume: %s as no suitable pool(s) found for migrating to support new disk offering", volume));
            }
            final Long newSizeFinal = newSize;
            List<? extends StoragePool> suitableStoragePoolsWithEnoughSpace = suitableStoragePools.stream().filter(pool -> storageMgr.storagePoolHasEnoughSpaceForResize(pool, 0L, newSizeFinal)).collect(Collectors.toList());
            if (CollectionUtils.isEmpty(suitableStoragePoolsWithEnoughSpace)) {
                throw new ServerApiException(ApiErrorCode.INTERNAL_ERROR, String.format("Volume change offering operation failed for volume: %s as no suitable pool(s) with enough space found for volume migration.", volume));
            }
            Collections.shuffle(suitableStoragePoolsWithEnoughSpace);
            MigrateVolumeCmd migrateVolumeCmd = new MigrateVolumeCmd(volume.getId(), suitableStoragePoolsWithEnoughSpace.get(0).getId(), newDiskOffering.getId(), true);
            try {
                Volume result = migrateVolume(migrateVolumeCmd);
                volume = (result != null) ? _volsDao.findById(result.getId()) : null;
                if (volume == null) {
                    throw new CloudRuntimeException(String.format("Volume change offering operation failed for volume: %s migration failed to storage pool %s", volume, suitableStoragePools.get(0)));
                }
            } catch (Exception e) {
                throw new CloudRuntimeException(String.format("Volume change offering operation failed for volume: %s migration failed to storage pool %s due to %s", volume, suitableStoragePools.get(0), e.getMessage()));
            }
        }

        if (volumeResizeRequired) {
            // refresh volume data
            volume = _volsDao.findById(volume.getId());
            try {
                volume = resizeVolumeInternal(volume, newDiskOffering, currentSize, newSize, newMinIops, newMaxIops, newHypervisorSnapshotReserve, shrinkOk);
            } catch (Exception e) {
                if (volumeMigrateRequired) {
                    logger.warn(String.format("Volume change offering operation succeeded for volume ID: %s but volume resize operation failed, so please try resize volume operation separately", volume.getUuid()));
                } else {
                    throw new CloudRuntimeException(String.format("Volume change offering operation failed for volume ID: %s due to resize volume operation failed", volume.getUuid()));
                }
            }
        }

        return volume;
    }

    private void updateStorageWithTheNewDiskOffering(VolumeVO volume, DiskOfferingVO newDiskOffering) {
        DataStore dataStore = dataStoreMgr.getDataStore(volume.getPoolId(), DataStoreRole.Primary);
        DataStoreDriver dataStoreDriver = dataStore != null ? dataStore.getDriver() : null;

        if (dataStoreDriver instanceof PrimaryDataStoreDriver) {
            PrimaryDataStoreDriver storageDriver = (PrimaryDataStoreDriver)dataStoreDriver;
            if (storageDriver.informStorageForDiskOfferingChange()) {
                storageDriver.updateStorageWithTheNewDiskOffering(volume, newDiskOffering);
            }
        }
    }

    /**
     * This method is to compare long values, in miniops and maxiops a or b can be null or 0.
     * Use this method to treat 0 and null as same
     *
     * @param a
     * @param b
     * @return true if a and b are equal excluding 0 and null values.
     */
    private boolean compareEqualsIncludingNullOrZero(Long a, Long b) {
        a = ObjectUtils.defaultIfNull(a, 0L);
        b = ObjectUtils.defaultIfNull(b, 0L);

        return a.equals(b);
    }

    private VolumeVO resizeVolumeInternal(VolumeVO volume, DiskOfferingVO newDiskOffering, Long currentSize, Long newSize, Long newMinIops, Long newMaxIops, Integer newHypervisorSnapshotReserve, boolean shrinkOk) throws ResourceAllocationException {
        UserVmVO userVm = _userVmDao.findById(volume.getInstanceId());
        HypervisorType hypervisorType = _volsDao.getHypervisorType(volume.getId());

        if (userVm != null) {
            if (volume.getVolumeType().equals(Volume.Type.ROOT) && userVm.getPowerState() != VirtualMachine.PowerState.PowerOff && hypervisorType == HypervisorType.VMware) {
                logger.error(" For ROOT volume resize VM should be in Power Off state.");
                throw new InvalidParameterValueException("VM current state is : " + userVm.getPowerState() + ". But VM should be in " + VirtualMachine.PowerState.PowerOff + " state.");
            }
            // serialize VM operation
            AsyncJobExecutionContext jobContext = AsyncJobExecutionContext.getCurrentExecutionContext();

            if (jobContext.isJobDispatchedBy(VmWorkConstants.VM_WORK_JOB_DISPATCHER)) {
                // avoid re-entrance

                VmWorkJobVO placeHolder = null;

                placeHolder = createPlaceHolderWork(userVm.getId());

                try {
                    return orchestrateResizeVolume(volume.getId(), currentSize, newSize, newMinIops, newMaxIops, newHypervisorSnapshotReserve,
                            newDiskOffering != null ? newDiskOffering.getId() : null, shrinkOk);
                } finally {
                    _workJobDao.expunge(placeHolder.getId());
                }
            } else {
                Outcome<Volume> outcome = resizeVolumeThroughJobQueue(userVm.getId(), volume.getId(), currentSize, newSize, newMinIops, newMaxIops, newHypervisorSnapshotReserve,
                        newDiskOffering != null ? newDiskOffering.getId() : null, shrinkOk);

                try {
                    outcome.get();
                } catch (InterruptedException e) {
                    throw new RuntimeException("Operation was interrupted", e);
                } catch (ExecutionException e) {
                    throw new RuntimeException("Execution exception", e);
                }

                Object jobResult = _jobMgr.unmarshallResultObject(outcome.getJob());

                if (jobResult != null) {
                    if (jobResult instanceof ConcurrentOperationException) {
                        throw (ConcurrentOperationException)jobResult;
                    } else if (jobResult instanceof ResourceAllocationException) {
                        throw (ResourceAllocationException)jobResult;
                    } else if (jobResult instanceof RuntimeException) {
                        throw (RuntimeException)jobResult;
                    } else if (jobResult instanceof Throwable) {
                        throw new RuntimeException("Unexpected exception", (Throwable)jobResult);
                    } else if (jobResult instanceof Long) {
                        return _volsDao.findById((Long)jobResult);
                    }
                }

                return volume;
            }
        }

        return orchestrateResizeVolume(volume.getId(), currentSize, newSize, newMinIops, newMaxIops, newHypervisorSnapshotReserve, newDiskOffering != null ? newDiskOffering.getId() : null,
                shrinkOk);
    }

    private void validateVolumeReadyStateAndHypervisorChecks(VolumeVO volume, long currentSize, Long newSize) {
        // checking if there are any ongoing snapshots on the volume which is to be resized
        List<SnapshotVO> ongoingSnapshots = _snapshotDao.listByStatus(volume.getId(), Snapshot.State.Creating, Snapshot.State.CreatedOnPrimary, Snapshot.State.BackingUp);
        if (ongoingSnapshots.size() > 0) {
            throw new CloudRuntimeException("There is/are unbacked up snapshot(s) on this volume, resize volume is not permitted, please try again later.");
        }

        /* Only works for KVM/XenServer/VMware (or "Any") for now, and volumes with 'None' since they're just allocated in DB */
        HypervisorType hypervisorType = _volsDao.getHypervisorType(volume.getId());

        if (!SupportedHypervisorsForVolResize.contains(hypervisorType)) {
            throw new InvalidParameterValueException("Hypervisor " + hypervisorType + " does not support volume resize");
        }

        if (volume.getState() != Volume.State.Ready && volume.getState() != Volume.State.Allocated) {
            throw new InvalidParameterValueException("Volume should be in ready or allocated state before attempting a resize. Volume " + volume.getUuid() + " is in state " + volume.getState() + ".");
        }

        if (hypervisorType.equals(HypervisorType.VMware) && newSize < currentSize) {
            throw new InvalidParameterValueException("VMware doesn't support shrinking volume from larger size: " + currentSize + " GB to a smaller size: " + newSize + " GB");
        }

        UserVmVO userVm = _userVmDao.findById(volume.getInstanceId());
        if (userVm != null) {
            if (volume.getVolumeType().equals(Volume.Type.ROOT) && userVm.getPowerState() != VirtualMachine.PowerState.PowerOff && hypervisorType == HypervisorType.VMware) {
                logger.error(" For ROOT volume resize VM should be in Power Off state.");
                throw new InvalidParameterValueException("VM current state is : " + userVm.getPowerState() + ". But VM should be in " + VirtualMachine.PowerState.PowerOff + " state.");
            }
        }
    }

    private void setNewIopsLimits(VolumeVO volume, DiskOfferingVO newDiskOffering, Long[] newMinIops, Long[] newMaxIops) {
        if (Boolean.TRUE.equals(newDiskOffering.isCustomizedIops())) {
            newMinIops[0] = newMinIops[0] != null ? newMinIops[0] : volume.getMinIops();
            newMaxIops[0] = newMaxIops[0] != null ? newMaxIops[0] : volume.getMaxIops();

            validateIops(newMinIops[0], newMaxIops[0], volume.getPoolType());
        } else {
            newMinIops[0] = newDiskOffering.getMinIops();
            newMaxIops[0] = newDiskOffering.getMaxIops();
        }
    }

    private void validateVolumeResizeWithNewDiskOfferingAndLoad(VolumeVO volume, DiskOfferingVO existingDiskOffering, DiskOfferingVO newDiskOffering, Long[] newSize, Long[] newMinIops, Long[] newMaxIops, Integer[] newHypervisorSnapshotReserve) {
        if (newDiskOffering.getRemoved() != null) {
            throw new InvalidParameterValueException("Requested disk offering has been removed.");
        }

        _configMgr.checkDiskOfferingAccess(_accountMgr.getActiveAccountById(volume.getAccountId()), newDiskOffering, _dcDao.findById(volume.getDataCenterId()));

        if (newDiskOffering.getDiskSize() > 0 && !newDiskOffering.isComputeOnly()) {
            newSize[0] = (Long) newDiskOffering.getDiskSize();
        } else if (newDiskOffering.isCustomized() && !newDiskOffering.isComputeOnly()) {
            if (newSize[0] == null) {
                throw new InvalidParameterValueException("The new disk offering requires that a size be specified.");
            }

            // convert from GiB to bytes
            newSize[0] = newSize[0] << 30;
        } else {
            if (newSize[0] != null) {
                throw new InvalidParameterValueException("You cannot pass in a custom disk size to a non-custom disk offering.");
            }

            if (newDiskOffering.isComputeOnly() && newDiskOffering.getDiskSize() == 0) {
                newSize[0] = volume.getSize();
            } else {
                newSize[0] = newDiskOffering.getDiskSize();
            }

            // if the hypervisor snapshot reserve value is null, it must remain null (currently only KVM uses null and null is all KVM uses for a value here)
            newHypervisorSnapshotReserve[0] = volume.getHypervisorSnapshotReserve() != null ? newDiskOffering.getHypervisorSnapshotReserve() : null;
        }

        setNewIopsLimits(volume, newDiskOffering, newMinIops, newMaxIops);

        if (existingDiskOffering.getDiskSizeStrictness() && !(volume.getSize().equals(newSize[0]))) {
            throw new InvalidParameterValueException(String.format("Resize volume for %s is not allowed since disk offering's size is fixed", volume.getName()));
        }

        Long instanceId = volume.getInstanceId();
        VMInstanceVO vmInstanceVO = _vmInstanceDao.findById(instanceId);

        checkIfVolumeCanResizeWithNewDiskOffering(volume, existingDiskOffering, newDiskOffering, newSize[0], vmInstanceVO);
        checkIfVolumeIsRootAndVmIsRunning(newSize[0], volume, vmInstanceVO);

    }

    private void checkIfVolumeCanResizeWithNewDiskOffering(VolumeVO volume, DiskOfferingVO existingDiskOffering, DiskOfferingVO newDiskOffering, Long newSize, VMInstanceVO vmInstanceVO) {
        if (existingDiskOffering.getId() == newDiskOffering.getId() &&
                (!newDiskOffering.isCustomized() || (newDiskOffering.isCustomized() && Objects.equals(volume.getSize(), newSize << 30)))) {
            throw new InvalidParameterValueException(String.format("Volume %s is already having disk offering %s", volume, newDiskOffering.getUuid()));
        }

        if (existingDiskOffering.getDiskSizeStrictness() != newDiskOffering.getDiskSizeStrictness()) {
            throw new InvalidParameterValueException("Disk offering size strictness does not match with new disk offering.");
        }

        if (MatchStoragePoolTagsWithDiskOffering.valueIn(volume.getDataCenterId()) && !doesNewDiskOfferingHasTagsAsOldDiskOffering(existingDiskOffering, newDiskOffering)) {
            throw new InvalidParameterValueException(String.format("Selected disk offering %s does not have tags as in existing disk offering of volume %s", existingDiskOffering.getUuid(), volume.getUuid()));
        }

        if (volume.getVolumeType().equals(Volume.Type.ROOT)) {
            ServiceOfferingVO serviceOffering = _serviceOfferingDao.findById(vmInstanceVO.getServiceOfferingId());
            if (serviceOffering != null && serviceOffering.getDiskOfferingStrictness()) {
                throw new InvalidParameterValueException(String.format("Cannot resize ROOT volume [%s] with new disk offering since existing disk offering is strictly assigned to the ROOT volume.", volume.getName()));
            }
        }

        if (existingDiskOffering.getDiskSizeStrictness() && !(volume.getSize().equals(newSize))) {
            throw new InvalidParameterValueException(String.format("Resize volume for %s is not allowed since disk offering's size is fixed", volume.getName()));
        }
    }

    private void validateVolumeResizeWithSize(VolumeVO volume, long currentSize, Long newSize, boolean shrinkOk,
            DiskOfferingVO existingDiskOffering, DiskOfferingVO newDiskOffering) throws ResourceAllocationException {

        // if the caller is looking to change the size of the volume
        if (newSize != null && currentSize != newSize) {
            if (volume.getInstanceId() != null) {
                // Check that VM to which this volume is attached does not have VM snapshots
                if (_vmSnapshotDao.findByVm(volume.getInstanceId()).size() > 0) {
                    throw new InvalidParameterValueException("A volume that is attached to a VM with any VM snapshots cannot be resized.");
                }
            }

            if (!validateVolumeSizeInBytes(newSize)) {
                throw new InvalidParameterValueException("Requested size out of range");
            }

            Long storagePoolId = volume.getPoolId();

            if (storagePoolId != null) {
                StoragePoolVO storagePoolVO = _storagePoolDao.findById(storagePoolId);

                if (storagePoolVO.isManaged() && !List.of(
                        Storage.StoragePoolType.PowerFlex,
                        Storage.StoragePoolType.FiberChannel).contains(storagePoolVO.getPoolType())) {
                    Long instanceId = volume.getInstanceId();

                    if (instanceId != null) {
                        VMInstanceVO vmInstanceVO = _vmInstanceDao.findById(instanceId);

                        if (vmInstanceVO.getHypervisorType() == HypervisorType.KVM && vmInstanceVO.getState() != State.Stopped) {
                            throw new CloudRuntimeException("This kind of KVM disk cannot be resized while it is connected to a VM that's not in the Stopped state.");
                        }
                    }
                }
            }

            /*
             * Let's make certain they (think they) know what they're doing if they
             * want to shrink by forcing them to provide the shrinkok parameter.
             * This will be checked again at the hypervisor level where we can see
             * the actual disk size.
             */
            if (currentSize > newSize) {
                if (shrinkOk) {
                    VMInstanceVO vm = _vmInstanceDao.findById(volume.getInstanceId());
                    if (vm != null && vm.getType().equals(VirtualMachine.Type.User)) {
                        UserVmVO userVm = _userVmDao.findById(volume.getInstanceId());
                        if (userVm != null && UserVmManager.SHAREDFSVM.equals(userVm.getUserVmType())) {
                            throw new InvalidParameterValueException("Shrink volume cannot be done on a Shared FileSystem Instance");
                        }
                    }
                }

                if (volume != null && ImageFormat.QCOW2.equals(volume.getFormat()) && !Volume.State.Allocated.equals(volume.getState()) && !StoragePoolType.StorPool.equals(volume.getPoolType())) {
                    String message = "Unable to shrink volumes of type QCOW2";
                    logger.warn(message);
                    throw new InvalidParameterValueException(message);
                }
                if (!shrinkOk) {
                    throw new InvalidParameterValueException("Going from existing size of " + currentSize + " to size of " + newSize + " would shrink the volume."
                            + "Need to sign off by supplying the shrinkok parameter with value of true.");
                }
            }
        }
        /* Check resource limit for this account */
        _resourceLimitMgr.checkVolumeResourceLimitForDiskOfferingChange(_accountMgr.getAccount(volume.getAccountId()),
                volume.isDisplayVolume(), currentSize, newSize != null ? newSize : currentSize,
                existingDiskOffering, newDiskOffering);
    }

    @Override
    @ActionEvent(eventType = EventTypes.EVENT_VOLUME_ATTACH, eventDescription = "attaching volume", async = true)
    public Volume attachVolumeToVM(AttachVolumeCmd command) {
        return attachVolumeToVM(command.getVirtualMachineId(), command.getId(), command.getDeviceId(), false);
    }

    protected VolumeVO getVmExistingVolumeForVolumeAttach(UserVmVO vm, VolumeInfo volumeToAttach) {
        VolumeVO existingVolumeOfVm = null;
        VMTemplateVO template = _templateDao.findById(vm.getTemplateId());
        List<VolumeVO> rootVolumesOfVm = _volsDao.findByInstanceAndType(vm.getId(), Volume.Type.ROOT);
        if (rootVolumesOfVm.size() > 1 && template != null && !template.isDeployAsIs()) {
            throw new CloudRuntimeException("The VM " + vm.getHostName() + " has more than one ROOT volume and is in an invalid state.");
        } else {
            if (!rootVolumesOfVm.isEmpty()) {
                existingVolumeOfVm = rootVolumesOfVm.get(0);
            } else {
                // locate data volume of the vm
                List<VolumeVO> diskVolumesOfVm = _volsDao.findByInstanceAndType(vm.getId(), Volume.Type.DATADISK);
                for (VolumeVO diskVolume : diskVolumesOfVm) {
                    if (diskVolume.getState() != Volume.State.Allocated) {
                        existingVolumeOfVm = diskVolume;
                        break;
                    }
                }
            }
        }
        if (existingVolumeOfVm == null) {
            if (logger.isTraceEnabled()) {
                logger.trace(String.format("No existing volume found for VM (%s/%s) to attach volume %s/%s",
                        vm.getName(), vm.getUuid(),
                        volumeToAttach.getName(), volumeToAttach.getUuid()));
            }
            return null;
        }
        if (logger.isTraceEnabled()) {
            String msg = "attaching volume %s/%s to a VM (%s/%s) with an existing volume %s/%s on primary storage %s";
            logger.trace(String.format(msg,
                    volumeToAttach.getName(), volumeToAttach.getUuid(),
                    vm.getName(), vm.getUuid(),
                    existingVolumeOfVm.getName(), existingVolumeOfVm.getUuid(),
                    existingVolumeOfVm.getPoolId()));
        }
        return existingVolumeOfVm;
    }

    protected StoragePool getSuitablePoolForAllocatedOrUploadedVolumeForAttach(final VolumeInfo volumeToAttach, final UserVmVO vm) {
        DataCenter zone = _dcDao.findById(vm.getDataCenterId());
        Pair<Long, Long> clusterHostId = virtualMachineManager.findClusterAndHostIdForVm(vm, false);
        Long podId = vm.getPodIdToDeployIn();
        if (clusterHostId.first() != null) {
            Cluster cluster = clusterDao.findById(clusterHostId.first());
            podId = cluster.getPodId();
        }
        Pod pod = podDao.findById(podId);
        DiskOfferingVO offering = _diskOfferingDao.findById(volumeToAttach.getDiskOfferingId());
        DiskProfile diskProfile =  new DiskProfile(volumeToAttach.getId(), volumeToAttach.getVolumeType(),
                volumeToAttach.getName(), volumeToAttach.getId(), volumeToAttach.getSize(), offering.getTagsArray(),
                offering.isUseLocalStorage(), offering.isRecreatable(),
                volumeToAttach.getTemplateId());
        diskProfile.setHyperType(vm.getHypervisorType());
        return _volumeMgr.findStoragePool(diskProfile, zone, pod, clusterHostId.first(),
                clusterHostId.second(), vm, Collections.emptySet());
    }

    protected VolumeInfo createVolumeOnPrimaryForAttachIfNeeded(final VolumeInfo volumeToAttach, final UserVmVO vm, VolumeVO existingVolumeOfVm) {
        VolumeInfo newVolumeOnPrimaryStorage = volumeToAttach;
        boolean volumeOnSecondary = volumeToAttach.getState() == Volume.State.Uploaded;
        if (!Arrays.asList(Volume.State.Allocated, Volume.State.Uploaded).contains(volumeToAttach.getState())) {
            return newVolumeOnPrimaryStorage;
        }
        //don't create volume on primary storage if its being attached to the vm which Root's volume hasn't been created yet
        StoragePool destPrimaryStorage = null;
        if (existingVolumeOfVm != null && !existingVolumeOfVm.getState().equals(Volume.State.Allocated)) {
            destPrimaryStorage = _storagePoolDao.findById(existingVolumeOfVm.getPoolId());
            if (logger.isTraceEnabled() && destPrimaryStorage != null) {
                logger.trace("decided on target storage: {}", destPrimaryStorage);
            }
        }
        if (destPrimaryStorage == null) {
            destPrimaryStorage = getSuitablePoolForAllocatedOrUploadedVolumeForAttach(volumeToAttach, vm);
            if (destPrimaryStorage == null) {
                if (Volume.State.Allocated.equals(volumeToAttach.getState()) && State.Stopped.equals(vm.getState())) {
                    return newVolumeOnPrimaryStorage;
                }
                throw new CloudRuntimeException(String.format("Failed to find a primary storage for volume in state: %s", volumeToAttach.getState()));
            }
        }
        try {
            if (volumeOnSecondary && Storage.StoragePoolType.PowerFlex.equals(destPrimaryStorage.getPoolType())) {
                throw new InvalidParameterValueException("Cannot attach uploaded volume, this operation is unsupported on storage pool type " + destPrimaryStorage.getPoolType());
            }
            newVolumeOnPrimaryStorage = _volumeMgr.createVolumeOnPrimaryStorage(vm, volumeToAttach,
                    vm.getHypervisorType(), destPrimaryStorage);
        } catch (NoTransitionException e) {
            logger.debug("Failed to create volume on primary storage", e);
            throw new CloudRuntimeException("Failed to create volume on primary storage", e);
        }
        return newVolumeOnPrimaryStorage;
    }

    private Volume orchestrateAttachVolumeToVM(Long vmId, Long volumeId, Long deviceId) {
        VolumeInfo volumeToAttach = volFactory.getVolume(volumeId);

        if (volumeToAttach.isAttachedVM()) {
            throw new CloudRuntimeException("This volume is already attached to a VM.");
        }

        UserVmVO vm = _userVmDao.findById(vmId);
        VolumeVO existingVolumeOfVm = getVmExistingVolumeForVolumeAttach(vm, volumeToAttach);
        VolumeInfo newVolumeOnPrimaryStorage = createVolumeOnPrimaryForAttachIfNeeded(volumeToAttach, vm, existingVolumeOfVm);

        // reload the volume from db
        newVolumeOnPrimaryStorage = volFactory.getVolume(newVolumeOnPrimaryStorage.getId());
        boolean moveVolumeNeeded = needMoveVolume(existingVolumeOfVm, newVolumeOnPrimaryStorage);
        if (logger.isTraceEnabled()) {
            logger.trace(String.format("is this a new volume: %s == %s ?", volumeToAttach, newVolumeOnPrimaryStorage));
            logger.trace(String.format("is it needed to move the volume: %b?", moveVolumeNeeded));
        }

        if (moveVolumeNeeded) {
            PrimaryDataStoreInfo primaryStore = (PrimaryDataStoreInfo)newVolumeOnPrimaryStorage.getDataStore();
            if (primaryStore.isLocal()) {
                throw new CloudRuntimeException(
                        "Failed to attach local data volume " + volumeToAttach.getName() + " to VM " + vm.getDisplayName() + " as migration of local data volume is not allowed");
            }
            StoragePoolVO vmRootVolumePool = _storagePoolDao.findById(existingVolumeOfVm.getPoolId());

            try {
                HypervisorType volumeToAttachHyperType = _volsDao.getHypervisorType(volumeToAttach.getId());
                newVolumeOnPrimaryStorage = _volumeMgr.moveVolume(newVolumeOnPrimaryStorage, vmRootVolumePool.getDataCenterId(), vmRootVolumePool.getPodId(), vmRootVolumePool.getClusterId(),
                        volumeToAttachHyperType);
            } catch (ConcurrentOperationException | StorageUnavailableException e) {
                logger.debug("move volume failed", e);
                throw new CloudRuntimeException("move volume failed", e);
            }
        }
        VolumeVO newVol = _volsDao.findById(newVolumeOnPrimaryStorage.getId());
        // Getting the fresh vm object in case of volume migration to check the current state of VM
        if (moveVolumeNeeded) {
            vm = _userVmDao.findById(vmId);
            if (vm == null) {
                throw new InvalidParameterValueException("VM not found.");
            }
        }
        newVol = sendAttachVolumeCommand(vm, newVol, deviceId);
        return newVol;
    }

    public Volume attachVolumeToVM(Long vmId, Long volumeId, Long deviceId, Boolean allowAttachForSharedFS) {
        Account caller = CallContext.current().getCallingAccount();

        VolumeInfo volumeToAttach = getAndCheckVolumeInfo(volumeId);

        UserVmVO vm = getAndCheckUserVmVO(vmId, volumeToAttach);

        if (!allowAttachForSharedFS && UserVmManager.SHAREDFSVM.equals(vm.getUserVmType())) {
            throw new InvalidParameterValueException("Can't attach a volume to a Shared FileSystem Instance");
        }

        checkDeviceId(deviceId, volumeToAttach, vm);

        checkNumberOfAttachedVolumes(deviceId, vm);

        excludeLocalStorageIfNeeded(volumeToAttach);

        checkForDevicesInCopies(vmId, vm);

        checkRightsToAttach(caller, volumeToAttach, vm);

        HypervisorType rootDiskHyperType = vm.getHypervisorType();
        HypervisorType volumeToAttachHyperType = _volsDao.getHypervisorType(volumeToAttach.getId());

        StoragePoolVO volumeToAttachStoragePool = _storagePoolDao.findById(volumeToAttach.getPoolId());
        if (logger.isTraceEnabled() && volumeToAttachStoragePool != null) {
            logger.trace("volume to attach {} has a primary storage assigned to begin with {}",
                    volumeToAttach, volumeToAttachStoragePool);
        }

        checkForMatchingHypervisorTypesIf(volumeToAttachStoragePool != null && !volumeToAttachStoragePool.isManaged(), rootDiskHyperType, volumeToAttachHyperType);

        AsyncJobExecutionContext asyncExecutionContext = AsyncJobExecutionContext.getCurrentExecutionContext();

        AsyncJob job = asyncExecutionContext.getJob();

        if (logger.isInfoEnabled()) {
            logger.info("Trying to attach volume [{}] to VM instance [{}], update async job-{} [{}] progress status",
                    volumeToAttach, vm, job.getId(), job);
        }

        DiskOfferingVO diskOffering = _diskOfferingDao.findById(volumeToAttach.getDiskOfferingId());
        if (diskOffering.getEncrypt() && rootDiskHyperType != HypervisorType.KVM) {
            throw new InvalidParameterValueException("Volume's disk offering has encryption enabled, but volume encryption is not supported for hypervisor type " + rootDiskHyperType);
        }

        _jobMgr.updateAsyncJobAttachment(job.getId(), "Volume", volumeId);

        if (asyncExecutionContext.isJobDispatchedBy(VmWorkConstants.VM_WORK_JOB_DISPATCHER)) {
            return safelyOrchestrateAttachVolume(vmId, volumeId, deviceId);
        } else {
            return getVolumeAttachJobResult(vmId, volumeId, deviceId);
        }
    }

    @Nullable private Volume getVolumeAttachJobResult(Long vmId, Long volumeId, Long deviceId) {
        Outcome<Volume> outcome = attachVolumeToVmThroughJobQueue(vmId, volumeId, deviceId);

        Volume vol = null;
        try {
            outcome.get();
        } catch (InterruptedException | ExecutionException e) {
            throw new CloudRuntimeException(String.format("Could not get attach volume job result for VM [%s], volume[%s] and device [%s], due to [%s].", vmId, volumeId, deviceId, e.getMessage()), e);
        }

        Object jobResult = _jobMgr.unmarshallResultObject(outcome.getJob());
        if (jobResult != null) {
            if (jobResult instanceof ConcurrentOperationException) {
                throw (ConcurrentOperationException)jobResult;
            } else if (jobResult instanceof InvalidParameterValueException) {
                throw (InvalidParameterValueException)jobResult;
            } else if (jobResult instanceof RuntimeException) {
                throw (RuntimeException)jobResult;
            } else if (jobResult instanceof Throwable) {
                throw new RuntimeException("Unexpected exception", (Throwable)jobResult);
            } else if (jobResult instanceof Long) {
                vol = _volsDao.findById((Long)jobResult);
            }
        }
        return vol;
    }

    private Volume safelyOrchestrateAttachVolume(Long vmId, Long volumeId, Long deviceId) {
        // avoid re-entrance

        VmWorkJobVO placeHolder = null;
        placeHolder = createPlaceHolderWork(vmId);
        try {
            return orchestrateAttachVolumeToVM(vmId, volumeId, deviceId);
        } finally {
            _workJobDao.expunge(placeHolder.getId());
        }
    }

    /**
     * managed storage can be used for different types of hypervisors
     * only perform this check if the volume's storage pool is not null and not managed
     */
    private void checkForMatchingHypervisorTypesIf(boolean checkNeeded, HypervisorType rootDiskHyperType, HypervisorType volumeToAttachHyperType) {
        if (checkNeeded && volumeToAttachHyperType != HypervisorType.None && rootDiskHyperType != volumeToAttachHyperType) {
            throw new InvalidParameterValueException("Can't attach a volume created by: " + volumeToAttachHyperType + " to a " + rootDiskHyperType + " vm");
        }
    }

    private void checkRightsToAttach(Account caller, VolumeInfo volumeToAttach, UserVmVO vm) {
        _accountMgr.checkAccess(caller, null, true, volumeToAttach, vm);

        Account owner = _accountDao.findById(volumeToAttach.getAccountId());

        if (!Arrays.asList(Volume.State.Allocated, Volume.State.Ready).contains(volumeToAttach.getState())) {
            try {
                _resourceLimitMgr.checkResourceLimit(owner, ResourceType.primary_storage, volumeToAttach.getSize());
            } catch (ResourceAllocationException e) {
                logger.error("primary storage resource limit check failed", e);
                throw new InvalidParameterValueException(e.getMessage());
            }
        }
    }

    private void checkForDevicesInCopies(Long vmId, UserVmVO vm) {
        // if target VM has associated VM snapshots
        List<VMSnapshotVO> vmSnapshots = _vmSnapshotDao.findByVm(vmId);
        if (vmSnapshots.size() > 0) {
            throw new InvalidParameterValueException(String.format("Unable to attach volume to VM %s/%s, please specify a VM that does not have VM snapshots", vm.getName(), vm.getUuid()));
        }

        // if target VM has backups
        List<Backup> backups = backupDao.listByVmId(vm.getDataCenterId(), vm.getId());
        if (vm.getBackupOfferingId() != null && !backups.isEmpty()) {
            throw new InvalidParameterValueException(String.format("Unable to attach volume to VM %s/%s, please specify a VM that does not have any backups", vm.getName(), vm.getUuid()));
        }
    }

    /**
     * If local storage is disabled then attaching a volume with a local diskoffering is not allowed
     */
    private void excludeLocalStorageIfNeeded(VolumeInfo volumeToAttach) {
        DataCenterVO dataCenter = _dcDao.findById(volumeToAttach.getDataCenterId());
        if (!dataCenter.isLocalStorageEnabled()) {
            DiskOfferingVO diskOffering = _diskOfferingDao.findById(volumeToAttach.getDiskOfferingId());
            if (diskOffering.isUseLocalStorage()) {
                throw new InvalidParameterValueException("Zone is not configured to use local storage but volume's disk offering " + diskOffering.getName() + " uses it");
            }
        }
    }

    /**
     * Check that the number of data volumes attached to VM is less than the number that are supported by the hypervisor
     */
    private void checkNumberOfAttachedVolumes(Long deviceId, UserVmVO vm) {
        if (deviceId == null || deviceId.longValue() != 0) {
            List<VolumeVO> existingDataVolumes = _volsDao.findByInstanceAndType(vm.getId(), Volume.Type.DATADISK);
            int maxAttachableDataVolumesSupported = getMaxDataVolumesSupported(vm);
            if (existingDataVolumes.size() >= maxAttachableDataVolumesSupported) {
                throw new InvalidParameterValueException(
                        "The specified VM already has the maximum number of data disks (" + maxAttachableDataVolumesSupported + ") attached. Please specify another VM.");
            }
        }
    }

    /**
     * validate ROOT volume type;
     * 1. vm shouldn't have any volume with deviceId 0
     * 2. volume can't be in Uploaded state
     *
     * @param deviceId requested device number to attach as
     * @param volumeToAttach
     * @param vm
     */
    private void checkDeviceId(Long deviceId, VolumeInfo volumeToAttach, UserVmVO vm) {
        if (deviceId != null && deviceId.longValue() == 0) {
            validateRootVolumeDetachAttach(_volsDao.findById(volumeToAttach.getId()), vm);
            if (!_volsDao.findByInstanceAndDeviceId(vm.getId(), 0).isEmpty()) {
                throw new InvalidParameterValueException("Vm already has root volume attached to it");
            }
        }
    }

    /**
     * Check that the virtual machine ID is valid and it's a user vm
     *
     * @return the user vm vo object correcponding to the vmId to attach to
     */
    @NotNull private UserVmVO getAndCheckUserVmVO(Long vmId, VolumeInfo volumeToAttach) {
        UserVmVO vm = _userVmDao.findById(vmId);
        if (vm == null || vm.getType() != VirtualMachine.Type.User) {
            throw new InvalidParameterValueException("Please specify a valid User VM.");
        }

        // Check that the VM is in the correct state
        if (vm.getState() != State.Running && vm.getState() != State.Stopped) {
            throw new InvalidParameterValueException("Please specify a VM that is either running or stopped.");
        }

        // Check that the VM and the volume are in the same zone
        if (vm.getDataCenterId() != volumeToAttach.getDataCenterId()) {
            throw new InvalidParameterValueException("Please specify a VM that is in the same zone as the volume.");
        }
        return vm;
    }

    /**
     * Check that the volume ID is valid
     * Check that the volume is a data volume
     * Check that the volume is not currently attached to any VM
     * Check that the volume is not destroyed
     *
     * @param volumeId the id of the volume to attach
     * @return the volume info object representing the volume to attach
     */
    @NotNull private VolumeInfo getAndCheckVolumeInfo(Long volumeId) {
        VolumeInfo volumeToAttach = volFactory.getVolume(volumeId);
        if (volumeToAttach == null || !(volumeToAttach.getVolumeType() == Volume.Type.DATADISK || volumeToAttach.getVolumeType() == Volume.Type.ROOT)) {
            throw new InvalidParameterValueException("Please specify a volume with the valid type: " + Volume.Type.ROOT.toString() + " or " + Volume.Type.DATADISK.toString());
        }

        if (volumeToAttach.getInstanceId() != null) {
            throw new InvalidParameterValueException("Please specify a volume that is not attached to any VM.");
        }

        if (volumeToAttach.getState() == Volume.State.Destroy) {
            throw new InvalidParameterValueException("Please specify a volume that is not destroyed.");
        }

        if (!validAttachStates.contains(volumeToAttach.getState())) {
            throw new InvalidParameterValueException("Volume state must be in Allocated, Ready or in Uploaded state");
        }
        return volumeToAttach;
    }

    protected void validateIfVmHasBackups(UserVmVO vm, boolean attach) {
        if ((vm.getBackupOfferingId() == null || CollectionUtils.isEmpty(vm.getBackupVolumeList())) || BooleanUtils.isTrue(BackupManager.BackupEnableAttachDetachVolumes.value())) {
            return;
        }
        String errorMsg = String.format("Unable to detach volume, cannot detach volume from a VM that has backups. First remove the VM from the backup offering or "
                + "set the global configuration '%s' to true.", BackupManager.BackupEnableAttachDetachVolumes.key());
        if (attach) {
            errorMsg = String.format("Unable to attach volume, please specify a VM that does not have any backups or set the global configuration "
                    + "'%s' to true.", BackupManager.BackupEnableAttachDetachVolumes.key());
        }
        throw new InvalidParameterValueException(errorMsg);
    }

    protected String createVolumeInfoFromVolumes(List<VolumeVO> vmVolumes) {
        try {
            List<Backup.VolumeInfo> list = new ArrayList<>();
            for (VolumeVO vol : vmVolumes) {
                list.add(new Backup.VolumeInfo(vol.getUuid(), vol.getPath(), vol.getVolumeType(), vol.getSize()));
            }
            return GsonHelper.getGson().toJson(list.toArray(), Backup.VolumeInfo[].class);
        } catch (Exception e) {
            if (CollectionUtils.isEmpty(vmVolumes) || vmVolumes.get(0).getInstanceId() == null) {
                logger.error(String.format("Failed to create VolumeInfo of VM [id: null] volumes due to: [%s].", e.getMessage()), e);
            } else {
                logger.error(String.format("Failed to create VolumeInfo of VM [id: %s] volumes due to: [%s].", vmVolumes.get(0).getInstanceId(), e.getMessage()), e);
            }
            throw e;
        }
    }

    @Override
    @ActionEvent(eventType = EventTypes.EVENT_VOLUME_UPDATE, eventDescription = "updating volume", async = true)
    public Volume updateVolume(long volumeId, String path, String state, Long storageId,
                               Boolean displayVolume, Boolean deleteProtection,
                               String customId, long entityOwnerId, String chainInfo, String name) {

        Account caller = CallContext.current().getCallingAccount();
        if (!_accountMgr.isRootAdmin(caller.getId())) {
            if (path != null || state != null || storageId != null || displayVolume != null || customId != null || chainInfo != null) {
                throw new InvalidParameterValueException("The domain admin and normal user are " +
                        "not allowed to update volume except volume name & delete protection");
            }
        }

        VolumeVO volume = _volsDao.findById(volumeId);

        if (volume == null) {
            throw new InvalidParameterValueException("The volume id doesn't exist");
        }

        /* Does the caller have authority to act on this volume? */
        _accountMgr.checkAccess(caller, null, true, volume);

        if (path != null) {
            volume.setPath(path);
        }

        if (chainInfo != null) {
            volume.setChainInfo(chainInfo);
        }

        if (state != null) {
            try {
                Volume.State volumeState = Volume.State.valueOf(state);
                volume.setState(volumeState);
            } catch (IllegalArgumentException ex) {
                throw new InvalidParameterValueException("Invalid volume state specified");
            }
        }

        if (storageId != null) {
            StoragePool pool = _storagePoolDao.findById(storageId);
            if (pool.getDataCenterId() != volume.getDataCenterId()) {
                throw new InvalidParameterValueException("Invalid storageId specified; refers to the pool outside of the volume's zone");
            }
            if (pool.getPoolType() == Storage.StoragePoolType.DatastoreCluster) {
                List<StoragePoolVO> childDatastores = _storagePoolDao.listChildStoragePoolsInDatastoreCluster(storageId);
                Collections.shuffle(childDatastores);
                volume.setPoolId(childDatastores.get(0).getId());
            } else {
                volume.setPoolId(pool.getId());
            }
        }

        if (customId != null) {
            volume.setUuid(customId);
        }

        if (name != null) {
            volume.setName(name);
        }

        if (deleteProtection != null) {
            volume.setDeleteProtection(deleteProtection);
        }

        updateDisplay(volume, displayVolume);

        _volsDao.update(volumeId, volume);

        return volume;
    }

    @Override
    public void updateDisplay(Volume volume, Boolean displayVolume) {
        // 1. Resource limit changes
        updateResourceCount(volume, displayVolume);

        // 2. generate usage event if not in destroyed state
        saveUsageEvent(volume, displayVolume);

        // 3. Set the flag
        if (displayVolume != null && displayVolume != volume.isDisplayVolume()) {
            // FIXME - Confused - typecast for now.
            ((VolumeVO)volume).setDisplayVolume(displayVolume);
            _volsDao.update(volume.getId(), (VolumeVO)volume);
        }

    }

    private void updateResourceCount(Volume volume, Boolean displayVolume) {
        // Update only when the flag has changed.
        if (displayVolume != null && displayVolume != volume.isDisplayVolume()) {
            if (Boolean.FALSE.equals(displayVolume)) {
                _resourceLimitMgr.decrementVolumeResourceCount(volume.getAccountId(), true, volume.getSize(), _diskOfferingDao.findById(volume.getDiskOfferingId()));
            } else {
                _resourceLimitMgr.incrementVolumeResourceCount(volume.getAccountId(), true, volume.getSize(), _diskOfferingDao.findById(volume.getDiskOfferingId()));
            }
        }
    }

    private void saveUsageEvent(Volume volume, Boolean displayVolume) {

        // Update only when the flag has changed  &&  only when volume in a non-destroyed state.
        if ((displayVolume != null && displayVolume != volume.isDisplayVolume()) && !isVolumeDestroyed(volume)) {
            if (displayVolume) {
                // flag turned 1 equivalent to freshly created volume
                UsageEventUtils.publishUsageEvent(EventTypes.EVENT_VOLUME_CREATE, volume.getAccountId(), volume.getDataCenterId(), volume.getId(), volume.getName(), volume.getDiskOfferingId(),
                        volume.getTemplateId(), volume.getSize(), Volume.class.getName(), volume.getUuid());
            } else {
                // flag turned 0 equivalent to deleting a volume
                UsageEventUtils.publishUsageEvent(EventTypes.EVENT_VOLUME_DELETE, volume.getAccountId(), volume.getDataCenterId(), volume.getId(), volume.getName(), Volume.class.getName(),
                        volume.getUuid());
            }
        }
    }

    private boolean isVolumeDestroyed(Volume volume) {
        if (volume.getState() == Volume.State.Destroy || volume.getState() == Volume.State.Expunging && volume.getState() == Volume.State.Expunged) {
            return true;
        }
        return false;
    }

    @Override
    @ActionEvent(eventType = EventTypes.EVENT_VOLUME_DETACH, eventDescription = "detaching volume", async = true)
    public Volume detachVolumeFromVM(DetachVolumeCmd cmmd) {
        Account caller = CallContext.current().getCallingAccount();
        if ((cmmd.getId() == null && cmmd.getDeviceId() == null && cmmd.getVirtualMachineId() == null) || (cmmd.getId() != null && (cmmd.getDeviceId() != null || cmmd.getVirtualMachineId() != null))
                || (cmmd.getId() == null && (cmmd.getDeviceId() == null || cmmd.getVirtualMachineId() == null))) {
            throw new InvalidParameterValueException("Please provide either a volume id, or a tuple(device id, instance id)");
        }

        Long volumeId = cmmd.getId();
        VolumeVO volume = null;

        if (volumeId != null) {
            volume = _volsDao.findById(volumeId);
        } else {
            volume = _volsDao.findByInstanceAndDeviceId(cmmd.getVirtualMachineId(), cmmd.getDeviceId()).get(0);
        }

        // Check that the volume ID is valid
        if (volume == null) {
            throw new InvalidParameterValueException("Unable to find volume with ID: " + volumeId);
        }

        Long vmId = null;

        if (cmmd.getVirtualMachineId() == null) {
            vmId = volume.getInstanceId();
        } else {
            vmId = cmmd.getVirtualMachineId();
        }

        // Permissions check
        _accountMgr.checkAccess(caller, null, true, volume);

        // Check that the volume is currently attached to a VM
        if (vmId == null) {
            throw new InvalidParameterValueException("The specified volume is not attached to a VM.");
        }

        // Check that the VM is in the correct state
        UserVmVO vm = _userVmDao.findById(vmId);

        if (UserVmManager.SHAREDFSVM.equals(vm.getUserVmType())) {
            throw new InvalidParameterValueException("Can't detach a volume from a Shared FileSystem Instance");
        }

        if (vm.getState() != State.Running && vm.getState() != State.Stopped && vm.getState() != State.Destroyed) {
            throw new InvalidParameterValueException("Please specify a VM that is either running or stopped.");
        }

        // Check that the volume is a data/root volume
        if (!(volume.getVolumeType() == Volume.Type.ROOT || volume.getVolumeType() == Volume.Type.DATADISK)) {
            throw new InvalidParameterValueException("Please specify volume of type " + Volume.Type.DATADISK.toString() + " or " + Volume.Type.ROOT.toString());
        }

        // Root volume detach is allowed for following hypervisors: Xen/KVM/VmWare
        if (volume.getVolumeType() == Volume.Type.ROOT) {
            validateRootVolumeDetachAttach(volume, vm);
        }

        // Don't allow detach if target VM has associated VM snapshots
        List<VMSnapshotVO> vmSnapshots = _vmSnapshotDao.findByVm(vmId);
        if (CollectionUtils.isNotEmpty(vmSnapshots)) {
            throw new InvalidParameterValueException("Unable to detach volume, please specify a VM that does not have VM snapshots");
        }

        validateIfVmHasBackups(vm, false);

        AsyncJobExecutionContext asyncExecutionContext = AsyncJobExecutionContext.getCurrentExecutionContext();
        if (asyncExecutionContext != null) {
            AsyncJob job = asyncExecutionContext.getJob();

            if (logger.isInfoEnabled()) {
                logger.info("Trying to attach volume {} to VM instance {}, update async job-{} progress status",
                        ReflectionToStringBuilderUtils.reflectOnlySelectedFields(volume, "id", "name", "uuid"),
                        ReflectionToStringBuilderUtils.reflectOnlySelectedFields(vm, "id", "name", "uuid"),
                        job.getId());
            }

            _jobMgr.updateAsyncJobAttachment(job.getId(), "Volume", volumeId);
        }

        AsyncJobExecutionContext jobContext = AsyncJobExecutionContext.getCurrentExecutionContext();
        if (jobContext.isJobDispatchedBy(VmWorkConstants.VM_WORK_JOB_DISPATCHER)) {
            // avoid re-entrance
            VmWorkJobVO placeHolder = null;
            placeHolder = createPlaceHolderWork(vmId);
            try {
                return orchestrateDetachVolumeFromVM(vmId, volumeId);
            } finally {
                _workJobDao.expunge(placeHolder.getId());
            }
        } else {
            Outcome<Volume> outcome = detachVolumeFromVmThroughJobQueue(vmId, volumeId);

            Volume vol = null;
            try {
                outcome.get();
            } catch (InterruptedException e) {
                throw new RuntimeException("Operation is interrupted", e);
            } catch (ExecutionException e) {
                throw new RuntimeException("Execution excetion", e);
            }

            Object jobResult = _jobMgr.unmarshallResultObject(outcome.getJob());
            if (jobResult != null) {
                if (jobResult instanceof ConcurrentOperationException) {
                    throw (ConcurrentOperationException)jobResult;
                } else if (jobResult instanceof RuntimeException) {
                    throw (RuntimeException)jobResult;
                } else if (jobResult instanceof Throwable) {
                    throw new RuntimeException("Unexpected exception", (Throwable)jobResult);
                } else if (jobResult instanceof Long) {
                    vol = _volsDao.findById((Long)jobResult);
                }
            }
            if (vm.getBackupOfferingId() != null) {
                vm.setBackupVolumes(createVolumeInfoFromVolumes(_volsDao.findByInstance(vm.getId())));
                _vmInstanceDao.update(vm.getId(), vm);
            }
            return vol;
        }
    }

    private void validateRootVolumeDetachAttach(VolumeVO volume, UserVmVO vm) {
        if (!(vm.getHypervisorType() == HypervisorType.XenServer || vm.getHypervisorType() == HypervisorType.VMware || vm.getHypervisorType() == HypervisorType.KVM
                || vm.getHypervisorType() == HypervisorType.Simulator)) {
            throw new InvalidParameterValueException("Root volume detach is not supported for hypervisor type " + vm.getHypervisorType());
        }
        if (!(vm.getState() == State.Stopped) || (vm.getState() == State.Destroyed)) {
            throw new InvalidParameterValueException("Root volume detach can happen only when vm is in states: " + State.Stopped.toString() + " or " + State.Destroyed.toString());
        }

        if (volume.getPoolId() != null) {
            StoragePoolVO pool = _storagePoolDao.findById(volume.getPoolId());
            if (pool.isManaged()) {
                throw new InvalidParameterValueException("Root volume detach is not supported for Managed DataStores");
            }
        }
    }

    @ActionEvent(eventType = EventTypes.EVENT_VOLUME_DETACH, eventDescription = "detaching volume")
    public Volume detachVolumeViaDestroyVM(long vmId, long volumeId) {
        Account caller = CallContext.current().getCallingAccount();
        Volume volume = _volsDao.findById(volumeId);
        // Permissions check
        _accountMgr.checkAccess(caller, null, true, volume);
        return orchestrateDetachVolumeFromVM(vmId, volumeId);
    }

    private Volume orchestrateDetachVolumeFromVM(long vmId, long volumeId) {
        Volume volume = _volsDao.findById(volumeId);
        VMInstanceVO vm = _vmInstanceDao.findById(vmId);

        String errorMsg = "Failed to detach volume " + volume.getName() + " from VM " + vm.getHostName();
        boolean sendCommand = vm.getState() == State.Running;

        StoragePoolVO volumePool = _storagePoolDao.findByIdIncludingRemoved(volume.getPoolId());
        HostVO host = getHostForVmVolumeAttachDetach(vm, volumePool);
        Long hostId = host != null ? host.getId() : null;
        sendCommand = sendCommand || isSendCommandForVmVolumeAttachDetach(host, volumePool);

        Answer answer = null;

        if (sendCommand) {
            // collect vm disk statistics before detach a volume
            UserVmVO userVm = _userVmDao.findById(vmId);
            if (userVm != null && userVm.getType() == VirtualMachine.Type.User) {
                _userVmService.collectVmDiskStatistics(userVm);
            }

            DataTO volTO = volFactory.getVolume(volume.getId()).getTO();
            DiskTO disk = new DiskTO(volTO, volume.getDeviceId(), volume.getPath(), volume.getVolumeType());
            Map<String, String> details = new HashMap<String, String>();
            disk.setDetails(details);
            if (volume.getPoolId() != null) {
                StoragePoolVO poolVO = _storagePoolDao.findById(volume.getPoolId());
                if (poolVO.getParent() != 0L) {
                    details.put(DiskTO.PROTOCOL_TYPE, Storage.StoragePoolType.DatastoreCluster.toString());
                }
            }

            DettachCommand cmd = new DettachCommand(disk, vm.getInstanceName());

            cmd.setManaged(volumePool.isManaged());

            cmd.setStorageHost(volumePool.getHostAddress());
            cmd.setStoragePort(volumePool.getPort());

            cmd.set_iScsiName(volume.get_iScsiName());
            cmd.setWaitDetachDevice(WaitDetachDevice.value());

            try {
                answer = _agentMgr.send(hostId, cmd);
            } catch (Exception e) {
                throw new CloudRuntimeException(errorMsg + " due to: " + e.getMessage());
            }
        }

        if (!sendCommand || (answer != null && answer.getResult())) {
            // Mark the volume as detached
            _volsDao.detachVolume(volume.getId());

            if (answer != null) {
                String datastoreName = answer.getContextParam("datastoreName");
                if (datastoreName != null) {
                    StoragePoolVO storagePoolVO = _storagePoolDao.findByUuid(datastoreName);
                    if (storagePoolVO != null) {
                        VolumeVO volumeVO = _volsDao.findById(volumeId);
                        volumeVO.setPoolId(storagePoolVO.getId());
                        _volsDao.update(volumeVO.getId(), volumeVO);
                    } else {
                        logger.warn("Unable to find datastore {} while updating the new datastore of the volume {}", datastoreName, volume);
                    }
                }

                String volumePath = answer.getContextParam("volumePath");
                if (volumePath != null) {
                    VolumeVO volumeVO = _volsDao.findById(volumeId);
                    volumeVO.setPath(volumePath);
                    _volsDao.update(volumeVO.getId(), volumeVO);
                }

                String chainInfo = answer.getContextParam("chainInfo");
                if (chainInfo != null) {
                    VolumeVO volumeVO = _volsDao.findById(volumeId);
                    volumeVO.setChainInfo(chainInfo);
                    _volsDao.update(volumeVO.getId(), volumeVO);
                }
            }

            // volume.getPoolId() should be null if the VM we are detaching the disk from has never been started before
            if (volume.getPoolId() != null) {
                DataStore dataStore = dataStoreMgr.getDataStore(volume.getPoolId(), DataStoreRole.Primary);
                volService.revokeAccess(volFactory.getVolume(volume.getId()), host, dataStore);
                provideVMInfo(dataStore, vmId, volumeId);
            }
            if (volumePool != null && hostId != null) {
                handleTargetsForVMware(hostId, volumePool.getHostAddress(), volumePool.getPort(), volume.get_iScsiName());
            }

            return _volsDao.findById(volumeId);
        } else {

            if (answer != null) {
                String details = answer.getDetails();
                if (details != null && !details.isEmpty()) {
                    errorMsg += "; " + details;
                }
            }

            throw new CloudRuntimeException(errorMsg);
        }
    }

    public void updateMissingRootDiskController(final VMInstanceVO vm, final String rootVolChainInfo) {
        if (vm == null || !VirtualMachine.Type.User.equals(vm.getType()) || StringUtils.isEmpty(rootVolChainInfo)) {
            return;
        }
        String rootDiskController = null;
        try {
            final VirtualMachineDiskInfo infoInChain = _gson.fromJson(rootVolChainInfo, VirtualMachineDiskInfo.class);
            if (infoInChain != null) {
                rootDiskController = infoInChain.getControllerFromDeviceBusName();
            }
            final UserVmVO userVmVo = _userVmDao.findById(vm.getId());
            if ((rootDiskController != null) && (!rootDiskController.isEmpty())) {
                _userVmDao.loadDetails(userVmVo);
                _userVmMgr.persistDeviceBusInfo(userVmVo, rootDiskController);
            }
        } catch (JsonParseException e) {
            logger.debug("Error parsing chain info json: " + e.getMessage());
        }
    }

    private void handleTargetsForVMware(long hostId, String storageAddress, int storagePort, String iScsiName) {
        HostVO host = _hostDao.findById(hostId);

        if (host.getHypervisorType() == HypervisorType.VMware) {
            ModifyTargetsCommand cmd = new ModifyTargetsCommand();

            List<Map<String, String>> targets = new ArrayList<>();

            Map<String, String> target = new HashMap<>();

            target.put(ModifyTargetsCommand.STORAGE_HOST, storageAddress);
            target.put(ModifyTargetsCommand.STORAGE_PORT, String.valueOf(storagePort));
            target.put(ModifyTargetsCommand.IQN, iScsiName);

            targets.add(target);

            cmd.setTargets(targets);
            cmd.setApplyToAllHostsInCluster(true);
            cmd.setAdd(false);
            cmd.setTargetTypeToRemove(ModifyTargetsCommand.TargetTypeToRemove.DYNAMIC);

            sendModifyTargetsCommand(cmd, host);
        }
    }

    private void sendModifyTargetsCommand(ModifyTargetsCommand cmd, Host host) {
        Answer answer = _agentMgr.easySend(host.getId(), cmd);

        if (answer == null) {
            String msg = "Unable to get an answer to the modify targets command";

            logger.warn(msg);
        } else if (!answer.getResult()) {
            String msg = String.format("Unable to modify target on the following host: %s", host);

            logger.warn(msg);
        }
    }

    @DB
    @Override
    @ActionEvent(eventType = EventTypes.EVENT_VOLUME_MIGRATE, eventDescription = "migrating volume", async = true)
    public Volume migrateVolume(MigrateVolumeCmd cmd) {
        Account caller = CallContext.current().getCallingAccount();
        Long volumeId = cmd.getVolumeId();
        Long storagePoolId = cmd.getStoragePoolId();

        VolumeVO vol = _volsDao.findById(volumeId);
        if (vol == null) {
            throw new InvalidParameterValueException("Failed to find the volume id: " + volumeId);
        }

        _accountMgr.checkAccess(caller, null, true, vol);

        if (vol.getState() != Volume.State.Ready) {
            throw new InvalidParameterValueException("Volume must be in ready state");
        }

        if (vol.getPoolId() == storagePoolId.longValue()) {
            throw new InvalidParameterValueException("Volume " + vol + " is already on the destination storage pool");
        }

        boolean liveMigrateVolume = false;
        boolean srcAndDestOnStorPool = false;
        Long instanceId = vol.getInstanceId();
        Long srcClusterId = null;
        VMInstanceVO vm = null;
        if (instanceId != null) {
            vm = _vmInstanceDao.findById(instanceId);
            checkVmStateForMigration(vm, vol);
        }

        // Check that Vm to which this volume is attached does not have VM Snapshots
        // OfflineVmwareMigration: consider if this is needed and desirable
        if (vm != null && _vmSnapshotDao.findByVm(vm.getId()).size() > 0) {
            throw new InvalidParameterValueException("Volume cannot be migrated, please remove all VM snapshots for VM to which this volume is attached");
        }

        StoragePoolVO srcStoragePoolVO = _storagePoolDao.findById(vol.getPoolId());

        // OfflineVmwareMigration: extract this block as method and check if it is subject to regression
        if (vm != null && State.Running.equals(vm.getState())) {
            // Check if the VM is GPU enabled.
            if (_serviceOfferingDetailsDao.findDetail(vm.getServiceOfferingId(), GPU.Keys.pciDevice.toString()) != null) {
                throw new InvalidParameterValueException("Live Migration of GPU enabled VM is not supported");
            }

            // Check if the underlying hypervisor supports storage motion.
            Long hostId = vm.getHostId();
            if (hostId != null) {
                HostVO host = _hostDao.findById(hostId);
                HypervisorCapabilitiesVO capabilities = null;
                if (host != null) {
                    capabilities = _hypervisorCapabilitiesDao.findByHypervisorTypeAndVersion(host.getHypervisorType(), host.getHypervisorVersion());
                    srcClusterId = host.getClusterId();
                }

                if (capabilities != null) {
                    liveMigrateVolume = capabilities.isStorageMotionSupported();
                }

                if (liveMigrateVolume && HypervisorType.KVM.equals(host.getHypervisorType()) && !srcStoragePoolVO.getPoolType().equals(Storage.StoragePoolType.PowerFlex)) {
                    StoragePoolVO destinationStoragePoolVo = _storagePoolDao.findById(storagePoolId);

                    if (isSourceOrDestNotOnStorPool(srcStoragePoolVO, destinationStoragePoolVo)) {
                        throw new InvalidParameterValueException("KVM does not support volume live migration due to the limited possibility to refresh VM XML domain. " +
                                "Therefore, to live migrate a volume between storage pools, one must migrate the VM to a different host as well to force the VM XML domain update. " +
                                "Use 'migrateVirtualMachineWithVolumes' instead.");
                    }
                    srcAndDestOnStorPool = isSourceAndDestOnStorPool(srcStoragePoolVO, destinationStoragePoolVo);
                }
            }

            // If vm is running, and hypervisor doesn't support live migration, then return error
            if (!liveMigrateVolume) {
                throw new InvalidParameterValueException("Volume needs to be detached from VM");
            }

            if (!cmd.isLiveMigrate()) {
                throw new InvalidParameterValueException("The volume " + vol + "is attached to a vm and for migrating it " + "the parameter livemigrate should be specified");
            }
        }

        if (vol.getPassphraseId() != null && !srcAndDestOnStorPool && !srcStoragePoolVO.getPoolType().equals(Storage.StoragePoolType.PowerFlex)) {
            throw new InvalidParameterValueException("Migration of encrypted volumes is unsupported");
        }

        if (vm != null &&
                HypervisorType.VMware.equals(vm.getHypervisorType()) &&
                State.Stopped.equals(vm.getState())) {
            // For VMware, use liveMigrateVolume=true so that it follows VmwareStorageMotionStrategy
            liveMigrateVolume = true;
        }

        StoragePool destPool = (StoragePool)dataStoreMgr.getDataStore(storagePoolId, DataStoreRole.Primary);
        if (destPool == null) {
            throw new InvalidParameterValueException("Failed to find the destination storage pool: " + storagePoolId);
        } else if (destPool.isInMaintenance()) {
            throw new InvalidParameterValueException("Cannot migrate volume " + vol + "to the destination storage pool " + destPool.getName() + " as the storage pool is in maintenance mode.");
        }

        try {
            snapshotHelper.checkKvmVolumeSnapshotsOnlyInPrimaryStorage(vol, _volsDao.getHypervisorType(vol.getId()));
        } catch (CloudRuntimeException ex) {
            throw new CloudRuntimeException(String.format("Unable to migrate %s to the destination storage pool [%s] due to [%s]", vol,
                    ReflectionToStringBuilderUtils.reflectOnlySelectedFields(destPool, "uuid", "name"), ex.getMessage()), ex);
        }

        DiskOfferingVO diskOffering = _diskOfferingDao.findById(vol.getDiskOfferingId());
        if (diskOffering == null) {
            throw new CloudRuntimeException("volume '" + vol.getUuid() + "', has no diskoffering. Migration target cannot be checked.");
        }
        String poolUuid =  destPool.getUuid();
        if (destPool.getPoolType() == Storage.StoragePoolType.DatastoreCluster) {
            DataCenter dc = _entityMgr.findById(DataCenter.class, vol.getDataCenterId());
            Pod destPoolPod = _entityMgr.findById(Pod.class, destPool.getPodId());

            destPool = _volumeMgr.findChildDataStoreInDataStoreCluster(dc, destPoolPod, destPool.getClusterId(), null, null, destPool.getId());
        }

        if (!storageMgr.storagePoolCompatibleWithVolumePool(destPool, (Volume) vol)) {
            throw new CloudRuntimeException("Storage pool " + destPool.getName() + " is not suitable to migrate volume " + vol.getName());
        }

        HypervisorType hypervisorType = _volsDao.getHypervisorType(volumeId);
        DiskProfile diskProfile = new DiskProfile(vol, diskOffering, hypervisorType);
        Pair<Volume, DiskProfile> volumeDiskProfilePair = new Pair<>(vol, diskProfile);
        if (!storageMgr.storagePoolHasEnoughSpace(Collections.singletonList(volumeDiskProfilePair), destPool)) {
            throw new CloudRuntimeException("Storage pool " + destPool.getName() + " does not have enough space to migrate volume " + vol.getName());
        }

        // OfflineVmwareMigration: check storage tags on disk(offering)s in comparison to destination storage pool
        // OfflineVmwareMigration: if no match return a proper error now

        if (liveMigrateVolume && State.Running.equals(vm.getState()) &&
                destPool.getClusterId() != null && srcClusterId != null) {
            if (!srcClusterId.equals(destPool.getClusterId())) {
                throw new InvalidParameterValueException("Cannot migrate a volume of a virtual machine to a storage pool in a different cluster");
            }
        }
        // In case of VMware, if ROOT volume is being cold-migrated, then ensure destination storage pool is in the same Datacenter as the VM.
        if (vm != null && vm.getHypervisorType().equals(HypervisorType.VMware)) {
            if (!liveMigrateVolume && vol.getVolumeType().equals(Volume.Type.ROOT)) {
                Long hostId = vm.getHostId() != null ? vm.getHostId() : vm.getLastHostId();
                HostVO host = _hostDao.findById(hostId);
                if (host != null) {
                    srcClusterId = host.getClusterId();
                }
                if (srcClusterId != null && destPool.getClusterId() != null && !srcClusterId.equals(destPool.getClusterId())) {
                    String srcDcName = _clusterDetailsDao.getVmwareDcName(srcClusterId);
                    String destDcName = _clusterDetailsDao.getVmwareDcName(destPool.getClusterId());
                    if (srcDcName != null && destDcName != null && !srcDcName.equals(destDcName)) {
                        throw new InvalidParameterValueException("Cannot migrate ROOT volume of a stopped VM to a storage pool in a different VMware datacenter");
                    }
                }
                updateMissingRootDiskController(vm, vol.getChainInfo());
            }
        }

        if (hypervisorType.equals(HypervisorType.VMware)) {
            try {
                boolean isStoragePoolStoragepolicyComplaince = storageMgr.isStoragePoolCompliantWithStoragePolicy(Arrays.asList(volumeDiskProfilePair), destPool);
                if (!isStoragePoolStoragepolicyComplaince) {
                    throw new CloudRuntimeException(String.format("Storage pool %s is not storage policy compliance with the volume %s", poolUuid, vol.getUuid()));
                }
            } catch (StorageUnavailableException e) {
                throw new CloudRuntimeException(String.format("Could not verify storage policy compliance against storage pool %s due to exception %s", destPool.getUuid(), e.getMessage()));
            }
        }

        DiskOfferingVO newDiskOffering = retrieveAndValidateNewDiskOffering(cmd);
        // if no new disk offering was provided, and match is required, default to the offering of the
        // original volume.  otherwise it falls through with no check and the target volume may
        // not work correctly in some scenarios with the target provider.  Adminstrator
        // can disable this flag dynamically for certain bulk migration scenarios if required.
        if (newDiskOffering == null && Boolean.TRUE.equals(MatchStoragePoolTagsWithDiskOffering.value())) {
            newDiskOffering = diskOffering;
        }
        validateConditionsToReplaceDiskOfferingOfVolume(vol, newDiskOffering, destPool);

        if (vm != null) {
            // serialize VM operation
            AsyncJobExecutionContext jobContext = AsyncJobExecutionContext.getCurrentExecutionContext();
            if (jobContext.isJobDispatchedBy(VmWorkConstants.VM_WORK_JOB_DISPATCHER)) {
                // avoid re-entrance

                VmWorkJobVO placeHolder = null;
                placeHolder = createPlaceHolderWork(vm.getId());
                try {
                    return orchestrateMigrateVolume(vol, destPool, liveMigrateVolume, newDiskOffering);
                } finally {
                    _workJobDao.expunge(placeHolder.getId());
                }

            } else {
                Outcome<Volume> outcome = migrateVolumeThroughJobQueue(vm, vol, destPool, liveMigrateVolume, newDiskOffering);

                try {
                    outcome.get();
                } catch (InterruptedException e) {
                    throw new RuntimeException("Operation is interrupted", e);
                } catch (ExecutionException e) {
                    throw new RuntimeException("Execution excetion", e);
                }

                Object jobResult = _jobMgr.unmarshallResultObject(outcome.getJob());
                if (jobResult != null) {
                    if (jobResult instanceof ConcurrentOperationException) {
                        throw (ConcurrentOperationException)jobResult;
                    } else if (jobResult instanceof RuntimeException) {
                        throw (RuntimeException)jobResult;
                    } else if (jobResult instanceof Throwable) {
                        throw new RuntimeException("Unexpected exception", (Throwable)jobResult);
                    }
                }

                // retrieve the migrated new volume from job result
                if (jobResult != null && jobResult instanceof Long) {
                    return _entityMgr.findById(VolumeVO.class, ((Long)jobResult));
                }
                return null;
            }
        }

        return orchestrateMigrateVolume(vol, destPool, liveMigrateVolume, newDiskOffering);
    }

    private void checkVmStateForMigration(VMInstanceVO vm, VolumeVO vol) {
        List<State> suitableVmStatesForMigration = List.of(State.Stopped, State.Running, State.Shutdown);

        if (!suitableVmStatesForMigration.contains(vm.getState())) {
            logger.debug(String.format(
                    "Unable to migrate volume: [%s] Id: [%s] because the VM: [%s] Id: [%s] is in state [%s], which is not supported for migration.",
                    vol.getName(), vol.getId(), vm.getInstanceName(), vm.getUuid(), vm.getState()
            ));

            throw new CloudRuntimeException(String.format(
                    "Volume migration is not allowed when the VM is in the %s state. Supported states are: %s.",
                    vm.getState(), suitableVmStatesForMigration
            ));
        }
    }

    private boolean isSourceOrDestNotOnStorPool(StoragePoolVO storagePoolVO, StoragePoolVO destinationStoragePoolVo) {
        return storagePoolVO.getPoolType() != Storage.StoragePoolType.StorPool
                || destinationStoragePoolVo.getPoolType() != Storage.StoragePoolType.StorPool;
    }

    private boolean isSourceAndDestOnStorPool(StoragePoolVO storagePoolVO, StoragePoolVO destinationStoragePoolVo) {
        return storagePoolVO.getPoolType() == Storage.StoragePoolType.StorPool
                && destinationStoragePoolVo.getPoolType() == Storage.StoragePoolType.StorPool;
    }

    /**
     * Retrieves the new disk offering UUID that might be sent to replace the current one in the volume being migrated.
     * If no disk offering UUID is provided we return null. Otherwise, we perform the following checks.
     * <ul>
     *  <li>Is the disk offering UUID entered valid? If not, an  {@link InvalidParameterValueException} is thrown;
     *  <li>If the disk offering was already removed, we thrown an {@link InvalidParameterValueException} is thrown;
     *  <li>We then check if the user executing the operation has access to the given disk offering.
     * </ul>
     *
     * If all checks pass, we move forward returning the disk offering object.
     */
    private DiskOfferingVO retrieveAndValidateNewDiskOffering(MigrateVolumeCmd cmd) {
        Long newDiskOfferingId = cmd.getNewDiskOfferingId();
        if (newDiskOfferingId == null) {
            return null;
        }
        DiskOfferingVO newDiskOffering = _diskOfferingDao.findById(newDiskOfferingId);
        if (newDiskOffering == null) {
            throw new InvalidParameterValueException(String.format("The disk offering informed is not valid [id=%s].", newDiskOfferingId));
        }
        if (newDiskOffering.getRemoved() != null) {
            throw new InvalidParameterValueException(String.format("We cannot assign a removed disk offering [id=%s] to a volume. ", newDiskOffering.getUuid()));
        }
        Account caller = CallContext.current().getCallingAccount();
        DataCenter zone = null;
        Volume volume = _volsDao.findById(cmd.getId());
        if (volume == null) {
            throw new InvalidParameterValueException(String.format("Provided volume id is not valid: %s", cmd.getId()));
        }
        zone = _dcDao.findById(volume.getDataCenterId());

        _accountMgr.checkAccess(caller, newDiskOffering, zone);
        return newDiskOffering;
    }

    /**
     * Performs the validations required for replacing the disk offering while migrating the volume of storage. If no new disk offering is provided, we do not execute any validation.
     * If a disk offering is informed, we then proceed with the following checks.
     * <ul>
     *  <li>We check if the given volume is of ROOT type. We cannot change the disk offering of a ROOT volume. Therefore, we thrown an {@link InvalidParameterValueException};
     *  <li>We the disk is being migrated to shared storage and the new disk offering is for local storage (or vice versa), we throw an {@link InvalidParameterValueException}. Bear in mind that we are validating only the new disk offering. If none is provided we can override the current disk offering. This means, placing a volume with shared disk offering in local storage and vice versa;
     *  <li>We then proceed checking the target storage pool supports the new disk offering {@see #doesTargetStorageSupportNewDiskOffering(StoragePool, DiskOfferingVO)}.
     * </ul>
     *
     * If all of the above validations pass, we check if the size of the new disk offering is different from the volume. If it is, we log a warning message.
     */
    protected void validateConditionsToReplaceDiskOfferingOfVolume(VolumeVO volume, DiskOfferingVO newDiskOffering, StoragePool destPool) {
        if (newDiskOffering == null) {
            return;
        }
        if ((destPool.isShared() && newDiskOffering.isUseLocalStorage()) || destPool.isLocal() && newDiskOffering.isShared()) {
            throw new InvalidParameterValueException("You cannot move the volume to a shared storage and assign a disk offering for local storage and vice versa.");
        }
        if (!doesStoragePoolSupportDiskOffering(destPool, newDiskOffering)) {
            throw new InvalidParameterValueException(String.format("Migration failed: target pool [%s, tags:%s] has no matching tags for volume [%s, uuid:%s, tags:%s]", destPool.getName(),
                    storagePoolTagsDao.getStoragePoolTags(destPool.getId()), volume.getName(), volume.getUuid(), newDiskOffering.getTags()));
        }
        if (volume.getVolumeType().equals(Volume.Type.ROOT)) {
            VMInstanceVO vm = null;
            if (volume.getInstanceId() != null) {
                vm = _vmInstanceDao.findById(volume.getInstanceId());
            }
            if (vm != null) {
                ServiceOfferingVO serviceOffering = _serviceOfferingDao.findById(vm.getServiceOfferingId());
                if (serviceOffering != null && serviceOffering.getDiskOfferingStrictness()) {
                    throw new InvalidParameterValueException(String.format("Disk offering cannot be changed to the volume %s since existing disk offering is strictly associated with the volume", volume.getUuid()));
                }
            }
        }

        if (volume.getSize() != newDiskOffering.getDiskSize()) {
            DiskOfferingVO oldDiskOffering = this._diskOfferingDao.findById(volume.getDiskOfferingId());
            logger.warn("You are migrating a volume [{}] and changing the disk offering[from {} to {}] to reflect this migration. However, the sizes of the volume and the new disk offering are different.",
                    volume, oldDiskOffering, newDiskOffering);
        }
        logger.info("Changing disk offering to [{}] while migrating volume [{}].", newDiskOffering, volume);
    }

    /**
     *  Checks if the storage pool supports the new disk offering.
     *  This validation is consistent with the mechanism used to select a storage pool to deploy a volume when a virtual machine is deployed or when a new data disk is allocated.
     *
     *  The scenarios when this method returns true or false is presented in the following table.
     *
     *   <table border="1">
     *      <tr>
     *          <th>#</th><th>Disk offering tags</th><th>Storage tags</th><th>Does the storage support the disk offering?</th>
     *      </tr>
     *      <body>
     *      <tr>
     *          <td>1</td><td>A,B</td><td>A</td><td>NO</td>
     *      </tr>
     *      <tr>
     *          <td>2</td><td>A,B,C</td><td>A,B,C,D,X</td><td>YES</td>
     *      </tr>
     *      <tr>
     *          <td>3</td><td>A,B,C</td><td>X,Y,Z</td><td>NO</td>
     *      </tr>
     *      <tr>
     *          <td>4</td><td>null</td><td>A,S,D</td><td>YES</td>
     *      </tr>
     *      <tr>
     *          <td>5</td><td>A</td><td>null</td><td>NO</td>
     *      </tr>
     *      <tr>
     *          <td>6</td><td>null</td><td>null</td><td>YES</td>
     *      </tr>
     *      </body>
     *   </table>
     */
    protected boolean doesStoragePoolSupportDiskOffering(StoragePool destPool, DiskOfferingVO diskOffering) {
        String offeringTags = diskOffering.getTags();
        return doesStoragePoolSupportDiskOfferingTags(destPool, offeringTags);
    }

    public static boolean doesNewDiskOfferingHasTagsAsOldDiskOffering(DiskOfferingVO oldDO, DiskOfferingVO newDO) {
        String[] oldDOStorageTags = oldDO.getTagsArray();
        String[] newDOStorageTags = newDO.getTagsArray();
        if (oldDOStorageTags.length == 0) {
            return true;
        }
        if (newDOStorageTags.length == 0) {
            return false;
        }
        return CollectionUtils.isSubCollection(Arrays.asList(oldDOStorageTags), Arrays.asList(newDOStorageTags));
    }

    @Override
    public boolean doesStoragePoolSupportDiskOfferingTags(StoragePool destPool, String diskOfferingTags) {
        Pair<List<String>, Boolean> storagePoolTags = getStoragePoolTags(destPool);
        if ((storagePoolTags == null || !storagePoolTags.second()) && org.apache.commons.lang.StringUtils.isBlank(diskOfferingTags)) {
            if (storagePoolTags == null) {
<<<<<<< HEAD
                logger.debug(String.format("Destination storage pool [%s] does not have any tags, and so does the disk offering. Therefore, they are compatible", destPool.getUuid()));
            } else {
                logger.debug("Destination storage pool has tags [%s], and the disk offering has no tags. Therefore, they are compatible.");
=======
                s_logger.debug(String.format("Storage pool [%s] does not have any tags, and so does the disk offering. Therefore, they are compatible", destPool.getUuid()));
            } else {
                s_logger.debug("Storage pool has tags [%s], and the disk offering has no tags. Therefore, they are compatible.");
>>>>>>> e196275d
            }
            return true;
        }
        if (storagePoolTags == null || CollectionUtils.isEmpty(storagePoolTags.first())) {
<<<<<<< HEAD
            logger.debug(String.format("Destination storage pool [%s] has no tags, while disk offering has tags [%s]. Therefore, they are not compatible", destPool.getUuid(),
=======
            s_logger.debug(String.format("Storage pool [%s] has no tags, while disk offering has tags [%s]. Therefore, they are not compatible", destPool.getUuid(),
>>>>>>> e196275d
                    diskOfferingTags));
            return false;
        }
        List<String> storageTagsList = storagePoolTags.first();
        String[] newDiskOfferingTagsAsStringArray = org.apache.commons.lang.StringUtils.split(diskOfferingTags, ",");

        boolean result;
        if (storagePoolTags.second()) {
            result =  TagAsRuleHelper.interpretTagAsRule(storageTagsList.get(0), diskOfferingTags, storageTagRuleExecutionTimeout.value());
        } else {
            result = CollectionUtils.isSubCollection(Arrays.asList(newDiskOfferingTagsAsStringArray), storageTagsList);
        }
<<<<<<< HEAD
        logger.debug(String.format("Destination storage pool [%s] accepts tags [%s]? %s", destPool.getUuid(), diskOfferingTags, result));
=======
        s_logger.debug(String.format("Storage pool [%s] accepts tags [%s]? %s", destPool.getUuid(), diskOfferingTags, result));
>>>>>>> e196275d
        return result;
    }

    /**
     *  Returns a {@link Pair}, where the first value is the list of the StoragePool tags, and the second value is whether the returned tags are to be interpreted as a rule,
     *  or a normal list of tags.
     *  <br><br>
     *  If the storage pool does not have tags we return a null value.
     */
    protected Pair<List<String>, Boolean> getStoragePoolTags(StoragePool destPool) {
        List<StoragePoolTagVO> destPoolTags = storagePoolTagsDao.findStoragePoolTags(destPool.getId());
        if (CollectionUtils.isEmpty(destPoolTags)) {
            return null;
        }
        return new Pair<>(destPoolTags.parallelStream().map(StoragePoolTagVO::getTag).collect(Collectors.toList()), destPoolTags.get(0).isTagARule());
    }

    private Volume orchestrateMigrateVolume(VolumeVO volume, StoragePool destPool, boolean liveMigrateVolume, DiskOfferingVO newDiskOffering) {
        Volume newVol = null;
        try {
            if (liveMigrateVolume) {
                newVol = liveMigrateVolume(volume, destPool);
            } else {
                newVol = _volumeMgr.migrateVolume(volume, destPool);
            }
            if (newDiskOffering != null) {
                _volsDao.updateDiskOffering(newVol.getId(), newDiskOffering.getId());
            }
        } catch (StorageUnavailableException e) {
            logger.debug("Failed to migrate volume", e);
            throw new CloudRuntimeException(e.getMessage());
        } catch (Exception e) {
            logger.debug("Failed to migrate volume", e);
            throw new CloudRuntimeException(e.getMessage());
        }
        return newVol;
    }

    @DB
    protected Volume liveMigrateVolume(Volume volume, StoragePool destPool) throws StorageUnavailableException {
        VolumeInfo vol = volFactory.getVolume(volume.getId());

        DataStore dataStoreTarget = dataStoreMgr.getDataStore(destPool.getId(), DataStoreRole.Primary);
        AsyncCallFuture<VolumeApiResult> future = volService.migrateVolume(vol, dataStoreTarget);
        try {
            VolumeApiResult result = future.get();
            if (result.isFailed()) {
                logger.debug("migrate volume failed:" + result.getResult());
                throw new StorageUnavailableException("Migrate volume failed: " + result.getResult(), destPool.getId());
            }
            return result.getVolume();
        } catch (InterruptedException e) {
            logger.debug("migrate volume failed", e);
            throw new CloudRuntimeException(e.getMessage());
        } catch (ExecutionException e) {
            logger.debug("migrate volume failed", e);
            throw new CloudRuntimeException(e.getMessage());
        }
    }

    @Override
    @ActionEvent(eventType = EventTypes.EVENT_SNAPSHOT_CREATE, eventDescription = "taking snapshot", async = true)
    public Snapshot takeSnapshot(Long volumeId, Long policyId, Long snapshotId, Account account, boolean quiescevm,
         Snapshot.LocationType locationType, boolean asyncBackup, Map<String, String> tags, List<Long> zoneIds)
            throws ResourceAllocationException {
        final Snapshot snapshot = takeSnapshotInternal(volumeId, policyId, snapshotId, account, quiescevm, locationType, asyncBackup, zoneIds);
        if (snapshot != null && MapUtils.isNotEmpty(tags)) {
            taggedResourceService.createTags(Collections.singletonList(snapshot.getUuid()), ResourceTag.ResourceObjectType.Snapshot, tags, null);
        }
        return snapshot;
    }

    private Snapshot takeSnapshotInternal(Long volumeId, Long policyId, Long snapshotId, Account account,
          boolean quiescevm, Snapshot.LocationType locationType, boolean asyncBackup, List<Long> zoneIds)
            throws ResourceAllocationException {
        Account caller = CallContext.current().getCallingAccount();
        VolumeInfo volume = volFactory.getVolume(volumeId);
        if (volume == null) {
            throw new InvalidParameterValueException("Creating snapshot failed due to volume:" + volumeId + " doesn't exist");
        }
        if (policyId != null && policyId > 0) {
            if (CollectionUtils.isNotEmpty(zoneIds)) {
                throw new InvalidParameterValueException(String.format("%s can not be specified for snapshots linked with snapshot policy", ApiConstants.ZONE_ID_LIST));
            }
            List<SnapshotPolicyDetailVO> details = snapshotPolicyDetailsDao.findDetails(policyId, ApiConstants.ZONE_ID);
            zoneIds = details.stream().map(d -> Long.valueOf(d.getValue())).collect(Collectors.toList());
        }
        if (CollectionUtils.isNotEmpty(zoneIds)) {
            for (Long destZoneId : zoneIds) {
                DataCenterVO dstZone = _dcDao.findById(destZoneId);
                if (dstZone == null) {
                    throw new InvalidParameterValueException("Please specify a valid destination zone.");
                }
            }
        }

        _accountMgr.checkAccess(caller, null, true, volume);

        if (volume.getState() != Volume.State.Ready) {
            throw new InvalidParameterValueException(String.format("Volume: %s is not in %s state but %s. Cannot take snapshot.", volume.getVolume(), Volume.State.Ready, volume.getState()));
        }

        StoragePoolVO storagePoolVO = _storagePoolDao.findById(volume.getPoolId());

        if (storagePoolVO.isManaged() && locationType == null) {
            locationType = Snapshot.LocationType.PRIMARY;
        }

        VMInstanceVO vm = null;
        if (volume.getInstanceId() != null) {
            vm = _vmInstanceDao.findById(volume.getInstanceId());
        }

        if (vm != null) {
            _accountMgr.checkAccess(caller, null, true, vm);
            // serialize VM operation
            AsyncJobExecutionContext jobContext = AsyncJobExecutionContext.getCurrentExecutionContext();
            if (jobContext.isJobDispatchedBy(VmWorkConstants.VM_WORK_JOB_DISPATCHER)) {
                // avoid re-entrance

                VmWorkJobVO placeHolder = null;
                placeHolder = createPlaceHolderWork(vm.getId());
                try {
                    return orchestrateTakeVolumeSnapshot(volumeId, policyId, snapshotId, account, quiescevm,
                            locationType, asyncBackup, zoneIds);
                } finally {
                    _workJobDao.expunge(placeHolder.getId());
                }

            } else {
                Outcome<Snapshot> outcome = takeVolumeSnapshotThroughJobQueue(vm.getId(), volumeId, policyId,
                        snapshotId, account.getId(), quiescevm, locationType, asyncBackup, zoneIds);

                try {
                    outcome.get();
                } catch (InterruptedException e) {
                    throw new RuntimeException("Operation is interrupted", e);
                } catch (ExecutionException e) {
                    throw new RuntimeException("Execution excetion", e);
                }

                Object jobResult = _jobMgr.unmarshallResultObject(outcome.getJob());
                if (jobResult != null) {
                    if (jobResult instanceof ConcurrentOperationException) {
                        throw (ConcurrentOperationException)jobResult;
                    } else if (jobResult instanceof ResourceAllocationException) {
                        throw (ResourceAllocationException)jobResult;
                    } else if (jobResult instanceof Throwable) {
                        throw new RuntimeException("Unexpected exception", (Throwable)jobResult);
                    }
                }

                return _snapshotDao.findById(snapshotId);
            }
        } else {
            CreateSnapshotPayload payload = new CreateSnapshotPayload();
            payload.setSnapshotId(snapshotId);
            payload.setSnapshotPolicyId(policyId);
            payload.setAccount(account);
            payload.setQuiescevm(quiescevm);
            payload.setAsyncBackup(asyncBackup);
            if (CollectionUtils.isNotEmpty(zoneIds)) {
                payload.setZoneIds(zoneIds);
            }
            volume.addPayload(payload);
            return volService.takeSnapshot(volume);
        }
    }

    private Snapshot orchestrateTakeVolumeSnapshot(Long volumeId, Long policyId, Long snapshotId, Account account,
        boolean quiescevm, Snapshot.LocationType locationType, boolean asyncBackup, List<Long> zoneIds)
            throws ResourceAllocationException {

        VolumeInfo volume = volFactory.getVolume(volumeId);

        if (volume == null) {
            throw new InvalidParameterValueException("Creating snapshot failed due to volume:" + volumeId + " doesn't exist");
        }

        if (volume.getState() != Volume.State.Ready) {
            throw new InvalidParameterValueException(String.format("Volume: %s is not in %s state but %s. Cannot take snapshot.", volume.getVolume(), Volume.State.Ready, volume.getState()));
        }

        boolean isSnapshotOnStorPoolOnly = volume.getStoragePoolType() == StoragePoolType.StorPool && BooleanUtils.toBoolean(_configDao.getValue("sp.bypass.secondary.storage"));
        if (volume.getEncryptFormat() != null && volume.getAttachedVM() != null && volume.getAttachedVM().getState() != State.Stopped && !isSnapshotOnStorPoolOnly) {
            logger.debug(String.format("Refusing to take snapshot of encrypted volume (%s) on running VM (%s)", volume, volume.getAttachedVM()));
            throw new UnsupportedOperationException("Volume snapshots for encrypted volumes are not supported if VM is running");
        }

        CreateSnapshotPayload payload = new CreateSnapshotPayload();

        payload.setSnapshotId(snapshotId);
        payload.setSnapshotPolicyId(policyId);
        payload.setAccount(account);
        payload.setQuiescevm(quiescevm);
        payload.setLocationType(locationType);
        payload.setAsyncBackup(asyncBackup);
        if (CollectionUtils.isNotEmpty(zoneIds)) {
            payload.setZoneIds(zoneIds);
        }
        volume.addPayload(payload);

        return volService.takeSnapshot(volume);
    }

    private boolean isOperationSupported(VMTemplateVO template, UserVmVO userVm) {
        if (template != null && template.getTemplateType() == Storage.TemplateType.SYSTEM &&
                (userVm == null || !UserVmManager.CKS_NODE.equals(userVm.getUserVmType()) || !UserVmManager.SHAREDFSVM.equals(userVm.getUserVmType()))) {
            return false;
        }
        return true;
    }

    @Override
    @ActionEvent(eventType = EventTypes.EVENT_SNAPSHOT_CREATE, eventDescription = "allocating snapshot", create = true)
    public Snapshot allocSnapshot(Long volumeId, Long policyId, String snapshotName, Snapshot.LocationType locationType, List<Long> zoneIds) throws ResourceAllocationException {
        Account caller = CallContext.current().getCallingAccount();

        VolumeInfo volume = volFactory.getVolume(volumeId);
        if (volume == null) {
            throw new InvalidParameterValueException("Creating snapshot failed due to volume:" + volumeId + " doesn't exist");
        }
        DataCenter zone = _dcDao.findById(volume.getDataCenterId());
        if (zone == null) {
            throw new InvalidParameterValueException(String.format("Can't find zone for the volume ID: %s", volume.getUuid()));
        }

        if (Grouping.AllocationState.Disabled == zone.getAllocationState() && !_accountMgr.isRootAdmin(caller.getId())) {
            throw new PermissionDeniedException("Cannot perform this operation, Zone is currently disabled: " + zone.getName());
        }

        if (volume.getState() != Volume.State.Ready) {
            throw new InvalidParameterValueException(String.format("Volume: %s is not in %s state but %s. Cannot take snapshot.", volume.getVolume(), Volume.State.Ready, volume.getState()));
        }

        if (ImageFormat.DIR.equals(volume.getFormat())) {
            throw new InvalidParameterValueException(String.format("Snapshot not supported for volume: %s", volume.getVolume()));
        }
        if (volume.getTemplateId() != null) {
            VMTemplateVO template = _templateDao.findById(volume.getTemplateId());
            Long instanceId = volume.getInstanceId();
            UserVmVO userVmVO = null;
            if (instanceId != null) {
                userVmVO = _userVmDao.findById(instanceId);
            }
            if (!isOperationSupported(template, userVmVO)) {
                throw new InvalidParameterValueException(String.format("Volume: %s is for System VM , Creating snapshot against System VM volumes is not supported", volume.getVolume()));
            }
        }

        StoragePoolVO storagePoolVO = _storagePoolDao.findById(volume.getPoolId());

        if (!storagePoolVO.isManaged() && locationType != null) {
            throw new InvalidParameterValueException("VolumeId: " + volumeId + " LocationType is supported only for managed storage");
        }

        if (storagePoolVO.isManaged() && locationType == null) {
            locationType = Snapshot.LocationType.PRIMARY;
        }

        StoragePool storagePool = (StoragePool)volume.getDataStore();
        if (storagePool == null) {
            throw new InvalidParameterValueException(String.format("Volume: %s please attach this volume to a VM before create snapshot for it", volume.getVolume()));
        }

        if (CollectionUtils.isNotEmpty(zoneIds)) {
            if (policyId != null && policyId > 0) {
                throw new InvalidParameterValueException(String.format("%s parameter can not be specified with %s parameter", ApiConstants.ZONE_ID_LIST, ApiConstants.POLICY_ID));
            }
            if (Snapshot.LocationType.PRIMARY.equals(locationType)) {
                throw new InvalidParameterValueException(String.format("%s cannot be specified with snapshot %s as %s", ApiConstants.ZONE_ID_LIST, ApiConstants.LOCATION_TYPE, Snapshot.LocationType.PRIMARY));
            }
            if (Boolean.FALSE.equals(SnapshotInfo.BackupSnapshotAfterTakingSnapshot.value())) {
                throw new InvalidParameterValueException("Backing up of snapshot has been disabled. Snapshot can not be taken for multiple zones");
            }
            if (DataCenter.Type.Edge.equals(zone.getType())) {
                throw new InvalidParameterValueException("Backing up of snapshot is not supported by the zone of the volume. Snapshot can not be taken for multiple zones");
            }
            for (Long zoneId : zoneIds) {
                DataCenter dataCenter = _dcDao.findById(zoneId);
                if (dataCenter == null) {
                    throw new InvalidParameterValueException("Unable to find the specified zone");
                }
                if (Grouping.AllocationState.Disabled.equals(dataCenter.getAllocationState()) && !_accountMgr.isRootAdmin(caller.getId())) {
                    throw new PermissionDeniedException("Cannot perform this operation, Zone is currently disabled: " + dataCenter.getName());
                }
                if (DataCenter.Type.Edge.equals(dataCenter.getType())) {
                    throw new InvalidParameterValueException("Snapshot functionality is not supported on zone %s");
                }
            }
        }


        return snapshotMgr.allocSnapshot(volumeId, policyId, snapshotName, locationType, false, zoneIds);
    }

    @Override
    public Snapshot allocSnapshotForVm(Long vmId, Long volumeId, String snapshotName) throws ResourceAllocationException {
        Account caller = CallContext.current().getCallingAccount();
        VMInstanceVO vm = _vmInstanceDao.findById(vmId);
        if (vm == null) {
            throw new InvalidParameterValueException("Creating snapshot failed due to vm:" + vmId + " doesn't exist");
        }
        _accountMgr.checkAccess(caller, null, true, vm);

        VolumeInfo volume = volFactory.getVolume(volumeId);
        if (volume == null) {
            throw new InvalidParameterValueException("Creating snapshot failed due to volume:" + volumeId + " doesn't exist");
        }
        _accountMgr.checkAccess(caller, null, true, volume);
        VirtualMachine attachVM = volume.getAttachedVM();
        if (attachVM == null || attachVM.getId() != vm.getId()) {
            throw new InvalidParameterValueException(String.format("Creating snapshot failed due to volume:%s doesn't attach to vm :%s", volume.getVolume(), vm));
        }

        DataCenter zone = _dcDao.findById(volume.getDataCenterId());
        if (zone == null) {
            throw new InvalidParameterValueException("Can't find zone by id " + volume.getDataCenterId());
        }

        if (Grouping.AllocationState.Disabled == zone.getAllocationState() && !_accountMgr.isRootAdmin(caller.getId())) {
            throw new PermissionDeniedException("Cannot perform this operation, Zone is currently disabled: " + zone.getName());
        }

        if (volume.getState() != Volume.State.Ready) {
            throw new InvalidParameterValueException(String.format("Volume: %s is not in %s state but %s. Cannot take snapshot.", volume.getVolume(), Volume.State.Ready, volume.getState()));
        }

        if (volume.getTemplateId() != null) {
            VMTemplateVO template = _templateDao.findById(volume.getTemplateId());
            Long instanceId = volume.getInstanceId();
            UserVmVO userVmVO = null;
            if (instanceId != null) {
                userVmVO = _userVmDao.findById(instanceId);
            }
            if (!isOperationSupported(template, userVmVO)) {
                throw new InvalidParameterValueException(String.format("Volume: %s is for System VM , Creating snapshot against System VM volumes is not supported", volume.getVolume()));
            }
        }

        StoragePool storagePool = (StoragePool)volume.getDataStore();
        if (storagePool == null) {
            throw new InvalidParameterValueException(String.format("Volume: %s please attach this volume to a VM before create snapshot for it", volume.getVolume()));
        }

        if (storagePool.getPoolType() == Storage.StoragePoolType.PowerFlex) {
            throw new InvalidParameterValueException("Cannot perform this operation, unsupported on storage pool type " + storagePool.getPoolType());
        }

        return snapshotMgr.allocSnapshot(volumeId, Snapshot.MANUAL_POLICY_ID, snapshotName, null, true, null);
    }

    @Override
    @ActionEvent(eventType = EventTypes.EVENT_VOLUME_EXTRACT, eventDescription = "extracting volume", async = true)
    public String extractVolume(ExtractVolumeCmd cmd) {
        Long volumeId = cmd.getId();
        Long zoneId = cmd.getZoneId();
        String mode = cmd.getMode();
        Account account = CallContext.current().getCallingAccount();

        if (!_accountMgr.isRootAdmin(account.getId()) && ApiDBUtils.isExtractionDisabled()) {
            throw new PermissionDeniedException("Extraction has been disabled by admin");
        }

        VolumeVO volume = _volsDao.findById(volumeId);
        if (volume == null) {
            InvalidParameterValueException ex = new InvalidParameterValueException("Unable to find volume with specified volumeId");
            ex.addProxyObject(volumeId.toString(), "volumeId");
            throw ex;
        }

        // perform permission check
        _accountMgr.checkAccess(account, null, true, volume);

        if (_dcDao.findById(zoneId) == null) {
            throw new InvalidParameterValueException("Please specify a valid zone.");
        }
        if (volume.getPoolId() == null) {
            throw new InvalidParameterValueException("The volume doesn't belong to a storage pool so can't extract it");
        } else {
            StoragePoolVO poolVO = _storagePoolDao.findById(volume.getPoolId());
            if (poolVO != null && poolVO.getPoolType() == Storage.StoragePoolType.PowerFlex) {
                throw new InvalidParameterValueException("Cannot extract volume, this operation is unsupported for volumes on storage pool type " + poolVO.getPoolType());
            }
        }

        // Extract activity only for detached volumes or for volumes whose
        // instance is stopped
        if (volume.getInstanceId() != null && ApiDBUtils.findVMInstanceById(volume.getInstanceId()).getState() != State.Stopped) {
            logger.debug("Invalid state of the volume: {}. It should be either detached or the VM should be in stopped state.", volume);
            PermissionDeniedException ex = new PermissionDeniedException("Invalid state of the volume with specified ID. It should be either detached or the VM should be in stopped state.");
            ex.addProxyObject(volume.getUuid(), "volumeId");
            throw ex;
        }

        if (volume.getPassphraseId() != null) {
            throw new InvalidParameterValueException("Extraction of encrypted volumes is unsupported");
        }

        if (volume.getVolumeType() != Volume.Type.DATADISK) {
            // Datadisk don't have any template dependence.

            VMTemplateVO template = ApiDBUtils.findTemplateById(volume.getTemplateId());
            if (template != null) { // For ISO based volumes template = null and
                // we allow extraction of all ISO based
                // volumes
                boolean isExtractable = template.isExtractable() && template.getTemplateType() != Storage.TemplateType.SYSTEM;
                if (!isExtractable && account != null && !_accountMgr.isRootAdmin(account.getId())) {
                    // Global admins are always allowed to extract
                    PermissionDeniedException ex = new PermissionDeniedException("The volume with specified volumeId is not allowed to be extracted");
                    ex.addProxyObject(volume.getUuid(), "volumeId");
                    throw ex;
                }
            }
        }

        if (mode == null || (!mode.equals(Upload.Mode.FTP_UPLOAD.toString()) && !mode.equals(Upload.Mode.HTTP_DOWNLOAD.toString()))) {
            throw new InvalidParameterValueException("Please specify a valid extract Mode ");
        }

        // Check if the url already exists
        SearchCriteria<VolumeDataStoreVO> sc = _volumeStoreDao.createSearchCriteria();

        Optional<String> extractUrl = setExtractVolumeSearchCriteria(sc, volume);
        if (extractUrl.isPresent()) {
            return extractUrl.get();
        }

        VMInstanceVO vm = null;
        if (volume.getInstanceId() != null) {
            vm = _vmInstanceDao.findById(volume.getInstanceId());
        }

        if (vm != null) {
            // serialize VM operation
            AsyncJobExecutionContext jobContext = AsyncJobExecutionContext.getCurrentExecutionContext();
            if (jobContext.isJobDispatchedBy(VmWorkConstants.VM_WORK_JOB_DISPATCHER)) {
                // avoid re-entrance

                VmWorkJobVO placeHolder = null;
                placeHolder = createPlaceHolderWork(vm.getId());
                try {
                    return orchestrateExtractVolume(volume.getId(), zoneId);
                } finally {
                    _workJobDao.expunge(placeHolder.getId());
                }

            } else {
                Outcome<String> outcome = extractVolumeThroughJobQueue(vm.getId(), volume.getId(), zoneId);

                try {
                    outcome.get();
                } catch (InterruptedException e) {
                    throw new RuntimeException("Operation is interrupted", e);
                } catch (ExecutionException e) {
                    throw new RuntimeException("Execution excetion", e);
                }

                Object jobResult = _jobMgr.unmarshallResultObject(outcome.getJob());
                if (jobResult != null) {
                    if (jobResult instanceof ConcurrentOperationException) {
                        throw (ConcurrentOperationException)jobResult;
                    } else if (jobResult instanceof RuntimeException) {
                        throw (RuntimeException)jobResult;
                    } else if (jobResult instanceof Throwable) {
                        throw new RuntimeException("Unexpected exception", (Throwable)jobResult);
                    }
                }

                // retrieve the entity url from job result
                if (jobResult != null && jobResult instanceof String) {
                    return (String)jobResult;
                }
                return null;
            }
        }

        return orchestrateExtractVolume(volume.getId(), zoneId);
    }

    @Override
    @ActionEvent(eventType = EventTypes.EVENT_VOLUME_CREATE, eventDescription = "Assigning volume to new account", async = false)
    public Volume assignVolumeToAccount(AssignVolumeCmd command) throws ResourceAllocationException {
        Account caller = CallContext.current().getCallingAccount();
        VolumeVO volume = _volsDao.findById(command.getVolumeId());
        Map<String, String> fullUrlParams = command.getFullUrlParams();

        validateVolume(fullUrlParams.get("volumeid"), volume);

        Account oldAccount = _accountMgr.getActiveAccountById(volume.getAccountId());
        Account newAccount = getAccountOrProject(fullUrlParams.get("projectid"), command.getAccountId(), command.getProjectid(), caller);

        validateAccounts(fullUrlParams.get("accountid"), volume, oldAccount, newAccount);

        _accountMgr.checkAccess(caller, null, true, oldAccount);
        _accountMgr.checkAccess(caller, null, true, newAccount);

        _resourceLimitMgr.checkVolumeResourceLimit(newAccount, true, volume.getSize(), _diskOfferingDao.findById(volume.getDiskOfferingId()));

        Transaction.execute(new TransactionCallbackNoReturn() {
            @Override
            public void doInTransactionWithoutResult(TransactionStatus status) {
                updateVolumeAccount(oldAccount, volume, newAccount);
            }
        });

        return volume;
    }

    protected void updateVolumeAccount(Account oldAccount, VolumeVO volume, Account newAccount) {
        UsageEventUtils.publishUsageEvent(EventTypes.EVENT_VOLUME_DELETE, volume.getAccountId(), volume.getDataCenterId(), volume.getId(), volume.getName(),
                Volume.class.getName(), volume.getUuid(), volume.isDisplayVolume());
        DiskOfferingVO diskOfferingVO = _diskOfferingDao.findById(volume.getDiskOfferingId());
        _resourceLimitMgr.decrementVolumeResourceCount(oldAccount.getAccountId(), true, volume.getSize(),
                diskOfferingVO);

        volume.setAccountId(newAccount.getAccountId());
        volume.setDomainId(newAccount.getDomainId());
        _volsDao.persist(volume);
        _resourceLimitMgr.incrementVolumeResourceCount(newAccount.getAccountId(), true, volume.getSize(),
                diskOfferingVO);
        UsageEventUtils.publishUsageEvent(EventTypes.EVENT_VOLUME_CREATE, volume.getAccountId(), volume.getDataCenterId(), volume.getId(), volume.getName(),
                volume.getDiskOfferingId(), volume.getTemplateId(), volume.getSize(), Volume.class.getName(),
                volume.getUuid(), volume.isDisplayVolume());

        volService.moveVolumeOnSecondaryStorageToAnotherAccount(volume, oldAccount, newAccount);
    }

    /**
     * Validates if the accounts are null, if the new account state is correct, and if the two accounts are the same.
     * Throws {@link InvalidParameterValueException}.
     * */
    protected void validateAccounts(String newAccountUuid, VolumeVO volume, Account oldAccount, Account newAccount) {
        if (oldAccount == null) {
            throw new InvalidParameterValueException(String.format("The current account of the volume [%s] is invalid.",
                    ReflectionToStringBuilderUtils.reflectOnlySelectedFields(volume, "name", "uuid")));
        }

        if (newAccount == null) {
            throw new InvalidParameterValueException(String.format("UUID of the destination account is invalid. No account was found with UUID [%s].", newAccountUuid));
        }

        if (newAccount.getState() == Account.State.DISABLED || newAccount.getState() == Account.State.LOCKED) {
            throw new InvalidParameterValueException(String.format("Unable to assign volume to destination account [%s], as it is in [%s] state.", newAccount,
                    newAccount.getState().toString()));
        }

        if (oldAccount.getAccountId() == newAccount.getAccountId()) {
            throw new InvalidParameterValueException(String.format("The new account and the old account are the same [%s].", oldAccount));
        }
    }

    /**
     * Validates if the volume can be reassigned to another account.
     * Throws {@link InvalidParameterValueException} if volume is null.
     * Throws {@link PermissionDeniedException} if volume is attached to a VM or if it has snapshots.
     * */
    protected void validateVolume(String volumeUuid, VolumeVO volume) {
        if (volume == null) {
            throw new InvalidParameterValueException(String.format("No volume was found with UUID [%s].", volumeUuid));
        }

        String volumeToString = ReflectionToStringBuilderUtils.reflectOnlySelectedFields(volume, "id", "name", "uuid");

        if (volume.getInstanceId() != null) {
            VMInstanceVO vmInstanceVo = _vmInstanceDao.findById(volume.getInstanceId());
            String msg = String.format("Volume [%s] is attached to [%s], so it cannot be moved to a different account.", volumeToString, vmInstanceVo);
            logger.error(msg);
            throw new PermissionDeniedException(msg);
        }

        List<SnapshotVO> snapshots = _snapshotDao.listByStatusNotIn(volume.getId(), Snapshot.State.Destroyed, Snapshot.State.Error);
        if (CollectionUtils.isNotEmpty(snapshots)) {
            throw new PermissionDeniedException(String.format("Volume [%s] has snapshots. Remove the volume's snapshots before assigning it to another account.", volumeToString));
        }
    }

    protected Account getAccountOrProject(String projectUuid, Long accountId, Long projectId, Account caller) {
        if (projectId != null && accountId != null) {
            throw new InvalidParameterValueException("Both 'accountid' and 'projectid' were informed. You must inform only one of them.");
        }

        if (projectId != null) {
            Project project = projectManager.getProject(projectId);
            if (project == null) {
                throw new InvalidParameterValueException(String.format("Unable to find project [%s]", projectUuid));
            }

            if (!projectManager.canAccessProjectAccount(caller, project.getProjectAccountId())) {
                throw new PermissionDeniedException(String.format("Account [%s] does not have access to project [%s].", caller, projectUuid));
            }

            return _accountMgr.getAccount(project.getProjectAccountId());
        }

        return  _accountMgr.getActiveAccountById(accountId);
    }

    private Optional<String> setExtractVolumeSearchCriteria(SearchCriteria<VolumeDataStoreVO> sc, VolumeVO volume) {
        final long volumeId = volume.getId();
        sc.addAnd("state", SearchCriteria.Op.EQ, ObjectInDataStoreStateMachine.State.Ready.toString());
        sc.addAnd("volumeId", SearchCriteria.Op.EQ, volumeId);
        sc.addAnd("destroyed", SearchCriteria.Op.EQ, false);
        // the volume should not change (attached/detached, vm not updated) after created
        if (volume.getVolumeType() == Volume.Type.ROOT) { // for ROOT disk
            VMInstanceVO vm = _vmInstanceDao.findById(volume.getInstanceId());
            sc.addAnd("updated", SearchCriteria.Op.GTEQ, vm.getUpdateTime());
        } else if (volume.getVolumeType() == Volume.Type.DATADISK && volume.getInstanceId() == null) { // for not attached DATADISK
            sc.addAnd("updated", SearchCriteria.Op.GTEQ, volume.getUpdated());
        } else { // for attached DATA DISK
            VMInstanceVO vm = _vmInstanceDao.findById(volume.getInstanceId());
            sc.addAnd("updated", SearchCriteria.Op.GTEQ, vm.getUpdateTime());
            sc.addAnd("updated", SearchCriteria.Op.GTEQ, volume.getUpdated());
        }
        Filter filter = new Filter(VolumeDataStoreVO.class, "created", false, 0L, 1L);
        List<VolumeDataStoreVO> volumeStoreRefs = _volumeStoreDao.search(sc, filter);
        VolumeDataStoreVO volumeStoreRef = null;
        if (volumeStoreRefs != null && !volumeStoreRefs.isEmpty()) {
            volumeStoreRef = volumeStoreRefs.get(0);
        }
        if (volumeStoreRef != null && volumeStoreRef.getExtractUrl() != null) {
            return Optional.ofNullable(volumeStoreRef.getExtractUrl());
        } else if (volumeStoreRef != null) {
            logger.debug("volume {} is already installed on secondary storage, install path is {}", volume, volumeStoreRef.getInstallPath());
            VolumeInfo destVol = volFactory.getVolume(volumeId, DataStoreRole.Image);
            if (destVol == null) {
                throw new CloudRuntimeException("Failed to find the volume on a secondary store");
            }
            ImageStoreEntity secStore = (ImageStoreEntity) dataStoreMgr.getDataStore(volumeStoreRef.getDataStoreId(), DataStoreRole.Image);
            String extractUrl = secStore.createEntityExtractUrl(volumeStoreRef.getInstallPath(), volume.getFormat(), destVol);
            volumeStoreRef = _volumeStoreDao.findByVolume(volumeId);
            volumeStoreRef.setExtractUrl(extractUrl);
            volumeStoreRef.setExtractUrlCreated(DateUtil.now());
            _volumeStoreDao.update(volumeStoreRef.getId(), volumeStoreRef);
            return Optional.ofNullable(extractUrl);
        }

        return Optional.empty();
    }

    private String orchestrateExtractVolume(long volumeId, long zoneId) {
        // get latest volume state to make sure that it is not updated by other parallel operations
        VolumeVO volume = _volsDao.findById(volumeId);
        if (volume == null || volume.getState() != Volume.State.Ready) {
            throw new InvalidParameterValueException("Volume to be extracted has been removed or not in right state!");
        }
        // perform extraction
        ImageStoreEntity secStore = (ImageStoreEntity)dataStoreMgr.getImageStoreWithFreeCapacity(zoneId);
        if (secStore == null) {
            throw new InvalidParameterValueException(String.format("Secondary storage to satisfy storage needs cannot be found for zone: %d", zoneId));
        }
        String value = _configDao.getValue(Config.CopyVolumeWait.toString());
        NumbersUtil.parseInt(value, Integer.parseInt(Config.CopyVolumeWait.getDefaultValue()));

        // Copy volume from primary to secondary storage
        VolumeInfo srcVol = volFactory.getVolume(volumeId);
        VolumeInfo destVol = volFactory.getVolume(volumeId, DataStoreRole.Image);
        VolumeApiResult cvResult = null;
        if (destVol == null) {
            AsyncCallFuture<VolumeApiResult> cvAnswer = volService.copyVolume(srcVol, secStore);
            // Check if you got a valid answer.
            try {
                cvResult = cvAnswer.get();
            } catch (InterruptedException e1) {
                logger.debug("failed copy volume", e1);
                throw new CloudRuntimeException("Failed to copy volume", e1);
            } catch (ExecutionException e1) {
                logger.debug("failed copy volume", e1);
                throw new CloudRuntimeException("Failed to copy volume", e1);
            }
            if (cvResult == null || cvResult.isFailed()) {
                String errorString = "Failed to copy the volume from the source primary storage pool to secondary storage.";
                throw new CloudRuntimeException(errorString);
            }
        }
        VolumeInfo vol = cvResult != null ? cvResult.getVolume() : destVol;

        String extractUrl = secStore.createEntityExtractUrl(vol.getPath(), vol.getFormat(), vol);
        VolumeDataStoreVO volumeStoreRef = _volumeStoreDao.findByVolume(volumeId);

        volumeStoreRef.setExtractUrl(extractUrl);
        volumeStoreRef.setExtractUrlCreated(DateUtil.now());
        volumeStoreRef.setDownloadState(VMTemplateStorageResourceAssoc.Status.DOWNLOADED);
        volumeStoreRef.setDownloadPercent(100);
        volumeStoreRef.setZoneId(zoneId);

        _volumeStoreDao.update(volumeStoreRef.getId(), volumeStoreRef);

        return extractUrl;
    }

    @Override
    public boolean isDisplayResourceEnabled(Long id) {
        Volume volume = _volsDao.findById(id);
        if (volume == null) {
            return true; // bad id given, default to true
        }
        return volume.isDisplayVolume();
    }

    private boolean needMoveVolume(VolumeVO existingVolume, VolumeInfo newVolume) {
        if (existingVolume == null || existingVolume.getPoolId() == null || newVolume.getPoolId() == null) {
            return false;
        }

        DataStore storeForExistingVol = dataStoreMgr.getPrimaryDataStore(existingVolume.getPoolId());
        DataStore storeForNewVol = dataStoreMgr.getPrimaryDataStore(newVolume.getPoolId());

        Scope storeForExistingStoreScope = storeForExistingVol.getScope();
        if (storeForExistingStoreScope == null) {
            throw new CloudRuntimeException(String.format("Can't get scope of data store: %s", storeForExistingVol));
        }

        Scope storeForNewStoreScope = storeForNewVol.getScope();
        if (storeForNewStoreScope == null) {
            throw new CloudRuntimeException(String.format("Can't get scope of data store: %s", storeForNewVol));
        }

        if (storeForNewStoreScope.getScopeType() == ScopeType.ZONE) {
            return false;
        }

        if (storeForExistingStoreScope.getScopeType() != storeForNewStoreScope.getScopeType()) {
            if (storeForNewStoreScope.getScopeType() == ScopeType.CLUSTER) {
                Long vmClusterId = null;
                if (storeForExistingStoreScope.getScopeType() == ScopeType.HOST) {
                    HostScope hs = (HostScope)storeForExistingStoreScope;
                    vmClusterId = hs.getClusterId();
                } else if (storeForExistingStoreScope.getScopeType() == ScopeType.ZONE) {
                    Long hostId = _vmInstanceDao.findById(existingVolume.getInstanceId()).getHostId();
                    if (hostId != null) {
                        HostVO host = _hostDao.findById(hostId);
                        vmClusterId = host.getClusterId();
                    }
                }
                if (storeForNewStoreScope.getScopeId().equals(vmClusterId)) {
                    return false;
                } else {
                    return true;
                }
            } else if (storeForNewStoreScope.getScopeType() == ScopeType.HOST
                    && (storeForExistingStoreScope.getScopeType() == ScopeType.CLUSTER || storeForExistingStoreScope.getScopeType() == ScopeType.ZONE)) {
                VMInstanceVO vm = _vmInstanceDao.findById(existingVolume.getInstanceId());
                Long hostId = vm.getHostId();
                if (hostId == null) {
                    hostId = vm.getLastHostId();
                }
                if (storeForNewStoreScope.getScopeId().equals(hostId)) {
                    return false;
                }
            }
            throw new InvalidParameterValueException("Can't move volume between scope: " + storeForNewStoreScope.getScopeType() + " and " + storeForExistingStoreScope.getScopeType());
        }

        return !storeForExistingStoreScope.isSameScope(storeForNewStoreScope);
    }

    private synchronized void checkAndSetAttaching(Long volumeId) {
        VolumeInfo volumeToAttach = volFactory.getVolume(volumeId);

        if (volumeToAttach.isAttachedVM()) {
            throw new CloudRuntimeException("volume: " + volumeToAttach.getName() + " is already attached to a VM: " + volumeToAttach.getAttachedVmName());
        }

        if (Volume.State.Allocated.equals(volumeToAttach.getState())) {
            return;
        }

        if (Volume.State.Ready.equals(volumeToAttach.getState())) {
            volumeToAttach.stateTransit(Volume.Event.AttachRequested);
            return;
        }

        final String error = String.format("Volume: %s is in %s. It should be in Ready or Allocated state", volumeToAttach, volumeToAttach.getState());
        logger.error(error);
        throw new CloudRuntimeException(error);
    }

    private void verifyManagedStorage(Long storagePoolId, Long hostId) {
        if (storagePoolId == null || hostId == null) {
            return;
        }

        StoragePoolVO storagePoolVO = _storagePoolDao.findById(storagePoolId);

        if (storagePoolVO == null || !storagePoolVO.isManaged()) {
            return;
        }

        HostVO hostVO = _hostDao.findById(hostId);

        if (hostVO == null) {
            return;
        }

        if (!storageUtil.managedStoragePoolCanScale(storagePoolVO, hostVO.getClusterId(), hostVO.getId())) {
            throw new CloudRuntimeException("Insufficient number of available " + getNameOfClusteredFileSystem(hostVO));
        }
    }

    private String getNameOfClusteredFileSystem(HostVO hostVO) {
        HypervisorType hypervisorType = hostVO.getHypervisorType();

        if (HypervisorType.XenServer.equals(hypervisorType)) {
            return "SRs";
        }

        if (HypervisorType.VMware.equals(hypervisorType)) {
            return "datastores";
        }

        return "clustered file systems";
    }

    private HostVO getHostForVmVolumeAttachDetach(VirtualMachine vm, StoragePoolVO volumeStoragePool) {
        HostVO host = null;
        Pair<Long, Long> clusterAndHostId =  virtualMachineManager.findClusterAndHostIdForVm(vm.getId());
        Long hostId = clusterAndHostId.second();
        Long clusterId = clusterAndHostId.first();
        if (hostId == null && clusterId != null &&
                State.Stopped.equals(vm.getState()) &&
                volumeStoragePool != null &&
                !ScopeType.HOST.equals(volumeStoragePool.getScope())) {
            List<HostVO> hosts = _hostDao.findHypervisorHostInCluster(clusterId);
            if (!hosts.isEmpty()) {
                host = hosts.get(0);
            }
        }
        if (host == null && hostId != null) {
            host = _hostDao.findById(hostId);
        }
        return host;
    }

    protected boolean isSendCommandForVmVolumeAttachDetach(HostVO host, StoragePoolVO volumeStoragePool) {
        if (host == null || volumeStoragePool == null) {
            return false;
        }
        boolean sendCommand = HypervisorType.VMware.equals(host.getHypervisorType());
        if (HypervisorType.XenServer.equals(host.getHypervisorType()) &&
                volumeStoragePool.isManaged()) {
            sendCommand = true;
        }
        return sendCommand;
    }

    private VolumeVO sendAttachVolumeCommand(UserVmVO vm, VolumeVO volumeToAttach, Long deviceId) {
        String errorMsg = "Failed to attach volume " + volumeToAttach.getName() + " to VM " + vm.getHostName();
        boolean sendCommand = vm.getState() == State.Running;
        AttachAnswer answer = null;
        StoragePoolVO volumeToAttachStoragePool = _storagePoolDao.findById(volumeToAttach.getPoolId());
        if (logger.isTraceEnabled() && volumeToAttachStoragePool != null) {
            logger.trace("storage is gotten from volume to attach: {}", volumeToAttachStoragePool);
        }
        HostVO host = getHostForVmVolumeAttachDetach(vm, volumeToAttachStoragePool);
        Long hostId = host != null ? host.getId() : null;
        sendCommand = sendCommand || isSendCommandForVmVolumeAttachDetach(host, volumeToAttachStoragePool);

        if (host != null) {
            _hostDao.loadDetails(host);
            boolean hostSupportsEncryption = Boolean.parseBoolean(host.getDetail(Host.HOST_VOLUME_ENCRYPTION));
            if (volumeToAttach.getPassphraseId() != null && !hostSupportsEncryption) {
                throw new CloudRuntimeException(errorMsg + " because target host " + host + " doesn't support volume encryption");
            }
        }

        if (volumeToAttachStoragePool != null) {
            verifyManagedStorage(volumeToAttachStoragePool.getId(), hostId);
        }

        // volumeToAttachStoragePool should be null if the VM we are attaching the disk to has never been started before
        DataStore dataStore = volumeToAttachStoragePool != null ? dataStoreMgr.getDataStore(volumeToAttachStoragePool.getId(), DataStoreRole.Primary) : null;

        checkAndSetAttaching(volumeToAttach.getId());

        boolean attached = false;
        try {
            // if we don't have a host, the VM we are attaching the disk to has never been started before
            if (host != null) {
                try {
                    volService.checkAndRepairVolumeBasedOnConfig(volFactory.getVolume(volumeToAttach.getId()), host);
                } catch (Exception e) {
                    logger.debug("Unable to check and repair volume [{}] on host [{}], due to {}.", volumeToAttach, host, e.getMessage());
                }

                try {
                    volService.grantAccess(volFactory.getVolume(volumeToAttach.getId()), host, dataStore);
                } catch (Exception e) {
                    volService.revokeAccess(volFactory.getVolume(volumeToAttach.getId()), host, dataStore);

                    throw new CloudRuntimeException(e.getMessage());
                }
            }

            if (sendCommand) {
                if (host != null && host.getHypervisorType() == HypervisorType.KVM && volumeToAttachStoragePool.isManaged() && volumeToAttach.getPath() == null) {
                    volumeToAttach.setPath(volumeToAttach.get_iScsiName());

                    _volsDao.update(volumeToAttach.getId(), volumeToAttach);
                }

                DataTO volTO = volFactory.getVolume(volumeToAttach.getId()).getTO();

                deviceId = getDeviceId(vm, deviceId);

                DiskTO disk = storageMgr.getDiskWithThrottling(volTO, volumeToAttach.getVolumeType(), deviceId, volumeToAttach.getPath(), vm.getServiceOfferingId(),
                        volumeToAttach.getDiskOfferingId());

                AttachCommand cmd = new AttachCommand(disk, vm.getInstanceName());

                ChapInfo chapInfo = volService.getChapInfo(volFactory.getVolume(volumeToAttach.getId()), dataStore);

                Map<String, String> details = new HashMap<String, String>();

                disk.setDetails(details);

                details.put(DiskTO.MANAGED, String.valueOf(volumeToAttachStoragePool.isManaged()));
                details.put(DiskTO.STORAGE_HOST, volumeToAttachStoragePool.getHostAddress());
                details.put(DiskTO.STORAGE_PORT, String.valueOf(volumeToAttachStoragePool.getPort()));
                details.put(DiskTO.VOLUME_SIZE, String.valueOf(volumeToAttach.getSize()));
                details.put(DiskTO.IQN, volumeToAttach.get_iScsiName());
                details.put(DiskTO.MOUNT_POINT, volumeToAttach.get_iScsiName());
                details.put(DiskTO.PROTOCOL_TYPE, (volumeToAttach.getPoolType() != null) ? volumeToAttach.getPoolType().toString() : null);
                details.put(StorageManager.STORAGE_POOL_DISK_WAIT.toString(), String.valueOf(StorageManager.STORAGE_POOL_DISK_WAIT.valueIn(volumeToAttachStoragePool.getId())));

                _userVmDao.loadDetails(vm);
                if (isIothreadsSupported(vm)) {
                    details.put(VmDetailConstants.IOTHREADS, VmDetailConstants.IOTHREADS);
                }

                String ioPolicy = getIoPolicy(vm, volumeToAttachStoragePool.getId());
                if (ioPolicy != null) {
                    details.put(VmDetailConstants.IO_POLICY, ioPolicy);
                }

                if (chapInfo != null) {
                    details.put(DiskTO.CHAP_INITIATOR_USERNAME, chapInfo.getInitiatorUsername());
                    details.put(DiskTO.CHAP_INITIATOR_SECRET, chapInfo.getInitiatorSecret());
                    details.put(DiskTO.CHAP_TARGET_USERNAME, chapInfo.getTargetUsername());
                    details.put(DiskTO.CHAP_TARGET_SECRET, chapInfo.getTargetSecret());
                }

                if (volumeToAttach.getPoolId() != null) {
                    StoragePoolVO poolVO = _storagePoolDao.findById(volumeToAttach.getPoolId());
                    if (poolVO.getParent() != 0L) {
                        details.put(DiskTO.PROTOCOL_TYPE, Storage.StoragePoolType.DatastoreCluster.toString());
                    }
                }

                Map<String, String> controllerInfo = new HashMap<String, String>();
                controllerInfo.put(VmDetailConstants.ROOT_DISK_CONTROLLER, vm.getDetail(VmDetailConstants.ROOT_DISK_CONTROLLER));
                controllerInfo.put(VmDetailConstants.DATA_DISK_CONTROLLER, vm.getDetail(VmDetailConstants.DATA_DISK_CONTROLLER));
                cmd.setControllerInfo(controllerInfo);
                logger.debug("Attach volume {} on VM {} has controller info: {}", volumeToAttach, vm, controllerInfo);

                try {
                    answer = (AttachAnswer)_agentMgr.send(hostId, cmd);
                } catch (Exception e) {
                    if (host != null) {
                        volService.revokeAccess(volFactory.getVolume(volumeToAttach.getId()), host, dataStore);
                    }
                    throw new CloudRuntimeException(errorMsg + " due to: " + e.getMessage());
                }
            }

            if (!sendCommand || (answer != null && answer.getResult())) {
                // Mark the volume as attached
                if (sendCommand) {
                    DiskTO disk = answer.getDisk();

                    _volsDao.attachVolume(volumeToAttach.getId(), vm.getId(), disk.getDiskSeq());

                    volumeToAttach = _volsDao.findById(volumeToAttach.getId());

                    if (volumeToAttachStoragePool.isManaged() && volumeToAttach.getPath() == null) {
                        volumeToAttach.setPath(answer.getDisk().getPath());
                        _volsDao.update(volumeToAttach.getId(), volumeToAttach);
                    }

                    if (answer.getContextParam("vdiskUuid") != null) {
                        volumeToAttach = _volsDao.findById(volumeToAttach.getId());
                        volumeToAttach.setExternalUuid(answer.getContextParam("vdiskUuid"));
                        _volsDao.update(volumeToAttach.getId(), volumeToAttach);
                    }

                    String chainInfo = answer.getContextParam("chainInfo");
                    if (chainInfo != null) {
                        volumeToAttach = _volsDao.findById(volumeToAttach.getId());
                        volumeToAttach.setChainInfo(chainInfo);
                        _volsDao.update(volumeToAttach.getId(), volumeToAttach);
                    }
                } else {
                    deviceId = getDeviceId(vm, deviceId);

                    _volsDao.attachVolume(volumeToAttach.getId(), vm.getId(), deviceId);

                    volumeToAttach = _volsDao.findById(volumeToAttach.getId());

                    if (vm.getHypervisorType() == HypervisorType.KVM &&
                            volumeToAttachStoragePool != null && volumeToAttachStoragePool.isManaged() &&
                            volumeToAttach.getPath() == null && volumeToAttach.get_iScsiName() != null) {
                        volumeToAttach.setPath(volumeToAttach.get_iScsiName());
                        _volsDao.update(volumeToAttach.getId(), volumeToAttach);
                    }

                    if (host != null && volumeToAttachStoragePool != null && volumeToAttachStoragePool.getPoolType() == Storage.StoragePoolType.PowerFlex) {
                        // Unmap the volume on PowerFlex/ScaleIO pool for stopped VM
                        volService.revokeAccess(volFactory.getVolume(volumeToAttach.getId()), host, dataStore);
                    }
                }

                // insert record for disk I/O statistics
                VmDiskStatisticsVO diskstats = _vmDiskStatsDao.findBy(vm.getAccountId(), vm.getDataCenterId(), vm.getId(), volumeToAttach.getId());
                if (diskstats == null) {
                    diskstats = new VmDiskStatisticsVO(vm.getAccountId(), vm.getDataCenterId(), vm.getId(), volumeToAttach.getId());
                    _vmDiskStatsDao.persist(diskstats);
                }

                attached = true;
            } else {
                if (answer != null) {
                    String details = answer.getDetails();
                    if (details != null && !details.isEmpty()) {
                        errorMsg += "; " + details;
                    }
                }
                if (host != null) {
                    volService.revokeAccess(volFactory.getVolume(volumeToAttach.getId()), host, dataStore);
                }
                throw new CloudRuntimeException(errorMsg);
            }
        } finally {
            Volume.Event ev = Volume.Event.OperationFailed;
            VolumeInfo volInfo = volFactory.getVolume(volumeToAttach.getId());
            if (attached) {
                ev = Volume.Event.OperationSucceeded;
                logger.debug("Volume: {} successfully attached to VM: {}", volInfo.getVolume(), volInfo.getAttachedVM());
                provideVMInfo(dataStore, vm.getId(), volInfo.getId());
            } else {
                logger.debug("Volume: {} failed to attach to VM: {}", volInfo.getVolume(), volInfo.getAttachedVM());
            }
            volInfo.stateTransit(ev);
        }
        return _volsDao.findById(volumeToAttach.getId());
    }

    private boolean isIothreadsSupported(UserVmVO vm) {
        return vm.getHypervisorType() == HypervisorType.KVM
                && vm.getDetails() != null
                && vm.getDetail(VmDetailConstants.IOTHREADS) != null;
    }

    private String getIoPolicy(UserVmVO vm, long poolId) {
        String ioPolicy = null;
        if (vm.getHypervisorType() == HypervisorType.KVM && vm.getDetails() != null && vm.getDetail(VmDetailConstants.IO_POLICY) != null) {
            ioPolicy = vm.getDetail(VmDetailConstants.IO_POLICY);
            if (ApiConstants.IoDriverPolicy.STORAGE_SPECIFIC.toString().equals(ioPolicy)) {
                String storageIoPolicyDriver = StorageManager.STORAGE_POOL_IO_POLICY.valueIn(poolId);
                ioPolicy = storageIoPolicyDriver != null ? storageIoPolicyDriver : null;
            }
        }
        return ioPolicy;
    }

    private void provideVMInfo(DataStore dataStore, long vmId, Long volumeId) {
        DataStoreDriver dataStoreDriver = dataStore != null ? dataStore.getDriver() : null;

        if (dataStoreDriver instanceof PrimaryDataStoreDriver) {
            PrimaryDataStoreDriver storageDriver = (PrimaryDataStoreDriver)dataStoreDriver;
            if (storageDriver.isVmInfoNeeded()) {
                storageDriver.provideVmInfo(vmId, volumeId);
            }
        }
    }

    private int getMaxDataVolumesSupported(UserVmVO vm) {
        Long hostId = vm.getHostId();
        if (hostId == null) {
            hostId = vm.getLastHostId();
        }
        HostVO host = _hostDao.findById(hostId);
        Integer maxDataVolumesSupported = null;
        if (host != null) {
            _hostDao.loadDetails(host);
            String hypervisorVersion = host.getDetail("product_version");
            if (StringUtils.isBlank(hypervisorVersion)) {
                hypervisorVersion = host.getHypervisorVersion();
            }
            maxDataVolumesSupported = _hypervisorCapabilitiesDao.getMaxDataVolumesLimit(host.getHypervisorType(), hypervisorVersion);
        } else {
            HypervisorType hypervisorType = vm.getHypervisorType();
            if (hypervisorType != null && CollectionUtils.isNotEmpty(supportingDefaultHV) && supportingDefaultHV.contains(hypervisorType)) {
                String hwVersion = getMinimumHypervisorVersionInDatacenter(vm.getDataCenterId(), hypervisorType);
                maxDataVolumesSupported = _hypervisorCapabilitiesDao.getMaxDataVolumesLimit(hypervisorType, hwVersion);
            }
        }
        if (maxDataVolumesSupported == null || maxDataVolumesSupported.intValue() <= 0) {
            maxDataVolumesSupported = 6; // 6 data disks by default if nothing
            // is specified in
            // 'hypervisor_capabilities' table
        }

        return maxDataVolumesSupported.intValue();
    }

    protected String getMinimumHypervisorVersionInDatacenter(long datacenterId, HypervisorType hypervisorType) {
        String defaultHypervisorVersion = "default";
        if (hypervisorType == HypervisorType.Simulator) {
            return defaultHypervisorVersion;
        }
        List<String> hwVersions = _hostDao.listOrderedHostsHypervisorVersionsInDatacenter(datacenterId, hypervisorType);
        String minHwVersion = CollectionUtils.isNotEmpty(hwVersions) ? hwVersions.get(0) : defaultHypervisorVersion;
        return StringUtils.isBlank(minHwVersion) ? defaultHypervisorVersion : minHwVersion;
    }

    private Long getDeviceId(UserVmVO vm, Long deviceId) {
        // allocate deviceId
        int maxDevices = getMaxDataVolumesSupported(vm) + 2; // add 2 to consider devices root volume and cdrom
        int maxDeviceId = maxDevices - 1;
        List<VolumeVO> vols = _volsDao.findByInstance(vm.getId());
        if (deviceId != null) {
            if (deviceId.longValue() < 0 || deviceId.longValue() > maxDeviceId || deviceId.longValue() == 3) {
                throw new RuntimeException("deviceId should be 0,1,2,4-" + maxDeviceId);
            }
            for (VolumeVO vol : vols) {
                if (vol.getDeviceId().equals(deviceId)) {
                    throw new RuntimeException(String.format("deviceId %d is used by vol %s on vm %s", deviceId, vol, vm));
                }
            }
        } else {
            // allocate deviceId here
            List<String> devIds = new ArrayList<String>();
            for (int i = 1; i <= maxDeviceId; i++) {
                devIds.add(String.valueOf(i));
            }
            devIds.remove("3");
            for (VolumeVO vol : vols) {
                devIds.remove(vol.getDeviceId().toString().trim());
            }
            if (devIds.isEmpty()) {
                throw new RuntimeException(String.format("All device Ids are used by vm %s", vm));
            }
            deviceId = Long.parseLong(devIds.iterator().next());
        }

        return deviceId;
    }

    @Override
    public boolean configure(String name, Map<String, Object> params) {
        supportingDefaultHV = _hypervisorCapabilitiesDao.getHypervisorsWithDefaultEntries();
        return true;
    }

    public List<StoragePoolAllocator> getStoragePoolAllocators() {
        return _storagePoolAllocators;
    }

    @Inject
    public void setStoragePoolAllocators(List<StoragePoolAllocator> storagePoolAllocators) {
        _storagePoolAllocators = storagePoolAllocators;
    }

    public class VmJobVolumeUrlOutcome extends OutcomeImpl<String> {
        public VmJobVolumeUrlOutcome(final AsyncJob job) {
            super(String.class, job, VmJobCheckInterval.value(), new Predicate() {
                @Override
                public boolean checkCondition() {
                    AsyncJobVO jobVo = _entityMgr.findById(AsyncJobVO.class, job.getId());
                    assert (jobVo != null);
                    if (jobVo == null || jobVo.getStatus() != JobInfo.Status.IN_PROGRESS) {
                        return true;
                    }

                    return false;
                }
            }, AsyncJob.Topics.JOB_STATE);
        }
    }

    public class VmJobVolumeOutcome extends OutcomeImpl<Volume> {
        private long _volumeId;

        public VmJobVolumeOutcome(final AsyncJob job, final long volumeId) {
            super(Volume.class, job, VmJobCheckInterval.value(), new Predicate() {
                @Override
                public boolean checkCondition() {
                    AsyncJobVO jobVo = _entityMgr.findById(AsyncJobVO.class, job.getId());
                    assert (jobVo != null);
                    if (jobVo == null || jobVo.getStatus() != JobInfo.Status.IN_PROGRESS) {
                        return true;
                    }

                    return false;
                }
            }, AsyncJob.Topics.JOB_STATE);
            _volumeId = volumeId;
        }

        @Override
        protected Volume retrieve() {
            return _volsDao.findById(_volumeId);
        }
    }

    public class VmJobSnapshotOutcome extends OutcomeImpl<Snapshot> {
        private long _snapshotId;

        public VmJobSnapshotOutcome(final AsyncJob job, final long snapshotId) {
            super(Snapshot.class, job, VmJobCheckInterval.value(), new Predicate() {
                @Override
                public boolean checkCondition() {
                    AsyncJobVO jobVo = _entityMgr.findById(AsyncJobVO.class, job.getId());
                    assert (jobVo != null);
                    if (jobVo == null || jobVo.getStatus() != JobInfo.Status.IN_PROGRESS) {
                        return true;
                    }

                    return false;
                }
            }, AsyncJob.Topics.JOB_STATE);
            _snapshotId = snapshotId;
        }

        @Override
        protected Snapshot retrieve() {
            return _snapshotDao.findById(_snapshotId);
        }
    }

    public class VmJobCheckAndRepairVolumeOutcome extends OutcomeImpl<Pair> {

        public VmJobCheckAndRepairVolumeOutcome(final AsyncJob job) {
            super(Pair.class, job, VmJobCheckInterval.value(), new Predicate() {
                @Override
                public boolean checkCondition() {
                    AsyncJobVO jobVo = _entityMgr.findById(AsyncJobVO.class, job.getId());
                    assert (jobVo != null);
                    if (jobVo == null || jobVo.getStatus() != JobInfo.Status.IN_PROGRESS) {
                        return true;
                    }

                    return false;
                }
            }, AsyncJob.Topics.JOB_STATE);
        }
    }

    public Outcome<Volume> attachVolumeToVmThroughJobQueue(final Long vmId, final Long volumeId, final Long deviceId) {

        final CallContext context = CallContext.current();
        final User callingUser = context.getCallingUser();
        final Account callingAccount = context.getCallingAccount();

        final VMInstanceVO vm = _vmInstanceDao.findById(vmId);

        VmWorkJobVO workJob = new VmWorkJobVO(context.getContextId());

        workJob.setDispatcher(VmWorkConstants.VM_WORK_JOB_DISPATCHER);
        workJob.setCmd(VmWorkAttachVolume.class.getName());

        workJob.setAccountId(callingAccount.getId());
        workJob.setUserId(callingUser.getId());
        workJob.setStep(VmWorkJobVO.Step.Starting);
        workJob.setVmType(VirtualMachine.Type.Instance);
        workJob.setVmInstanceId(vm.getId());
        workJob.setRelated(AsyncJobExecutionContext.getOriginJobId());

        // save work context info (there are some duplications)
        VmWorkAttachVolume workInfo = new VmWorkAttachVolume(callingUser.getId(), callingAccount.getId(), vm.getId(), VolumeApiServiceImpl.VM_WORK_JOB_HANDLER, volumeId, deviceId);
        workJob.setCmdInfo(VmWorkSerializer.serialize(workInfo));

        _jobMgr.submitAsyncJob(workJob, VmWorkConstants.VM_WORK_QUEUE, vm.getId());

        AsyncJobVO jobVo = _jobMgr.getAsyncJob(workJob.getId());
        logger.debug("New job {}, result field: {}", workJob, jobVo.getResult());

        AsyncJobExecutionContext.getCurrentExecutionContext().joinJob(workJob.getId());

        return new VmJobVolumeOutcome(workJob, volumeId);
    }

    public Outcome<Volume> detachVolumeFromVmThroughJobQueue(final Long vmId, final Long volumeId) {

        final CallContext context = CallContext.current();
        final User callingUser = context.getCallingUser();
        final Account callingAccount = context.getCallingAccount();

        final VMInstanceVO vm = _vmInstanceDao.findById(vmId);

        VmWorkJobVO workJob = new VmWorkJobVO(context.getContextId());

        workJob.setDispatcher(VmWorkConstants.VM_WORK_JOB_DISPATCHER);
        workJob.setCmd(VmWorkDetachVolume.class.getName());

        workJob.setAccountId(callingAccount.getId());
        workJob.setUserId(callingUser.getId());
        workJob.setStep(VmWorkJobVO.Step.Starting);
        workJob.setVmType(VirtualMachine.Type.Instance);
        workJob.setVmInstanceId(vm.getId());
        workJob.setRelated(AsyncJobExecutionContext.getOriginJobId());

        // save work context info (there are some duplications)
        VmWorkDetachVolume workInfo = new VmWorkDetachVolume(callingUser.getId(), callingAccount.getId(), vm.getId(), VolumeApiServiceImpl.VM_WORK_JOB_HANDLER, volumeId);
        workJob.setCmdInfo(VmWorkSerializer.serialize(workInfo));

        _jobMgr.submitAsyncJob(workJob, VmWorkConstants.VM_WORK_QUEUE, vm.getId());

        AsyncJobExecutionContext.getCurrentExecutionContext().joinJob(workJob.getId());

        return new VmJobVolumeOutcome(workJob, volumeId);
    }

    public Outcome<Volume> resizeVolumeThroughJobQueue(final Long vmId, final long volumeId, final long currentSize, final long newSize, final Long newMinIops, final Long newMaxIops,
                                                       final Integer newHypervisorSnapshotReserve, final Long newServiceOfferingId, final boolean shrinkOk) {
        final CallContext context = CallContext.current();
        final User callingUser = context.getCallingUser();
        final Account callingAccount = context.getCallingAccount();

        final VMInstanceVO vm = _vmInstanceDao.findById(vmId);

        VmWorkJobVO workJob = new VmWorkJobVO(context.getContextId());

        workJob.setDispatcher(VmWorkConstants.VM_WORK_JOB_DISPATCHER);
        workJob.setCmd(VmWorkResizeVolume.class.getName());

        workJob.setAccountId(callingAccount.getId());
        workJob.setUserId(callingUser.getId());
        workJob.setStep(VmWorkJobVO.Step.Starting);
        workJob.setVmType(VirtualMachine.Type.Instance);
        workJob.setVmInstanceId(vm.getId());
        workJob.setRelated(AsyncJobExecutionContext.getOriginJobId());

        // save work context info (there are some duplications)
        VmWorkResizeVolume workInfo = new VmWorkResizeVolume(callingUser.getId(), callingAccount.getId(), vm.getId(), VolumeApiServiceImpl.VM_WORK_JOB_HANDLER, volumeId, currentSize, newSize,
                newMinIops, newMaxIops, newHypervisorSnapshotReserve, newServiceOfferingId, shrinkOk);
        workJob.setCmdInfo(VmWorkSerializer.serialize(workInfo));

        _jobMgr.submitAsyncJob(workJob, VmWorkConstants.VM_WORK_QUEUE, vm.getId());

        AsyncJobExecutionContext.getCurrentExecutionContext().joinJob(workJob.getId());

        return new VmJobVolumeOutcome(workJob, volumeId);
    }

    public Outcome<String> extractVolumeThroughJobQueue(final Long vmId, final long volumeId, final long zoneId) {

        final CallContext context = CallContext.current();
        final User callingUser = context.getCallingUser();
        final Account callingAccount = context.getCallingAccount();

        final VMInstanceVO vm = _vmInstanceDao.findById(vmId);

        VmWorkJobVO workJob = new VmWorkJobVO(context.getContextId());

        workJob.setDispatcher(VmWorkConstants.VM_WORK_JOB_DISPATCHER);
        workJob.setCmd(VmWorkExtractVolume.class.getName());

        workJob.setAccountId(callingAccount.getId());
        workJob.setUserId(callingUser.getId());
        workJob.setStep(VmWorkJobVO.Step.Starting);
        workJob.setVmType(VirtualMachine.Type.Instance);
        workJob.setVmInstanceId(vm.getId());
        workJob.setRelated(AsyncJobExecutionContext.getOriginJobId());

        // save work context info (there are some duplications)
        VmWorkExtractVolume workInfo = new VmWorkExtractVolume(callingUser.getId(), callingAccount.getId(), vm.getId(), VolumeApiServiceImpl.VM_WORK_JOB_HANDLER, volumeId, zoneId);
        workJob.setCmdInfo(VmWorkSerializer.serialize(workInfo));

        _jobMgr.submitAsyncJob(workJob, VmWorkConstants.VM_WORK_QUEUE, vm.getId());

        AsyncJobExecutionContext.getCurrentExecutionContext().joinJob(workJob.getId());

        return new VmJobVolumeUrlOutcome(workJob);
    }

    private Outcome<Volume> migrateVolumeThroughJobQueue(VMInstanceVO vm, VolumeVO vol, StoragePool destPool, boolean liveMigrateVolume, DiskOfferingVO newDiskOffering) {
        CallContext context = CallContext.current();
        User callingUser = context.getCallingUser();
        Account callingAccount = context.getCallingAccount();

        VmWorkJobVO workJob = new VmWorkJobVO(context.getContextId());

        workJob.setDispatcher(VmWorkConstants.VM_WORK_JOB_DISPATCHER);
        workJob.setCmd(VmWorkMigrateVolume.class.getName());

        workJob.setAccountId(callingAccount.getId());
        workJob.setUserId(callingUser.getId());
        workJob.setStep(VmWorkJobVO.Step.Starting);
        workJob.setVmType(VirtualMachine.Type.Instance);
        workJob.setVmInstanceId(vm.getId());
        workJob.setRelated(AsyncJobExecutionContext.getOriginJobId());

        Long newDiskOfferingId = newDiskOffering != null ? newDiskOffering.getId() : null;

        // save work context info (there are some duplications)
        VmWorkMigrateVolume workInfo = new VmWorkMigrateVolume(callingUser.getId(), callingAccount.getId(), vm.getId(), VolumeApiServiceImpl.VM_WORK_JOB_HANDLER, vol.getId(), destPool.getId(),
                liveMigrateVolume, newDiskOfferingId);
        workJob.setCmdInfo(VmWorkSerializer.serialize(workInfo));

        _jobMgr.submitAsyncJob(workJob, VmWorkConstants.VM_WORK_QUEUE, vm.getId());

        AsyncJobExecutionContext.getCurrentExecutionContext().joinJob(workJob.getId());

        return new VmJobVolumeOutcome(workJob, vol.getId());
    }

    public Outcome<Snapshot> takeVolumeSnapshotThroughJobQueue(final Long vmId, final Long volumeId, final Long policyId, final Long snapshotId, final Long accountId, final boolean quiesceVm,
                                                               final Snapshot.LocationType locationType, final boolean asyncBackup, final List<Long> zoneIds) {

        final CallContext context = CallContext.current();
        final User callingUser = context.getCallingUser();
        final Account callingAccount = context.getCallingAccount();

        final VMInstanceVO vm = _vmInstanceDao.findById(vmId);

        VmWorkJobVO workJob = new VmWorkJobVO(context.getContextId());

        workJob.setDispatcher(VmWorkConstants.VM_WORK_JOB_DISPATCHER);
        workJob.setCmd(VmWorkTakeVolumeSnapshot.class.getName());

        workJob.setAccountId(callingAccount.getId());
        workJob.setUserId(callingUser.getId());
        workJob.setStep(VmWorkJobVO.Step.Starting);
        workJob.setVmType(VirtualMachine.Type.Instance);
        workJob.setVmInstanceId(vm.getId());
        workJob.setRelated(AsyncJobExecutionContext.getOriginJobId());

        // save work context info (there are some duplications)
        VmWorkTakeVolumeSnapshot workInfo = new VmWorkTakeVolumeSnapshot(callingUser.getId(), accountId != null ? accountId : callingAccount.getId(), vm.getId(),
                VolumeApiServiceImpl.VM_WORK_JOB_HANDLER, volumeId, policyId, snapshotId, quiesceVm, locationType, asyncBackup, zoneIds);
        workJob.setCmdInfo(VmWorkSerializer.serialize(workInfo));

        _jobMgr.submitAsyncJob(workJob, VmWorkConstants.VM_WORK_QUEUE, vm.getId());

        AsyncJobExecutionContext.getCurrentExecutionContext().joinJob(workJob.getId());

        return new VmJobSnapshotOutcome(workJob, snapshotId);
    }

    @ReflectionUse
    private Pair<JobInfo.Status, String> orchestrateExtractVolume(VmWorkExtractVolume work) throws Exception {
        String volUrl = orchestrateExtractVolume(work.getVolumeId(), work.getZoneId());
        return new Pair<JobInfo.Status, String>(JobInfo.Status.SUCCEEDED, _jobMgr.marshallResultObject(volUrl));
    }

    @ReflectionUse
    private Pair<JobInfo.Status, String> orchestrateAttachVolumeToVM(VmWorkAttachVolume work) throws Exception {
        Volume vol = orchestrateAttachVolumeToVM(work.getVmId(), work.getVolumeId(), work.getDeviceId());

        return new Pair<JobInfo.Status, String>(JobInfo.Status.SUCCEEDED, _jobMgr.marshallResultObject(new Long(vol.getId())));
    }

    @ReflectionUse
    private Pair<JobInfo.Status, String> orchestrateDetachVolumeFromVM(VmWorkDetachVolume work) throws Exception {
        Volume vol = orchestrateDetachVolumeFromVM(work.getVmId(), work.getVolumeId());
        return new Pair<JobInfo.Status, String>(JobInfo.Status.SUCCEEDED, _jobMgr.marshallResultObject(new Long(vol.getId())));
    }

    @ReflectionUse
    private Pair<JobInfo.Status, String> orchestrateResizeVolume(VmWorkResizeVolume work) throws Exception {
        Volume vol = orchestrateResizeVolume(work.getVolumeId(), work.getCurrentSize(), work.getNewSize(), work.getNewMinIops(), work.getNewMaxIops(), work.getNewHypervisorSnapshotReserve(),
                work.getNewServiceOfferingId(), work.isShrinkOk());
        return new Pair<JobInfo.Status, String>(JobInfo.Status.SUCCEEDED, _jobMgr.marshallResultObject(new Long(vol.getId())));
    }

    @ReflectionUse
    private Pair<JobInfo.Status, String> orchestrateMigrateVolume(VmWorkMigrateVolume work) throws Exception {
        VolumeVO volume = _volsDao.findById(work.getVolumeId());
        StoragePoolVO targetStoragePool = _storagePoolDao.findById(work.getDestPoolId());
        DiskOfferingVO newDiskOffering = _diskOfferingDao.findById(work.getNewDiskOfferingId());

        Volume newVol = orchestrateMigrateVolume(volume, targetStoragePool, work.isLiveMigrate(), newDiskOffering);

        return new Pair<JobInfo.Status, String>(JobInfo.Status.SUCCEEDED, _jobMgr.marshallResultObject(newVol.getId()));
    }

    @ReflectionUse
    private Pair<JobInfo.Status, String> orchestrateTakeVolumeSnapshot(VmWorkTakeVolumeSnapshot work) throws Exception {
        Account account = _accountDao.findById(work.getAccountId());
        orchestrateTakeVolumeSnapshot(work.getVolumeId(), work.getPolicyId(), work.getSnapshotId(), account,
                work.isQuiesceVm(), work.getLocationType(), work.isAsyncBackup(), work.getZoneIds());
        return new Pair<JobInfo.Status, String>(JobInfo.Status.SUCCEEDED, _jobMgr.marshallResultObject(work.getSnapshotId()));
    }

    @ReflectionUse
    private Pair<JobInfo.Status, String> orchestrateCheckAndRepairVolume(VmWorkCheckAndRepairVolume work) throws Exception {
        Account account = _accountDao.findById(work.getAccountId());
        Pair<String, String> result = orchestrateCheckAndRepairVolume(work.getVolumeId(), work.getRepair());
        return new Pair<JobInfo.Status, String>(JobInfo.Status.SUCCEEDED, _jobMgr.marshallResultObject(result));
    }

    @Override
    public Pair<JobInfo.Status, String> handleVmWorkJob(VmWork work) throws Exception {
        return _jobHandlerProxy.handleVmWorkJob(work);
    }

    private VmWorkJobVO createPlaceHolderWork(long instanceId) {
        VmWorkJobVO workJob = new VmWorkJobVO("");

        workJob.setDispatcher(VmWorkConstants.VM_WORK_JOB_PLACEHOLDER);
        workJob.setCmd("");
        workJob.setCmdInfo("");

        workJob.setAccountId(0);
        workJob.setUserId(0);
        workJob.setStep(VmWorkJobVO.Step.Starting);
        workJob.setVmType(VirtualMachine.Type.Instance);
        workJob.setVmInstanceId(instanceId);
        workJob.setInitMsid(ManagementServerNode.getManagementServerId());

        _workJobDao.persist(workJob);

        return workJob;
    }

    @Override
    public String getConfigComponentName() {
        return VolumeApiService.class.getSimpleName();
    }

    @Override
    public ConfigKey<?>[] getConfigKeys() {
        return new ConfigKey<?>[] {
                ConcurrentMigrationsThresholdPerDatastore,
                AllowUserExpungeRecoverVolume,
                MatchStoragePoolTagsWithDiskOffering,
                UseHttpsToUpload,
                WaitDetachDevice,
                AllowCheckAndRepairVolume
        };
    }
}<|MERGE_RESOLUTION|>--- conflicted
+++ resolved
@@ -366,15 +366,15 @@
 
     VmWorkJobHandlerProxy _jobHandlerProxy = new VmWorkJobHandlerProxy(this);
 
-    static final ConfigKey<Long> VmJobCheckInterval = new ConfigKey<Long>("Advanced", Long.class, "vm.job.check.interval", "3000", "Interval in milliseconds to check if the job is complete", false);
-
-    static final ConfigKey<Boolean> VolumeUrlCheck = new ConfigKey<Boolean>("Advanced", Boolean.class, "volume.url.check", "true",
+    static final ConfigKey<Long> VmJobCheckInterval = new ConfigKey<>("Advanced", Long.class, "vm.job.check.interval", "3000", "Interval in milliseconds to check if the job is complete", false);
+
+    static final ConfigKey<Boolean> VolumeUrlCheck = new ConfigKey<>("Advanced", Boolean.class, "volume.url.check", "true",
             "Check the url for a volume before downloading it from the management server. Set to false when your management has no internet access.", true);
 
-    public static final ConfigKey<Boolean> AllowUserExpungeRecoverVolume = new ConfigKey<Boolean>("Advanced", Boolean.class, "allow.user.expunge.recover.volume", "true",
+    public static final ConfigKey<Boolean> AllowUserExpungeRecoverVolume = new ConfigKey<>("Advanced", Boolean.class, "allow.user.expunge.recover.volume", "true",
             "Determines whether users can expunge or recover their volume", true, ConfigKey.Scope.Account);
 
-    public static final ConfigKey<Boolean> MatchStoragePoolTagsWithDiskOffering = new ConfigKey<Boolean>("Advanced", Boolean.class, "match.storage.pool.tags.with.disk.offering", "true",
+    public static final ConfigKey<Boolean> MatchStoragePoolTagsWithDiskOffering = new ConfigKey<>("Advanced", Boolean.class, "match.storage.pool.tags.with.disk.offering", "true",
             "If true, volume's disk offering can be changed only with the matched storage tags", true, ConfigKey.Scope.Zone);
 
     public static final ConfigKey<Long> WaitDetachDevice = new ConfigKey<>(
@@ -388,7 +388,7 @@
     public static ConfigKey<Long> storageTagRuleExecutionTimeout = new ConfigKey<>("Advanced", Long.class, "storage.tag.rule.execution.timeout", "2000", "The maximum runtime,"
             + " in milliseconds, to execute a storage tag rule; if it is reached, a timeout will happen.", true);
 
-    public static final ConfigKey<Boolean> AllowCheckAndRepairVolume = new ConfigKey<Boolean>("Advanced", Boolean.class, "volume.check.and.repair.leaks.before.use", "false",
+    public static final ConfigKey<Boolean> AllowCheckAndRepairVolume = new ConfigKey<>("Advanced", Boolean.class, "volume.check.and.repair.leaks.before.use", "false",
             "To check and repair the volume if it has any leaks before performing volume attach or VM start operations", true, ConfigKey.Scope.StoragePool);
 
     private final StateMachine2<Volume.State, Volume.Event, Volume> _volStateMachine;
@@ -637,7 +637,7 @@
         return Transaction.execute(new TransactionCallbackWithException<VolumeVO, CloudRuntimeException>() {
             @Override
             public VolumeVO doInTransaction(TransactionStatus status) {
-                VolumeVO volume = new VolumeVO(volumeName, zoneId, -1, -1, -1, new Long(-1), null, null, Storage.ProvisioningType.THIN, 0, Volume.Type.DATADISK);
+                VolumeVO volume = new VolumeVO(volumeName, zoneId, -1, -1, -1, -1L, null, null, Storage.ProvisioningType.THIN, 0, Volume.Type.DATADISK);
                 DataCenter zone = _dcDao.findById(zoneId);
                 volume.setPoolId(null);
                 volume.setDataCenterId(zoneId);
@@ -839,7 +839,7 @@
                 maxIops = diskOffering.getMaxIops();
             }
 
-            if (!validateVolumeSizeInBytes(size)) {
+            if (!validateVolumeSizeInBytes(size == null ? 0 : size)) {
                 throw new InvalidParameterValueException(String.format("Invalid size for custom volume creation: %s, max volume size is: %s GB", NumbersUtil.toReadableSize(size), VolumeOrchestrationService.MaxVolumeSize.value()));
             }
         }
@@ -3647,8 +3647,8 @@
      *      </body>
      *   </table>
      */
-    protected boolean doesStoragePoolSupportDiskOffering(StoragePool destPool, DiskOfferingVO diskOffering) {
-        String offeringTags = diskOffering.getTags();
+    public boolean doesStoragePoolSupportDiskOffering(StoragePool destPool, DiskOffering diskOffering) {
+        String offeringTags =  diskOffering != null ? diskOffering.getTags() : null;
         return doesStoragePoolSupportDiskOfferingTags(destPool, offeringTags);
     }
 
@@ -3669,25 +3669,15 @@
         Pair<List<String>, Boolean> storagePoolTags = getStoragePoolTags(destPool);
         if ((storagePoolTags == null || !storagePoolTags.second()) && org.apache.commons.lang.StringUtils.isBlank(diskOfferingTags)) {
             if (storagePoolTags == null) {
-<<<<<<< HEAD
-                logger.debug(String.format("Destination storage pool [%s] does not have any tags, and so does the disk offering. Therefore, they are compatible", destPool.getUuid()));
+                logger.debug("Storage pool [{}] does not have any tags, and so does the disk offering. Therefore, they are compatible", destPool.getUuid());
             } else {
-                logger.debug("Destination storage pool has tags [%s], and the disk offering has no tags. Therefore, they are compatible.");
-=======
-                s_logger.debug(String.format("Storage pool [%s] does not have any tags, and so does the disk offering. Therefore, they are compatible", destPool.getUuid()));
-            } else {
-                s_logger.debug("Storage pool has tags [%s], and the disk offering has no tags. Therefore, they are compatible.");
->>>>>>> e196275d
+                logger.debug("Storage pool has tags [%s], and the disk offering has no tags. Therefore, they are compatible.", destPool.getUuid());
             }
             return true;
         }
         if (storagePoolTags == null || CollectionUtils.isEmpty(storagePoolTags.first())) {
-<<<<<<< HEAD
-            logger.debug(String.format("Destination storage pool [%s] has no tags, while disk offering has tags [%s]. Therefore, they are not compatible", destPool.getUuid(),
-=======
-            s_logger.debug(String.format("Storage pool [%s] has no tags, while disk offering has tags [%s]. Therefore, they are not compatible", destPool.getUuid(),
->>>>>>> e196275d
-                    diskOfferingTags));
+            logger.debug("Destination storage pool [{}] has no tags, while disk offering has tags [{}]. Therefore, they are not compatible", destPool.getUuid(),
+                    diskOfferingTags);
             return false;
         }
         List<String> storageTagsList = storagePoolTags.first();
@@ -3699,11 +3689,7 @@
         } else {
             result = CollectionUtils.isSubCollection(Arrays.asList(newDiskOfferingTagsAsStringArray), storageTagsList);
         }
-<<<<<<< HEAD
-        logger.debug(String.format("Destination storage pool [%s] accepts tags [%s]? %s", destPool.getUuid(), diskOfferingTags, result));
-=======
-        s_logger.debug(String.format("Storage pool [%s] accepts tags [%s]? %s", destPool.getUuid(), diskOfferingTags, result));
->>>>>>> e196275d
+        logger.debug(String.format("Destination storage pool [{}] accepts tags [{}]? {}", destPool.getUuid(), diskOfferingTags, result));
         return result;
     }
 
