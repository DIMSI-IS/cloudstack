// Licensed to the Apache Software Foundation (ASF) under one
// or more contributor license agreements.  See the NOTICE file
// distributed with this work for additional information
// regarding copyright ownership.  The ASF licenses this file
// to you under the Apache License, Version 2.0 (the
// "License"); you may not use this file except in compliance
// with the License.  You may obtain a copy of the License at
//
//   http://www.apache.org/licenses/LICENSE-2.0
//
// Unless required by applicable law or agreed to in writing,
// software distributed under the License is distributed on an
// "AS IS" BASIS, WITHOUT WARRANTIES OR CONDITIONS OF ANY
// KIND, either express or implied.  See the License for the
// specific language governing permissions and limitations
// under the License.
package com.cloud.storage;

import static com.cloud.utils.NumbersUtil.toHumanReadableSize;

import java.io.UnsupportedEncodingException;
import java.math.BigDecimal;
import java.math.BigInteger;
import java.net.URI;
import java.net.URISyntaxException;
import java.net.URLDecoder;
import java.net.UnknownHostException;
import java.nio.file.Files;
import java.sql.PreparedStatement;
import java.sql.ResultSet;
import java.util.ArrayList;
import java.util.Arrays;
import java.util.Collection;
import java.util.Collections;
import java.util.Date;
import java.util.HashMap;
import java.util.HashSet;
import java.util.Iterator;
import java.util.LinkedHashSet;
import java.util.List;
import java.util.Map;
import java.util.Random;
import java.util.Set;
import java.util.UUID;
import java.util.concurrent.ExecutionException;
import java.util.concurrent.Executors;
import java.util.concurrent.ScheduledExecutorService;
import java.util.concurrent.TimeUnit;
import java.util.stream.Collectors;

import javax.inject.Inject;

import org.apache.cloudstack.annotation.AnnotationService;
import org.apache.cloudstack.annotation.dao.AnnotationDao;
import org.apache.cloudstack.api.ApiConstants;
import org.apache.cloudstack.api.command.admin.storage.CancelPrimaryStorageMaintenanceCmd;
import org.apache.cloudstack.api.command.admin.storage.ChangeStoragePoolScopeCmd;
import org.apache.cloudstack.api.command.admin.storage.CreateSecondaryStagingStoreCmd;
import org.apache.cloudstack.api.command.admin.storage.CreateStoragePoolCmd;
import org.apache.cloudstack.api.command.admin.storage.DeleteImageStoreCmd;
import org.apache.cloudstack.api.command.admin.storage.DeleteObjectStoragePoolCmd;
import org.apache.cloudstack.api.command.admin.storage.DeletePoolCmd;
import org.apache.cloudstack.api.command.admin.storage.DeleteSecondaryStagingStoreCmd;
import org.apache.cloudstack.api.command.admin.storage.SyncStoragePoolCmd;
import org.apache.cloudstack.api.command.admin.storage.UpdateObjectStoragePoolCmd;
import org.apache.cloudstack.api.command.admin.storage.UpdateImageStoreCmd;
import org.apache.cloudstack.api.command.admin.storage.UpdateStoragePoolCmd;
import org.apache.cloudstack.api.command.admin.storage.heuristics.CreateSecondaryStorageSelectorCmd;
import org.apache.cloudstack.api.command.admin.storage.heuristics.RemoveSecondaryStorageSelectorCmd;
import org.apache.cloudstack.api.command.admin.storage.heuristics.UpdateSecondaryStorageSelectorCmd;
import org.apache.cloudstack.context.CallContext;
import org.apache.cloudstack.engine.subsystem.api.storage.ClusterScope;
import org.apache.cloudstack.engine.subsystem.api.storage.DataStore;
import org.apache.cloudstack.engine.subsystem.api.storage.DataStoreDriver;
import org.apache.cloudstack.engine.subsystem.api.storage.DataStoreLifeCycle;
import org.apache.cloudstack.engine.subsystem.api.storage.DataStoreManager;
import org.apache.cloudstack.engine.subsystem.api.storage.DataStoreProvider;
import org.apache.cloudstack.engine.subsystem.api.storage.DataStoreProviderManager;
import org.apache.cloudstack.engine.subsystem.api.storage.EndPoint;
import org.apache.cloudstack.engine.subsystem.api.storage.EndPointSelector;
import org.apache.cloudstack.engine.subsystem.api.storage.HostScope;
import org.apache.cloudstack.engine.subsystem.api.storage.HypervisorHostListener;
import org.apache.cloudstack.engine.subsystem.api.storage.ImageStoreProvider;
import org.apache.cloudstack.engine.subsystem.api.storage.ObjectInDataStoreStateMachine;
import org.apache.cloudstack.engine.subsystem.api.storage.PrimaryDataStoreDriver;
import org.apache.cloudstack.engine.subsystem.api.storage.PrimaryDataStoreInfo;
import org.apache.cloudstack.engine.subsystem.api.storage.PrimaryDataStoreLifeCycle;
import org.apache.cloudstack.engine.subsystem.api.storage.PrimaryDataStoreProvider;
import org.apache.cloudstack.engine.subsystem.api.storage.SnapshotDataFactory;
import org.apache.cloudstack.engine.subsystem.api.storage.SnapshotInfo;
import org.apache.cloudstack.engine.subsystem.api.storage.SnapshotService;
import org.apache.cloudstack.engine.subsystem.api.storage.TemplateDataFactory;
import org.apache.cloudstack.engine.subsystem.api.storage.TemplateInfo;
import org.apache.cloudstack.engine.subsystem.api.storage.TemplateService;
import org.apache.cloudstack.engine.subsystem.api.storage.TemplateService.TemplateApiResult;
import org.apache.cloudstack.engine.subsystem.api.storage.VolumeDataFactory;
import org.apache.cloudstack.engine.subsystem.api.storage.VolumeInfo;
import org.apache.cloudstack.engine.subsystem.api.storage.VolumeService;
import org.apache.cloudstack.engine.subsystem.api.storage.VolumeService.VolumeApiResult;
import org.apache.cloudstack.engine.subsystem.api.storage.ZoneScope;
import org.apache.cloudstack.framework.async.AsyncCallFuture;
import org.apache.cloudstack.framework.config.ConfigDepot;
import org.apache.cloudstack.framework.config.ConfigKey;
import org.apache.cloudstack.framework.config.Configurable;
import org.apache.cloudstack.framework.config.dao.ConfigurationDao;
import org.apache.cloudstack.managed.context.ManagedContextRunnable;
import org.apache.cloudstack.management.ManagementServerHost;
import org.apache.cloudstack.resourcedetail.dao.DiskOfferingDetailsDao;
import org.apache.cloudstack.secstorage.HeuristicVO;
import org.apache.cloudstack.secstorage.dao.SecondaryStorageHeuristicDao;
import org.apache.cloudstack.secstorage.heuristics.Heuristic;
import org.apache.cloudstack.secstorage.heuristics.HeuristicType;
import org.apache.cloudstack.storage.command.CheckDataStoreStoragePolicyComplainceCommand;
import org.apache.cloudstack.storage.command.DettachCommand;
import org.apache.cloudstack.storage.command.SyncVolumePathAnswer;
import org.apache.cloudstack.storage.command.SyncVolumePathCommand;
import org.apache.cloudstack.storage.datastore.db.ImageStoreDao;
import org.apache.cloudstack.storage.datastore.db.ImageStoreDetailsDao;
import org.apache.cloudstack.storage.datastore.db.ImageStoreObjectDownloadDao;
import org.apache.cloudstack.storage.datastore.db.ImageStoreObjectDownloadVO;
import org.apache.cloudstack.storage.datastore.db.ImageStoreVO;
import org.apache.cloudstack.storage.datastore.db.ObjectStoreDao;
import org.apache.cloudstack.storage.datastore.db.ObjectStoreDetailsDao;
import org.apache.cloudstack.storage.datastore.db.ObjectStoreVO;
import org.apache.cloudstack.storage.datastore.db.PrimaryDataStoreDao;
import org.apache.cloudstack.storage.datastore.db.SnapshotDataStoreDao;
import org.apache.cloudstack.storage.datastore.db.SnapshotDataStoreVO;
import org.apache.cloudstack.storage.datastore.db.StoragePoolDetailVO;
import org.apache.cloudstack.storage.datastore.db.StoragePoolDetailsDao;
import org.apache.cloudstack.storage.datastore.db.StoragePoolVO;
import org.apache.cloudstack.storage.datastore.db.TemplateDataStoreDao;
import org.apache.cloudstack.storage.datastore.db.TemplateDataStoreVO;
import org.apache.cloudstack.storage.datastore.db.VolumeDataStoreDao;
import org.apache.cloudstack.storage.datastore.db.VolumeDataStoreVO;
import org.apache.cloudstack.storage.image.datastore.ImageStoreEntity;
import org.apache.cloudstack.storage.object.ObjectStore;
import org.apache.cloudstack.storage.object.ObjectStoreEntity;
import org.apache.cloudstack.storage.to.VolumeObjectTO;
import org.apache.commons.collections.CollectionUtils;
import org.apache.commons.collections.MapUtils;
import org.apache.commons.lang.time.DateUtils;
import org.apache.commons.lang3.EnumUtils;
import org.springframework.stereotype.Component;

import com.cloud.agent.AgentManager;
import com.cloud.agent.api.Answer;
import com.cloud.agent.api.Command;
import com.cloud.agent.api.DeleteStoragePoolCommand;
import com.cloud.agent.api.GetStoragePoolCapabilitiesAnswer;
import com.cloud.agent.api.GetStoragePoolCapabilitiesCommand;
import com.cloud.agent.api.GetStorageStatsAnswer;
import com.cloud.agent.api.GetStorageStatsCommand;
import com.cloud.agent.api.GetVolumeStatsAnswer;
import com.cloud.agent.api.GetVolumeStatsCommand;
import com.cloud.agent.api.ModifyStoragePoolAnswer;
import com.cloud.agent.api.ModifyStoragePoolCommand;
import com.cloud.agent.api.StoragePoolInfo;
import com.cloud.agent.api.VolumeStatsEntry;
import com.cloud.agent.api.to.DataTO;
import com.cloud.agent.api.to.DiskTO;
import com.cloud.agent.api.to.StorageFilerTO;
import com.cloud.agent.manager.Commands;
import com.cloud.api.ApiDBUtils;
import com.cloud.api.query.dao.TemplateJoinDao;
import com.cloud.api.query.vo.TemplateJoinVO;
import com.cloud.capacity.Capacity;
import com.cloud.capacity.CapacityManager;
import com.cloud.capacity.CapacityState;
import com.cloud.capacity.CapacityVO;
import com.cloud.capacity.dao.CapacityDao;
import com.cloud.cluster.ClusterManagerListener;
import com.cloud.configuration.Config;
import com.cloud.configuration.ConfigurationManager;
import com.cloud.configuration.ConfigurationManagerImpl;
import com.cloud.configuration.Resource.ResourceType;
import com.cloud.dc.ClusterVO;
import com.cloud.dc.DataCenterVO;
import com.cloud.dc.VsphereStoragePolicyVO;
import com.cloud.dc.dao.ClusterDao;
import com.cloud.dc.dao.DataCenterDao;
import com.cloud.dc.dao.VsphereStoragePolicyDao;
import com.cloud.event.ActionEvent;
import com.cloud.event.EventTypes;
import com.cloud.exception.AgentUnavailableException;
import com.cloud.exception.ConnectionException;
import com.cloud.exception.DiscoveryException;
import com.cloud.exception.InsufficientCapacityException;
import com.cloud.exception.InvalidParameterValueException;
import com.cloud.exception.OperationTimedoutException;
import com.cloud.exception.PermissionDeniedException;
import com.cloud.exception.ResourceInUseException;
import com.cloud.exception.ResourceUnavailableException;
import com.cloud.exception.StorageConflictException;
import com.cloud.exception.StorageUnavailableException;
import com.cloud.host.Host;
import com.cloud.host.HostVO;
import com.cloud.host.Status;
import com.cloud.host.dao.HostDao;
import com.cloud.hypervisor.Hypervisor;
import com.cloud.hypervisor.Hypervisor.HypervisorType;
import com.cloud.hypervisor.HypervisorGuruManager;
import com.cloud.network.router.VirtualNetworkApplianceManager;
import com.cloud.offering.DiskOffering;
import com.cloud.offering.ServiceOffering;
import com.cloud.org.Grouping;
import com.cloud.org.Grouping.AllocationState;
import com.cloud.resource.ResourceState;
import com.cloud.server.ConfigurationServer;
import com.cloud.server.ManagementServer;
import com.cloud.server.StatsCollector;
import com.cloud.service.dao.ServiceOfferingDetailsDao;
import com.cloud.storage.Storage.ImageFormat;
import com.cloud.storage.Storage.StoragePoolType;
import com.cloud.storage.Volume.Type;
import com.cloud.storage.dao.BucketDao;
import com.cloud.storage.dao.DiskOfferingDao;
import com.cloud.storage.dao.SnapshotDao;
import com.cloud.storage.dao.StoragePoolHostDao;
import com.cloud.storage.dao.StoragePoolTagsDao;
import com.cloud.storage.dao.StoragePoolWorkDao;
import com.cloud.storage.dao.VMTemplateDao;
import com.cloud.storage.dao.VMTemplatePoolDao;
import com.cloud.storage.dao.VMTemplateZoneDao;
import com.cloud.storage.dao.VolumeDao;
import com.cloud.storage.listener.StoragePoolMonitor;
import com.cloud.storage.listener.VolumeStateListener;
import com.cloud.template.TemplateManager;
import com.cloud.template.VirtualMachineTemplate;
import com.cloud.upgrade.SystemVmTemplateRegistration;
import com.cloud.user.Account;
import com.cloud.user.AccountManager;
import com.cloud.user.ResourceLimitService;
import com.cloud.user.dao.UserDao;
import com.cloud.utils.DateUtil;
import com.cloud.utils.NumbersUtil;
import com.cloud.utils.Pair;
import com.cloud.utils.UriUtils;
import com.cloud.utils.StringUtils;
import com.cloud.utils.component.ComponentContext;
import com.cloud.utils.component.ManagerBase;
import com.cloud.utils.concurrency.NamedThreadFactory;
import com.cloud.utils.db.DB;
import com.cloud.utils.db.EntityManager;
import com.cloud.utils.db.Filter;
import com.cloud.utils.db.GenericSearchBuilder;
import com.cloud.utils.db.GlobalLock;
import com.cloud.utils.db.JoinBuilder;
import com.cloud.utils.db.JoinBuilder.JoinType;
import com.cloud.utils.db.SearchBuilder;
import com.cloud.utils.db.SearchCriteria;
import com.cloud.utils.db.SearchCriteria.Op;
import com.cloud.utils.db.Transaction;
import com.cloud.utils.db.TransactionCallbackNoReturn;
import com.cloud.utils.db.TransactionLegacy;
import com.cloud.utils.db.TransactionStatus;
import com.cloud.utils.exception.CloudRuntimeException;
import com.cloud.vm.DiskProfile;
import com.cloud.vm.UserVmManager;
import com.cloud.vm.VMInstanceVO;
import com.cloud.vm.VirtualMachine;
import com.cloud.vm.VirtualMachine.State;
import com.cloud.vm.dao.VMInstanceDao;
import com.google.common.collect.Sets;


@Component
public class StorageManagerImpl extends ManagerBase implements StorageManager, ClusterManagerListener, Configurable {

    protected String _name;
    @Inject
    protected AgentManager _agentMgr;
    @Inject
    protected TemplateManager _tmpltMgr;
    @Inject
    protected AccountManager _accountMgr;
    @Inject
    protected ConfigurationManager _configMgr;
    @Inject
    private VolumeDataStoreDao _volumeDataStoreDao;
    @Inject
    protected HostDao _hostDao;
    @Inject
    protected SnapshotDao _snapshotDao;
    @Inject
    protected StoragePoolHostDao _storagePoolHostDao;
    @Inject
    protected VMTemplatePoolDao _vmTemplatePoolDao = null;
    @Inject
    protected VMTemplateZoneDao _vmTemplateZoneDao;
    @Inject
    protected VMTemplateDao _vmTemplateDao = null;
    @Inject
    protected VMInstanceDao _vmInstanceDao;
    @Inject
    protected PrimaryDataStoreDao _storagePoolDao = null;
    @Inject
    protected StoragePoolDetailsDao _storagePoolDetailsDao;
    @Inject
    protected ImageStoreDao _imageStoreDao = null;
    @Inject
    protected ImageStoreDetailsDao _imageStoreDetailsDao = null;
    @Inject
    protected ImageStoreObjectDownloadDao _imageStoreObjectDownloadDao = null;
    @Inject
    protected SnapshotDataStoreDao _snapshotStoreDao = null;
    @Inject
    protected TemplateDataStoreDao _templateStoreDao = null;
    @Inject
    protected TemplateJoinDao _templateViewDao = null;
    @Inject
    protected VolumeDataStoreDao _volumeStoreDao = null;
    @Inject
    protected CapacityDao _capacityDao;
    @Inject
    protected CapacityManager _capacityMgr;
    @Inject
    protected DataCenterDao _dcDao = null;
    @Inject
    protected VMTemplateDao _templateDao;
    @Inject
    protected UserDao _userDao;
    @Inject
    protected ClusterDao _clusterDao;
    @Inject
    protected StoragePoolWorkDao _storagePoolWorkDao;
    @Inject
    protected HypervisorGuruManager _hvGuruMgr;
    @Inject
    protected VolumeDao volumeDao;
    @Inject
    ConfigurationDao _configDao;
    @Inject
    ManagementServer _msServer;
    @Inject
    VolumeService volService;
    @Inject
    VolumeDataFactory volFactory;
    @Inject
    TemplateDataFactory tmplFactory;
    @Inject
    SnapshotDataFactory snapshotFactory;
    @Inject
    ConfigurationServer _configServer;
    @Inject
    DataStoreManager _dataStoreMgr;
    @Inject
    DataStoreProviderManager _dataStoreProviderMgr;
    @Inject
    private TemplateService _imageSrv;
    @Inject
    EndPointSelector _epSelector;
    @Inject
    private DiskOfferingDao _diskOfferingDao;
    @Inject
    ResourceLimitService _resourceLimitMgr;
    @Inject
    EntityManager _entityMgr;
    @Inject
    SnapshotService _snapshotService;
    @Inject
    public StorageService storageService;
    @Inject
    StoragePoolTagsDao _storagePoolTagsDao;
    @Inject
    PrimaryDataStoreDao primaryStoreDao;
    @Inject
    DiskOfferingDetailsDao _diskOfferingDetailsDao;
    @Inject
    ServiceOfferingDetailsDao _serviceOfferingDetailsDao;
    @Inject
    VsphereStoragePolicyDao _vsphereStoragePolicyDao;
    @Inject
    private AnnotationDao annotationDao;

    @Inject
    private SecondaryStorageHeuristicDao secondaryStorageHeuristicDao;

    @Inject
    protected UserVmManager userVmManager;
    @Inject
    protected ObjectStoreDao _objectStoreDao;

    @Inject
    protected ObjectStoreDetailsDao _objectStoreDetailsDao;

    @Inject
    protected BucketDao _bucketDao;
    @Inject
    ConfigDepot configDepot;
    @Inject
    ConfigurationDao configurationDao;
    @Inject
    private ImageStoreDetailsUtil imageStoreDetailsUtil;

    protected List<StoragePoolDiscoverer> _discoverers;

    public List<StoragePoolDiscoverer> getDiscoverers() {
        return _discoverers;
    }

    public void setDiscoverers(List<StoragePoolDiscoverer> discoverers) {
        _discoverers = discoverers;
    }

    protected GenericSearchBuilder<StoragePoolHostVO, Long> UpHostsInPoolSearch;
    protected SearchBuilder<VMInstanceVO> StoragePoolSearch;
    protected SearchBuilder<StoragePoolVO> LocalStorageSearch;

    ScheduledExecutorService _executor = null;
    int _storagePoolAcquisitionWaitSeconds = 1800; // 30 minutes
    int _downloadUrlCleanupInterval;
    int _downloadUrlExpirationInterval;
    private long _serverId;

    private final Map<String, HypervisorHostListener> hostListeners = new HashMap<>();

    private final Set<HypervisorType> zoneWidePoolSupportedHypervisorTypes = Sets.newHashSet(HypervisorType.KVM, HypervisorType.VMware,
            HypervisorType.Hyperv, HypervisorType.LXC, HypervisorType.Any, HypervisorType.Simulator);

    private static final String NFS_MOUNT_OPTIONS_INCORRECT = "An incorrect mount option was specified";

    public boolean share(VMInstanceVO vm, List<VolumeVO> vols, HostVO host, boolean cancelPreviousShare) throws StorageUnavailableException {

        // if pool is in maintenance and it is the ONLY pool available; reject
        List<VolumeVO> rootVolForGivenVm = volumeDao.findByInstanceAndType(vm.getId(), Type.ROOT);
        if (rootVolForGivenVm != null && rootVolForGivenVm.size() > 0) {
            boolean isPoolAvailable = isPoolAvailable(rootVolForGivenVm.get(0).getPoolId());
            if (!isPoolAvailable) {
                throw new StorageUnavailableException("Can not share " + vm, rootVolForGivenVm.get(0).getPoolId());
            }
        }

        // this check is done for maintenance mode for primary storage
        // if any one of the volume is unusable, we return false
        // if we return false, the allocator will try to switch to another PS if
        // available
        for (VolumeVO vol : vols) {
            if (vol.getRemoved() != null) {
                logger.warn("Volume: {} is removed, cannot share on this instance: {}", vol, vm);
                // not ok to share
                return false;
            }
        }
        // ok to share
        return true;
    }

    private boolean isPoolAvailable(Long poolId) {
        // get list of all pools
        List<StoragePoolVO> pools = _storagePoolDao.listAll();

        // if no pools or 1 pool which is in maintenance
        if (pools == null || pools.size() == 0 || (pools.size() == 1 && pools.get(0).getStatus().equals(StoragePoolStatus.Maintenance))) {
            return false;
        } else {
            return true;
        }
    }

    protected void enableDefaultDatastoreDownloadRedirectionForExistingInstallations() {
        if (!configDepot.isNewConfig(DataStoreDownloadFollowRedirects)) {
            logger.trace("{} is not a new configuration, skipping updating its value",
                    DataStoreDownloadFollowRedirects.key());
            return;
        }
        List<DataCenterVO> zones =
                _dcDao.listAll(new Filter(1));
        if (CollectionUtils.isNotEmpty(zones)) {
            logger.debug(String.format("Updating value for configuration: %s to true",
                DataStoreDownloadFollowRedirects.key()));
            configurationDao.update(DataStoreDownloadFollowRedirects.key(), "true");
        }
    }

    @Override
    public List<StoragePoolVO> ListByDataCenterHypervisor(long datacenterId, HypervisorType type) {
        List<StoragePoolVO> pools = _storagePoolDao.listByDataCenterId(datacenterId);
        List<StoragePoolVO> retPools = new ArrayList<>();
        for (StoragePoolVO pool : pools) {
            if (pool.getStatus() != StoragePoolStatus.Up) {
                continue;
            }
            if (pool.getScope() == ScopeType.ZONE) {
                if (pool.getHypervisor() != null && pool.getHypervisor() == type) {
                    retPools.add(pool);
                }
            } else {
                ClusterVO cluster = _clusterDao.findById(pool.getClusterId());
                if (type == cluster.getHypervisorType()) {
                    retPools.add(pool);
                }
            }
        }
        Collections.shuffle(retPools);
        return retPools;
    }

    @Override
    public boolean isLocalStorageActiveOnHost(Long hostId) {
        List<StoragePoolHostVO> storagePoolHostRefs = _storagePoolHostDao.listByHostId(hostId);
        for (StoragePoolHostVO storagePoolHostRef : storagePoolHostRefs) {
            StoragePoolVO PrimaryDataStoreVO = _storagePoolDao.findById(storagePoolHostRef.getPoolId());
            if (PrimaryDataStoreVO.getPoolType() == StoragePoolType.LVM || PrimaryDataStoreVO.getPoolType() == StoragePoolType.EXT) {
                SearchBuilder<VolumeVO> volumeSB = volumeDao.createSearchBuilder();
                volumeSB.and("poolId", volumeSB.entity().getPoolId(), SearchCriteria.Op.EQ);
                volumeSB.and("removed", volumeSB.entity().getRemoved(), SearchCriteria.Op.NULL);
                volumeSB.and("state", volumeSB.entity().getState(), SearchCriteria.Op.NIN);

                SearchBuilder<VMInstanceVO> activeVmSB = _vmInstanceDao.createSearchBuilder();
                activeVmSB.and("state", activeVmSB.entity().getState(), SearchCriteria.Op.IN);
                volumeSB.join("activeVmSB", activeVmSB, volumeSB.entity().getInstanceId(), activeVmSB.entity().getId(), JoinBuilder.JoinType.INNER);

                SearchCriteria<VolumeVO> volumeSC = volumeSB.create();
                volumeSC.setParameters("poolId", PrimaryDataStoreVO.getId());
                volumeSC.setParameters("state", Volume.State.Expunging, Volume.State.Destroy);
                volumeSC.setJoinParameters("activeVmSB", "state", State.Starting, State.Running, State.Stopping, State.Migrating);

                List<VolumeVO> volumes = volumeDao.search(volumeSC, null);
                if (volumes.size() > 0) {
                    return true;
                }
            }
        }

        return false;
    }

    @Override
    public Answer[] sendToPool(StoragePool pool, Commands cmds) throws StorageUnavailableException {
        return sendToPool(pool, null, null, cmds).second();
    }

    @Override
    public Answer sendToPool(StoragePool pool, long[] hostIdsToTryFirst, Command cmd) throws StorageUnavailableException {
        Answer[] answers = sendToPool(pool, hostIdsToTryFirst, null, new Commands(cmd)).second();
        if (answers == null) {
            return null;
        }
        return answers[0];
    }

    @Override
    public Answer sendToPool(StoragePool pool, Command cmd) throws StorageUnavailableException {
        if (cmd instanceof GetStorageStatsCommand && canPoolProvideStorageStats(pool)) {
            // Get stats from the pool directly instead of sending cmd to host
            return getStoragePoolStats(pool, (GetStorageStatsCommand) cmd);
        }

        Answer[] answers = sendToPool(pool, new Commands(cmd));
        if (answers == null) {
            return null;
        }
        return answers[0];
    }

    protected Pair<Long, Long> getStoragePoolIopsStats(PrimaryDataStoreDriver primaryStoreDriver, StoragePool pool) {
        Pair<Long, Long> result = primaryStoreDriver.getStorageIopsStats(pool);
        if (result != null) {
            return result;
        }
        Long usedIops = primaryStoreDriver.getUsedIops(pool);
        if (usedIops <= 0) {
            usedIops = null;
        }
        return new Pair<>(pool.getCapacityIops(), usedIops);
    }

    private GetStorageStatsAnswer getStoragePoolStats(StoragePool pool, GetStorageStatsCommand cmd) {
        DataStoreProvider storeProvider = _dataStoreProviderMgr.getDataStoreProvider(pool.getStorageProviderName());
        DataStoreDriver storeDriver = storeProvider.getDataStoreDriver();
        PrimaryDataStoreDriver primaryStoreDriver = (PrimaryDataStoreDriver) storeDriver;
        Pair<Long, Long> storageStats = primaryStoreDriver.getStorageStats(pool);
        if (storageStats == null) {
            return new GetStorageStatsAnswer(cmd, "Failed to get storage stats for pool: " + pool.getId());
        }
        Pair<Long, Long> iopsStats = getStoragePoolIopsStats(primaryStoreDriver, pool);
        return new GetStorageStatsAnswer(cmd, storageStats.first(), storageStats.second(),
                iopsStats.first(), iopsStats.second());
    }

    @Override
    public boolean canPoolProvideStorageStats(StoragePool pool) {
        DataStoreProvider storeProvider = _dataStoreProviderMgr.getDataStoreProvider(pool.getStorageProviderName());
        DataStoreDriver storeDriver = storeProvider.getDataStoreDriver();
        return storeDriver instanceof PrimaryDataStoreDriver && ((PrimaryDataStoreDriver)storeDriver).canProvideStorageStats();
    }

    @Override
    public boolean poolProvidesCustomStorageStats(StoragePool pool) {
        DataStoreProvider storeProvider = _dataStoreProviderMgr.getDataStoreProvider(pool.getStorageProviderName());
        DataStoreDriver storeDriver = storeProvider.getDataStoreDriver();
        return storeDriver instanceof PrimaryDataStoreDriver && ((PrimaryDataStoreDriver)storeDriver).poolProvidesCustomStorageStats();
    }

    @Override
    public Map<String, String> getCustomStorageStats(StoragePool pool) {
        if (pool == null) {
            return null;
        }

        if (!pool.isManaged()) {
            return null;
        }

        DataStoreProvider storeProvider = _dataStoreProviderMgr.getDataStoreProvider(pool.getStorageProviderName());
        DataStoreDriver storeDriver = storeProvider.getDataStoreDriver();
        if (storeDriver instanceof PrimaryDataStoreDriver) {
            return ((PrimaryDataStoreDriver)storeDriver).getCustomStorageStats(pool);
        }
        return null;
    }

    @Override
    public Answer getVolumeStats(StoragePool pool, Command cmd) {
        DataStoreProvider storeProvider = _dataStoreProviderMgr.getDataStoreProvider(pool.getStorageProviderName());
        DataStoreDriver storeDriver = storeProvider.getDataStoreDriver();
        PrimaryDataStoreDriver primaryStoreDriver = (PrimaryDataStoreDriver) storeDriver;
        HashMap<String, VolumeStatsEntry> statEntry = new HashMap<>();
        GetVolumeStatsCommand getVolumeStatsCommand = (GetVolumeStatsCommand) cmd;
        for (String volumeUuid : getVolumeStatsCommand.getVolumeUuids()) {
            Pair<Long, Long> volumeStats = primaryStoreDriver.getVolumeStats(pool, volumeUuid);
            if (volumeStats == null) {
                return new GetVolumeStatsAnswer(getVolumeStatsCommand, "Failed to get stats for volume: " + volumeUuid,
                        null);
            } else {
                VolumeStatsEntry volumeStatsEntry = new VolumeStatsEntry(volumeUuid, volumeStats.first(),
                        volumeStats.second());
                statEntry.put(volumeUuid, volumeStatsEntry);
            }
        }
        return new GetVolumeStatsAnswer(getVolumeStatsCommand, "", statEntry);
    }

    public Long chooseHostForStoragePool(StoragePoolVO poolVO, List<Long> avoidHosts, boolean sendToVmResidesOn, Long vmId) {
        if (sendToVmResidesOn) {
            if (vmId != null) {
                VMInstanceVO vmInstance = _vmInstanceDao.findById(vmId);
                if (vmInstance != null) {
                    Long hostId = vmInstance.getHostId();
                    if (hostId != null && !avoidHosts.contains(vmInstance.getHostId())) {
                        return hostId;
                    }
                }
            }
            /*
             * Can't find the vm where host resides on(vm is destroyed? or
             * volume is detached from vm), randomly choose a host to send the
             * cmd
             */
        }
        List<StoragePoolHostVO> poolHosts = _storagePoolHostDao.listByHostStatus(poolVO.getId(), Status.Up);
        Collections.shuffle(poolHosts);
        if (poolHosts != null && poolHosts.size() > 0) {
            for (StoragePoolHostVO sphvo : poolHosts) {
                if (!avoidHosts.contains(sphvo.getHostId())) {
                    return sphvo.getHostId();
                }
            }
        }
        return null;
    }

    @Override
    public boolean configure(String name, Map<String, Object> params) {
        Map<String, String> configs = _configDao.getConfiguration("management-server", params);

        _storagePoolAcquisitionWaitSeconds = NumbersUtil.parseInt(configs.get("pool.acquisition.wait.seconds"), 1800);
        logger.info("pool.acquisition.wait.seconds is configured as " + _storagePoolAcquisitionWaitSeconds + " seconds");

        _agentMgr.registerForHostEvents(new StoragePoolMonitor(this, _storagePoolDao, _dataStoreProviderMgr), true, false, true);

        logger.info("Storage cleanup enabled: " + StorageCleanupEnabled.value() + ", interval: " + StorageCleanupInterval.value() + ", delay: " + StorageCleanupDelay.value()
        + ", template cleanup enabled: " + TemplateCleanupEnabled.value());

        String cleanupInterval = configs.get("extract.url.cleanup.interval");
        _downloadUrlCleanupInterval = NumbersUtil.parseInt(cleanupInterval, 7200);

        String urlExpirationInterval = configs.get("extract.url.expiration.interval");
        _downloadUrlExpirationInterval = NumbersUtil.parseInt(urlExpirationInterval, 14400);

        String workers = configs.get("expunge.workers");
        int wrks = NumbersUtil.parseInt(workers, 10);
        _executor = Executors.newScheduledThreadPool(wrks, new NamedThreadFactory("StorageManager-Scavenger"));

        _agentMgr.registerForHostEvents(ComponentContext.inject(LocalStoragePoolListener.class), true, false, false);

        _serverId = _msServer.getId();

        UpHostsInPoolSearch = _storagePoolHostDao.createSearchBuilder(Long.class);
        UpHostsInPoolSearch.selectFields(UpHostsInPoolSearch.entity().getHostId());
        SearchBuilder<HostVO> hostSearch = _hostDao.createSearchBuilder();
        hostSearch.and("status", hostSearch.entity().getStatus(), Op.EQ);
        hostSearch.and("resourceState", hostSearch.entity().getResourceState(), Op.EQ);
        UpHostsInPoolSearch.join("hosts", hostSearch, hostSearch.entity().getId(), UpHostsInPoolSearch.entity().getHostId(), JoinType.INNER);
        UpHostsInPoolSearch.and("pool", UpHostsInPoolSearch.entity().getPoolId(), Op.EQ);
        UpHostsInPoolSearch.done();

        StoragePoolSearch = _vmInstanceDao.createSearchBuilder();

        SearchBuilder<VolumeVO> volumeSearch = volumeDao.createSearchBuilder();
        volumeSearch.and("volumeType", volumeSearch.entity().getVolumeType(), SearchCriteria.Op.EQ);
        volumeSearch.and("poolId", volumeSearch.entity().getPoolId(), SearchCriteria.Op.EQ);
        volumeSearch.and("state", volumeSearch.entity().getState(), SearchCriteria.Op.EQ);
        StoragePoolSearch.join("vmVolume", volumeSearch, volumeSearch.entity().getInstanceId(), StoragePoolSearch.entity().getId(), JoinBuilder.JoinType.INNER);
        StoragePoolSearch.done();

        LocalStorageSearch = _storagePoolDao.createSearchBuilder();
        SearchBuilder<StoragePoolHostVO> storageHostSearch = _storagePoolHostDao.createSearchBuilder();
        storageHostSearch.and("hostId", storageHostSearch.entity().getHostId(), SearchCriteria.Op.EQ);
        LocalStorageSearch.join("poolHost", storageHostSearch, storageHostSearch.entity().getPoolId(), LocalStorageSearch.entity().getId(), JoinBuilder.JoinType.INNER);
        LocalStorageSearch.and("type", LocalStorageSearch.entity().getPoolType(), SearchCriteria.Op.IN);
        LocalStorageSearch.done();

        Volume.State.getStateMachine().registerListener(new VolumeStateListener(_configDao, _vmInstanceDao));

        return true;
    }

    @Override
    public String getStoragePoolTags(long poolId) {
        return com.cloud.utils.StringUtils.listToCsvTags(getStoragePoolTagList(poolId));
    }

    @Override
    public List<String> getStoragePoolTagList(long poolId) {
        return _storagePoolDao.searchForStoragePoolTags(poolId);
    }

    @Override
    public boolean start() {
        if (StorageCleanupEnabled.value()) {
            Random generator = new Random();
            int initialDelay = generator.nextInt(StorageCleanupInterval.value());
            _executor.scheduleWithFixedDelay(new StorageGarbageCollector(), initialDelay, StorageCleanupInterval.value(), TimeUnit.SECONDS);
        } else {
            logger.debug("Storage cleanup is not enabled, so the storage cleanup thread is not being scheduled.");
        }

        _executor.scheduleWithFixedDelay(new DownloadURLGarbageCollector(), _downloadUrlCleanupInterval, _downloadUrlCleanupInterval, TimeUnit.SECONDS);
        enableDefaultDatastoreDownloadRedirectionForExistingInstallations();
        return true;
    }

    @Override
    public boolean stop() {
        if (StorageCleanupEnabled.value()) {
            _executor.shutdown();
        }
        return true;
    }

    protected String getValidatedPareForLocalStorage(Object obj, String paramName) {
        String result = obj == null ? null : obj.toString();
        if (StringUtils.isEmpty(result)) {
            throw new InvalidParameterValueException(String.format("Invalid %s provided", paramName));
        }
        return result;
    }

    protected DataStore createLocalStorage(Map<String, Object> poolInfos) throws ConnectionException{
        Object existingUuid = poolInfos.get("uuid");
        if( existingUuid == null ){
            poolInfos.put("uuid", UUID.randomUUID().toString());
        }
        String hostAddress = getValidatedPareForLocalStorage(poolInfos.get("host"), "host");
        String hostPath = getValidatedPareForLocalStorage(poolInfos.get("hostPath"), "path");
        Host host = _hostDao.findByName(hostAddress);

        if( host == null ) {
            host = _hostDao.findByIp(hostAddress);

            if( host == null ) {
                host = _hostDao.findByPublicIp(hostAddress);

                if( host == null ) {
                    throw new InvalidParameterValueException(String.format("host %s not found",hostAddress));
                }
             }
         }

        long capacityBytes = poolInfos.get("capacityBytes") != null ? Long.parseLong(poolInfos.get("capacityBytes").toString()) : 0;

        StoragePoolInfo pInfo = new StoragePoolInfo(poolInfos.get("uuid").toString(),
                                                    host.getPrivateIpAddress(),
                                                    hostPath,
                                                    hostPath,
                                                    StoragePoolType.Filesystem,
                                                    capacityBytes,
                                                    0,
                                                    (Map<String,String>)poolInfos.get("details"),
                                                    poolInfos.get("name").toString());

        return createLocalStorage(host, pInfo);
    }

    @DB
    @Override
    public DataStore createLocalStorage(Host host, StoragePoolInfo pInfo) throws ConnectionException {
        DataCenterVO dc = _dcDao.findById(host.getDataCenterId());
        if (dc == null) {
            return null;
        }
        boolean useLocalStorageForSystemVM = false;
        Boolean isLocal = ConfigurationManagerImpl.SystemVMUseLocalStorage.valueIn(dc.getId());
        if (isLocal != null) {
            useLocalStorageForSystemVM = isLocal.booleanValue();
        }
        if (!(dc.isLocalStorageEnabled() || useLocalStorageForSystemVM)) {
            return null;
        }
        DataStore store = null;
        DataStoreProvider provider = _dataStoreProviderMgr.getDefaultPrimaryDataStoreProvider();
        DataStoreLifeCycle lifeCycle = provider.getDataStoreLifeCycle();
        try {
            String hostAddress = pInfo.getHost();
            if (host.getHypervisorType() == Hypervisor.HypervisorType.VMware) {
                hostAddress = "VMFS datastore: " + pInfo.getHostPath();
            }
            StoragePoolVO pool = _storagePoolDao.findPoolByHostPath(host.getDataCenterId(), host.getPodId(), hostAddress, pInfo.getHostPath(), pInfo.getUuid());
            if (pool == null && host.getHypervisorType() == HypervisorType.VMware) {
                // perform run-time upgrade. In versions prior to 2.2.12, there
                // is a bug that we don't save local datastore info (host path
                // is empty), this will cause us
                // not able to distinguish multiple local datastores that may be
                // available on the host, to support smooth migration, we
                // need to perform runtime upgrade here
                if (pInfo.getHostPath().length() > 0) {
                    pool = _storagePoolDao.findPoolByHostPath(host.getDataCenterId(), host.getPodId(), hostAddress, "", pInfo.getUuid());
                }
            }
            if (pool == null) {
                //the path can be different, but if they have the same uuid, assume they are the same storage
                pool = _storagePoolDao.findPoolByHostPath(host.getDataCenterId(), host.getPodId(), hostAddress, null, pInfo.getUuid());
                if (pool != null) {
                    logger.debug("Found a storage pool: " + pInfo.getUuid() + ", but with different hostpath " + pInfo.getHostPath() + ", still treat it as the same pool");
                }
            }

            if (pool == null) {
                Map<String, Object> params = new HashMap<>();
                String name = pInfo.getName() != null ? pInfo.getName() : createLocalStoragePoolName(host, pInfo);
                params.put("zoneId", host.getDataCenterId());
                params.put("clusterId", host.getClusterId());
                params.put("podId", host.getPodId());
                params.put("hypervisorType", host.getHypervisorType());
                params.put("name", name);
                params.put("localStorage", true);
                params.put("details", pInfo.getDetails());
                params.put("uuid", pInfo.getUuid());
                params.put("providerName", provider.getName());
                params.put("scheme", pInfo.getPoolType().toString());
                params.put("host", pInfo.getHost());
                params.put("hostPath", pInfo.getHostPath());

                store = lifeCycle.initialize(params);
            } else {
                store = _dataStoreMgr.getDataStore(pool.getId(), DataStoreRole.Primary);
            }

            pool = _storagePoolDao.findById(store.getId());
            if (pool.getStatus() != StoragePoolStatus.Maintenance && pool.getStatus() != StoragePoolStatus.Removed) {
                HostScope scope = new HostScope(host.getId(), host.getClusterId(), host.getDataCenterId());
                lifeCycle.attachHost(store, scope, pInfo);
            }

        } catch (Exception e) {
<<<<<<< HEAD
            logger.warn("Unable to setup the local storage pool for " + host, e);
=======
            s_logger.warn("Unable to setup the local storage pool for " + host, e);
            try {
                if (store != null) {
                    s_logger.debug(String.format("Trying to delete storage pool entry if exists %s", store));
                    lifeCycle.deleteDataStore(store);
                }
            } catch (Exception ex) {
                s_logger.debug(String.format("Failed to clean up local storage pool: %s", ex.getMessage()));
            }
>>>>>>> 0a77eb7f
            throw new ConnectionException(true, "Unable to setup the local storage pool for " + host, e);
        }

        return _dataStoreMgr.getDataStore(store.getId(), DataStoreRole.Primary);
    }

    /**
     * Creates the local storage pool name.
     * The name will follow the pattern: <hostname>-local-<firstBlockOfUuid>
     */
    protected String createLocalStoragePoolName(Host host, StoragePoolInfo storagePoolInformation) {
        return String.format("%s-%s-%s", StringUtils.trim(host.getName()), "local", storagePoolInformation.getUuid().split("-")[0]);
    }

    protected void checkNfsMountOptions(String nfsMountOpts) throws InvalidParameterValueException {
        String[] options = nfsMountOpts.replaceAll("\\s", "").split(",");
        Map<String, String> optionsMap = new HashMap<>();
        for (String option : options) {
            String[] keyValue = option.split("=");
            if (keyValue.length > 2) {
                throw new InvalidParameterValueException("Invalid value for NFS option " + keyValue[0]);
            }
            if (optionsMap.containsKey(keyValue[0])) {
                throw new InvalidParameterValueException("Duplicate NFS option values found for option " + keyValue[0]);
            }
            optionsMap.put(keyValue[0], null);
        }
    }

    protected void checkNFSMountOptionsForCreate(Map<String, String> details, HypervisorType hypervisorType, String scheme) throws InvalidParameterValueException {
        if (!details.containsKey(ApiConstants.NFS_MOUNT_OPTIONS)) {
            return;
        }
        if (!hypervisorType.equals(HypervisorType.KVM) && !hypervisorType.equals(HypervisorType.Simulator)) {
            throw new InvalidParameterValueException("NFS options can not be set for the hypervisor type " + hypervisorType);
        }
        if (!"nfs".equals(scheme)) {
            throw new InvalidParameterValueException("NFS options can only be set on pool type " + StoragePoolType.NetworkFilesystem);
        }
        checkNfsMountOptions(details.get(ApiConstants.NFS_MOUNT_OPTIONS));
    }

    protected void checkNFSMountOptionsForUpdate(Map<String, String> details, StoragePoolVO pool, Long accountId) throws InvalidParameterValueException {
        if (!details.containsKey(ApiConstants.NFS_MOUNT_OPTIONS)) {
            return;
        }
        if (!_accountMgr.isRootAdmin(accountId)) {
            throw new PermissionDeniedException("Only root admin can modify nfs options");
        }
        if (!pool.getHypervisor().equals(HypervisorType.KVM) && !pool.getHypervisor().equals((HypervisorType.Simulator))) {
            throw new InvalidParameterValueException("NFS options can only be set for the hypervisor type " + HypervisorType.KVM);
        }
        if (!pool.getPoolType().equals(StoragePoolType.NetworkFilesystem)) {
            throw new InvalidParameterValueException("NFS options can only be set on pool type " + StoragePoolType.NetworkFilesystem);
        }
        if (!pool.isInMaintenance()) {
            throw new InvalidParameterValueException("The storage pool should be in maintenance mode to edit nfs options");
        }
        checkNfsMountOptions(details.get(ApiConstants.NFS_MOUNT_OPTIONS));
    }

    @Override
    public PrimaryDataStoreInfo createPool(CreateStoragePoolCmd cmd) throws ResourceInUseException, IllegalArgumentException, UnknownHostException, ResourceUnavailableException {
        String providerName = cmd.getStorageProviderName();
        Map<String,String> uriParams = extractUriParamsAsMap(cmd.getUrl());
        boolean isFileScheme = "file".equals(uriParams.get("scheme"));
        DataStoreProvider storeProvider = _dataStoreProviderMgr.getDataStoreProvider(providerName);

        if (storeProvider == null) {
            storeProvider = _dataStoreProviderMgr.getDefaultPrimaryDataStoreProvider();
            if (storeProvider == null) {
                throw new InvalidParameterValueException("can't find storage provider: " + providerName);
            }
        }

        Long clusterId = cmd.getClusterId();
        Long podId = cmd.getPodId();
        Long zoneId = cmd.getZoneId();

        ScopeType scopeType = ScopeType.CLUSTER;
        if (isFileScheme) {
            scopeType = ScopeType.HOST;
        }
        String scope = cmd.getScope();
        if (scope != null) {
            try {
                scopeType = Enum.valueOf(ScopeType.class, scope.toUpperCase());
            } catch (Exception e) {
                throw new InvalidParameterValueException("invalid scope for pool " + scope);
            }
        }

        if (scopeType == ScopeType.CLUSTER && clusterId == null) {
            throw new InvalidParameterValueException("cluster id can't be null, if scope is cluster");
        } else if (scopeType == ScopeType.ZONE && zoneId == null) {
            throw new InvalidParameterValueException("zone id can't be null, if scope is zone");
        }

        HypervisorType hypervisorType = HypervisorType.KVM;
        if (scopeType == ScopeType.ZONE) {
            // ignore passed clusterId and podId
            clusterId = null;
            podId = null;
            String hypervisor = cmd.getHypervisor();
            if (hypervisor != null) {
                try {
                    hypervisorType = HypervisorType.getType(hypervisor);
                } catch (Exception e) {
                    throw new InvalidParameterValueException("invalid hypervisor type " + hypervisor);
                }
            } else {
                throw new InvalidParameterValueException("Missing parameter hypervisor. Hypervisor type is required to create zone wide primary storage.");
            }

            if (!zoneWidePoolSupportedHypervisorTypes.contains(hypervisorType)) {
                throw new InvalidParameterValueException("Zone wide storage pool is not supported for hypervisor type " + hypervisor);
            }
        } else {
            ClusterVO clusterVO = _clusterDao.findById(clusterId);
            hypervisorType = clusterVO.getHypervisorType();
        }

        Map<String, String> details = extractApiParamAsMap(cmd.getDetails());
        checkNFSMountOptionsForCreate(details, hypervisorType, uriParams.get("scheme"));

        DataCenterVO zone = _dcDao.findById(cmd.getZoneId());
        if (zone == null) {
            throw new InvalidParameterValueException("unable to find zone by id " + zoneId);
        }
        // Check if zone is disabled
        Account account = CallContext.current().getCallingAccount();
        if (Grouping.AllocationState.Disabled == zone.getAllocationState() && !_accountMgr.isRootAdmin(account.getId())) {
            throw new PermissionDeniedException(String.format("Cannot perform this operation, Zone is currently disabled: %s", zone));
        }

        Map<String, Object> params = new HashMap<>();
        params.put("zoneId", zone.getId());
        params.put("clusterId", clusterId);
        params.put("podId", podId);
        params.put("hypervisorType", hypervisorType);
        params.put("url", cmd.getUrl());
        params.put("tags", cmd.getTags());
        params.put("isTagARule", cmd.isTagARule());
        params.put("name", cmd.getStoragePoolName());
        params.put("details", details);
        params.put("providerName", storeProvider.getName());
        params.put("managed", cmd.isManaged());
        params.put("capacityBytes", cmd.getCapacityBytes());
        params.put("capacityIops", cmd.getCapacityIops());
        if (MapUtils.isNotEmpty(uriParams)) {
            params.putAll(uriParams);
        }

        DataStoreLifeCycle lifeCycle = storeProvider.getDataStoreLifeCycle();
        DataStore store = null;
        try {
            if (isFileScheme) {
                store = createLocalStorage(params);
            } else {
                store = lifeCycle.initialize(params);
            }
            if (scopeType == ScopeType.CLUSTER) {
                ClusterScope clusterScope = new ClusterScope(clusterId, podId, zoneId);
                lifeCycle.attachCluster(store, clusterScope);
            } else if (scopeType == ScopeType.ZONE) {
                ZoneScope zoneScope = new ZoneScope(zoneId);
                lifeCycle.attachZone(store, zoneScope, hypervisorType);
            }
        } catch (Exception e) {
            logger.debug("Failed to add data store: " + e.getMessage(), e);
            try {
                // clean up the db, just absorb the exception thrown in deletion with error logged, so that user can get error for adding data store
                // not deleting data store.
                if (store != null) {
                    lifeCycle.deleteDataStore(store);
                }
            } catch (Exception ex) {
                logger.debug("Failed to clean up storage pool: " + ex.getMessage());
            }
            throw new CloudRuntimeException("Failed to add data store: " + e.getMessage(), e);
        }

        return (PrimaryDataStoreInfo)_dataStoreMgr.getDataStore(store.getId(), DataStoreRole.Primary);
    }

    protected Map<String,String> extractUriParamsAsMap(String url) {
        Map<String,String> uriParams = new HashMap<>();
        UriUtils.UriInfo uriInfo;
        try {
            uriInfo = UriUtils.getUriInfo(url);
        } catch (CloudRuntimeException cre) {
            if (logger.isDebugEnabled()) {
                logger.debug(String.format("URI validation for url: %s failed, returning empty uri params", url));
            }
            return uriParams;
        }

        String scheme = uriInfo.getScheme();
        String storageHost = uriInfo.getStorageHost();
        String storagePath = uriInfo.getStoragePath();
        if (scheme == null) {
            if (logger.isDebugEnabled()) {
                logger.debug(String.format("Scheme for url: %s is not found, returning empty uri params", url));
            }
            return uriParams;
        }
        boolean isHostOrPathBlank = StringUtils.isAnyBlank(storagePath, storageHost);
        if (scheme.equalsIgnoreCase("nfs")) {
            if (isHostOrPathBlank) {
                throw new InvalidParameterValueException("host or path is null, should be nfs://hostname/path");
            }
        } else if (scheme.equalsIgnoreCase("cifs")) {
            // Don't validate against a URI encoded URI.
            try {
                URI cifsUri = new URI(url);
                String warnMsg = UriUtils.getCifsUriParametersProblems(cifsUri);
                if (warnMsg != null) {
                    throw new InvalidParameterValueException(warnMsg);
                }
            } catch (URISyntaxException e) {
                throw new InvalidParameterValueException(url + " is not a valid uri");
            }
        } else if (scheme.equalsIgnoreCase("sharedMountPoint")) {
            if (storagePath == null) {
                throw new InvalidParameterValueException("host or path is null, should be sharedmountpoint://localhost/path");
            }
        } else if (scheme.equalsIgnoreCase("rbd")) {
            if (storagePath == null) {
                throw new InvalidParameterValueException("host or path is null, should be rbd://hostname/pool");
            }
        } else if (scheme.equalsIgnoreCase("gluster")) {
            if (isHostOrPathBlank) {
                throw new InvalidParameterValueException("host or path is null, should be gluster://hostname/volume");
            }
        }

        String hostPath = null;
        try {
            hostPath = URLDecoder.decode(storagePath, "UTF-8");
        } catch (UnsupportedEncodingException e) {
            logger.error("[ignored] we are on a platform not supporting \"UTF-8\"!?!", e);
        }
        if (hostPath == null) { // if decoding fails, use getPath() anyway
            hostPath = storagePath;
        }

        uriParams.put("scheme", scheme);
        uriParams.put("host", storageHost);
        uriParams.put("hostPath", hostPath);
        uriParams.put("userInfo", uriInfo.getUserInfo());
        if (uriInfo.getPort() > 0) {
            uriParams.put("port", uriInfo.getPort() + "");
        }
        return uriParams;
    }

    private Map<String, String> extractApiParamAsMap(Map ds) {
        Map<String, String> details = new HashMap<>();
        if (ds != null) {
            Collection detailsCollection = ds.values();
            Iterator it = detailsCollection.iterator();
            while (it.hasNext()) {
                HashMap d = (HashMap)it.next();
                Iterator it2 = d.entrySet().iterator();
                while (it2.hasNext()) {
                    Map.Entry entry = (Map.Entry)it2.next();
                    details.put((String)entry.getKey(), (String)entry.getValue());
                }
            }
        }
        return details;
    }

    @Override
    @ActionEvent(eventType = EventTypes.EVENT_DISABLE_PRIMARY_STORAGE, eventDescription = "disable storage pool")
    public StoragePool disablePrimaryStoragePool(Long id) {
        StoragePoolVO primaryStorage = _storagePoolDao.findById(id);
        if (primaryStorage == null) {
            throw new IllegalArgumentException(String.format("Unable to find storage pool with ID: %d", id));
        }
        if (!primaryStorage.getStatus().equals(StoragePoolStatus.Up)) {
            throw new InvalidParameterValueException(String.format("Primary storage %s cannot be disabled. Storage pool state : %s", primaryStorage, primaryStorage.getStatus().toString()));
        }

        DataStoreProvider provider = _dataStoreProviderMgr.getDataStoreProvider(primaryStorage.getStorageProviderName());
        DataStoreLifeCycle dataStoreLifeCycle = provider.getDataStoreLifeCycle();
        DataStore store = _dataStoreMgr.getDataStore(primaryStorage.getId(), DataStoreRole.Primary);
        ((PrimaryDataStoreLifeCycle)dataStoreLifeCycle).disableStoragePool(store);

        return (PrimaryDataStoreInfo)_dataStoreMgr.getDataStore(id, DataStoreRole.Primary);
    }

    @Override
    @ActionEvent(eventType = EventTypes.EVENT_ENABLE_PRIMARY_STORAGE, eventDescription = "enable storage pool")
    public StoragePool enablePrimaryStoragePool(Long id) {
        StoragePoolVO primaryStorage = _storagePoolDao.findById(id);
        if (primaryStorage == null) {
            throw new IllegalArgumentException(String.format("Unable to find storage pool with ID: %d", id));
        }
        if (!primaryStorage.getStatus().equals(StoragePoolStatus.Disabled)) {
            throw new InvalidParameterValueException(String.format("Primary storage %s cannot be enabled. Storage pool state : %s", primaryStorage, primaryStorage.getStatus()));
        }

        DataStoreProvider provider = _dataStoreProviderMgr.getDataStoreProvider(primaryStorage.getStorageProviderName());
        DataStoreLifeCycle dataStoreLifeCycle = provider.getDataStoreLifeCycle();
        DataStore store = _dataStoreMgr.getDataStore(primaryStorage.getId(), DataStoreRole.Primary);
        ((PrimaryDataStoreLifeCycle)dataStoreLifeCycle).enableStoragePool(store);

        return (PrimaryDataStoreInfo)_dataStoreMgr.getDataStore(id, DataStoreRole.Primary);
    }

    @Override
    @ActionEvent(eventType = EventTypes.EVENT_UPDATE_PRIMARY_STORAGE, eventDescription = "update storage pool")
    public PrimaryDataStoreInfo updateStoragePool(UpdateStoragePoolCmd cmd) throws IllegalArgumentException {
        // Input validation
        Long id = cmd.getId();

        StoragePoolVO pool = _storagePoolDao.findById(id);
        if (pool == null) {
            throw new IllegalArgumentException("Unable to find storage pool with ID: " + id);
        }

        Map<String, String> inputDetails = extractApiParamAsMap(cmd.getDetails());
        checkNFSMountOptionsForUpdate(inputDetails, pool, cmd.getEntityOwnerId());

        String name = cmd.getName();
        if(StringUtils.isNotBlank(name)) {
            logger.debug("Updating Storage Pool name to: " + name);
            pool.setName(name);
            _storagePoolDao.update(pool.getId(), pool);
        }


        final List<String> storagePoolTags = cmd.getTags();
        if (storagePoolTags != null) {
            if (logger.isDebugEnabled()) {
                logger.debug("Updating Storage Pool Tags to :" + storagePoolTags);
            }
            if (pool.getPoolType() == StoragePoolType.DatastoreCluster) {
                List<StoragePoolVO> childStoragePools = _storagePoolDao.listChildStoragePoolsInDatastoreCluster(pool.getId());
                for (StoragePoolVO childPool : childStoragePools) {
                    _storagePoolTagsDao.persist(childPool.getId(), storagePoolTags, cmd.isTagARule());
                }
            }
            _storagePoolTagsDao.persist(pool.getId(), storagePoolTags, cmd.isTagARule());
        }

        boolean changes = false;
        Long updatedCapacityBytes = null;
        Long capacityBytes = cmd.getCapacityBytes();

        if (capacityBytes != null) {
            if (capacityBytes != pool.getCapacityBytes()) {
                updatedCapacityBytes = capacityBytes;
                changes = true;
            }
        }

        Long updatedCapacityIops = null;
        Long capacityIops = cmd.getCapacityIops();
        if (capacityIops != null) {
            if (!capacityIops.equals(pool.getCapacityIops())) {
                updatedCapacityIops = capacityIops;
                changes = true;
            }
        }

        // retrieve current details and merge/overlay input to capture changes
        Map<String, String> details = null;
        details = _storagePoolDetailsDao.listDetailsKeyPairs(id);
        if (inputDetails != null) {
            details.putAll(inputDetails);
            changes = true;
        }

        if (changes) {
            StoragePoolVO storagePool = _storagePoolDao.findById(id);
            DataStoreProvider dataStoreProvider = _dataStoreProviderMgr.getDataStoreProvider(storagePool.getStorageProviderName());
            DataStoreLifeCycle dataStoreLifeCycle = dataStoreProvider.getDataStoreLifeCycle();

            if (dataStoreLifeCycle instanceof PrimaryDataStoreLifeCycle) {
                if (updatedCapacityBytes != null) {
                    details.put(PrimaryDataStoreLifeCycle.CAPACITY_BYTES, updatedCapacityBytes != null ? String.valueOf(updatedCapacityBytes) : null);
                    _storagePoolDao.updateCapacityBytes(id, updatedCapacityBytes);
                }
                if (updatedCapacityIops != null) {
                    details.put(PrimaryDataStoreLifeCycle.CAPACITY_IOPS, updatedCapacityIops != null ? String.valueOf(updatedCapacityIops) : null);
                    _storagePoolDao.updateCapacityIops(id, updatedCapacityIops);
                }
                if (cmd.getUrl() != null) {
                    details.put("url", cmd.getUrl());
                }
                _storagePoolDao.update(id, storagePool);
                _storagePoolDao.updateDetails(id, details);
            }
        }

        return (PrimaryDataStoreInfo)_dataStoreMgr.getDataStore(pool.getId(), DataStoreRole.Primary);
    }

    private void changeStoragePoolScopeToZone(StoragePoolVO primaryStorage) {
        /*
         * For cluster wide primary storage the hypervisor type might not be set.
         * So, get it from the clusterVO.
         */
        Long clusterId = primaryStorage.getClusterId();
        ClusterVO clusterVO = _clusterDao.findById(clusterId);
        HypervisorType hypervisorType = clusterVO.getHypervisorType();
        if (!zoneWidePoolSupportedHypervisorTypes.contains(hypervisorType)) {
            throw new InvalidParameterValueException("Primary storage scope change to Zone is not supported for hypervisor type " + hypervisorType);
        }

        DataStoreProvider storeProvider = _dataStoreProviderMgr.getDataStoreProvider(primaryStorage.getStorageProviderName());
        PrimaryDataStoreLifeCycle lifeCycle = (PrimaryDataStoreLifeCycle) storeProvider.getDataStoreLifeCycle();

        DataStore primaryStore = _dataStoreMgr.getPrimaryDataStore(primaryStorage.getId());
        ClusterScope clusterScope = new ClusterScope(primaryStorage.getClusterId(), null, primaryStorage.getDataCenterId());

        lifeCycle.changeStoragePoolScopeToZone(primaryStore, clusterScope, hypervisorType);
    }

    private void changeStoragePoolScopeToCluster(StoragePoolVO primaryStorage, Long clusterId) {
        if (clusterId == null) {
            throw new InvalidParameterValueException("Cluster ID not provided");
        }
        ClusterVO clusterVO = _clusterDao.findById(clusterId);
        if (clusterVO == null) {
            throw new InvalidParameterValueException("Unable to find cluster by id " + clusterId);
        }
        if (clusterVO.getAllocationState().equals(Grouping.AllocationState.Disabled)) {
            throw new PermissionDeniedException("Cannot perform this operation, Cluster is currently disabled: " + clusterId);
        }

        List<VirtualMachine.State> states = Arrays.asList(State.Starting, State.Running, State.Stopping, State.Migrating, State.Restoring);

        Long id = primaryStorage.getId();
        Pair<List<VMInstanceVO>, Integer> vmsNotInClusterUsingPool = _vmInstanceDao.listByVmsNotInClusterUsingPool(clusterId, id);
        if (vmsNotInClusterUsingPool.second() != 0) {
            throw new CloudRuntimeException(String.format("Cannot change scope of the storage pool [%s] to cluster [%s] " +
                    "as there are %s VMs with volumes in this pool that are running on other clusters. " +
                    "All such User VMs must be stopped and System VMs must be destroyed before proceeding. " +
                    "Please use the API listAffectedVmsForStorageScopeChange to get the list.",
                    primaryStorage.getName(), clusterVO.getName(), vmsNotInClusterUsingPool.second()));
        }

        DataStoreProvider storeProvider = _dataStoreProviderMgr.getDataStoreProvider(primaryStorage.getStorageProviderName());
        PrimaryDataStoreLifeCycle lifeCycle = (PrimaryDataStoreLifeCycle) storeProvider.getDataStoreLifeCycle();

        DataStore primaryStore = _dataStoreMgr.getPrimaryDataStore(id);
        ClusterScope clusterScope = new ClusterScope(clusterId, clusterVO.getPodId(), primaryStorage.getDataCenterId());

        lifeCycle.changeStoragePoolScopeToCluster(primaryStore, clusterScope, primaryStorage.getHypervisor());
    }

    @Override
    @ActionEvent(eventType = EventTypes.EVENT_CHANGE_STORAGE_POOL_SCOPE, eventDescription = "changing storage pool scope")
    public void changeStoragePoolScope(ChangeStoragePoolScopeCmd cmd) throws IllegalArgumentException, InvalidParameterValueException, PermissionDeniedException {
        Long id = cmd.getId();

        Long accountId = cmd.getEntityOwnerId();
        if (!_accountMgr.isRootAdmin(accountId)) {
            throw new PermissionDeniedException("Only root admin can perform this operation");
        }

        ScopeType newScope = EnumUtils.getEnumIgnoreCase(ScopeType.class, cmd.getScope());
        if (newScope != ScopeType.ZONE && newScope != ScopeType.CLUSTER) {
            throw new InvalidParameterValueException("Invalid scope " + cmd.getScope() + "for Primary storage");
        }

        StoragePoolVO primaryStorage = _storagePoolDao.findById(id);
        if (primaryStorage == null) {
            throw new IllegalArgumentException("Unable to find storage pool with ID: " + id);
        }

        String eventDetails = String.format(" Storage pool Id: %s to %s",primaryStorage.getUuid(), newScope);
        CallContext.current().setEventDetails(eventDetails);

        ScopeType currentScope = primaryStorage.getScope();
        if (currentScope.equals(newScope)) {
            throw new InvalidParameterValueException("New scope must be different than the current scope");
        }

        if (currentScope != ScopeType.ZONE && currentScope != ScopeType.CLUSTER) {
            throw new InvalidParameterValueException("This operation is supported only for Primary storages having scope "
                    + ScopeType.CLUSTER + " or " + ScopeType.ZONE);
        }

        if (!primaryStorage.getStatus().equals(StoragePoolStatus.Disabled)) {
            throw new InvalidParameterValueException("Scope of the Primary storage with id "
                    + primaryStorage.getUuid() +
                    " cannot be changed, as it is not in the Disabled state");
        }

        Long zoneId = primaryStorage.getDataCenterId();
        DataCenterVO zone = _dcDao.findById(zoneId);
        if (zone == null) {
            throw new InvalidParameterValueException("Unable to find zone by id " + zoneId);
        }
        if (zone.getAllocationState().equals(Grouping.AllocationState.Disabled)) {
            throw new PermissionDeniedException("Cannot perform this operation, Zone is currently disabled: " + zoneId);
        }

        if (newScope.equals(ScopeType.ZONE)) {
            changeStoragePoolScopeToZone(primaryStorage);
        } else {
            changeStoragePoolScopeToCluster(primaryStorage, cmd.getClusterId());
        }
    }

    @Override
    public void removeStoragePoolFromCluster(long hostId, String iScsiName, StoragePool storagePool) {
        final Map<String, String> details = new HashMap<>();

        details.put(DeleteStoragePoolCommand.DATASTORE_NAME, iScsiName);
        details.put(DeleteStoragePoolCommand.IQN, iScsiName);
        details.put(DeleteStoragePoolCommand.STORAGE_HOST, storagePool.getHostAddress());
        details.put(DeleteStoragePoolCommand.STORAGE_PORT, String.valueOf(storagePool.getPort()));

        final DeleteStoragePoolCommand cmd = new DeleteStoragePoolCommand();

        cmd.setDetails(details);
        cmd.setRemoveDatastore(true);

        final Answer answer = _agentMgr.easySend(hostId, cmd);

        if (answer == null || !answer.getResult()) {
            String errMsg = "Error interacting with host (related to DeleteStoragePoolCommand)" + (answer == null ? "" : (StringUtils.isNotBlank(answer.getDetails()) ? ": " + answer.getDetails() : ""));

            logger.error(errMsg);

            throw new CloudRuntimeException(errMsg);
        }
    }

    @Override
    @DB
    public boolean deletePool(DeletePoolCmd cmd) {
        Long id = cmd.getId();
        boolean forced = cmd.isForced();

        StoragePoolVO sPool = _storagePoolDao.findById(id);
        if (sPool == null) {
            logger.warn("Unable to find pool:" + id);
            throw new InvalidParameterValueException("Unable to find pool by id " + id);
        }
        if (sPool.getStatus() != StoragePoolStatus.Maintenance) {
            logger.warn("Unable to delete storage pool: {} due to it is not in Maintenance state", sPool);
            throw new InvalidParameterValueException(String.format("Unable to delete storage due to it is not in Maintenance state, pool: %s", sPool));
        }

        if (sPool.getPoolType() == StoragePoolType.DatastoreCluster) {
            // FR41 yet to handle on failure of deletion of any of the child storage pool
            if (checkIfDataStoreClusterCanbeDeleted(sPool, forced)) {
                Transaction.execute(new TransactionCallbackNoReturn() {
                    @Override
                    public void doInTransactionWithoutResult(TransactionStatus status) {
                        List<StoragePoolVO> childStoragePools = _storagePoolDao.listChildStoragePoolsInDatastoreCluster(sPool.getId());
                        for (StoragePoolVO childPool : childStoragePools) {
                            deleteDataStoreInternal(childPool, forced);
                        }
                    }
                });
            } else {
                logger.debug("Cannot delete storage pool {} as the following non-destroyed volumes are on it: {}.", sPool::toString, () -> getStoragePoolNonDestroyedVolumesLog(sPool.getId()));
                throw new CloudRuntimeException(String.format("Cannot delete pool %s as there are associated non-destroyed vols for this pool", sPool));
            }
        }
        return deleteDataStoreInternal(sPool, forced);
    }

    @Override
    public Pair<Map<String, String>, Boolean> getStoragePoolNFSMountOpts(StoragePool pool, Map<String, String> details) {
        boolean details_added = false;
        if (!pool.getPoolType().equals(Storage.StoragePoolType.NetworkFilesystem)) {
            return new Pair<>(details, details_added);
        }

        StoragePoolDetailVO nfsMountOpts = _storagePoolDetailsDao.findDetail(pool.getId(), ApiConstants.NFS_MOUNT_OPTIONS);
        if (nfsMountOpts != null) {
            if (details == null) {
                details = new HashMap<>();
            }
            details.put(ApiConstants.NFS_MOUNT_OPTIONS, nfsMountOpts.getValue());
            details_added = true;
        }
        return new Pair<>(details, details_added);
    }

    public String getStoragePoolMountFailureReason(String reason) {
        if (reason.toLowerCase().contains(NFS_MOUNT_OPTIONS_INCORRECT.toLowerCase())) {
            return NFS_MOUNT_OPTIONS_INCORRECT;
        } else {
            return null;
        }
    }

    private boolean checkIfDataStoreClusterCanbeDeleted(StoragePoolVO sPool, boolean forced) {
        List<StoragePoolVO> childStoragePools = _storagePoolDao.listChildStoragePoolsInDatastoreCluster(sPool.getId());
        boolean canDelete = true;
        for (StoragePoolVO childPool : childStoragePools) {
            Pair<Long, Long> vlms = volumeDao.getCountAndTotalByPool(childPool.getId());
            if (forced) {
                if (vlms.first() > 0) {
                    Pair<Long, Long> nonDstrdVlms = volumeDao.getNonDestroyedCountAndTotalByPool(childPool.getId());
                    if (nonDstrdVlms.first() > 0) {
                        canDelete = false;
                        break;
                    }
                }
            } else {
                if (vlms.first() > 0) {
                    canDelete = false;
                    break;
                }
            }
        }
        return canDelete;
    }

    private boolean deleteDataStoreInternal(StoragePoolVO sPool, boolean forced) {
        Pair<Long, Long> vlms = volumeDao.getCountAndTotalByPool(sPool.getId());
        if (forced) {
            if (vlms.first() > 0) {
                Pair<Long, Long> nonDstrdVlms = volumeDao.getNonDestroyedCountAndTotalByPool(sPool.getId());
                if (nonDstrdVlms.first() > 0) {
                    logger.debug("Cannot delete storage pool {} as the following non-destroyed volumes are on it: {}.", sPool::toString, () -> getStoragePoolNonDestroyedVolumesLog(sPool.getId()));
                    throw new CloudRuntimeException(String.format("Cannot delete pool %s as there are non-destroyed volumes associated to this pool.", sPool));
                }
                // force expunge non-destroyed volumes
                List<VolumeVO> vols = volumeDao.listVolumesToBeDestroyed();
                for (VolumeVO vol : vols) {
                    AsyncCallFuture<VolumeApiResult> future = volService.expungeVolumeAsync(volFactory.getVolume(vol.getId()));
                    try {
                        future.get();
                    } catch (InterruptedException | ExecutionException e) {
                        logger.debug("expunge volume failed: {}", vol, e);
                    }
                }
            }
        } else {
            // Check if the pool has associated volumes in the volumes table
            // If it does , then you cannot delete the pool
            if (vlms.first() > 0) {
                logger.debug("Cannot delete storage pool {} as the following non-destroyed volumes are on it: {}.", sPool::toString, () -> getStoragePoolNonDestroyedVolumesLog(sPool.getId()));
                throw new CloudRuntimeException(String.format("Cannot delete pool %s as there are non-destroyed volumes associated to this pool.", sPool));
            }
        }

        // First get the host_id from storage_pool_host_ref for given pool id
        StoragePoolVO lock = _storagePoolDao.acquireInLockTable(sPool.getId());

        if (lock == null) {
            if (logger.isDebugEnabled()) {
                logger.debug("Failed to acquire lock when deleting PrimaryDataStoreVO: {}", sPool);
            }
            return false;
        }

        _storagePoolDao.releaseFromLockTable(lock.getId());
        logger.trace("Released lock for storage pool {}", sPool);

        DataStoreProvider storeProvider = _dataStoreProviderMgr.getDataStoreProvider(sPool.getStorageProviderName());
        DataStoreLifeCycle lifeCycle = storeProvider.getDataStoreLifeCycle();
        DataStore store = _dataStoreMgr.getDataStore(sPool.getId(), DataStoreRole.Primary);
        return lifeCycle.deleteDataStore(store);
    }

    protected String getStoragePoolNonDestroyedVolumesLog(long storagePoolId) {
        StringBuilder sb = new StringBuilder();
        List<VolumeVO> nonDestroyedVols = volumeDao.findByPoolId(storagePoolId, null).stream().filter(vol -> vol.getState() != Volume.State.Destroy).collect(Collectors.toList());
        VMInstanceVO volInstance;
        List<String> logMessageInfo = new ArrayList<>();

        sb.append("[");
        for (VolumeVO vol : nonDestroyedVols) {
            volInstance = _vmInstanceDao.findById(vol.getInstanceId());
            logMessageInfo.add(String.format("Volume [%s] (attached to VM [%s])", vol.getUuid(), volInstance.getUuid()));
        }
        sb.append(String.join(", ", logMessageInfo));
        sb.append("]");

        return sb.toString();
    }

    @Override
    public boolean connectHostToSharedPool(Host host, long poolId) throws StorageUnavailableException, StorageConflictException {
        StoragePool pool = (StoragePool)_dataStoreMgr.getDataStore(poolId, DataStoreRole.Primary);
        assert (pool.isShared()) : "Now, did you actually read the name of this method?";
        logger.debug("Adding pool {} to  host {}", pool, host);

        DataStoreProvider provider = _dataStoreProviderMgr.getDataStoreProvider(pool.getStorageProviderName());
        HypervisorHostListener listener = hostListeners.get(provider.getName());
        return listener.hostConnect(host, pool);
    }

    @Override
    public void disconnectHostFromSharedPool(Host host, StoragePool pool) throws StorageUnavailableException, StorageConflictException {
        assert (pool.isShared()) : "Now, did you actually read the name of this method?";
        logger.debug("Removing pool {} from host {}", pool, host);

        DataStoreProvider provider = _dataStoreProviderMgr.getDataStoreProvider(pool.getStorageProviderName());
        HypervisorHostListener listener = hostListeners.get(provider.getName());
        listener.hostDisconnected(host, pool);
    }

    @Override
    public void enableHost(long hostId) {
        List<DataStoreProvider> providers = _dataStoreProviderMgr.getProviders();
        if (providers != null) {
            for (DataStoreProvider provider : providers) {
                if (provider instanceof PrimaryDataStoreProvider) {
                    try {
                        HypervisorHostListener hypervisorHostListener = provider.getHostListener();
                        if (hypervisorHostListener != null) {
                            hypervisorHostListener.hostEnabled(hostId);
                        }
                    }
                    catch (Exception ex) {
                        logger.error("hostEnabled(long) failed for storage provider " + provider.getName(), ex);
                    }
                }
            }
        }
    }

    @Override
    public BigDecimal getStorageOverProvisioningFactor(Long poolId) {
        return new BigDecimal(CapacityManager.StorageOverprovisioningFactor.valueIn(poolId));
    }

    @Override
    public void createCapacityEntry(StoragePoolVO storagePool, short capacityType, long allocated) {
        SearchCriteria<CapacityVO> capacitySC = _capacityDao.createSearchCriteria();
        capacitySC.addAnd("hostOrPoolId", SearchCriteria.Op.EQ, storagePool.getId());
        capacitySC.addAnd("dataCenterId", SearchCriteria.Op.EQ, storagePool.getDataCenterId());
        capacitySC.addAnd("capacityType", SearchCriteria.Op.EQ, capacityType);

        List<CapacityVO> capacities = _capacityDao.search(capacitySC, null);

        long totalOverProvCapacity;
        if (storagePool.getPoolType().supportsOverProvisioning()) {
            // All this is for the inaccuracy of floats for big number multiplication.
            BigDecimal overProvFactor = getStorageOverProvisioningFactor(storagePool.getId());
            totalOverProvCapacity = overProvFactor.multiply(new BigDecimal(storagePool.getCapacityBytes())).longValue();
            logger.debug("Found storage pool {} of type {} with overprovisioning factor {}", storagePool, storagePool.getPoolType(), overProvFactor);
            logger.debug("Total over provisioned capacity calculated is {} * {}", overProvFactor, toHumanReadableSize(storagePool.getCapacityBytes()));
        } else {
            logger.debug("Found storage pool {} of type {}", storagePool, storagePool.getPoolType());
            totalOverProvCapacity = storagePool.getCapacityBytes();
        }

        logger.debug("Total over provisioned capacity of the pool {} is {}", storagePool, toHumanReadableSize(totalOverProvCapacity));
        CapacityState capacityState = CapacityState.Enabled;
        if (storagePool.getScope() == ScopeType.ZONE) {
            DataCenterVO dc = ApiDBUtils.findZoneById(storagePool.getDataCenterId());
            AllocationState allocationState = dc.getAllocationState();
            capacityState = (allocationState == AllocationState.Disabled) ? CapacityState.Disabled : CapacityState.Enabled;
        } else {
            if (storagePool.getClusterId() != null) {
                ClusterVO cluster = ApiDBUtils.findClusterById(storagePool.getClusterId());
                if (cluster != null) {
                    AllocationState allocationState = _configMgr.findClusterAllocationState(cluster);
                    capacityState = (allocationState == AllocationState.Disabled) ? CapacityState.Disabled : CapacityState.Enabled;
                }
            }
        }

        if (storagePool.getScope() == ScopeType.HOST) {
            List<StoragePoolHostVO> stoargePoolHostVO = _storagePoolHostDao.listByPoolId(storagePool.getId());

            if (stoargePoolHostVO != null && !stoargePoolHostVO.isEmpty()) {
                HostVO host = _hostDao.findById(stoargePoolHostVO.get(0).getHostId());

                if (host != null) {
                    capacityState = (host.getResourceState() == ResourceState.Disabled) ? CapacityState.Disabled : CapacityState.Enabled;
                }
            }
        }

        if (capacities.size() == 0) {
            CapacityVO capacity = new CapacityVO(storagePool.getId(), storagePool.getDataCenterId(), storagePool.getPodId(), storagePool.getClusterId(), allocated, totalOverProvCapacity,
                    capacityType);
            capacity.setCapacityState(capacityState);
            _capacityDao.persist(capacity);
        } else {
            CapacityVO capacity = capacities.get(0);
            if (capacity.getTotalCapacity() != totalOverProvCapacity || allocated != capacity.getUsedCapacity() || capacity.getCapacityState() != capacityState) {
                capacity.setTotalCapacity(totalOverProvCapacity);
                capacity.setUsedCapacity(allocated);
                capacity.setCapacityState(capacityState);
                _capacityDao.update(capacity.getId(), capacity);
            }
        }
        logger.debug("Successfully set Capacity - {} for capacity type - {} , DataCenterId - {}, Pool - {}, PodId {}",
                toHumanReadableSize(totalOverProvCapacity), capacityType, storagePool.getDataCenterId(), storagePool, storagePool.getPodId());
    }

    @Override
    public List<Long> getUpHostsInPool(long poolId) {
        SearchCriteria<Long> sc = UpHostsInPoolSearch.create();
        sc.setParameters("pool", poolId);
        sc.setJoinParameters("hosts", "status", Status.Up);
        sc.setJoinParameters("hosts", "resourceState", ResourceState.Enabled);
        return _storagePoolHostDao.customSearch(sc, null);
    }

    @Override
    public Pair<Long, Answer[]> sendToPool(StoragePool pool, long[] hostIdsToTryFirst, List<Long> hostIdsToAvoid, Commands cmds) throws StorageUnavailableException {
        List<Long> hostIds = getUpHostsInPool(pool.getId());
        Collections.shuffle(hostIds);
        if (hostIdsToTryFirst != null) {
            for (int i = hostIdsToTryFirst.length - 1; i >= 0; i--) {
                if (hostIds.remove(hostIdsToTryFirst[i])) {
                    hostIds.add(0, hostIdsToTryFirst[i]);
                }
            }
        }

        if (hostIdsToAvoid != null) {
            hostIds.removeAll(hostIdsToAvoid);
        }
        if (hostIds == null || hostIds.isEmpty()) {
            throw new StorageUnavailableException(String.format("Unable to send command to the pool %s due to there is no enabled hosts up in this cluster", pool), pool.getId());
        }
        for (Long hostId : hostIds) {
            try {
                List<Answer> answers = new ArrayList<>();
                Command[] cmdArray = cmds.toCommands();
                for (Command cmd : cmdArray) {
                    long targetHostId = _hvGuruMgr.getGuruProcessedCommandTargetHost(hostId, cmd);
                    answers.add(_agentMgr.send(targetHostId, cmd));
                }
                return new Pair<>(hostId, answers.toArray(new Answer[answers.size()]));
            } catch (AgentUnavailableException | OperationTimedoutException e) {
                logger.debug("Unable to send storage pool command to {} via {}", pool::toString, () -> _hostDao.findById(hostId), () -> e);
            }
        }

        throw new StorageUnavailableException("Unable to send command to the pool ", pool.getId());
    }

    @Override
    public Pair<Long, Answer> sendToPool(StoragePool pool, long[] hostIdsToTryFirst, List<Long> hostIdsToAvoid, Command cmd) throws StorageUnavailableException {
        Commands cmds = new Commands(cmd);
        Pair<Long, Answer[]> result = sendToPool(pool, hostIdsToTryFirst, hostIdsToAvoid, cmds);
        return new Pair<>(result.first(), result.second()[0]);
    }

    private void cleanupInactiveTemplates() {
        List<VMTemplateVO> vmTemplateVOS = _templateDao.listUnRemovedTemplatesByStates(VirtualMachineTemplate.State.Inactive);
        for (VMTemplateVO template: vmTemplateVOS) {
            template.setRemoved(new Date());
            _templateDao.update(template.getId(), template);
        }
    }

    @Override
    public void cleanupStorage(boolean recurring) {
        GlobalLock scanLock = GlobalLock.getInternLock("storagemgr.cleanup");

        try {
            if (scanLock.lock(3)) {
                try {
                    // Cleanup primary storage pools
                    if (TemplateCleanupEnabled.value()) {
                        List<StoragePoolVO> storagePools = _storagePoolDao.listAll();
                        for (StoragePoolVO pool : storagePools) {
                            try {

                                List<VMTemplateStoragePoolVO> unusedTemplatesInPool = _tmpltMgr.getUnusedTemplatesInPool(pool);
                                logger.debug("Storage pool garbage collector found [{}] templates to be cleaned up in storage pool [{}].", unusedTemplatesInPool.size(), pool);
                                for (VMTemplateStoragePoolVO templatePoolVO : unusedTemplatesInPool) {
                                    if (templatePoolVO.getDownloadState() != VMTemplateStorageResourceAssoc.Status.DOWNLOADED) {
                                        logger.debug("Storage pool garbage collector is skipping " +
                                                "template: {} on pool {} because it is not completely downloaded.",
                                                () -> _templateDao.findById(templatePoolVO.getTemplateId()), () -> _storagePoolDao.findById(templatePoolVO.getPoolId()));
                                        continue;
                                    }

                                    if (!templatePoolVO.getMarkedForGC()) {
                                        templatePoolVO.setMarkedForGC(true);
                                        _vmTemplatePoolDao.update(templatePoolVO.getId(), templatePoolVO);
                                        logger.debug("Storage pool garbage collector has marked template [{}] on pool [{}] " +
                                                "for garbage collection.",
                                                () -> _templateDao.findById(templatePoolVO.getTemplateId()), () -> _storagePoolDao.findById(templatePoolVO.getPoolId()));
                                        continue;
                                    }

                                    _tmpltMgr.evictTemplateFromStoragePool(templatePoolVO);
                                }
                            } catch (Exception e) {
                                logger.error(String.format("Failed to clean up primary storage pool [%s] due to: [%s].", pool, e.getMessage()));
                                logger.debug(String.format("Failed to clean up primary storage pool [%s].", pool), e);
                            }
                        }
                    }

                    //destroy snapshots in destroying state in snapshot_store_ref
                    List<SnapshotDataStoreVO> ssSnapshots = _snapshotStoreDao.listByState(ObjectInDataStoreStateMachine.State.Destroying);
                    for (SnapshotDataStoreVO snapshotDataStoreVO : ssSnapshots) {
                        String snapshotUuid = null;
                        SnapshotVO snapshot = null;
                        final String storeRole = snapshotDataStoreVO.getRole().toString().toLowerCase();
                        if (logger.isDebugEnabled()) {
                            snapshot = _snapshotDao.findById(snapshotDataStoreVO.getSnapshotId());
                            if (snapshot == null) {
                                logger.warn(String.format("Did not find snapshot [ID: %d] for which store reference is in destroying state; therefore, it cannot be destroyed.", snapshotDataStoreVO.getSnapshotId()));
                                continue;
                            }
                            snapshotUuid = snapshot.getUuid();
                        }

                        try {
                            if (logger.isDebugEnabled()) {
                                logger.debug(String.format("Verifying if snapshot [%s] is in destroying state in %s data store ID: %d.", snapshotUuid, storeRole, snapshotDataStoreVO.getDataStoreId()));
                            }
                            SnapshotInfo snapshotInfo = snapshotFactory.getSnapshot(snapshotDataStoreVO.getSnapshotId(), snapshotDataStoreVO.getDataStoreId(), snapshotDataStoreVO.getRole());
                            if (snapshotInfo != null) {
                                if (logger.isDebugEnabled()) {
                                    logger.debug(String.format("Snapshot [%s] in destroying state found in %s data store [%s]; therefore, it will be destroyed.", snapshotUuid, storeRole, snapshotInfo.getDataStore().getUuid()));
                                }
                                _snapshotService.deleteSnapshot(snapshotInfo);
                            } else if (logger.isDebugEnabled()) {
                                logger.debug(String.format("Did not find snapshot [%s] in destroying state in %s data store ID: %d.", snapshotUuid, storeRole, snapshotDataStoreVO.getDataStoreId()));
                            }
                        } catch (Exception e) {
                            logger.error("Failed to delete snapshot [{}] from storage due to: [{}].", snapshot, e.getMessage());
                            if (logger.isDebugEnabled()) {
                                logger.debug("Failed to delete snapshot [{}] from storage.", snapshot, e);
                            }
                        }
                    }
                    cleanupSecondaryStorage(recurring);

                    List<VolumeVO> vols = volumeDao.listVolumesToBeDestroyed(new Date(System.currentTimeMillis() - ((long)StorageCleanupDelay.value() << 10)));
                    for (VolumeVO vol : vols) {
                        if (Type.ROOT.equals(vol.getVolumeType())) {
                             VMInstanceVO vmInstanceVO = _vmInstanceDao.findById(vol.getInstanceId());
                             if (vmInstanceVO != null && vmInstanceVO.getState() == State.Destroyed) {
                                 logger.debug("ROOT volume [{}] will not be expunged because the VM is [{}], therefore this volume will be expunged with the VM"
                                         + " cleanup job.", vol, vmInstanceVO.getState());
                                 continue;
                             }
                        }
                        if (isVolumeSuspectedDestroyDuplicateOfVmVolume(vol)) {
                            logger.warn(String.format("Skipping cleaning up %s as it could be a duplicate for another volume on same pool", vol));
                            continue;
                        }
                        try {
                            // If this fails, just log a warning. It's ideal if we clean up the host-side clustered file
                            // system, but not necessary.
                            handleManagedStorage(vol);
                        } catch (Exception e) {
                            logger.error("Unable to destroy host-side clustered file system [{}] due to: [{}].", vol, e.getMessage());
                            logger.debug("Unable to destroy host-side clustered file system [{}].", vol, e);
                        }

                        try {
                            VolumeInfo volumeInfo = volFactory.getVolume(vol.getId());
                            if (volumeInfo != null) {
                                volService.ensureVolumeIsExpungeReady(vol.getId());
                                volService.expungeVolumeAsync(volumeInfo);
                            } else {
                                logger.debug("Volume [{}] is already destroyed.", vol);
                            }
                        } catch (Exception e) {
                            logger.error("Unable to destroy volume [{}] due to: [{}].", vol, e.getMessage());
                            logger.debug("Unable to destroy volume [{}].", vol, e);
                        }
                    }

                    // remove snapshots in Error state
                    List<SnapshotVO> snapshots = _snapshotDao.listAllByStatus(Snapshot.State.Error);
                    for (SnapshotVO snapshotVO : snapshots) {
                        try {
                            List<SnapshotDataStoreVO> storeRefs = _snapshotStoreDao.findBySnapshotId(snapshotVO.getId());
                            for (SnapshotDataStoreVO ref : storeRefs) {
                                _snapshotStoreDao.expunge(ref.getId());
                            }
                            _snapshotDao.expunge(snapshotVO.getId());
                        } catch (Exception e) {
                            logger.error("Unable to destroy snapshot [{}] due to: [{}].", snapshotVO, e.getMessage());
                            logger.debug("Unable to destroy snapshot [{}].", snapshotVO, e);
                        }
                    }

                    // destroy uploaded volumes in abandoned/error state
                    List<VolumeDataStoreVO> volumeDataStores = _volumeDataStoreDao.listByVolumeState(Volume.State.UploadError, Volume.State.UploadAbandoned);
                    for (VolumeDataStoreVO volumeDataStore : volumeDataStores) {
                        VolumeVO volume = volumeDao.findById(volumeDataStore.getVolumeId());
                        if (volume == null) {
                            logger.warn(String.format("Uploaded volume [%s] not found, so cannot be destroyed.", volumeDataStore.getVolumeId()));
                            continue;
                        }
                        try {
                            DataStore dataStore = _dataStoreMgr.getDataStore(volumeDataStore.getDataStoreId(), DataStoreRole.Image);
                            EndPoint ep = _epSelector.select(dataStore, volumeDataStore.getExtractUrl());
                            if (ep == null) {
                                logger.warn("There is no secondary storage VM for image store {}, cannot destroy uploaded volume {}.", dataStore, volume);
                                continue;
                            }
                            Host host = _hostDao.findById(ep.getId());
                            if (host != null && host.getManagementServerId() != null) {
                                if (_serverId == host.getManagementServerId().longValue()) {
                                    volService.destroyVolume(volume.getId());
                                    // decrement volume resource count
                                    _resourceLimitMgr.decrementVolumeResourceCount(volume.getAccountId(), volume.isDisplayVolume(),
                                            null, _diskOfferingDao.findByIdIncludingRemoved(volume.getDiskOfferingId()));
                                    // expunge volume from secondary if volume is on image store
                                    VolumeInfo volOnSecondary = volFactory.getVolume(volume.getId(), DataStoreRole.Image);
                                    if (volOnSecondary != null) {
                                        logger.info("Expunging volume [{}] uploaded using HTTP POST from secondary data store.", volume);
                                        AsyncCallFuture<VolumeApiResult> future = volService.expungeVolumeAsync(volOnSecondary);
                                        VolumeApiResult result = future.get();
                                        if (!result.isSuccess()) {
                                            logger.warn("Failed to expunge volume {} from the image store {} due to: {}", volume, dataStore, result.getResult());
                                        }
                                    }
                                }
                            }
                        } catch (Throwable th) {
                            logger.error("Unable to destroy uploaded volume [{}] due to: [{}].", volume, th.getMessage());
                            logger.debug("Unable to destroy uploaded volume [{}].", volume, th);
                        }
                    }

                    // destroy uploaded templates in abandoned/error state
                    List<TemplateDataStoreVO> templateDataStores = _templateStoreDao.listByTemplateState(VirtualMachineTemplate.State.UploadError, VirtualMachineTemplate.State.UploadAbandoned);
                    for (TemplateDataStoreVO templateDataStore : templateDataStores) {
                        VMTemplateVO template = _templateDao.findById(templateDataStore.getTemplateId());
                        if (template == null) {
                            logger.warn(String.format("Uploaded template [%s] not found, so cannot be destroyed.", templateDataStore.getTemplateId()));
                            continue;
                        }
                        try {
                            DataStore dataStore = _dataStoreMgr.getDataStore(templateDataStore.getDataStoreId(), DataStoreRole.Image);
                            EndPoint ep = _epSelector.select(dataStore, templateDataStore.getExtractUrl());
                            if (ep == null) {
                                logger.warn("Cannot destroy uploaded template {} as there is no secondary storage VM for image store {}.", template, dataStore);
                                continue;
                            }
                            Host host = _hostDao.findById(ep.getId());
                            if (host != null && host.getManagementServerId() != null) {
                                if (_serverId == host.getManagementServerId().longValue()) {
                                    AsyncCallFuture<TemplateApiResult> future = _imageSrv.deleteTemplateAsync(tmplFactory.getTemplate(template.getId(), dataStore));
                                    TemplateApiResult result = future.get();
                                    if (!result.isSuccess()) {
                                        logger.warn("Failed to delete template {} from the image store {} due to: {}", template, dataStore, result.getResult());
                                        continue;
                                    }
                                    // remove from template_zone_ref
                                    List<VMTemplateZoneVO> templateZones = _vmTemplateZoneDao.listByZoneTemplate(((ImageStoreEntity)dataStore).getDataCenterId(), template.getId());
                                    if (templateZones != null) {
                                        for (VMTemplateZoneVO templateZone : templateZones) {
                                            _vmTemplateZoneDao.remove(templateZone.getId());
                                        }
                                    }
                                    // mark all the occurrences of this template in the given store as destroyed
                                    _templateStoreDao.removeByTemplateStore(template.getId(), dataStore.getId());
                                    // find all eligible image stores for this template
                                    List<DataStore> imageStores = _tmpltMgr.getImageStoreByTemplate(template.getId(), null);
                                    if (imageStores == null || imageStores.size() == 0) {
                                        template.setState(VirtualMachineTemplate.State.Inactive);
                                        _templateDao.update(template.getId(), template);

                                        // decrement template resource count
                                        _resourceLimitMgr.decrementResourceCount(template.getAccountId(), ResourceType.template);
                                    }
                                }
                            }
                        } catch (Throwable th) {
                            logger.error("Unable to destroy uploaded template [{}] due to: [{}].", template, th.getMessage());
                            logger.debug("Unable to destroy uploaded template [{}].", template, th);
                        }
                    }
                    cleanupInactiveTemplates();
                } finally {
                    scanLock.unlock();
                }
            }
        } finally {
            scanLock.releaseRef();
        }
    }

    protected boolean isVolumeSuspectedDestroyDuplicateOfVmVolume(VolumeVO gcVolume) {
        if (gcVolume.getPath() == null) {
            return false;
        }
        if (gcVolume.getPoolId() == null) {
            return false;
        }
        Long vmId = gcVolume.getInstanceId();
        if (vmId == null) {
            return false;
        }
        VMInstanceVO vm = _vmInstanceDao.findById(vmId);
        if (vm == null) {
            return false;
        }
        List<VolumeVO> vmUsableVolumes = volumeDao.findUsableVolumesForInstance(vmId);
        for (VolumeVO vol : vmUsableVolumes) {
            if (gcVolume.getPoolId().equals(vol.getPoolId()) && gcVolume.getPath().equals(vol.getPath())) {
                logger.debug(String.format("%s meant for garbage collection could a possible duplicate for %s", gcVolume, vol));
                return true;
            }
        }
        return false;
    }

    /**
     * This method only applies for managed storage.
     *
     * For XenServer and vSphere, see if we need to remove an SR or a datastore, then remove the underlying volume
     * from any applicable access control list (before other code attempts to delete the volume that supports it).
     *
     * For KVM, just tell the underlying storage plug-in to remove the volume from any applicable access control list
     * (before other code attempts to delete the volume that supports it).
     */
    private void handleManagedStorage(Volume volume) {
        Long instanceId = volume.getInstanceId();

        if (instanceId != null) {
            StoragePoolVO storagePool = _storagePoolDao.findById(volume.getPoolId());

            if (storagePool != null && storagePool.isManaged()) {
                VMInstanceVO vmInstanceVO = _vmInstanceDao.findById(instanceId);
                if (vmInstanceVO == null) {
                    return;
                }

                Long lastHostId = vmInstanceVO.getLastHostId();

                if (lastHostId != null) {
                    HostVO host = _hostDao.findById(lastHostId);
                    ClusterVO cluster = _clusterDao.findById(host.getClusterId());
                    VolumeInfo volumeInfo = volFactory.getVolume(volume.getId());

                    if (cluster.getHypervisorType() == HypervisorType.KVM) {
                        volService.revokeAccess(volumeInfo, host, volumeInfo.getDataStore());
                    } else {
                        DataTO volTO = volFactory.getVolume(volume.getId()).getTO();
                        DiskTO disk = new DiskTO(volTO, volume.getDeviceId(), volume.getPath(), volume.getVolumeType());

                        DettachCommand cmd = new DettachCommand(disk, null);

                        cmd.setManaged(true);

                        cmd.setStorageHost(storagePool.getHostAddress());
                        cmd.setStoragePort(storagePool.getPort());

                        cmd.set_iScsiName(volume.get_iScsiName());

                        Answer answer = _agentMgr.easySend(lastHostId, cmd);

                        if (answer != null && answer.getResult()) {
                            volService.revokeAccess(volumeInfo, host, volumeInfo.getDataStore());
                        } else {
                            logger.warn("Unable to remove host-side clustered file system for the following volume: {}", volume);
                        }
                    }
                }
            }
        }
    }

    @DB
    List<Long> findAllVolumeIdInSnapshotTable(Long storeId) {
        String sql = "SELECT volume_id from snapshots, snapshot_store_ref WHERE snapshots.id = snapshot_store_ref.snapshot_id and store_id=? GROUP BY volume_id";
        List<Long> list = new ArrayList<>();
        try {
            TransactionLegacy txn = TransactionLegacy.currentTxn();
            ResultSet rs = null;
            PreparedStatement pstmt = null;
            pstmt = txn.prepareAutoCloseStatement(sql);
            pstmt.setLong(1, storeId);
            rs = pstmt.executeQuery();
            while (rs.next()) {
                list.add(rs.getLong(1));
            }
            return list;
        } catch (Exception e) {
            logger.debug("failed to get all volumes who has snapshots in secondary storage " + storeId + " due to " + e.getMessage());
            return null;
        }

    }

    List<String> findAllSnapshotForVolume(Long volumeId) {
        String sql = "SELECT backup_snap_id FROM snapshots WHERE volume_id=? and backup_snap_id is not NULL";
        try {
            TransactionLegacy txn = TransactionLegacy.currentTxn();
            ResultSet rs = null;
            PreparedStatement pstmt = null;
            pstmt = txn.prepareAutoCloseStatement(sql);
            pstmt.setLong(1, volumeId);
            rs = pstmt.executeQuery();
            List<String> list = new ArrayList<>();
            while (rs.next()) {
                list.add(rs.getString(1));
            }
            return list;
        } catch (Exception e) {
            logger.debug("failed to get all snapshots for a volume " + volumeId + " due to " + e.getMessage());
            return null;
        }
    }

    @Override
    @DB
    public void cleanupSecondaryStorage(boolean recurring) {
        // NOTE that object_store refactor will immediately delete the object from secondary storage when deleteTemplate etc api is issued.
        // so here we don't need to issue DeleteCommand to resource anymore, only need to remove db entry.
        try {
            // Cleanup templates in template_store_ref
            List<DataStore> imageStores = _dataStoreMgr.getImageStoresByScopeExcludingReadOnly(new ZoneScope(null));
            for (DataStore store : imageStores) {
                try {
                    long storeId = store.getId();
                    List<TemplateDataStoreVO> destroyedTemplateStoreVOs = _templateStoreDao.listDestroyed(storeId);
                    logger.debug("Secondary storage garbage collector found {} templates to cleanup on template_store_ref for store: {}", destroyedTemplateStoreVOs.size(), store);
                    for (TemplateDataStoreVO destroyedTemplateStoreVO : destroyedTemplateStoreVOs) {
                        if (logger.isDebugEnabled()) {
                            logger.debug("Deleting template store DB entry: " + destroyedTemplateStoreVO);
                        }
                        _templateStoreDao.remove(destroyedTemplateStoreVO.getId());
                    }
                } catch (Exception e) {
                    logger.warn("problem cleaning up templates in template_store_ref for store: {}", store, e);
                }
            }

            // CleanUp snapshots on snapshot_store_ref
            for (DataStore store : imageStores) {
                try {
                    List<SnapshotDataStoreVO> destroyedSnapshotStoreVOs = _snapshotStoreDao.listDestroyed(store.getId());
                    logger.debug("Secondary storage garbage collector found {} snapshots to cleanup on snapshot_store_ref for store: {}", destroyedSnapshotStoreVOs.size(), store);
                    for (SnapshotDataStoreVO destroyedSnapshotStoreVO : destroyedSnapshotStoreVOs) {
                        // check if this snapshot has child
                        SnapshotInfo snap = snapshotFactory.getSnapshot(destroyedSnapshotStoreVO.getSnapshotId(), store);
                        if (snap.getChild() != null) {
                            logger.debug("Skip snapshot on store: " + destroyedSnapshotStoreVO + " , because it has child");
                            continue;
                        }

                        if (logger.isDebugEnabled()) {
                            logger.debug("Deleting snapshot store DB entry: " + destroyedSnapshotStoreVO);
                        }

                        List<SnapshotDataStoreVO> imageStoreRefs = _snapshotStoreDao.listBySnapshot(destroyedSnapshotStoreVO.getSnapshotId(), DataStoreRole.Image);
                        if (imageStoreRefs.size() <= 1) {
                            _snapshotDao.remove(destroyedSnapshotStoreVO.getSnapshotId());
                        }
                        SnapshotDataStoreVO snapshotOnPrimary = _snapshotStoreDao.findDestroyedReferenceBySnapshot(destroyedSnapshotStoreVO.getSnapshotId(), DataStoreRole.Primary);
                        if (snapshotOnPrimary != null) {
                            if (logger.isDebugEnabled()) {
                                logger.debug("Deleting snapshot on primary store reference DB entry: " + snapshotOnPrimary);
                            }
                            _snapshotStoreDao.remove(snapshotOnPrimary.getId());
                        }
                        _snapshotStoreDao.remove(destroyedSnapshotStoreVO.getId());
                    }

                } catch (Exception e2) {
                    logger.warn("problem cleaning up snapshots in snapshot_store_ref for store: {}", store, e2);
                }

            }

            // CleanUp volumes on volume_store_ref
            for (DataStore store : imageStores) {
                try {
                    List<VolumeDataStoreVO> destroyedStoreVOs = _volumeStoreDao.listDestroyed(store.getId());
                    destroyedStoreVOs.addAll(_volumeDataStoreDao.listByVolumeState(Volume.State.Expunged));
                    logger.debug("Secondary storage garbage collector found {} volumes to cleanup on volume_store_ref for store: {}", destroyedStoreVOs.size(), store);
                    for (VolumeDataStoreVO destroyedStoreVO : destroyedStoreVOs) {
                        if (logger.isDebugEnabled()) {
                            logger.debug("Deleting volume store DB entry: " + destroyedStoreVO);
                        }
                        _volumeStoreDao.remove(destroyedStoreVO.getId());
                    }

                } catch (Exception e2) {
                    logger.warn("problem cleaning up volumes in volume_store_ref for store: {}", store, e2);
                }
            }
        } catch (Exception e3) {
            logger.warn("problem cleaning up secondary storage DB entries. ", e3);
        }
    }

    @Override
    public String getPrimaryStorageNameLabel(VolumeVO volume) {
        Long poolId = volume.getPoolId();

        // poolId is null only if volume is destroyed, which has been checked
        // before.
        assert poolId != null;
        StoragePoolVO PrimaryDataStoreVO = _storagePoolDao.findById(poolId);
        assert PrimaryDataStoreVO != null;
        return PrimaryDataStoreVO.getUuid();
    }

    @Override
    @DB
    @ActionEvent(eventType = EventTypes.EVENT_MAINTENANCE_PREPARE_PRIMARY_STORAGE,
            eventDescription = "preparing storage pool for maintenance", async = true)
    public PrimaryDataStoreInfo preparePrimaryStorageForMaintenance(Long primaryStorageId) throws ResourceUnavailableException, InsufficientCapacityException {
        StoragePoolVO primaryStorage = null;
        primaryStorage = _storagePoolDao.findById(primaryStorageId);

        if (primaryStorage == null) {
            String msg = "Unable to obtain lock on the storage pool record in preparePrimaryStorageForMaintenance()";
            logger.error(msg);
            throw new InvalidParameterValueException(msg);
        }

        if (!primaryStorage.getStatus().equals(StoragePoolStatus.Up) && !primaryStorage.getStatus().equals(StoragePoolStatus.ErrorInMaintenance)) {
            throw new InvalidParameterValueException(String.format("Primary storage %s is not ready for migration, as the status is:%s", primaryStorage, primaryStorage.getStatus().toString()));
        }

        DataStoreProvider provider = _dataStoreProviderMgr.getDataStoreProvider(primaryStorage.getStorageProviderName());
        DataStoreLifeCycle lifeCycle = provider.getDataStoreLifeCycle();
        DataStore store = _dataStoreMgr.getDataStore(primaryStorage.getId(), DataStoreRole.Primary);

        if (primaryStorage.getPoolType() == StoragePoolType.DatastoreCluster) {
            if (primaryStorage.getStatus() == StoragePoolStatus.PrepareForMaintenance) {
                throw new CloudRuntimeException(String.format("There is already a job running for preparation for maintenance of the storage pool %s", primaryStorage));
            }
            handlePrepareDatastoreClusterMaintenance(lifeCycle, primaryStorageId);
        }
        lifeCycle.maintain(store);

        return (PrimaryDataStoreInfo)_dataStoreMgr.getDataStore(primaryStorage.getId(), DataStoreRole.Primary);
    }

    private void handlePrepareDatastoreClusterMaintenance(DataStoreLifeCycle lifeCycle, Long primaryStorageId) {
        StoragePoolVO datastoreCluster = _storagePoolDao.findById(primaryStorageId);
        datastoreCluster.setStatus(StoragePoolStatus.PrepareForMaintenance);
        _storagePoolDao.update(datastoreCluster.getId(), datastoreCluster);

        // Before preparing the datastorecluster to maintenance mode, the storagepools in the datastore cluster needs to put in maintenance
        List<StoragePoolVO> childDatastores = _storagePoolDao.listChildStoragePoolsInDatastoreCluster(primaryStorageId);
        Transaction.execute(new TransactionCallbackNoReturn() {
            @Override
            public void doInTransactionWithoutResult(TransactionStatus status) {
                for (StoragePoolVO childDatastore : childDatastores) {
                    // set the pool state to prepare for maintenance, so that VMs will not migrate to the storagepools in the same cluster
                    childDatastore.setStatus(StoragePoolStatus.PrepareForMaintenance);
                    _storagePoolDao.update(childDatastore.getId(), childDatastore);
                }
            }
        });
        for (Iterator<StoragePoolVO> iteratorChildDatastore = childDatastores.listIterator(); iteratorChildDatastore.hasNext(); ) {
            DataStore childStore = _dataStoreMgr.getDataStore(iteratorChildDatastore.next().getId(), DataStoreRole.Primary);
            try {
                lifeCycle.maintain(childStore);
            } catch (Exception e) {
                if (logger.isDebugEnabled()) {
                    logger.debug("Exception on maintenance preparation of one of the child datastores in datastore cluster {} with error {}", datastoreCluster, e);
                }
                // Set to ErrorInMaintenance state of all child storage pools and datastore cluster
                for (StoragePoolVO childDatastore : childDatastores) {
                    childDatastore.setStatus(StoragePoolStatus.ErrorInMaintenance);
                    _storagePoolDao.update(childDatastore.getId(), childDatastore);
                }
                datastoreCluster.setStatus(StoragePoolStatus.ErrorInMaintenance);
                _storagePoolDao.update(datastoreCluster.getId(), datastoreCluster);
                throw new CloudRuntimeException(String.format("Failed to prepare maintenance mode for datastore cluster %s with error %s %s", datastoreCluster, e.getMessage(), e));
            }
        }
    }

    @Override
    @DB
    @ActionEvent(eventType = EventTypes.EVENT_MAINTENANCE_CANCEL_PRIMARY_STORAGE,
            eventDescription = "canceling maintenance for primary storage pool", async = true)
    public PrimaryDataStoreInfo cancelPrimaryStorageForMaintenance(CancelPrimaryStorageMaintenanceCmd cmd) throws ResourceUnavailableException {
        Long primaryStorageId = cmd.getId();
        StoragePoolVO primaryStorage = null;

        primaryStorage = _storagePoolDao.findById(primaryStorageId);

        if (primaryStorage == null) {
            String msg = "Unable to obtain lock on the storage pool in cancelPrimaryStorageForMaintenance()";
            logger.error(msg);
            throw new InvalidParameterValueException(msg);
        }

        if (primaryStorage.getStatus().equals(StoragePoolStatus.Up) || primaryStorage.getStatus().equals(StoragePoolStatus.PrepareForMaintenance)) {
            throw new StorageUnavailableException("Primary storage " + primaryStorage + " is not ready to complete migration, as the status is:" + primaryStorage.getStatus().toString(),
                    primaryStorageId);
        }

        DataStoreProvider provider = _dataStoreProviderMgr.getDataStoreProvider(primaryStorage.getStorageProviderName());
        DataStoreLifeCycle lifeCycle = provider.getDataStoreLifeCycle();
        DataStore store = _dataStoreMgr.getDataStore(primaryStorage.getId(), DataStoreRole.Primary);
        if (primaryStorage.getPoolType() == StoragePoolType.DatastoreCluster) {
            primaryStorage.setStatus(StoragePoolStatus.Up);
            _storagePoolDao.update(primaryStorage.getId(), primaryStorage);
            //FR41 need to handle when one of the primary stores is unable to cancel the maintenance mode
            List<StoragePoolVO> childDatastores = _storagePoolDao.listChildStoragePoolsInDatastoreCluster(primaryStorageId);
            for (StoragePoolVO childDatastore : childDatastores) {
                DataStore childStore = _dataStoreMgr.getDataStore(childDatastore.getId(), DataStoreRole.Primary);
                lifeCycle.cancelMaintain(childStore);
            }
        }
        lifeCycle.cancelMaintain(store);

        return (PrimaryDataStoreInfo)_dataStoreMgr.getDataStore(primaryStorage.getId(), DataStoreRole.Primary);
    }

    @Override
    @ActionEvent(eventType = EventTypes.EVENT_SYNC_STORAGE_POOL, eventDescription = "synchronising storage pool with management server", async = true)
    public StoragePool syncStoragePool(SyncStoragePoolCmd cmd) {
        Long poolId = cmd.getPoolId();
        StoragePoolVO pool = _storagePoolDao.findById(poolId);

        if (pool == null) {
            String msg = String.format("Unable to find the storage pool with id %d record while syncing storage pool with management server", poolId);
            logger.error(msg);
            throw new InvalidParameterValueException(msg);
        }

        if (!pool.getPoolType().equals(StoragePoolType.DatastoreCluster)) {
            throw new InvalidParameterValueException("SyncStoragePool API is currently supported only for storage type of datastore cluster");
        }

        if (!pool.getStatus().equals(StoragePoolStatus.Up)) {
            throw new InvalidParameterValueException(String.format("Primary storage %s is not ready for syncing, as the status is %s", pool, pool.getStatus().toString()));
        }

        // find the host
        List<Long> poolIds = new ArrayList<>();
        poolIds.add(poolId);
        List<Long> hosts = _storagePoolHostDao.findHostsConnectedToPools(poolIds);
        if (hosts.size() > 0) {
            Long hostId = hosts.get(0);
            ModifyStoragePoolCommand modifyStoragePoolCommand = new ModifyStoragePoolCommand(true, pool);
            final Answer answer = _agentMgr.easySend(hostId, modifyStoragePoolCommand);

            if (answer == null) {
                throw new CloudRuntimeException(String.format("Unable to get an answer to the modify storage pool command %s", pool));
            }

            if (!answer.getResult()) {
                throw new CloudRuntimeException(String.format("Unable to process ModifyStoragePoolCommand for pool %s on the host %s due to %s", pool, _hostDao.findById(hostId), answer.getDetails()));
            }

            assert (answer instanceof ModifyStoragePoolAnswer) : "Well, now why won't you actually return the ModifyStoragePoolAnswer when it's ModifyStoragePoolCommand? Pool=" +
                    pool.getId() + "Host=" + hostId;
            ModifyStoragePoolAnswer mspAnswer = (ModifyStoragePoolAnswer) answer;
            StoragePoolVO poolVO = _storagePoolDao.findById(poolId);
            updateStoragePoolHostVOAndBytes(poolVO, hostId, mspAnswer);
            validateChildDatastoresToBeAddedInUpState(poolVO, mspAnswer.getDatastoreClusterChildren());
            syncDatastoreClusterStoragePool(poolId, mspAnswer.getDatastoreClusterChildren(), hostId);
            for (ModifyStoragePoolAnswer childDataStoreAnswer : mspAnswer.getDatastoreClusterChildren()) {
                StoragePoolInfo childStoragePoolInfo = childDataStoreAnswer.getPoolInfo();
                StoragePoolVO dataStoreVO = _storagePoolDao.findPoolByUUID(childStoragePoolInfo.getUuid());
                for (Long host : hosts) {
                    updateStoragePoolHostVOAndBytes(dataStoreVO, host, childDataStoreAnswer);
                }
            }

        } else {
            throw new CloudRuntimeException(String.format("Unable to sync storage pool [%s] as there no connected hosts to the storage pool", pool));
        }
        return (PrimaryDataStoreInfo) _dataStoreMgr.getDataStore(pool.getId(), DataStoreRole.Primary);
    }


    @Override
    public Heuristic createSecondaryStorageHeuristic(CreateSecondaryStorageSelectorCmd cmd) {
        String name = cmd.getName();
        String description = cmd.getDescription();
        long zoneId = cmd.getZoneId();
        String heuristicRule = cmd.getHeuristicRule();
        String type = cmd.getType();
        HeuristicType formattedType = EnumUtils.getEnumIgnoreCase(HeuristicType.class, type);

        if (formattedType == null) {
            throw new IllegalArgumentException(String.format("The given heuristic type [%s] is not valid for creating a new secondary storage selector." +
                    " The valid options are %s.", type, Arrays.asList(HeuristicType.values())));
        }

        HeuristicVO heuristic = secondaryStorageHeuristicDao.findByZoneIdAndType(zoneId, formattedType);

        if (heuristic != null) {
            DataCenterVO dataCenter = _dcDao.findById(zoneId);
            throw new CloudRuntimeException(String.format("There is already a heuristic rule in the specified %s with the type [%s].",
                    dataCenter, type));
        }

        validateHeuristicRule(heuristicRule);

        HeuristicVO heuristicVO = new HeuristicVO(name, description, zoneId, formattedType.toString(), heuristicRule);
        return secondaryStorageHeuristicDao.persist(heuristicVO);
    }

    @Override
    public Heuristic updateSecondaryStorageHeuristic(UpdateSecondaryStorageSelectorCmd cmd) {
        long heuristicId = cmd.getId();
        String heuristicRule = cmd.getHeuristicRule();

        HeuristicVO heuristicVO = secondaryStorageHeuristicDao.findById(heuristicId);
        validateHeuristicRule(heuristicRule);
        heuristicVO.setHeuristicRule(heuristicRule);

        return secondaryStorageHeuristicDao.persist(heuristicVO);
    }

    @Override
    public void removeSecondaryStorageHeuristic(RemoveSecondaryStorageSelectorCmd cmd) {
        Long heuristicId = cmd.getId();
        HeuristicVO heuristicVO = secondaryStorageHeuristicDao.findById(heuristicId);

        if (heuristicVO != null) {
            secondaryStorageHeuristicDao.remove(heuristicId);
        } else {
            throw new CloudRuntimeException("Unable to find an active heuristic with the specified UUID.");
        }
    }

    protected void validateHeuristicRule(String heuristicRule) {
        if (StringUtils.isBlank(heuristicRule)) {
            throw new IllegalArgumentException("Unable to create a new secondary storage selector as the given heuristic rule is blank.");
        }
    }

    public void syncDatastoreClusterStoragePool(long datastoreClusterPoolId, List<ModifyStoragePoolAnswer> childDatastoreAnswerList, long hostId) {
        StoragePoolVO datastoreClusterPool = _storagePoolDao.findById(datastoreClusterPoolId);
        List<StoragePoolTagVO> storageTags = _storagePoolTagsDao.findStoragePoolTags(datastoreClusterPoolId);
        List<StoragePoolVO> childDatastores = _storagePoolDao.listChildStoragePoolsInDatastoreCluster(datastoreClusterPoolId);
        Set<String> childDatastoreUUIDs = new HashSet<>();
        for (StoragePoolVO childDatastore : childDatastores) {
            childDatastoreUUIDs.add(childDatastore.getUuid());
        }

        for (ModifyStoragePoolAnswer childDataStoreAnswer : childDatastoreAnswerList) {
            StoragePoolInfo childStoragePoolInfo = childDataStoreAnswer.getPoolInfo();
            StoragePoolVO dataStoreVO = getExistingPoolByUuid(childStoragePoolInfo.getUuid());
            if (dataStoreVO == null && childDataStoreAnswer.getPoolType().equalsIgnoreCase("NFS")) {
                List<StoragePoolVO> nfsStoragePools = _storagePoolDao.findPoolsByStorageType(StoragePoolType.NetworkFilesystem);
                for (StoragePoolVO storagePool : nfsStoragePools) {
                    String storagePoolUUID = storagePool.getUuid();
                    if (childStoragePoolInfo.getName().equalsIgnoreCase(storagePoolUUID.replaceAll("-", ""))) {
                        dataStoreVO = storagePool;
                        break;
                    }
                }
            }
            if (dataStoreVO != null) {
                if (dataStoreVO.getParent() != datastoreClusterPoolId) {
                    logger.debug(String.format("Storage pool %s with uuid %s is found to be under datastore cluster %s at vCenter, " +
                                    "so moving the storage pool to be a child storage pool under the datastore cluster in CloudStack management server",
                            childStoragePoolInfo.getName(), childStoragePoolInfo.getUuid(), datastoreClusterPool.getName()));
                    dataStoreVO.setParent(datastoreClusterPoolId);
                    _storagePoolDao.update(dataStoreVO.getId(), dataStoreVO);
                    if (CollectionUtils.isNotEmpty(storageTags)) {
                        storageTags.addAll(_storagePoolTagsDao.findStoragePoolTags(dataStoreVO.getId()));
                    } else {
                        storageTags = _storagePoolTagsDao.findStoragePoolTags(dataStoreVO.getId());
                    }
                    if (CollectionUtils.isNotEmpty(storageTags)) {
                        Set<StoragePoolTagVO> set = new LinkedHashSet<>(storageTags);
                        storageTags.clear();
                        storageTags.addAll(set);
                        if (logger.isDebugEnabled()) {
                            logger.debug("Updating Storage Pool Tags to :" + storageTags);
                        }
                        _storagePoolTagsDao.persist(storageTags);
                    }
                } else {
                    // This is to find datastores which are removed from datastore cluster.
                    // The final set childDatastoreUUIDs contains the UUIDs of child datastores which needs to be removed from datastore cluster
                    childDatastoreUUIDs.remove(dataStoreVO.getUuid());
                }
            } else {
                dataStoreVO = createChildDatastoreVO(datastoreClusterPool, childDataStoreAnswer, storageTags);
            }
            updateStoragePoolHostVOAndBytes(dataStoreVO, hostId, childDataStoreAnswer);
        }

        handleRemoveChildStoragePoolFromDatastoreCluster(childDatastoreUUIDs);
    }

    private StoragePoolVO getExistingPoolByUuid(String uuid){
        if(!uuid.contains("-")){
            UUID poolUuid = new UUID(
                new BigInteger(uuid.substring(0, 16), 16).longValue(),
                new BigInteger(uuid.substring(16), 16).longValue()
            );
            uuid = poolUuid.toString();
        }
        return _storagePoolDao.findByUuid(uuid);
    }

    public void validateChildDatastoresToBeAddedInUpState(StoragePoolVO datastoreClusterPool, List<ModifyStoragePoolAnswer> childDatastoreAnswerList) {
        for (ModifyStoragePoolAnswer childDataStoreAnswer : childDatastoreAnswerList) {
            StoragePoolInfo childStoragePoolInfo = childDataStoreAnswer.getPoolInfo();
            StoragePoolVO dataStoreVO = _storagePoolDao.findPoolByUUID(childStoragePoolInfo.getUuid());
            if (dataStoreVO == null && childDataStoreAnswer.getPoolType().equalsIgnoreCase("NFS")) {
                List<StoragePoolVO> nfsStoragePools = _storagePoolDao.findPoolsByStorageType(StoragePoolType.NetworkFilesystem);
                for (StoragePoolVO storagePool : nfsStoragePools) {
                    String storagePoolUUID = storagePool.getUuid();
                    if (childStoragePoolInfo.getName().equalsIgnoreCase(storagePoolUUID.replaceAll("-", ""))) {
                          dataStoreVO = storagePool;
                          break;
                    }
                }
            }
            if (dataStoreVO != null && !dataStoreVO.getStatus().equals(StoragePoolStatus.Up)) {
                String msg = String.format("Cannot synchronise datastore cluster %s because primary storage %s is not in Up state, " +
                        "current state is %s", datastoreClusterPool, dataStoreVO, dataStoreVO.getStatus().toString());
                throw new CloudRuntimeException(msg);
            }
        }
    }

    private StoragePoolVO createChildDatastoreVO(StoragePoolVO datastoreClusterPool, ModifyStoragePoolAnswer childDataStoreAnswer, List<StoragePoolTagVO> storagePoolTagVOList) {
        StoragePoolInfo childStoragePoolInfo = childDataStoreAnswer.getPoolInfo();

        StoragePoolVO dataStoreVO = new StoragePoolVO();
        dataStoreVO.setStorageProviderName(datastoreClusterPool.getStorageProviderName());
        dataStoreVO.setHostAddress(childStoragePoolInfo.getHost());
        dataStoreVO.setPoolType(Storage.StoragePoolType.PreSetup);
        dataStoreVO.setPath(childStoragePoolInfo.getHostPath());
        dataStoreVO.setPort(datastoreClusterPool.getPort());
        dataStoreVO.setName(childStoragePoolInfo.getName());
        dataStoreVO.setUuid(childStoragePoolInfo.getUuid());
        dataStoreVO.setDataCenterId(datastoreClusterPool.getDataCenterId());
        dataStoreVO.setPodId(datastoreClusterPool.getPodId());
        dataStoreVO.setClusterId(datastoreClusterPool.getClusterId());
        dataStoreVO.setStatus(StoragePoolStatus.Up);
        dataStoreVO.setUserInfo(datastoreClusterPool.getUserInfo());
        dataStoreVO.setManaged(datastoreClusterPool.isManaged());
        dataStoreVO.setCapacityIops(datastoreClusterPool.getCapacityIops());
        dataStoreVO.setCapacityBytes(childDataStoreAnswer.getPoolInfo().getCapacityBytes());
        dataStoreVO.setUsedBytes(childDataStoreAnswer.getPoolInfo().getCapacityBytes() - childDataStoreAnswer.getPoolInfo().getAvailableBytes());
        dataStoreVO.setHypervisor(datastoreClusterPool.getHypervisor());
        dataStoreVO.setScope(datastoreClusterPool.getScope());
        dataStoreVO.setParent(datastoreClusterPool.getId());

        Map<String, String> details = new HashMap<>();
        if(StringUtils.isNotEmpty(childDataStoreAnswer.getPoolType())) {
            details.put("pool_type", childDataStoreAnswer.getPoolType());
        }

        List<String> storagePoolTags = new ArrayList<>();
        boolean isTagARule = false;
        if (CollectionUtils.isNotEmpty(storagePoolTagVOList)) {
            storagePoolTags = storagePoolTagVOList.parallelStream().map(StoragePoolTagVO::getTag).collect(Collectors.toList());
            isTagARule = storagePoolTagVOList.get(0).isTagARule();
        }

        _storagePoolDao.persist(dataStoreVO, details, storagePoolTags, isTagARule);
        return dataStoreVO;
    }

    private void handleRemoveChildStoragePoolFromDatastoreCluster(Set<String> childDatastoreUUIDs) {

        for (String childDatastoreUUID : childDatastoreUUIDs) {
            StoragePoolVO dataStoreVO = _storagePoolDao.findPoolByUUID(childDatastoreUUID);
            List<VolumeVO> allVolumes = volumeDao.findByPoolId(dataStoreVO.getId());
            allVolumes.removeIf(volumeVO -> volumeVO.getInstanceId() == null);
            allVolumes.removeIf(volumeVO -> volumeVO.getState() != Volume.State.Ready);
            for (VolumeVO volume : allVolumes) {
                VMInstanceVO vmInstance = _vmInstanceDao.findById(volume.getInstanceId());
                if (vmInstance == null) {
                    continue;
                }
                long volumeId = volume.getId();
                Long hostId = vmInstance.getHostId();
                if (hostId == null) {
                    hostId = vmInstance.getLastHostId();
                }
                HostVO hostVO = _hostDao.findById(hostId);

                // Prepare for the syncvolumepath command
                DataTO volTO = volFactory.getVolume(volume.getId()).getTO();
                DiskTO disk = new DiskTO(volTO, volume.getDeviceId(), volume.getPath(), volume.getVolumeType());
                Map<String, String> details = new HashMap<>();
                details.put(DiskTO.PROTOCOL_TYPE, Storage.StoragePoolType.DatastoreCluster.toString());
                disk.setDetails(details);

                logger.debug("Attempting to process SyncVolumePathCommand for the volume {} on the host {} with state {}", volume, hostVO, hostVO.getResourceState());
                SyncVolumePathCommand cmd = new SyncVolumePathCommand(disk);
                final Answer answer = _agentMgr.easySend(hostId, cmd);
                // validate answer
                if (answer == null) {
                    throw new CloudRuntimeException(String.format("Unable to get an answer to the SyncVolumePath command for volume %s", volume));
                }
                if (!answer.getResult()) {
                    throw new CloudRuntimeException(String.format("Unable to process SyncVolumePathCommand for the volume %s to the host %s due to %s", volume, hostVO, answer.getDetails()));
                }
                assert (answer instanceof SyncVolumePathAnswer) : String.format("Well, now why won't you actually return the SyncVolumePathAnswer when it's SyncVolumePathCommand? volume=%s Host=%s", volume, hostVO);

                // check for the changed details of volume and update database
                VolumeVO volumeVO = volumeDao.findById(volumeId);
                String datastoreName = answer.getContextParam("datastoreName");
                if (datastoreName != null) {
                    StoragePoolVO storagePoolVO = _storagePoolDao.findByUuid(datastoreName);
                    if (storagePoolVO != null) {
                        volumeVO.setPoolId(storagePoolVO.getId());
                    } else {
                        logger.warn("Unable to find datastore {} while updating the new datastore of the volume {}", datastoreName, volumeVO);
                    }
                }

                String volumePath = answer.getContextParam("volumePath");
                if (volumePath != null) {
                    volumeVO.setPath(volumePath);
                }

                String chainInfo = answer.getContextParam("chainInfo");
                if (chainInfo != null) {
                    volumeVO.setChainInfo(chainInfo);
                }

                volumeDao.update(volumeVO.getId(), volumeVO);
            }
            dataStoreVO.setParent(0L);
            _storagePoolDao.update(dataStoreVO.getId(), dataStoreVO);
        }

    }

    private void updateStoragePoolHostVOAndBytes(StoragePool pool, long hostId, ModifyStoragePoolAnswer mspAnswer) {
        StoragePoolHostVO poolHost = _storagePoolHostDao.findByPoolHost(pool.getId(), hostId);
        if (poolHost == null) {
            poolHost = new StoragePoolHostVO(pool.getId(), hostId, mspAnswer.getPoolInfo().getLocalPath().replaceAll("//", "/"));
            _storagePoolHostDao.persist(poolHost);
        } else {
            poolHost.setLocalPath(mspAnswer.getPoolInfo().getLocalPath().replaceAll("//", "/"));
        }

        StoragePoolVO poolVO = _storagePoolDao.findById(pool.getId());
        poolVO.setUsedBytes(mspAnswer.getPoolInfo().getCapacityBytes() - mspAnswer.getPoolInfo().getAvailableBytes());
        poolVO.setCapacityBytes(mspAnswer.getPoolInfo().getCapacityBytes());

        _storagePoolDao.update(pool.getId(), poolVO);
    }

    protected class StorageGarbageCollector extends ManagedContextRunnable {

        public StorageGarbageCollector() {
        }

        @Override
        protected void runInContext() {
            try {
                logger.trace("Storage Garbage Collection Thread is running.");

                cleanupStorage(true);

            } catch (Exception e) {
                logger.error("Caught the following Exception", e);
            }
        }
    }

    @Override
    public void onManagementNodeJoined(List<? extends ManagementServerHost> nodeList, long selfNodeId) {
    }

    @Override
    public void onManagementNodeLeft(List<? extends ManagementServerHost> nodeList, long selfNodeId) {
        for (ManagementServerHost vo : nodeList) {
            if (vo.getMsid() == _serverId) {
                logger.info("Cleaning up storage maintenance jobs associated with Management server: {}", vo);
                List<Long> poolIds = _storagePoolWorkDao.searchForPoolIdsForPendingWorkJobs(vo.getMsid());
                if (poolIds.size() > 0) {
                    for (Long poolId : poolIds) {
                        StoragePoolVO pool = _storagePoolDao.findById(poolId);
                        // check if pool is in an inconsistent state
                        if (pool != null && (pool.getStatus().equals(StoragePoolStatus.ErrorInMaintenance) || pool.getStatus().equals(StoragePoolStatus.PrepareForMaintenance)
                                || pool.getStatus().equals(StoragePoolStatus.CancelMaintenance))) {
                            _storagePoolWorkDao.removePendingJobsOnMsRestart(vo.getMsid(), poolId);
                            pool.setStatus(StoragePoolStatus.ErrorInMaintenance);
                            _storagePoolDao.update(poolId, pool);
                        }

                    }
                }
            }
        }
    }

    @Override
    public void onManagementNodeIsolated() {
    }

    @Override
    public CapacityVO getSecondaryStorageUsedStats(Long hostId, Long zoneId) {
        SearchCriteria<HostVO> sc = _hostDao.createSearchCriteria();
        if (zoneId != null) {
            sc.addAnd("dataCenterId", SearchCriteria.Op.EQ, zoneId);
        }

        List<Long> hosts = new ArrayList<>();
        if (hostId != null) {
            hosts.add(hostId);
        } else {
            List<DataStore> stores = _dataStoreMgr.getImageStoresByScope(new ZoneScope(zoneId));
            if (stores != null) {
                for (DataStore store : stores) {
                    hosts.add(store.getId());
                }
            }
        }

        CapacityVO capacity = new CapacityVO(hostId, zoneId, null, null, 0, 0, Capacity.CAPACITY_TYPE_SECONDARY_STORAGE);
        for (Long id : hosts) {
            StorageStats stats = ApiDBUtils.getSecondaryStorageStatistics(id);
            if (stats == null) {
                continue;
            }
            capacity.setUsedCapacity(stats.getByteUsed() + capacity.getUsedCapacity());
            capacity.setTotalCapacity(stats.getCapacityBytes() + capacity.getTotalCapacity());
        }

        return capacity;
    }

    private CapacityVO getStoragePoolUsedStatsInternal(Long zoneId, Long podId, Long clusterId, List<Long> poolIds, Long poolId) {
        SearchCriteria<StoragePoolVO> sc = _storagePoolDao.createSearchCriteria();
        List<StoragePoolVO> pools = new ArrayList<>();

        if (zoneId != null) {
            sc.addAnd("dataCenterId", SearchCriteria.Op.EQ, zoneId);
        }
        if (podId != null) {
            sc.addAnd("podId", SearchCriteria.Op.EQ, podId);
        }
        if (clusterId != null) {
            sc.addAnd("clusterId", SearchCriteria.Op.EQ, clusterId);
        }
        if (CollectionUtils.isNotEmpty(poolIds)) {
            sc.addAnd("id", SearchCriteria.Op.IN, poolIds.toArray());
        }
        if (poolId != null) {
            sc.addAnd("id", SearchCriteria.Op.EQ, poolId);
        }
        sc.addAnd("parent", SearchCriteria.Op.EQ, 0L);
        if (poolId != null) {
            pools.add(_storagePoolDao.findById(poolId));
        } else {
            pools = _storagePoolDao.search(sc, null);
        }

        CapacityVO capacity = new CapacityVO(poolId, zoneId, podId, clusterId, 0, 0, Capacity.CAPACITY_TYPE_STORAGE);
        for (StoragePoolVO pool : pools) {
            StorageStats stats = ApiDBUtils.getStoragePoolStatistics(pool.getId());
            if (stats == null) {
                continue;
            }
            capacity.setUsedCapacity(stats.getByteUsed() + capacity.getUsedCapacity());
            capacity.setTotalCapacity(stats.getCapacityBytes() + capacity.getTotalCapacity());
        }
        return capacity;

    }

    @Override
    public CapacityVO getStoragePoolUsedStats(Long poolId, Long clusterId, Long podId, Long zoneId) {
        return getStoragePoolUsedStatsInternal(zoneId, podId, clusterId, null, poolId);
    }

    @Override
    public CapacityVO getStoragePoolUsedStats(Long zoneId, Long podId, Long clusterId, List<Long> poolIds) {
        return getStoragePoolUsedStatsInternal(zoneId, podId, clusterId, poolIds, null);
    }

    @Override
    public PrimaryDataStoreInfo getStoragePool(long id) {
        return (PrimaryDataStoreInfo)_dataStoreMgr.getDataStore(id, DataStoreRole.Primary);
    }

    @Override
    @DB
    public List<VMInstanceVO> listByStoragePool(long storagePoolId) {
        SearchCriteria<VMInstanceVO> sc = StoragePoolSearch.create();
        sc.setJoinParameters("vmVolume", "volumeType", Volume.Type.ROOT);
        sc.setJoinParameters("vmVolume", "poolId", storagePoolId);
        sc.setJoinParameters("vmVolume", "state", Volume.State.Ready);
        return _vmInstanceDao.search(sc, null);
    }

    @Override
    @DB
    public StoragePoolVO findLocalStorageOnHost(long hostId) {
        SearchCriteria<StoragePoolVO> sc = LocalStorageSearch.create();
        sc.setParameters("type", StoragePoolType.Filesystem, StoragePoolType.LVM);
        sc.setJoinParameters("poolHost", "hostId", hostId);
        List<StoragePoolVO> storagePools = _storagePoolDao.search(sc, null);
        if (!storagePools.isEmpty()) {
            return storagePools.get(0);
        } else {
            return null;
        }
    }

    @Override
    public Host findUpAndEnabledHostWithAccessToStoragePools(List<Long> poolIds) {
        List<Long> hostIds = _storagePoolHostDao.findHostsConnectedToPools(poolIds);
        if (hostIds.isEmpty()) {
            return null;
        }
        Collections.shuffle(hostIds);

        for (Long hostId : hostIds) {
            Host host = _hostDao.findById(hostId);
            if (canHostAccessStoragePools(host, poolIds)) {
                return host;
            }
        }

        return null;
    }

    private boolean canHostAccessStoragePools(Host host, List<Long> poolIds) {
        if (poolIds == null || poolIds.isEmpty()) {
            return false;
        }

        for (Long poolId : poolIds) {
            StoragePool pool = _storagePoolDao.findById(poolId);
            if (!canHostAccessStoragePool(host, pool)) {
                return false;
            }
        }

        return true;
    }

    @Override
    @DB
    public List<StoragePoolHostVO> findStoragePoolsConnectedToHost(long hostId) {
        return _storagePoolHostDao.listByHostId(hostId);
    }

    @Override
    public boolean canHostAccessStoragePool(Host host, StoragePool pool) {
        if (host == null || pool == null) {
            return false;
        }

        if (!pool.isManaged()) {
            return true;
        }

        DataStoreProvider storeProvider = _dataStoreProviderMgr.getDataStoreProvider(pool.getStorageProviderName());
        DataStoreDriver storeDriver = storeProvider.getDataStoreDriver();

        return (storeDriver instanceof PrimaryDataStoreDriver && ((PrimaryDataStoreDriver)storeDriver).canHostAccessStoragePool(host, pool));
    }

    @Override
    public boolean canHostPrepareStoragePoolAccess(Host host, StoragePool pool) {
        if (host == null || pool == null || !pool.isManaged()) {
            return false;
        }

        DataStoreProvider storeProvider = _dataStoreProviderMgr.getDataStoreProvider(pool.getStorageProviderName());
        DataStoreDriver storeDriver = storeProvider.getDataStoreDriver();
        return storeDriver instanceof PrimaryDataStoreDriver && ((PrimaryDataStoreDriver)storeDriver).canHostPrepareStoragePoolAccess(host, pool);
    }

    @Override
    @DB
    public Host getHost(long hostId) {
        return _hostDao.findById(hostId);
    }

    @Override
    public Host updateSecondaryStorage(long secStorageId, String newUrl) {
        HostVO secHost = _hostDao.findById(secStorageId);
        if (secHost == null) {
            throw new InvalidParameterValueException("Can not find out the secondary storage id: " + secStorageId);
        }

        if (secHost.getType() != Host.Type.SecondaryStorage) {
            throw new InvalidParameterValueException(String.format("host: %s is not a secondary storage", secHost));
        }

        URI uri = null;
        try {
            uri = new URI(UriUtils.encodeURIComponent(newUrl));
            if (uri.getScheme() == null) {
                throw new InvalidParameterValueException("uri.scheme is null " + newUrl + ", add nfs:// (or cifs://) as a prefix");
            } else if (uri.getScheme().equalsIgnoreCase("nfs")) {
                if (uri.getHost() == null || uri.getHost().equalsIgnoreCase("") || uri.getPath() == null || uri.getPath().equalsIgnoreCase("")) {
                    throw new InvalidParameterValueException("Your host and/or path is wrong.  Make sure it's of the format nfs://hostname/path");
                }
            } else if (uri.getScheme().equalsIgnoreCase("cifs")) {
                // Don't validate against a URI encoded URI.
                URI cifsUri = new URI(newUrl);
                String warnMsg = UriUtils.getCifsUriParametersProblems(cifsUri);
                if (warnMsg != null) {
                    throw new InvalidParameterValueException(warnMsg);
                }
            }
        } catch (URISyntaxException e) {
            throw new InvalidParameterValueException(newUrl + " is not a valid uri");
        }

        String oldUrl = secHost.getStorageUrl();

        URI oldUri = null;
        try {
            oldUri = new URI(UriUtils.encodeURIComponent(oldUrl));
            if (!oldUri.getScheme().equalsIgnoreCase(uri.getScheme())) {
                throw new InvalidParameterValueException("can not change old scheme:" + oldUri.getScheme() + " to " + uri.getScheme());
            }
        } catch (URISyntaxException e) {
            logger.debug("Failed to get uri from " + oldUrl);
        }

        secHost.setStorageUrl(newUrl);
        secHost.setGuid(newUrl);
        secHost.setName(newUrl);
        _hostDao.update(secHost.getId(), secHost);
        return secHost;
    }

    @Override
    public HypervisorType getHypervisorTypeFromFormat(ImageFormat format) {

        if (format == null) {
            return HypervisorType.None;
        }

        if (format == ImageFormat.VHD) {
            return HypervisorType.XenServer;
        } else if (format == ImageFormat.OVA) {
            return HypervisorType.VMware;
        } else if (format == ImageFormat.QCOW2) {
            return HypervisorType.KVM;
        } else if (format == ImageFormat.RAW) {
            return HypervisorType.Ovm;
        } else if (format == ImageFormat.VHDX) {
            return HypervisorType.Hyperv;
        } else {
            return HypervisorType.None;
        }
    }

    private boolean checkUsagedSpace(StoragePool pool) {
        // Managed storage does not currently deal with accounting for physically used space (only provisioned space). Just return true if "pool" is managed.
        if (pool.isManaged() && !canPoolProvideStorageStats(pool)) {
            return true;
        }

        long totalSize = pool.getCapacityBytes();
        long usedSize = getUsedSize(pool);
        double usedPercentage = ((double)usedSize / (double)totalSize);
        double storageUsedThreshold = CapacityManager.StorageCapacityDisableThreshold.valueIn(pool.getDataCenterId());
        if (logger.isDebugEnabled()) {
            logger.debug("Checking pool {} for storage, totalSize: {}, usedBytes: {}, usedPct: {}, disable threshold: {}", pool, pool.getCapacityBytes(), pool.getUsedBytes(), usedPercentage, storageUsedThreshold);
        }
        if (usedPercentage >= storageUsedThreshold) {
            if (logger.isDebugEnabled()) {
                logger.debug("Insufficient space on pool: {} since its usage percentage: {} has crossed the pool.storage.capacity.disablethreshold: {}", pool, usedPercentage, storageUsedThreshold);
            }
            return false;
        }
        return true;
    }

    private long getUsedSize(StoragePool pool) {
        if (pool.getStorageProviderName().equalsIgnoreCase(DataStoreProvider.DEFAULT_PRIMARY) || canPoolProvideStorageStats(pool)) {
            return (pool.getUsedBytes());
        }

        StatsCollector sc = StatsCollector.getInstance();
        if (sc != null) {
            StorageStats stats = sc.getStoragePoolStats(pool.getId());
            if (stats == null) {
                stats = sc.getStorageStats(pool.getId());
            }
            if (stats != null) {
                return (stats.getByteUsed());
            }
        }

        return 0;
    }

    protected boolean checkIfPoolIopsCapacityNull(StoragePool pool) {
        // Only IOPS-guaranteed primary storage like SolidFire is using/setting IOPS.
        // This check returns true for storage that does not specify IOPS.
        if (pool.getCapacityIops() == null) {
            logger.info("Storage pool {} does not supply IOPS capacity, assuming enough capacity", pool);

            return true;
        }
        return false;
    }

    protected boolean storagePoolHasEnoughIops(long requestedIops, List<Pair<Volume, DiskProfile>> requestedVolumes, StoragePool pool, boolean skipPoolNullIopsCheck) {
        if (!skipPoolNullIopsCheck && checkIfPoolIopsCapacityNull(pool)) {
            return true;
        }
        StoragePoolVO storagePoolVo = _storagePoolDao.findById(pool.getId());
        long currentIops = _capacityMgr.getUsedIops(storagePoolVo);
        long futureIops = currentIops + requestedIops;
        boolean hasEnoughIops = futureIops <= pool.getCapacityIops();
        String hasCapacity = hasEnoughIops ? "has" : "does not have";
        logger.debug(String.format("Pool [%s] %s enough IOPS to allocate volumes [%s].", pool, hasCapacity, requestedVolumes));
        return hasEnoughIops;
    }

    @Override
    public boolean storagePoolHasEnoughIops(List<Pair<Volume, DiskProfile>> requestedVolumes, StoragePool pool) {
        if (requestedVolumes == null || requestedVolumes.isEmpty() || pool == null) {
            logger.debug(String.format("Cannot check if storage [%s] has enough IOPS to allocate volumes [%s].", pool, requestedVolumes));
            return false;
        }
        if (checkIfPoolIopsCapacityNull(pool)) {
            return true;
        }
        long requestedIops = 0;
        for (Pair<Volume, DiskProfile> volumeDiskProfilePair : requestedVolumes) {
            Volume requestedVolume = volumeDiskProfilePair.first();
            DiskProfile diskProfile = volumeDiskProfilePair.second();
            Long minIops = requestedVolume.getMinIops();
            if (requestedVolume.getDiskOfferingId() != diskProfile.getDiskOfferingId()) {
                minIops = diskProfile.getMinIops();
            }

            if (minIops != null && minIops > 0) {
                requestedIops += minIops;
            }
        }
        return storagePoolHasEnoughIops(requestedIops, requestedVolumes, pool, true);
    }

    @Override
    public boolean storagePoolHasEnoughIops(Long requestedIops, StoragePool pool) {
        if (pool == null) {
            return false;
        }
        if (requestedIops == null || requestedIops == 0) {
            return true;
        }
        return storagePoolHasEnoughIops(requestedIops, new ArrayList<>(), pool, false);
    }

    @Override
    public boolean storagePoolHasEnoughSpace(Long size, StoragePool pool) {
        if (size == null || size == 0) {
            return true;
        }
        final StoragePoolVO poolVO = _storagePoolDao.findById(pool.getId());
        long allocatedSizeWithTemplate = _capacityMgr.getAllocatedPoolCapacity(poolVO, null);
        return checkPoolforSpace(pool, allocatedSizeWithTemplate, size);
    }

    @Override
    public boolean storagePoolHasEnoughSpace(List<Pair<Volume, DiskProfile>> volumeDiskProfilePairs, StoragePool pool) {
        return storagePoolHasEnoughSpace(volumeDiskProfilePairs, pool, null);
    }

    @Override
    public boolean storagePoolHasEnoughSpace(List<Pair<Volume, DiskProfile>> volumeDiskProfilesList, StoragePool pool, Long clusterId) {
        if (CollectionUtils.isEmpty(volumeDiskProfilesList)) {
            logger.debug(String.format("Cannot check if pool [%s] has enough space to allocate volumes because the volumes list is empty.", pool));
            return false;
        }

        if (!checkUsagedSpace(pool)) {
            logger.debug(String.format("Cannot allocate pool [%s] because there is not enough space in this pool.", pool));
            return false;
        }

        // allocated space includes templates
        if (logger.isDebugEnabled()) {
            logger.debug("Destination pool: {}", pool);
        }
        // allocated space includes templates
        final StoragePoolVO poolVO = _storagePoolDao.findById(pool.getId());
        long allocatedSizeWithTemplate = _capacityMgr.getAllocatedPoolCapacity(poolVO, null);
        long totalAskingSize = 0;

        for (Pair<Volume, DiskProfile> volumeDiskProfilePair : volumeDiskProfilesList) {
            // refreshing the volume from the DB to get latest hv_ss_reserve (hypervisor snapshot reserve) field
            // I could have just assigned this to "volume", but decided to make a new variable for it so that it
            // might be clearer that this "volume" in "volumeDiskProfilesList" still might have an old value for hv_ss_reverse.
            Volume volume = volumeDiskProfilePair.first();
            DiskProfile diskProfile = volumeDiskProfilePair.second();
            VolumeVO volumeVO = volumeDao.findById(volume.getId());

            if (volumeVO.getHypervisorSnapshotReserve() == null) {
                // update the volume's hv_ss_reserve (hypervisor snapshot reserve) from a disk offering (used for managed storage)
                volService.updateHypervisorSnapshotReserveForVolume(getDiskOfferingVO(volumeVO), volumeVO.getId(), getHypervisorType(volumeVO));

                // hv_ss_reserve field might have been updated; refresh from DB to make use of it in getDataObjectSizeIncludingHypervisorSnapshotReserve
                volumeVO = volumeDao.findById(volume.getId());
            }

            // this if statement should resolve to true at most once per execution of the for loop its contained within (for a root disk that is
            // to leverage a template)
            if (volume.getTemplateId() != null) {
                VMTemplateVO tmpl = _templateDao.findByIdIncludingRemoved(volume.getTemplateId());

                if (tmpl != null && !ImageFormat.ISO.equals(tmpl.getFormat())) {
                    allocatedSizeWithTemplate = _capacityMgr.getAllocatedPoolCapacity(poolVO, tmpl);
                }
            }

            if (logger.isDebugEnabled()) {
                logger.debug("Pool ID for the volume {} is {}", volumeVO, volumeVO.getPoolId());
            }

            // A ready-state volume is already allocated in a pool, so the asking size is zero for it.
            // In case the volume is moving across pools or is not ready yet, the asking size has to be computed.
            if ((volumeVO.getState() != Volume.State.Ready) || (volumeVO.getPoolId() != pool.getId())) {
                totalAskingSize += getDataObjectSizeIncludingHypervisorSnapshotReserve(volumeVO, diskProfile, poolVO);

                totalAskingSize += getAskingSizeForTemplateBasedOnClusterAndStoragePool(volumeVO.getTemplateId(), clusterId, poolVO);
            }
        }

        return checkPoolforSpace(pool, allocatedSizeWithTemplate, totalAskingSize);
    }

    @Override
    public boolean storagePoolHasEnoughSpaceForResize(StoragePool pool, long currentSize, long newSize) {
        if (!checkUsagedSpace(pool)) {
            return false;
        }
        if (logger.isDebugEnabled()) {
            logger.debug("Destination pool: {}", pool);
        }
        long totalAskingSize = newSize - currentSize;

        if (totalAskingSize <= 0) {
            return true;
        } else {
            final StoragePoolVO poolVO = _storagePoolDao.findById(pool.getId());
            final long allocatedSizeWithTemplate = _capacityMgr.getAllocatedPoolCapacity(poolVO, null);
            return checkPoolforSpace(pool, allocatedSizeWithTemplate, totalAskingSize, true);
        }
    }

    protected Answer getCheckDatastorePolicyComplianceAnswer(String storagePolicyId, StoragePool pool) throws StorageUnavailableException {
        if (StringUtils.isEmpty(storagePolicyId)) {
            return null;
        }
        VsphereStoragePolicyVO storagePolicyVO = _vsphereStoragePolicyDao.findById(Long.parseLong(storagePolicyId));
        List<Long> hostIds = getUpHostsInPool(pool.getId());
        Collections.shuffle(hostIds);

        if (CollectionUtils.isEmpty(hostIds)) {
            throw new StorageUnavailableException("Unable to send command to the pool " + pool.getName() + " due to there is no enabled hosts up in this cluster", pool.getId());
        }
        try {
            StorageFilerTO storageFilerTO = new StorageFilerTO(pool);
            CheckDataStoreStoragePolicyComplainceCommand cmd = new CheckDataStoreStoragePolicyComplainceCommand(storagePolicyVO.getPolicyId(), storageFilerTO);
            long targetHostId = _hvGuruMgr.getGuruProcessedCommandTargetHost(hostIds.get(0), cmd);
            return _agentMgr.send(targetHostId, cmd);
        } catch (AgentUnavailableException e) {
            logger.debug("Unable to send storage pool command to " + pool + " via " + hostIds.get(0), e);
            throw new StorageUnavailableException("Unable to send command to the pool ", pool.getId());
        } catch (OperationTimedoutException e) {
            logger.debug("Failed to process storage pool command to " + pool + " via " + hostIds.get(0), e);
            throw new StorageUnavailableException("Failed to process storage command to the pool ", pool.getId());
        }
    }

    @Override
    public boolean isStoragePoolCompliantWithStoragePolicy(long diskOfferingId, StoragePool pool) throws StorageUnavailableException {
        String storagePolicyId = _diskOfferingDetailsDao.getDetail(diskOfferingId, ApiConstants.STORAGE_POLICY);
        Answer answer = getCheckDatastorePolicyComplianceAnswer(storagePolicyId, pool);
        return answer == null || answer.getResult();
    }

    @Override
    public boolean isStoragePoolCompliantWithStoragePolicy(List<Pair<Volume, DiskProfile>> volumes, StoragePool pool) throws StorageUnavailableException {
        if (CollectionUtils.isEmpty(volumes)) {
            return false;
        }
        List<Pair<Volume, Answer>> answers = new ArrayList<>();

        for (Pair<Volume, DiskProfile> volumeDiskProfilePair : volumes) {
            Volume volume = volumeDiskProfilePair.first();
            DiskProfile diskProfile = volumeDiskProfilePair.second();
            String storagePolicyId = _diskOfferingDetailsDao.getDetail(diskProfile.getDiskOfferingId(), ApiConstants.STORAGE_POLICY);
            Answer answer = getCheckDatastorePolicyComplianceAnswer(storagePolicyId, pool);
            if (answer != null) {
                answers.add(new Pair<>(volume, answer));
            }
        }
        // check cummilative result for all volumes
        for (Pair<Volume, Answer> answer : answers) {
            if (!answer.second().getResult()) {
                logger.debug("Storage pool {} is not compliance with storage policy for volume {}", pool, answer.first().getName());
                return false;
            }
        }
        return true;
    }

    protected boolean checkPoolforSpace(StoragePool pool, long allocatedSizeWithTemplate, long totalAskingSize) {
        return checkPoolforSpace(pool, allocatedSizeWithTemplate, totalAskingSize, false);
    }

    protected boolean checkPoolforSpace(StoragePool pool, long allocatedSizeWithTemplate, long totalAskingSize, boolean forVolumeResize) {
        // allocated space includes templates
        StoragePoolVO poolVO = _storagePoolDao.findById(pool.getId());

        long totalOverProvCapacity;

        if (pool.getPoolType().supportsOverProvisioning()) {
            BigDecimal overProvFactor = getStorageOverProvisioningFactor(pool.getId());

            totalOverProvCapacity = overProvFactor.multiply(new BigDecimal(pool.getCapacityBytes())).longValue();

            logger.debug("Found storage pool {} of type {} with overprovisioning factor {}", pool, pool.getPoolType(), overProvFactor);
            logger.debug("Total over provisioned capacity calculated is {} * {}", overProvFactor, toHumanReadableSize(pool.getCapacityBytes()));
        } else {
            totalOverProvCapacity = pool.getCapacityBytes();

            logger.debug("Found storage pool {} of type {}", poolVO, pool.getPoolType());
        }

        logger.debug("Total capacity of the pool {} is {}", poolVO, toHumanReadableSize(totalOverProvCapacity));

        double storageAllocatedThreshold = CapacityManager.StorageAllocatedCapacityDisableThreshold.valueIn(pool.getDataCenterId());

        if (logger.isDebugEnabled()) {
            logger.debug("Checking pool: {} for storage allocation , maxSize : {}, " +
                    "totalAllocatedSize : {}, askingSize : {}, allocated disable threshold: {}",
                    pool, toHumanReadableSize(totalOverProvCapacity), toHumanReadableSize(allocatedSizeWithTemplate), toHumanReadableSize(totalAskingSize), storageAllocatedThreshold);
        }

        double usedPercentage = (allocatedSizeWithTemplate + totalAskingSize) / (double)(totalOverProvCapacity);

        if (usedPercentage > storageAllocatedThreshold) {
            if (logger.isDebugEnabled()) {
                logger.debug("Insufficient un-allocated capacity on: {} for storage " +
                        "allocation since its allocated percentage: {} has crossed the allocated" +
                        " pool.storage.allocated.capacity.disablethreshold: {}",
                        pool, usedPercentage, storageAllocatedThreshold);
            }
            if (!forVolumeResize) {
                return false;
            }
            if (!AllowVolumeReSizeBeyondAllocation.valueIn(pool.getDataCenterId())) {
                logger.debug(String.format("Skipping the pool %s as %s is false", pool, AllowVolumeReSizeBeyondAllocation.key()));
                return false;
            }

            double storageAllocatedThresholdForResize = CapacityManager.StorageAllocatedCapacityDisableThresholdForVolumeSize.valueIn(pool.getDataCenterId());
            if (usedPercentage > storageAllocatedThresholdForResize) {
                logger.debug(String.format("Skipping the pool %s since its allocated percentage: %s has crossed the allocated %s: %s",
                        pool, usedPercentage, CapacityManager.StorageAllocatedCapacityDisableThresholdForVolumeSize.key(), storageAllocatedThresholdForResize));
                return false;
            }
        }

        if (totalOverProvCapacity < (allocatedSizeWithTemplate + totalAskingSize)) {
            if (logger.isDebugEnabled()) {
                logger.debug("Insufficient un-allocated capacity on: {} for storage " +
                        "allocation, not enough storage, maxSize : {}, totalAllocatedSize : {}, " +
                        "askingSize : {}", pool, toHumanReadableSize(totalOverProvCapacity),
                        toHumanReadableSize(allocatedSizeWithTemplate), toHumanReadableSize(totalAskingSize));
            }

            return false;
        }

        return true;
    }

    /**
     * Storage plug-ins for managed storage can be designed in such a way as to store a template on the primary storage once and
     * make use of it via storage-side cloning.
     *
     * This method determines how many more bytes it will need for the template (if the template is already stored on the primary storage,
     * then the answer is 0).
     */
    private long getAskingSizeForTemplateBasedOnClusterAndStoragePool(Long templateId, Long clusterId, StoragePoolVO storagePoolVO) {
        if (templateId == null || clusterId == null || storagePoolVO == null || !storagePoolVO.isManaged()) {
            return 0;
        }

        VMTemplateVO tmpl = _templateDao.findByIdIncludingRemoved(templateId);

        if (tmpl == null || ImageFormat.ISO.equals(tmpl.getFormat())) {
            return 0;
        }

        HypervisorType hypervisorType = tmpl.getHypervisorType();

        // The getSupportsResigning method is applicable for XenServer as a UUID-resigning patch may or may not be installed on those hypervisor hosts.
        if (_clusterDao.getSupportsResigning(clusterId) || HypervisorType.VMware.equals(hypervisorType) || HypervisorType.KVM.equals(hypervisorType)) {
            return getBytesRequiredForTemplate(tmpl, storagePoolVO);
        }

        return 0;
    }

    private long getDataObjectSizeIncludingHypervisorSnapshotReserve(Volume volume, DiskProfile diskProfile, StoragePool pool) {
        DataStoreProvider storeProvider = _dataStoreProviderMgr.getDataStoreProvider(pool.getStorageProviderName());
        DataStoreDriver storeDriver = storeProvider.getDataStoreDriver();

        if (storeDriver instanceof PrimaryDataStoreDriver) {
            PrimaryDataStoreDriver primaryStoreDriver = (PrimaryDataStoreDriver)storeDriver;

            VolumeInfo volumeInfo = volFactory.getVolume(volume.getId());
            if (volume.getDiskOfferingId() != diskProfile.getDiskOfferingId()) {
                return diskProfile.getSize();
            }
            return primaryStoreDriver.getDataObjectSizeIncludingHypervisorSnapshotReserve(volumeInfo, pool);
        }

        return volume.getSize();
    }

    private DiskOfferingVO getDiskOfferingVO(Volume volume) {
        Long diskOfferingId = volume.getDiskOfferingId();

        return _diskOfferingDao.findById(diskOfferingId);
    }

    private HypervisorType getHypervisorType(Volume volume) {
        Long instanceId = volume.getInstanceId();

        VMInstanceVO vmInstance = _vmInstanceDao.findById(instanceId);

        if (vmInstance != null) {
            return vmInstance.getHypervisorType();
        }

        return null;
    }

    private long getBytesRequiredForTemplate(VMTemplateVO tmpl, StoragePool pool) {
        if (tmplFactory.isTemplateMarkedForDirectDownload(tmpl.getId())) {
            return tmpl.getSize();
        }

        DataStoreProvider storeProvider = _dataStoreProviderMgr.getDataStoreProvider(pool.getStorageProviderName());
        DataStoreDriver storeDriver = storeProvider.getDataStoreDriver();

        if (storeDriver instanceof PrimaryDataStoreDriver) {
            PrimaryDataStoreDriver primaryStoreDriver = (PrimaryDataStoreDriver)storeDriver;

            TemplateInfo templateInfo = tmplFactory.getReadyTemplateOnImageStore(tmpl.getId(), pool.getDataCenterId());

            return primaryStoreDriver.getBytesRequiredForTemplate(templateInfo, pool);
        }

        return tmpl.getSize();
    }

    @Override
    public boolean storagePoolCompatibleWithVolumePool(StoragePool pool, Volume volume) {
        if (pool == null || volume == null) {
            logger.debug(String.format("Cannot check if storage pool [%s] is compatible with volume [%s].", pool, volume));
            return false;
        }

        if (volume.getPoolId() == null) {
            logger.debug(String.format("Volume [%s] is not allocated to any pool. Cannot check compatibility with pool [%s].", volume, pool));
            return true;
        }

        StoragePool volumePool = _storagePoolDao.findById(volume.getPoolId());
        if (volumePool == null) {
            logger.debug(String.format("Pool [%s] used by volume [%s] does not exist. Cannot check compatibility.", pool, volume));
            return true;
        }

        if (volume.getState() == Volume.State.Ready) {
            if (volumePool.getPoolType() == Storage.StoragePoolType.PowerFlex && pool.getPoolType() != Storage.StoragePoolType.PowerFlex) {
                logger.debug(String.format("Pool [%s] with type [%s] does not match volume [%s] pool type [%s].", pool, pool.getPoolType(), volume, volumePool.getPoolType()));
                return false;
            } else if (volumePool.getPoolType() != Storage.StoragePoolType.PowerFlex && pool.getPoolType() == Storage.StoragePoolType.PowerFlex) {
                logger.debug(String.format("Pool [%s] with type [%s] does not match volume [%s] pool type [%s].", pool, pool.getPoolType(), volume, volumePool.getPoolType()));
                return false;
            }
        } else {
            logger.debug(String.format("Cannot check compatibility of pool [%s] because volume [%s] is not in [%s] state.", pool, volume, Volume.State.Ready));
            return false;
        }
        logger.debug(String.format("Pool [%s] is compatible with volume [%s].", pool, volume));
        return true;
    }

    @Override
    public void createCapacityEntry(long poolId) {
        StoragePoolVO storage = _storagePoolDao.findById(poolId);
        createCapacityEntry(storage, Capacity.CAPACITY_TYPE_STORAGE_ALLOCATED, 0);
    }

    @Override
    public synchronized boolean registerHostListener(String providerName, HypervisorHostListener listener) {
        hostListeners.put(providerName, listener);
        return true;
    }

    @Override
    public Answer sendToPool(long poolId, Command cmd) throws StorageUnavailableException {
        return null;
    }

    @Override
    public Answer[] sendToPool(long poolId, Commands cmd) throws StorageUnavailableException {
        return null;
    }

    @Override
    public String getName() {
        return null;
    }

    private String getValidTemplateName(Long zoneId, HypervisorType hType) {
        String templateName = null;
        if (hType.equals(HypervisorType.XenServer)) {
            templateName = VirtualNetworkApplianceManager.RouterTemplateXen.valueIn(zoneId);
        } else if (hType.equals(HypervisorType.KVM)) {
            templateName = VirtualNetworkApplianceManager.RouterTemplateKvm.valueIn(zoneId);
        } else if (hType.equals(HypervisorType.VMware)) {
            templateName = VirtualNetworkApplianceManager.RouterTemplateVmware.valueIn(zoneId);
        } else if (hType.equals(HypervisorType.Hyperv)) {
            templateName = VirtualNetworkApplianceManager.RouterTemplateHyperV.valueIn(zoneId);
        } else if (hType.equals(HypervisorType.LXC)) {
            templateName = VirtualNetworkApplianceManager.RouterTemplateLxc.valueIn(zoneId);
        }
        return templateName;
    }
    @Override
    public ImageStore discoverImageStore(String name, String url, String providerName, Long zoneId, Map details) throws IllegalArgumentException, DiscoveryException, InvalidParameterValueException {
        DataStoreProvider storeProvider = _dataStoreProviderMgr.getDataStoreProvider(providerName);

        if (storeProvider == null) {
            storeProvider = _dataStoreProviderMgr.getDefaultImageDataStoreProvider();
            if (storeProvider == null) {
                throw new InvalidParameterValueException("can't find image store provider: " + providerName);
            }
            providerName = storeProvider.getName(); // ignored passed provider name and use default image store provider name
        }

        ScopeType scopeType = ScopeType.ZONE;
        if (zoneId == null) {
            scopeType = ScopeType.REGION;
        }

        if (name == null) {
            name = url;
        }

        ImageStoreVO imageStore = _imageStoreDao.findByName(name);
        if (imageStore != null) {
            throw new InvalidParameterValueException("The image store with name " + name + " already exists, try creating with another name");
        }

        // check if scope is supported by store provider
        if (!((ImageStoreProvider)storeProvider).isScopeSupported(scopeType)) {
            throw new InvalidParameterValueException("Image store provider " + providerName + " does not support scope " + scopeType);
        }

        // check if we have already image stores from other different providers,
        // we currently are not supporting image stores from different
        // providers co-existing
        List<ImageStoreVO> imageStores = _imageStoreDao.listImageStores();
        for (ImageStoreVO store : imageStores) {
            if (!store.getProviderName().equalsIgnoreCase(providerName)) {
                throw new InvalidParameterValueException("You can only add new image stores from the same provider " + store.getProviderName() + " already added");
            }
        }

        if (zoneId != null) {
            // Check if the zone exists in the system
            DataCenterVO zone = _dcDao.findById(zoneId);
            if (zone == null) {
                throw new InvalidParameterValueException("Can't find zone by id " + zoneId);
            }

            Account account = CallContext.current().getCallingAccount();
            if (Grouping.AllocationState.Disabled == zone.getAllocationState() && !_accountMgr.isRootAdmin(account.getId())) {
                PermissionDeniedException ex = new PermissionDeniedException("Cannot perform this operation, Zone with specified id is currently disabled");
                ex.addProxyObject(zone.getUuid(), "dcId");
                throw ex;
            }
        }

        Map<String, Object> params = new HashMap<>();
        params.put("zoneId", zoneId);
        params.put("url", url);
        params.put("name", name);
        params.put("details", details);
        params.put("scope", scopeType);
        params.put("providerName", storeProvider.getName());
        params.put("role", DataStoreRole.Image);

        DataStoreLifeCycle lifeCycle = storeProvider.getDataStoreLifeCycle();

        DataStore store;
        try {
            store = lifeCycle.initialize(params);
        } catch (Exception e) {
            if (logger.isDebugEnabled()) {
                logger.debug("Failed to add data store: " + e.getMessage(), e);
            }
            throw new CloudRuntimeException("Failed to add data store: " + e.getMessage(), e);
        }

        if (((ImageStoreProvider)storeProvider).needDownloadSysTemplate()) {
            // trigger system vm template download
            _imageSrv.downloadBootstrapSysTemplate(store);
        } else {
            // populate template_store_ref table
            _imageSrv.addSystemVMTemplatesToSecondary(store);
            _imageSrv.handleTemplateSync(store);
            registerSystemVmTemplateOnFirstNfsStore(zoneId, providerName, url, store);
        }

        // associate builtin template with zones associated with this image store
        associateCrosszoneTemplatesToZone(zoneId);

        // duplicate cache store records to region wide storage
        if (scopeType == ScopeType.REGION) {
            duplicateCacheStoreRecordsToRegionStore(store.getId());
        }

        return (ImageStore)_dataStoreMgr.getDataStore(store.getId(), DataStoreRole.Image);
    }

    private void registerSystemVmTemplateOnFirstNfsStore(Long zoneId, String providerName, String url, DataStore store) {
        if (DataStoreProvider.NFS_IMAGE.equals(providerName) && zoneId != null) {
            Transaction.execute(new TransactionCallbackNoReturn() {
                @Override
                public void doInTransactionWithoutResult(final TransactionStatus status) {
                    List<ImageStoreVO> stores = _imageStoreDao.listAllStoresInZone(zoneId, providerName, DataStoreRole.Image);
                    stores = stores.stream().filter(str -> str.getId() != store.getId()).collect(Collectors.toList());
                    // Check if it's the only/first store in the zone
                    if (stores.size() == 0) {
                        List<HypervisorType> hypervisorTypes = _clusterDao.getAvailableHypervisorInZone(zoneId);
                        Set<HypervisorType> hypSet = new HashSet<>(hypervisorTypes);
                        TransactionLegacy txn = TransactionLegacy.open("AutomaticTemplateRegister");
                        SystemVmTemplateRegistration systemVmTemplateRegistration = new SystemVmTemplateRegistration();
                        String filePath = null;
                        try {
                            filePath = Files.createTempDirectory(SystemVmTemplateRegistration.TEMPORARY_SECONDARY_STORE).toString();
                            if (filePath == null) {
                                throw new CloudRuntimeException("Failed to create temporary file path to mount the store");
                            }
                            Pair<String, Long> storeUrlAndId = new Pair<>(url, store.getId());
                            String nfsVersion = imageStoreDetailsUtil.getNfsVersion(store.getId());
                            for (HypervisorType hypervisorType : hypSet) {
                                try {
                                    if (HypervisorType.Simulator == hypervisorType) {
                                        continue;
                                    }
                                    String templateName = getValidTemplateName(zoneId, hypervisorType);
                                    Pair<Hypervisor.HypervisorType, String> hypervisorAndTemplateName =
                                            new Pair<>(hypervisorType, templateName);
                                    Long templateId = systemVmTemplateRegistration.getRegisteredTemplateId(hypervisorAndTemplateName);
                                    VMTemplateVO vmTemplateVO = null;
                                    TemplateDataStoreVO templateVO = null;
                                    if (templateId != null) {
                                        vmTemplateVO = _templateDao.findById(templateId);
                                        templateVO = _templateStoreDao.findByStoreTemplate(store.getId(), templateId);
                                        if (templateVO != null) {
                                            try {
                                                if (SystemVmTemplateRegistration.validateIfSeeded(
                                                        url, templateVO.getInstallPath(), nfsVersion)) {
                                                    continue;
                                                }
                                            } catch (Exception e) {
                                                logger.error("Failed to validated if template is seeded", e);
                                            }
                                        }
                                    }
                                    SystemVmTemplateRegistration.mountStore(storeUrlAndId.first(), filePath, nfsVersion);
                                    if (templateVO != null && vmTemplateVO != null) {
                                        systemVmTemplateRegistration.registerTemplate(hypervisorAndTemplateName, storeUrlAndId, vmTemplateVO, templateVO, filePath);
                                    } else {
                                        systemVmTemplateRegistration.registerTemplate(hypervisorAndTemplateName, storeUrlAndId, filePath);
                                    }
                                } catch (CloudRuntimeException e) {
                                    SystemVmTemplateRegistration.unmountStore(filePath);
                                    logger.error(String.format("Failed to register systemVM template for hypervisor: %s", hypervisorType.name()), e);
                                }
                            }
                        } catch (Exception e) {
                            logger.error("Failed to register systemVM template(s)");
                        } finally {
                            SystemVmTemplateRegistration.unmountStore(filePath);
                            txn.close();
                        }
                    }
                }
            });
        }
    }
    @Override
    public ImageStore migrateToObjectStore(String name, String url, String providerName, Map<String, String> details) throws DiscoveryException, InvalidParameterValueException {
        // check if current cloud is ready to migrate, we only support cloud with only NFS secondary storages
        List<ImageStoreVO> imgStores = _imageStoreDao.listImageStores();
        List<ImageStoreVO> nfsStores = new ArrayList<>();
        if (imgStores != null && imgStores.size() > 0) {
            for (ImageStoreVO store : imgStores) {
                if (!store.getProviderName().equals(DataStoreProvider.NFS_IMAGE)) {
                    throw new InvalidParameterValueException("We only support migrate NFS secondary storage to use object store!");
                } else {
                    nfsStores.add(store);
                }
            }
        }
        // convert all NFS secondary storage to staging store
        if (nfsStores != null && nfsStores.size() > 0) {
            for (ImageStoreVO store : nfsStores) {
                long storeId = store.getId();

                _accountMgr.checkAccessAndSpecifyAuthority(CallContext.current().getCallingAccount(), store.getDataCenterId());

                DataStoreProvider provider = _dataStoreProviderMgr.getDataStoreProvider(store.getProviderName());
                DataStoreLifeCycle lifeCycle = provider.getDataStoreLifeCycle();
                DataStore secStore = _dataStoreMgr.getDataStore(storeId, DataStoreRole.Image);
                lifeCycle.migrateToObjectStore(secStore);
                // update store_role in template_store_ref and snapshot_store_ref to ImageCache
                _templateStoreDao.updateStoreRoleToCachce(storeId);
                _snapshotStoreDao.updateStoreRoleToCache(storeId);
            }
        }
        // add object store
        return discoverImageStore(name, url, providerName, null, details);
    }

    @Override
    public ImageStore updateImageStore(UpdateImageStoreCmd cmd) {
        return updateImageStoreStatus(cmd.getId(), cmd.getName(), cmd.getReadonly(), cmd.getCapacityBytes());
    }

    @Override
    @ActionEvent(eventType = EventTypes.EVENT_UPDATE_IMAGE_STORE_ACCESS_STATE,
            eventDescription = "image store access updated")
    public ImageStore updateImageStoreStatus(Long id, String name, Boolean readonly, Long capacityBytes) {
        // Input validation
        ImageStoreVO imageStoreVO = _imageStoreDao.findById(id);
        if (imageStoreVO == null) {
            throw new IllegalArgumentException("Unable to find image store with ID: " + id);
        }
        if (com.cloud.utils.StringUtils.isNotBlank(name)) {
            imageStoreVO.setName(name);
        }
        if (capacityBytes != null) {
            imageStoreVO.setTotalSize(capacityBytes);
        }
        if (readonly != null) {
            imageStoreVO.setReadonly(readonly);
        }
        _imageStoreDao.update(id, imageStoreVO);
        return imageStoreVO;
    }

    @Override
    public ImageStore updateImageStoreStatus(Long id, Boolean readonly) {
        return updateImageStoreStatus(id, null, readonly, null);
    }

    /**
     * @param poolId - Storage pool id for pool to update.
     * @param failOnChecks - If true, throw an error if pool type and state checks fail.
     */
    @Override
    public void updateStorageCapabilities(Long poolId, boolean failOnChecks) {
        StoragePoolVO pool = _storagePoolDao.findById(poolId);

        if (pool == null) {
            throw new CloudRuntimeException("Primary storage not found for id: " + poolId);
        }

        // Only checking NFS for now - required for disk provisioning type support for vmware.
        if (pool.getPoolType() != StoragePoolType.NetworkFilesystem) {
            if (failOnChecks) {
                throw new CloudRuntimeException("Storage capabilities update only supported on NFS storage mounted.");
            }
            return;
        }

        if (pool.getStatus() != StoragePoolStatus.Initialized && pool.getStatus() != StoragePoolStatus.Up) {
            if (failOnChecks){
                throw new CloudRuntimeException("Primary storage is not in the right state to update capabilities");
            }
            return;
        }

        HypervisorType hypervisor = pool.getHypervisor();

        if (hypervisor == null){
            if (pool.getClusterId() != null) {
                ClusterVO cluster = _clusterDao.findById(pool.getClusterId());
                hypervisor = cluster.getHypervisorType();
            }
        }

        if (!HypervisorType.VMware.equals(hypervisor)) {
            if (failOnChecks) {
                throw new CloudRuntimeException("Storage capabilities update only supported on VMWare.");
            }
            return;
        }

        // find the host
        List<Long> poolIds = new ArrayList<>();
        poolIds.add(pool.getId());
        List<Long> hosts = _storagePoolHostDao.findHostsConnectedToPools(poolIds);
        if (hosts.size() > 0) {
            GetStoragePoolCapabilitiesCommand cmd = new GetStoragePoolCapabilitiesCommand();
            cmd.setPool(new StorageFilerTO(pool));
            GetStoragePoolCapabilitiesAnswer answer = (GetStoragePoolCapabilitiesAnswer) _agentMgr.easySend(hosts.get(0), cmd);
            if (answer.getPoolDetails() != null && answer.getPoolDetails().containsKey(Storage.Capability.HARDWARE_ACCELERATION.toString())) {
                StoragePoolDetailVO hardwareAccelerationSupported = _storagePoolDetailsDao.findDetail(pool.getId(), Storage.Capability.HARDWARE_ACCELERATION.toString());
                if (hardwareAccelerationSupported == null) {
                    StoragePoolDetailVO storagePoolDetailVO = new StoragePoolDetailVO(pool.getId(), Storage.Capability.HARDWARE_ACCELERATION.toString(), answer.getPoolDetails().get(Storage.Capability.HARDWARE_ACCELERATION.toString()), false);
                    _storagePoolDetailsDao.persist(storagePoolDetailVO);
                } else {
                    hardwareAccelerationSupported.setValue(answer.getPoolDetails().get(Storage.Capability.HARDWARE_ACCELERATION.toString()));
                    _storagePoolDetailsDao.update(hardwareAccelerationSupported.getId(), hardwareAccelerationSupported);
                }
            } else {
                if (answer != null && !answer.getResult()) {
                    logger.error("Failed to update storage pool capabilities: " + answer.getDetails());
                    if (failOnChecks) {
                        throw new CloudRuntimeException(answer.getDetails());
                    }
                }
            }
        }
    }

    private void duplicateCacheStoreRecordsToRegionStore(long storeId) {
        _templateStoreDao.duplicateCacheRecordsOnRegionStore(storeId);
        _snapshotStoreDao.duplicateCacheRecordsOnRegionStore(storeId);
        _volumeStoreDao.duplicateCacheRecordsOnRegionStore(storeId);
    }

    private void associateCrosszoneTemplatesToZone(Long zoneId) {
        VMTemplateZoneVO tmpltZone;

        List<VMTemplateVO> allTemplates = _vmTemplateDao.listAll();
        List<Long> dcIds = new ArrayList<>();
        if (zoneId != null) {
            dcIds.add(zoneId);
        } else {
            List<DataCenterVO> dcs = _dcDao.listAll();
            if (dcs != null) {
                for (DataCenterVO dc : dcs) {
                    dcIds.add(dc.getId());
                }
            }
        }

        for (VMTemplateVO vt : allTemplates) {
            if (vt.isCrossZones()) {
                for (Long dcId : dcIds) {
                    tmpltZone = _vmTemplateZoneDao.findByZoneTemplate(dcId, vt.getId());
                    if (tmpltZone == null) {
                        VMTemplateZoneVO vmTemplateZone = new VMTemplateZoneVO(dcId, vt.getId(), new Date());
                        _vmTemplateZoneDao.persist(vmTemplateZone);
                    }
                }
            }
        }
    }

    @Override
    public boolean deleteImageStore(DeleteImageStoreCmd cmd) {
        final long storeId = cmd.getId();
        // Verify that image store exists
        ImageStoreVO store = _imageStoreDao.findById(storeId);
        if (store == null) {
            throw new InvalidParameterValueException("Image store with id " + storeId + " doesn't exist");
        }
        _accountMgr.checkAccessAndSpecifyAuthority(CallContext.current().getCallingAccount(), store.getDataCenterId());

        // Verify that there are no live snapshot, template, volume on the image
        // store to be deleted
        List<SnapshotDataStoreVO> snapshots = _snapshotStoreDao.listByStoreId(storeId, DataStoreRole.Image);
        if (snapshots != null && snapshots.size() > 0) {
            throw new InvalidParameterValueException("Cannot delete image store with active snapshots backup!");
        }
        List<VolumeDataStoreVO> volumes = _volumeStoreDao.listByStoreId(storeId);
        if (volumes != null && volumes.size() > 0) {
            throw new InvalidParameterValueException("Cannot delete image store with active volumes backup!");
        }

        // search if there are user templates stored on this image store, excluding system, builtin templates
        List<TemplateJoinVO> templates = _templateViewDao.listActiveTemplates(storeId);
        if (templates != null && templates.size() > 0) {
            throw new InvalidParameterValueException("Cannot delete image store with active templates backup!");
        }

        // ready to delete
        Transaction.execute(new TransactionCallbackNoReturn() {
            @Override
            public void doInTransactionWithoutResult(TransactionStatus status) {
                // first delete from image_store_details table, we need to do that since
                // we are not actually deleting record from main
                // image_data_store table, so delete cascade will not work
                _imageStoreDetailsDao.deleteDetails(storeId);
                _snapshotStoreDao.deletePrimaryRecordsForStore(storeId, DataStoreRole.Image);
                _volumeStoreDao.deletePrimaryRecordsForStore(storeId);
                _templateStoreDao.deletePrimaryRecordsForStore(storeId);
                annotationDao.removeByEntityType(AnnotationService.EntityType.SECONDARY_STORAGE.name(), store.getUuid());
                _imageStoreDao.remove(storeId);
            }
        });

        return true;
    }

    @Override
    public ImageStore createSecondaryStagingStore(CreateSecondaryStagingStoreCmd cmd) {
        String providerName = cmd.getProviderName();
        DataStoreProvider storeProvider = _dataStoreProviderMgr.getDataStoreProvider(providerName);

        if (storeProvider == null) {
            storeProvider = _dataStoreProviderMgr.getDefaultCacheDataStoreProvider();
            if (storeProvider == null) {
                throw new InvalidParameterValueException("can't find cache store provider: " + providerName);
            }
        }

        Long dcId = cmd.getZoneId();

        ScopeType scopeType = null;
        String scope = cmd.getScope();
        if (scope != null) {
            try {
                scopeType = Enum.valueOf(ScopeType.class, scope.toUpperCase());

            } catch (Exception e) {
                throw new InvalidParameterValueException("invalid scope for cache store " + scope);
            }

            if (scopeType != ScopeType.ZONE) {
                throw new InvalidParameterValueException("Only zone wide cache storage is supported");
            }
        }

        if (scopeType == ScopeType.ZONE && dcId == null) {
            throw new InvalidParameterValueException("zone id can't be null, if scope is zone");
        }

        // Check if the zone exists in the system
        DataCenterVO zone = _dcDao.findById(dcId);
        if (zone == null) {
            throw new InvalidParameterValueException("Can't find zone by id " + dcId);
        }

        Account account = CallContext.current().getCallingAccount();
        if (Grouping.AllocationState.Disabled == zone.getAllocationState() && !_accountMgr.isRootAdmin(account.getId())) {
            PermissionDeniedException ex = new PermissionDeniedException("Cannot perform this operation, Zone with specified id is currently disabled");
            ex.addProxyObject(zone.getUuid(), "dcId");
            throw ex;
        }

        Map<String, Object> params = new HashMap<>();
        params.put("zoneId", dcId);
        params.put("url", cmd.getUrl());
        params.put("name", cmd.getUrl());
        params.put("details", cmd.getDetails());
        params.put("scope", scopeType);
        params.put("providerName", storeProvider.getName());
        params.put("role", DataStoreRole.ImageCache);

        DataStoreLifeCycle lifeCycle = storeProvider.getDataStoreLifeCycle();
        DataStore store = null;
        try {
            store = lifeCycle.initialize(params);
        } catch (Exception e) {
            logger.debug("Failed to add data store: " + e.getMessage(), e);
            throw new CloudRuntimeException("Failed to add data store: " + e.getMessage(), e);
        }

        return (ImageStore)_dataStoreMgr.getDataStore(store.getId(), DataStoreRole.ImageCache);
    }

    @Override
    public boolean deleteSecondaryStagingStore(DeleteSecondaryStagingStoreCmd cmd) {
        final long storeId = cmd.getId();
        // Verify that cache store exists
        ImageStoreVO store = _imageStoreDao.findById(storeId);
        if (store == null) {
            throw new InvalidParameterValueException("Cache store with id " + storeId + " doesn't exist");
        }
        _accountMgr.checkAccessAndSpecifyAuthority(CallContext.current().getCallingAccount(), store.getDataCenterId());

        // Verify that there are no live snapshot, template, volume on the cache
        // store that is currently referenced
        List<SnapshotDataStoreVO> snapshots = _snapshotStoreDao.listActiveOnCache(storeId);
        if (snapshots != null && snapshots.size() > 0) {
            throw new InvalidParameterValueException("Cannot delete cache store with staging snapshots currently in use!");
        }
        List<VolumeDataStoreVO> volumes = _volumeStoreDao.listActiveOnCache(storeId);
        if (volumes != null && volumes.size() > 0) {
            throw new InvalidParameterValueException("Cannot delete cache store with staging volumes currently in use!");
        }

        List<TemplateDataStoreVO> templates = _templateStoreDao.listActiveOnCache(storeId);
        if (templates != null && templates.size() > 0) {
            throw new InvalidParameterValueException("Cannot delete cache store with staging templates currently in use!");
        }

        // ready to delete
        Transaction.execute(new TransactionCallbackNoReturn() {
            @Override
            public void doInTransactionWithoutResult(TransactionStatus status) {
                // first delete from image_store_details table, we need to do that since
                // we are not actually deleting record from main
                // image_data_store table, so delete cascade will not work
                _imageStoreDetailsDao.deleteDetails(storeId);
                _snapshotStoreDao.deletePrimaryRecordsForStore(storeId, DataStoreRole.ImageCache);
                _volumeStoreDao.deletePrimaryRecordsForStore(storeId);
                _templateStoreDao.deletePrimaryRecordsForStore(storeId);
                _imageStoreDao.remove(storeId);
            }
        });

        return true;
    }

    protected class DownloadURLGarbageCollector implements Runnable {

        public DownloadURLGarbageCollector() {
        }

        @Override
        public void run() {
            try {
                logger.trace("Download URL Garbage Collection Thread is running.");

                cleanupDownloadUrls();

            } catch (Exception e) {
                logger.error("Caught the following Exception", e);
            }
        }
    }

    @Override
    public void cleanupDownloadUrls() {

        // Cleanup expired volume URLs
        List<VolumeDataStoreVO> volumesOnImageStoreList = _volumeStoreDao.listVolumeDownloadUrls();
        HashSet<Long> expiredVolumeIds = new HashSet<>();
        HashSet<Long> activeVolumeIds = new HashSet<>();
        for (VolumeDataStoreVO volumeOnImageStore : volumesOnImageStoreList) {

            long volumeId = volumeOnImageStore.getVolumeId();
            VolumeVO volume = volumeDao.findById(volumeId);
            try {
                long downloadUrlCurrentAgeInSecs = DateUtil.getTimeDifference(DateUtil.now(), volumeOnImageStore.getExtractUrlCreated());
                if (downloadUrlCurrentAgeInSecs < _downloadUrlExpirationInterval) {  // URL hasnt expired yet
                    activeVolumeIds.add(volumeId);
                    continue;
                }
                expiredVolumeIds.add(volumeId);
                logger.debug("Removing download url {} for volume {}", volumeOnImageStore.getExtractUrl(), volume);

                // Remove it from image store
                ImageStoreEntity secStore = (ImageStoreEntity)_dataStoreMgr.getDataStore(volumeOnImageStore.getDataStoreId(), DataStoreRole.Image);
                secStore.deleteExtractUrl(volumeOnImageStore.getInstallPath(), volumeOnImageStore.getExtractUrl(), Upload.Type.VOLUME);

                // Now expunge it from DB since this entry was created only for download purpose
                _volumeStoreDao.expunge(volumeOnImageStore.getId());
            } catch (Throwable th) {
                logger.warn("Caught exception while deleting download url {} for volume {}", volumeOnImageStore.getExtractUrl(), volume, th);
            }
        }
        for (Long volumeId : expiredVolumeIds) {
            if (activeVolumeIds.contains(volumeId)) {
                continue;
            }
            Volume volume = volumeDao.findById(volumeId);
            if (volume != null && volume.getState() == Volume.State.Expunged) {
                volumeDao.remove(volumeId);
            }
        }

        // Cleanup expired template URLs
        List<TemplateDataStoreVO> templatesOnImageStoreList = _templateStoreDao.listTemplateDownloadUrls();
        for (TemplateDataStoreVO templateOnImageStore : templatesOnImageStoreList) {
            VMTemplateVO template = _templateDao.findById(templateOnImageStore.getId());
            try {
                long downloadUrlCurrentAgeInSecs = DateUtil.getTimeDifference(DateUtil.now(), templateOnImageStore.getExtractUrlCreated());
                if (downloadUrlCurrentAgeInSecs < _downloadUrlExpirationInterval) {  // URL hasnt expired yet
                    continue;
                }

                logger.debug("Removing download url {} for template {}", templateOnImageStore.getExtractUrl(), template);

                // Remove it from image store
                ImageStoreEntity secStore = (ImageStoreEntity)_dataStoreMgr.getDataStore(templateOnImageStore.getDataStoreId(), DataStoreRole.Image);
                secStore.deleteExtractUrl(templateOnImageStore.getInstallPath(), templateOnImageStore.getExtractUrl(), Upload.Type.TEMPLATE);

                // Now remove download details from DB.
                templateOnImageStore.setExtractUrl(null);
                templateOnImageStore.setExtractUrlCreated(null);
                _templateStoreDao.update(templateOnImageStore.getId(), templateOnImageStore);
            } catch (Throwable th) {
                logger.warn("caught exception while deleting download url {} for template {}", templateOnImageStore.getExtractUrl(), template, th);
            }
        }

        Date date = DateUtils.addSeconds(new Date(), -1 * _downloadUrlExpirationInterval);
        List<ImageStoreObjectDownloadVO> imageStoreObjectDownloadList = _imageStoreObjectDownloadDao.listToExpire(date);
        for (ImageStoreObjectDownloadVO imageStoreObjectDownloadVO : imageStoreObjectDownloadList) {
            try {
                ImageStoreEntity secStore = (ImageStoreEntity)_dataStoreMgr.getDataStore(imageStoreObjectDownloadVO.getStoreId(), DataStoreRole.Image);
                secStore.deleteExtractUrl(imageStoreObjectDownloadVO.getPath(), imageStoreObjectDownloadVO.getDownloadUrl(), null);
                _imageStoreObjectDownloadDao.expunge(imageStoreObjectDownloadVO.getId());
            } catch (Throwable th) {
                logger.warn("caught exception while deleting download url {} for object {}", imageStoreObjectDownloadVO.getDownloadUrl(), imageStoreObjectDownloadVO, th);
            }
        }
    }

    // get bytesReadRate from service_offering, disk_offering and vm.disk.throttling.bytes_read_rate
    @Override
    public Long getDiskBytesReadRate(final ServiceOffering offering, final DiskOffering diskOffering) {
        if ((diskOffering != null) && (diskOffering.getBytesReadRate() != null) && (diskOffering.getBytesReadRate() > 0)) {
            return diskOffering.getBytesReadRate();
        } else if ((diskOffering != null) && (diskOffering.getBytesReadRate() != null) && (diskOffering.getBytesReadRate() > 0)) {
            return diskOffering.getBytesReadRate();
        } else {
            Long bytesReadRate = Long.parseLong(_configDao.getValue(Config.VmDiskThrottlingBytesReadRate.key()));
            if ((bytesReadRate > 0) && ((offering == null) || (!offering.isSystemUse()))) {
                return bytesReadRate;
            }
        }
        return 0L;
    }

    // get bytesWriteRate from service_offering, disk_offering and vm.disk.throttling.bytes_write_rate
    @Override
    public Long getDiskBytesWriteRate(final ServiceOffering offering, final DiskOffering diskOffering) {
        if ((diskOffering != null) && (diskOffering.getBytesWriteRate() != null) && (diskOffering.getBytesWriteRate() > 0)) {
            return diskOffering.getBytesWriteRate();
        } else {
            Long bytesWriteRate = Long.parseLong(_configDao.getValue(Config.VmDiskThrottlingBytesWriteRate.key()));
            if ((bytesWriteRate > 0) && ((offering == null) || (!offering.isSystemUse()))) {
                return bytesWriteRate;
            }
        }
        return 0L;
    }

    // get iopsReadRate from service_offering, disk_offering and vm.disk.throttling.iops_read_rate
    @Override
    public Long getDiskIopsReadRate(final ServiceOffering offering, final DiskOffering diskOffering) {
        if ((diskOffering != null) && (diskOffering.getIopsReadRate() != null) && (diskOffering.getIopsReadRate() > 0)) {
            return diskOffering.getIopsReadRate();
        } else {
            Long iopsReadRate = Long.parseLong(_configDao.getValue(Config.VmDiskThrottlingIopsReadRate.key()));
            if ((iopsReadRate > 0) && ((offering == null) || (!offering.isSystemUse()))) {
                return iopsReadRate;
            }
        }
        return 0L;
    }

    // get iopsWriteRate from service_offering, disk_offering and vm.disk.throttling.iops_write_rate
    @Override
    public Long getDiskIopsWriteRate(final ServiceOffering offering, final DiskOffering diskOffering) {
        if ((diskOffering != null) && (diskOffering.getIopsWriteRate() != null) && (diskOffering.getIopsWriteRate() > 0)) {
            return diskOffering.getIopsWriteRate();
        } else {
            Long iopsWriteRate = Long.parseLong(_configDao.getValue(Config.VmDiskThrottlingIopsWriteRate.key()));
            if ((iopsWriteRate > 0) && ((offering == null) || (!offering.isSystemUse()))) {
                return iopsWriteRate;
            }
        }
        return 0L;
    }

    @Override
    public String getConfigComponentName() {
        return StorageManager.class.getSimpleName();
    }

    @Override
    public ConfigKey<?>[] getConfigKeys() {
        return new ConfigKey<?>[]{
                StorageCleanupInterval,
                StorageCleanupDelay,
                StorageCleanupEnabled,
                TemplateCleanupEnabled,
                KvmStorageOfflineMigrationWait,
                KvmStorageOnlineMigrationWait,
                KvmAutoConvergence,
                MaxNumberOfManagedClusteredFileSystems,
                STORAGE_POOL_DISK_WAIT,
                STORAGE_POOL_CLIENT_TIMEOUT,
                STORAGE_POOL_CLIENT_MAX_CONNECTIONS,
                STORAGE_POOL_CONNECTED_CLIENTS_LIMIT,
                STORAGE_POOL_IO_POLICY,
                PRIMARY_STORAGE_DOWNLOAD_WAIT,
                SecStorageMaxMigrateSessions,
                MaxDataMigrationWaitTime,
                DiskProvisioningStrictness,
                PreferredStoragePool,
                SecStorageVMAutoScaleDown,
                MountDisabledStoragePool,
                VmwareCreateCloneFull,
                VmwareAllowParallelExecution,
                DataStoreDownloadFollowRedirects,
                AllowVolumeReSizeBeyondAllocation
        };
    }

    @Override
    public void setDiskProfileThrottling(DiskProfile dskCh, final ServiceOffering offering, final DiskOffering diskOffering) {
        dskCh.setBytesReadRate(getDiskBytesReadRate(offering, diskOffering));
        dskCh.setBytesWriteRate(getDiskBytesWriteRate(offering, diskOffering));
        dskCh.setIopsReadRate(getDiskIopsReadRate(offering, diskOffering));
        dskCh.setIopsWriteRate(getDiskIopsWriteRate(offering, diskOffering));
    }

    @Override
    public DiskTO getDiskWithThrottling(final DataTO volTO, final Volume.Type volumeType, final long deviceId, final String path, final long offeringId, final long diskOfferingId) {
        DiskTO disk = null;
        if (volTO != null && volTO instanceof VolumeObjectTO) {
            VolumeObjectTO volumeTO = (VolumeObjectTO)volTO;
            ServiceOffering offering = _entityMgr.findById(ServiceOffering.class, offeringId);
            DiskOffering diskOffering = _entityMgr.findById(DiskOffering.class, diskOfferingId);
            if (volumeType == Volume.Type.ROOT) {
                setVolumeObjectTOThrottling(volumeTO, offering, diskOffering);
            } else {
                setVolumeObjectTOThrottling(volumeTO, null, diskOffering);
            }
            disk = new DiskTO(volumeTO, deviceId, path, volumeType);
        } else {
            disk = new DiskTO(volTO, deviceId, path, volumeType);
        }
        return disk;
    }

    @Override
    public boolean isStoragePoolDatastoreClusterParent(StoragePool pool) {
        List<StoragePoolVO> childStoragePools = _storagePoolDao.listChildStoragePoolsInDatastoreCluster(pool.getId());
        if (childStoragePools != null && !childStoragePools.isEmpty()) {
            return true;
        }
        return false;
    }

    private void setVolumeObjectTOThrottling(VolumeObjectTO volumeTO, final ServiceOffering offering, final DiskOffering diskOffering) {
        volumeTO.setBytesReadRate(getDiskBytesReadRate(offering, diskOffering));
        volumeTO.setBytesWriteRate(getDiskBytesWriteRate(offering, diskOffering));
        volumeTO.setIopsReadRate(getDiskIopsReadRate(offering, diskOffering));
        volumeTO.setIopsWriteRate(getDiskIopsWriteRate(offering, diskOffering));
    }

    @Override
    @ActionEvent(eventType = EventTypes.EVENT_OBJECT_STORE_CREATE, eventDescription = "creating object storage")
    public ObjectStore discoverObjectStore(String name, String url, String providerName, Map details)
            throws IllegalArgumentException, InvalidParameterValueException {
        DataStoreProvider storeProvider = _dataStoreProviderMgr.getDataStoreProvider(providerName);

        if (storeProvider == null) {
            throw new InvalidParameterValueException("can't find object store provider: " + providerName);
        }

        // Check Unique object store name
        ObjectStoreVO objectStore = _objectStoreDao.findByName(name);
        if (objectStore != null) {
            throw new InvalidParameterValueException("The object store with name " + name + " already exists, try creating with another name");
        }

        try {
            UriUtils.validateUrl(url);
        } catch (InvalidParameterValueException e) {
            throw new InvalidParameterValueException(url + " is not a valid URL:" + e.getMessage());
        }

        // Check Unique object store url
        ObjectStoreVO objectStoreUrl = _objectStoreDao.findByUrl(url);
        if (objectStoreUrl != null) {
            throw new InvalidParameterValueException("The object store with url " + url + " already exists");
        }


        Map<String, Object> params = new HashMap<>();
        params.put("url", url);
        params.put("name", name);
        params.put("providerName", storeProvider.getName());
        params.put("role", DataStoreRole.Object);
        params.put("details", details);

        DataStoreLifeCycle lifeCycle = storeProvider.getDataStoreLifeCycle();

        DataStore store;
        try {
            store = lifeCycle.initialize(params);
        } catch (Exception e) {
            if (logger.isDebugEnabled()) {
                logger.debug("Failed to add object store: " + e.getMessage(), e);
            }
            throw new CloudRuntimeException("Failed to add object store: " + e.getMessage(), e);
        }

        return (ObjectStore)_dataStoreMgr.getDataStore(store.getId(), DataStoreRole.Object);
    }

    @Override
    @ActionEvent(eventType = EventTypes.EVENT_OBJECT_STORE_DELETE, eventDescription = "deleting object storage")
    public boolean deleteObjectStore(DeleteObjectStoragePoolCmd cmd) {
        final long storeId = cmd.getId();
        // Verify that object store exists
        ObjectStoreVO store = _objectStoreDao.findById(storeId);
        if (store == null) {
            throw new InvalidParameterValueException("Object store with id " + storeId + " doesn't exist");
        }

        // Verify that there are no buckets in the store
        List<BucketVO> buckets = _bucketDao.listByObjectStoreId(storeId);
        if(buckets != null && buckets.size() > 0) {
            throw new InvalidParameterValueException("Cannot delete object store with buckets");
        }

        // ready to delete
        Transaction.execute(new TransactionCallbackNoReturn() {
            @Override
            public void doInTransactionWithoutResult(TransactionStatus status) {
                _objectStoreDetailsDao.deleteDetails(storeId);
                _objectStoreDao.remove(storeId);
            }
        });
        logger.debug("Successfully deleted object store: {}", store);
        return true;
    }

    @Override
    @ActionEvent(eventType = EventTypes.EVENT_OBJECT_STORE_UPDATE, eventDescription = "update object storage")
    public ObjectStore updateObjectStore(Long id, UpdateObjectStoragePoolCmd cmd) {

        // Input validation
        ObjectStoreVO objectStoreVO = _objectStoreDao.findById(id);
        if (objectStoreVO == null) {
            throw new IllegalArgumentException("Unable to find object store with ID: " + id);
        }

        if(cmd.getUrl() != null ) {
            String url = cmd.getUrl();
            try {
                // Check URL
                UriUtils.validateUrl(url);
            } catch (final Exception e) {
                throw new InvalidParameterValueException(url + " is not a valid URL");
            }
            ObjectStoreEntity objectStore = (ObjectStoreEntity)_dataStoreMgr.getDataStore(objectStoreVO.getId(), DataStoreRole.Object);
            String oldUrl = objectStoreVO.getUrl();
            objectStoreVO.setUrl(url);
            _objectStoreDao.update(id, objectStoreVO);
            //Update URL and check access
            try {
                objectStore.listBuckets();
            } catch (Exception e) {
                //Revert to old URL on failure
                objectStoreVO.setUrl(oldUrl);
                _objectStoreDao.update(id, objectStoreVO);
                throw new IllegalArgumentException("Unable to access Object Storage with URL: " + cmd.getUrl());
            }
        }

        if(cmd.getName() != null ) {
            objectStoreVO.setName(cmd.getName());
        }
        _objectStoreDao.update(id, objectStoreVO);
        logger.debug("Successfully updated object store: {}", objectStoreVO);
        return objectStoreVO;
    }
}<|MERGE_RESOLUTION|>--- conflicted
+++ resolved
@@ -864,19 +864,15 @@
             }
 
         } catch (Exception e) {
-<<<<<<< HEAD
-            logger.warn("Unable to setup the local storage pool for " + host, e);
-=======
-            s_logger.warn("Unable to setup the local storage pool for " + host, e);
+            logger.warn("Unable to setup the local storage pool for {}", host, e);
             try {
                 if (store != null) {
-                    s_logger.debug(String.format("Trying to delete storage pool entry if exists %s", store));
+                    logger.debug("Trying to delete storage pool entry if exists {}", store);
                     lifeCycle.deleteDataStore(store);
                 }
             } catch (Exception ex) {
-                s_logger.debug(String.format("Failed to clean up local storage pool: %s", ex.getMessage()));
-            }
->>>>>>> 0a77eb7f
+                logger.debug("Failed to clean up local storage pool: {}", ex.getMessage());
+            }
             throw new ConnectionException(true, "Unable to setup the local storage pool for " + host, e);
         }
 
