// Licensed to the Apache Software Foundation (ASF) under one
// or more contributor license agreements.  See the NOTICE file
// distributed with this work for additional information
// regarding copyright ownership.  The ASF licenses this file
// to you under the Apache License, Version 2.0 (the
// "License"); you may not use this file except in compliance
// with the License.  You may obtain a copy of the License at
//
//   http://www.apache.org/licenses/LICENSE-2.0
//
// Unless required by applicable law or agreed to in writing,
// software distributed under the License is distributed on an
// "AS IS" BASIS, WITHOUT WARRANTIES OR CONDITIONS OF ANY
// KIND, either express or implied.  See the License for the
// specific language governing permissions and limitations
// under the License.
package com.cloud.template;

import java.util.ArrayList;
import java.util.Collections;
import java.util.Date;
import java.util.HashSet;
import java.util.LinkedList;
import java.util.List;
import java.util.Set;
import java.util.concurrent.ExecutionException;
import java.util.stream.Collectors;

import javax.inject.Inject;

import com.cloud.domain.Domain;
import com.cloud.vm.VMInstanceVO;
import com.cloud.vm.dao.VMInstanceDao;
import org.apache.cloudstack.agent.directdownload.CheckUrlAnswer;
import org.apache.cloudstack.agent.directdownload.CheckUrlCommand;
import org.apache.cloudstack.annotation.AnnotationService;
import org.apache.cloudstack.annotation.dao.AnnotationDao;
import org.apache.cloudstack.api.ApiCommandResourceType;
import org.apache.cloudstack.api.command.user.iso.DeleteIsoCmd;
import org.apache.cloudstack.api.command.user.iso.GetUploadParamsForIsoCmd;
import org.apache.cloudstack.api.command.user.iso.RegisterIsoCmd;
import org.apache.cloudstack.api.command.user.template.DeleteTemplateCmd;
import org.apache.cloudstack.api.command.user.template.GetUploadParamsForTemplateCmd;
import org.apache.cloudstack.api.command.user.template.RegisterTemplateCmd;
import org.apache.cloudstack.context.CallContext;
import org.apache.cloudstack.direct.download.DirectDownloadManager;
import org.apache.cloudstack.engine.subsystem.api.storage.DataObject;
import org.apache.cloudstack.engine.subsystem.api.storage.DataStore;
import org.apache.cloudstack.engine.subsystem.api.storage.DataStoreManager;
import org.apache.cloudstack.engine.subsystem.api.storage.EndPoint;
import org.apache.cloudstack.engine.subsystem.api.storage.EndPointSelector;
import org.apache.cloudstack.engine.subsystem.api.storage.Scope;
import org.apache.cloudstack.engine.subsystem.api.storage.TemplateDataFactory;
import org.apache.cloudstack.engine.subsystem.api.storage.TemplateInfo;
import org.apache.cloudstack.engine.subsystem.api.storage.TemplateService;
import org.apache.cloudstack.engine.subsystem.api.storage.TemplateService.TemplateApiResult;
import org.apache.cloudstack.engine.subsystem.api.storage.ZoneScope;
import org.apache.cloudstack.framework.async.AsyncCallFuture;
import org.apache.cloudstack.framework.async.AsyncCallbackDispatcher;
import org.apache.cloudstack.framework.async.AsyncCompletionCallback;
import org.apache.cloudstack.framework.async.AsyncRpcContext;
import org.apache.cloudstack.framework.messagebus.MessageBus;
import org.apache.cloudstack.framework.messagebus.PublishScope;
import org.apache.cloudstack.secstorage.heuristics.HeuristicType;
import org.apache.cloudstack.storage.command.TemplateOrVolumePostUploadCommand;
import org.apache.cloudstack.storage.datastore.db.TemplateDataStoreDao;
import org.apache.cloudstack.storage.datastore.db.TemplateDataStoreVO;
import org.apache.cloudstack.storage.heuristics.HeuristicRuleHelper;
import org.apache.cloudstack.storage.image.datastore.ImageStoreEntity;
import org.apache.cloudstack.utils.security.DigestHelper;
import org.apache.commons.collections.CollectionUtils;

import com.cloud.agent.AgentManager;
import com.cloud.agent.api.Answer;
import com.cloud.alert.AlertManager;
import com.cloud.configuration.Config;
import com.cloud.configuration.Resource.ResourceType;
import com.cloud.dc.DataCenterVO;
import com.cloud.dc.dao.DataCenterDao;
import com.cloud.deployasis.dao.TemplateDeployAsIsDetailsDao;
import com.cloud.event.EventTypes;
import com.cloud.event.UsageEventUtils;
import com.cloud.exception.InvalidParameterValueException;
import com.cloud.exception.ResourceAllocationException;
import com.cloud.host.HostVO;
import com.cloud.hypervisor.Hypervisor;
import com.cloud.org.Grouping;
import com.cloud.resource.ResourceManager;
import com.cloud.server.StatsCollector;
import com.cloud.storage.ScopeType;
import com.cloud.storage.Storage.ImageFormat;
import com.cloud.storage.Storage.TemplateType;
import com.cloud.storage.StorageManager;
import com.cloud.storage.TemplateProfile;
import com.cloud.storage.VMTemplateStorageResourceAssoc.Status;
import com.cloud.storage.VMTemplateVO;
import com.cloud.storage.VMTemplateZoneVO;
import com.cloud.storage.dao.VMTemplateDao;
import com.cloud.storage.dao.VMTemplateDetailsDao;
import com.cloud.storage.dao.VMTemplateZoneDao;
import com.cloud.storage.download.DownloadMonitor;
import com.cloud.template.VirtualMachineTemplate.State;
import com.cloud.user.Account;
import com.cloud.utils.Pair;
import com.cloud.utils.UriUtils;
import com.cloud.utils.db.DB;
import com.cloud.utils.db.EntityManager;
import com.cloud.utils.db.Transaction;
import com.cloud.utils.db.TransactionCallback;
import com.cloud.utils.db.TransactionStatus;
import com.cloud.utils.exception.CloudRuntimeException;

public class HypervisorTemplateAdapter extends TemplateAdapterBase {
    @Inject
    DownloadMonitor _downloadMonitor;
    @Inject
    AgentManager _agentMgr;
    @Inject
    StatsCollector _statsCollector;
    @Inject
    TemplateDataStoreDao templateDataStoreDao;
    @Inject
    DataStoreManager storeMgr;
    @Inject
    TemplateService imageService;
    @Inject
    TemplateDataFactory imageFactory;
    @Inject
    TemplateManager templateMgr;
    @Inject
    AlertManager alertMgr;
    @Inject
    VMTemplateZoneDao templateZoneDao;
    @Inject
    EndPointSelector _epSelector;
    @Inject
    DataCenterDao _dcDao;
    @Inject
    MessageBus _messageBus;
    @Inject
    ResourceManager resourceManager;
    @Inject
    VMTemplateDao templateDao;
    @Inject
    private VMTemplateDetailsDao templateDetailsDao;
    @Inject
    private TemplateDeployAsIsDetailsDao templateDeployAsIsDetailsDao;
    @Inject
    private AnnotationDao annotationDao;
    @Inject
    private HeuristicRuleHelper heuristicRuleHelper;
    @Inject
    VMInstanceDao _vmInstanceDao;

    @Override
    public String getName() {
        return TemplateAdapterType.Hypervisor.getName();
    }

    /**
     * Validate on random running host that URL is reachable
     * @param url url
     */
    private Long performDirectDownloadUrlValidation(final String format, final Hypervisor.HypervisorType hypervisor,
                                                    final String url, final List<Long> zoneIds, final boolean followRedirects) {
        HostVO host = null;
        if (zoneIds != null && !zoneIds.isEmpty()) {
            for (Long zoneId : zoneIds) {
                host = resourceManager.findOneRandomRunningHostByHypervisor(hypervisor, zoneId);
                if (host != null) {
                    break;
                }
            }
        } else {
            host = resourceManager.findOneRandomRunningHostByHypervisor(hypervisor, null);
        }

        if (host == null) {
            throw new CloudRuntimeException("Couldn't find a host to validate URL " + url);
        }
        Integer socketTimeout = DirectDownloadManager.DirectDownloadSocketTimeout.value();
        Integer connectRequestTimeout = DirectDownloadManager.DirectDownloadConnectionRequestTimeout.value();
        Integer connectTimeout = DirectDownloadManager.DirectDownloadConnectTimeout.value();
        CheckUrlCommand cmd = new CheckUrlCommand(format, url, connectTimeout, connectRequestTimeout, socketTimeout, followRedirects);
        logger.debug("Performing URL {} validation on host {}", url, host);
        Answer answer = _agentMgr.easySend(host.getId(), cmd);
        if (answer == null || !answer.getResult()) {
            throw new CloudRuntimeException(String.format("URL: %s validation failed on host %s", url, host));
        }
        CheckUrlAnswer ans = (CheckUrlAnswer) answer;
        return ans.getTemplateSize();
    }

    protected void checkZoneImageStores(final VMTemplateVO template, final List<Long> zoneIdList) {
        if (template.isDirectDownload()) {
            return;
        }
        if (zoneIdList != null && CollectionUtils.isEmpty(storeMgr.getImageStoresByScope(new ZoneScope(zoneIdList.get(0))))) {
            throw new InvalidParameterValueException("Failed to find a secondary storage in the specified zone.");
        }
    }

    @Override
    public TemplateProfile prepare(RegisterIsoCmd cmd) throws ResourceAllocationException {
        TemplateProfile profile = super.prepare(cmd);
        String url = profile.getUrl();
        UriUtils.validateUrl(ImageFormat.ISO.getFileExtension(), url, !TemplateManager.getValidateUrlIsResolvableBeforeRegisteringTemplateValue(), false);
        boolean followRedirects = StorageManager.DataStoreDownloadFollowRedirects.value();
        if (cmd.isDirectDownload()) {
            DigestHelper.validateChecksumString(cmd.getChecksum());
            List<Long> zoneIds = null;
            if (cmd.getZoneId() != null) {
                zoneIds =  new ArrayList<>();
                zoneIds.add(cmd.getZoneId());
            }
            Long templateSize = performDirectDownloadUrlValidation(ImageFormat.ISO.getFileExtension(),
                    Hypervisor.HypervisorType.KVM, url, zoneIds, followRedirects);
            profile.setSize(templateSize);
        }
        profile.setUrl(url);
        // Check that the resource limit for secondary storage won't be exceeded
        _resourceLimitMgr.checkResourceLimit(_accountMgr.getAccount(cmd.getEntityOwnerId()),
                ResourceType.secondary_storage,
                UriUtils.getRemoteSize(url, followRedirects));
        return profile;
    }

    @Override
    public TemplateProfile prepare(GetUploadParamsForIsoCmd cmd) throws ResourceAllocationException {
        TemplateProfile profile = super.prepare(cmd);

        // Check that the resource limit for secondary storage won't be exceeded
        _resourceLimitMgr.checkResourceLimit(_accountMgr.getAccount(cmd.getEntityOwnerId()), ResourceType.secondary_storage);
        return profile;
    }

    @Override
    public TemplateProfile prepare(RegisterTemplateCmd cmd) throws ResourceAllocationException {
        TemplateProfile profile = super.prepare(cmd);
        String url = profile.getUrl();
        UriUtils.validateUrl(cmd.getFormat(), url, !TemplateManager.getValidateUrlIsResolvableBeforeRegisteringTemplateValue(), cmd.isDirectDownload());
        Hypervisor.HypervisorType hypervisor = Hypervisor.HypervisorType.getType(cmd.getHypervisor());
        boolean followRedirects = StorageManager.DataStoreDownloadFollowRedirects.value();
        if (cmd.isDirectDownload()) {
            DigestHelper.validateChecksumString(cmd.getChecksum());
            Long templateSize = performDirectDownloadUrlValidation(cmd.getFormat(),
                    hypervisor, url, cmd.getZoneIds(), followRedirects);
            profile.setSize(templateSize);
        }
        profile.setUrl(url);
        // Check that the resource limit for secondary storage won't be exceeded
        _resourceLimitMgr.checkResourceLimit(_accountMgr.getAccount(cmd.getEntityOwnerId()),
                ResourceType.secondary_storage,
                UriUtils.getRemoteSize(url, followRedirects));
        return profile;
    }

    @Override
    public TemplateProfile prepare(GetUploadParamsForTemplateCmd cmd) throws ResourceAllocationException {
        TemplateProfile profile = super.prepare(cmd);

        // Check that the resource limit for secondary storage won't be exceeded
        _resourceLimitMgr.checkResourceLimit(_accountMgr.getAccount(cmd.getEntityOwnerId()), ResourceType.secondary_storage);
        return profile;
    }

    /**
     * Persist template marking it for direct download to Primary Storage, skipping Secondary Storage
     */
    private void persistDirectDownloadTemplate(long templateId, Long size) {
        TemplateDataStoreVO directDownloadEntry = templateDataStoreDao.createTemplateDirectDownloadEntry(templateId, size);
        templateDataStoreDao.persist(directDownloadEntry);
    }

    @Override
    public VMTemplateVO create(TemplateProfile profile) {
        // persist entry in vm_template, vm_template_details and template_zone_ref tables, not that entry at template_store_ref is not created here, and created in createTemplateAsync.
        VMTemplateVO template = persistTemplate(profile, State.Active);

        if (template == null) {
            throw new CloudRuntimeException("Unable to persist the template " + profile.getTemplate());
        }

        if (!profile.isDirectDownload()) {
            createTemplateWithinZones(profile, template);
        } else {
            //KVM direct download templates bypassing Secondary Storage
            persistDirectDownloadTemplate(template.getId(), profile.getSize());
        }

        _resourceLimitMgr.incrementResourceCount(profile.getAccountId(), ResourceType.template);
        return template;
    }

    /**
     * For each zone ID in {@link TemplateProfile#getZoneIdList()}, verifies if there is active heuristic rules for allocating template and returns the
     * {@link DataStore} returned by the heuristic rule. If there is not an active heuristic rule, then allocate it to a random {@link DataStore}, if the ISO/template is private
     * or allocate it to all {@link DataStore} in the zone, if it is public.
     * @param profile
     * @param template
     */
    protected void createTemplateWithinZones(TemplateProfile profile, VMTemplateVO template) {
        List<Long> zonesIds = profile.getZoneIdList();

        if (zonesIds == null) {
            zonesIds = _dcDao.listAllZones().stream().map(DataCenterVO::getId).collect(Collectors.toList());
        }


        for (long zoneId : zonesIds) {
            DataStore imageStore = verifyHeuristicRulesForZone(template, zoneId);

            if (imageStore == null) {
                List<DataStore> imageStores = getImageStoresThrowsExceptionIfNotFound(zoneId, profile);
                standardImageStoreAllocation(imageStores, template);
            } else {
                validateSecondaryStorageAndCreateTemplate(List.of(imageStore), template, null);
            }
        }
    }

    protected List<DataStore> getImageStoresThrowsExceptionIfNotFound(long zoneId, TemplateProfile profile) {
        List<DataStore> imageStores = storeMgr.getImageStoresByZoneIds(zoneId);
        if (imageStores == null || imageStores.size() == 0) {
            throw new CloudRuntimeException(String.format("Unable to find image store to download the template [%s].", profile.getTemplate()));
        }
        return imageStores;
    }

    protected DataStore verifyHeuristicRulesForZone(VMTemplateVO template, Long zoneId) {
        HeuristicType heuristicType;
        if (ImageFormat.ISO.equals(template.getFormat())) {
            heuristicType = HeuristicType.ISO;
        } else {
            heuristicType = HeuristicType.TEMPLATE;
        }
        return heuristicRuleHelper.getImageStoreIfThereIsHeuristicRule(zoneId, heuristicType, template);
    }

    protected void standardImageStoreAllocation(List<DataStore> imageStores, VMTemplateVO template) {
        Set<Long> zoneSet = new HashSet<Long>();
        Collections.shuffle(imageStores);
        validateSecondaryStorageAndCreateTemplate(imageStores, template, zoneSet);
    }

    protected void validateSecondaryStorageAndCreateTemplate(List<DataStore> imageStores, VMTemplateVO template, Set<Long> zoneSet) {
        for (DataStore imageStore : imageStores) {
            Long zoneId = imageStore.getScope().getScopeId();

            if (!isZoneAndImageStoreAvailable(imageStore, zoneId, zoneSet, isPrivateTemplate(template))) {
                continue;
            }

            TemplateInfo tmpl = imageFactory.getTemplate(template.getId(), imageStore);
            CreateTemplateContext<TemplateApiResult> context = new CreateTemplateContext<>(null, tmpl);
            AsyncCallbackDispatcher<HypervisorTemplateAdapter, TemplateApiResult> caller = AsyncCallbackDispatcher.create(this);
            caller.setCallback(caller.getTarget().createTemplateAsyncCallBack(null, null));
            caller.setContext(context);
            imageService.createTemplateAsync(tmpl, imageStore, caller);
        }
    }

    protected boolean isZoneAndImageStoreAvailable(DataStore imageStore, Long zoneId, Set<Long> zoneSet, boolean isTemplatePrivate) {
        if (zoneId == null) {
            logger.warn(String.format("Zone ID is null, cannot allocate ISO/template in image store [%s].", imageStore));
            return false;
        }

        DataCenterVO zone = _dcDao.findById(zoneId);
        if (zone == null) {
            logger.warn("Unable to find zone by id [{}], so skip downloading template to its image store [{}].", zoneId, imageStore);
            return false;
        }

        if (Grouping.AllocationState.Disabled == zone.getAllocationState()) {
            logger.info("Zone [{}] is disabled. Skip downloading template to its image store [{}].", zone, imageStore);
            return false;
        }

        if (!_statsCollector.imageStoreHasEnoughCapacity(imageStore)) {
            logger.info("Image store doesn't have enough capacity. Skip downloading template to this image store [{}].", imageStore);
            return false;
        }

        if (zoneSet == null) {
            logger.info(String.format("Zone set is null; therefore, the ISO/template should be allocated in every secondary storage of zone [%s].", zone));
            return true;
        }

        if (isTemplatePrivate && zoneSet.contains(zoneId)) {
            logger.info(String.format("The template is private and it is already allocated in a secondary storage in zone [%s]; therefore, image store [%s] will be skipped.",
                    zone, imageStore));
            return false;
        }

        logger.info(String.format("Private template will be allocated in image store [%s] in zone [%s].", imageStore, zone));
        zoneSet.add(zoneId);
        return true;
    }

    @Override
    public List<TemplateOrVolumePostUploadCommand> createTemplateForPostUpload(final TemplateProfile profile) {
        // persist entry in vm_template, vm_template_details and template_zone_ref tables, not that entry at template_store_ref is not created here, and created in createTemplateAsync.
        return Transaction.execute(new TransactionCallback<List<TemplateOrVolumePostUploadCommand>>() {

            @Override
            public List<TemplateOrVolumePostUploadCommand> doInTransaction(TransactionStatus status) {

                VMTemplateVO template = persistTemplate(profile, State.NotUploaded);

                if (template == null) {
                    throw new CloudRuntimeException("Unable to persist the template " + profile.getTemplate());
                }

                List<Long> zoneIdList = profile.getZoneIdList();

                if (zoneIdList == null) {
                    throw new CloudRuntimeException("Zone ID is null, cannot upload ISO/template.");
                }

                if (zoneIdList.size() > 1)
                    throw new CloudRuntimeException("Operation is not supported for more than one zone id at a time.");

                // Set Event Details for Template/ISO Upload
                String eventType = template.getFormat().equals(ImageFormat.ISO) ? "Iso" : "Template";
                String eventResourceId = template.getUuid();
                CallContext.current().setEventDetails(String.format("%s Id: %s", eventType, eventResourceId));
                CallContext.current().putContextParameter(eventType.equals("Iso") ? eventType : VirtualMachineTemplate.class, eventResourceId);
                if (template.getFormat().equals(ImageFormat.ISO)) {
                    CallContext.current().setEventResourceType(ApiCommandResourceType.Iso);
                    CallContext.current().setEventResourceId(template.getId());
                }

                Long zoneId = zoneIdList.get(0);
                DataStore imageStore = verifyHeuristicRulesForZone(template, zoneId);
                List<TemplateOrVolumePostUploadCommand> payloads = new LinkedList<>();

                if (imageStore == null) {
                    List<DataStore> imageStores = getImageStoresThrowsExceptionIfNotFound(zoneId, profile);
                    postUploadAllocation(imageStores, template, payloads);
                } else {
                    postUploadAllocation(List.of(imageStore), template, payloads);
                }

                if(payloads.isEmpty()) {
                    throw new CloudRuntimeException("unable to find zone or an image store with enough capacity");
                }
                _resourceLimitMgr.incrementResourceCount(profile.getAccountId(), ResourceType.template);
                return payloads;
            }
        });
    }

    /**
     * If the template/ISO is marked as private, then it is allocated to a random secondary storage; otherwise, allocates to every storage pool in every zone given by the
     * {@link TemplateProfile#getZoneIdList()}.
     */
    private void postUploadAllocation(List<DataStore> imageStores, VMTemplateVO template, List<TemplateOrVolumePostUploadCommand> payloads) {
        Set<Long> zoneSet = new HashSet<>();
        Collections.shuffle(imageStores);
        for (DataStore imageStore : imageStores) {
            Long zoneId_is = imageStore.getScope().getScopeId();

            if (!isZoneAndImageStoreAvailable(imageStore, zoneId_is, zoneSet, isPrivateTemplate(template))) {
                continue;
            }

            TemplateInfo tmpl = imageFactory.getTemplate(template.getId(), imageStore);

            // persist template_store_ref entry
            DataObject templateOnStore = imageStore.create(tmpl);

            // update template_store_ref and template state
            EndPoint ep = _epSelector.select(templateOnStore);
            if (ep == null) {
                String errMsg = String.format("There is no secondary storage VM for downloading template to image store %s", imageStore);
                logger.warn(errMsg);
                throw new CloudRuntimeException(errMsg);
            }

            TemplateOrVolumePostUploadCommand payload = new TemplateOrVolumePostUploadCommand(template.getId(), template.getUuid(), tmpl.getInstallPath(), tmpl
                    .getChecksum(), tmpl.getType().toString(), template.getUniqueName(), template.getFormat().toString(), templateOnStore.getDataStore().getUri(),
                    templateOnStore.getDataStore().getRole().toString());
            //using the existing max template size configuration
            payload.setMaxUploadSize(_configDao.getValue(Config.MaxTemplateAndIsoSize.key()));

            Long accountId = template.getAccountId();
            Account account = _accountDao.findById(accountId);
            Domain domain = _domainDao.findById(account.getDomainId());

            payload.setDefaultMaxSecondaryStorageInGB(_resourceLimitMgr.findCorrectResourceLimitForAccountAndDomain(account, domain, ResourceType.secondary_storage, null));
            payload.setAccountId(accountId);
            payload.setRemoteEndPoint(ep.getPublicAddr());
            payload.setRequiresHvm(template.requiresHvm());
            payload.setDescription(template.getDisplayText());
            payloads.add(payload);
        }
    }

    private boolean isPrivateTemplate(VMTemplateVO template){

        // if public OR featured OR system template
        if(template.isPublicTemplate() || template.isFeatured() || template.getTemplateType() == TemplateType.SYSTEM)
            return false;
        else
            return true;
    }

    private class CreateTemplateContext<T> extends AsyncRpcContext<T> {
        final TemplateInfo template;

        public CreateTemplateContext(AsyncCompletionCallback<T> callback, TemplateInfo template) {
            super(callback);
            this.template = template;
        }
    }

    protected Void createTemplateAsyncCallBack(AsyncCallbackDispatcher<HypervisorTemplateAdapter, TemplateApiResult> callback,
        CreateTemplateContext<TemplateApiResult> context) {
        TemplateApiResult result = callback.getResult();
        TemplateInfo template = context.template;
        if (result.isSuccess()) {
            VMTemplateVO tmplt = _tmpltDao.findById(template.getId());
            // need to grant permission for public templates
            if (tmplt.isPublicTemplate()) {
                _messageBus.publish(_name, TemplateManager.MESSAGE_REGISTER_PUBLIC_TEMPLATE_EVENT, PublishScope.LOCAL, tmplt.getId());
            }
            long accountId = tmplt.getAccountId();
            if (template.getSize() != null) {
                // publish usage event
                String etype = EventTypes.EVENT_TEMPLATE_CREATE;
                if (tmplt.getFormat() == ImageFormat.ISO) {
                    etype = EventTypes.EVENT_ISO_CREATE;
                }
                // get physical size from template_store_ref table
                long physicalSize = 0;
                DataStore ds = template.getDataStore();
                TemplateDataStoreVO tmpltStore = _tmpltStoreDao.findByStoreTemplate(ds.getId(), template.getId());
                if (tmpltStore != null) {
                    physicalSize = tmpltStore.getPhysicalSize();
                } else {
                    logger.warn("No entry found in template_store_ref for template: {} and image store: {} at the end of registering template!", template, ds);
                }
                Scope dsScope = ds.getScope();
                if (dsScope.getScopeType() == ScopeType.ZONE) {
                    if (dsScope.getScopeId() != null) {
                        UsageEventUtils.publishUsageEvent(etype, template.getAccountId(), dsScope.getScopeId(), template.getId(), template.getName(), null, null,
                            physicalSize, template.getSize(), VirtualMachineTemplate.class.getName(), template.getUuid());
                    } else {
                        logger.warn("Zone scope image store {} has a null scope id", ds);
                    }
                } else if (dsScope.getScopeType() == ScopeType.REGION) {
                    // publish usage event for region-wide image store using a -1 zoneId for 4.2, need to revisit post-4.2
                    UsageEventUtils.publishUsageEvent(etype, template.getAccountId(), -1, template.getId(), template.getName(), null, null, physicalSize,
                        template.getSize(), VirtualMachineTemplate.class.getName(), template.getUuid());
                }
                _resourceLimitMgr.incrementResourceCount(accountId, ResourceType.secondary_storage, template.getSize());
            }
        }

        return null;
    }

    boolean cleanupTemplate(VMTemplateVO template, boolean success) {
        List<VMTemplateZoneVO> templateZones = templateZoneDao.listByTemplateId(template.getId());
        List<Long> zoneIds = templateZones.stream().map(VMTemplateZoneVO::getZoneId).collect(Collectors.toList());
        if (zoneIds.size() > 0) {
            return success;
        }
        template.setRemoved(new Date());
        template.setState(State.Inactive);
        templateDao.update(template.getId(), template);
        return success;
    }

    @Override
    @DB
    public boolean delete(TemplateProfile profile) {
        boolean success = false;

        VMTemplateVO template = profile.getTemplate();
        Account account = _accountDao.findByIdIncludingRemoved(template.getAccountId());

        if (profile.getZoneIdList() != null && profile.getZoneIdList().size() > 1)
            throw new CloudRuntimeException("Operation is not supported for more than one zone id at a time");

        Long zoneId = null;
        if (profile.getZoneIdList() != null)
            zoneId = profile.getZoneIdList().get(0);

        // find all eligible image stores for this template
        List<DataStore> imageStores = templateMgr.getImageStoreByTemplate(template.getId(),
                                            zoneId);

        if (imageStores == null || imageStores.size() == 0) {
            // already destroyed on image stores
            success = true;
            logger.info("Unable to find image store still having template: {}, so just mark the template removed", template);
        } else {
            // Make sure the template is downloaded to all found image stores
            for (DataStore store : imageStores) {
                long storeId = store.getId();
                List<TemplateDataStoreVO> templateStores = _tmpltStoreDao.listByTemplateStore(template.getId(), storeId);
                for (TemplateDataStoreVO templateStore : templateStores) {
                    if (templateStore.getDownloadState() == Status.DOWNLOAD_IN_PROGRESS) {
                        String errorMsg = "Please specify a template that is not currently being downloaded.";
                        logger.debug("Template: {} is currently being downloaded to secondary storage host: {}; can't delete it.", template, store);
                        throw new CloudRuntimeException(errorMsg);
                    }
                }
            }

            String eventType = "";
            if (template.getFormat().equals(ImageFormat.ISO)) {
                eventType = EventTypes.EVENT_ISO_DELETE;
            } else {
                eventType = EventTypes.EVENT_TEMPLATE_DELETE;
            }

            for (DataStore imageStore : imageStores) {
                // publish zone-wide usage event
                Long sZoneId = ((ImageStoreEntity)imageStore).getDataCenterId();
                if (sZoneId != null) {
                    UsageEventUtils.publishUsageEvent(eventType, template.getAccountId(), sZoneId, template.getId(), null, VirtualMachineTemplate.class.getName(),
                            template.getUuid());
                }

                boolean dataDiskDeletetionResult = true;
                List<VMTemplateVO> dataDiskTemplates = templateDao.listByParentTemplatetId(template.getId());
                if (dataDiskTemplates != null && dataDiskTemplates.size() > 0) {
                    logger.info("Template: {} has Datadisk template(s) associated with it. Delete Datadisk templates before deleting the template", template);
                    for (VMTemplateVO dataDiskTemplate : dataDiskTemplates) {
                        logger.info("Delete Datadisk template: {} from image store: {}", dataDiskTemplate, imageStore);
                        AsyncCallFuture<TemplateApiResult> future = imageService.deleteTemplateAsync(imageFactory.getTemplate(dataDiskTemplate.getId(), imageStore));
                        try {
                            TemplateApiResult result = future.get();
                            dataDiskDeletetionResult = result.isSuccess();
                            if (!dataDiskDeletetionResult) {
                                logger.warn("Failed to delete datadisk template: {} from image store: {} due to: {}", dataDiskTemplate, imageStore, result.getResult());
                                break;
                            }
                            // Remove from template_zone_ref
                            List<VMTemplateZoneVO> templateZones = templateZoneDao.listByZoneTemplate(sZoneId, dataDiskTemplate.getId());
                            if (templateZones != null) {
                                for (VMTemplateZoneVO templateZone : templateZones) {
                                    templateZoneDao.remove(templateZone.getId());
                                }
                            }
                            // Mark datadisk template as Inactive
                            List<DataStore> iStores = templateMgr.getImageStoreByTemplate(dataDiskTemplate.getId(), null);
                            if (iStores == null || iStores.size() == 0) {
                                dataDiskTemplate.setState(VirtualMachineTemplate.State.Inactive);
                                _tmpltDao.update(dataDiskTemplate.getId(), dataDiskTemplate);
                            }
                            // Decrement total secondary storage space used by the account
                            _resourceLimitMgr.recalculateResourceCount(dataDiskTemplate.getAccountId(), account.getDomainId(), ResourceType.secondary_storage.getOrdinal());
                        } catch (Exception e) {
                            logger.debug("Delete datadisk template failed", e);
                            throw new CloudRuntimeException("Delete datadisk template failed", e);
                        }
                    }
                }
                // remove from template_zone_ref
                if (dataDiskDeletetionResult) {
                    logger.info("Delete template: {} from image store: {}", template, imageStore);
                    AsyncCallFuture<TemplateApiResult> future = imageService.deleteTemplateAsync(imageFactory.getTemplate(template.getId(), imageStore));
                    try {
                        TemplateApiResult result = future.get();
                        success = result.isSuccess();
                        if (!success) {
                            logger.warn("Failed to delete the template: {} from the image store: {} due to: {}", template, imageStore, result.getResult());
                            break;
                        }

                        // remove from template_zone_ref
                        List<VMTemplateZoneVO> templateZones = templateZoneDao.listByZoneTemplate(sZoneId, template.getId());
                        if (templateZones != null) {
                            for (VMTemplateZoneVO templateZone : templateZones) {
                                templateZoneDao.remove(templateZone.getId());
                            }
                        }
                    } catch (InterruptedException|ExecutionException e) {
                        logger.debug("Delete template Failed", e);
                        throw new CloudRuntimeException("Delete template Failed", e);
                    }
                } else {
                    logger.warn("Template: {} won't be deleted from image store: {} " +
                            "because deletion of one of the Datadisk templates that belonged to the template failed", template, imageStore);
                }
            }

        }
        if (success) {
            if ((imageStores != null && imageStores.size() > 1) && (profile.getZoneIdList() != null)) {
                //if template is stored in more than one image stores, and the zone id is not null, then don't delete other templates.
                return cleanupTemplate(template, success);
            }

            // delete all cache entries for this template
<<<<<<< HEAD
            List<TemplateInfo> cacheTmpls = imageFactory.listTemplateOnCache(template.getId());
            for (TemplateInfo tmplOnCache : cacheTmpls) {
                logger.info("Delete template: {} from image cache store: {}", tmplOnCache, tmplOnCache.getDataStore());
=======
            List<TemplateInfo> cachedTemplates = imageFactory.listTemplateOnCache(template.getId());
            for (TemplateInfo tmplOnCache : cachedTemplates) {
                s_logger.info("Delete template: " + tmplOnCache.getId() + " from image cache store: " + tmplOnCache.getDataStore().getName());
>>>>>>> 8c9216d1
                tmplOnCache.delete();
            }

            // find all eligible image stores for this template
            List<DataStore> iStores = templateMgr.getImageStoreByTemplate(template.getId(), null);
            if (iStores == null || iStores.size() == 0) {
                // remove any references from template_zone_ref
                List<VMTemplateZoneVO> templateZones = templateZoneDao.listByTemplateId(template.getId());
                if (templateZones != null) {
                    for (VMTemplateZoneVO templateZone : templateZones) {
                        templateZoneDao.remove(templateZone.getId());
                    }
                }

                // Mark template as Inactive.
                template.setState(VirtualMachineTemplate.State.Inactive);
                _tmpltDao.remove(template.getId());
                _tmpltDao.update(template.getId(), template);

                    // Decrement the number of templates and total secondary storage
                    // space used by the account
                    _resourceLimitMgr.decrementResourceCount(template.getAccountId(), ResourceType.template);
                    _resourceLimitMgr.recalculateResourceCount(template.getAccountId(), account.getDomainId(), ResourceType.secondary_storage.getOrdinal());

            }

            // remove its related ACL permission
            Pair<Class<?>, Long> templateClassForId = new Pair<>(VirtualMachineTemplate.class, template.getId());
            _messageBus.publish(_name, EntityManager.MESSAGE_REMOVE_ENTITY_EVENT, PublishScope.LOCAL, templateClassForId);

            List<VMTemplateZoneVO> zoneRegistrations = templateZoneDao.listByTemplateId(template.getId());
            if (zoneRegistrations.isEmpty()) {
                removeTemplateDetails(template);
                removeTemplateAnnotations(template);
            }
        }
        return success;
    }

    private void removeTemplateAnnotations(VMTemplateVO template) {
        // Remove comments (if any)
        AnnotationService.EntityType entityType = template.getFormat().equals(ImageFormat.ISO) ?
                AnnotationService.EntityType.ISO : AnnotationService.EntityType.TEMPLATE;
        annotationDao.removeByEntityType(entityType.name(), template.getUuid());
    }

    /**
     * removes details of the template and
     * if the template is registered as deploy as is,
     * then it also deletes the details related to deploy as is only if there are no VMs using the template
     * @param template
     */
    private void removeTemplateDetails(VMTemplateVO template) {
        templateDetailsDao.removeDetails(template.getId());

        if (template.isDeployAsIs()) {
            List<VMInstanceVO> vmInstanceVOList = _vmInstanceDao.listNonExpungedByTemplate(template.getId());
            if (CollectionUtils.isEmpty(vmInstanceVOList)) {
                templateDeployAsIsDetailsDao.removeDetails(template.getId());
            }
        }
    }

    @Override
    public TemplateProfile prepareDelete(DeleteTemplateCmd cmd) {
        TemplateProfile profile = super.prepareDelete(cmd);
        VMTemplateVO template = profile.getTemplate();
        if (template.getTemplateType() == TemplateType.SYSTEM && !cmd.getIsSystem()) {
            throw new InvalidParameterValueException("Could not delete template as it is a SYSTEM template and isSystem is set to false.");
        }
        checkZoneImageStores(profile.getTemplate(), profile.getZoneIdList());
        return profile;
    }

    @Override
    public TemplateProfile prepareDelete(DeleteIsoCmd cmd) {
        TemplateProfile profile = super.prepareDelete(cmd);
        checkZoneImageStores(profile.getTemplate(), profile.getZoneIdList());
        return profile;
    }
}<|MERGE_RESOLUTION|>--- conflicted
+++ resolved
@@ -697,15 +697,9 @@
             }
 
             // delete all cache entries for this template
-<<<<<<< HEAD
-            List<TemplateInfo> cacheTmpls = imageFactory.listTemplateOnCache(template.getId());
-            for (TemplateInfo tmplOnCache : cacheTmpls) {
-                logger.info("Delete template: {} from image cache store: {}", tmplOnCache, tmplOnCache.getDataStore());
-=======
             List<TemplateInfo> cachedTemplates = imageFactory.listTemplateOnCache(template.getId());
             for (TemplateInfo tmplOnCache : cachedTemplates) {
-                s_logger.info("Delete template: " + tmplOnCache.getId() + " from image cache store: " + tmplOnCache.getDataStore().getName());
->>>>>>> 8c9216d1
+                logger.info("Delete template: {} from image cache store: {}", tmplOnCache, tmplOnCache.getDataStore());
                 tmplOnCache.delete();
             }
 
