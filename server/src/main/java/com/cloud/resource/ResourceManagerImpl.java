--- conflicted
+++ resolved
@@ -63,11 +63,7 @@
 
 import org.apache.commons.collections.CollectionUtils;
 import org.apache.commons.lang.ObjectUtils;
-<<<<<<< HEAD
-import org.apache.commons.lang3.StringUtils;
-=======
-import org.apache.log4j.Logger;
->>>>>>> 3afab9a7
+
 import org.springframework.stereotype.Component;
 
 import com.cloud.agent.AgentManager;
@@ -97,11 +93,7 @@
 import com.cloud.capacity.dao.CapacityDao;
 import com.cloud.cluster.ClusterManager;
 import com.cloud.configuration.Config;
-<<<<<<< HEAD
-import com.cloud.configuration.ConfigurationManager;
 import com.cloud.cpu.CPU;
-=======
->>>>>>> 3afab9a7
 import com.cloud.dc.ClusterDetailsDao;
 import com.cloud.dc.ClusterDetailsVO;
 import com.cloud.dc.ClusterVO;
@@ -175,12 +167,8 @@
 import com.cloud.storage.StoragePoolStatus;
 import com.cloud.storage.StorageService;
 import com.cloud.storage.VMTemplateVO;
-<<<<<<< HEAD
 import com.cloud.storage.Volume;
 import com.cloud.storage.VolumeVO;
-import com.cloud.storage.dao.DiskOfferingDao;
-=======
->>>>>>> 3afab9a7
 import com.cloud.storage.dao.GuestOSCategoryDao;
 import com.cloud.storage.dao.StoragePoolHostDao;
 import com.cloud.storage.dao.VMTemplateDao;
@@ -811,13 +799,8 @@
             throw new InvalidParameterValueException(url + " is not a valid uri");
         }
 
-<<<<<<< HEAD
-        final List<HostVO> hosts = new ArrayList<HostVO>();
+        final List<HostVO> hosts = new ArrayList<>();
         logger.info("Trying to add a new host at {} in data center {}", url, zone);
-=======
-        final List<HostVO> hosts = new ArrayList<>();
-        s_logger.info("Trying to add a new host at " + url + " in data center " + dcId);
->>>>>>> 3afab9a7
         boolean isHypervisorTypeSupported = false;
         for (final Discoverer discoverer : _discoverers) {
             if (params != null) {
@@ -971,13 +954,8 @@
                 Host hostRemoved = _hostDao.findById(hostId);
                 _hostDao.remove(hostId);
                 if (clusterId != null) {
-<<<<<<< HEAD
                     final List<Long> hostIds = _hostDao.listIdsByClusterId(clusterId);
                     if (CollectionUtils.isEmpty(hostIds)) {
-=======
-                    final List<HostVO> hosts = listAllHostsInCluster(clusterId);
-                    if (hosts.isEmpty()) {
->>>>>>> 3afab9a7
                         final ClusterVO cluster = _clusterDao.findById(clusterId);
                         cluster.setGuid(null);
                         _clusterDao.update(clusterId, cluster);
@@ -1101,34 +1079,18 @@
 
                     final Hypervisor.HypervisorType hypervisorType = cluster.getHypervisorType();
 
-<<<<<<< HEAD
                     final List<Long> hostIds = _hostDao.listIdsByClusterId(cmd.getId());
                     if (!hostIds.isEmpty()) {
                         logger.debug("{} still has hosts, can't remove", cluster);
-=======
-                    final List<HostVO> hosts = listAllHostsInCluster(cmd.getId());
-                    if (!hosts.isEmpty()) {
-                        if (s_logger.isDebugEnabled()) {
-                            s_logger.debug("Cluster: " + cmd.getId() + " still has hosts, can't remove");
-                        }
->>>>>>> 3afab9a7
                         throw new CloudRuntimeException("Cluster: " + cmd.getId() + " cannot be removed. Cluster still has hosts");
                     }
 
                     // don't allow to remove the cluster if it has non-removed storage
                     // pools
                     final List<StoragePoolVO> storagePools = _storagePoolDao.listPoolsByCluster(cmd.getId());
-<<<<<<< HEAD
-                    if (storagePools.size() > 0) {
+                    if (!storagePools.isEmpty()) {
                         logger.debug("{} still has storage pools, can't remove", cluster);
                         throw new CloudRuntimeException(String.format("Cluster: %s cannot be removed. Cluster still has storage pools", cluster));
-=======
-                    if (!storagePools.isEmpty()) {
-                        if (s_logger.isDebugEnabled()) {
-                            s_logger.debug("Cluster: " + cmd.getId() + " still has storage pools, can't remove");
-                        }
-                        throw new CloudRuntimeException("Cluster: " + cmd.getId() + " cannot be removed. Cluster still has storage pools");
->>>>>>> 3afab9a7
                     }
 
                     if (_clusterDao.remove(cmd.getId())) {
@@ -1200,7 +1162,6 @@
             } catch (final IllegalArgumentException ex) {
                 throw new InvalidParameterValueException("Unable to resolve " + clusterType + " to a supported type");
             }
-<<<<<<< HEAD
             if (newClusterType == null) {
                 logger.error("Unable to resolve " + clusterType + " to a valid supported cluster type");
                 throw new InvalidParameterValueException("Unable to resolve " + clusterType + " to a supported type");
@@ -1208,10 +1169,6 @@
                 cluster.setClusterType(newClusterType);
                 doUpdate = true;
             }
-=======
-            cluster.setClusterType(newClusterType);
-            doUpdate = true;
->>>>>>> 3afab9a7
         }
 
         Grouping.AllocationState newAllocationState;
@@ -1221,7 +1178,6 @@
             } catch (final IllegalArgumentException ex) {
                 throw new InvalidParameterValueException("Unable to resolve Allocation State '" + allocationState + "' to a supported state");
             }
-<<<<<<< HEAD
             if (newAllocationState == null) {
                 logger.error("Unable to resolve " + allocationState + " to a valid supported allocation State");
                 throw new InvalidParameterValueException("Unable to resolve " + allocationState + " to a supported state");
@@ -1229,10 +1185,6 @@
                 cluster.setAllocationState(newAllocationState);
                 doUpdate = true;
             }
-=======
-            cluster.setAllocationState(newAllocationState);
-            doUpdate = true;
->>>>>>> 3afab9a7
         }
 
         Managed.ManagedState newManagedState = null;
@@ -1243,16 +1195,12 @@
             } catch (final IllegalArgumentException ex) {
                 throw new InvalidParameterValueException("Unable to resolve Managed State '" + managedstate + "' to a supported state");
             }
-<<<<<<< HEAD
             if (newManagedState == null) {
                 logger.error("Unable to resolve Managed State '" + managedstate + "' to a supported state");
                 throw new InvalidParameterValueException("Unable to resolve Managed State '" + managedstate + "' to a supported state");
             } else {
                 doUpdate = true;
             }
-=======
-            doUpdate = true;
->>>>>>> 3afab9a7
         }
 
         if (arch != null) {
@@ -1291,7 +1239,7 @@
                         try {
                             Thread.currentThread().wait(5 * 1000);
                         } catch (final InterruptedException e) {
-                            s_logger.debug("thread unexpectedly interupted during wait, while updating cluster");
+                            logger.debug("thread unexpectedly interrupted during wait, while updating cluster");
                         }
                         hosts = listAllUpAndEnabledHosts(Host.Type.Routing, cluster.getId(), cluster.getPodId(), cluster.getDataCenterId());
                         for (final HostVO host : hosts) {
@@ -1426,13 +1374,7 @@
 
         /* TODO: move below to listener */
         if (host.getType() == Host.Type.Routing) {
-<<<<<<< HEAD
-            if (vms.size() == 0) {
-=======
-
-            final List<VMInstanceVO> vms = _vmDao.listByHostId(hostId);
             if (vms.isEmpty()) {
->>>>>>> 3afab9a7
                 return true;
             }
 
@@ -1460,13 +1402,8 @@
                         String logMessage = String.format(
                                 "Unsupported host.maintenance.local.storage.strategy: %s. Please set a strategy according to the global settings description: "
                                         + "'Error', 'Migration', or 'ForceStop'.",
-<<<<<<< HEAD
-                                HOST_MAINTENANCE_LOCAL_STRATEGY.value().toString());
+                                HOST_MAINTENANCE_LOCAL_STRATEGY.value());
                         logger.error(logMessage);
-=======
-                                HOST_MAINTENANCE_LOCAL_STRATEGY.value());
-                        s_logger.error(logMessage);
->>>>>>> 3afab9a7
                         throw new CloudRuntimeException("There are active VMs using the host's local storage pool. Please stop all VMs on this host that use local storage.");
                     }
                 } else {
@@ -1522,18 +1459,7 @@
         ServiceOfferingVO offeringVO = serviceOfferingDao.findById(vm.getServiceOfferingId());
         final VirtualMachineProfile profile = new VirtualMachineProfileImpl(vm, null, offeringVO, null, null);
         plan.setMigrationPlan(true);
-<<<<<<< HEAD
-        DeployDestination dest = null;
-        DeploymentPlanner.ExcludeList avoids = new DeploymentPlanner.ExcludeList();
-        avoids.addHost(host.getId());
-        try {
-            dest = deploymentManager.planDeployment(profile, plan, avoids, null);
-        } catch (InsufficientServerCapacityException e) {
-            throw new CloudRuntimeException(String.format("Maintenance failed, could not find deployment destination for VM: %s.", vm), e);
-        }
-=======
-        DeployDestination dest = getDeployDestination(vm, profile, plan);
->>>>>>> 3afab9a7
+        DeployDestination dest = getDeployDestination(vm, profile, plan, host);
         Host destHost = dest.getHost();
 
         try {
@@ -1544,10 +1470,12 @@
         }
     }
 
-    private DeployDestination getDeployDestination(VMInstanceVO vm, VirtualMachineProfile profile, DataCenterDeployment plan) {
+    private DeployDestination getDeployDestination(VMInstanceVO vm, VirtualMachineProfile profile, DataCenterDeployment plan, HostVO hostToAvoid) {
         DeployDestination dest;
+        DeploymentPlanner.ExcludeList avoids = new DeploymentPlanner.ExcludeList();
+        avoids.addHost(hostToAvoid.getId());
         try {
-            dest = deploymentManager.planDeployment(profile, plan, new DeploymentPlanner.ExcludeList(), null);
+            dest = deploymentManager.planDeployment(profile, plan, avoids, null);
         } catch (InsufficientServerCapacityException e) {
             throw new CloudRuntimeException(String.format("Maintenance failed, could not find deployment destination for VM [id=%s, name=%s].", vm.getId(), vm.getInstanceName()),
                     e);
@@ -1716,11 +1644,7 @@
         HostVO host = _hostDao.findById(hostId);
 
         if (host == null || host.getRemoved() != null) {
-<<<<<<< HEAD
             throw new InvalidParameterValueException(String.format("Host (%s) with id %d does not exist", host, hostId));
-=======
-            throw new InvalidParameterValueException(String.format("Host [id=%s] does not exist", host == null ? "<unknown>" : host.getId()));
->>>>>>> 3afab9a7
         }
 
         if (host.getResourceState() != ResourceState.Degraded) {
@@ -2590,13 +2514,8 @@
                 }
             }
 
-<<<<<<< HEAD
             if (logger.isDebugEnabled()) {
-                new Request(-1l, -1l, cmds, true, false).logD("Startup request from directly connected host: ", true);
-=======
-            if (s_logger.isDebugEnabled()) {
                 new Request(-1L, -1L, cmds, true, false).logD("Startup request from directly connected host: ", true);
->>>>>>> 3afab9a7
             }
 
             if (old) {
@@ -2665,13 +2584,8 @@
                 }
             }
 
-<<<<<<< HEAD
             if (logger.isDebugEnabled()) {
-                new Request(-1l, -1l, cmds, true, false).logD("Startup request from directly connected host: ", true);
-=======
-            if (s_logger.isDebugEnabled()) {
                 new Request(-1L, -1L, cmds, true, false).logD("Startup request from directly connected host: ", true);
->>>>>>> 3afab9a7
             }
 
             if (old) {
@@ -2886,13 +2800,8 @@
                         throw new UnableDeleteHostException("Failed to set primary storage into maintenance mode");
                     }
                 } catch (final Exception e) {
-<<<<<<< HEAD
-                    logger.debug("Failed to set primary storage into maintenance mode, due to: " + e.toString());
-                    throw new UnableDeleteHostException("Failed to set primary storage into maintenance mode, due to: " + e.toString());
-=======
-                    s_logger.debug("Failed to set primary storage into maintenance mode", e);
+                    logger.debug("Failed to set primary storage into maintenance mode", e);
                     throw new UnableDeleteHostException("Failed to set primary storage into maintenance mode, due to: " + e);
->>>>>>> 3afab9a7
                 }
             }
 
@@ -3036,11 +2945,7 @@
             if (result.getReturnCode() != 0) {
                 throw new CloudRuntimeException(String.format("Could not restart agent on %s due to: %s", host, result.getStdErr()));
             }
-<<<<<<< HEAD
-            logger.debug("cloudstack-agent restart result: " + result.toString());
-=======
-            s_logger.debug("cloudstack-agent restart result: " + result);
->>>>>>> 3afab9a7
+            logger.debug("cloudstack-agent restart result: {}", result);
         } catch (final SshException e) {
             throw new CloudRuntimeException("SSH to agent is enabled, but agent restart failed", e);
         }
@@ -3360,32 +3265,11 @@
     }
 
     @Override
-<<<<<<< HEAD
     public List<HypervisorType> listAvailHypervisorInZone(final Long zoneId) {
         List<VMTemplateVO> systemVMTemplates = _templateDao.listAllReadySystemVMTemplates(zoneId);
         final Set<HypervisorType> hypervisors = new HashSet<>();
         for (final VMTemplateVO systemVMTemplate : systemVMTemplates) {
             hypervisors.add(systemVMTemplate.getHypervisorType());
-=======
-    public List<HypervisorType> listAvailHypervisorInZone(final Long hostId, final Long zoneId) {
-        final SearchCriteria<String> sc = _hypervisorsInDC.create();
-        if (zoneId != null) {
-            sc.setParameters("dataCenter", zoneId);
-        }
-        if (hostId != null) {
-            // exclude the given host, since we want to check what hypervisor is already handled
-            // in adding this new host
-            sc.setParameters("id", hostId);
-        }
-        sc.setParameters("type", Host.Type.Routing);
-
-        // The search is not able to return list of enums, so getting
-        // list of hypervisors as strings and then converting them to enum
-        final List<String> hvs = _hostDao.customSearch(sc, null);
-        final List<HypervisorType> hypervisors = new ArrayList<>();
-        for (final String hv : hvs) {
-            hypervisors.add(HypervisorType.getType(hv));
->>>>>>> 3afab9a7
         }
         return new ArrayList<>(hypervisors);
     }
