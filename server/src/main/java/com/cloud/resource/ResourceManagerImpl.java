// Licensed to the Apache Software Foundation (ASF) under one
// or more contributor license agreements.  See the NOTICE file
// distributed with this work for additional information
// regarding copyright ownership.  The ASF licenses this file
// to you under the Apache License, Version 2.0 (the
// "License"); you may not use this file except in compliance
// with the License.  You may obtain a copy of the License at
//
//   http://www.apache.org/licenses/LICENSE-2.0
//
// Unless required by applicable law or agreed to in writing,
// software distributed under the License is distributed on an
// "AS IS" BASIS, WITHOUT WARRANTIES OR CONDITIONS OF ANY
// KIND, either express or implied.  See the License for the
// specific language governing permissions and limitations
// under the License.
package com.cloud.resource;

import static com.cloud.configuration.ConfigurationManagerImpl.MIGRATE_VM_ACROSS_CLUSTERS;
import static com.cloud.configuration.ConfigurationManagerImpl.SET_HOST_DOWN_TO_MAINTENANCE;

import java.net.URI;
import java.net.URISyntaxException;
import java.net.URLDecoder;
import java.util.ArrayList;
import java.util.Arrays;
import java.util.Collections;
import java.util.HashMap;
import java.util.HashSet;
import java.util.Iterator;
import java.util.List;
import java.util.Locale;
import java.util.Map;
import java.util.Random;
import java.util.Set;
import java.util.stream.Collectors;

import javax.inject.Inject;
import javax.naming.ConfigurationException;

import org.apache.cloudstack.alert.AlertService;
import org.apache.cloudstack.annotation.AnnotationService;
import org.apache.cloudstack.annotation.dao.AnnotationDao;
import org.apache.cloudstack.api.ApiConstants;
import org.apache.cloudstack.api.command.admin.cluster.AddClusterCmd;
import org.apache.cloudstack.api.command.admin.cluster.DeleteClusterCmd;
import org.apache.cloudstack.api.command.admin.cluster.UpdateClusterCmd;
import org.apache.cloudstack.api.command.admin.host.AddHostCmd;
import org.apache.cloudstack.api.command.admin.host.AddSecondaryStorageCmd;
import org.apache.cloudstack.api.command.admin.host.CancelHostAsDegradedCmd;
import org.apache.cloudstack.api.command.admin.host.CancelHostMaintenanceCmd;
import org.apache.cloudstack.api.command.admin.host.DeclareHostAsDegradedCmd;
import org.apache.cloudstack.api.command.admin.host.PrepareForHostMaintenanceCmd;
import org.apache.cloudstack.api.command.admin.host.ReconnectHostCmd;
import org.apache.cloudstack.api.command.admin.host.UpdateHostCmd;
import org.apache.cloudstack.api.command.admin.host.UpdateHostPasswordCmd;
import org.apache.cloudstack.context.CallContext;
import org.apache.cloudstack.framework.config.ConfigKey;
import org.apache.cloudstack.framework.config.dao.ConfigurationDao;
import org.apache.cloudstack.storage.datastore.db.PrimaryDataStoreDao;
import org.apache.cloudstack.storage.datastore.db.StoragePoolVO;
import org.apache.cloudstack.utils.identity.ManagementServerNode;

import org.apache.commons.collections.CollectionUtils;
import org.apache.commons.lang.ObjectUtils;

import org.springframework.stereotype.Component;

import com.cloud.agent.AgentManager;
import com.cloud.agent.api.Answer;
import com.cloud.agent.api.Command;
import com.cloud.agent.api.GetGPUStatsAnswer;
import com.cloud.agent.api.GetGPUStatsCommand;
import com.cloud.agent.api.GetHostStatsAnswer;
import com.cloud.agent.api.GetHostStatsCommand;
import com.cloud.agent.api.GetVncPortAnswer;
import com.cloud.agent.api.GetVncPortCommand;
import com.cloud.agent.api.MaintainAnswer;
import com.cloud.agent.api.MaintainCommand;
import com.cloud.agent.api.PropagateResourceEventCommand;
import com.cloud.agent.api.StartupCommand;
import com.cloud.agent.api.StartupRoutingCommand;
import com.cloud.agent.api.UnsupportedAnswer;
import com.cloud.agent.api.UpdateHostPasswordCommand;
import com.cloud.agent.api.VgpuTypesInfo;
import com.cloud.agent.api.to.GPUDeviceTO;
import com.cloud.agent.transport.Request;
import com.cloud.alert.AlertManager;
import com.cloud.capacity.Capacity;
import com.cloud.capacity.CapacityManager;
import com.cloud.capacity.CapacityState;
import com.cloud.capacity.CapacityVO;
import com.cloud.capacity.dao.CapacityDao;
import com.cloud.cluster.ClusterManager;
import com.cloud.configuration.Config;
import com.cloud.cpu.CPU;
import com.cloud.dc.ClusterDetailsDao;
import com.cloud.dc.ClusterDetailsVO;
import com.cloud.dc.ClusterVO;
import com.cloud.dc.DataCenter;
import com.cloud.dc.DataCenter.NetworkType;
import com.cloud.dc.DataCenterIpAddressVO;
import com.cloud.dc.DataCenterVO;
import com.cloud.dc.DedicatedResourceVO;
import com.cloud.dc.HostPodVO;
import com.cloud.dc.PodCluster;
import com.cloud.dc.dao.ClusterDao;
import com.cloud.dc.dao.ClusterVSMMapDao;
import com.cloud.dc.dao.DataCenterDao;
import com.cloud.dc.dao.DataCenterIpAddressDao;
import com.cloud.dc.dao.DedicatedResourceDao;
import com.cloud.dc.dao.HostPodDao;
import com.cloud.deploy.DataCenterDeployment;
import com.cloud.deploy.DeployDestination;
import com.cloud.deploy.DeploymentPlanner;
import com.cloud.deploy.DeploymentPlanningManager;
import com.cloud.deploy.PlannerHostReservationVO;
import com.cloud.deploy.dao.PlannerHostReservationDao;
import com.cloud.event.ActionEvent;
import com.cloud.event.ActionEventUtils;
import com.cloud.event.EventTypes;
import com.cloud.event.EventVO;
import com.cloud.exception.AgentUnavailableException;
import com.cloud.exception.DiscoveryException;
import com.cloud.exception.InsufficientServerCapacityException;
import com.cloud.exception.InvalidParameterValueException;
import com.cloud.exception.PermissionDeniedException;
import com.cloud.exception.ResourceUnavailableException;
import com.cloud.exception.StorageConflictException;
import com.cloud.exception.StorageUnavailableException;
import com.cloud.gpu.GPU;
import com.cloud.gpu.HostGpuGroupsVO;
import com.cloud.gpu.VGPUTypesVO;
import com.cloud.gpu.dao.HostGpuGroupsDao;
import com.cloud.gpu.dao.VGPUTypesDao;
import com.cloud.ha.HighAvailabilityManager;
import com.cloud.ha.HighAvailabilityManager.WorkType;
import com.cloud.ha.HighAvailabilityManagerImpl;
import com.cloud.host.DetailVO;
import com.cloud.host.Host;
import com.cloud.host.Host.Type;
import com.cloud.host.HostStats;
import com.cloud.host.HostTagVO;
import com.cloud.host.HostVO;
import com.cloud.host.Status;
import com.cloud.host.Status.Event;
import com.cloud.host.dao.HostDao;
import com.cloud.host.dao.HostDetailsDao;
import com.cloud.host.dao.HostTagsDao;
import com.cloud.hypervisor.Hypervisor;
import com.cloud.hypervisor.Hypervisor.HypervisorType;
import com.cloud.hypervisor.HypervisorGuru;
import com.cloud.hypervisor.kvm.discoverer.KvmDummyResourceBase;
import com.cloud.network.dao.IPAddressDao;
import com.cloud.network.dao.IPAddressVO;
import com.cloud.org.Cluster;
import com.cloud.org.Grouping;
import com.cloud.org.Managed;
import com.cloud.serializer.GsonHelper;
import com.cloud.service.ServiceOfferingVO;
import com.cloud.service.dao.ServiceOfferingDao;
import com.cloud.service.dao.ServiceOfferingDetailsDao;
import com.cloud.storage.GuestOSCategoryVO;
import com.cloud.storage.StorageManager;
import com.cloud.storage.StoragePool;
import com.cloud.storage.StoragePoolHostVO;
import com.cloud.storage.StoragePoolStatus;
import com.cloud.storage.StorageService;
import com.cloud.storage.VMTemplateVO;
import com.cloud.storage.Volume;
import com.cloud.storage.VolumeVO;
import com.cloud.storage.dao.GuestOSCategoryDao;
import com.cloud.storage.dao.StoragePoolHostDao;
import com.cloud.storage.dao.VMTemplateDao;
import com.cloud.storage.dao.VolumeDao;
import com.cloud.user.Account;
import com.cloud.user.AccountManager;
import com.cloud.utils.Ternary;
import com.cloud.utils.UriUtils;
import com.cloud.utils.component.Manager;
import com.cloud.utils.component.ManagerBase;
import com.cloud.utils.db.DB;
import com.cloud.utils.db.Filter;
import com.cloud.utils.db.GenericSearchBuilder;
import com.cloud.utils.db.GlobalLock;
import com.cloud.utils.db.JoinBuilder;
import com.cloud.utils.db.QueryBuilder;
import com.cloud.utils.db.SearchBuilder;
import com.cloud.utils.db.SearchCriteria;
import com.cloud.utils.db.SearchCriteria.Func;
import com.cloud.utils.db.SearchCriteria.Op;
import com.cloud.utils.db.Transaction;
import com.cloud.utils.db.TransactionCallback;
import com.cloud.utils.db.TransactionCallbackNoReturn;
import com.cloud.utils.db.TransactionLegacy;
import com.cloud.utils.db.TransactionStatus;
import com.cloud.utils.exception.CloudRuntimeException;
import com.cloud.utils.fsm.NoTransitionException;
import com.cloud.utils.net.Ip;
import com.cloud.utils.net.NetUtils;
import com.cloud.utils.ssh.SSHCmdHelper;
import com.cloud.utils.ssh.SshException;
import com.cloud.vm.UserVmManager;
import com.cloud.utils.StringUtils;
import com.cloud.vm.VMInstanceVO;
import com.cloud.vm.VirtualMachine;
import com.cloud.vm.VirtualMachine.State;
import com.cloud.vm.VirtualMachineManager;
import com.cloud.vm.VirtualMachineProfile;
import com.cloud.vm.VirtualMachineProfileImpl;
import com.cloud.vm.VmDetailConstants;
import com.cloud.vm.dao.UserVmDetailsDao;
import com.cloud.vm.dao.VMInstanceDao;
import com.google.gson.Gson;

@Component
public class ResourceManagerImpl extends ManagerBase implements ResourceManager, ResourceService, Manager {

    Gson _gson;

    @Inject
    private AccountManager _accountMgr;
    @Inject
    private AgentManager _agentMgr;
    @Inject
    private StorageManager _storageMgr;
    @Inject
    private DataCenterDao _dcDao;
    @Inject
    private HostPodDao _podDao;
    @Inject
    private ClusterDetailsDao _clusterDetailsDao;
    @Inject
    private ClusterDao _clusterDao;
    @Inject
    private CapacityDao _capacityDao;
    @Inject
    private ServiceOfferingDao serviceOfferingDao;
    @Inject
    private HostDao _hostDao;
    @Inject
    private HostDetailsDao _hostDetailsDao;
    @Inject
    private ConfigurationDao _configDao;
    @Inject
    private HostTagsDao _hostTagsDao;
    @Inject
    private GuestOSCategoryDao _guestOSCategoryDao;
    @Inject
    protected HostGpuGroupsDao _hostGpuGroupsDao;
    @Inject
    protected VGPUTypesDao _vgpuTypesDao;
    @Inject
    private PrimaryDataStoreDao _storagePoolDao;
    @Inject
    private DataCenterIpAddressDao _privateIPAddressDao;
    @Inject
    private IPAddressDao _publicIPAddressDao;
    @Inject
    private DeploymentPlanningManager deploymentManager;
    @Inject
    private VirtualMachineManager _vmMgr;
    @Inject
    private VMInstanceDao _vmDao;
    @Inject
    private HighAvailabilityManager _haMgr;
    @Inject
    private StorageService _storageSvr;
    @Inject
    PlannerHostReservationDao _plannerHostReserveDao;
    @Inject
    private DedicatedResourceDao _dedicatedDao;
    @Inject
    private ServiceOfferingDetailsDao _serviceOfferingDetailsDao;
    @Inject
    private UserVmManager userVmManager;

    private List<? extends Discoverer> _discoverers;

    public List<? extends Discoverer> getDiscoverers() {
        return _discoverers;
    }

    public void setDiscoverers(final List<? extends Discoverer> discoverers) {
        _discoverers = discoverers;
    }

    @Inject
    private ClusterManager _clusterMgr;
    @Inject
    private StoragePoolHostDao _storagePoolHostDao;

    @Inject
    private VMTemplateDao _templateDao;
    @Inject
    private ClusterVSMMapDao _clusterVSMMapDao;
    @Inject
    private UserVmDetailsDao userVmDetailsDao;
    @Inject
    private AnnotationDao annotationDao;
    @Inject
    private AlertManager alertManager;
    @Inject
    private AnnotationService annotationService;
    @Inject
    private VolumeDao volumeDao;

    private final long _nodeId = ManagementServerNode.getManagementServerId();

    private final HashMap<String, ResourceStateAdapter> _resourceStateAdapters = new HashMap<>();

    private final HashMap<Integer, List<ResourceListener>> _lifeCycleListeners = new HashMap<>();
    private HypervisorType _defaultSystemVMHypervisor;

    private static final int ACQUIRE_GLOBAL_LOCK_TIMEOUT_FOR_COOPERATION = 30; // seconds

    private GenericSearchBuilder<HostVO, String> _hypervisorsInDC;

    private SearchBuilder<HostGpuGroupsVO> _gpuAvailability;

    private void insertListener(final Integer event, final ResourceListener listener) {
        List<ResourceListener> lst = _lifeCycleListeners.computeIfAbsent(event, k -> new ArrayList<>());

        if (lst.contains(listener)) {
            throw new CloudRuntimeException("Duplicate resource lisener:" + listener.getClass().getSimpleName());
        }

        lst.add(listener);
    }

    @Override
    public void registerResourceEvent(final Integer event, final ResourceListener listener) {
        synchronized (_lifeCycleListeners) {
            if ((event & ResourceListener.EVENT_DISCOVER_BEFORE) != 0) {
                insertListener(ResourceListener.EVENT_DISCOVER_BEFORE, listener);
            }
            if ((event & ResourceListener.EVENT_DISCOVER_AFTER) != 0) {
                insertListener(ResourceListener.EVENT_DISCOVER_AFTER, listener);
            }
            if ((event & ResourceListener.EVENT_DELETE_HOST_BEFORE) != 0) {
                insertListener(ResourceListener.EVENT_DELETE_HOST_BEFORE, listener);
            }
            if ((event & ResourceListener.EVENT_DELETE_HOST_AFTER) != 0) {
                insertListener(ResourceListener.EVENT_DELETE_HOST_AFTER, listener);
            }
            if ((event & ResourceListener.EVENT_CANCEL_MAINTENANCE_BEFORE) != 0) {
                insertListener(ResourceListener.EVENT_CANCEL_MAINTENANCE_BEFORE, listener);
            }
            if ((event & ResourceListener.EVENT_CANCEL_MAINTENANCE_AFTER) != 0) {
                insertListener(ResourceListener.EVENT_CANCEL_MAINTENANCE_AFTER, listener);
            }
            if ((event & ResourceListener.EVENT_PREPARE_MAINTENANCE_BEFORE) != 0) {
                insertListener(ResourceListener.EVENT_PREPARE_MAINTENANCE_BEFORE, listener);
            }
            if ((event & ResourceListener.EVENT_PREPARE_MAINTENANCE_AFTER) != 0) {
                insertListener(ResourceListener.EVENT_PREPARE_MAINTENANCE_AFTER, listener);
            }
        }
    }

    @Override
    public void unregisterResourceEvent(final ResourceListener listener) {
        synchronized (_lifeCycleListeners) {
            for (Map.Entry<Integer, List<ResourceListener>> items : _lifeCycleListeners.entrySet()) {
                final List<ResourceListener> lst = items.getValue();
                lst.remove(listener);
            }
        }
    }

    protected void processResourceEvent(final Integer event, final Object... params) {
        final List<ResourceListener> lst = _lifeCycleListeners.get(event);
        if (lst == null || lst.isEmpty()) {
            return;
        }

        String eventName;
        for (final ResourceListener l : lst) {
            if (event.equals(ResourceListener.EVENT_DISCOVER_BEFORE)) {
                l.processDiscoverEventBefore((Long)params[0], (Long)params[1], (Long)params[2], (URI)params[3], (String)params[4], (String)params[5],
                        (List<String>)params[6]);
                eventName = "EVENT_DISCOVER_BEFORE";
            } else if (event.equals(ResourceListener.EVENT_DISCOVER_AFTER)) {
                l.processDiscoverEventAfter((Map<? extends ServerResource, Map<String, String>>)params[0]);
                eventName = "EVENT_DISCOVER_AFTER";
            } else if (event.equals(ResourceListener.EVENT_DELETE_HOST_BEFORE)) {
                l.processDeleteHostEventBefore((HostVO)params[0]);
                eventName = "EVENT_DELETE_HOST_BEFORE";
            } else if (event.equals(ResourceListener.EVENT_DELETE_HOST_AFTER)) {
                l.processDeletHostEventAfter((HostVO)params[0]);
                eventName = "EVENT_DELETE_HOST_AFTER";
            } else if (event.equals(ResourceListener.EVENT_CANCEL_MAINTENANCE_BEFORE)) {
                l.processCancelMaintenaceEventBefore((Long)params[0]);
                eventName = "EVENT_CANCEL_MAINTENANCE_BEFORE";
            } else if (event.equals(ResourceListener.EVENT_CANCEL_MAINTENANCE_AFTER)) {
                l.processCancelMaintenaceEventAfter((Long)params[0]);
                eventName = "EVENT_CANCEL_MAINTENANCE_AFTER";
            } else if (event.equals(ResourceListener.EVENT_PREPARE_MAINTENANCE_BEFORE)) {
                l.processPrepareMaintenaceEventBefore((Long)params[0]);
                eventName = "EVENT_PREPARE_MAINTENANCE_BEFORE";
            } else if (event.equals(ResourceListener.EVENT_PREPARE_MAINTENANCE_AFTER)) {
                l.processPrepareMaintenaceEventAfter((Long)params[0]);
                eventName = "EVENT_PREPARE_MAINTENANCE_AFTER";
            } else {
                throw new CloudRuntimeException("Unknown resource event:" + event);
            }
            logger.debug("Sent resource event " + eventName + " to listener " + l.getClass().getSimpleName());
        }

    }

    @DB
    @Override
    public List<? extends Cluster> discoverCluster(final AddClusterCmd cmd) throws IllegalArgumentException, DiscoveryException {
        final long dcId = cmd.getZoneId();
        final long podId = cmd.getPodId();
        final String clusterName = cmd.getClusterName();
        String url = cmd.getUrl();
        final String username = cmd.getUsername();
        final String password = cmd.getPassword();
        CPU.CPUArch arch = cmd.getArch();

        if (url != null) {
            url = URLDecoder.decode(url, com.cloud.utils.StringUtils.getPreferredCharset());
        }

        URI uri;

        // Check if the zone exists in the system
        final DataCenterVO zone = _dcDao.findById(dcId);
        if (zone == null) {
            final InvalidParameterValueException ex = new InvalidParameterValueException("Can't find zone by the id specified");
            ex.addProxyObject(String.valueOf(dcId), "dcId");
            throw ex;
        }

        final Account account = CallContext.current().getCallingAccount();
        if (Grouping.AllocationState.Disabled == zone.getAllocationState() && !_accountMgr.isRootAdmin(account.getId())) {
            final PermissionDeniedException ex = new PermissionDeniedException("Cannot perform this operation, Zone with specified id is currently disabled");
            ex.addProxyObject(zone.getUuid(), "dcId");
            throw ex;
        }

        final HostPodVO pod = _podDao.findById(podId);

        // Check if the pod exists in the system
        if (_podDao.findById(podId) == null) {
            throw new InvalidParameterValueException("Can't find pod by id " + podId);
        }
        // check if pod belongs to the zone
        if (!Long.valueOf(pod.getDataCenterId()).equals(dcId)) {
            final InvalidParameterValueException ex = new InvalidParameterValueException(String.format("Pod with specified id doesn't belong to the zone %s", zone));
            ex.addProxyObject(pod.getUuid(), "podId");
            ex.addProxyObject(zone.getUuid(), "dcId");
            throw ex;
        }

        // Verify cluster information and create a new cluster if needed
        if (clusterName == null || clusterName.isEmpty()) {
            throw new InvalidParameterValueException("Please specify cluster name");
        }

        if (cmd.getHypervisor() == null || cmd.getHypervisor().isEmpty()) {
            throw new InvalidParameterValueException("Please specify a hypervisor");
        }

        final Hypervisor.HypervisorType hypervisorType = Hypervisor.HypervisorType.getType(cmd.getHypervisor());
        if (hypervisorType == null) {
            logger.error("Unable to resolve " + cmd.getHypervisor() + " to a valid supported hypervisor type");
            throw new InvalidParameterValueException("Unable to resolve " + cmd.getHypervisor() + " to a supported ");
        }

        if (zone.isSecurityGroupEnabled() && zone.getNetworkType().equals(NetworkType.Advanced)) {
            if (hypervisorType != HypervisorType.KVM && hypervisorType != HypervisorType.XenServer
                    && hypervisorType != HypervisorType.LXC && hypervisorType != HypervisorType.Simulator) {
                throw new InvalidParameterValueException("Don't support hypervisor type " + hypervisorType + " in advanced security enabled zone");
            }
        }

        Cluster.ClusterType clusterType = null;
        if (cmd.getClusterType() != null && !cmd.getClusterType().isEmpty()) {
            clusterType = Cluster.ClusterType.valueOf(cmd.getClusterType());
        }
        if (clusterType == null) {
            clusterType = Cluster.ClusterType.CloudManaged;
        }

        Grouping.AllocationState allocationState = null;
        if (cmd.getAllocationState() != null && !cmd.getAllocationState().isEmpty()) {
            try {
                allocationState = Grouping.AllocationState.valueOf(cmd.getAllocationState());
            } catch (final IllegalArgumentException ex) {
                throw new InvalidParameterValueException("Unable to resolve Allocation State '" + cmd.getAllocationState() + "' to a supported state");
            }
        }
        if (allocationState == null) {
            allocationState = Grouping.AllocationState.Enabled;
        }

        final Discoverer discoverer = getMatchingDiscover(hypervisorType);
        if (discoverer == null) {

            throw new InvalidParameterValueException("Could not find corresponding resource manager for " + cmd.getHypervisor());
        }

        if (hypervisorType == HypervisorType.VMware) {
            final Map<String, String> allParams = cmd.getFullUrlParams();
            discoverer.putParam(allParams);
        }

        final List<ClusterVO> result = new ArrayList<>();

        ClusterVO cluster = new ClusterVO(dcId, podId, clusterName);
        cluster.setHypervisorType(hypervisorType.toString());

        cluster.setClusterType(clusterType);
        cluster.setAllocationState(allocationState);
        cluster.setArch(arch.getType());
        try {
            cluster = _clusterDao.persist(cluster);
        } catch (final Exception e) {
            // no longer tolerate exception during the cluster creation phase
            final CloudRuntimeException ex = new CloudRuntimeException("Unable to create cluster " + clusterName + " in pod and data center with specified ids", e);
            // Get the pod VO object's table name.
            ex.addProxyObject(pod.getUuid(), "podId");
            ex.addProxyObject(zone.getUuid(), "dcId");
            throw ex;
        }
        result.add(cluster);

        if (clusterType == Cluster.ClusterType.CloudManaged) {
            final Map<String, String> details = new HashMap<>();
            // should do this nicer perhaps ?
            if (hypervisorType == HypervisorType.Ovm3) {
                final Map<String, String> allParams = cmd.getFullUrlParams();
                details.put("ovm3vip", allParams.get("ovm3vip"));
                details.put("ovm3pool", allParams.get("ovm3pool"));
                details.put("ovm3cluster", allParams.get("ovm3cluster"));
            }
            details.put(VmDetailConstants.CPU_OVER_COMMIT_RATIO, CapacityManager.CpuOverprovisioningFactor.value().toString());
            details.put(VmDetailConstants.MEMORY_OVER_COMMIT_RATIO, CapacityManager.MemOverprovisioningFactor.value().toString());
            _clusterDetailsDao.persist(cluster.getId(), details);
            return result;
        }

        // save cluster details for later cluster/host cross-checking
        final Map<String, String> details = new HashMap<>();
        details.put("url", url);
        details.put("username", StringUtils.defaultString(username));
        details.put("password", StringUtils.defaultString(password));
        details.put(VmDetailConstants.CPU_OVER_COMMIT_RATIO, CapacityManager.CpuOverprovisioningFactor.value().toString());
        details.put(VmDetailConstants.MEMORY_OVER_COMMIT_RATIO, CapacityManager.MemOverprovisioningFactor.value().toString());
        _clusterDetailsDao.persist(cluster.getId(), details);

        boolean success = false;
        try {
            try {
                uri = new URI(UriUtils.encodeURIComponent(url));
                if (uri.getScheme() == null) {
                    throw new InvalidParameterValueException("uri.scheme is null " + url + ", add http:// as a prefix");
                } else if (uri.getScheme().equalsIgnoreCase("http")) {
                    if (uri.getHost() == null || uri.getHost().equalsIgnoreCase("") || uri.getPath() == null || uri.getPath().equalsIgnoreCase("")) {
                        throw new InvalidParameterValueException("Your host and/or path is wrong.  Make sure it's of the format http://hostname/path");
                    }
                }
            } catch (final URISyntaxException e) {
                throw new InvalidParameterValueException(url + " is not a valid uri");
            }

            final List<HostVO> hosts = new ArrayList<>();
            Map<? extends ServerResource, Map<String, String>> resources;
            resources = discoverer.find(dcId, podId, cluster.getId(), uri, username, password, null);

            if (resources != null) {
                for (final Map.Entry<? extends ServerResource, Map<String, String>> entry : resources.entrySet()) {
                    final ServerResource resource = entry.getKey();

                    final HostVO host = (HostVO)createHostAndAgent(resource, entry.getValue(), true, null, false);
                    if (host != null) {
                        hosts.add(host);
                    }
                    discoverer.postDiscovery(hosts, _nodeId);
                }
                logger.info("External cluster has been successfully discovered by " + discoverer.getName());
                success = true;
                CallContext.current().putContextParameter(Cluster.class, cluster.getUuid());
                return result;
            }

            logger.warn("Unable to find the server resources at " + url);
            throw new DiscoveryException("Unable to add the external cluster");
        } finally {
            if (!success) {
                _clusterDetailsDao.deleteDetails(cluster.getId());
                _clusterDao.remove(cluster.getId());
            }
        }
    }

    @Override
    public Discoverer getMatchingDiscover(final Hypervisor.HypervisorType hypervisorType) {
        for (final Discoverer discoverer : _discoverers) {
            if (discoverer.getHypervisorType() == hypervisorType) {
                return discoverer;
            }
        }
        return null;
    }

    @Override
    public List<? extends Host> discoverHosts(final AddHostCmd cmd) throws IllegalArgumentException, DiscoveryException, InvalidParameterValueException {
        Long dcId = cmd.getZoneId();
        final Long podId = cmd.getPodId();
        final Long clusterId = cmd.getClusterId();
        String clusterName = cmd.getClusterName();
        final String url = cmd.getUrl();
        final String username = cmd.getUsername();
        final String password = cmd.getPassword();
        final List<String> hostTags = cmd.getHostTags();

        dcId = _accountMgr.checkAccessAndSpecifyAuthority(CallContext.current().getCallingAccount(), dcId);

        // this is for standalone option
        if (clusterName == null && clusterId == null) {
            clusterName = "Standalone-" + url;
        }

        if (clusterId != null) {
            final ClusterVO cluster = _clusterDao.findById(clusterId);
            if (cluster == null) {
                final InvalidParameterValueException ex = new InvalidParameterValueException("can not find cluster for specified clusterId");
                ex.addProxyObject(clusterId.toString(), "clusterId");
                throw ex;
            } else {
                if (cluster.getGuid() == null) {
                    final List<Long> hostIds = _hostDao.listIdsByClusterId(clusterId);
                    if (!hostIds.isEmpty()) {
                        final CloudRuntimeException ex =
                                new CloudRuntimeException("Guid is not updated for cluster with specified cluster id; need to wait for hosts in this cluster to come up");
                        ex.addProxyObject(cluster.getUuid(), "clusterId");
                        throw ex;
                    }
                }
            }
        }

        String hypervisorType = cmd.getHypervisor().equalsIgnoreCase(HypervisorGuru.HypervisorCustomDisplayName.value()) ?
                "Custom" : cmd.getHypervisor();
        return discoverHostsFull(dcId, podId, clusterId, clusterName, url, username, password, hypervisorType, hostTags, cmd.getFullUrlParams(), false);
    }

    @Override
    public List<? extends Host> discoverHosts(final AddSecondaryStorageCmd cmd) throws IllegalArgumentException, DiscoveryException, InvalidParameterValueException {
        final Long dcId = cmd.getZoneId();
        final String url = cmd.getUrl();
        return discoverHostsFull(dcId, null, null, null, url, null, null, "SecondaryStorage", null, null, false);
    }

    private List<HostVO> discoverHostsFull(final Long dcId, final Long podId, Long clusterId, final String clusterName, String url, String username, String password,
            final String hypervisorType, final List<String> hostTags, final Map<String, String> params, final boolean deferAgentCreation) throws IllegalArgumentException, DiscoveryException,
            InvalidParameterValueException {
        URI uri;

        // Check if the zone exists in the system
        final DataCenterVO zone = _dcDao.findById(dcId);
        if (zone == null) {
            throw new InvalidParameterValueException("Can't find zone by id " + dcId);
        }

        final Account account = CallContext.current().getCallingAccount();
        if (Grouping.AllocationState.Disabled == zone.getAllocationState() && !_accountMgr.isRootAdmin(account.getId())) {
            final PermissionDeniedException ex = new PermissionDeniedException("Cannot perform this operation, Zone with specified id is currently disabled");
            ex.addProxyObject(zone.getUuid(), "dcId");
            throw ex;
        }

        // Check if the pod exists in the system
        HostPodVO pod = null;
        if (podId != null) {
            pod = _podDao.findById(podId);
            if (pod == null) {
                throw new InvalidParameterValueException("Can't find pod by id " + podId);
            }
            // check if pod belongs to the zone
            if (!Long.valueOf(pod.getDataCenterId()).equals(dcId)) {
                final InvalidParameterValueException ex =
                        new InvalidParameterValueException(String.format("Pod with specified pod %s doesn't belong to the zone with specified zone %s", pod, zone));
                ex.addProxyObject(pod.getUuid(), "podId");
                ex.addProxyObject(zone.getUuid(), "dcId");
                throw ex;
            }
        }

        // Verify cluster information and create a new cluster if needed
        if (clusterName != null && clusterId != null) {
            throw new InvalidParameterValueException("Can't specify cluster by both id and name");
        }

        if (hypervisorType == null || hypervisorType.isEmpty()) {
            throw new InvalidParameterValueException("Need to specify Hypervisor Type");
        }

        if ((clusterName != null || clusterId != null) && podId == null) {
            throw new InvalidParameterValueException("Can't specify cluster without specifying the pod");
        }
        List<String> skipList = Arrays.asList(HypervisorType.VMware.name().toLowerCase(Locale.ROOT), Type.SecondaryStorage.name().toLowerCase(Locale.ROOT));
        if (!skipList.contains(hypervisorType.toLowerCase(Locale.ROOT))) {
            if (HypervisorType.KVM.toString().equalsIgnoreCase(hypervisorType)) {
                if (StringUtils.isBlank(username)) {
                    throw new InvalidParameterValueException("Username need to be provided.");
                }
            } else {
                if (StringUtils.isBlank(username) || StringUtils.isBlank(password)) {
                    throw new InvalidParameterValueException("Username and Password need to be provided.");
                }
            }
        }

        ClusterVO cluster = null;
        if (clusterId != null) {
            cluster = _clusterDao.findById(clusterId);
            if (cluster == null) {
                throw new InvalidParameterValueException("Can't find cluster by id " + clusterId);
            }

            if (hypervisorType.equalsIgnoreCase(HypervisorType.VMware.toString())) {
                // VMware only allows adding host to an existing cluster, as we
                // already have a lot of information
                // in cluster object, to simplify user input, we will construct
                // necessary information here
                final Map<String, String> clusterDetails = _clusterDetailsDao.findDetails(clusterId);
                username = clusterDetails.get("username");
                assert username != null;

                password = clusterDetails.get("password");
                assert password != null;

                try {
                    uri = new URI(UriUtils.encodeURIComponent(url));

                    url = clusterDetails.get("url") + "/" + uri.getHost();
                } catch (final URISyntaxException e) {
                    throw new InvalidParameterValueException(url + " is not a valid uri");
                }
            }
        }

        if ((hypervisorType.equalsIgnoreCase(HypervisorType.BareMetal.toString()))) {
            if (hostTags.isEmpty()) {
                throw new InvalidParameterValueException("hosttag is mandatory while adding host of type Baremetal");
            }
        }

        if (clusterName != null) {
            if (pod == null) {
                throw new InvalidParameterValueException("Can't find pod by id " + podId);
            }
            cluster = new ClusterVO(dcId, podId, clusterName);
            cluster.setHypervisorType(hypervisorType);
            try {
                cluster = _clusterDao.persist(cluster);
            } catch (final Exception e) {
                cluster = _clusterDao.findBy(clusterName, podId);
                if (cluster == null) {
                    final CloudRuntimeException ex =
                            new CloudRuntimeException("Unable to create cluster " + clusterName + " in pod with specified podId and data center with specified dcID", e);
                    ex.addProxyObject(pod.getUuid(), "podId");
                    ex.addProxyObject(zone.getUuid(), "dcId");
                    throw ex;
                }
            }
            clusterId = cluster.getId();
            if (_clusterDetailsDao.findDetail(clusterId, VmDetailConstants.CPU_OVER_COMMIT_RATIO) == null) {
                final ClusterDetailsVO cluster_cpu_detail = new ClusterDetailsVO(clusterId, VmDetailConstants.CPU_OVER_COMMIT_RATIO, "1");
                final ClusterDetailsVO cluster_memory_detail = new ClusterDetailsVO(clusterId, VmDetailConstants.MEMORY_OVER_COMMIT_RATIO, "1");
                _clusterDetailsDao.persist(cluster_cpu_detail);
                _clusterDetailsDao.persist(cluster_memory_detail);
            }

        }

        try {
            uri = new URI(UriUtils.encodeURIComponent(url));
            if (uri.getScheme() == null) {
                throw new InvalidParameterValueException("uri.scheme is null " + url + ", add nfs:// (or cifs://) as a prefix");
            } else if (uri.getScheme().equalsIgnoreCase("nfs")) {
                if (uri.getHost() == null || uri.getHost().equalsIgnoreCase("") || uri.getPath() == null || uri.getPath().equalsIgnoreCase("")) {
                    throw new InvalidParameterValueException("Your host and/or path is wrong.  Make sure it's of the format nfs://hostname/path");
                }
            } else if (uri.getScheme().equalsIgnoreCase("cifs")) {
                // Don't validate against a URI encoded URI.
                final URI cifsUri = new URI(url);
                final String warnMsg = UriUtils.getCifsUriParametersProblems(cifsUri);
                if (warnMsg != null) {
                    throw new InvalidParameterValueException(warnMsg);
                }
            }
        } catch (final URISyntaxException e) {
            throw new InvalidParameterValueException(url + " is not a valid uri");
        }

        final List<HostVO> hosts = new ArrayList<>();
        logger.info("Trying to add a new host at {} in data center {}", url, zone);
        boolean isHypervisorTypeSupported = false;
        for (final Discoverer discoverer : _discoverers) {
            if (params != null) {
                discoverer.putParam(params);
            }

            if (!discoverer.matchHypervisor(hypervisorType)) {
                continue;
            }
            isHypervisorTypeSupported = true;
            Map<? extends ServerResource, Map<String, String>> resources = null;

            processResourceEvent(ResourceListener.EVENT_DISCOVER_BEFORE, dcId, podId, clusterId, uri, username, password, hostTags);
            try {
                resources = discoverer.find(dcId, podId, clusterId, uri, username, password, hostTags);
            } catch (final DiscoveryException e) {
                String errorMsg = String.format("Could not add host at [%s] with zone [%s], pod [%s] and cluster [%s] due to: [%s].",
                        uri, zone, pod, cluster, e.getMessage());
                if (logger.isDebugEnabled()) {
                    logger.debug(errorMsg, e);
                }
                throw new DiscoveryException(errorMsg, e);
            } catch (final Exception e) {
                String err = "Exception in host discovery process with discoverer: " + discoverer.getName();
                logger.info(err + ", skip to another discoverer if there is any");
                if (logger.isDebugEnabled()) {
                    logger.debug(err + ":" + e.getMessage(), e);
                }
            }
            processResourceEvent(ResourceListener.EVENT_DISCOVER_AFTER, resources);

            if (resources != null) {
                for (final Map.Entry<? extends ServerResource, Map<String, String>> entry : resources.entrySet()) {
                    final ServerResource resource = entry.getKey();
                    /*
                     * For KVM, if we go to here, that means kvm agent is
                     * already connected to mgt svr.
                     */
                    if (resource instanceof KvmDummyResourceBase) {
                        final Map<String, String> details = entry.getValue();
                        final String guid = details.get("guid");
                        final List<HostVO> kvmHosts = listAllUpAndEnabledHosts(Host.Type.Routing, clusterId, podId, dcId);
                        for (final HostVO host : kvmHosts) {
                            if (host.getGuid().equalsIgnoreCase(guid)) {
                                if (hostTags != null) {
                                    if (logger.isTraceEnabled()) {
                                        logger.trace("Adding Host Tags for KVM host, tags:  :" + hostTags);
                                    }
                                    _hostTagsDao.persist(host.getId(), hostTags, false);
                                }
                                hosts.add(host);

                                _agentMgr.notifyMonitorsOfNewlyAddedHost(host.getId());

                                return hosts;
                            }
                        }
                        return null;
                    }

                    HostVO host;
                    if (deferAgentCreation) {
                        host = (HostVO)createHostAndAgentDeferred(resource, entry.getValue(), true, hostTags, false);
                    } else {
                        host = (HostVO)createHostAndAgent(resource, entry.getValue(), true, hostTags, false);
                    }
                    if (host != null) {
                        hosts.add(host);
                    }
                    discoverer.postDiscovery(hosts, _nodeId);

                }
                logger.info("server resources successfully discovered by " + discoverer.getName());
                return hosts;
            }
        }
        if (!isHypervisorTypeSupported) {
            final String msg = "Do not support HypervisorType " + hypervisorType + " for " + url;
            logger.warn(msg);
            throw new DiscoveryException(msg);
        }
        String errorMsg = "Cannot find the server resources at " + url;
        logger.warn(errorMsg);
        throw new DiscoveryException("Unable to add the host: " + errorMsg);
    }

    @Override
    public Host getHost(final long hostId) {
        return _hostDao.findById(hostId);
    }

    @DB
    protected boolean doDeleteHost(final long hostId, final boolean isForced, final boolean isForceDeleteStorage) {
        _accountMgr.getActiveUser(CallContext.current().getCallingUserId());
        // Verify that host exists
        final HostVO host = _hostDao.findById(hostId);
        if (host == null) {
            throw new InvalidParameterValueException("Host with id " + hostId + " doesn't exist");
        }
        _accountMgr.checkAccessAndSpecifyAuthority(CallContext.current().getCallingAccount(), host.getDataCenterId());

        if (!canDeleteHost(host) && !isForced) {
            throw new CloudRuntimeException("Host " + host.getUuid() +
                    " cannot be deleted as it is not in maintenance mode. Either put the host into maintenance or perform a forced deletion.");
        }
        // Get storage pool host mappings here because they can be removed as a
        // part of handleDisconnect later
        final List<StoragePoolHostVO> pools = _storagePoolHostDao.listByHostIdIncludingRemoved(hostId);

        final ResourceStateAdapter.DeleteHostAnswer answer =
                (ResourceStateAdapter.DeleteHostAnswer)dispatchToStateAdapters(ResourceStateAdapter.Event.DELETE_HOST, false, host, isForced,
                        isForceDeleteStorage);

        if (answer == null) {
            throw new CloudRuntimeException(String.format("No resource adapter respond to DELETE_HOST event for %s, hypervisorType is %s, host type is %s",
                    host, host.getHypervisorType(), host.getType()));
        }

        if (answer.getIsException()) {
            return false;
        }

        if (!answer.getIsContinue()) {
            return true;
        }

        Long clusterId = host.getClusterId();

        _agentMgr.notifyMonitorsOfHostAboutToBeRemoved(host.getId());

        Transaction.execute(new TransactionCallbackNoReturn() {
            @Override
            public void doInTransactionWithoutResult(final TransactionStatus status) {
                _dcDao.releasePrivateIpAddress(host.getPrivateIpAddress(), host.getDataCenterId(), null);
                _agentMgr.disconnectWithoutInvestigation(hostId, Status.Event.Remove);

                // delete host details
                _hostDetailsDao.deleteDetails(hostId);

                // if host is GPU enabled, delete GPU entries
                _hostGpuGroupsDao.deleteGpuEntries(hostId);

                // delete host tags
                _hostTagsDao.deleteTags(hostId);

                host.setGuid(null);
                final Long clusterId = host.getClusterId();
                host.setClusterId(null);
                _hostDao.update(host.getId(), host);

                Host hostRemoved = _hostDao.findById(hostId);
                _hostDao.remove(hostId);
                if (clusterId != null) {
                    final List<Long> hostIds = _hostDao.listIdsByClusterId(clusterId);
                    if (CollectionUtils.isEmpty(hostIds)) {
                        final ClusterVO cluster = _clusterDao.findById(clusterId);
                        cluster.setGuid(null);
                        _clusterDao.update(clusterId, cluster);
                    }
                }

                try {
                    resourceStateTransitTo(host, ResourceState.Event.DeleteHost, _nodeId);
                } catch (final NoTransitionException e) {
                    logger.debug(String.format("Cannot transit %s to Enabled state", host), e);
                }

                // Delete the associated entries in host ref table
                _storagePoolHostDao.deletePrimaryRecordsForHost(hostId);

                // Make sure any VMs that were marked as being on this host are cleaned up
                final List<VMInstanceVO> vms = _vmDao.listByHostId(hostId);
                for (final VMInstanceVO vm : vms) {
                    // this is how VirtualMachineManagerImpl does it when it syncs VM states
                    vm.setState(State.Stopped);
                    vm.setHostId(null);
                    _vmDao.persist(vm);
                }

                // For pool ids you got, delete local storage host entries in pool table
                // where
                for (final StoragePoolHostVO pool : pools) {
                    final Long poolId = pool.getPoolId();
                    final StoragePoolVO storagePool = _storagePoolDao.findById(poolId);
                    if (storagePool.isLocal() && isForceDeleteStorage) {
                        destroyLocalStoragePoolVolumes(poolId);
                        storagePool.setUuid(null);
                        storagePool.setClusterId(null);
                        _storagePoolDao.update(poolId, storagePool);
                        _storagePoolDao.remove(poolId);
                        logger.debug("Local storage [id: {}] is removed as a part of {} removal", storagePool, hostRemoved);
                    }
                }

                // delete the op_host_capacity entry
                final Object[] capacityTypes = {Capacity.CAPACITY_TYPE_CPU, Capacity.CAPACITY_TYPE_MEMORY, Capacity.CAPACITY_TYPE_CPU_CORE};
                final SearchCriteria<CapacityVO> hostCapacitySC = _capacityDao.createSearchCriteria();
                hostCapacitySC.addAnd("hostOrPoolId", SearchCriteria.Op.EQ, hostId);
                hostCapacitySC.addAnd("capacityType", SearchCriteria.Op.IN, capacityTypes);
                _capacityDao.remove(hostCapacitySC);
                // remove from dedicated resources
                final DedicatedResourceVO dr = _dedicatedDao.findByHostId(hostId);
                if (dr != null) {
                    _dedicatedDao.remove(dr.getId());
                }

                // Remove comments (if any)
                annotationDao.removeByEntityType(AnnotationService.EntityType.HOST.name(), host.getUuid());
            }
        });

        if (clusterId != null) {
            _agentMgr.notifyMonitorsOfRemovedHost(host.getId(), clusterId);
        }

        return true;
    }

    private void addVolumesToList(List<VolumeVO> volumes, List<VolumeVO> volumesToAdd) {
        if (CollectionUtils.isNotEmpty(volumesToAdd)) {
            volumes.addAll(volumesToAdd);
        }
    }

    protected void destroyLocalStoragePoolVolumes(long poolId) {
        List<VolumeVO> rootDisks = volumeDao.findByPoolId(poolId);
        List<VolumeVO> dataVolumes = volumeDao.findByPoolId(poolId, Volume.Type.DATADISK);

        List<VolumeVO> volumes = new ArrayList<>();
        addVolumesToList(volumes, rootDisks);
        addVolumesToList(volumes, dataVolumes);

        if (CollectionUtils.isNotEmpty(volumes)) {
            for (VolumeVO volume : volumes) {
                volumeDao.updateAndRemoveVolume(volume);
            }
        }
    }

    /**
     * Returns true if host can be deleted.</br>
     * A host can be deleted either if it is in Maintenance or "Degraded" state.
     */
    protected boolean canDeleteHost(HostVO host) {
        return host.getResourceState() == ResourceState.Maintenance || host.getResourceState() == ResourceState.Degraded;
    }

    @Override
    public boolean deleteHost(final long hostId, final boolean isForced, final boolean isForceDeleteStorage) {
        try {
            final Boolean result = propagateResourceEvent(hostId, ResourceState.Event.DeleteHost);
            if (result != null) {
                return result;
            }
        } catch (final AgentUnavailableException e) {
            return false;
        }

        return doDeleteHost(hostId, isForced, isForceDeleteStorage);
    }

    @Override
    @DB
    public boolean deleteCluster(final DeleteClusterCmd cmd) {
        try {
            Transaction.execute(new TransactionCallbackNoReturn() {
                @Override
                public void doInTransactionWithoutResult(final TransactionStatus status) {
                    final ClusterVO cluster = _clusterDao.lockRow(cmd.getId(), true);
                    if (cluster == null) {
                        if (logger.isDebugEnabled()) {
                            logger.debug("Cluster: " + cmd.getId() + " does not even exist.  Delete call is ignored.");
                        }
                        throw new CloudRuntimeException("Cluster: " + cmd.getId() + " does not exist");
                    }

                    final Hypervisor.HypervisorType hypervisorType = cluster.getHypervisorType();

                    final List<Long> hostIds = _hostDao.listIdsByClusterId(cmd.getId());
                    if (!hostIds.isEmpty()) {
                        logger.debug("{} still has hosts, can't remove", cluster);
                        throw new CloudRuntimeException("Cluster: " + cmd.getId() + " cannot be removed. Cluster still has hosts");
                    }

                    // don't allow to remove the cluster if it has non-removed storage
                    // pools
                    final List<StoragePoolVO> storagePools = _storagePoolDao.listPoolsByCluster(cmd.getId());
                    if (!storagePools.isEmpty()) {
                        logger.debug("{} still has storage pools, can't remove", cluster);
                        throw new CloudRuntimeException(String.format("Cluster: %s cannot be removed. Cluster still has storage pools", cluster));
                    }

                    if (_clusterDao.remove(cmd.getId())) {
                        _capacityDao.removeBy(null, null, null, cluster.getId(), null);
                        // If this cluster is of type vmware, and if the nexus vswitch
                        // global parameter setting is turned
                        // on, remove the row in cluster_vsm_map for this cluster id.
                        if (hypervisorType == HypervisorType.VMware && Boolean.parseBoolean(_configDao.getValue(Config.VmwareUseNexusVSwitch.toString()))) {
                            _clusterVSMMapDao.removeByClusterId(cmd.getId());
                        }
                        // remove from dedicated resources
                        final DedicatedResourceVO dr = _dedicatedDao.findByClusterId(cluster.getId());
                        if (dr != null) {
                            _dedicatedDao.remove(dr.getId());
                        }
                        // Remove comments (if any)
                        annotationDao.removeByEntityType(AnnotationService.EntityType.CLUSTER.name(), cluster.getUuid());
                    }

                }
            });
            return true;
        } catch (final CloudRuntimeException e) {
            throw e;
        } catch (final Throwable t) {
            logger.error("Unable to delete cluster: {}", _clusterDao.findById(cmd.getId()), t);
            return false;
        }
    }

    @Override
    @DB
    public Cluster updateCluster(UpdateClusterCmd cmd) {
        ClusterVO cluster = (ClusterVO) getCluster(cmd.getId());
        String clusterType = cmd.getClusterType();
        String hypervisor = cmd.getHypervisor();
        String allocationState = cmd.getAllocationState();
        String managedstate = cmd.getManagedstate();
        String name = cmd.getClusterName();
        CPU.CPUArch arch = cmd.getArch();

        // Verify cluster information and update the cluster if needed
        boolean doUpdate = false;

        if (StringUtils.isNotBlank(name)) {
            if(cluster.getHypervisorType() == HypervisorType.VMware) {
                throw new InvalidParameterValueException("Renaming VMware cluster is not supported as it could cause problems if the updated  cluster name is not mapped on VCenter.");
            }
            logger.debug("Updating Cluster name to: " + name);
            cluster.setName(name);
            doUpdate = true;
        }

        if (hypervisor != null && !hypervisor.isEmpty()) {
            final Hypervisor.HypervisorType hypervisorType = Hypervisor.HypervisorType.getType(hypervisor);
            if (hypervisorType == null) {
                logger.error("Unable to resolve " + hypervisor + " to a valid supported hypervisor type");
                throw new InvalidParameterValueException("Unable to resolve " + hypervisor + " to a supported type");
            } else {
                cluster.setHypervisorType(hypervisor);
                doUpdate = true;
            }
        }

        Cluster.ClusterType newClusterType;
        if (clusterType != null && !clusterType.isEmpty()) {
            try {
                newClusterType = Cluster.ClusterType.valueOf(clusterType);
            } catch (final IllegalArgumentException ex) {
                throw new InvalidParameterValueException("Unable to resolve " + clusterType + " to a supported type");
            }
            if (newClusterType == null) {
                logger.error("Unable to resolve " + clusterType + " to a valid supported cluster type");
                throw new InvalidParameterValueException("Unable to resolve " + clusterType + " to a supported type");
            } else {
                cluster.setClusterType(newClusterType);
                doUpdate = true;
            }
        }

        Grouping.AllocationState newAllocationState;
        if (allocationState != null && !allocationState.isEmpty()) {
            try {
                newAllocationState = Grouping.AllocationState.valueOf(allocationState);
            } catch (final IllegalArgumentException ex) {
                throw new InvalidParameterValueException("Unable to resolve Allocation State '" + allocationState + "' to a supported state");
            }
            if (newAllocationState == null) {
                logger.error("Unable to resolve " + allocationState + " to a valid supported allocation State");
                throw new InvalidParameterValueException("Unable to resolve " + allocationState + " to a supported state");
            } else {
                cluster.setAllocationState(newAllocationState);
                doUpdate = true;
            }
        }

        Managed.ManagedState newManagedState = null;
        final Managed.ManagedState oldManagedState = cluster.getManagedState();
        if (managedstate != null && !managedstate.isEmpty()) {
            try {
                newManagedState = Managed.ManagedState.valueOf(managedstate);
            } catch (final IllegalArgumentException ex) {
                throw new InvalidParameterValueException("Unable to resolve Managed State '" + managedstate + "' to a supported state");
            }
            if (newManagedState == null) {
                logger.error("Unable to resolve Managed State '" + managedstate + "' to a supported state");
                throw new InvalidParameterValueException("Unable to resolve Managed State '" + managedstate + "' to a supported state");
            } else {
                doUpdate = true;
            }
        }

        if (arch != null) {
            cluster.setArch(arch.getType());
            doUpdate = true;
        }

        if (doUpdate) {
            _clusterDao.update(cluster.getId(), cluster);
        }

        if (newManagedState != null && !newManagedState.equals(oldManagedState)) {
            if (newManagedState.equals(Managed.ManagedState.Unmanaged)) {
                boolean success = false;
                try {
                    cluster.setManagedState(Managed.ManagedState.PrepareUnmanaged);
                    _clusterDao.update(cluster.getId(), cluster);
                    List<HostVO> hosts = listAllHosts(Host.Type.Routing, cluster.getId(), cluster.getPodId(), cluster.getDataCenterId());
                    for (final HostVO host : hosts) {
                        if (host.getType().equals(Host.Type.Routing) && !host.getStatus().equals(Status.Down) && !host.getStatus().equals(Status.Disconnected) &&
                                !host.getStatus().equals(Status.Up) && !host.getStatus().equals(Status.Alert)) {
                            final String msg = "host " + host.getPrivateIpAddress() + " should not be in " + host.getStatus().toString() + " status";
                            throw new CloudRuntimeException("PrepareUnmanaged Failed due to " + msg);
                        }
                    }

                    for (final HostVO host : hosts) {
                        if (host.getStatus().equals(Status.Up)) {
                            umanageHost(host.getId());
                        }
                    }
                    final int retry = 40;
                    boolean lsuccess;
                    for (int i = 0; i < retry; i++) {
                        lsuccess = true;
                        try {
                            Thread.currentThread().wait(5 * 1000);
                        } catch (final InterruptedException e) {
                            logger.debug("thread unexpectedly interrupted during wait, while updating cluster");
                        }
                        hosts = listAllUpAndEnabledHosts(Host.Type.Routing, cluster.getId(), cluster.getPodId(), cluster.getDataCenterId());
                        for (final HostVO host : hosts) {
                            if (!host.getStatus().equals(Status.Down) && !host.getStatus().equals(Status.Disconnected) && !host.getStatus().equals(Status.Alert)) {
                                lsuccess = false;
                                break;
                            }
                        }
                        if (lsuccess) {
                            success = true;
                            break;
                        }
                    }
                    if (!success) {
                        throw new CloudRuntimeException("PrepareUnmanaged Failed due to some hosts are still in UP status after 5 Minutes, please try later ");
                    }
                } finally {
                    cluster.setManagedState(success ? Managed.ManagedState.Unmanaged : Managed.ManagedState.PrepareUnmanagedError);
                    _clusterDao.update(cluster.getId(), cluster);
                }
            } else if (newManagedState.equals(Managed.ManagedState.Managed)) {
                cluster.setManagedState(Managed.ManagedState.Managed);
                _clusterDao.update(cluster.getId(), cluster);
            }

        }

        return cluster;
    }

    @Override
    public Host cancelMaintenance(final CancelHostMaintenanceCmd cmd) {
        final Long hostId = cmd.getId();

        // verify input parameters
        final HostVO host = _hostDao.findById(hostId);
        if (host == null || host.getRemoved() != null) {
            throw new InvalidParameterValueException("Host with id " + hostId.toString() + " doesn't exist");
        }

        if (!ResourceState.isMaintenanceState(host.getResourceState())) {
            throw new CloudRuntimeException(String.format("Cannot perform cancelMaintenance when resource state is %s, host: %s", host.getResourceState(), host));
        }

        processResourceEvent(ResourceListener.EVENT_CANCEL_MAINTENANCE_BEFORE, hostId);
        final boolean success = cancelMaintenance(hostId);
        processResourceEvent(ResourceListener.EVENT_CANCEL_MAINTENANCE_AFTER, hostId);
        if (!success) {
            throw new CloudRuntimeException("Internal error cancelling maintenance.");
        }
        return host;
    }

    @Override
    public Host reconnectHost(ReconnectHostCmd cmd) throws AgentUnavailableException {
        Long hostId = cmd.getId();

        HostVO host = _hostDao.findById(hostId);
        if (host == null) {
            throw new InvalidParameterValueException("Host with id " + hostId.toString() + " doesn't exist");
        }
        _agentMgr.reconnect(hostId);
        return host;
    }

    @Override
    public boolean resourceStateTransitTo(final Host host, final ResourceState.Event event, final long msId) throws NoTransitionException {
        final ResourceState currentState = host.getResourceState();
        final ResourceState nextState = currentState.getNextState(event);
        if (nextState == null) {
            throw new NoTransitionException("No next resource state found for current state = " + currentState + " event = " + event);
        }

        // TO DO - Make it more granular and have better conversion into capacity type
        if(host.getType() == Type.Routing){
            final CapacityState capacityState =  nextState == ResourceState.Enabled ? CapacityState.Enabled : CapacityState.Disabled;
            final short[] capacityTypes = { Capacity.CAPACITY_TYPE_CPU, Capacity.CAPACITY_TYPE_MEMORY, Capacity.CAPACITY_TYPE_CPU_CORE };
            _capacityDao.updateCapacityState(null, null, null, host.getId(), capacityState.toString(), capacityTypes);

            final StoragePoolVO storagePool = _storageMgr.findLocalStorageOnHost(host.getId());

            if(storagePool != null){
                final short[] capacityTypesLocalStorage = {Capacity.CAPACITY_TYPE_LOCAL_STORAGE};
                _capacityDao.updateCapacityState(null, null, null, storagePool.getId(), capacityState.toString(), capacityTypesLocalStorage);
            }
        }
        return _hostDao.updateResourceState(currentState, event, nextState, host);
    }

    private void handleVmForLastHostOrWithVGpu(final HostVO host, final VMInstanceVO vm) {
        // Migration is not supported for VGPU Vms so stop them.
        // for the last host in this cluster, destroy SSVM/CPVM and stop all other VMs
        if (VirtualMachine.Type.SecondaryStorageVm.equals(vm.getType())
                || VirtualMachine.Type.ConsoleProxy.equals(vm.getType())) {
            logger.error("Maintenance: VM is of type {}. Destroying VM {} immediately instead of migration.", vm.getType(), vm);
            _haMgr.scheduleDestroy(vm, host.getId(), HighAvailabilityManager.ReasonType.HostMaintenance);
            return;
        }
        logger.error("Maintenance: No hosts available for migrations. Scheduling shutdown for VM {} instead of migration.", vm);
        _haMgr.scheduleStop(vm, host.getId(), WorkType.ForceStop);
    }

    private boolean doMaintain(final long hostId) {
        final HostVO host = _hostDao.findById(hostId);
        logger.info("Maintenance: attempting maintenance of host {}", host);
        ResourceState hostState = host.getResourceState();
        if (!ResourceState.canAttemptMaintenance(hostState)) {
            throw new CloudRuntimeException(String.format("Cannot perform maintain when resource state is %s, host = %s", hostState, host));
        }

        final List<VMInstanceVO> vms = _vmDao.listByHostId(hostId);
        if (CollectionUtils.isNotEmpty(vms) && !HighAvailabilityManagerImpl.VmHaEnabled.valueIn(host.getDataCenterId())) {
            throw new CloudRuntimeException(String.format("Cannot perform maintain for the host %s (%d) as there are running VMs on it and VM high availability manager is disabled", host.getName(), hostId));
        }

        final MaintainAnswer answer = (MaintainAnswer)_agentMgr.easySend(hostId, new MaintainCommand());
        if (answer == null || !answer.getResult()) {
            logger.warn("Unable to send MaintainCommand to host: {}", host);
            return false;
        }

        try {
            resourceStateTransitTo(host, ResourceState.Event.AdminAskMaintenance, _nodeId);
        } catch (final NoTransitionException e) {
            final String err = String.format("Cannot transit resource state of %s to %s", host, ResourceState.Maintenance);
            logger.debug(err, e);
            throw new CloudRuntimeException(err + e.getMessage());
        }

        ActionEventUtils.onStartedActionEvent(CallContext.current().getCallingUserId(), CallContext.current().getCallingAccountId(), EventTypes.EVENT_MAINTENANCE_PREPARE, String.format("starting maintenance for host %s", host), hostId, null, true, 0);
        _agentMgr.pullAgentToMaintenance(hostId);

        /* TODO: move below to listener */
        if (host.getType() == Host.Type.Routing) {
            if (vms.isEmpty()) {
                return true;
            }

            List<HostVO> hosts = listAllUpAndEnabledHosts(Host.Type.Routing, host.getClusterId(), host.getPodId(), host.getDataCenterId());
            if (CollectionUtils.isEmpty(hosts)) {
                logger.warn("Unable to find a host for vm migration in cluster: {}", _clusterDao.findById(host.getClusterId()));
                if (! isClusterWideMigrationPossible(host, vms, hosts)) {
                    return false;
                }
            }

            for (final VMInstanceVO vm : vms) {
                if (hosts == null || hosts.isEmpty() || !answer.getMigrate()
                        || _serviceOfferingDetailsDao.findDetail(vm.getServiceOfferingId(), GPU.Keys.vgpuType.toString()) != null) {
                    handleVmForLastHostOrWithVGpu(host, vm);
                } else if (HypervisorType.LXC.equals(host.getHypervisorType()) && VirtualMachine.Type.User.equals(vm.getType())){
                    //Migration is not supported for LXC Vms. Schedule restart instead.
                    _haMgr.scheduleRestart(vm, false, HighAvailabilityManager.ReasonType.HostMaintenance);
                } else if (userVmManager.isVMUsingLocalStorage(vm)) {
                    if (isMaintenanceLocalStrategyForceStop()) {
                        _haMgr.scheduleStop(vm, hostId, WorkType.ForceStop, HighAvailabilityManager.ReasonType.HostMaintenance);
                    } else if (isMaintenanceLocalStrategyMigrate()) {
                        migrateAwayVmWithVolumes(host, vm);
                    } else if (!isMaintenanceLocalStrategyDefault()){
                        String logMessage = String.format(
                                "Unsupported host.maintenance.local.storage.strategy: %s. Please set a strategy according to the global settings description: "
                                        + "'Error', 'Migration', or 'ForceStop'.",
                                HOST_MAINTENANCE_LOCAL_STRATEGY.value());
                        logger.error(logMessage);
                        throw new CloudRuntimeException("There are active VMs using the host's local storage pool. Please stop all VMs on this host that use local storage.");
                    }
                } else {
                    logger.info("Maintenance: scheduling migration of VM {} from host {}", vm, host);
                    _haMgr.scheduleMigration(vm, HighAvailabilityManager.ReasonType.HostMaintenance);
                }
            }
        }
        return true;
    }

    private boolean isClusterWideMigrationPossible(Host host, List<VMInstanceVO> vms, List<HostVO> hosts) {
        if (MIGRATE_VM_ACROSS_CLUSTERS.valueIn(host.getDataCenterId())) {
            DataCenterVO zone = _dcDao.findById(host.getDataCenterId());
            logger.info("Looking for hosts across different clusters in zone: {}", zone);
            Long podId = null;
            for (final VMInstanceVO vm : vms) {
                if (VirtualMachine.systemVMs.contains(vm.getType())) {
                    // SystemVMs can only be migrated to same pod
                    podId = host.getPodId();
                    break;
                }
            }
            hosts.addAll(listAllUpAndEnabledHosts(Host.Type.Routing, null, podId, host.getDataCenterId()));
            if (CollectionUtils.isEmpty(hosts)) {
                logger.warn("Unable to find a host for vm migration in zone: {}", zone);
                return false;
            }
            logger.info("Found hosts in the zone for vm migration: " + hosts);
            if (HypervisorType.VMware.equals(host.getHypervisorType())) {
                logger.debug("Skipping pool check of volumes on VMware environment because across-cluster vm migration is supported by vMotion");
                return true;
            }
            // Don't migrate vm if it has volumes on cluster-wide pool
            for (final VMInstanceVO vm : vms) {
                if (_vmMgr.checkIfVmHasClusterWideVolumes(vm.getId())) {
                    logger.warn(String.format("VM %s cannot be migrated across cluster as it has volumes on cluster-wide pool", vm));
                    return false;
                }
            }
        } else {
            logger.warn(String.format("VMs cannot be migrated across cluster since %s is false for zone ID: %d", MIGRATE_VM_ACROSS_CLUSTERS.key(), host.getDataCenterId()));
            return false;
        }
        return true;
   }

    /**
     * Looks for Hosts able to allocate the VM and migrates the VM with its volume.
     */
    private void migrateAwayVmWithVolumes(HostVO host, VMInstanceVO vm) {
        final DataCenterDeployment plan = new DataCenterDeployment(host.getDataCenterId(), host.getPodId(), host.getClusterId(), null, null, null);
        ServiceOfferingVO offeringVO = serviceOfferingDao.findById(vm.getServiceOfferingId());
        final VirtualMachineProfile profile = new VirtualMachineProfileImpl(vm, null, offeringVO, null, null);
        plan.setMigrationPlan(true);
        DeployDestination dest = getDeployDestination(vm, profile, plan, host);
        Host destHost = dest.getHost();

        try {
            _vmMgr.migrateWithStorage(vm.getUuid(), host.getId(), destHost.getId(), null);
        } catch (ResourceUnavailableException e) {
            throw new CloudRuntimeException(String.format("Maintenance failed, could not migrate VM (%s) with local storage from host (%s) to host (%s).",
                            vm, host, destHost), e);
        }
    }

    private DeployDestination getDeployDestination(VMInstanceVO vm, VirtualMachineProfile profile, DataCenterDeployment plan, HostVO hostToAvoid) {
        DeployDestination dest;
        DeploymentPlanner.ExcludeList avoids = new DeploymentPlanner.ExcludeList();
        avoids.addHost(hostToAvoid.getId());
        try {
            dest = deploymentManager.planDeployment(profile, plan, avoids, null);
        } catch (InsufficientServerCapacityException e) {
            throw new CloudRuntimeException(String.format("Maintenance failed, could not find deployment destination for VM [id=%s, name=%s].", vm.getId(), vm.getInstanceName()),
                    e);
        }
        if (dest == null) {
            throw new CloudRuntimeException(String.format("Maintenance failed, could not find deployment destination for VM [id=%s, name=%s], using plan: %s.", vm.getId(), vm.getInstanceName(), plan));
        }
        return dest;
    }

    @Override
    public boolean maintain(final long hostId) throws AgentUnavailableException {
        final Boolean result = propagateResourceEvent(hostId, ResourceState.Event.AdminAskMaintenance);
        if (result != null) {
            return result;
        }

        return doMaintain(hostId);
    }

    @Override
    public Host maintain(final PrepareForHostMaintenanceCmd cmd) {
        final Long hostId = cmd.getId();
        final HostVO host = _hostDao.findById(hostId);

        if (host == null) {
            logger.debug("Unable to find host " + hostId);
            throw new InvalidParameterValueException("Unable to find host with ID: " + hostId + ". Please specify a valid host ID.");
        }
        if (!ResourceState.canAttemptMaintenance(host.getResourceState())) {
            throw new CloudRuntimeException("Host is already in state " + host.getResourceState() + ". Cannot recall for maintenance until resolved.");
        }

        if (SET_HOST_DOWN_TO_MAINTENANCE.valueIn(host.getDataCenterId()) && (host.getStatus() == Status.Down)) {
            if (host.getResourceState() == ResourceState.Enabled) {
                _hostDao.updateResourceState(ResourceState.Enabled, ResourceState.Event.AdminAskMaintenance, ResourceState.PrepareForMaintenance, host);
                _hostDao.updateResourceState(ResourceState.PrepareForMaintenance, ResourceState.Event.InternalEnterMaintenance, ResourceState.Maintenance, host);
                return _hostDao.findById(hostId);
            } else if (host.getResourceState() == ResourceState.ErrorInMaintenance) {
                _hostDao.updateResourceState(ResourceState.ErrorInMaintenance, ResourceState.Event.InternalEnterMaintenance, ResourceState.Maintenance, host);
                return _hostDao.findById(hostId);
            }
        }

        if (_hostDao.countBy(host.getClusterId(), ResourceState.PrepareForMaintenance, ResourceState.ErrorInPrepareForMaintenance) > 0) {
            throw new CloudRuntimeException(String.format("There are other servers attempting migrations for maintenance. " +
                    "Found hosts in PrepareForMaintenance OR ErrorInPrepareForMaintenance STATUS in cluster %s",
                    _clusterDao.findById(host.getClusterId())));
        }

        if (_storageMgr.isLocalStorageActiveOnHost(host.getId())) {
            if(!isMaintenanceLocalStrategyMigrate() && !isMaintenanceLocalStrategyForceStop()) {
                throw new CloudRuntimeException("There are active VMs using the host's local storage pool. Please stop all VMs on this host that use local storage.");
            }
        }

        List<VMInstanceVO> migratingInVMs = _vmDao.findByHostInStates(hostId, State.Migrating);

        if (!migratingInVMs.isEmpty()) {
            throw new CloudRuntimeException("Host contains incoming VMs migrating. Please wait for them to complete before putting to maintenance.");
        }

        if (!_vmDao.findByHostInStates(hostId, State.Starting, State.Stopping).isEmpty()) {
            throw new CloudRuntimeException("Host contains VMs in starting/stopping state. Please wait for them to complete before putting to maintenance.");
        }

        if (!_vmDao.findByHostInStates(hostId, State.Error, State.Unknown).isEmpty()) {
            throw new CloudRuntimeException("Host contains VMs in error/unknown/shutdown state. Please fix errors to proceed.");
        }

        try {
            processResourceEvent(ResourceListener.EVENT_PREPARE_MAINTENANCE_BEFORE, hostId);
            if (maintain(hostId)) {
                processResourceEvent(ResourceListener.EVENT_PREPARE_MAINTENANCE_AFTER, hostId);
                return _hostDao.findById(hostId);
            } else {
                throw new CloudRuntimeException(String.format("Unable to prepare for maintenance host %s", host));
            }
        } catch (final AgentUnavailableException e) {
            throw new CloudRuntimeException(String.format("Unable to prepare for maintenance host %s", host));
        }
    }

    protected boolean isMaintenanceLocalStrategyMigrate() {
        if(StringUtils.isBlank(HOST_MAINTENANCE_LOCAL_STRATEGY.value())) {
            return false;
        }
        return HOST_MAINTENANCE_LOCAL_STRATEGY.value().equalsIgnoreCase(WorkType.Migration.toString());
    }

    protected boolean isMaintenanceLocalStrategyForceStop() {
        if(StringUtils.isBlank(HOST_MAINTENANCE_LOCAL_STRATEGY.value())) {
            return false;
        }
        return HOST_MAINTENANCE_LOCAL_STRATEGY.value().equalsIgnoreCase(WorkType.ForceStop.toString());
    }

    /**
     * Returns true if the host.maintenance.local.storage.strategy is the Default: "Error", blank, empty, or null.
     */
    protected boolean isMaintenanceLocalStrategyDefault() {
        return StringUtils.isBlank(HOST_MAINTENANCE_LOCAL_STRATEGY.value())
                || HOST_MAINTENANCE_LOCAL_STRATEGY.value().equalsIgnoreCase(State.Error.toString());
    }

    /**
     * Declares host as Degraded. This method is used in critical situations; e.g. if it is not possible to start host, not even via out-of-band.
     */
    @Override
    public Host declareHostAsDegraded(final DeclareHostAsDegradedCmd cmd) throws NoTransitionException {
        Long hostId = cmd.getId();
        HostVO host = _hostDao.findById(hostId);

        if (host == null || StringUtils.isBlank(host.getName())) {
            throw new InvalidParameterValueException(String.format("Host [id:%s] does not exist.", hostId));
        } else if (host.getRemoved() != null){
            throw new InvalidParameterValueException(String.format("Host [id:%s, uuid: %s, name:%s] does not exist or it has been removed.", hostId, host.getUuid(), host.getName()));
        }

        if (host.getResourceState() == ResourceState.Degraded) {
            throw new NoTransitionException(String.format("Host (%s) was already marked as Degraded.", host));
        }

        if (host.getStatus() != Status.Alert && host.getStatus() != Status.Disconnected) {
            throw new InvalidParameterValueException(String.format("Cannot perform declare host (%s) as 'Degraded' when host is in %s status", host, host.getStatus()));
        }

        try {
            resourceStateTransitTo(host, ResourceState.Event.DeclareHostDegraded, _nodeId);
            host.setResourceState(ResourceState.Degraded);
        } catch (NoTransitionException e) {
            logger.error("Cannot transmit host [id:{}, uuid: {}, name:{}, state:{}, status:{}] to {} state",
                    host.getId(), host.getUuid(), host.getName(), host.getState(), host.getStatus(), ResourceState.Event.DeclareHostDegraded, e);
            throw e;
        }

        scheduleVmsRestart(host);

        return host;
    }

    /**
     * This method assumes that the host is Degraded; therefore it schedule VMs to be re-started by the HA manager.
     */
    private void scheduleVmsRestart(Host host) {
        List<VMInstanceVO> allVmsOnHost = _vmDao.listByHostId(host.getId());
        if (CollectionUtils.isEmpty(allVmsOnHost)) {
            logger.debug("Host ({}) was marked as Degraded with no allocated VMs, no need to schedule VM restart", host);
        }

        logger.debug("Host ({}) was marked as Degraded with a total of {} allocated VMs. Triggering HA to start VMs that have HA enabled.", host, allVmsOnHost.size());
        for (VMInstanceVO vm : allVmsOnHost) {
            State vmState = vm.getState();
            if (vmState == State.Starting || vmState == State.Running || vmState == State.Stopping) {
                _haMgr.scheduleRestart(vm, false, HighAvailabilityManager.ReasonType.HostDegraded);
            }
        }
    }

    /**
     * Changes a host from 'Degraded' to 'Enabled' ResourceState.
     */
    @Override
    public Host cancelHostAsDegraded(final CancelHostAsDegradedCmd cmd) throws NoTransitionException {
        Long hostId = cmd.getId();
        HostVO host = _hostDao.findById(hostId);

        if (host == null || host.getRemoved() != null) {
            throw new InvalidParameterValueException(String.format("Host (%s) with id %d does not exist", host, hostId));
        }

        if (host.getResourceState() != ResourceState.Degraded) {
            throw new NoTransitionException(
                    String.format("Cannot perform cancelHostAsDegraded on host (%s) when host is in %s state", host, host.getResourceState()));
        }

        try {
            resourceStateTransitTo(host, ResourceState.Event.EnableDegradedHost, _nodeId);
            host.setResourceState(ResourceState.Enabled);
        } catch (NoTransitionException e) {
            throw new NoTransitionException(
                    String.format("Cannot transmit host (id=%s, uuid=%s, name=%s, state=%s, status=%s] to %s state", host.getId(), host.getUuid(), host.getName(), host.getResourceState(), host.getStatus(),
                            ResourceState.Enabled));
        }
        return host;
    }

    /**
     * Add VNC details as user VM details for each VM in 'vms' (KVM hosts only)
     */
    protected void setKVMVncAccess(long hostId, List<VMInstanceVO> vms) {
        for (VMInstanceVO vm : vms) {
            GetVncPortAnswer vmVncPortAnswer = (GetVncPortAnswer) _agentMgr.easySend(hostId, new GetVncPortCommand(vm.getId(), vm.getInstanceName()));
            if (vmVncPortAnswer != null) {
                userVmDetailsDao.addDetail(vm.getId(), VmDetailConstants.KVM_VNC_ADDRESS, vmVncPortAnswer.getAddress(), true);
                userVmDetailsDao.addDetail(vm.getId(), VmDetailConstants.KVM_VNC_PORT, String.valueOf(vmVncPortAnswer.getPort()), true);
            }
        }
    }

    /**
     * Configure VNC access for host VMs which have failed migrating to another host while trying to enter Maintenance mode
     */
    protected void configureVncAccessForKVMHostFailedMigrations(HostVO host, List<VMInstanceVO> failedMigrations) {
        if (host.getHypervisorType().equals(HypervisorType.KVM)) {
            _agentMgr.pullAgentOutMaintenance(host.getId());
            setKVMVncAccess(host.getId(), failedMigrations);
            _agentMgr.pullAgentToMaintenance(host.getId());
        }
    }

    /**
     * Safely transit host into Maintenance mode
     */
    protected boolean setHostIntoMaintenance(HostVO host) throws NoTransitionException {
        logger.debug("Host {} entering in Maintenance", host);
        resourceStateTransitTo(host, ResourceState.Event.InternalEnterMaintenance, _nodeId);
        ActionEventUtils.onCompletedActionEvent(CallContext.current().getCallingUserId(), CallContext.current().getCallingAccountId(),
                EventVO.LEVEL_INFO, EventTypes.EVENT_MAINTENANCE_PREPARE,
                String.format("completed maintenance for host %s", host), host.getId(), null, 0);
        return true;
    }

    /**
     * Set host into ErrorInMaintenance state, as errors occurred during VM migrations. Do the following:
     * - Cancel scheduled migrations for those which have already failed
     * - Configure VNC access for VMs (KVM hosts only)
     */
    protected boolean setHostIntoErrorInMaintenance(HostVO host, List<VMInstanceVO> errorVms) throws NoTransitionException {
        logger.debug("Unable to migrate / fix errors for {} VM(s) from host {}", errorVms.size(), host);
        _haMgr.cancelScheduledMigrations(host);
        configureVncAccessForKVMHostFailedMigrations(host, errorVms);
        resourceStateTransitTo(host, ResourceState.Event.UnableToMaintain, _nodeId);
        return false;
    }

    protected boolean setHostIntoErrorInPrepareForMaintenance(HostVO host, List<VMInstanceVO> errorVms) throws NoTransitionException {
        logger.debug("Host {} entering in PrepareForMaintenanceWithErrors state", host);
        configureVncAccessForKVMHostFailedMigrations(host, errorVms);
        resourceStateTransitTo(host, ResourceState.Event.UnableToMigrate, _nodeId);
        return false;
    }

    protected boolean setHostIntoPrepareForMaintenanceAfterErrorsFixed(HostVO host) throws NoTransitionException {
        logger.debug("Host {} entering in PrepareForMaintenance state as any previous corrections have been fixed", host);
        resourceStateTransitTo(host, ResourceState.Event.ErrorsCorrected, _nodeId);
        return false;
    }

    /**
     * Return true if host goes into Maintenance mode. There are various possibilities for VMs' states
     * on a host. We need to track the various VM states on each run and accordingly transit to the
     * appropriate state.
     * We change states as follows -
     * 1. If there are no VMs in running, migrating, starting, stopping, error, unknown states we can move
     *    to maintenance state. Note that there cannot be incoming migrations as the API Call prepare for
     *    maintenance checks incoming migrations before starting.
     * 2. If there errors (like migrating VMs, error VMs, etc) we mark as ErrorInPrepareForMaintenance but
     *    don't stop remaining migrations/ongoing legitimate operations.
     * 3. If all migration retries, legitimate operations have finished we check for VMs on the host and if
     *    there are still VMs in error state or in running state or failed migrations we mark the VM as
     *    ErrorInMaintenance state.
     * 4. Lastly if there are no errors or failed migrations or running VMs but there are still pending
     *    legitimate operations and the host was in ErrorInPrepareForMaintenance, we push the host back
     *    to PrepareForMaintenance state.
     */
    protected boolean attemptMaintain(HostVO host) throws NoTransitionException {
        final long hostId = host.getId();

        logger.info(String.format("Attempting maintenance for %s", host));

        // Step 0: First gather if VMs have pending HAWork for migration with retries left.
        final List<VMInstanceVO> allVmsOnHost = _vmDao.listByHostId(hostId);
        final boolean hasMigratingAwayVms = CollectionUtils.isNotEmpty(_vmDao.listVmsMigratingFromHost(hostId));
        boolean hasPendingMigrationRetries = false;
        for (VMInstanceVO vmInstanceVO : allVmsOnHost) {
            if (_haMgr.hasPendingMigrationsWork(vmInstanceVO.getId())) {
                logger.info(String.format("Attempting maintenance for %s found pending migration for %s.", host, vmInstanceVO));
                hasPendingMigrationRetries = true;
                break;
            }
        }

        // Step 1: If there are no VMs in migrating, running, starting, stopping, error or unknown state we can safely move the host to maintenance.
        if (!hasMigratingAwayVms && CollectionUtils.isEmpty(_vmDao.findByHostInStates(host.getId(),
                State.Migrating, State.Running, State.Starting, State.Stopping, State.Error, State.Unknown))) {
            if (hasPendingMigrationRetries) {
                logger.error("There should not be pending retries VMs for this host as there are no running, migrating," +
                        "starting, stopping, error or unknown states on host " + host);
            }
            return setHostIntoMaintenance(host);
        }

        // Step 2: Gather relevant VMs' states on the host and then based on them we can determine if
        final List<VMInstanceVO> failedMigrations = new ArrayList<>(_vmDao.listNonMigratingVmsByHostEqualsLastHost(hostId));
        final List<VMInstanceVO> errorVms = new ArrayList<>(_vmDao.findByHostInStates(hostId, State.Unknown, State.Error));
        final boolean hasRunningVms = CollectionUtils.isNotEmpty(_vmDao.findByHostInStates(hostId, State.Running));
        final boolean hasFailedMigrations = CollectionUtils.isNotEmpty(failedMigrations);
        final boolean hasVmsInFailureStates = CollectionUtils.isNotEmpty(errorVms);
        final boolean hasStoppingVms = CollectionUtils.isNotEmpty(_vmDao.findByHostInStates(hostId, State.Stopping));
        errorVms.addAll(failedMigrations);

        // Step 3: If there are no pending migration retries but host still has running VMs or,
        // host has VMs in failure state / failed migrations we move the host to ErrorInMaintenance state.
        if ((!hasPendingMigrationRetries && !hasMigratingAwayVms && hasRunningVms) ||
                (!hasRunningVms && !hasMigratingAwayVms && hasVmsInFailureStates)) {
            return setHostIntoErrorInMaintenance(host, errorVms);
        }

        // Step 4: IF there are pending migrations or ongoing retries left or stopping VMs and there were errors or failed
        // migrations we put the host into ErrorInPrepareForMaintenance
        if ((hasPendingMigrationRetries || hasMigratingAwayVms || hasStoppingVms) && (hasVmsInFailureStates || hasFailedMigrations)) {
            return setHostIntoErrorInPrepareForMaintenance(host, errorVms);
        }

        // Step 5: If there were previously errors found, but not anymore it means the operator has fixed errors and we put
        // the host into PrepareForMaintenance state.
        if (host.getResourceState() == ResourceState.ErrorInPrepareForMaintenance) {
            return setHostIntoPrepareForMaintenanceAfterErrorsFixed(host);
        }

        return false;
    }

    @Override
    public boolean checkAndMaintain(final long hostId) {
        boolean hostInMaintenance = false;
        final HostVO host = _hostDao.findById(hostId);

        try {
            if (host.getType() != Host.Type.Storage) {
                hostInMaintenance = attemptMaintain(host);
            }
        } catch (final NoTransitionException e) {
            logger.warn(String.format("Cannot transit %s from %s to Maintenance state.", host, host.getResourceState()), e);
        }
        return hostInMaintenance;
    }

    private ResourceState.Event getResourceEventFromAllocationStateString(String allocationState) {
        final ResourceState.Event resourceEvent = ResourceState.Event.toEvent(allocationState);
        if (resourceEvent != ResourceState.Event.Enable && resourceEvent != ResourceState.Event.Disable) {
            throw new InvalidParameterValueException(String.format("Invalid allocation state: %s, " +
                    "only Enable/Disable are allowed", allocationState));
        }
        return resourceEvent;
    }

    private void handleAutoEnableDisableKVMHost(boolean autoEnableDisableKVMSetting,
                                                boolean isUpdateFromHostHealthCheck,
                                                HostVO host, DetailVO hostDetail,
                                                ResourceState.Event resourceEvent) {
        if (autoEnableDisableKVMSetting) {
            if (!isUpdateFromHostHealthCheck && hostDetail != null &&
                    !Boolean.parseBoolean(hostDetail.getValue()) && resourceEvent == ResourceState.Event.Enable) {
                hostDetail.setValue(Boolean.TRUE.toString());
                _hostDetailsDao.update(hostDetail.getId(), hostDetail);
            } else if (!isUpdateFromHostHealthCheck && hostDetail != null &&
                    Boolean.parseBoolean(hostDetail.getValue()) && resourceEvent == ResourceState.Event.Disable) {
                logger.info("The setting {} is enabled but {} is manually set into {} state," +
                                "ignoring future auto enabling of the host based on health check results",
                        AgentManager.EnableKVMAutoEnableDisable.key(), host, resourceEvent);
                hostDetail.setValue(Boolean.FALSE.toString());
                _hostDetailsDao.update(hostDetail.getId(), hostDetail);
            } else if (hostDetail == null) {
                String autoEnableValue = !isUpdateFromHostHealthCheck ? Boolean.FALSE.toString() : Boolean.TRUE.toString();
                hostDetail = new DetailVO(host.getId(), ApiConstants.AUTO_ENABLE_KVM_HOST, autoEnableValue);
                _hostDetailsDao.persist(hostDetail);
            }
        }
    }
    private boolean updateHostAllocationState(HostVO host, String allocationState,
                                           boolean isUpdateFromHostHealthCheck) throws NoTransitionException {
        boolean autoEnableDisableKVMSetting = AgentManager.EnableKVMAutoEnableDisable.valueIn(host.getClusterId()) &&
                host.getHypervisorType() == HypervisorType.KVM;
        ResourceState.Event resourceEvent = getResourceEventFromAllocationStateString(allocationState);
        DetailVO hostDetail = _hostDetailsDao.findDetail(host.getId(), ApiConstants.AUTO_ENABLE_KVM_HOST);

        if ((host.getResourceState() == ResourceState.Enabled && resourceEvent == ResourceState.Event.Enable) ||
                (host.getResourceState() == ResourceState.Disabled && resourceEvent == ResourceState.Event.Disable)) {
            logger.info(String.format("The host %s is already on the allocated state", host.getName()));
            return false;
        }

        if (isAutoEnableAttemptForADisabledHost(autoEnableDisableKVMSetting, isUpdateFromHostHealthCheck, hostDetail, resourceEvent)) {
            logger.debug(String.format("The setting '%s' is enabled and the health check succeeds on the host, " +
                            "but the host has been manually disabled previously, ignoring auto enabling",
                    AgentManager.EnableKVMAutoEnableDisable.key()));
            return false;
        }

        handleAutoEnableDisableKVMHost(autoEnableDisableKVMSetting, isUpdateFromHostHealthCheck, host,
                hostDetail, resourceEvent);

        resourceStateTransitTo(host, resourceEvent, _nodeId);
        return true;
    }

    private boolean isAutoEnableAttemptForADisabledHost(boolean autoEnableDisableKVMSetting,
                                                        boolean isUpdateFromHostHealthCheck,
                                                        DetailVO hostDetail, ResourceState.Event resourceEvent) {
        return autoEnableDisableKVMSetting && isUpdateFromHostHealthCheck && hostDetail != null &&
                !Boolean.parseBoolean(hostDetail.getValue()) && resourceEvent == ResourceState.Event.Enable;
    }

    private void updateHostName(HostVO host, String name) {
        logger.debug("Updating Host name to: " + name);
        host.setName(name);
        _hostDao.update(host.getId(), host);
    }

    private void updateHostGuestOSCategory(Long hostId, Long guestOSCategoryId) {
        // Verify that the guest OS Category exists
        if (!(guestOSCategoryId > 0) || _guestOSCategoryDao.findById(guestOSCategoryId) == null) {
            throw new InvalidParameterValueException("Please specify a valid guest OS category.");
        }

        final GuestOSCategoryVO guestOSCategory = _guestOSCategoryDao.findById(guestOSCategoryId);
        final DetailVO guestOSDetail = _hostDetailsDao.findDetail(hostId, "guest.os.category.id");

        if (guestOSCategory != null && !GuestOSCategoryVO.CATEGORY_NONE.equalsIgnoreCase(guestOSCategory.getName())) {
            // Create/Update an entry for guest.os.category.id
            if (guestOSDetail != null) {
                guestOSDetail.setValue(String.valueOf(guestOSCategory.getId()));
                _hostDetailsDao.update(guestOSDetail.getId(), guestOSDetail);
            } else {
                final Map<String, String> detail = new HashMap<>();
                detail.put("guest.os.category.id", String.valueOf(guestOSCategory.getId()));
                _hostDetailsDao.persist(hostId, detail);
            }
        } else {
            // Delete any existing entry for guest.os.category.id
            if (guestOSDetail != null) {
                _hostDetailsDao.remove(guestOSDetail.getId());
            }
        }
    }

    private void updateHostTags(HostVO host, Long hostId, List<String> hostTags, Boolean isTagARule) {
        List<VMInstanceVO> activeVMs =  _vmDao.listByHostId(hostId);
        logger.warn(String.format("The following active VMs [%s] are using the host [%s]. " +
                "Updating the host tags will not affect them.", activeVMs, host));

        if (logger.isDebugEnabled()) {
            logger.debug("Updating Host Tags to :" + hostTags);
        }
        _hostTagsDao.persist(hostId, new ArrayList<>(new HashSet<>(hostTags)), isTagARule);
    }

    @Override
    public Host updateHost(final UpdateHostCmd cmd) throws NoTransitionException {
        return updateHost(cmd.getId(), cmd.getName(), cmd.getOsCategoryId(),
                cmd.getAllocationState(), cmd.getUrl(), cmd.getHostTags(), cmd.getIsTagARule(), cmd.getAnnotation(), false);
    }

    private Host updateHost(Long hostId, String name, Long guestOSCategoryId, String allocationState,
                            String url, List<String> hostTags, Boolean isTagARule, String annotation, boolean isUpdateFromHostHealthCheck) throws NoTransitionException {
        // Verify that the host exists
        final HostVO host = _hostDao.findById(hostId);
        if (host == null) {
            throw new InvalidParameterValueException("Host with id " + hostId + " doesn't exist");
        }

        boolean isUpdateHostAllocation = false;
        if (StringUtils.isNotBlank(allocationState)) {
            isUpdateHostAllocation = updateHostAllocationState(host, allocationState, isUpdateFromHostHealthCheck);
        }

        if (StringUtils.isNotBlank(name)) {
            updateHostName(host, name);
        }

        if (guestOSCategoryId != null) {
            updateHostGuestOSCategory(hostId, guestOSCategoryId);
        }

        if (hostTags != null) {
            updateHostTags(host, hostId, hostTags, isTagARule);
        }

        if (url != null) {
            _storageMgr.updateSecondaryStorage(hostId, url);
        }
        try {
            _storageMgr.enableHost(hostId);
        } catch (StorageUnavailableException | StorageConflictException e) {
            logger.error(String.format("Failed to setup host %s when enabled", host));
        }

        final HostVO updatedHost = _hostDao.findById(hostId);

        sendAlertAndAnnotationForAutoEnableDisableKVMHostFeature(host, allocationState,
                isUpdateFromHostHealthCheck, isUpdateHostAllocation, annotation);

        return updatedHost;
    }

    private void sendAlertAndAnnotationForAutoEnableDisableKVMHostFeature(HostVO host, String allocationState,
                                                                          boolean isUpdateFromHostHealthCheck,
                                                                          boolean isUpdateHostAllocation, String annotation) {
        boolean isAutoEnableDisableKVMSettingEnabled = host.getHypervisorType() == HypervisorType.KVM &&
                AgentManager.EnableKVMAutoEnableDisable.valueIn(host.getClusterId());
        if (!isAutoEnableDisableKVMSettingEnabled) {
            if (StringUtils.isNotBlank(annotation)) {
                annotationService.addAnnotation(annotation, AnnotationService.EntityType.HOST, host.getUuid(), true);
            }
            return;
        }

        if (!isUpdateHostAllocation) {
            return;
        }

        String msg = String.format("The host %s (%s) ", host.getName(), host.getUuid());
        ResourceState.Event resourceEvent = getResourceEventFromAllocationStateString(allocationState);
        boolean isEventEnable = resourceEvent == ResourceState.Event.Enable;

        if (isUpdateFromHostHealthCheck) {
            msg += String.format("is auto-%s after %s health check results",
                    isEventEnable ? "enabled" : "disabled",
                    isEventEnable ? "successful" : "failed");
            alertManager.sendAlert(AlertService.AlertType.ALERT_TYPE_HOST, host.getDataCenterId(),
                    host.getPodId(), msg, msg);
        } else {
            msg += String.format("is %s despite the setting '%s' is enabled for the cluster %s",
                    isEventEnable ? "enabled" : "disabled", AgentManager.EnableKVMAutoEnableDisable.key(),
                    host.getClusterId());
            if (StringUtils.isNotBlank(annotation)) {
                msg += String.format(", reason: %s", annotation);
            }
        }
        annotationService.addAnnotation(msg, AnnotationService.EntityType.HOST, host.getUuid(), true);
    }

    @Override
    public Host autoUpdateHostAllocationState(Long hostId, ResourceState.Event resourceEvent) throws NoTransitionException {
        return updateHost(hostId, null, null, resourceEvent.toString(), null, null, null, null, true);
    }

    @Override
    public Cluster getCluster(final Long clusterId) {
        return _clusterDao.findById(clusterId);
    }

    @Override
    public DataCenter getZone(Long zoneId) {
        return _dcDao.findById(zoneId);
    }

    @Override
    public boolean configure(final String name, final Map<String, Object> params) throws ConfigurationException {
        _defaultSystemVMHypervisor = HypervisorType.getType(_configDao.getValue(Config.SystemVMDefaultHypervisor.toString()));
        _gson = GsonHelper.getGson();

        _hypervisorsInDC = _hostDao.createSearchBuilder(String.class);
        _hypervisorsInDC.select(null, Func.DISTINCT, _hypervisorsInDC.entity().getHypervisorType());
        _hypervisorsInDC.and("hypervisorType", _hypervisorsInDC.entity().getHypervisorType(), SearchCriteria.Op.NNULL);
        _hypervisorsInDC.and("dataCenter", _hypervisorsInDC.entity().getDataCenterId(), SearchCriteria.Op.EQ);
        _hypervisorsInDC.and("id", _hypervisorsInDC.entity().getId(), SearchCriteria.Op.NEQ);
        _hypervisorsInDC.and("type", _hypervisorsInDC.entity().getType(), SearchCriteria.Op.EQ);
        _hypervisorsInDC.done();

        _gpuAvailability = _hostGpuGroupsDao.createSearchBuilder();
        _gpuAvailability.and("hostId", _gpuAvailability.entity().getHostId(), Op.EQ);
        _gpuAvailability.and("groupName", _gpuAvailability.entity().getGroupName(), Op.EQ);
        final SearchBuilder<VGPUTypesVO> join1 = _vgpuTypesDao.createSearchBuilder();
        join1.and("vgpuType", join1.entity().getVgpuType(), Op.EQ);
        join1.and("remainingCapacity", join1.entity().getRemainingCapacity(), Op.GT);
        _gpuAvailability.join("groupId", join1, _gpuAvailability.entity().getId(), join1.entity().getGpuGroupId(), JoinBuilder.JoinType.INNER);
        _gpuAvailability.done();

        return true;
    }

    @Override
    public List<HypervisorType> getSupportedHypervisorTypes(final long zoneId, final boolean forVirtualRouter, final Long podId) {
        final List<HypervisorType> hypervisorTypes = new ArrayList<>();

        List<ClusterVO> clustersForZone;
        if (podId != null) {
            clustersForZone = _clusterDao.listByPodId(podId);
        } else {
            clustersForZone = _clusterDao.listByZoneId(zoneId);
        }

        for (final ClusterVO cluster : clustersForZone) {
            final HypervisorType hType = cluster.getHypervisorType();
            if (!forVirtualRouter || (hType != HypervisorType.BareMetal && hType != HypervisorType.Ovm)) {
                hypervisorTypes.add(hType);
            }
        }

        return hypervisorTypes;
    }

    @Override
    public HypervisorType getDefaultHypervisor(final long zoneId) {
        HypervisorType defaultHyper = HypervisorType.None;
        if (_defaultSystemVMHypervisor != HypervisorType.None) {
            defaultHyper = _defaultSystemVMHypervisor;
        }

        final DataCenterVO dc = _dcDao.findById(zoneId);
        if (dc == null) {
            return HypervisorType.None;
        }
        _dcDao.loadDetails(dc);
        final String defaultHypervisorInZone = dc.getDetail("defaultSystemVMHypervisorType");
        if (defaultHypervisorInZone != null) {
            defaultHyper = HypervisorType.getType(defaultHypervisorInZone);
        }

        final List<VMTemplateVO> systemTemplates = _templateDao.listAllSystemVMTemplates();
        boolean isValid = false;
        for (final VMTemplateVO template : systemTemplates) {
            if (template.getHypervisorType() == defaultHyper) {
                isValid = true;
                break;
            }
        }

        if (isValid) {
            final List<ClusterVO> clusters = _clusterDao.listByDcHyType(zoneId, defaultHyper.toString());
            if (clusters.isEmpty()) {
                isValid = false;
            }
        }

        if (isValid) {
            return defaultHyper;
        } else {
            return HypervisorType.None;
        }
    }

    @Override
    public HypervisorType getAvailableHypervisor(final long zoneId) {
        HypervisorType defaultHype = getDefaultHypervisor(zoneId);
        if (defaultHype == HypervisorType.None) {
            final List<HypervisorType> supportedHypes = getSupportedHypervisorTypes(zoneId, false, null);
            if (!supportedHypes.isEmpty()) {
                Collections.shuffle(supportedHypes);
                defaultHype = supportedHypes.get(0);
            }
        }

        if (defaultHype == HypervisorType.None) {
            defaultHype = HypervisorType.Any;
        }
        return defaultHype;
    }

    @Override
    public void registerResourceStateAdapter(final String name, final ResourceStateAdapter adapter) {
        synchronized (_resourceStateAdapters) {
            if (_resourceStateAdapters.get(name) != null) {
                throw new CloudRuntimeException(name + " has registered");
            }
            _resourceStateAdapters.put(name, adapter);
        }
    }

    @Override
    public void unregisterResourceStateAdapter(final String name) {
        synchronized (_resourceStateAdapters) {
            _resourceStateAdapters.remove(name);
        }
    }

    private Object dispatchToStateAdapters(final ResourceStateAdapter.Event event, final boolean singleTaker, final Object... args) {
        synchronized (_resourceStateAdapters) {
            final Iterator<Map.Entry<String, ResourceStateAdapter>> it = _resourceStateAdapters.entrySet().iterator();
            Object result = null;
            while (it.hasNext()) {
                final Map.Entry<String, ResourceStateAdapter> item = it.next();
                final ResourceStateAdapter adapter = item.getValue();

                final String msg = "Dispatching resource state event " + event + " to " + item.getKey();
                logger.debug(msg);

                if (event == ResourceStateAdapter.Event.CREATE_HOST_VO_FOR_CONNECTED) {
                    result = adapter.createHostVOForConnectedAgent((HostVO)args[0], (StartupCommand[])args[1]);
                    if (result != null && singleTaker) {
                        break;
                    }
                } else if (event == ResourceStateAdapter.Event.CREATE_HOST_VO_FOR_DIRECT_CONNECT) {
                    result =
                            adapter.createHostVOForDirectConnectAgent((HostVO)args[0], (StartupCommand[])args[1], (ServerResource)args[2], (Map<String, String>)args[3],
                                    (List<String>)args[4]);
                    if (result != null && singleTaker) {
                        break;
                    }
                } else if (event == ResourceStateAdapter.Event.DELETE_HOST) {
                    try {
                        result = adapter.deleteHost((HostVO)args[0], (Boolean)args[1], (Boolean)args[2]);
                        if (result != null) {
                            break;
                        }
                    } catch (final UnableDeleteHostException e) {
                        logger.debug("Adapter " + adapter.getName() + " says unable to delete host", e);
                        result = new ResourceStateAdapter.DeleteHostAnswer(false, true);
                    }
                } else {
                    throw new CloudRuntimeException("Unknown resource state event:" + event);
                }
            }

            return result;
        }
    }

    @Override
    public void checkCIDR(final HostPodVO pod, final DataCenterVO dc, final String serverPrivateIP, final String serverPrivateNetmask) throws IllegalArgumentException {
        if (serverPrivateIP == null) {
            return;
        }
        // Get the CIDR address and CIDR size
        final String cidrAddress = pod.getCidrAddress();
        final long cidrSize = pod.getCidrSize();

        // If the server's private IP address is not in the same subnet as the
        // pod's CIDR, return false
        final String cidrSubnet = NetUtils.getCidrSubNet(cidrAddress, cidrSize);
        final String serverSubnet = NetUtils.getSubNet(serverPrivateIP, serverPrivateNetmask);
        if (!cidrSubnet.equals(serverSubnet)) {
            logger.warn("The private ip address of the server (" + serverPrivateIP + ") is not compatible with the CIDR of pod: " + pod.getName() + " and zone: " +
                    dc.getName());
            throw new IllegalArgumentException("The private ip address of the server (" + serverPrivateIP + ") is not compatible with the CIDR of pod: " + pod.getName() +
                    " and zone: " + dc.getName());
        }

        // If the server's private netmask is less inclusive than the pod's CIDR
        // netmask, return false
        final String cidrNetmask = NetUtils.getCidrSubNet("255.255.255.255", cidrSize);
        final long cidrNetmaskNumeric = NetUtils.ip2Long(cidrNetmask);
        final long serverNetmaskNumeric = NetUtils.ip2Long(serverPrivateNetmask);
        if (serverNetmaskNumeric > cidrNetmaskNumeric) {
            throw new IllegalArgumentException("The private ip address of the server (" + serverPrivateIP + ") is not compatible with the CIDR of pod: " + pod.getName() +
                    " and zone: " + dc.getName());
        }

    }

    private boolean checkCIDR(final HostPodVO pod, final String serverPrivateIP, final String serverPrivateNetmask) {
        if (serverPrivateIP == null) {
            return true;
        }
        // Get the CIDR address and CIDR size
        final String cidrAddress = pod.getCidrAddress();
        final long cidrSize = pod.getCidrSize();

        // If the server's private IP address is not in the same subnet as the
        // pod's CIDR, return false
        final String cidrSubnet = NetUtils.getCidrSubNet(cidrAddress, cidrSize);
        final String serverSubnet = NetUtils.getSubNet(serverPrivateIP, serverPrivateNetmask);
        if (!cidrSubnet.equals(serverSubnet)) {
            return false;
        }

        // If the server's private netmask is less inclusive than the pod's CIDR
        // netmask, return false
        final String cidrNetmask = NetUtils.getCidrSubNet("255.255.255.255", cidrSize);
        final long cidrNetmaskNumeric = NetUtils.ip2Long(cidrNetmask);
        final long serverNetmaskNumeric = NetUtils.ip2Long(serverPrivateNetmask);
        return serverNetmaskNumeric <= cidrNetmaskNumeric;
    }

    private HostVO getNewHost(StartupCommand[] startupCommands) {
        StartupCommand startupCommand = startupCommands[0];

        HostVO host = findHostByGuid(startupCommand.getGuid());

        if (host != null) {
            return host;
        }

        host = findHostByGuid(startupCommand.getGuidWithoutResource());

        return host; // even when host == null!
    }

    protected HostVO createHostVO(final StartupCommand[] cmds, final ServerResource resource, final Map<String, String> details, List<String> hostTags,
            final ResourceStateAdapter.Event stateEvent) {
        boolean newHost = false;
        StartupCommand startup = cmds[0];

        HostVO host = getNewHost(cmds);

        if (host == null) {
            host = new HostVO(startup.getGuid());

            newHost = true;
        }

        String dataCenter = startup.getDataCenter();
        String pod = startup.getPod();
        final String cluster = startup.getCluster();

        if (pod != null && dataCenter != null && pod.equalsIgnoreCase("default") && dataCenter.equalsIgnoreCase("default")) {
            final List<HostPodVO> pods = _podDao.listAllIncludingRemoved();
            for (final HostPodVO hpv : pods) {
                if (checkCIDR(hpv, startup.getPrivateIpAddress(), startup.getPrivateNetmask())) {
                    pod = hpv.getName();
                    dataCenter = _dcDao.findById(hpv.getDataCenterId()).getName();
                    break;
                }
            }
        }

        long dcId;
        DataCenterVO dc = _dcDao.findByName(dataCenter);
        if (dc == null) {
            try {
                dcId = Long.parseLong(dataCenter != null ? dataCenter : "-1");
                dc = _dcDao.findById(dcId);
            } catch (final NumberFormatException e) {
                logger.debug("Cannot parse " + dataCenter + " into Long.");
            }
        }
        if (dc == null) {
            throw new IllegalArgumentException("Host " + startup.getPrivateIpAddress() + " sent incorrect data center: " + dataCenter);
        }
        dcId = dc.getId();

        HostPodVO p = _podDao.findByName(pod, dcId);
        if (p == null) {
            try {
                final long podId = Long.parseLong(pod != null ? pod : "-1");
                p = _podDao.findById(podId);
            } catch (final NumberFormatException e) {
                logger.debug("Cannot parse " + pod + " into Long.");
            }
        }
        /*
         * ResourceStateAdapter is responsible for throwing Exception if Pod is
         * null and non-null is required. for example, XcpServerDiscoever.
         * Others, like PxeServer, ExternalFireware don't require Pod
         */
        final Long podId = p == null ? null : p.getId();

        Long clusterId = null;
        if (cluster != null) {
            try {
                clusterId = Long.valueOf(cluster);
            } catch (final NumberFormatException e) {
                if (podId != null) {
                    ClusterVO c = _clusterDao.findBy(cluster, podId);
                    if (c == null) {
                        c = new ClusterVO(dcId, podId, cluster);
                        c = _clusterDao.persist(c);
                    }
                    clusterId = c.getId();
                }
            }
        }

        host.setDataCenterId(dc.getId());
        host.setPodId(podId);
        host.setClusterId(clusterId);
        host.setPrivateIpAddress(startup.getPrivateIpAddress());
        host.setPrivateNetmask(startup.getPrivateNetmask());
        host.setPrivateMacAddress(startup.getPrivateMacAddress());
        host.setPublicIpAddress(startup.getPublicIpAddress());
        host.setPublicMacAddress(startup.getPublicMacAddress());
        host.setPublicNetmask(startup.getPublicNetmask());
        host.setStorageIpAddress(startup.getStorageIpAddress());
        host.setStorageMacAddress(startup.getStorageMacAddress());
        host.setStorageNetmask(startup.getStorageNetmask());
        host.setVersion(startup.getVersion());
        host.setName(startup.getName());
        host.setManagementServerId(_nodeId);
        host.setStorageUrl(startup.getIqn());
        host.setLastPinged(System.currentTimeMillis() >> 10);
        host.setHostTags(hostTags, false);
        host.setDetails(details);
        host.setArch(CPU.CPUArch.fromType(startup.getArch()));
        if (startup.getStorageIpAddressDeux() != null) {
            host.setStorageIpAddressDeux(startup.getStorageIpAddressDeux());
            host.setStorageMacAddressDeux(startup.getStorageMacAddressDeux());
            host.setStorageNetmaskDeux(startup.getStorageNetmaskDeux());
        }
        if (resource != null) {
            /* null when agent is connected agent */
            host.setResource(resource.getClass().getName());
        }

        host = (HostVO)dispatchToStateAdapters(stateEvent, true, host, cmds, resource, details, hostTags);
        if (host == null) {
            throw new CloudRuntimeException("No resource state adapter response");
        }

        if (newHost) {
            host = _hostDao.persist(host);
        } else {
            _hostDao.update(host.getId(), host);
        }

        if (startup instanceof StartupRoutingCommand) {
            final StartupRoutingCommand ssCmd = (StartupRoutingCommand)startup;
            _hostTagsDao.updateImplicitTags(host.getId(), ssCmd.getHostTags());

            updateSupportsClonedVolumes(host, ssCmd.getSupportsClonedVolumes());
        }

        try {
            resourceStateTransitTo(host, ResourceState.Event.InternalCreated, _nodeId);
            /* Agent goes to Connecting status */
            _agentMgr.agentStatusTransitTo(host, Status.Event.AgentConnected, _nodeId);
        } catch (final Exception e) {
            logger.debug(String.format("Cannot transit %s to Creating state", host), e);
            _agentMgr.agentStatusTransitTo(host, Status.Event.Error, _nodeId);
            try {
                resourceStateTransitTo(host, ResourceState.Event.Error, _nodeId);
            } catch (final NoTransitionException e1) {
                logger.debug(String.format("Cannot transit %s to Error state", host), e);
            }
        }

        return host;
    }

    private void updateSupportsClonedVolumes(HostVO host, boolean supportsClonedVolumes) {
        final String name = "supportsResign";

        DetailVO hostDetail = _hostDetailsDao.findDetail(host.getId(), name);

        if (hostDetail != null) {
            if (supportsClonedVolumes) {
                hostDetail.setValue(Boolean.TRUE.toString());

                _hostDetailsDao.update(hostDetail.getId(), hostDetail);
            }
            else {
                _hostDetailsDao.remove(hostDetail.getId());
            }
        }
        else {
            if (supportsClonedVolumes) {
                hostDetail = new DetailVO(host.getId(), name, Boolean.TRUE.toString());

                _hostDetailsDao.persist(hostDetail);
            }
        }

        boolean clusterSupportsResigning = true;

        List<Long> hostIds = _hostDao.listIdsByClusterId(host.getClusterId());

        for (Long hostId : hostIds) {
            DetailVO hostDetailVO = _hostDetailsDao.findDetail(hostId, name);

            if (hostDetailVO == null || !Boolean.parseBoolean(hostDetailVO.getValue())) {
                clusterSupportsResigning = false;

                break;
            }
        }

        ClusterDetailsVO clusterDetailsVO = _clusterDetailsDao.findDetail(host.getClusterId(), name);

        if (clusterDetailsVO != null) {
            if (clusterSupportsResigning) {
                clusterDetailsVO.setValue(Boolean.TRUE.toString());

                _clusterDetailsDao.update(clusterDetailsVO.getId(), clusterDetailsVO);
            }
            else {
                _clusterDetailsDao.remove(clusterDetailsVO.getId());
            }
        }
        else {
            if (clusterSupportsResigning) {
                clusterDetailsVO = new ClusterDetailsVO(host.getClusterId(), name, Boolean.TRUE.toString());

                _clusterDetailsDao.persist(clusterDetailsVO);
            }
        }
    }

    private boolean isFirstHostInCluster(final HostVO host) {
        boolean isFirstHost = true;
        if (host.getClusterId() != null) {
            final SearchBuilder<HostVO> sb = _hostDao.createSearchBuilder();
            sb.and("removed", sb.entity().getRemoved(), SearchCriteria.Op.NULL);
            sb.and("cluster", sb.entity().getClusterId(), SearchCriteria.Op.EQ);
            sb.done();
            final SearchCriteria<HostVO> sc = sb.create();
            sc.setParameters("cluster", host.getClusterId());

            final List<HostVO> hosts = _hostDao.search(sc, null);
            if (hosts != null && hosts.size() > 1) {
                isFirstHost = false;
            }
        }
        return isFirstHost;
    }

    private void markHostAsDisconnected(HostVO host, final StartupCommand[] cmds) {
        if (host == null) { // in case host is null due to some errors, try
            // reloading the host from db
            if (cmds != null) {
                final StartupCommand firstCmd = cmds[0];
                host = findHostByGuid(firstCmd.getGuid());
                if (host == null) {
                    host = findHostByGuid(firstCmd.getGuidWithoutResource());
                }
            }
        }

        if (host != null) {
            // Change agent status to Alert, so that host is considered for
            // reconnection next time
            _agentMgr.agentStatusTransitTo(host, Status.Event.AgentDisconnected, _nodeId);
        }
    }

    private Host createHostAndAgent(final ServerResource resource, final Map<String, String> details, final boolean old, final List<String> hostTags, final boolean forRebalance) {
        return createHostAndAgent(resource, details, old, hostTags, forRebalance, false);
    }

    private Host createHostAndAgent(final ServerResource resource, final Map<String, String> details, final boolean old, final List<String> hostTags, final boolean forRebalance, final boolean isTransferredConnection) {
        HostVO host = null;
        StartupCommand[] cmds = null;
        boolean hostExists = false;
        boolean created = false;

        try {
            cmds = resource.initialize(isTransferredConnection);
            if (cmds == null) {
                logger.info("Unable to fully initialize the agent because no StartupCommands are returned");
                return null;
            }

            /* Generate a random version in a dev setup situation */
            if (this.getClass().getPackage().getImplementationVersion() == null) {
                for (final StartupCommand cmd : cmds) {
                    if (cmd.getVersion() == null) {
                        cmd.setVersion(Long.toString(System.currentTimeMillis()));
                    }
                }
            }

            if (logger.isDebugEnabled()) {
                new Request(-1L, -1L, cmds, true, false).logD("Startup request from directly connected host: ", true);
            }

            if (old) {
                final StartupCommand firstCmd = cmds[0];
                host = findHostByGuid(firstCmd.getGuid());
                if (host == null) {
                    host = findHostByGuid(firstCmd.getGuidWithoutResource());
                }
                if (host != null && host.getRemoved() == null) { // host already added, no need to add again
                    logger.debug(String.format("Found %s by guid: %s, old host reconnected as new", host, firstCmd.getGuid()));
                    hostExists = true; // ensures that host status is left unchanged in case of adding same one again
                    return null;
                }
            }

            // find out if the host we want to connect to is new (so we can send an event)
            boolean newHost = getNewHost(cmds) == null;

            host = createHostVO(cmds, resource, details, hostTags, ResourceStateAdapter.Event.CREATE_HOST_VO_FOR_DIRECT_CONNECT);

            if (host != null) {
                created = _agentMgr.handleDirectConnectAgent(host, cmds, resource, forRebalance, newHost);
                /* reload myself from database */
                host = _hostDao.findById(host.getId());
            }
        } catch (final Exception e) {
            logger.warn("Unable to connect due to ", e);
        } finally {
            if (hostExists) {
                if (cmds != null) {
                    resource.disconnected();
                }
            } else {
                if (!created) {
                    if (cmds != null) {
                        resource.disconnected();
                    }
                    markHostAsDisconnected(host, cmds);
                }
            }
        }

        return host;
    }

    private Host createHostAndAgentDeferred(final ServerResource resource, final Map<String, String> details, final boolean old, final List<String> hostTags, final boolean forRebalance) {
        HostVO host = null;
        StartupCommand[] cmds = null;
        boolean hostExists = false;
        boolean deferAgentCreation = true;
        boolean created = false;

        try {
            cmds = resource.initialize();
            if (cmds == null) {
                logger.info("Unable to fully initialize the agent because no StartupCommands are returned");
                return null;
            }

            /* Generate a random version in a dev setup situation */
            if (this.getClass().getPackage().getImplementationVersion() == null) {
                for (final StartupCommand cmd : cmds) {
                    if (cmd.getVersion() == null) {
                        cmd.setVersion(Long.toString(System.currentTimeMillis()));
                    }
                }
            }

            if (logger.isDebugEnabled()) {
                new Request(-1L, -1L, cmds, true, false).logD("Startup request from directly connected host: ", true);
            }

            if (old) {
                final StartupCommand firstCmd = cmds[0];
                host = findHostByGuid(firstCmd.getGuid());
                if (host == null) {
                    host = findHostByGuid(firstCmd.getGuidWithoutResource());
                }
                if (host != null && host.getRemoved() == null) { // host already
                    // added, no
                    // need to add
                    // again
                    logger.debug(String.format("Found %s by guid %s, old host reconnected as new.", host, firstCmd.getGuid()));
                    hostExists = true; // ensures that host status is left
                    // unchanged in case of adding same one
                    // again
                    return null;
                }
            }

            host = null;
            boolean newHost = false;

            final GlobalLock addHostLock = GlobalLock.getInternLock("AddHostLock");

            try {
                if (addHostLock.lock(ACQUIRE_GLOBAL_LOCK_TIMEOUT_FOR_COOPERATION)) {
                    // to safely determine first host in cluster in multi-MS scenario
                    try {
                        // find out if the host we want to connect to is new (so we can send an event)
                        newHost = getNewHost(cmds) == null;

                        host = createHostVO(cmds, resource, details, hostTags, ResourceStateAdapter.Event.CREATE_HOST_VO_FOR_DIRECT_CONNECT);

                        if (host != null) {
                            // if first host in cluster no need to defer agent creation
                            deferAgentCreation = !isFirstHostInCluster(host);
                        }
                    } finally {
                        addHostLock.unlock();
                    }
                }
            } finally {
                addHostLock.releaseRef();
            }

            if (host != null) {
                if (!deferAgentCreation) { // if first host in cluster then
                    created = _agentMgr.handleDirectConnectAgent(host, cmds, resource, forRebalance, newHost);
                    host = _hostDao.findById(host.getId()); // reload
                } else {
                    host = _hostDao.findById(host.getId()); // reload
                    // force host status to 'Alert' so that it is loaded for
                    // connection during next scan task
                    _agentMgr.agentStatusTransitTo(host, Status.Event.AgentDisconnected, _nodeId);

                    host = _hostDao.findById(host.getId()); // reload
                    host.setLastPinged(0); // so that scan task can pick it up
                    _hostDao.update(host.getId(), host);

                }
            }
        } catch (final Exception e) {
            logger.warn("Unable to connect due to ", e);
        } finally {
            if (hostExists) {
                if (cmds != null) {
                    resource.disconnected();
                }
            } else {
                if (!deferAgentCreation && !created) {
                    if (cmds != null) {
                        resource.disconnected();
                    }
                    markHostAsDisconnected(host, cmds);
                }
            }
        }

        return host;
    }

    @Override
    public Host createHostAndAgent(final Long hostId, final ServerResource resource, final Map<String, String> details, final boolean old, final List<String> hostTags, final boolean forRebalance) {
<<<<<<< HEAD
        return createHostAndAgent(hostId, resource, details, old, hostTags, forRebalance, false);
    }

    @Override
    public Host createHostAndAgent(final Long hostId, final ServerResource resource, final Map<String, String> details, final boolean old, final List<String> hostTags, final boolean forRebalance, boolean isTransferredConnection) {
        final Host host = createHostAndAgent(resource, details, old, hostTags, forRebalance, isTransferredConnection);
        return host;
=======
        return createHostAndAgent(resource, details, old, hostTags, forRebalance);
>>>>>>> 5f93ce71
    }

    @Override
    public Host addHost(final long zoneId, final ServerResource resource, final Type hostType, final Map<String, String> hostDetails) {
        // Check if the zone exists in the system
        if (_dcDao.findById(zoneId) == null) {
            throw new InvalidParameterValueException("Can't find zone with id " + zoneId);
        }

        final String guid = hostDetails.get("guid");
        final List<HostVO> currentHosts = listAllUpAndEnabledHostsInOneZoneByType(hostType, zoneId);
        for (final HostVO currentHost : currentHosts) {
            if (currentHost.getGuid().equals(guid)) {
                return currentHost;
            }
        }

        return createHostAndAgent(resource, hostDetails, true, null, false);
    }

    @Override
    public HostVO createHostVOForConnectedAgent(final StartupCommand[] cmds) {
        return createHostVO(cmds, null, null, null, ResourceStateAdapter.Event.CREATE_HOST_VO_FOR_CONNECTED);
    }

    private void checkIPConflicts(final HostPodVO pod, final DataCenterVO dc, final String serverPrivateIP, final String serverPublicIP) {
        // If the server's private IP is the same as is public IP, this host has
        // a host-only private network. Don't check for conflicts with the
        // private IP address table.
        if (!ObjectUtils.equals(serverPrivateIP, serverPublicIP)) {
            if (!_privateIPAddressDao.mark(dc.getId(), pod.getId(), serverPrivateIP)) {
                // If the server's private IP address is already in the
                // database, return false
                final List<DataCenterIpAddressVO> existingPrivateIPs = _privateIPAddressDao.listByPodIdDcIdIpAddress(pod.getId(), dc.getId(), serverPrivateIP);

                assert existingPrivateIPs.size() <= 1 : " How can we get more than one ip address with " + serverPrivateIP;
                if (existingPrivateIPs.size() > 1) {
                    throw new IllegalArgumentException("The private ip address of the server (" + serverPrivateIP + ") is already in use in pod: " + pod.getName() +
                            " and zone: " + dc.getName());
                }
                if (existingPrivateIPs.size() == 1) {
                    final DataCenterIpAddressVO vo = existingPrivateIPs.get(0);
                    if (vo.getNicId() != null) {
                        throw new IllegalArgumentException("The private ip address of the server (" + serverPrivateIP + ") is already in use in pod: " + pod.getName() +
                                " and zone: " + dc.getName());
                    }
                }
            }
        }

        if (serverPublicIP != null && !_publicIPAddressDao.mark(dc.getId(), new Ip(serverPublicIP))) {
            // If the server's public IP address is already in the database,
            // return false
            final List<IPAddressVO> existingPublicIPs = _publicIPAddressDao.listByDcIdIpAddress(dc.getId(), serverPublicIP);
            if (!existingPublicIPs.isEmpty()) {
                throw new IllegalArgumentException("The public ip address of the server (" + serverPublicIP + ") is already in use in zone: " + dc.getName());
            }
        }
    }

    @Override
    public HostVO fillRoutingHostVO(final HostVO host, final StartupRoutingCommand ssCmd, final HypervisorType hyType, Map<String, String> details, final List<String> hostTags) {
        if (host.getPodId() == null) {
            logger.error("Host " + ssCmd.getPrivateIpAddress() + " sent incorrect pod, pod id is null");
            throw new IllegalArgumentException("Host " + ssCmd.getPrivateIpAddress() + " sent incorrect pod, pod id is null");
        }

        final ClusterVO clusterVO = _clusterDao.findById(host.getClusterId());
        if (clusterVO.getHypervisorType() != hyType) {
            throw new IllegalArgumentException(String.format("Can't add host whose hypervisor type is: %s into cluster: %s whose hypervisor type is: %s",
                    hyType, clusterVO, clusterVO.getHypervisorType()));
        }
        CPU.CPUArch hostCpuArch = CPU.CPUArch.fromType(ssCmd.getCpuArch());
        if (hostCpuArch != null && clusterVO.getArch() != null && hostCpuArch != clusterVO.getArch()) {
            String msg = String.format("Can't add a host whose arch is: %s into cluster of arch type: %s",
                    hostCpuArch.getType(), clusterVO.getArch().getType());
            logger.error(msg);
            throw new IllegalArgumentException(msg);
        }

        final Map<String, String> hostDetails = ssCmd.getHostDetails();
        if (hostDetails != null) {
            if (details != null) {
                details.putAll(hostDetails);
            } else {
                details = hostDetails;
            }
        }

        final HostPodVO pod = _podDao.findById(host.getPodId());
        final DataCenterVO dc = _dcDao.findById(host.getDataCenterId());
        checkIPConflicts(pod, dc, ssCmd.getPrivateIpAddress(), ssCmd.getPublicIpAddress());
        host.setType(com.cloud.host.Host.Type.Routing);
        host.setDetails(details);
        host.setCaps(ssCmd.getCapabilities());
        host.setCpuSockets(ssCmd.getCpuSockets());
        host.setCpus(ssCmd.getCpus());
        host.setArch(hostCpuArch);
        host.setTotalMemory(ssCmd.getMemory());
        host.setSpeed(ssCmd.getSpeed());
        host.setHypervisorType(hyType);
        host.setHypervisorVersion(ssCmd.getHypervisorVersion());
        host.setGpuGroups(ssCmd.getGpuGroupDetails());
        return host;
    }

    @Override
    public void deleteRoutingHost(final HostVO host, final boolean isForced, final boolean forceDestroyStorage) throws UnableDeleteHostException {
        if (host.getType() != Host.Type.Routing) {
            throw new CloudRuntimeException(String.format("Non-Routing host (%s) gets in deleteRoutingHost", host));
        }

        if (logger.isDebugEnabled()) {
            logger.debug(String.format("Deleting %s", host));
        }

        final StoragePoolVO storagePool = _storageMgr.findLocalStorageOnHost(host.getId());
        if (forceDestroyStorage && storagePool != null) {
            // put local storage into maintenance mode, will set all the VMs on
            // this local storage into stopped state
            if (storagePool.getStatus() == StoragePoolStatus.Up || storagePool.getStatus() == StoragePoolStatus.ErrorInMaintenance) {
                try {
                    final StoragePool pool = _storageSvr.preparePrimaryStorageForMaintenance(storagePool.getId());
                    if (pool == null) {
                        logger.debug("Failed to set primary storage into maintenance mode");

                        throw new UnableDeleteHostException("Failed to set primary storage into maintenance mode");
                    }
                } catch (final Exception e) {
                    logger.debug("Failed to set primary storage into maintenance mode", e);
                    throw new UnableDeleteHostException("Failed to set primary storage into maintenance mode, due to: " + e);
                }
            }

            final List<VMInstanceVO> vmsOnLocalStorage = _storageMgr.listByStoragePool(storagePool.getId());
            for (final VMInstanceVO vm : vmsOnLocalStorage) {
                try {
                    _vmMgr.destroy(vm.getUuid(), false);
                } catch (final Exception e) {
                    String errorMsg = String.format("There was an error when destroying %s as a part of hostDelete for %s", vm, host);
                    logger.debug(errorMsg, e);
                    throw new UnableDeleteHostException(errorMsg + "," + e.getMessage());
                }
            }
        } else {
            // Check if there are vms running/starting/stopping on this host
            final List<VMInstanceVO> vms = _vmDao.listByHostId(host.getId());
            if (!vms.isEmpty()) {
                if (isForced) {
                    // Stop HA disabled vms and HA enabled vms in Stopping state
                    // Restart HA enabled vms
                    try {
                        resourceStateTransitTo(host, ResourceState.Event.DeleteHost, host.getId());
                    } catch (final NoTransitionException e) {
                        logger.debug("Cannot transmit host {} to Disabled state", host, e);
                    }
                    for (final VMInstanceVO vm : vms) {
                        if ((!HighAvailabilityManager.ForceHA.value() && !vm.isHaEnabled()) || vm.getState() == State.Stopping) {
                            logger.debug(String.format("Stopping %s as a part of hostDelete for %s",vm, host));
                            try {
                                _haMgr.scheduleStop(vm, host.getId(), WorkType.Stop);
                            } catch (final Exception e) {
                                final String errorMsg = String.format("There was an error stopping the %s as a part of hostDelete for %s", vm, host);
                                logger.debug(errorMsg, e);
                                throw new UnableDeleteHostException(errorMsg + "," + e.getMessage());
                            }
                        } else if ((HighAvailabilityManager.ForceHA.value() || vm.isHaEnabled()) && (vm.getState() == State.Running || vm.getState() == State.Starting)) {
                            logger.debug(String.format("Scheduling restart for %s, state: %s on host: %s.", vm, vm.getState(), host));
                            _haMgr.scheduleRestart(vm, false);
                        }
                    }
                } else {
                    throw new UnableDeleteHostException("Unable to delete the host as there are vms in " + vms.get(0).getState() +
                            " state using this host and isForced=false specified");
                }
            }
        }
    }

    private boolean doCancelMaintenance(final long hostId) {
        HostVO host;
        host = _hostDao.findById(hostId);
        if (host == null || host.getRemoved() != null) {
            logger.warn("Unable to find host " + hostId);
            return true;
        }

        /*
         * TODO: think twice about returning true or throwing out exception, I
         * really prefer to exception that always exposes bugs
         */
        if (!ResourceState.isMaintenanceState(host.getResourceState())) {
            throw new CloudRuntimeException(String.format("Cannot perform cancelMaintenance when resource state is %s, host = %s", host.getResourceState(), host));
        }

        /* TODO: move to listener */
        _haMgr.cancelScheduledMigrations(host);

        boolean vms_migrating = false;
        final List<VMInstanceVO> vms = _haMgr.findTakenMigrationWork();
        for (final VMInstanceVO vm : vms) {
            if (vm.getHostId() != null && vm.getHostId() == hostId) {
                logger.warn("Unable to cancel migration because the vm is being migrated: {}, host {}", vm, host);
                vms_migrating = true;
            }
        }

        handleAgentIfNotConnected(host, vms_migrating);

        try {
            resourceStateTransitTo(host, ResourceState.Event.AdminCancelMaintenance, _nodeId);
            _agentMgr.pullAgentOutMaintenance(hostId);
        } catch (final NoTransitionException e) {
            logger.debug(String.format("Cannot transit %s to Enabled state", host), e);
            return false;
        }

        return true;

    }

    /**
     * Handle agent (if available) if its not connected before cancelling maintenance.
     * Agent must be connected before cancelling maintenance.
     * If the host status is not Up:
     * - If kvm.ssh.to.agent is true, then SSH into the host and restart the agent.
     * - If kvm.shh.to.agent is false, then fail cancelling maintenance
     */
    protected void handleAgentIfNotConnected(HostVO host, boolean vmsMigrating) {
        final boolean isAgentOnHost = host.getHypervisorType() == HypervisorType.KVM ||
                host.getHypervisorType() == HypervisorType.LXC;
        if (!isAgentOnHost || vmsMigrating || host.getStatus() == Status.Up) {
            return;
        }
        final boolean sshToAgent = Boolean.parseBoolean(_configDao.getValue(KvmSshToAgentEnabled.key()));
        if (sshToAgent) {
            Ternary<String, String, String> credentials = getHostCredentials(host);
            connectAndRestartAgentOnHost(host, credentials.first(), credentials.second(), credentials.third());
        } else {
            throw new CloudRuntimeException("SSH access is disabled, cannot cancel maintenance mode as " +
                    "host agent is not connected");
        }
    }

    /**
     * Get host credentials
     * @throws CloudRuntimeException if username or password are not found
     */
    protected Ternary<String, String, String> getHostCredentials(HostVO host) {
        _hostDao.loadDetails(host);
        final String password = host.getDetail("password");
        final String username = host.getDetail("username");
        final String privateKey = _configDao.getValue("ssh.privatekey");
        if ((password == null && privateKey == null) || username == null) {
            throw new CloudRuntimeException("SSH to agent is enabled, but username and password or private key are not found");
        }
        return new Ternary<>(username, password, privateKey);
    }

    /**
     * True if agent is restarted via SSH. Assumes kvm.ssh.to.agent = true and host status is not Up
     */
    protected void connectAndRestartAgentOnHost(HostVO host, String username, String password, String privateKey) {
        final com.trilead.ssh2.Connection connection = SSHCmdHelper.acquireAuthorizedConnection(
                host.getPrivateIpAddress(), 22, username, password, privateKey);
        if (connection == null) {
            throw new CloudRuntimeException(String.format("SSH to agent is enabled, but failed to connect to %s via IP address [%s].", host, host.getPrivateIpAddress()));
        }
        try {
            SSHCmdHelper.SSHCmdResult result = SSHCmdHelper.sshExecuteCmdOneShot(
                    connection, "service cloudstack-agent restart");
            if (result.getReturnCode() != 0) {
                throw new CloudRuntimeException(String.format("Could not restart agent on %s due to: %s", host, result.getStdErr()));
            }
            logger.debug("cloudstack-agent restart result: {}", result);
        } catch (final SshException e) {
            throw new CloudRuntimeException("SSH to agent is enabled, but agent restart failed", e);
        }
    }

    public boolean cancelMaintenance(final long hostId) {
        try {
            final Boolean result = propagateResourceEvent(hostId, ResourceState.Event.AdminCancelMaintenance);

            if (result != null) {
                return result;
            }
        } catch (final AgentUnavailableException e) {
            return false;
        }

        return doCancelMaintenance(hostId);
    }

    @Override
    public boolean executeUserRequest(final long hostId, final ResourceState.Event event) {
        if (event == ResourceState.Event.AdminAskMaintenance) {
            return doMaintain(hostId);
        } else if (event == ResourceState.Event.AdminCancelMaintenance) {
            return doCancelMaintenance(hostId);
        } else if (event == ResourceState.Event.DeleteHost) {
            return doDeleteHost(hostId, false, false);
        } else if (event == ResourceState.Event.Unmanaged) {
            return doUmanageHost(hostId);
        } else if (event == ResourceState.Event.UpdatePassword) {
            return doUpdateHostPassword(hostId);
        } else {
            throw new CloudRuntimeException("Received an resource event we are not handling now, " + event);
        }
    }

    private boolean doUmanageHost(final long hostId) {
        final HostVO host = _hostDao.findById(hostId);
        if (host == null) {
            logger.debug("Cannot find host " + hostId + ", assuming it has been deleted, skip umanage");
            return true;
        }

        if (host.getHypervisorType() == HypervisorType.KVM || host.getHypervisorType() == HypervisorType.LXC) {
            _agentMgr.easySend(hostId, new MaintainCommand());
        }

        _agentMgr.disconnectWithoutInvestigation(hostId, Event.ShutdownRequested);
        return true;
    }

    @Override
    public boolean umanageHost(final long hostId) {
        try {
            final Boolean result = propagateResourceEvent(hostId, ResourceState.Event.Unmanaged);

            if (result != null) {
                return result;
            }
        } catch (final AgentUnavailableException e) {
            return false;
        }

        return doUmanageHost(hostId);
    }

    private boolean doUpdateHostPassword(final long hostId) {
        if (!_agentMgr.isAgentAttached(hostId)) {
            return false;
        }

        DetailVO nv = _hostDetailsDao.findDetail(hostId, ApiConstants.USERNAME);
        final String username = nv.getValue();
        nv = _hostDetailsDao.findDetail(hostId, ApiConstants.PASSWORD);
        final String password = nv.getValue();


        final HostVO host = _hostDao.findById(hostId);
        final String hostIpAddress = host.getPrivateIpAddress();

        final UpdateHostPasswordCommand cmd = new UpdateHostPasswordCommand(username, password, hostIpAddress);
        final Answer answer = _agentMgr.easySend(hostId, cmd);

        logger.info("Result returned from update host password ==> " + answer.getDetails());
        return answer.getResult();
    }

    @Override
    public boolean updateClusterPassword(final UpdateHostPasswordCmd command) {
        final boolean shouldUpdateHostPasswd = command.getUpdatePasswdOnHost();
        // get agents for the cluster
        final List<Long> hostIds = _hostDao.listIdsByClusterId(command.getClusterId());
        for (final Long hostId : hostIds) {
            try {
                final Boolean result = propagateResourceEvent(hostId, ResourceState.Event.UpdatePassword);
                if (result != null) {
                    return result;
                }
            } catch (final AgentUnavailableException e) {
                logger.error("Agent is not available!", e);
            }

            if (shouldUpdateHostPasswd) {
                final boolean isUpdated = doUpdateHostPassword(hostId);
                if (!isUpdated) {
                    HostVO host = _hostDao.findById(hostId);
                    throw new CloudRuntimeException(
                            String.format("CloudStack failed to update the password of %s. Please make sure you are still able to connect to your hosts.", host));
                }
            }
        }

        return true;
    }

    @Override
    public boolean updateHostPassword(final UpdateHostPasswordCmd command) {
        // update agent attache password
        try {
            final Boolean result = propagateResourceEvent(command.getHostId(), ResourceState.Event.UpdatePassword);
            if (result != null) {
                return result;
            }
        } catch (final AgentUnavailableException e) {
            logger.error("Agent is not available!", e);
        }

        final boolean shouldUpdateHostPasswd = command.getUpdatePasswdOnHost();
        // If shouldUpdateHostPasswd has been set to false, the method doUpdateHostPassword() won't be called.
        return shouldUpdateHostPasswd && doUpdateHostPassword(command.getHostId());
    }

    public String getPeerName(final long agentHostId) {

        final HostVO host = _hostDao.findById(agentHostId);
        if (host != null && host.getManagementServerId() != null) {
            if (_clusterMgr.getSelfPeerName().equals(Long.toString(host.getManagementServerId()))) {
                return null;
            }

            return Long.toString(host.getManagementServerId());
        }
        return null;
    }

    public Boolean propagateResourceEvent(final long agentId, final ResourceState.Event event) throws AgentUnavailableException {
        final String msPeer = getPeerName(agentId);
        if (msPeer == null) {
            return null;
        }

        logger.debug("Propagating resource request event:" + event.toString() + " to agent:" + agentId);
        final Command[] cmds = new Command[1];
        cmds[0] = new PropagateResourceEventCommand(agentId, event);

        final String AnsStr = _clusterMgr.execute(msPeer, agentId, _gson.toJson(cmds), true);
        if (AnsStr == null) {
            throw new AgentUnavailableException(agentId);
        }

        final Answer[] answers = _gson.fromJson(AnsStr, Answer[].class);

        if (logger.isDebugEnabled()) {
            logger.debug("Result for agent change is " + answers[0].getResult());
        }

        return answers[0].getResult();
    }

    @Override
    public boolean migrateAwayFailed(final long hostId, final long vmId) {
        final HostVO host = _hostDao.findById(hostId);
        if (host == null) {
            if (logger.isDebugEnabled()) {
                logger.debug("Cant not find host " + hostId);
            }
            return false;
        } else {
            try {
                logger.warn("Migration of VM {} failed from host {}. Emitting event UnableToMigrate.", _vmDao.findById(vmId), host);
                return resourceStateTransitTo(host, ResourceState.Event.UnableToMigrate, _nodeId);
            } catch (final NoTransitionException e) {
                logger.debug(String.format("No next resource state for %s while current state is [%s] with event %s", host, host.getResourceState(), ResourceState.Event.UnableToMigrate), e);
                return false;
            }
        }
    }

    @Override
    public List<HostVO> findDirectlyConnectedHosts() {
        /* The resource column is not null for direct connected resource */
        final QueryBuilder<HostVO> sc = QueryBuilder.create(HostVO.class);
        sc.and(sc.entity().getResource(), Op.NNULL);
        sc.and(sc.entity().getResourceState(), Op.NIN, ResourceState.Disabled);
        return sc.list();
    }

    @Override
    public List<HostVO> listAllUpAndEnabledHosts(final Type type, final Long clusterId, final Long podId, final long dcId) {
        final QueryBuilder<HostVO> sc = QueryBuilder.create(HostVO.class);
        if (type != null) {
            sc.and(sc.entity().getType(), Op.EQ, type);
        }
        if (clusterId != null) {
            sc.and(sc.entity().getClusterId(), Op.EQ, clusterId);
        }
        if (podId != null) {
            sc.and(sc.entity().getPodId(), Op.EQ, podId);
        }
        sc.and(sc.entity().getDataCenterId(), Op.EQ, dcId);
        sc.and(sc.entity().getStatus(), Op.EQ, Status.Up);
        sc.and(sc.entity().getResourceState(), Op.EQ, ResourceState.Enabled);
        return sc.list();
    }

    @Override
    public List<HostVO> listAllHosts(final Type type, final Long clusterId, final Long podId, final long dcId) {
        final QueryBuilder<HostVO> sc = QueryBuilder.create(HostVO.class);
        if (type != null) {
            sc.and(sc.entity().getType(), Op.EQ, type);
        }
        if (clusterId != null) {
            sc.and(sc.entity().getClusterId(), Op.EQ, clusterId);
        }
        if (podId != null) {
            sc.and(sc.entity().getPodId(), Op.EQ, podId);
        }
        sc.and(sc.entity().getDataCenterId(), Op.EQ, dcId);
        return sc.list();
    }

    @Override
    public List<HostVO> listAllUpHosts(Type type, Long clusterId, Long podId, long dcId) {
        final QueryBuilder<HostVO> sc = QueryBuilder.create(HostVO.class);
        if (type != null) {
            sc.and(sc.entity().getType(), Op.EQ, type);
        }
        if (clusterId != null) {
            sc.and(sc.entity().getClusterId(), Op.EQ, clusterId);
        }
        if (podId != null) {
            sc.and(sc.entity().getPodId(), Op.EQ, podId);
        }
        sc.and(sc.entity().getDataCenterId(), Op.EQ, dcId);
        sc.and(sc.entity().getStatus(), Op.EQ, Status.Up);
        return sc.list();
    }

    @Override
    public List<HostVO> listAllUpAndEnabledNonHAHosts(final Type type, final Long clusterId, final Long podId, final long dcId) {
        final String haTag = _haMgr.getHaTag();
        return _hostDao.listAllUpAndEnabledNonHAHosts(type, clusterId, podId, dcId, haTag);
    }

    @Override
    public List<HostVO> findHostByGuid(final long dcId, final String guid) {
        final QueryBuilder<HostVO> sc = QueryBuilder.create(HostVO.class);
        sc.and(sc.entity().getDataCenterId(), Op.EQ, dcId);
        sc.and(sc.entity().getGuid(), Op.EQ, guid);
        return sc.list();
    }

    @Override
    public List<HostVO> listAllHostsInCluster(final long clusterId) {
        final QueryBuilder<HostVO> sc = QueryBuilder.create(HostVO.class);
        sc.and(sc.entity().getClusterId(), Op.EQ, clusterId);
        return sc.list();
    }

    @Override
    public List<HostVO> listHostsInClusterByStatus(final long clusterId, final Status status) {
        final QueryBuilder<HostVO> sc = QueryBuilder.create(HostVO.class);
        sc.and(sc.entity().getClusterId(), Op.EQ, clusterId);
        sc.and(sc.entity().getStatus(), Op.EQ, status);
        return sc.list();
    }

    @Override
    public List<HostVO> listAllUpAndEnabledHostsInOneZoneByType(final Type type, final long dcId) {
        final QueryBuilder<HostVO> sc = QueryBuilder.create(HostVO.class);
        sc.and(sc.entity().getType(), Op.EQ, type);
        sc.and(sc.entity().getDataCenterId(), Op.EQ, dcId);
        sc.and(sc.entity().getStatus(), Op.EQ, Status.Up);
        sc.and(sc.entity().getResourceState(), Op.EQ, ResourceState.Enabled);
        return sc.list();
    }

    @Override
    public List<HostVO> listAllNotInMaintenanceHostsInOneZone(final Type type, final Long dcId) {
        final QueryBuilder<HostVO> sc = QueryBuilder.create(HostVO.class);
        if (dcId != null) {
            sc.and(sc.entity().getDataCenterId(), Op.EQ, dcId);
        }
        sc.and(sc.entity().getType(), Op.EQ, type);
        sc.and(sc.entity().getResourceState(), Op.NIN,
                ResourceState.Maintenance,
                ResourceState.ErrorInMaintenance,
                ResourceState.ErrorInPrepareForMaintenance,
                ResourceState.PrepareForMaintenance,
                ResourceState.Error);
        return sc.list();
    }

    @Override
    public List<HostVO> listAllHostsInOneZoneByType(final Type type, final long dcId) {
        final QueryBuilder<HostVO> sc = QueryBuilder.create(HostVO.class);
        sc.and(sc.entity().getType(), Op.EQ, type);
        sc.and(sc.entity().getDataCenterId(), Op.EQ, dcId);
        return sc.list();
    }

    @Override
    public List<HostVO> listAllHostsInAllZonesByType(final Type type) {
        final QueryBuilder<HostVO> sc = QueryBuilder.create(HostVO.class);
        sc.and(sc.entity().getType(), Op.EQ, type);
        return sc.list();
    }

    @Override
    public List<HypervisorType> listAvailHypervisorInZone(final Long zoneId) {
        List<VMTemplateVO> systemVMTemplates = _templateDao.listAllReadySystemVMTemplates(zoneId);
        final Set<HypervisorType> hypervisors = new HashSet<>();
        for (final VMTemplateVO systemVMTemplate : systemVMTemplates) {
            hypervisors.add(systemVMTemplate.getHypervisorType());
        }
        return new ArrayList<>(hypervisors);
    }

    @Override
    public HostVO findHostByGuid(final String guid) {
        final QueryBuilder<HostVO> sc = QueryBuilder.create(HostVO.class);
        sc.and(sc.entity().getGuid(), Op.EQ, guid);
        return sc.find();
    }

    @Override
    public HostVO findHostByName(final String name) {
        final QueryBuilder<HostVO> sc = QueryBuilder.create(HostVO.class);
        sc.and(sc.entity().getName(), Op.EQ, name);
        return sc.find();
    }

    @Override
    public HostStats getHostStatistics(final Host host) {
        final Answer answer = _agentMgr.easySend(host.getId(), new GetHostStatsCommand(host.getGuid(), host.getName(), host.getId()));

        if (answer instanceof UnsupportedAnswer) {
            return null;
        }

        if (answer == null || !answer.getResult()) {
            logger.warn("Unable to obtain {} statistics.", host);
            return null;
        } else {

            // now construct the result object
            if (answer instanceof GetHostStatsAnswer) {
                return ((GetHostStatsAnswer)answer).getHostStats();
            }
        }
        return null;
    }

    @Override
    public Long getGuestOSCategoryId(final long hostId) {
        final HostVO host = _hostDao.findById(hostId);
        if (host == null) {
            return null;
        } else {
            _hostDao.loadDetails(host);
            final DetailVO detail = _hostDetailsDao.findDetail(hostId, "guest.os.category.id");
            if (detail == null) {
                return null;
            } else {
                return Long.parseLong(detail.getValue());
            }
        }
    }

    @Override
    public String getHostTags(final long hostId) {
        final List<String> hostTags = _hostTagsDao.getHostTags(hostId).parallelStream().map(HostTagVO::getTag).collect(Collectors.toList());
        return StringUtils.listToCsvTags(hostTags);
    }

    @Override
    public List<PodCluster> listByDataCenter(final long dcId) {
        final List<HostPodVO> pods = _podDao.listByDataCenterId(dcId);
        final ArrayList<PodCluster> pcs = new ArrayList<>();
        for (final HostPodVO pod : pods) {
            final List<ClusterVO> clusters = _clusterDao.listByPodId(pod.getId());
            if (clusters.isEmpty()) {
                pcs.add(new PodCluster(pod, null));
            } else {
                for (final ClusterVO cluster : clusters) {
                    pcs.add(new PodCluster(pod, cluster));
                }
            }
        }
        return pcs;
    }

    @Override
    public List<HostVO> listAllUpAndEnabledHostsInOneZoneByHypervisor(final HypervisorType type, final long dcId) {
        final QueryBuilder<HostVO> sc = QueryBuilder.create(HostVO.class);
        sc.and(sc.entity().getHypervisorType(), Op.EQ, type);
        sc.and(sc.entity().getDataCenterId(), Op.EQ, dcId);
        sc.and(sc.entity().getStatus(), Op.EQ, Status.Up);
        sc.and(sc.entity().getResourceState(), Op.EQ, ResourceState.Enabled);
        return sc.list();
    }

    @Override
    public List<HostVO> listAllUpHostsInOneZoneByHypervisor(final HypervisorType type, final long dcId) {
        final QueryBuilder<HostVO> sc = QueryBuilder.create(HostVO.class);
        sc.and(sc.entity().getHypervisorType(), Op.EQ, type);
        sc.and(sc.entity().getDataCenterId(), Op.EQ, dcId);
        sc.and(sc.entity().getStatus(), Op.EQ, Status.Up);
        return sc.list();
    }

    @Override
    public List<HostVO> listAllUpAndEnabledHostsInOneZone(final long dcId) {
        final QueryBuilder<HostVO> sc = QueryBuilder.create(HostVO.class);

        sc.and(sc.entity().getDataCenterId(), Op.EQ, dcId);
        sc.and(sc.entity().getStatus(), Op.EQ, Status.Up);
        sc.and(sc.entity().getResourceState(), Op.EQ, ResourceState.Enabled);

        return sc.list();
    }

    @Override
    public boolean isHostGpuEnabled(final long hostId) {
        final SearchCriteria<HostGpuGroupsVO> sc = _gpuAvailability.create();
        sc.setParameters("hostId", hostId);
        return !_hostGpuGroupsDao.customSearch(sc, null).isEmpty();
    }

    @Override
    public List<HostGpuGroupsVO> listAvailableGPUDevice(final long hostId, final String groupName, final String vgpuType) {
        Filter searchFilter = new Filter(null, null);
        searchFilter.addOrderBy(VGPUTypesVO.class, "remainingCapacity", false, "groupId");
        final SearchCriteria<HostGpuGroupsVO> sc = _gpuAvailability.create();
        sc.setParameters("hostId", hostId);
        sc.setParameters("groupName", groupName);
        sc.setJoinParameters("groupId", "vgpuType", vgpuType);
        sc.setJoinParameters("groupId", "remainingCapacity", 0);
        return _hostGpuGroupsDao.customSearch(sc, searchFilter);
    }

    @Override
    public List<HostVO> listAllHostsInOneZoneNotInClusterByHypervisor(final HypervisorType type, final long dcId, final long clusterId) {
        final QueryBuilder<HostVO> sc = QueryBuilder.create(HostVO.class);
        sc.and(sc.entity().getHypervisorType(), Op.EQ, type);
        sc.and(sc.entity().getDataCenterId(), Op.EQ, dcId);
        sc.and(sc.entity().getClusterId(), Op.NEQ, clusterId);
        sc.and(sc.entity().getStatus(), Op.EQ, Status.Up);
        return sc.list();
    }

    @Override
    public List<HostVO> listAllHostsInOneZoneNotInClusterByHypervisors(List<HypervisorType> types, final long dcId, final long clusterId) {
        final QueryBuilder<HostVO> sc = QueryBuilder.create(HostVO.class);
        sc.and(sc.entity().getHypervisorType(), Op.IN, types);
        sc.and(sc.entity().getDataCenterId(), Op.EQ, dcId);
        sc.and(sc.entity().getClusterId(), Op.NEQ, clusterId);
        sc.and(sc.entity().getStatus(), Op.EQ, Status.Up);
        return sc.list();
    }

    @Override
    public boolean isGPUDeviceAvailable(final Host host, final String groupName, final String vgpuType) {
        if(!listAvailableGPUDevice(host.getId(), groupName, vgpuType).isEmpty()) {
            return true;
        } else {
            if (logger.isDebugEnabled()) {
                logger.debug("Host: {} does not have GPU device available", host);
            }
            return false;
        }
    }

    @Override
    public GPUDeviceTO getGPUDevice(final long hostId, final String groupName, final String vgpuType) {
        final List<HostGpuGroupsVO> gpuDeviceList = listAvailableGPUDevice(hostId, groupName, vgpuType);

        if (CollectionUtils.isEmpty(gpuDeviceList)) {
            final String errorMsg = String.format("Host %s does not have required GPU device or out of capacity. GPU group: %s, vGPU Type: %s", _hostDao.findById(hostId), groupName, vgpuType);
            logger.error(errorMsg);
            throw new CloudRuntimeException(errorMsg);
        }

        return new GPUDeviceTO(gpuDeviceList.get(0).getGroupName(), vgpuType, null);
    }

    @Override
    public void updateGPUDetails(final long hostId, final HashMap<String, HashMap<String, VgpuTypesInfo>> groupDetails) {
        // Update GPU group capacity
        final TransactionLegacy txn = TransactionLegacy.currentTxn();
        txn.start();
        _hostGpuGroupsDao.persist(hostId, new ArrayList<>(groupDetails.keySet()));
        _vgpuTypesDao.persist(hostId, groupDetails);
        txn.commit();
    }

    @Override
    public HashMap<String, HashMap<String, VgpuTypesInfo>> getGPUStatistics(final HostVO host) {
        final Answer answer = _agentMgr.easySend(host.getId(), new GetGPUStatsCommand(host.getGuid(), host.getName()));
        if (answer instanceof UnsupportedAnswer) {
            return null;
        }
        if (answer == null || !answer.getResult()) {
            final String msg = String.format("Unable to obtain GPU stats for %s", host);
            logger.warn(msg);
            return null;
        } else {
            // now construct the result object
            if (answer instanceof GetGPUStatsAnswer) {
                return ((GetGPUStatsAnswer)answer).getGroupDetails();
            }
        }
        return null;
    }

    @Override
    public HostVO findOneRandomRunningHostByHypervisor(final HypervisorType type, final Long dcId) {
        final QueryBuilder<HostVO> sc = QueryBuilder.create(HostVO.class);
        sc.and(sc.entity().getHypervisorType(), Op.EQ, type);
        sc.and(sc.entity().getType(),Op.EQ, Type.Routing);
        sc.and(sc.entity().getStatus(), Op.EQ, Status.Up);
        sc.and(sc.entity().getResourceState(), Op.EQ, ResourceState.Enabled);
        if (dcId != null) {
            sc.and(sc.entity().getDataCenterId(), Op.EQ, dcId);
        }
        sc.and(sc.entity().getRemoved(), Op.NULL);
        List<HostVO> hosts = sc.list();
        if (CollectionUtils.isEmpty(hosts)) {
            return null;
        } else {
            Collections.shuffle(hosts, new Random(System.currentTimeMillis()));
            return hosts.get(0);
        }
    }

    @Override
    @DB
    @ActionEvent(eventType = EventTypes.EVENT_HOST_RESERVATION_RELEASE, eventDescription = "releasing host reservation", async = true)
    public boolean releaseHostReservation(final Long hostId) {
        try {
            return Transaction.execute(new TransactionCallback<>() {
                @Override
                public Boolean doInTransaction(final TransactionStatus status) {
                    final PlannerHostReservationVO reservationEntry = _plannerHostReserveDao.findByHostId(hostId);
                    if (reservationEntry != null) {
                        final long id = reservationEntry.getId();
                        final PlannerHostReservationVO hostReservation = _plannerHostReserveDao.lockRow(id, true);
                        if (hostReservation == null) {
                            if (logger.isDebugEnabled()) {
                                logger.debug("Host reservation for host: {} does not even exist.  Release reservartion call is ignored.", () -> _hostDao.findById(hostId));
                            }
                            return false;
                        }
                        hostReservation.setResourceUsage(null);
                        _plannerHostReserveDao.persist(hostReservation);
                        return true;
                    }

                    if (logger.isDebugEnabled()) {
                        logger.debug("Host reservation for host: {} does not even exist.  Release reservartion call is ignored.", () -> _hostDao.findById(hostId));
                    }

                    return false;
                }
            });
        } catch (final CloudRuntimeException e) {
            throw e;
        } catch (final Throwable t) {
            logger.error("Unable to release host reservation for host: {}", _hostDao.findById(hostId), t);
            return false;
        }
    }

    @Override
    public String getConfigComponentName() {
        return ResourceManagerImpl.class.getSimpleName();
    }

    @Override
    public ConfigKey<?>[] getConfigKeys() {
        return new ConfigKey<?>[] {KvmSshToAgentEnabled, HOST_MAINTENANCE_LOCAL_STRATEGY};
    }
}<|MERGE_RESOLUTION|>--- conflicted
+++ resolved
@@ -2674,7 +2674,6 @@
 
     @Override
     public Host createHostAndAgent(final Long hostId, final ServerResource resource, final Map<String, String> details, final boolean old, final List<String> hostTags, final boolean forRebalance) {
-<<<<<<< HEAD
         return createHostAndAgent(hostId, resource, details, old, hostTags, forRebalance, false);
     }
 
@@ -2682,9 +2681,6 @@
     public Host createHostAndAgent(final Long hostId, final ServerResource resource, final Map<String, String> details, final boolean old, final List<String> hostTags, final boolean forRebalance, boolean isTransferredConnection) {
         final Host host = createHostAndAgent(resource, details, old, hostTags, forRebalance, isTransferredConnection);
         return host;
-=======
-        return createHostAndAgent(resource, details, old, hostTags, forRebalance);
->>>>>>> 5f93ce71
     }
 
     @Override
