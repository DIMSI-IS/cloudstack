--- conflicted
+++ resolved
@@ -37,11 +37,7 @@
 import org.apache.cloudstack.context.CallContext;
 import org.apache.cloudstack.framework.config.ConfigKey;
 import org.apache.commons.collections.CollectionUtils;
-<<<<<<< HEAD
-=======
 import org.apache.commons.lang3.ObjectUtils;
-import org.apache.log4j.Logger;
->>>>>>> 1ff68cf9
 
 import com.cloud.agent.AgentManager;
 import com.cloud.agent.api.Answer;
@@ -635,18 +631,14 @@
             Integer speed = cpuSpeedAndRamSize.second();
             Integer ramSize = cpuSpeedAndRamSize.third();
             if (ObjectUtils.anyNull(cpu, speed, ramSize)) {
-                s_logger.warn(String.format("Cannot fetch compute resources for the VM %s, skipping it from the capacity check", runningVM));
+                logger.warn("Cannot fetch compute resources for the VM {}, skipping it from the capacity check", runningVM);
                 continue;
             }
 
             ServiceOfferingVO serviceOffering = serviceOfferingDao.findById(runningVM.getServiceOfferingId());
             for (Host hostInCluster : hostsInCluster) {
                 if (!checkHostTags(hostTags, hostTagsDao.getHostTags(hostInCluster.getId()), serviceOffering.getHostTag())) {
-<<<<<<< HEAD
-                    logger.debug(String.format("Host tags mismatch between %s and %s Skipping it from the capacity check", host, hostInCluster));
-=======
-                    s_logger.warn(String.format("Host tags mismatch between %s and %s, skipping it from the capacity check", host, hostInCluster));
->>>>>>> 1ff68cf9
+                    logger.debug("Host tags mismatch between {} and {} Skipping it from the capacity check", host, hostInCluster);
                     continue;
                 }
                 DeployDestination deployDestination = new DeployDestination(null, null, null, host);
@@ -656,11 +648,7 @@
                     affinityChecks = affinityChecks && affinityProcessor.check(vmProfile, deployDestination);
                 }
                 if (!affinityChecks) {
-<<<<<<< HEAD
-                    logger.debug(String.format("Affinity check failed between %s and %s Skipping it from the capacity check", host, hostInCluster));
-=======
-                    s_logger.warn(String.format("Affinity check failed between %s and %s, skipping it from the capacity check", host, hostInCluster));
->>>>>>> 1ff68cf9
+                    logger.debug("Affinity check failed between {} and {} Skipping it from the capacity check", host, hostInCluster);
                     continue;
                 }
                 boolean maxGuestLimit = capacityManager.checkIfHostReachMaxGuestLimit(host);
