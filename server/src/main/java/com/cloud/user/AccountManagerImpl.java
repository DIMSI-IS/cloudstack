--- conflicted
+++ resolved
@@ -1518,7 +1518,7 @@
 
         User.Source userSource = user.getSource();
         if (userSource == User.Source.SAML2 || userSource == User.Source.SAML2DISABLED || userSource == User.Source.LDAP) {
-            s_logger.warn(String.format("Unable to update the password for user [%d], as its source is [%s].", user.getId(), user.getSource().toString()));
+            logger.warn(String.format("Unable to update the password for user [%d], as its source is [%s].", user.getId(), user.getSource().toString()));
             throw new InvalidParameterValueException("CloudStack does not support updating passwords for SAML or LDAP users. Please contact your cloud administrator for assistance.");
         }
 
@@ -2185,19 +2185,7 @@
 
         // don't allow to delete the user from the account of type Project
         checkAccountAndAccess(user, account);
-<<<<<<< HEAD
         return _userDao.remove(id);
-=======
-        return Transaction.execute((TransactionCallback<Boolean>) status -> deleteAndCleanupUser(user));
-    }
-
-    protected boolean deleteAndCleanupUser(User user) {
-        long userId = user.getId();
-
-        _projectAccountDao.removeUserFromProjects(userId);
-
-        return _userDao.remove(userId);
->>>>>>> 52584d93
     }
 
     @Override
