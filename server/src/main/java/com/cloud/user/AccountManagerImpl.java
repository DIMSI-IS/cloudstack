--- conflicted
+++ resolved
@@ -41,7 +41,6 @@
 import javax.inject.Inject;
 import javax.naming.ConfigurationException;
 
-import com.cloud.host.dao.HostDao;
 import org.apache.cloudstack.acl.APIChecker;
 import org.apache.cloudstack.acl.ControlledEntity;
 import org.apache.cloudstack.acl.InfrastructureEntity;
@@ -120,6 +119,7 @@
 import com.cloud.exception.OperationTimedoutException;
 import com.cloud.exception.PermissionDeniedException;
 import com.cloud.exception.ResourceUnavailableException;
+import com.cloud.host.dao.HostDao;
 import com.cloud.network.IpAddress;
 import com.cloud.network.IpAddressManager;
 import com.cloud.network.Network;
@@ -1377,13 +1377,8 @@
      * if there is any permission under the requested role that is not permitted for the caller, refuse
      */
     private void checkRoleEscalation(Account caller, Account requested) {
-<<<<<<< HEAD
         if (logger.isDebugEnabled()) {
-            logger.debug(String.format("checking if user of account %s [%s] with role-id [%d] can create an account of type %s [%s] with role-id [%d]",
-=======
-        if (s_logger.isDebugEnabled()) {
-            s_logger.debug(String.format("Checking if user of account %s [%s] with role-id [%d] can create an account of type %s [%s] with role-id [%d]",
->>>>>>> 97be6f2e
+            logger.debug(String.format("Checking if user of account %s [%s] with role-id [%d] can create an account of type %s [%s] with role-id [%d]",
                     caller.getAccountName(),
                     caller.getUuid(),
                     caller.getRoleId(),
@@ -1396,14 +1391,9 @@
             try {
                 checkApiAccess(apiCheckers, requested, command);
             } catch (PermissionDeniedException pde) {
-<<<<<<< HEAD
                 if (logger.isTraceEnabled()) {
-                    logger.trace(String.format("checking for permission to \"%s\" is irrelevant as it is not requested for %s [%s]",
-=======
-                if (s_logger.isTraceEnabled()) {
-                    s_logger.trace(String.format(
+                    logger.trace(String.format(
                             "Checking for permission to \"%s\" is irrelevant as it is not requested for %s [%s]",
->>>>>>> 97be6f2e
                             command,
                             requested.getAccountName(),
                             requested.getUuid()
@@ -3587,7 +3577,7 @@
             if (userDetailVO != null && UserAccountVO.Setup2FAstatus.VERIFIED.name().equals(userDetailVO.getValue())) {
                 return user;
             }
-            s_logger.info(String.format("Clearing 2FA configurations for %s as it is still in setup on a new login request", user));
+            logger.info("Clearing 2FA configurations for {} as it is still in setup on a new login request", user);
             if (userDetailVO != null) {
                 _userDetailsDao.remove(userDetailVO.getId());
             }
