--- conflicted
+++ resolved
@@ -113,17 +113,12 @@
      */
     public static Long onScheduledActionEvent(Long userId, Long accountId, String type, String description, Long resourceId, String resourceType, boolean eventDisplayEnabled, long startEventId) {
         Ternary<Long, String, String> resourceDetails = getResourceDetails(resourceId, resourceType, type);
-<<<<<<< HEAD
+        CallContext ctx = CallContext.current();
+        accountId = getOwnerAccountId(ctx, type, accountId);
         Event event = persistActionEvent(userId, accountId, null, null, type, Event.State.Scheduled,
                 eventDisplayEnabled, description, resourceDetails.first(), resourceDetails.third(), startEventId);
         publishOnEventBus(event, userId, accountId, EventCategory.ACTION_EVENT.getName(), type,
                 com.cloud.event.Event.State.Scheduled, description, resourceDetails.second(), resourceDetails.third());
-=======
-        CallContext ctx = CallContext.current();
-        accountId = getOwnerAccountId(ctx, type, accountId);
-        publishOnEventBus(userId, accountId, EventCategory.ACTION_EVENT.getName(), type, com.cloud.event.Event.State.Scheduled, description, resourceDetails.second(), resourceDetails.third());
-        Event event = persistActionEvent(userId, accountId, null, null, type, Event.State.Scheduled, eventDisplayEnabled, description, resourceDetails.first(), resourceDetails.third(), startEventId);
->>>>>>> 48e745ca
         return event.getId();
     }
 
