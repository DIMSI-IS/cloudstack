// Licensed to the Apache Software Foundation (ASF) under one
// or more contributor license agreements.  See the NOTICE file
// distributed with this work for additional information
// regarding copyright ownership.  The ASF licenses this file
// to you under the Apache License, Version 2.0 (the
// "License"); you may not use this file except in compliance
// with the License.  You may obtain a copy of the License at
//
//   http://www.apache.org/licenses/LICENSE-2.0
//
// Unless required by applicable law or agreed to in writing,
// software distributed under the License is distributed on an
// "AS IS" BASIS, WITHOUT WARRANTIES OR CONDITIONS OF ANY
// KIND, either express or implied.  See the License for the
// specific language governing permissions and limitations
// under the License.
package com.cloud.vm;

import static com.cloud.configuration.ConfigurationManagerImpl.VM_USERDATA_MAX_LENGTH;
import static com.cloud.utils.NumbersUtil.toHumanReadableSize;
import static org.apache.cloudstack.api.ApiConstants.MAX_IOPS;
import static org.apache.cloudstack.api.ApiConstants.MIN_IOPS;

import java.io.IOException;
import java.io.StringReader;
import java.io.UnsupportedEncodingException;
import java.net.URLDecoder;
import java.util.ArrayList;
import java.util.Arrays;
import java.util.Date;
import java.util.HashMap;
import java.util.HashSet;
import java.util.LinkedHashMap;
import java.util.LinkedHashSet;
import java.util.List;
import java.util.Map;
import java.util.Map.Entry;
import java.util.Objects;
import java.util.Set;
import java.util.UUID;
import java.util.concurrent.ConcurrentHashMap;
import java.util.concurrent.ExecutorService;
import java.util.concurrent.Executors;
import java.util.concurrent.ScheduledExecutorService;
import java.util.concurrent.TimeUnit;
import java.util.regex.Matcher;
import java.util.regex.Pattern;
import java.util.stream.Collectors;
import java.util.stream.Stream;

import javax.inject.Inject;
import javax.naming.ConfigurationException;
import javax.xml.parsers.DocumentBuilder;
import javax.xml.parsers.ParserConfigurationException;

import com.cloud.kubernetes.cluster.KubernetesClusterHelper;
import com.cloud.network.dao.NsxProviderDao;
import com.cloud.network.element.NsxProviderVO;
import com.cloud.utils.exception.ExceptionProxyObject;
import org.apache.cloudstack.acl.ControlledEntity;
import org.apache.cloudstack.acl.ControlledEntity.ACLType;
import org.apache.cloudstack.acl.SecurityChecker.AccessType;
import org.apache.cloudstack.affinity.AffinityGroupService;
import org.apache.cloudstack.affinity.AffinityGroupVMMapVO;
import org.apache.cloudstack.affinity.AffinityGroupVO;
import org.apache.cloudstack.affinity.dao.AffinityGroupDao;
import org.apache.cloudstack.affinity.dao.AffinityGroupVMMapDao;
import org.apache.cloudstack.annotation.AnnotationService;
import org.apache.cloudstack.annotation.dao.AnnotationDao;
import org.apache.cloudstack.api.ApiCommandResourceType;
import org.apache.cloudstack.api.ApiConstants;
import org.apache.cloudstack.api.BaseCmd.HTTPMethod;
import org.apache.cloudstack.api.command.admin.vm.AssignVMCmd;
import org.apache.cloudstack.api.command.admin.vm.DeployVMCmdByAdmin;
import org.apache.cloudstack.api.command.admin.vm.RecoverVMCmd;
import org.apache.cloudstack.api.command.user.vm.AddNicToVMCmd;
import org.apache.cloudstack.api.command.user.vm.DeployVMCmd;
import org.apache.cloudstack.api.command.user.vm.DeployVnfApplianceCmd;
import org.apache.cloudstack.api.command.user.vm.DestroyVMCmd;
import org.apache.cloudstack.api.command.user.vm.RebootVMCmd;
import org.apache.cloudstack.api.command.user.vm.RemoveNicFromVMCmd;
import org.apache.cloudstack.api.command.user.vm.ResetVMPasswordCmd;
import org.apache.cloudstack.api.command.user.vm.ResetVMSSHKeyCmd;
import org.apache.cloudstack.api.command.user.vm.ResetVMUserDataCmd;
import org.apache.cloudstack.api.command.user.vm.RestoreVMCmd;
import org.apache.cloudstack.api.command.user.vm.ScaleVMCmd;
import org.apache.cloudstack.api.command.user.vm.SecurityGroupAction;
import org.apache.cloudstack.api.command.user.vm.StartVMCmd;
import org.apache.cloudstack.api.command.user.vm.UpdateDefaultNicForVMCmd;
import org.apache.cloudstack.api.command.user.vm.UpdateVMCmd;
import org.apache.cloudstack.api.command.user.vm.UpdateVmNicIpCmd;
import org.apache.cloudstack.api.command.user.vm.UpgradeVMCmd;
import org.apache.cloudstack.api.command.user.vmgroup.CreateVMGroupCmd;
import org.apache.cloudstack.api.command.user.vmgroup.DeleteVMGroupCmd;
import org.apache.cloudstack.api.command.user.volume.ChangeOfferingForVolumeCmd;
import org.apache.cloudstack.api.command.user.volume.ResizeVolumeCmd;
import org.apache.cloudstack.backup.Backup;
import org.apache.cloudstack.backup.BackupManager;
import org.apache.cloudstack.backup.dao.BackupDao;
import org.apache.cloudstack.context.CallContext;
import org.apache.cloudstack.engine.cloud.entity.api.VirtualMachineEntity;
import org.apache.cloudstack.engine.cloud.entity.api.db.dao.VMNetworkMapDao;
import org.apache.cloudstack.engine.orchestration.service.NetworkOrchestrationService;
import org.apache.cloudstack.engine.orchestration.service.VolumeOrchestrationService;
import org.apache.cloudstack.engine.service.api.OrchestrationService;
import org.apache.cloudstack.engine.subsystem.api.storage.DataStore;
import org.apache.cloudstack.engine.subsystem.api.storage.DataStoreDriver;
import org.apache.cloudstack.engine.subsystem.api.storage.DataStoreManager;
import org.apache.cloudstack.engine.subsystem.api.storage.DataStoreProvider;
import org.apache.cloudstack.engine.subsystem.api.storage.DataStoreProviderManager;
import org.apache.cloudstack.engine.subsystem.api.storage.PrimaryDataStore;
import org.apache.cloudstack.engine.subsystem.api.storage.PrimaryDataStoreDriver;
import org.apache.cloudstack.engine.subsystem.api.storage.VolumeDataFactory;
import org.apache.cloudstack.engine.subsystem.api.storage.VolumeInfo;
import org.apache.cloudstack.engine.subsystem.api.storage.VolumeService;
import org.apache.cloudstack.engine.subsystem.api.storage.VolumeService.VolumeApiResult;
import org.apache.cloudstack.framework.async.AsyncCallFuture;
import org.apache.cloudstack.framework.config.ConfigKey;
import org.apache.cloudstack.framework.config.Configurable;
import org.apache.cloudstack.framework.config.dao.ConfigurationDao;
import org.apache.cloudstack.framework.messagebus.MessageBus;
import org.apache.cloudstack.framework.messagebus.PublishScope;
import org.apache.cloudstack.managed.context.ManagedContextRunnable;
import org.apache.cloudstack.query.QueryService;
import org.apache.cloudstack.reservation.dao.ReservationDao;
import org.apache.cloudstack.snapshot.SnapshotHelper;
import org.apache.cloudstack.storage.command.DeleteCommand;
import org.apache.cloudstack.storage.command.DettachCommand;
import org.apache.cloudstack.storage.datastore.db.PrimaryDataStoreDao;
import org.apache.cloudstack.storage.datastore.db.StoragePoolVO;
import org.apache.cloudstack.storage.datastore.db.TemplateDataStoreDao;
import org.apache.cloudstack.storage.datastore.db.TemplateDataStoreVO;
import org.apache.cloudstack.storage.template.VnfTemplateManager;
import org.apache.cloudstack.userdata.UserDataManager;
import org.apache.cloudstack.utils.bytescale.ByteScaleUtils;
import org.apache.cloudstack.utils.security.ParserUtils;
import org.apache.cloudstack.vm.schedule.VMScheduleManager;
import org.apache.cloudstack.vm.UnmanagedVMsManager;
import org.apache.commons.codec.binary.Base64;
import org.apache.commons.collections.CollectionUtils;
import org.apache.commons.collections.MapUtils;
import org.apache.commons.lang.math.NumberUtils;
import org.apache.commons.lang3.StringUtils;
import org.apache.commons.lang3.builder.ToStringBuilder;
import org.apache.commons.lang3.builder.ToStringStyle;
import org.jetbrains.annotations.NotNull;
import org.springframework.beans.factory.annotation.Autowired;
import org.springframework.beans.factory.annotation.Qualifier;
import org.w3c.dom.Document;
import org.w3c.dom.Element;
import org.w3c.dom.NodeList;
import org.xml.sax.InputSource;
import org.xml.sax.SAXException;

import com.cloud.agent.AgentManager;
import com.cloud.agent.api.Answer;
import com.cloud.agent.api.Command;
import com.cloud.agent.api.GetVmDiskStatsAnswer;
import com.cloud.agent.api.GetVmDiskStatsCommand;
import com.cloud.agent.api.GetVmIpAddressCommand;
import com.cloud.agent.api.GetVmNetworkStatsAnswer;
import com.cloud.agent.api.GetVmNetworkStatsCommand;
import com.cloud.agent.api.GetVolumeStatsAnswer;
import com.cloud.agent.api.GetVolumeStatsCommand;
import com.cloud.agent.api.ModifyTargetsCommand;
import com.cloud.agent.api.PvlanSetupCommand;
import com.cloud.agent.api.RestoreVMSnapshotAnswer;
import com.cloud.agent.api.RestoreVMSnapshotCommand;
import com.cloud.agent.api.StartAnswer;
import com.cloud.agent.api.VmDiskStatsEntry;
import com.cloud.agent.api.VmNetworkStatsEntry;
import com.cloud.agent.api.VolumeStatsEntry;
import com.cloud.agent.api.to.DiskTO;
import com.cloud.agent.api.to.NicTO;
import com.cloud.agent.api.to.VirtualMachineTO;
import com.cloud.agent.api.to.deployasis.OVFNetworkTO;
import com.cloud.agent.api.to.deployasis.OVFPropertyTO;
import com.cloud.agent.manager.Commands;
import com.cloud.alert.AlertManager;
import com.cloud.api.ApiDBUtils;
import com.cloud.api.query.dao.ServiceOfferingJoinDao;
import com.cloud.api.query.vo.ServiceOfferingJoinVO;
import com.cloud.capacity.Capacity;
import com.cloud.capacity.CapacityManager;
import com.cloud.configuration.Config;
import com.cloud.configuration.ConfigurationManager;
import com.cloud.configuration.ConfigurationManagerImpl;
import com.cloud.configuration.Resource.ResourceType;
import com.cloud.dc.DataCenter;
import com.cloud.dc.DataCenter.NetworkType;
import com.cloud.dc.DataCenterVO;
import com.cloud.dc.DedicatedResourceVO;
import com.cloud.dc.HostPodVO;
import com.cloud.dc.Pod;
import com.cloud.dc.Vlan;
import com.cloud.dc.Vlan.VlanType;
import com.cloud.dc.VlanVO;
import com.cloud.dc.dao.ClusterDao;
import com.cloud.dc.dao.DataCenterDao;
import com.cloud.dc.dao.DedicatedResourceDao;
import com.cloud.dc.dao.HostPodDao;
import com.cloud.dc.dao.VlanDao;
import com.cloud.deploy.DataCenterDeployment;
import com.cloud.deploy.DeployDestination;
import com.cloud.deploy.DeploymentPlanner;
import com.cloud.deploy.DeploymentPlanner.ExcludeList;
import com.cloud.deploy.DeploymentPlanningManager;
import com.cloud.deploy.PlannerHostReservationVO;
import com.cloud.deploy.dao.PlannerHostReservationDao;
import com.cloud.deployasis.UserVmDeployAsIsDetailVO;
import com.cloud.deployasis.dao.TemplateDeployAsIsDetailsDao;
import com.cloud.deployasis.dao.UserVmDeployAsIsDetailsDao;
import com.cloud.domain.Domain;
import com.cloud.domain.DomainVO;
import com.cloud.domain.dao.DomainDao;
import com.cloud.event.ActionEvent;
import com.cloud.event.ActionEventUtils;
import com.cloud.event.EventTypes;
import com.cloud.event.UsageEventUtils;
import com.cloud.event.UsageEventVO;
import com.cloud.event.dao.UsageEventDao;
import com.cloud.exception.AffinityConflictException;
import com.cloud.exception.AgentUnavailableException;
import com.cloud.exception.CloudException;
import com.cloud.exception.ConcurrentOperationException;
import com.cloud.exception.InsufficientAddressCapacityException;
import com.cloud.exception.InsufficientCapacityException;
import com.cloud.exception.InsufficientServerCapacityException;
import com.cloud.exception.InvalidParameterValueException;
import com.cloud.exception.ManagementServerException;
import com.cloud.exception.OperationTimedoutException;
import com.cloud.exception.PermissionDeniedException;
import com.cloud.exception.ResourceAllocationException;
import com.cloud.exception.ResourceUnavailableException;
import com.cloud.exception.StorageUnavailableException;
import com.cloud.exception.UnsupportedServiceException;
import com.cloud.exception.VirtualMachineMigrationException;
import com.cloud.gpu.GPU;
import com.cloud.ha.HighAvailabilityManager;
import com.cloud.host.Host;
import com.cloud.host.HostVO;
import com.cloud.host.Status;
import com.cloud.host.dao.HostDao;
import com.cloud.hypervisor.Hypervisor.HypervisorType;
import com.cloud.hypervisor.dao.HypervisorCapabilitiesDao;
import com.cloud.hypervisor.kvm.dpdk.DpdkHelper;
import com.cloud.network.IpAddressManager;
import com.cloud.network.Network;
import com.cloud.network.Network.GuestType;
import com.cloud.network.Network.IpAddresses;
import com.cloud.network.Network.Provider;
import com.cloud.network.Network.Service;
import com.cloud.network.NetworkModel;
import com.cloud.network.Networks.TrafficType;
import com.cloud.network.PhysicalNetwork;
import com.cloud.network.as.AutoScaleManager;
import com.cloud.network.dao.FirewallRulesDao;
import com.cloud.network.dao.IPAddressDao;
import com.cloud.network.dao.IPAddressVO;
import com.cloud.network.dao.LoadBalancerVMMapDao;
import com.cloud.network.dao.LoadBalancerVMMapVO;
import com.cloud.network.dao.NetworkDao;
import com.cloud.network.dao.NetworkServiceMapDao;
import com.cloud.network.dao.NetworkVO;
import com.cloud.network.dao.PhysicalNetworkDao;
import com.cloud.network.element.UserDataServiceProvider;
import com.cloud.network.guru.NetworkGuru;
import com.cloud.network.lb.LoadBalancingRulesManager;
import com.cloud.network.router.CommandSetupHelper;
import com.cloud.network.router.NetworkHelper;
import com.cloud.network.router.VpcVirtualNetworkApplianceManager;
import com.cloud.network.rules.FirewallManager;
import com.cloud.network.rules.FirewallRuleVO;
import com.cloud.network.rules.PortForwardingRuleVO;
import com.cloud.network.rules.RulesManager;
import com.cloud.network.rules.dao.PortForwardingRulesDao;
import com.cloud.network.security.SecurityGroup;
import com.cloud.network.security.SecurityGroupManager;
import com.cloud.network.security.SecurityGroupService;
import com.cloud.network.security.dao.SecurityGroupDao;
import com.cloud.network.vpc.VpcManager;
import com.cloud.offering.DiskOffering;
import com.cloud.offering.NetworkOffering;
import com.cloud.offering.NetworkOffering.Availability;
import com.cloud.offering.ServiceOffering;
import com.cloud.offerings.NetworkOfferingVO;
import com.cloud.offerings.dao.NetworkOfferingDao;
import com.cloud.org.Cluster;
import com.cloud.org.Grouping;
import com.cloud.resource.ResourceManager;
import com.cloud.resource.ResourceState;
import com.cloud.resourcelimit.CheckedReservation;
import com.cloud.server.ManagementService;
import com.cloud.server.ResourceTag;
import com.cloud.server.StatsCollector;
import com.cloud.service.ServiceOfferingVO;
import com.cloud.service.dao.ServiceOfferingDao;
import com.cloud.service.dao.ServiceOfferingDetailsDao;
import com.cloud.storage.DataStoreRole;
import com.cloud.storage.DiskOfferingVO;
import com.cloud.storage.GuestOSCategoryVO;
import com.cloud.storage.GuestOSVO;
import com.cloud.storage.ScopeType;
import com.cloud.storage.Snapshot;
import com.cloud.storage.SnapshotVO;
import com.cloud.storage.Storage;
import com.cloud.storage.Storage.ImageFormat;
import com.cloud.storage.Storage.StoragePoolType;
import com.cloud.storage.Storage.TemplateType;
import com.cloud.storage.StorageManager;
import com.cloud.storage.StoragePool;
import com.cloud.storage.StoragePoolStatus;
import com.cloud.storage.VMTemplateStorageResourceAssoc;
import com.cloud.storage.VMTemplateVO;
import com.cloud.storage.VMTemplateZoneVO;
import com.cloud.storage.Volume;
import com.cloud.storage.VolumeApiService;
import com.cloud.storage.VolumeVO;
import com.cloud.storage.dao.DiskOfferingDao;
import com.cloud.storage.dao.GuestOSCategoryDao;
import com.cloud.storage.dao.GuestOSDao;
import com.cloud.storage.dao.SnapshotDao;
import com.cloud.storage.dao.VMTemplateDao;
import com.cloud.storage.dao.VMTemplateZoneDao;
import com.cloud.storage.dao.VolumeDao;
import com.cloud.tags.ResourceTagVO;
import com.cloud.tags.dao.ResourceTagDao;
import com.cloud.template.TemplateApiService;
import com.cloud.template.TemplateManager;
import com.cloud.template.VirtualMachineTemplate;
import com.cloud.user.Account;
import com.cloud.user.AccountManager;
import com.cloud.user.AccountService;
import com.cloud.user.ResourceLimitService;
import com.cloud.user.SSHKeyPairVO;
import com.cloud.user.User;
import com.cloud.user.UserData;
import com.cloud.user.UserStatisticsVO;
import com.cloud.user.UserVO;
import com.cloud.user.VmDiskStatisticsVO;
import com.cloud.user.dao.AccountDao;
import com.cloud.user.dao.SSHKeyPairDao;
import com.cloud.user.dao.UserDao;
import com.cloud.user.dao.UserDataDao;
import com.cloud.user.dao.UserStatisticsDao;
import com.cloud.user.dao.VmDiskStatisticsDao;
import com.cloud.uservm.UserVm;
import com.cloud.utils.DateUtil;
import com.cloud.utils.Journal;
import com.cloud.utils.NumbersUtil;
import com.cloud.utils.Pair;
import com.cloud.utils.component.ManagerBase;
import com.cloud.utils.concurrency.NamedThreadFactory;
import com.cloud.utils.crypt.DBEncryptionUtil;
import com.cloud.utils.crypt.RSAHelper;
import com.cloud.utils.db.DB;
import com.cloud.utils.db.EntityManager;
import com.cloud.utils.db.GlobalLock;
import com.cloud.utils.db.SearchCriteria;
import com.cloud.utils.db.Transaction;
import com.cloud.utils.db.TransactionCallbackNoReturn;
import com.cloud.utils.db.TransactionCallbackWithException;
import com.cloud.utils.db.TransactionCallbackWithExceptionNoReturn;
import com.cloud.utils.db.TransactionStatus;
import com.cloud.utils.db.UUIDManager;
import com.cloud.utils.exception.CloudRuntimeException;
import com.cloud.utils.exception.ExecutionException;
import com.cloud.utils.fsm.NoTransitionException;
import com.cloud.utils.net.Ip;
import com.cloud.utils.net.NetUtils;
import com.cloud.vm.VirtualMachine.State;
import com.cloud.vm.dao.DomainRouterDao;
import com.cloud.vm.dao.InstanceGroupDao;
import com.cloud.vm.dao.InstanceGroupVMMapDao;
import com.cloud.vm.dao.NicDao;
import com.cloud.vm.dao.NicExtraDhcpOptionDao;
import com.cloud.vm.dao.UserVmDao;
import com.cloud.vm.dao.UserVmDetailsDao;
import com.cloud.vm.dao.VMInstanceDao;
import com.cloud.vm.dao.VmStatsDao;
import com.cloud.vm.snapshot.VMSnapshotManager;
import com.cloud.vm.snapshot.VMSnapshotVO;
import com.cloud.vm.snapshot.dao.VMSnapshotDao;

public class UserVmManagerImpl extends ManagerBase implements UserVmManager, VirtualMachineGuru, Configurable {

    /**
     * The number of seconds to wait before timing out when trying to acquire a global lock.
     */
    private static final int ACQUIRE_GLOBAL_LOCK_TIMEOUT_FOR_COOPERATION = 3;

    private static final long GiB_TO_BYTES = 1024 * 1024 * 1024;

    @Inject
    private EntityManager _entityMgr;
    @Inject
    private HostDao _hostDao;
    @Inject
    private ServiceOfferingDao serviceOfferingDao;
    @Inject
    private DiskOfferingDao _diskOfferingDao;
    @Inject
    private VMTemplateDao _templateDao;
    @Inject
    private VMTemplateZoneDao _templateZoneDao;
    @Inject
    protected TemplateDataStoreDao _templateStoreDao;
    @Inject
    private DomainDao _domainDao;
    @Inject
    private UserVmDao _vmDao;
    @Inject
    private VolumeDao _volsDao;
    @Inject
    private DataCenterDao _dcDao;
    @Inject
    private FirewallRulesDao _rulesDao;
    @Inject
    private LoadBalancerVMMapDao _loadBalancerVMMapDao;
    @Inject
    private PortForwardingRulesDao _portForwardingDao;
    @Inject
    private IPAddressDao _ipAddressDao;
    @Inject
    private HostPodDao _podDao;
    @Inject
    private NetworkModel _networkModel;
    @Inject
    private NetworkOrchestrationService _networkMgr;
    @Inject
    private AgentManager _agentMgr;
    @Inject
    private ConfigurationManager _configMgr;
    @Inject
    private AccountDao _accountDao;
    @Inject
    private UserDao _userDao;
    @Inject
    private SnapshotDao _snapshotDao;
    @Inject
    private GuestOSDao _guestOSDao;
    @Inject
    private HighAvailabilityManager _haMgr;
    @Inject
    private AlertManager _alertMgr;
    @Inject
    private AccountManager _accountMgr;
    @Inject
    private AccountService _accountService;
    @Inject
    private ClusterDao _clusterDao;
    @Inject
    private PrimaryDataStoreDao _storagePoolDao;
    @Inject
    private SecurityGroupManager _securityGroupMgr;
    @Inject
    private NetworkOfferingDao _networkOfferingDao;
    @Inject
    private InstanceGroupDao _vmGroupDao;
    @Inject
    private InstanceGroupVMMapDao _groupVMMapDao;
    @Inject
    private VirtualMachineManager _itMgr;
    @Inject
    private NetworkDao _networkDao;
    @Inject
    private NicDao _nicDao;
    @Inject
    private RulesManager _rulesMgr;
    @Inject
    private LoadBalancingRulesManager _lbMgr;
    @Inject
    private SSHKeyPairDao _sshKeyPairDao;
    @Inject
    private UserVmDetailsDao userVmDetailsDao;
    @Inject
    private HypervisorCapabilitiesDao _hypervisorCapabilitiesDao;
    @Inject
    private SecurityGroupDao _securityGroupDao;
    @Inject
    private CapacityManager _capacityMgr;
    @Inject
    private VMInstanceDao _vmInstanceDao;
    @Inject
    private ResourceLimitService _resourceLimitMgr;
    @Inject
    private FirewallManager _firewallMgr;
    @Inject
    private ResourceManager _resourceMgr;
    @Inject
    private NetworkServiceMapDao _ntwkSrvcDao;
    @Inject
    private PhysicalNetworkDao _physicalNetworkDao;
    @Inject
    private VpcManager _vpcMgr;
    @Inject
    private TemplateManager _templateMgr;
    @Inject
    private GuestOSCategoryDao _guestOSCategoryDao;
    @Inject
    private UsageEventDao _usageEventDao;
    @Inject
    private VmDiskStatisticsDao _vmDiskStatsDao;
    @Inject
    private VMSnapshotDao _vmSnapshotDao;
    @Inject
    private VMSnapshotManager _vmSnapshotMgr;
    @Inject
    private AffinityGroupVMMapDao _affinityGroupVMMapDao;
    @Inject
    private AffinityGroupDao _affinityGroupDao;
    @Inject
    private DedicatedResourceDao _dedicatedDao;
    @Inject
    private AffinityGroupService _affinityGroupService;
    @Inject
    private PlannerHostReservationDao _plannerHostReservationDao;
    @Inject
    private ServiceOfferingDetailsDao serviceOfferingDetailsDao;
    @Inject
    private UserStatisticsDao _userStatsDao;
    @Inject
    private VlanDao _vlanDao;
    @Inject
    private VolumeService _volService;
    @Inject
    private VolumeDataFactory volFactory;
    @Inject
    private UUIDManager _uuidMgr;
    @Inject
    private DeploymentPlanningManager _planningMgr;
    @Inject
    private VolumeApiService _volumeService;
    @Inject
    private DataStoreManager _dataStoreMgr;
    @Inject
    private VpcVirtualNetworkApplianceManager _virtualNetAppliance;
    @Inject
    private DomainRouterDao _routerDao;
    @Inject
    private VMNetworkMapDao _vmNetworkMapDao;
    @Inject
    private IpAddressManager _ipAddrMgr;
    @Inject
    private NicExtraDhcpOptionDao _nicExtraDhcpOptionDao;
    @Inject
    private TemplateApiService _tmplService;
    @Inject
    private ConfigurationDao _configDao;
    @Inject
    private DpdkHelper dpdkHelper;
    @Inject
    private ResourceTagDao resourceTagDao;
    @Inject
    private TemplateDeployAsIsDetailsDao templateDeployAsIsDetailsDao;
    @Inject
    private UserVmDeployAsIsDetailsDao userVmDeployAsIsDetailsDao;
    @Inject
    private DataStoreProviderManager _dataStoreProviderMgr;
    @Inject
    private StorageManager storageManager;
    @Inject
    private ServiceOfferingJoinDao serviceOfferingJoinDao;
    @Inject
    private BackupDao backupDao;
    @Inject
    private BackupManager backupManager;
    @Inject
    private AnnotationDao annotationDao;
    @Inject
    private VmStatsDao vmStatsDao;
    @Inject
    private DataCenterDao dataCenterDao;
    @Inject
    private MessageBus messageBus;
    @Inject
    protected CommandSetupHelper commandSetupHelper;
    @Autowired
    @Qualifier("networkHelper")
    protected NetworkHelper nwHelper;
    @Inject
    ReservationDao reservationDao;
    @Inject
    ResourceLimitService resourceLimitService;

    @Inject
    private StatsCollector statsCollector;
    @Inject
    private UserDataDao userDataDao;

    @Inject
    protected SnapshotHelper snapshotHelper;

    @Inject
    private AutoScaleManager autoScaleManager;

    @Inject
    VMScheduleManager vmScheduleManager;
    @Inject
    NsxProviderDao nsxProviderDao;

    private ScheduledExecutorService _executor = null;
    private ScheduledExecutorService _vmIpFetchExecutor = null;
    private int _expungeInterval;
    private int _expungeDelay;
    private boolean _dailyOrHourly = false;
    private int capacityReleaseInterval;
    private ExecutorService _vmIpFetchThreadExecutor;
    private List<KubernetesClusterHelper> kubernetesClusterHelpers;


    private String _instance;
    private boolean _instanceNameFlag;
    private int _scaleRetry;
    private Map<Long, VmAndCountDetails> vmIdCountMap = new ConcurrentHashMap<>();

    protected static long ROOT_DEVICE_ID = 0;

    private static final int MAX_HTTP_GET_LENGTH = 2 * MAX_USER_DATA_LENGTH_BYTES;
    private static final int NUM_OF_2K_BLOCKS = 512;
    private static final int MAX_HTTP_POST_LENGTH = NUM_OF_2K_BLOCKS * MAX_USER_DATA_LENGTH_BYTES;

    public List<KubernetesClusterHelper> getKubernetesClusterHelpers() {
        return kubernetesClusterHelpers;
    }

    public void setKubernetesClusterHelpers(final List<KubernetesClusterHelper> kubernetesClusterHelpers) {
        this.kubernetesClusterHelpers = kubernetesClusterHelpers;
    }

    @Inject
    private OrchestrationService _orchSrvc;

    @Inject
    private VolumeOrchestrationService volumeMgr;

    @Inject
    private ManagementService _mgr;

    @Inject
    private UserDataManager userDataManager;

    @Inject
    VnfTemplateManager vnfTemplateManager;

    private static final ConfigKey<Integer> VmIpFetchWaitInterval = new ConfigKey<Integer>("Advanced", Integer.class, "externaldhcp.vmip.retrieval.interval", "180",
            "Wait Interval (in seconds) for shared network vm dhcp ip addr fetch for next iteration ", true);

    private static final ConfigKey<Integer> VmIpFetchTrialMax = new ConfigKey<Integer>("Advanced", Integer.class, "externaldhcp.vmip.max.retry", "10",
            "The max number of retrieval times for shared entwork vm dhcp ip fetch, in case of failures", true);

    private static final ConfigKey<Integer> VmIpFetchThreadPoolMax = new ConfigKey<Integer>("Advanced", Integer.class, "externaldhcp.vmipFetch.threadPool.max", "10",
            "number of threads for fetching vms ip address", true);

    private static final ConfigKey<Integer> VmIpFetchTaskWorkers = new ConfigKey<Integer>("Advanced", Integer.class, "externaldhcp.vmipfetchtask.workers", "10",
            "number of worker threads for vm ip fetch task ", true);

    private static final ConfigKey<Boolean> AllowDeployVmIfGivenHostFails = new ConfigKey<Boolean>("Advanced", Boolean.class, "allow.deploy.vm.if.deploy.on.given.host.fails", "false",
            "allow vm to deploy on different host if vm fails to deploy on the given host ", true);

    private static final ConfigKey<Boolean> EnableAdditionalVmConfig = new ConfigKey<>("Advanced", Boolean.class,
            "enable.additional.vm.configuration", "false", "allow additional arbitrary configuration to vm", true, ConfigKey.Scope.Account);

    private static final ConfigKey<String> KvmAdditionalConfigAllowList = new ConfigKey<>(String.class,
    "allow.additional.vm.configuration.list.kvm", "Advanced", "", "Comma separated list of allowed additional configuration options.", true, ConfigKey.Scope.Account, null, null, EnableAdditionalVmConfig.key(), null, null, ConfigKey.Kind.CSV, null);

    private static final ConfigKey<String> XenServerAdditionalConfigAllowList = new ConfigKey<>(String.class,
    "allow.additional.vm.configuration.list.xenserver", "Advanced", "", "Comma separated list of allowed additional configuration options", true, ConfigKey.Scope.Global, null, null, EnableAdditionalVmConfig.key(), null, null, ConfigKey.Kind.CSV, null);

    private static final ConfigKey<String> VmwareAdditionalConfigAllowList = new ConfigKey<>(String.class,
    "allow.additional.vm.configuration.list.vmware", "Advanced", "", "Comma separated list of allowed additional configuration options.", true, ConfigKey.Scope.Global, null, null, EnableAdditionalVmConfig.key(), null, null, ConfigKey.Kind.CSV, null);

    private static final ConfigKey<Boolean> VmDestroyForcestop = new ConfigKey<Boolean>("Advanced", Boolean.class, "vm.destroy.forcestop", "false",
            "On destroy, force-stop takes this value ", true);

    public static final List<HypervisorType> VM_STORAGE_MIGRATION_SUPPORTING_HYPERVISORS = new ArrayList<>(Arrays.asList(
            HypervisorType.KVM,
            HypervisorType.VMware,
            HypervisorType.XenServer,
            HypervisorType.Simulator
    ));

    protected static final List<HypervisorType> ROOT_DISK_SIZE_OVERRIDE_SUPPORTING_HYPERVISORS = Arrays.asList(
            HypervisorType.KVM,
            HypervisorType.XenServer,
            HypervisorType.VMware,
            HypervisorType.Simulator,
            HypervisorType.Custom
    );

    private static final List<HypervisorType> HYPERVISORS_THAT_CAN_DO_STORAGE_MIGRATION_ON_NON_USER_VMS = Arrays.asList(HypervisorType.KVM, HypervisorType.VMware);

    @Override
    public UserVmVO getVirtualMachine(long vmId) {
        return _vmDao.findById(vmId);
    }

    @Override
    public List<? extends UserVm> getVirtualMachines(long hostId) {
        return _vmDao.listByHostId(hostId);
    }

    protected void resourceCountIncrement(long accountId, Boolean displayVm, ServiceOffering serviceOffering, VirtualMachineTemplate template) {
        if (!VirtualMachineManager.ResourceCountRunningVMsonly.value()) {
            _resourceLimitMgr.incrementVmResourceCount(accountId, displayVm, serviceOffering, template);
        }
    }

    protected void resourceCountDecrement(long accountId, Boolean displayVm, ServiceOffering serviceOffering, VirtualMachineTemplate template) {
        if (!VirtualMachineManager.ResourceCountRunningVMsonly.value()) {
            _resourceLimitMgr.decrementVmResourceCount(accountId, displayVm, serviceOffering, template);
        }
    }

    public class VmAndCountDetails {
        long vmId;
        int  retrievalCount = VmIpFetchTrialMax.value();


        public VmAndCountDetails() {
        }

        public VmAndCountDetails (long vmId, int retrievalCount) {
            this.vmId = vmId;
            this.retrievalCount = retrievalCount;
        }

        public VmAndCountDetails (long vmId) {
            this.vmId = vmId;
        }

        public int getRetrievalCount() {
            return retrievalCount;
        }

        public void setRetrievalCount(int retrievalCount) {
            this.retrievalCount = retrievalCount;
        }

        public long getVmId() {
            return vmId;
        }

        public void setVmId(long vmId) {
            this.vmId = vmId;
        }

        public void decrementCount() {
            this.retrievalCount--;

        }
    }

    private class VmIpAddrFetchThread extends ManagedContextRunnable {


        long nicId;
        long vmId;
        String vmName;
        boolean isWindows;
        Long hostId;
        String networkCidr;

        public VmIpAddrFetchThread(long vmId, long nicId, String instanceName, boolean windows, Long hostId, String networkCidr) {
            this.vmId = vmId;
            this.nicId = nicId;
            this.vmName = instanceName;
            this.isWindows = windows;
            this.hostId = hostId;
            this.networkCidr = networkCidr;
        }

        @Override
        protected void runInContext() {
            GetVmIpAddressCommand cmd = new GetVmIpAddressCommand(vmName, networkCidr, isWindows);
            boolean decrementCount = true;

            try {
                logger.debug("Trying for vm "+ vmId +" nic Id "+nicId +" ip retrieval ...");
                Answer answer = _agentMgr.send(hostId, cmd);
                NicVO nic = _nicDao.findById(nicId);
                if (answer.getResult()) {
                    String vmIp = answer.getDetails();

                    if (NetUtils.isValidIp4(vmIp)) {
                        // set this vm ip addr in vm nic.
                        if (nic != null) {
                            nic.setIPv4Address(vmIp);
                            _nicDao.update(nicId, nic);
                            logger.debug("Vm "+ vmId +" IP "+vmIp +" got retrieved successfully");
                            vmIdCountMap.remove(nicId);
                            decrementCount = false;
                            ActionEventUtils.onActionEvent(User.UID_SYSTEM, Account.ACCOUNT_ID_SYSTEM,
                                    Domain.ROOT_DOMAIN, EventTypes.EVENT_NETWORK_EXTERNAL_DHCP_VM_IPFETCH,
                                    "VM " + vmId + " nic id " + nicId + " ip address " + vmIp + " got fetched successfully", vmId, ApiCommandResourceType.VirtualMachine.toString());
                        }
                    }
                } else {
                    //previously vm has ip and nic table has ip address. After vm restart or stop/start
                    //if vm doesnot get the ip then set the ip in nic table to null
                    if (nic.getIPv4Address() != null) {
                        nic.setIPv4Address(null);
                        _nicDao.update(nicId, nic);
                    }
                    if (answer.getDetails() != null) {
                        logger.debug("Failed to get vm ip for Vm "+ vmId + answer.getDetails());
                    }
                }
            } catch (OperationTimedoutException e) {
                logger.warn("Timed Out", e);
            } catch (AgentUnavailableException e) {
                logger.warn("Agent Unavailable ", e);
            } finally {
                if (decrementCount) {
                    VmAndCountDetails vmAndCount = vmIdCountMap.get(nicId);
                    vmAndCount.decrementCount();
                    logger.debug("Ip is not retrieved for VM " + vmId +" nic "+nicId + " ... decremented count to "+vmAndCount.getRetrievalCount());
                    vmIdCountMap.put(nicId, vmAndCount);
                }
            }
        }
    }

    private void addVmUefiBootOptionsToParams(Map<VirtualMachineProfile.Param, Object> params, String bootType, String bootMode) {
        if (logger.isTraceEnabled()) {
            logger.trace(String.format("Adding boot options (%s, %s, %s) into the param map for VM start as UEFI detail(%s=%s) found for the VM",
                    VirtualMachineProfile.Param.UefiFlag.getName(),
                    VirtualMachineProfile.Param.BootType.getName(),
                    VirtualMachineProfile.Param.BootMode.getName(),
                    bootType,
                    bootMode));
        }
        params.put(VirtualMachineProfile.Param.UefiFlag, "Yes");
        params.put(VirtualMachineProfile.Param.BootType, bootType);
        params.put(VirtualMachineProfile.Param.BootMode, bootMode);
    }

    @Override
    @ActionEvent(eventType = EventTypes.EVENT_VM_RESETPASSWORD, eventDescription = "resetting Vm password", async = true)
    public UserVm resetVMPassword(ResetVMPasswordCmd cmd, String password) throws ResourceUnavailableException, InsufficientCapacityException {
        Account caller = CallContext.current().getCallingAccount();
        Long vmId = cmd.getId();
        UserVmVO userVm = _vmDao.findById(cmd.getId());

        // Do parameters input validation
        if (userVm == null) {
            throw new InvalidParameterValueException("unable to find a virtual machine with id " + cmd.getId());
        }

        _vmDao.loadDetails(userVm);

        VMTemplateVO template = _templateDao.findByIdIncludingRemoved(userVm.getTemplateId());
        if (template == null || !template.isEnablePassword()) {
            throw new InvalidParameterValueException("Fail to reset password for the virtual machine, the template is not password enabled");
        }

        if (userVm.getState() == State.Error || userVm.getState() == State.Expunging) {
            logger.error("vm is not in the right state: " + vmId);
            throw new InvalidParameterValueException("Vm with id " + vmId + " is not in the right state");
        }

        if (userVm.getState() != State.Stopped) {
            logger.error("vm is not in the right state: " + vmId);
            throw new InvalidParameterValueException("Vm " + userVm + " should be stopped to do password reset");
        }

        _accountMgr.checkAccess(caller, null, true, userVm);

        boolean result = resetVMPasswordInternal(vmId, password);

        if (result) {
            userVm.setPassword(password);
        } else {
            throw new CloudRuntimeException("Failed to reset password for the virtual machine ");
        }

        return userVm;
    }

    private boolean resetVMPasswordInternal(Long vmId, String password) throws ResourceUnavailableException, InsufficientCapacityException {
        Long userId = CallContext.current().getCallingUserId();
        VMInstanceVO vmInstance = _vmDao.findById(vmId);

        if (password == null || password.equals("")) {
            return false;
        }

        VMTemplateVO template = _templateDao.findByIdIncludingRemoved(vmInstance.getTemplateId());
        if (template.isEnablePassword()) {
            Nic defaultNic = _networkModel.getDefaultNic(vmId);
            if (defaultNic == null) {
                logger.error("Unable to reset password for vm " + vmInstance + " as the instance doesn't have default nic");
                return false;
            }

            Network defaultNetwork = _networkDao.findById(defaultNic.getNetworkId());
            NicProfile defaultNicProfile = new NicProfile(defaultNic, defaultNetwork, null, null, null, _networkModel.isSecurityGroupSupportedInNetwork(defaultNetwork),
                    _networkModel.getNetworkTag(template.getHypervisorType(), defaultNetwork));
            VirtualMachineProfile vmProfile = new VirtualMachineProfileImpl(vmInstance);
            vmProfile.setParameter(VirtualMachineProfile.Param.VmPassword, password);

            UserDataServiceProvider element = _networkMgr.getPasswordResetProvider(defaultNetwork);
            if (element == null) {
                throw new CloudRuntimeException("Can't find network element for " + Service.UserData.getName() + " provider needed for password reset");
            }

            boolean result = element.savePassword(defaultNetwork, defaultNicProfile, vmProfile);

            // Need to reboot the virtual machine so that the password gets
            // redownloaded from the DomR, and reset on the VM
            if (!result) {
                logger.debug("Failed to reset password for the virtual machine; no need to reboot the vm");
                return false;
            } else {
                final UserVmVO userVm = _vmDao.findById(vmId);
                _vmDao.loadDetails(userVm);
                // update the password in vm_details table too
                // Check if an SSH key pair was selected for the instance and if so
                // use it to encrypt & save the vm password
                encryptAndStorePassword(userVm, password);

                if (vmInstance.getState() == State.Stopped) {
                    logger.debug("Vm " + vmInstance + " is stopped, not rebooting it as a part of password reset");
                    return true;
                }

                if (rebootVirtualMachine(userId, vmId, false, false) == null) {
                    logger.warn("Failed to reboot the vm " + vmInstance);
                    return false;
                } else {
                    logger.debug("Vm " + vmInstance + " is rebooted successfully as a part of password reset");
                    return true;
                }
            }
        } else {
            if (logger.isDebugEnabled()) {
                logger.debug("Reset password called for a vm that is not using a password enabled template");
            }
            return false;
        }
    }

    @Override
    @ActionEvent(eventType = EventTypes.EVENT_VM_RESETUSERDATA, eventDescription = "resetting VM userdata", async = true)
    public UserVm resetVMUserData(ResetVMUserDataCmd cmd) throws ResourceUnavailableException, InsufficientCapacityException {

        Account caller = CallContext.current().getCallingAccount();
        Long vmId = cmd.getId();
        UserVmVO userVm = _vmDao.findById(cmd.getId());

        if (userVm == null) {
            throw new InvalidParameterValueException("unable to find a virtual machine by id" + cmd.getId());
        }
        _accountMgr.checkAccess(caller, null, true, userVm);

        VMTemplateVO template = _templateDao.findByIdIncludingRemoved(userVm.getTemplateId());

        // Do parameters input validation

        if (userVm.getState() != State.Stopped) {
            logger.error("vm is not in the right state: " + vmId);
            throw new InvalidParameterValueException(String.format("VM %s should be stopped to do UserData reset", userVm));
        }

        String userData = cmd.getUserData();
        Long userDataId = cmd.getUserdataId();
        String userDataDetails = null;
        if (MapUtils.isNotEmpty(cmd.getUserdataDetails())) {
            userDataDetails = cmd.getUserdataDetails().toString();
        }
        userData = finalizeUserData(userData, userDataId, template);
        userData = userDataManager.validateUserData(userData, cmd.getHttpMethod());

        userVm.setUserDataId(userDataId);
        userVm.setUserData(userData);
        userVm.setUserDataDetails(userDataDetails);
        _vmDao.update(userVm.getId(), userVm);

        updateUserData(userVm);

        UserVmVO vm = _vmDao.findById(vmId);
        _vmDao.loadDetails(vm);
        return vm;
    }

    @Override
    @ActionEvent(eventType = EventTypes.EVENT_VM_RESETSSHKEY, eventDescription = "resetting Vm SSHKey", async = true)
    public UserVm resetVMSSHKey(ResetVMSSHKeyCmd cmd) throws ResourceUnavailableException, InsufficientCapacityException {

        Account caller = CallContext.current().getCallingAccount();
        Account owner = _accountMgr.finalizeOwner(caller, cmd.getAccountName(), cmd.getDomainId(), cmd.getProjectId());
        Long vmId = cmd.getId();
        UserVmVO userVm = _vmDao.findById(cmd.getId());

        if (userVm == null) {
            throw new InvalidParameterValueException("unable to find a virtual machine by id" + cmd.getId());
        }

        VMTemplateVO template = _templateDao.findByIdIncludingRemoved(userVm.getTemplateId());

        // Do parameters input validation

        if (userVm.getState() == State.Error || userVm.getState() == State.Expunging) {
            logger.error("vm is not in the right state: " + vmId);
            throw new InvalidParameterValueException("Vm with specified id is not in the right state");
        }
        if (userVm.getState() != State.Stopped) {
            logger.error("vm is not in the right state: " + vmId);
            throw new InvalidParameterValueException("Vm " + userVm + " should be stopped to do SSH Key reset");
        }

        if (cmd.getNames() == null || cmd.getNames().isEmpty()) {
            throw new InvalidParameterValueException("'keypair' or 'keyparis' must be specified");
        }

        String keypairnames = "";
        String sshPublicKeys = "";
        List<SSHKeyPairVO> pairs = new ArrayList<>();

        pairs = _sshKeyPairDao.findByNames(owner.getAccountId(), owner.getDomainId(), cmd.getNames());
        if (pairs == null || pairs.size() != cmd.getNames().size()) {
            throw new InvalidParameterValueException("Not all specified keyparis exist");
        }
        sshPublicKeys = pairs.stream().map(p -> p.getPublicKey()).collect(Collectors.joining("\n"));
        keypairnames = String.join(",", cmd.getNames());

        _accountMgr.checkAccess(caller, null, true, userVm);

        boolean result = resetVMSSHKeyInternal(vmId, sshPublicKeys, keypairnames);

        UserVmVO vm = _vmDao.findById(vmId);
        _vmDao.loadDetails(vm);
        if (!result) {
            throw new CloudRuntimeException("Failed to reset SSH Key for the virtual machine ");
        }

        removeEncryptedPasswordFromUserVmVoDetails(vmId);

        _vmDao.loadDetails(userVm);
        return userVm;
    }

    protected void removeEncryptedPasswordFromUserVmVoDetails(long vmId) {
        userVmDetailsDao.removeDetail(vmId, VmDetailConstants.ENCRYPTED_PASSWORD);
    }

    private boolean resetVMSSHKeyInternal(Long vmId, String sshPublicKeys, String keypairnames) throws ResourceUnavailableException, InsufficientCapacityException {
        Long userId = CallContext.current().getCallingUserId();
        VMInstanceVO vmInstance = _vmDao.findById(vmId);

        VMTemplateVO template = _templateDao.findByIdIncludingRemoved(vmInstance.getTemplateId());
        Nic defaultNic = _networkModel.getDefaultNic(vmId);
        if (defaultNic == null) {
            logger.error("Unable to reset SSH Key for vm " + vmInstance + " as the instance doesn't have default nic");
            return false;
        }

        Network defaultNetwork = _networkDao.findById(defaultNic.getNetworkId());
        NicProfile defaultNicProfile = new NicProfile(defaultNic, defaultNetwork, null, null, null, _networkModel.isSecurityGroupSupportedInNetwork(defaultNetwork),
                _networkModel.getNetworkTag(template.getHypervisorType(), defaultNetwork));

        VirtualMachineProfile vmProfile = new VirtualMachineProfileImpl(vmInstance);

        UserDataServiceProvider element = _networkMgr.getSSHKeyResetProvider(defaultNetwork);
        if (element == null) {
            throw new CloudRuntimeException("Can't find network element for " + Service.UserData.getName() + " provider needed for SSH Key reset");
        }
        boolean result = element.saveSSHKey(defaultNetwork, defaultNicProfile, vmProfile, sshPublicKeys);
        // Need to reboot the virtual machine so that the password gets redownloaded from the DomR, and reset on the VM
        if (!result) {
            logger.debug("Failed to reset SSH Key for the virtual machine; no need to reboot the vm");
            return false;
        } else {
            final UserVmVO userVm = _vmDao.findById(vmId);
            _vmDao.loadDetails(userVm);
            userVm.setDetail(VmDetailConstants.SSH_PUBLIC_KEY, sshPublicKeys);
            userVm.setDetail(VmDetailConstants.SSH_KEY_PAIR_NAMES, keypairnames);
            _vmDao.saveDetails(userVm);

            if (vmInstance.getState() == State.Stopped) {
                logger.debug("Vm " + vmInstance + " is stopped, not rebooting it as a part of SSH Key reset");
                return true;
            }
            if (rebootVirtualMachine(userId, vmId, false, false) == null) {
                logger.warn("Failed to reboot the vm " + vmInstance);
                return false;
            } else {
                logger.debug("Vm " + vmInstance + " is rebooted successfully as a part of SSH Key reset");
                return true;
            }
        }
    }

    @Override
    public boolean stopVirtualMachine(long userId, long vmId) {
        boolean status = false;
        if (logger.isDebugEnabled()) {
            logger.debug("Stopping vm=" + vmId);
        }
        UserVmVO vm = _vmDao.findById(vmId);
        if (vm == null || vm.getRemoved() != null) {
            if (logger.isDebugEnabled()) {
                logger.debug("VM is either removed or deleted.");
            }
            return true;
        }

        _userDao.findById(userId);
        try {
            VirtualMachineEntity vmEntity = _orchSrvc.getVirtualMachine(vm.getUuid());
            status = vmEntity.stop(Long.toString(userId));
        } catch (ResourceUnavailableException e) {
            logger.debug("Unable to stop due to ", e);
            status = false;
        } catch (CloudException e) {
            throw new CloudRuntimeException("Unable to contact the agent to stop the virtual machine " + vm, e);
        }
        return status;
    }

    private UserVm rebootVirtualMachine(long userId, long vmId, boolean enterSetup, boolean forced) throws InsufficientCapacityException, ResourceUnavailableException {
        UserVmVO vm = _vmDao.findById(vmId);

        if (logger.isTraceEnabled()) {
            logger.trace(String.format("reboot %s with enterSetup set to %s", vm.getInstanceName(), Boolean.toString(enterSetup)));
        }

        if (vm == null || vm.getState() == State.Destroyed || vm.getState() == State.Expunging || vm.getRemoved() != null) {
            logger.warn("Vm id=" + vmId + " doesn't exist");
            return null;
        }

        if (vm.getState() == State.Running && vm.getHostId() != null) {
            collectVmDiskAndNetworkStatistics(vm, State.Running);

            if (forced) {
                Host vmOnHost = _hostDao.findById(vm.getHostId());
                if (vmOnHost == null || vmOnHost.getResourceState() != ResourceState.Enabled || vmOnHost.getStatus() != Status.Up ) {
                    throw new CloudRuntimeException("Unable to force reboot the VM as the host: " + vm.getHostId() + " is not in the right state");
                }
                return forceRebootVirtualMachine(vmId, vm.getHostId(), enterSetup);
            }

            DataCenterVO dc = _dcDao.findById(vm.getDataCenterId());
            try {
                if (dc.getNetworkType() == DataCenter.NetworkType.Advanced) {
                    //List all networks of vm
                    List<Long> vmNetworks = _vmNetworkMapDao.getNetworks(vmId);
                    List<DomainRouterVO> routers = new ArrayList<DomainRouterVO>();
                    //List the stopped routers
                    for(long vmNetworkId : vmNetworks) {
                        List<DomainRouterVO> router = _routerDao.listStopped(vmNetworkId);
                        routers.addAll(router);
                    }
                    //A vm may not have many nics attached and even fewer routers might be stopped (only in exceptional cases)
                    //Safe to start the stopped router serially, this is consistent with the way how multiple networks are added to vm during deploy
                    //and routers are started serially ,may revisit to make this process parallel
                    for(DomainRouterVO routerToStart : routers) {
                        logger.warn("Trying to start router " + routerToStart.getInstanceName() + " as part of vm: " + vm.getInstanceName() + " reboot");
                        _virtualNetAppliance.startRouter(routerToStart.getId(),true);
                    }
                }
            } catch (ConcurrentOperationException e) {
                throw new CloudRuntimeException("Concurrent operations on starting router. " + e);
            } catch (Exception ex){
                throw new CloudRuntimeException("Router start failed due to" + ex);
            } finally {
                if (logger.isInfoEnabled()) {
                    logger.info(String.format("Rebooting vm %s%s.", vm.getInstanceName(), enterSetup? " entering hardware setup menu" : " as is"));
                }
                Map<VirtualMachineProfile.Param,Object> params = null;
                if (enterSetup) {
                    params = new HashMap();
                    params.put(VirtualMachineProfile.Param.BootIntoSetup, Boolean.TRUE);
                    if (logger.isTraceEnabled()) {
                        logger.trace(String.format("Adding %s to paramlist", VirtualMachineProfile.Param.BootIntoSetup));
                    }
                }
                _itMgr.reboot(vm.getUuid(), params);
            }
            return _vmDao.findById(vmId);
        } else {
            logger.error("Vm id=" + vmId + " is not in Running state, failed to reboot");
            return null;
        }
    }

    private UserVm forceRebootVirtualMachine(long vmId, long hostId, boolean enterSetup) {
        try {
            if (stopVirtualMachine(vmId, false) != null) {
                Map<VirtualMachineProfile.Param,Object> params = new HashMap<>();
                if (enterSetup) {
                    params.put(VirtualMachineProfile.Param.BootIntoSetup, Boolean.TRUE);
                }
                return startVirtualMachine(vmId, null, null, hostId, params, null, false).first();
            }
        } catch (ResourceUnavailableException e) {
            throw new CloudRuntimeException("Unable to reboot the VM: " + vmId, e);
        } catch (CloudException e) {
            throw new CloudRuntimeException("Unable to reboot the VM: " + vmId, e);
        }
        return null;
    }

    @Override
    @ActionEvent(eventType = EventTypes.EVENT_VM_UPGRADE, eventDescription = "upgrading Vm")
    /*
     * TODO: cleanup eventually - Refactored API call
     */
    // This method will be deprecated as we use ScaleVMCmd for both stopped VMs and running VMs
    public UserVm upgradeVirtualMachine(UpgradeVMCmd cmd) throws ResourceAllocationException {
        Long vmId = cmd.getId();
        Long svcOffId = cmd.getServiceOfferingId();
        Account caller = CallContext.current().getCallingAccount();

        // Verify input parameters
        //UserVmVO vmInstance = _vmDao.findById(vmId);
        VMInstanceVO vmInstance = _vmInstanceDao.findById(vmId);
        if (vmInstance == null) {
            throw new InvalidParameterValueException("unable to find a virtual machine with id " + vmId);
        } else if (!(vmInstance.getState().equals(State.Stopped))) {
            throw new InvalidParameterValueException("Unable to upgrade virtual machine " + vmInstance.toString() + " " + " in state " + vmInstance.getState()
            + "; make sure the virtual machine is stopped");
        }

        _accountMgr.checkAccess(caller, null, true, vmInstance);

        upgradeStoppedVirtualMachine(vmId, svcOffId, cmd.getDetails());

        // Generate usage event for VM upgrade
        UserVmVO userVm = _vmDao.findById(vmId);
        generateUsageEvent( userVm, userVm.isDisplayVm(), EventTypes.EVENT_VM_UPGRADE);

        return userVm;
    }

    /**
     Updates the instance details map with the current values for absent details. This only applies to details {@value VmDetailConstants#CPU_SPEED},
     {@value VmDetailConstants#MEMORY}, and {@value VmDetailConstants#CPU_NUMBER}. This method only updates the map passed as parameter, not the database.
     @param details Map containing the instance details.
     @param vmInstance The virtual machine instance to retrieve the current values.
     @param newServiceOfferingId The ID of the new service offering.
     */

    protected void updateInstanceDetailsMapWithCurrentValuesForAbsentDetails(Map<String, String> details, VirtualMachine vmInstance, Long newServiceOfferingId) {
        ServiceOfferingVO currentServiceOffering = serviceOfferingDao.findByIdIncludingRemoved(vmInstance.getId(), vmInstance.getServiceOfferingId());
        ServiceOfferingVO newServiceOffering = serviceOfferingDao.findById(newServiceOfferingId);
        addCurrentDetailValueToInstanceDetailsMapIfNewValueWasNotSpecified(newServiceOffering.getSpeed(), details, VmDetailConstants.CPU_SPEED, currentServiceOffering.getSpeed());
        addCurrentDetailValueToInstanceDetailsMapIfNewValueWasNotSpecified(newServiceOffering.getRamSize(), details, VmDetailConstants.MEMORY, currentServiceOffering.getRamSize());
        addCurrentDetailValueToInstanceDetailsMapIfNewValueWasNotSpecified(newServiceOffering.getCpu(), details, VmDetailConstants.CPU_NUMBER, currentServiceOffering.getCpu());
    }

    /**
     * Adds the current detail value to the instance details map if a new value was not specified to it.
     *
     * @param newValue the new value to be set.
     * @param details a map of instance details.
     * @param detailKey the detail to be updated.
     * @param currentValue the current value of the detail constant.
     */

    protected void addCurrentDetailValueToInstanceDetailsMapIfNewValueWasNotSpecified(Integer newValue, Map<String, String> details, String detailKey, Integer currentValue) {
        if (newValue == null && details.get(detailKey) == null) {
            String currentValueString = String.valueOf(currentValue);
            logger.debug("{} was not specified, keeping the current value: {}.", detailKey, currentValueString);
            details.put(detailKey, currentValueString);
        }
    }


    private void validateOfferingMaxResource(ServiceOfferingVO offering) {
        Integer maxCPUCores = ConfigurationManagerImpl.VM_SERVICE_OFFERING_MAX_CPU_CORES.value() == 0 ? Integer.MAX_VALUE: ConfigurationManagerImpl.VM_SERVICE_OFFERING_MAX_CPU_CORES.value();
        if (offering.getCpu() > maxCPUCores) {
            throw new InvalidParameterValueException("Invalid cpu cores value, please choose another service offering with cpu cores between 1 and " + maxCPUCores);
        }
        Integer maxRAMSize = ConfigurationManagerImpl.VM_SERVICE_OFFERING_MAX_RAM_SIZE.value() == 0 ? Integer.MAX_VALUE: ConfigurationManagerImpl.VM_SERVICE_OFFERING_MAX_RAM_SIZE.value();
        if (offering.getRamSize() > maxRAMSize) {
            throw new InvalidParameterValueException("Invalid memory value, please choose another service offering with memory between 32 and " + maxRAMSize + " MB");
        }
    }

    @Override
    public void validateCustomParameters(ServiceOfferingVO serviceOffering, Map<String, String> customParameters) {
        //TODO need to validate custom cpu, and memory against min/max CPU/Memory ranges from service_offering_details table
        if (customParameters.size() != 0) {
            Map<String, String> offeringDetails = serviceOfferingDetailsDao.listDetailsKeyPairs(serviceOffering.getId());
            if (serviceOffering.getCpu() == null) {
                int minCPU = NumbersUtil.parseInt(offeringDetails.get(ApiConstants.MIN_CPU_NUMBER), 1);
                int maxCPU = NumbersUtil.parseInt(offeringDetails.get(ApiConstants.MAX_CPU_NUMBER), Integer.MAX_VALUE);
                int cpuNumber = NumbersUtil.parseInt(customParameters.get(UsageEventVO.DynamicParameters.cpuNumber.name()), -1);
                Integer maxCPUCores = ConfigurationManagerImpl.VM_SERVICE_OFFERING_MAX_CPU_CORES.value() == 0 ? Integer.MAX_VALUE: ConfigurationManagerImpl.VM_SERVICE_OFFERING_MAX_CPU_CORES.value();
                if (cpuNumber < minCPU || cpuNumber > maxCPU || cpuNumber > maxCPUCores) {
                    throw new InvalidParameterValueException(String.format("Invalid cpu cores value, specify a value between %d and %d", minCPU, Math.min(maxCPUCores, maxCPU)));
                }
            } else if (customParameters.containsKey(UsageEventVO.DynamicParameters.cpuNumber.name())) {
                throw new InvalidParameterValueException("The cpu cores of this offering id:" + serviceOffering.getUuid()
                + " is not customizable. This is predefined in the template.");
            }

            if (serviceOffering.getSpeed() == null) {
                String cpuSpeed = customParameters.get(UsageEventVO.DynamicParameters.cpuSpeed.name());
                if ((cpuSpeed == null) || (NumbersUtil.parseInt(cpuSpeed, -1) <= 0)) {
                    throw new InvalidParameterValueException("Invalid cpu speed value, specify a value between 1 and " + Integer.MAX_VALUE);
                }
            } else if (!serviceOffering.isCustomCpuSpeedSupported() && customParameters.containsKey(UsageEventVO.DynamicParameters.cpuSpeed.name())) {
                throw new InvalidParameterValueException("The cpu speed of this offering id:" + serviceOffering.getUuid()
                + " is not customizable. This is predefined in the template.");
            }

            if (serviceOffering.getRamSize() == null) {
                int minMemory = NumbersUtil.parseInt(offeringDetails.get(ApiConstants.MIN_MEMORY), 32);
                int maxMemory = NumbersUtil.parseInt(offeringDetails.get(ApiConstants.MAX_MEMORY), Integer.MAX_VALUE);
                int memory = NumbersUtil.parseInt(customParameters.get(UsageEventVO.DynamicParameters.memory.name()), -1);
                Integer maxRAMSize = ConfigurationManagerImpl.VM_SERVICE_OFFERING_MAX_RAM_SIZE.value() == 0 ? Integer.MAX_VALUE: ConfigurationManagerImpl.VM_SERVICE_OFFERING_MAX_RAM_SIZE.value();
                if (memory < minMemory || memory > maxMemory || memory > maxRAMSize) {
                    throw new InvalidParameterValueException(String.format("Invalid memory value, specify a value between %d and %d", minMemory, Math.min(maxRAMSize, maxMemory)));
                }
            } else if (customParameters.containsKey(UsageEventVO.DynamicParameters.memory.name())) {
                throw new InvalidParameterValueException("The memory of this offering id:" + serviceOffering.getUuid() + " is not customizable. This is predefined in the template.");
            }
        } else {
            throw new InvalidParameterValueException("Need to specify custom parameter values cpu, cpu speed and memory when using custom offering");
        }
    }

    private UserVm upgradeStoppedVirtualMachine(Long vmId, Long svcOffId, Map<String, String> customParameters) throws ResourceAllocationException {

        VMInstanceVO vmInstance = _vmInstanceDao.findById(vmId);
        // Check resource limits for CPU and Memory.
        ServiceOfferingVO newServiceOffering = serviceOfferingDao.findById(svcOffId);
        if (newServiceOffering.getState() == ServiceOffering.State.Inactive) {
            throw new InvalidParameterValueException(String.format("Unable to upgrade virtual machine %s with an inactive service offering %s", vmInstance.getUuid(), newServiceOffering.getUuid()));
        }
        if (newServiceOffering.isDynamic()) {
            newServiceOffering.setDynamicFlag(true);
            validateCustomParameters(newServiceOffering, customParameters);
            newServiceOffering = serviceOfferingDao.getComputeOffering(newServiceOffering, customParameters);
        } else {
            validateOfferingMaxResource(newServiceOffering);
        }
        ServiceOfferingVO currentServiceOffering = serviceOfferingDao.findByIdIncludingRemoved(vmInstance.getId(), vmInstance.getServiceOfferingId());

        validateDiskOfferingChecks(currentServiceOffering, newServiceOffering);

        int newCpu = newServiceOffering.getCpu();
        int newMemory = newServiceOffering.getRamSize();
        int currentCpu = currentServiceOffering.getCpu();
        int currentMemory = currentServiceOffering.getRamSize();

        Account owner = _accountMgr.getActiveAccountById(vmInstance.getAccountId());
        VMTemplateVO template = _templateDao.findByIdIncludingRemoved(vmInstance.getTemplateId());
        if (! VirtualMachineManager.ResourceCountRunningVMsonly.value()) {
            if (newCpu > currentCpu) {
                _resourceLimitMgr.checkVmCpuResourceLimit(owner, vmInstance.isDisplay(), newServiceOffering, template, (long)(newCpu - currentCpu));
            }
            if (newMemory > currentMemory) {
                _resourceLimitMgr.checkVmMemoryResourceLimit(owner, vmInstance.isDisplay(), newServiceOffering, template, (long)(newMemory - currentMemory));
            }
        }

        // Check that the specified service offering ID is valid
        _itMgr.checkIfCanUpgrade(vmInstance, newServiceOffering);

        // Check if the new service offering can be applied to vm instance
        _accountMgr.checkAccess(owner, newServiceOffering, _dcDao.findById(vmInstance.getDataCenterId()));

        // resize and migrate the root volume if required
        DiskOfferingVO newDiskOffering = _diskOfferingDao.findById(newServiceOffering.getDiskOfferingId());
        changeDiskOfferingForRootVolume(vmId, newDiskOffering, customParameters, vmInstance.getDataCenterId());

        _itMgr.upgradeVmDb(vmId, newServiceOffering, currentServiceOffering);

        // Increment or decrement CPU and Memory count accordingly.
        if (! VirtualMachineManager.ResourceCountRunningVMsonly.value()) {
            if (newCpu > currentCpu) {
                _resourceLimitMgr.incrementVmCpuResourceCount(owner.getAccountId(), vmInstance.isDisplay(), newServiceOffering, template, (long)(newCpu - currentCpu));
            } else if (currentCpu > newCpu) {
                _resourceLimitMgr.decrementVmMemoryResourceCount(owner.getAccountId(), vmInstance.isDisplay(), newServiceOffering, template, (long)(currentCpu - newCpu));
            }
            if (newMemory > currentMemory) {
                _resourceLimitMgr.incrementVmMemoryResourceCount(owner.getAccountId(), vmInstance.isDisplay(), newServiceOffering, template, (long)(newMemory - currentMemory));
            } else if (currentMemory > newMemory) {
                _resourceLimitMgr.decrementVmMemoryResourceCount(owner.getAccountId(), vmInstance.isDisplay(), newServiceOffering, template, (long)(currentMemory - newMemory));
            }
        }

        return _vmDao.findById(vmInstance.getId());

    }

    /**
     * Prepares the Resize Volume Command and verifies if the disk offering from the new service offering can be resized.
     * <br>
     * If the Service Offering was configured with a root disk size (size > 0) then it can only resize to an offering with a larger disk
     * or to an offering with a root size of zero, which is the default behavior.
     */
    protected ResizeVolumeCmd prepareResizeVolumeCmd(VolumeVO rootVolume, DiskOfferingVO currentRootDiskOffering, DiskOfferingVO newRootDiskOffering) {
        if (rootVolume == null) {
            throw new InvalidParameterValueException("Could not find Root volume for the VM while preparing the Resize Volume Command.");
        }
        if (currentRootDiskOffering == null) {
            throw new InvalidParameterValueException("Could not find Disk Offering matching the provided current Root Offering ID.");
        }
        if (newRootDiskOffering == null) {
            throw new InvalidParameterValueException("Could not find Disk Offering matching the provided Offering ID for resizing Root volume.");
        }

        ResizeVolumeCmd resizeVolumeCmd = new ResizeVolumeCmd(rootVolume.getId(), newRootDiskOffering.getMinIops(), newRootDiskOffering.getMaxIops());

        long newNewOfferingRootSizeInBytes = newRootDiskOffering.getDiskSize();
        long newNewOfferingRootSizeInGiB = newNewOfferingRootSizeInBytes / GiB_TO_BYTES;
        long currentRootDiskOfferingGiB = currentRootDiskOffering.getDiskSize() / GiB_TO_BYTES;
        if (newNewOfferingRootSizeInBytes > currentRootDiskOffering.getDiskSize()) {
            resizeVolumeCmd = new ResizeVolumeCmd(rootVolume.getId(), newRootDiskOffering.getMinIops(), newRootDiskOffering.getMaxIops(), newRootDiskOffering.getId());
            logger.debug(String.format("Preparing command to resize VM Root disk from %d GB to %d GB; current offering: %s, new offering: %s.", currentRootDiskOfferingGiB,
                    newNewOfferingRootSizeInGiB, currentRootDiskOffering.getName(), newRootDiskOffering.getName()));
        } else if (newNewOfferingRootSizeInBytes > 0l && newNewOfferingRootSizeInBytes < currentRootDiskOffering.getDiskSize()) {
            throw new InvalidParameterValueException(String.format(
                    "Failed to resize Root volume. The new Service Offering [id: %d, name: %s] has a smaller disk size [%d GB] than the current disk [%d GB].",
                    newRootDiskOffering.getId(), newRootDiskOffering.getName(), newNewOfferingRootSizeInGiB, currentRootDiskOfferingGiB));
        }
        return resizeVolumeCmd;
    }

    @Override
    @ActionEvent(eventType = EventTypes.EVENT_NIC_CREATE, eventDescription = "Creating Nic", async = true)
    public UserVm addNicToVirtualMachine(AddNicToVMCmd cmd) throws InvalidParameterValueException, PermissionDeniedException, CloudRuntimeException {
        Long vmId = cmd.getVmId();
        Long networkId = cmd.getNetworkId();
        String ipAddress = cmd.getIpAddress();
        String macAddress = cmd.getMacAddress();
        Account caller = CallContext.current().getCallingAccount();

        UserVmVO vmInstance = _vmDao.findById(vmId);
        if (vmInstance == null) {
            throw new InvalidParameterValueException("unable to find a virtual machine with id " + vmId);
        }

        // Check that Vm does not have VM Snapshots
        if (_vmSnapshotDao.findByVm(vmId).size() > 0) {
            throw new InvalidParameterValueException("NIC cannot be added to VM with VM Snapshots");
        }

        NetworkVO network = _networkDao.findById(networkId);
        if (network == null) {
            throw new InvalidParameterValueException("unable to find a network with id " + networkId);
        }

        Account vmOwner = _accountMgr.getAccount(vmInstance.getAccountId());
        _networkModel.checkNetworkPermissions(vmOwner, network);

        checkIfNetExistsForVM(vmInstance, network);

        macAddress = validateOrReplaceMacAddress(macAddress, network.getId());

        if(_nicDao.findByNetworkIdAndMacAddress(networkId, macAddress) != null) {
            throw new CloudRuntimeException("A NIC with this MAC address exists for network: " + network.getUuid());
        }

        NicProfile profile = new NicProfile(ipAddress, null, macAddress);
        if (ipAddress != null) {
            if (!(NetUtils.isValidIp4(ipAddress) || NetUtils.isValidIp6(ipAddress))) {
                throw new InvalidParameterValueException("Invalid format for IP address parameter: " + ipAddress);
            }
        }

        // Perform permission check on VM
        _accountMgr.checkAccess(caller, null, true, vmInstance);

        // Verify that zone is not Basic
        DataCenterVO dc = _dcDao.findById(vmInstance.getDataCenterId());
        if (dc.getNetworkType() == DataCenter.NetworkType.Basic) {
            throw new CloudRuntimeException("Zone " + vmInstance.getDataCenterId() + ", has a NetworkType of Basic. Can't add a new NIC to a VM on a Basic Network");
        }

        //ensure network belongs in zone
        if (network.getDataCenterId() != vmInstance.getDataCenterId()) {
            throw new CloudRuntimeException(vmInstance + " is in zone:" + vmInstance.getDataCenterId() + " but " + network + " is in zone:" + network.getDataCenterId());
        }

        if(_networkModel.getNicInNetwork(vmInstance.getId(),network.getId()) != null){
            logger.debug("VM " + vmInstance.getHostName() + " already in network " + network.getName() + " going to add another NIC");
        } else {
            //* get all vms hostNames in the network
            List<String> hostNames = _vmInstanceDao.listDistinctHostNames(network.getId());
            //* verify that there are no duplicates
            if (hostNames.contains(vmInstance.getHostName())) {
                throw new CloudRuntimeException("Network " + network.getName() + " already has a vm with host name: " + vmInstance.getHostName());
            }
        }

        setNicAsDefaultIfNeeded(vmInstance, profile);

        NicProfile guestNic = null;
        boolean cleanUp = true;

        try {
            guestNic = _itMgr.addVmToNetwork(vmInstance, network, profile);
            saveExtraDhcpOptions(guestNic.getId(), cmd.getDhcpOptionsMap());
            _networkMgr.configureExtraDhcpOptions(network, guestNic.getId(), cmd.getDhcpOptionsMap());
            cleanUp = false;
        } catch (ResourceUnavailableException e) {
            throw new CloudRuntimeException("Unable to add NIC to " + vmInstance + ": " + e);
        } catch (InsufficientCapacityException e) {
            throw new CloudRuntimeException("Insufficient capacity when adding NIC to " + vmInstance + ": " + e);
        } catch (ConcurrentOperationException e) {
            throw new CloudRuntimeException("Concurrent operations on adding NIC to " + vmInstance + ": " + e);
        } finally {
            if(cleanUp) {
                try {
                    _itMgr.removeVmFromNetwork(vmInstance, network, null);
                } catch (ResourceUnavailableException e) {
                    throw new CloudRuntimeException("Error while cleaning up NIC " + e);
                }
            }
        }
        CallContext.current().putContextParameter(Nic.class, guestNic.getUuid());
        logger.debug(String.format("Successful addition of %s from %s through %s", network, vmInstance, guestNic));
        return _vmDao.findById(vmInstance.getId());
    }

    /**
     * Set NIC as default if VM has no default NIC
     * @param vmInstance VM instance to be checked
     * @param nicProfile NIC profile to be updated
     */
    public void setNicAsDefaultIfNeeded(UserVmVO vmInstance, NicProfile nicProfile) {
        if (_networkModel.getDefaultNic(vmInstance.getId()) == null) {
            logger.debug(String.format("Setting NIC %s as default as VM %s has no default NIC.", nicProfile.getName(), vmInstance.getName()));
            nicProfile.setDefaultNic(true);
        }
    }

    /**
     * duplicated in {@see VirtualMachineManagerImpl} for a {@see VMInstanceVO}
     */
    private void checkIfNetExistsForVM(VirtualMachine virtualMachine, Network network) {
        List<NicVO> allNics = _nicDao.listByVmId(virtualMachine.getId());
        for (NicVO nic : allNics) {
            if (nic.getNetworkId() == network.getId()) {
                throw new CloudRuntimeException("A NIC already exists for VM:" + virtualMachine.getInstanceName() + " in network: " + network.getUuid());
            }
        }
    }

    /**
     * If the given MAC address is invalid it replaces the given MAC with the next available MAC address
     */
    protected String validateOrReplaceMacAddress(String macAddress, long networkId) {
        if (!NetUtils.isValidMac(macAddress)) {
            try {
                macAddress = _networkModel.getNextAvailableMacAddressInNetwork(networkId);
            } catch (InsufficientAddressCapacityException e) {
                throw new CloudRuntimeException(String.format("A MAC address cannot be generated for this NIC in the network [id=%s] ", networkId));
            }
        }
        return macAddress;
    }

    private void saveExtraDhcpOptions(long nicId, Map<Integer, String> dhcpOptions) {
        List<NicExtraDhcpOptionVO> nicExtraDhcpOptionVOList = dhcpOptions
                .entrySet()
                .stream()
                .map(entry -> new NicExtraDhcpOptionVO(nicId, entry.getKey(), entry.getValue()))
                .collect(Collectors.toList());

        _nicExtraDhcpOptionDao.saveExtraDhcpOptions(nicExtraDhcpOptionVOList);
    }

    @Override
    @ActionEvent(eventType = EventTypes.EVENT_NIC_DELETE, eventDescription = "Removing Nic", async = true)
    public UserVm removeNicFromVirtualMachine(RemoveNicFromVMCmd cmd) throws InvalidParameterValueException, PermissionDeniedException, CloudRuntimeException {
        Long vmId = cmd.getVmId();
        Long nicId = cmd.getNicId();
        Account caller = CallContext.current().getCallingAccount();

        UserVmVO vmInstance = _vmDao.findById(vmId);
        if (vmInstance == null) {
            throw new InvalidParameterValueException("Unable to find a virtual machine with id " + vmId);
        }

        // Check that Vm does not have VM Snapshots
        if (_vmSnapshotDao.findByVm(vmId).size() > 0) {
            throw new InvalidParameterValueException("NIC cannot be removed from VM with VM Snapshots");
        }

        NicVO nic = _nicDao.findById(nicId);
        if (nic == null) {
            throw new InvalidParameterValueException("Unable to find a nic with id " + nicId);
        }

        NetworkVO network = _networkDao.findById(nic.getNetworkId());
        if (network == null) {
            throw new InvalidParameterValueException("Unable to find a network with id " + nic.getNetworkId());
        }

        // Perform permission check on VM
        _accountMgr.checkAccess(caller, null, true, vmInstance);

        // Verify that zone is not Basic
        DataCenterVO dc = _dcDao.findById(vmInstance.getDataCenterId());
        if (dc.getNetworkType() == DataCenter.NetworkType.Basic) {
            throw new InvalidParameterValueException("Zone " + vmInstance.getDataCenterId() + ", has a NetworkType of Basic. Can't remove a NIC from a VM on a Basic Network");
        }

        // check to see if nic is attached to VM
        if (nic.getInstanceId() != vmId) {
            throw new InvalidParameterValueException(nic + " is not a nic on " + vmInstance);
        }

        // don't delete default NIC on a user VM
        if (nic.isDefaultNic() && vmInstance.getType() == VirtualMachine.Type.User) {
            throw new InvalidParameterValueException("Unable to remove nic from " + vmInstance + " in " + network + ", nic is default.");
        }

        // if specified nic is associated with PF/LB/Static NAT
        if (_rulesMgr.listAssociatedRulesForGuestNic(nic).size() > 0) {
            throw new InvalidParameterValueException("Unable to remove nic from " + vmInstance + " in " + network + ", nic has associated Port forwarding or Load balancer or Static NAT rules.");
        }

        boolean nicremoved = false;
        try {
            nicremoved = _itMgr.removeNicFromVm(vmInstance, nic);
        } catch (ResourceUnavailableException e) {
            throw new CloudRuntimeException("Unable to remove " + network + " from " + vmInstance + ": " + e);

        } catch (ConcurrentOperationException e) {
            throw new CloudRuntimeException("Concurrent operations on removing " + network + " from " + vmInstance + ": " + e);
        }

        if (!nicremoved) {
            throw new CloudRuntimeException("Unable to remove " + network + " from " + vmInstance);
        }

        logger.debug("Successful removal of " + network + " from " + vmInstance);
        return _vmDao.findById(vmInstance.getId());
    }

    @Override
    @ActionEvent(eventType = EventTypes.EVENT_NIC_UPDATE, eventDescription = "Creating Nic", async = true)
    public UserVm updateDefaultNicForVirtualMachine(UpdateDefaultNicForVMCmd cmd) throws InvalidParameterValueException, CloudRuntimeException {
        Long vmId = cmd.getVmId();
        Long nicId = cmd.getNicId();
        Account caller = CallContext.current().getCallingAccount();

        UserVmVO vmInstance = _vmDao.findById(vmId);
        if (vmInstance == null) {
            throw new InvalidParameterValueException("unable to find a virtual machine with id " + vmId);
        }

        // Check that Vm does not have VM Snapshots
        if (_vmSnapshotDao.findByVm(vmId).size() > 0) {
            throw new InvalidParameterValueException("NIC cannot be updated for VM with VM Snapshots");
        }

        NicVO nic = _nicDao.findById(nicId);
        if (nic == null) {
            throw new InvalidParameterValueException("unable to find a nic with id " + nicId);
        }
        NetworkVO network = _networkDao.findById(nic.getNetworkId());
        if (network == null) {
            throw new InvalidParameterValueException("unable to find a network with id " + nic.getNetworkId());
        }

        // Perform permission check on VM
        _accountMgr.checkAccess(caller, null, true, vmInstance);

        // Verify that zone is not Basic
        DataCenterVO dc = _dcDao.findById(vmInstance.getDataCenterId());
        if (dc.getNetworkType() == DataCenter.NetworkType.Basic) {
            throw new CloudRuntimeException("Zone " + vmInstance.getDataCenterId() + ", has a NetworkType of Basic. Can't change default NIC on a Basic Network");
        }

        // no need to check permissions for network, we'll enumerate the ones they already have access to
        Network existingdefaultnet = _networkModel.getDefaultNetworkForVm(vmId);

        //check to see if nic is attached to VM
        if (nic.getInstanceId() != vmId) {
            throw new InvalidParameterValueException(nic + " is not a nic on  " + vmInstance);
        }
        // if current default equals chosen new default, Throw an exception
        if (nic.isDefaultNic()) {
            throw new CloudRuntimeException("refusing to set default nic because chosen nic is already the default");
        }

        //make sure the VM is Running or Stopped
        if ((vmInstance.getState() != State.Running) && (vmInstance.getState() != State.Stopped)) {
            throw new CloudRuntimeException("refusing to set default " + vmInstance + " is not Running or Stopped");
        }

        NicProfile existing = null;
        List<NicProfile> nicProfiles = _networkMgr.getNicProfiles(vmInstance);
        for (NicProfile nicProfile : nicProfiles) {
            if (nicProfile.isDefaultNic() && existingdefaultnet != null && nicProfile.getNetworkId() == existingdefaultnet.getId()) {
                existing = nicProfile;
            }
        }

        if (existing == null) {
            logger.warn("Failed to update default nic, no nic profile found for existing default network");
            throw new CloudRuntimeException("Failed to find a nic profile for the existing default network. This is bad and probably means some sort of configuration corruption");
        }

        Network oldDefaultNetwork = null;
        oldDefaultNetwork = _networkModel.getDefaultNetworkForVm(vmId);
        String oldNicIdString = Long.toString(_networkModel.getDefaultNic(vmId).getId());
        long oldNetworkOfferingId = -1L;

        if (oldDefaultNetwork != null) {
            oldNetworkOfferingId = oldDefaultNetwork.getNetworkOfferingId();
        }
        NicVO existingVO = _nicDao.findById(existing.id);
        Integer chosenID = nic.getDeviceId();
        Integer existingID = existing.getDeviceId();

        Network newdefault = null;
        if (_itMgr.updateDefaultNicForVM(vmInstance, nic, existingVO)) {
            newdefault = _networkModel.getDefaultNetworkForVm(vmId);
        }

        if (newdefault == null) {
            nic.setDefaultNic(false);
            nic.setDeviceId(chosenID);
            existingVO.setDefaultNic(true);
            existingVO.setDeviceId(existingID);

            nic = _nicDao.persist(nic);
            _nicDao.persist(existingVO);

            newdefault = _networkModel.getDefaultNetworkForVm(vmId);
            if (newdefault.getId() == existingdefaultnet.getId()) {
                throw new CloudRuntimeException("Setting a default nic failed, and we had no default nic, but we were able to set it back to the original");
            }
            throw new CloudRuntimeException("Failed to change default nic to " + nic + " and now we have no default");
        } else if (newdefault.getId() == nic.getNetworkId()) {
            logger.debug("successfully set default network to " + network + " for " + vmInstance);
            String nicIdString = Long.toString(nic.getId());
            long newNetworkOfferingId = network.getNetworkOfferingId();
            UsageEventUtils.publishUsageEvent(EventTypes.EVENT_NETWORK_OFFERING_REMOVE, vmInstance.getAccountId(), vmInstance.getDataCenterId(), vmInstance.getId(),
                    oldNicIdString, oldNetworkOfferingId, null, 1L, VirtualMachine.class.getName(), vmInstance.getUuid(), vmInstance.isDisplay());
            UsageEventUtils.publishUsageEvent(EventTypes.EVENT_NETWORK_OFFERING_ASSIGN, vmInstance.getAccountId(), vmInstance.getDataCenterId(), vmInstance.getId(), nicIdString,
                    newNetworkOfferingId, null, 1L, VirtualMachine.class.getName(), vmInstance.getUuid(), vmInstance.isDisplay());
            UsageEventUtils.publishUsageEvent(EventTypes.EVENT_NETWORK_OFFERING_REMOVE, vmInstance.getAccountId(), vmInstance.getDataCenterId(), vmInstance.getId(), nicIdString,
                    newNetworkOfferingId, null, 0L, VirtualMachine.class.getName(), vmInstance.getUuid(), vmInstance.isDisplay());
            UsageEventUtils.publishUsageEvent(EventTypes.EVENT_NETWORK_OFFERING_ASSIGN, vmInstance.getAccountId(), vmInstance.getDataCenterId(), vmInstance.getId(),
                    oldNicIdString, oldNetworkOfferingId, null, 0L, VirtualMachine.class.getName(), vmInstance.getUuid(), vmInstance.isDisplay());

            if (vmInstance.getState() == State.Running) {
                try {
                    VirtualMachineProfile vmProfile = new VirtualMachineProfileImpl(vmInstance);
                    User callerUser = _accountMgr.getActiveUser(CallContext.current().getCallingUserId());
                    ReservationContext context = new ReservationContextImpl(null, null, callerUser, caller);
                    DeployDestination dest = new DeployDestination(dc, null, null, null);
                    _networkMgr.prepare(vmProfile, dest, context);
                } catch (final Exception e) {
                    logger.info("Got exception: ", e);
                }
            }

            return _vmDao.findById(vmInstance.getId());
        }

        throw new CloudRuntimeException("something strange happened, new default network(" + newdefault.getId() + ") is not null, and is not equal to the network("
                + nic.getNetworkId() + ") of the chosen nic");
    }

    @Override
    public UserVm updateNicIpForVirtualMachine(UpdateVmNicIpCmd cmd) {
        Long nicId = cmd.getNicId();
        String ipaddr = cmd.getIpaddress();
        Account caller = CallContext.current().getCallingAccount();

        //check whether the nic belongs to user vm.
        NicVO nicVO = _nicDao.findById(nicId);
        if (nicVO == null) {
            throw new InvalidParameterValueException("There is no nic for the " + nicId);
        }

        if (nicVO.getVmType() != VirtualMachine.Type.User) {
            throw new InvalidParameterValueException("The nic is not belongs to user vm");
        }

        UserVm vm = _vmDao.findById(nicVO.getInstanceId());
        if (vm == null) {
            throw new InvalidParameterValueException("There is no vm with the nic");
        }

        Network network = _networkDao.findById(nicVO.getNetworkId());
        if (network == null) {
            throw new InvalidParameterValueException("There is no network with the nic");
        }
        // Don't allow to update vm nic ip if network is not in Implemented/Setup/Allocated state
        if (!(network.getState() == Network.State.Allocated || network.getState() == Network.State.Implemented || network.getState() == Network.State.Setup)) {
            throw new InvalidParameterValueException("Network is not in the right state to update vm nic ip. Correct states are: " + Network.State.Allocated + ", " + Network.State.Implemented + ", "
                    + Network.State.Setup);
        }

        NetworkOfferingVO offering = _networkOfferingDao.findByIdIncludingRemoved(network.getNetworkOfferingId());
        if (offering == null) {
            throw new InvalidParameterValueException("There is no network offering with the network");
        }
        if (!_networkModel.listNetworkOfferingServices(offering.getId()).isEmpty() && vm.getState() != State.Stopped) {
            InvalidParameterValueException ex = new InvalidParameterValueException(
                    "VM is not Stopped, unable to update the vm nic having the specified id");
            ex.addProxyObject(vm.getUuid(), "vmId");
            throw ex;
        }

        // verify permissions
        _accountMgr.checkAccess(caller, null, true, vm);
        Account ipOwner = _accountDao.findByIdIncludingRemoved(vm.getAccountId());

        // verify ip address
        logger.debug("Calling the ip allocation ...");
        DataCenter dc = _dcDao.findById(network.getDataCenterId());
        if (dc == null) {
            throw new InvalidParameterValueException("There is no dc with the nic");
        }
        if (dc.getNetworkType() == NetworkType.Advanced && network.getGuestType() == Network.GuestType.Isolated) {
            try {
                ipaddr = _ipAddrMgr.allocateGuestIP(network, ipaddr);
            } catch (InsufficientAddressCapacityException e) {
                throw new InvalidParameterValueException("Allocating ip to guest nic " + nicVO.getUuid() + " failed, for insufficient address capacity");
            }
            if (ipaddr == null) {
                throw new InvalidParameterValueException("Allocating ip to guest nic " + nicVO.getUuid() + " failed, please choose another ip");
            }

            if (nicVO.getIPv4Address() != null) {
                updatePublicIpDnatVmIp(vm.getId(), network.getId(), nicVO.getIPv4Address(), ipaddr);
                updateLoadBalancerRulesVmIp(vm.getId(), network.getId(), nicVO.getIPv4Address(), ipaddr);
                updatePortForwardingRulesVmIp(vm.getId(), network.getId(), nicVO.getIPv4Address(), ipaddr);
            }

        } else if (dc.getNetworkType() == NetworkType.Basic || network.getGuestType()  == Network.GuestType.Shared) {
            //handle the basic networks here
            //for basic zone, need to provide the podId to ensure proper ip alloation
            Long podId = null;
            if (dc.getNetworkType() == NetworkType.Basic) {
                podId = vm.getPodIdToDeployIn();
                if (podId == null) {
                    throw new InvalidParameterValueException("vm pod id is null in Basic zone; can't decide the range for ip allocation");
                }
            }

            try {
                ipaddr = _ipAddrMgr.allocatePublicIpForGuestNic(network, podId, ipOwner, ipaddr);
                if (ipaddr == null) {
                    throw new InvalidParameterValueException("Allocating ip to guest nic " + nicVO.getUuid() + " failed, please choose another ip");
                }

                final IPAddressVO newIp = _ipAddressDao.findByIpAndSourceNetworkId(network.getId(), ipaddr);
                final Vlan vlan = _vlanDao.findById(newIp.getVlanId());
                nicVO.setIPv4Gateway(vlan.getVlanGateway());
                nicVO.setIPv4Netmask(vlan.getVlanNetmask());

                final IPAddressVO ip = _ipAddressDao.findByIpAndSourceNetworkId(nicVO.getNetworkId(), nicVO.getIPv4Address());
                if (ip != null) {
                    Transaction.execute(new TransactionCallbackNoReturn() {
                        @Override
                        public void doInTransactionWithoutResult(TransactionStatus status) {
                            _ipAddrMgr.markIpAsUnavailable(ip.getId());
                            _ipAddressDao.unassignIpAddress(ip.getId());
                        }
                    });
                }
            } catch (InsufficientAddressCapacityException e) {
                logger.error("Allocating ip to guest nic " + nicVO.getUuid() + " failed, for insufficient address capacity");
                return null;
            }
        } else {
            throw new InvalidParameterValueException("UpdateVmNicIpCmd is not supported in L2 network");
        }

        logger.debug("Updating IPv4 address of NIC " + nicVO + " to " + ipaddr + "/" + nicVO.getIPv4Netmask() + " with gateway " + nicVO.getIPv4Gateway());
        nicVO.setIPv4Address(ipaddr);
        _nicDao.persist(nicVO);

        return vm;
    }

    private void updatePublicIpDnatVmIp(long vmId, long networkId, String oldIp, String newIp) {
        if (!_networkModel.areServicesSupportedInNetwork(networkId, Service.StaticNat)) {
            return;
        }
        List<IPAddressVO> publicIps = _ipAddressDao.listByAssociatedVmId(vmId);
        for (IPAddressVO publicIp : publicIps) {
            if (oldIp.equals(publicIp.getVmIp()) && publicIp.getAssociatedWithNetworkId() == networkId) {
                publicIp.setVmIp(newIp);
                _ipAddressDao.persist(publicIp);
            }
        }
    }

    private void updateLoadBalancerRulesVmIp(long vmId, long networkId, String oldIp, String newIp) {
        if (!_networkModel.areServicesSupportedInNetwork(networkId, Service.Lb)) {
            return;
        }
        List<LoadBalancerVMMapVO> loadBalancerVMMaps = _loadBalancerVMMapDao.listByInstanceId(vmId);
        for (LoadBalancerVMMapVO map : loadBalancerVMMaps) {
            long lbId = map.getLoadBalancerId();
            FirewallRuleVO rule = _rulesDao.findById(lbId);
            if (oldIp.equals(map.getInstanceIp()) && networkId == rule.getNetworkId()) {
                map.setInstanceIp(newIp);
                _loadBalancerVMMapDao.persist(map);
            }
        }
    }

    private void updatePortForwardingRulesVmIp(long vmId, long networkId, String oldIp, String newIp) {
        if (!_networkModel.areServicesSupportedInNetwork(networkId, Service.PortForwarding)) {
            return;
        }
        List<PortForwardingRuleVO> firewallRules = _portForwardingDao.listByVm(vmId);
        for (PortForwardingRuleVO firewallRule : firewallRules) {
            FirewallRuleVO rule = _rulesDao.findById(firewallRule.getId());
            if (oldIp.equals(firewallRule.getDestinationIpAddress().toString()) && networkId == rule.getNetworkId()) {
                firewallRule.setDestinationIpAddress(new Ip(newIp));
                _portForwardingDao.persist(firewallRule);
            }
        }
    }

    @Override
    @ActionEvent(eventType = EventTypes.EVENT_VM_UPGRADE, eventDescription = "Upgrading VM", async = true)
    public UserVm upgradeVirtualMachine(ScaleVMCmd cmd) throws ResourceUnavailableException, ConcurrentOperationException, ManagementServerException,
    VirtualMachineMigrationException {

        Long vmId = cmd.getId();
        Long newServiceOfferingId = cmd.getServiceOfferingId();
        VirtualMachine vm = (VirtualMachine) this._entityMgr.findById(VirtualMachine.class, vmId);
        if (vm == null) {
            throw new InvalidParameterValueException("Unable to find VM's UUID");
        }
        CallContext.current().setEventDetails("Vm Id: " + vm.getUuid());

        Map<String, String> cmdDetails = cmd.getDetails();

        updateInstanceDetailsMapWithCurrentValuesForAbsentDetails(cmdDetails, vm, newServiceOfferingId);

        boolean result = upgradeVirtualMachine(vmId, newServiceOfferingId, cmdDetails);
        if (result) {
            UserVmVO vmInstance = _vmDao.findById(vmId);
            if (vmInstance.getState().equals(State.Stopped)) {
                // Generate usage event for VM upgrade
                generateUsageEvent(vmInstance, vmInstance.isDisplayVm(), EventTypes.EVENT_VM_UPGRADE);
            }
            return vmInstance;
        } else {
            throw new CloudRuntimeException("Failed to scale the VM");
        }
    }

    @Override
    public boolean upgradeVirtualMachine(Long vmId, Long newServiceOfferingId, Map<String, String> customParameters) throws ResourceUnavailableException,
    ConcurrentOperationException, ManagementServerException, VirtualMachineMigrationException {

        VMInstanceVO vmInstance = _vmInstanceDao.findById(vmId);
        Account caller = CallContext.current().getCallingAccount();
        _accountMgr.checkAccess(caller, null, true, vmInstance);
        if (vmInstance == null) {
            logger.error(String.format("VM instance with id [%s] is null, it is not possible to upgrade a null VM.", vmId));
            return false;
        }

        if (State.Stopped.equals(vmInstance.getState())) {
            upgradeStoppedVirtualMachine(vmId, newServiceOfferingId, customParameters);
            return true;
        }

        if (State.Running.equals(vmInstance.getState())) {
            ServiceOfferingVO newServiceOfferingVO = serviceOfferingDao.findById(newServiceOfferingId);
            VMTemplateVO template = _templateDao.findByIdIncludingRemoved(vmInstance.getTemplateId());
            HostVO instanceHost = _hostDao.findById(vmInstance.getHostId());
            _hostDao.loadHostTags(instanceHost);

            if (!instanceHost.checkHostServiceOfferingAndTemplateTags(newServiceOfferingVO, template)) {
                logger.error(String.format("Cannot upgrade VM [%s] as the new service offering [%s] does not have the required host tags %s.", vmInstance, newServiceOfferingVO,
                        instanceHost.getHostTags()));
                return false;
            }
        }
        return upgradeRunningVirtualMachine(vmId, newServiceOfferingId, customParameters);
    }

    private boolean upgradeRunningVirtualMachine(Long vmId, Long newServiceOfferingId, Map<String, String> customParameters) throws ResourceUnavailableException,
    ConcurrentOperationException, ManagementServerException, VirtualMachineMigrationException {

        Account caller = CallContext.current().getCallingAccount();
        VMInstanceVO vmInstance = _vmInstanceDao.findById(vmId);
        Account owner = _accountDao.findById(vmInstance.getAccountId());

        Set<HypervisorType> supportedHypervisorTypes = new HashSet<>();
        supportedHypervisorTypes.add(HypervisorType.XenServer);
        supportedHypervisorTypes.add(HypervisorType.VMware);
        supportedHypervisorTypes.add(HypervisorType.Simulator);
        supportedHypervisorTypes.add(HypervisorType.KVM);

        HypervisorType vmHypervisorType = vmInstance.getHypervisorType();

        if (!supportedHypervisorTypes.contains(vmHypervisorType)) {
            String message = String.format("Scaling the VM dynamically is not supported for VMs running on Hypervisor [%s].", vmInstance.getHypervisorType());
            logger.info(message);
            throw new InvalidParameterValueException(message);
        }

        _accountMgr.checkAccess(caller, null, true, vmInstance);

        //Check if its a scale "up"
        ServiceOfferingVO newServiceOffering = serviceOfferingDao.findById(newServiceOfferingId);
        if (newServiceOffering.isDynamic()) {
            newServiceOffering.setDynamicFlag(true);
            validateCustomParameters(newServiceOffering, customParameters);
            newServiceOffering = serviceOfferingDao.getComputeOffering(newServiceOffering, customParameters);
        }

        // Check that the specified service offering ID is valid
        _itMgr.checkIfCanUpgrade(vmInstance, newServiceOffering);

        ServiceOfferingVO currentServiceOffering = serviceOfferingDao.findByIdIncludingRemoved(vmInstance.getId(), vmInstance.getServiceOfferingId());
        if (newServiceOffering.isDynamicScalingEnabled() != currentServiceOffering.isDynamicScalingEnabled()) {
            throw new InvalidParameterValueException("Unable to Scale VM: since dynamic scaling enabled flag is not same for new service offering and old service offering");
        }

        validateDiskOfferingChecks(currentServiceOffering, newServiceOffering);

        int newCpu = newServiceOffering.getCpu();
        int newMemory = newServiceOffering.getRamSize();
        int newSpeed = newServiceOffering.getSpeed();
        int currentCpu = currentServiceOffering.getCpu();
        int currentMemory = currentServiceOffering.getRamSize();
        int currentSpeed = currentServiceOffering.getSpeed();
        int memoryDiff = newMemory - currentMemory;
        int cpuDiff = newCpu * newSpeed - currentCpu * currentSpeed;

        // Don't allow to scale when (Any of the new values less than current values) OR (All current and new values are same)
        if ((newSpeed < currentSpeed || newMemory < currentMemory || newCpu < currentCpu) || (newSpeed == currentSpeed && newMemory == currentMemory && newCpu == currentCpu)) {
            String message = String.format("While the VM is running, only scalling up it is supported. New service offering {\"memory\": %s, \"speed\": %s, \"cpu\": %s} should"
              + " have at least one value (ram, speed or cpu) greater than the current values {\"memory\": %s, \"speed\": %s, \"cpu\": %s}.", newMemory, newSpeed, newCpu,
              currentMemory, currentSpeed, currentCpu);

            throw new InvalidParameterValueException(message);
        }

        if (vmHypervisorType.equals(HypervisorType.KVM) && !currentServiceOffering.isDynamic()) {
            String message = String.format("Unable to live scale VM on KVM when current service offering is a \"Fixed Offering\". KVM needs the tag \"maxMemory\" to live scale and it is only configured when VM is deployed with a custom service offering and \"Dynamic Scalable\" is enabled.");
            logger.info(message);
            throw new InvalidParameterValueException(message);
        }

        serviceOfferingDao.loadDetails(currentServiceOffering);
        serviceOfferingDao.loadDetails(newServiceOffering);

        Map<String, String> currentDetails = currentServiceOffering.getDetails();
        Map<String, String> newDetails = newServiceOffering.getDetails();
        String currentVgpuType = currentDetails.get("vgpuType");
        String newVgpuType = newDetails.get("vgpuType");

        if (currentVgpuType != null && (newVgpuType == null || !newVgpuType.equalsIgnoreCase(currentVgpuType))) {
            throw new InvalidParameterValueException(String.format("Dynamic scaling of vGPU type is not supported. VM has vGPU Type: [%s].", currentVgpuType));
        }

        VMTemplateVO template = _templateDao.findByIdIncludingRemoved(vmInstance.getTemplateId());

        // Check resource limits
        if (newCpu > currentCpu) {
            _resourceLimitMgr.checkVmCpuResourceLimit(owner, vmInstance.isDisplay(), newServiceOffering, template, (long)(newCpu - currentCpu));
        }

        if (newMemory > currentMemory) {
            _resourceLimitMgr.checkVmMemoryResourceLimit(caller, vmInstance.isDisplay(), newServiceOffering, template, (long)memoryDiff);
        }

        // Dynamically upgrade the running vms
        boolean success = false;
        if (vmInstance.getState().equals(State.Running)) {
            int retry = _scaleRetry;
            ExcludeList excludes = new ExcludeList();

            // Check zone wide flag
            boolean enableDynamicallyScaleVm = EnableDynamicallyScaleVm.valueIn(vmInstance.getDataCenterId());
            if (!enableDynamicallyScaleVm) {
                throw new PermissionDeniedException("Dynamically scaling virtual machines is disabled for this zone, please contact your admin.");
            }

            // Check vm flag
            if (!vmInstance.isDynamicallyScalable()) {
                throw new CloudRuntimeException(String.format("Unable to scale %s as it does not have tools to support dynamic scaling.", vmInstance.toString()));
            }

            // Check disable threshold for cluster is not crossed
            HostVO host = _hostDao.findById(vmInstance.getHostId());
            if (_capacityMgr.checkIfClusterCrossesThreshold(host.getClusterId(), cpuDiff, memoryDiff)) {
                throw new CloudRuntimeException(String.format("Unable to scale %s due to insufficient resources.", vmInstance.toString()));
            }

            while (retry-- != 0) { // It's != so that it can match -1.
                try {
                    boolean existingHostHasCapacity = false;

                    // Increment CPU and Memory count accordingly.
                    if (newCpu > currentCpu) {
                        _resourceLimitMgr.incrementVmCpuResourceCount(caller.getAccountId(), vmInstance.isDisplay(), newServiceOffering, template, (long)(newCpu - currentCpu));
                    }

                    if (memoryDiff > 0) {
                        _resourceLimitMgr.incrementVmMemoryResourceCount(caller.getAccountId(), vmInstance.isDisplay(), newServiceOffering, template, (long)memoryDiff);
                    }

                    // #1 Check existing host has capacity
                    if (!excludes.shouldAvoid(ApiDBUtils.findHostById(vmInstance.getHostId()))) {
                        existingHostHasCapacity = _capacityMgr.checkIfHostHasCpuCapability(vmInstance.getHostId(), newCpu, newSpeed)
                                && _capacityMgr.checkIfHostHasCapacity(vmInstance.getHostId(), cpuDiff, ByteScaleUtils.mebibytesToBytes(memoryDiff), false,
                                        _capacityMgr.getClusterOverProvisioningFactor(host.getClusterId(), Capacity.CAPACITY_TYPE_CPU),
                                        _capacityMgr.getClusterOverProvisioningFactor(host.getClusterId(), Capacity.CAPACITY_TYPE_MEMORY), false);
                        excludes.addHost(vmInstance.getHostId());
                    }

                    // #2 migrate the vm if host doesn't have capacity or is in avoid set
                    if (!existingHostHasCapacity) {
                        _itMgr.findHostAndMigrate(vmInstance.getUuid(), newServiceOfferingId, customParameters, excludes);
                    }

                    // #3 resize or migrate the root volume if required
                    DiskOfferingVO newDiskOffering = _diskOfferingDao.findById(newServiceOffering.getDiskOfferingId());
                    changeDiskOfferingForRootVolume(vmId, newDiskOffering, customParameters, vmInstance.getDataCenterId());

                    // #4 scale the vm now
                    vmInstance = _vmInstanceDao.findById(vmId);
                    _itMgr.reConfigureVm(vmInstance.getUuid(), currentServiceOffering, newServiceOffering, customParameters, existingHostHasCapacity);
                    success = true;
                    return success;
                } catch (InsufficientCapacityException | ResourceUnavailableException | ConcurrentOperationException e) {
                    logger.error(String.format("Unable to scale %s due to [%s].", vmInstance.toString(), e.getMessage()), e);
                } finally {
                    if (!success) {
                        // Decrement CPU and Memory count accordingly.
                        if (newCpu > currentCpu) {
                            _resourceLimitMgr.decrementVmCpuResourceCount(caller.getAccountId(), vmInstance.isDisplay(), newServiceOffering, template, (long)(newCpu - currentCpu));
                        }

                        if (memoryDiff > 0) {
                            _resourceLimitMgr.decrementVmMemoryResourceCount(caller.getAccountId(), vmInstance.isDisplay(), newServiceOffering, template, (long)memoryDiff);
                        }
                    }
                }
            }
        }
        return success;
    }

    protected void validateDiskOfferingChecks(ServiceOfferingVO currentServiceOffering, ServiceOfferingVO newServiceOffering) {
        if (currentServiceOffering.getDiskOfferingStrictness() != newServiceOffering.getDiskOfferingStrictness()) {
            throw new InvalidParameterValueException("Unable to Scale VM, since disk offering strictness flag is not same for new service offering and old service offering");
        }

        if (currentServiceOffering.getDiskOfferingStrictness() && currentServiceOffering.getDiskOfferingId() != newServiceOffering.getDiskOfferingId()) {
            throw new InvalidParameterValueException("Unable to Scale VM, since disk offering id associated with the old service offering is not same for new service offering");
        }

        DiskOfferingVO currentRootDiskOffering = _diskOfferingDao.findByIdIncludingRemoved(currentServiceOffering.getDiskOfferingId());
        DiskOfferingVO newRootDiskOffering = _diskOfferingDao.findById(newServiceOffering.getDiskOfferingId());

        if (currentRootDiskOffering.getEncrypt() != newRootDiskOffering.getEncrypt()) {
            throw new InvalidParameterValueException("Cannot change volume encryption type via service offering change");
        }
    }

    private void changeDiskOfferingForRootVolume(Long vmId, DiskOfferingVO newDiskOffering, Map<String, String> customParameters, Long zoneId) throws ResourceAllocationException {

        if (!AllowDiskOfferingChangeDuringScaleVm.valueIn(zoneId)) {
            if (logger.isDebugEnabled()) {
                logger.debug(String.format("Changing the disk offering of the root volume during the compute offering change operation is disabled. Please check the setting [%s].", AllowDiskOfferingChangeDuringScaleVm.key()));
            }
            return;
        }

        List<VolumeVO> vols = _volsDao.findReadyAndAllocatedRootVolumesByInstance(vmId);

        for (final VolumeVO rootVolumeOfVm : vols) {
            DiskOfferingVO currentRootDiskOffering = _diskOfferingDao.findById(rootVolumeOfVm.getDiskOfferingId());
            Long rootDiskSize= null;
            Long rootDiskSizeBytes = null;
            if (customParameters.containsKey(ApiConstants.ROOT_DISK_SIZE)) {
                rootDiskSize = Long.parseLong(customParameters.get(ApiConstants.ROOT_DISK_SIZE));
                rootDiskSizeBytes = rootDiskSize << 30;
            }
            if (currentRootDiskOffering.getId() == newDiskOffering.getId() &&
                    (!newDiskOffering.isCustomized() || (newDiskOffering.isCustomized() && Objects.equals(rootVolumeOfVm.getSize(), rootDiskSizeBytes)))) {
                if (logger.isDebugEnabled()) {
                    logger.debug(String.format("Volume %s is already having disk offering %s", rootVolumeOfVm, newDiskOffering.getUuid()));
                }
                continue;
            }
            HypervisorType hypervisorType = _volsDao.getHypervisorType(rootVolumeOfVm.getId());
            if (HypervisorType.Simulator != hypervisorType) {
                Long minIopsInNewDiskOffering = null;
                Long maxIopsInNewDiskOffering = null;
                boolean autoMigrate = false;
                boolean shrinkOk = false;
                if (customParameters.containsKey(MIN_IOPS)) {
                    minIopsInNewDiskOffering = Long.parseLong(customParameters.get(MIN_IOPS));
                }
                if (customParameters.containsKey(MAX_IOPS)) {
                    minIopsInNewDiskOffering = Long.parseLong(customParameters.get(MAX_IOPS));
                }
                if (customParameters.containsKey(ApiConstants.AUTO_MIGRATE)) {
                    autoMigrate = Boolean.parseBoolean(customParameters.get(ApiConstants.AUTO_MIGRATE));
                }
                if (customParameters.containsKey(ApiConstants.SHRINK_OK)) {
                    shrinkOk = Boolean.parseBoolean(customParameters.get(ApiConstants.SHRINK_OK));
                }
                ChangeOfferingForVolumeCmd changeOfferingForVolumeCmd = new ChangeOfferingForVolumeCmd(rootVolumeOfVm.getId(), newDiskOffering.getId(), minIopsInNewDiskOffering, maxIopsInNewDiskOffering, autoMigrate, shrinkOk);
                if (rootDiskSize != null) {
                    changeOfferingForVolumeCmd.setSize(rootDiskSize);
                }
                Volume result = _volumeService.changeDiskOfferingForVolume(changeOfferingForVolumeCmd);
                if (result == null) {
                    throw new CloudRuntimeException("Failed to change disk offering of the root volume");
                }
            } else if (newDiskOffering.getDiskSize() > 0 && currentRootDiskOffering.getDiskSize() != newDiskOffering.getDiskSize()) {
                throw new InvalidParameterValueException("Hypervisor " + hypervisorType + " does not support volume resize");
            }
        }
    }

    @Override
    public HashMap<String, VolumeStatsEntry> getVolumeStatistics(long clusterId, String poolUuid, StoragePoolType poolType,  int timeout) {
        List<HostVO> neighbors = _resourceMgr.listHostsInClusterByStatus(clusterId, Status.Up);
        StoragePoolVO storagePool = _storagePoolDao.findPoolByUUID(poolUuid);
        HashMap<String, VolumeStatsEntry> volumeStatsByUuid = new HashMap<>();

        for (HostVO neighbor : neighbors) {

            // - zone wide storage for specific hypervisortypes
            if ((ScopeType.ZONE.equals(storagePool.getScope()) && storagePool.getHypervisor() != neighbor.getHypervisorType())) {
                // skip this neighbour if their hypervisor type is not the same as that of the store
                continue;
            }

            List<String> volumeLocators = getVolumesByHost(neighbor, storagePool);
            if (!CollectionUtils.isEmpty(volumeLocators)) {

                GetVolumeStatsCommand cmd = new GetVolumeStatsCommand(poolType, poolUuid, volumeLocators);
                Answer answer = null;

                DataStoreProvider storeProvider = _dataStoreProviderMgr
                        .getDataStoreProvider(storagePool.getStorageProviderName());
                DataStoreDriver storeDriver = storeProvider.getDataStoreDriver();

                if (storeDriver instanceof PrimaryDataStoreDriver && ((PrimaryDataStoreDriver) storeDriver).canProvideVolumeStats()) {
                    // Get volume stats from the pool directly instead of sending cmd to host
                    answer = storageManager.getVolumeStats(storagePool, cmd);
                } else {
                    if (timeout > 0) {
                        cmd.setWait(timeout/1000);
                    }

                    answer = _agentMgr.easySend(neighbor.getId(), cmd);
                }

                if (answer != null && answer instanceof GetVolumeStatsAnswer){
                    GetVolumeStatsAnswer volstats = (GetVolumeStatsAnswer)answer;
                    if (volstats.getVolumeStats() != null) {
                        volumeStatsByUuid.putAll(volstats.getVolumeStats());
                    }
                }
            }
        }
        return volumeStatsByUuid.size() > 0 ? volumeStatsByUuid : null;
    }

    private List<String> getVolumesByHost(HostVO host, StoragePool pool){
        List<VMInstanceVO> vmsPerHost = _vmInstanceDao.listByHostId(host.getId());
        return vmsPerHost.stream()
                .flatMap(vm -> _volsDao.findByInstanceIdAndPoolId(vm.getId(),pool.getId()).stream().map(vol ->
                vol.getState() == Volume.State.Ready ? (vol.getFormat() == ImageFormat.OVA ? vol.getChainInfo() : vol.getPath()) : null).filter(Objects::nonNull))
                .collect(Collectors.toList());
    }

    @Override
    @DB
    @ActionEvent(eventType = EventTypes.EVENT_VM_RECOVER, eventDescription = "Recovering VM")
    public UserVm recoverVirtualMachine(RecoverVMCmd cmd) throws ResourceAllocationException, CloudRuntimeException {

        final Long vmId = cmd.getId();
        Account caller = CallContext.current().getCallingAccount();
        final Long userId = caller.getAccountId();

        // Verify input parameters
        final UserVmVO vm = _vmDao.findById(vmId);

        if (vm == null) {
            throw new InvalidParameterValueException("unable to find a virtual machine with id " + vmId);
        }

        // When trying to expunge, permission is denied when the caller is not an admin and the AllowUserExpungeRecoverVm is false for the caller.
        if (!_accountMgr.isAdmin(userId) && !AllowUserExpungeRecoverVm.valueIn(userId)) {
            throw new PermissionDeniedException("Recovering a vm can only be done by an Admin. Or when the allow.user.expunge.recover.vm key is set.");
        }

        if (vm.getRemoved() != null) {
            if (logger.isDebugEnabled()) {
                logger.debug("Unable to find vm or vm is removed: " + vmId);
            }
            throw new InvalidParameterValueException("Unable to find vm by id " + vmId);
        }

        if (vm.getState() != State.Destroyed) {
            if (logger.isDebugEnabled()) {
                logger.debug("vm is not in the right state: " + vmId);
            }
            throw new InvalidParameterValueException("Vm with id " + vmId + " is not in the right state");
        }

        if (logger.isDebugEnabled()) {
            logger.debug("Recovering vm " + vmId);
        }

        Transaction.execute(new TransactionCallbackWithExceptionNoReturn<ResourceAllocationException>() {
            @Override public void doInTransactionWithoutResult(TransactionStatus status) throws ResourceAllocationException {

                Account account = _accountDao.lockRow(vm.getAccountId(), true);

                // if the account is deleted, throw error
                if (account.getRemoved() != null) {
                    throw new CloudRuntimeException("Unable to recover VM as the account is deleted");
                }

                // Get serviceOffering for Virtual Machine
                ServiceOfferingVO serviceOffering = serviceOfferingDao.findById(vm.getId(), vm.getServiceOfferingId());
                VMTemplateVO template = _templateDao.findByIdIncludingRemoved(vm.getTemplateId());

                // First check that the maximum number of UserVMs, CPU and Memory limit for the given
                // accountId will not be exceeded
                if (! VirtualMachineManager.ResourceCountRunningVMsonly.value()) {
                    resourceLimitService.checkVmResourceLimit(account, vm.isDisplayVm(), serviceOffering, template);
                }

                _haMgr.cancelDestroy(vm, vm.getHostId());

                try {
                    if (!_itMgr.stateTransitTo(vm, VirtualMachine.Event.RecoveryRequested, null)) {
                        logger.debug("Unable to recover the vm because it is not in the correct state: " + vmId);
                        throw new InvalidParameterValueException("Unable to recover the vm because it is not in the correct state: " + vmId);
                    }
                } catch (NoTransitionException e) {
                    throw new InvalidParameterValueException("Unable to recover the vm because it is not in the correct state: " + vmId);
                }

                // Recover the VM's disks
                List<VolumeVO> volumes = _volsDao.findByInstance(vmId);
                for (VolumeVO volume : volumes) {
                    if (volume.getVolumeType().equals(Volume.Type.ROOT)) {
                        recoverRootVolume(volume, vmId);
                        break;
                    }
                }

                //Update Resource Count for the given account
                resourceCountIncrement(account.getId(), vm.isDisplayVm(), serviceOffering, template);
            }
        });

        return _vmDao.findById(vmId);
    }

    protected void recoverRootVolume(VolumeVO volume, Long vmId) {
        if (Volume.State.Destroy.equals(volume.getState())) {
            _volumeService.recoverVolume(volume.getId());
            _volsDao.attachVolume(volume.getId(), vmId, ROOT_DEVICE_ID);
        } else {
            _volumeService.publishVolumeCreationUsageEvent(volume);
        }
    }

    @Override
    public boolean configure(String name, Map<String, Object> params) throws ConfigurationException {
        _name = name;

        if (_configDao == null) {
            throw new ConfigurationException("Unable to get the configuration dao.");
        }

        Map<String, String> configs = _configDao.getConfiguration("AgentManager", params);

        _instance = configs.get("instance.name");
        if (_instance == null) {
            _instance = "DEFAULT";
        }

        String workers = configs.get("expunge.workers");
        int wrks = NumbersUtil.parseInt(workers, 10);
        capacityReleaseInterval = NumbersUtil.parseInt(_configDao.getValue(Config.CapacitySkipcountingHours.key()), 3600);

        String time = configs.get("expunge.interval");
        _expungeInterval = NumbersUtil.parseInt(time, 86400);
        time = configs.get("expunge.delay");
        _expungeDelay = NumbersUtil.parseInt(time, _expungeInterval);

        _executor = Executors.newScheduledThreadPool(wrks, new NamedThreadFactory("UserVm-Scavenger"));

        String vmIpWorkers = configs.get(VmIpFetchTaskWorkers.value());
        int vmipwrks = NumbersUtil.parseInt(vmIpWorkers, 10);

        _vmIpFetchExecutor =   Executors.newScheduledThreadPool(vmipwrks, new NamedThreadFactory("UserVm-ipfetch"));

        String aggregationRange = configs.get("usage.stats.job.aggregation.range");
        int _usageAggregationRange  = NumbersUtil.parseInt(aggregationRange, 1440);
        int HOURLY_TIME = 60;
        final int DAILY_TIME = 60 * 24;
        if (_usageAggregationRange == DAILY_TIME) {
            _dailyOrHourly = true;
        } else if (_usageAggregationRange == HOURLY_TIME) {
            _dailyOrHourly = true;
        } else {
            _dailyOrHourly = false;
        }

        _itMgr.registerGuru(VirtualMachine.Type.User, this);

        VirtualMachine.State.getStateMachine().registerListener(new UserVmStateListener(_usageEventDao, _networkDao, _nicDao, serviceOfferingDao, _vmDao, this, _configDao));

        String value = _configDao.getValue(Config.SetVmInternalNameUsingDisplayName.key());
        _instanceNameFlag = (value == null) ? false : Boolean.parseBoolean(value);

        _scaleRetry = NumbersUtil.parseInt(configs.get(Config.ScaleRetry.key()), 2);

        _vmIpFetchThreadExecutor = Executors.newFixedThreadPool(VmIpFetchThreadPoolMax.value(), new NamedThreadFactory("vmIpFetchThread"));

        logger.info("User VM Manager is configured.");

        return true;
    }

    @Override
    public String getName() {
        return _name;
    }

    @Override
    public boolean start() {
        _executor.scheduleWithFixedDelay(new ExpungeTask(), _expungeInterval, _expungeInterval, TimeUnit.SECONDS);
        _vmIpFetchExecutor.scheduleWithFixedDelay(new VmIpFetchTask(), VmIpFetchWaitInterval.value(), VmIpFetchWaitInterval.value(), TimeUnit.SECONDS);
        loadVmDetailsInMapForExternalDhcpIp();
        return true;
    }

    private void loadVmDetailsInMapForExternalDhcpIp() {

        List<NetworkVO> networks = _networkDao.listByGuestType(Network.GuestType.Shared);

        for (NetworkVO network: networks) {
            if(_networkModel.isSharedNetworkWithoutServices(network.getId())) {
                List<NicVO> nics = _nicDao.listByNetworkId(network.getId());

                for (NicVO nic : nics) {
                    if (nic.getIPv4Address() == null) {
                        long nicId = nic.getId();
                        long vmId = nic.getInstanceId();
                        VMInstanceVO vmInstance = _vmInstanceDao.findById(vmId);

                        // only load running vms. For stopped vms get loaded on starting
                        if (vmInstance != null && vmInstance.getState() == State.Running) {
                            VmAndCountDetails vmAndCount = new VmAndCountDetails(vmId, VmIpFetchTrialMax.value());
                            vmIdCountMap.put(nicId, vmAndCount);
                        }
                    }
                }
            }
        }
    }

    @Override
    public boolean stop() {
        _executor.shutdown();
        _vmIpFetchExecutor.shutdown();
        return true;
    }

    public String getRandomPrivateTemplateName() {
        return UUID.randomUUID().toString();
    }

    @Override
    public boolean expunge(UserVmVO vm) {
        vm = _vmDao.acquireInLockTable(vm.getId());
        if (vm == null) {
            return false;
        }
        try {

            if (vm.getBackupOfferingId() != null) {
                List<Backup> backupsForVm = backupDao.listByVmId(vm.getDataCenterId(), vm.getId());
                if (CollectionUtils.isEmpty(backupsForVm)) {
                    backupManager.removeVMFromBackupOffering(vm.getId(), true);
                } else {
                    throw new CloudRuntimeException(String.format("This VM [uuid: %s, name: %s] has a "
                            + "Backup Offering [id: %s, external id: %s] with %s backups. Please, remove the backup offering "
                            + "before proceeding to VM exclusion!", vm.getUuid(), vm.getInstanceName(), vm.getBackupOfferingId(),
                            vm.getBackupExternalId(), backupsForVm.size()));
                }
            }

            autoScaleManager.removeVmFromVmGroup(vm.getId());

            releaseNetworkResourcesOnExpunge(vm.getId());

            List<VolumeVO> rootVol = _volsDao.findByInstanceAndType(vm.getId(), Volume.Type.ROOT);
            // expunge the vm
            _itMgr.advanceExpunge(vm.getUuid());

            // Only if vm is not expunged already, cleanup it's resources
            if (vm.getRemoved() == null) {
                // Cleanup vm resources - all the PF/LB/StaticNat rules
                // associated with vm
                logger.debug("Starting cleaning up vm " + vm + " resources...");
                if (cleanupVmResources(vm.getId())) {
                    logger.debug("Successfully cleaned up vm " + vm + " resources as a part of expunge process");
                } else {
                    logger.warn("Failed to cleanup resources as a part of vm " + vm + " expunge");
                    return false;
                }

                if (vm.getUserDataId() != null) {
                    vm.setUserDataId(null);
                    _vmDao.update(vm.getId(), vm);
                }

                _vmDao.remove(vm.getId());
            }

            return true;

        } catch (ResourceUnavailableException e) {
            logger.warn("Unable to expunge  " + vm, e);
            return false;
        } catch (OperationTimedoutException e) {
            logger.warn("Operation time out on expunging " + vm, e);
            return false;
        } catch (ConcurrentOperationException e) {
            logger.warn("Concurrent operations on expunging " + vm, e);
            return false;
        } finally {
            _vmDao.releaseFromLockTable(vm.getId());
        }
    }

    /**
     * Release network resources, it was done on vm stop previously.
     * @param id vm id
     * @throws ConcurrentOperationException
     * @throws ResourceUnavailableException
     */
    private void releaseNetworkResourcesOnExpunge(long id) throws ConcurrentOperationException, ResourceUnavailableException {
        final VMInstanceVO vmInstance = _vmDao.findById(id);
        if (vmInstance != null){
            final VirtualMachineProfile profile = new VirtualMachineProfileImpl(vmInstance);
            _networkMgr.release(profile, false);
        }
        else {
            logger.error("Couldn't find vm with id = " + id + ", unable to release network resources");
        }
    }

    private boolean cleanupVmResources(long vmId) {
        boolean success = true;
        // Remove vm from security groups
        _securityGroupMgr.removeInstanceFromGroups(vmId);

        // Remove vm from instance group
        removeInstanceFromInstanceGroup(vmId);

        // cleanup firewall rules
        if (_firewallMgr.revokeFirewallRulesForVm(vmId)) {
            logger.debug("Firewall rules are removed successfully as a part of vm id=" + vmId + " expunge");
        } else {
            success = false;
            logger.warn("Fail to remove firewall rules as a part of vm id=" + vmId + " expunge");
        }

        // cleanup port forwarding rules
        VMInstanceVO vmInstanceVO = _vmInstanceDao.findById(vmId);
        NsxProviderVO nsx = nsxProviderDao.findByZoneId(vmInstanceVO.getDataCenterId());
        if (Objects.isNull(nsx) || Objects.isNull(kubernetesClusterHelpers.get(0).findByVmId(vmId))) {
            if (_rulesMgr.revokePortForwardingRulesForVm(vmId)) {
                logger.debug("Port forwarding rules are removed successfully as a part of vm id=" + vmId + " expunge");
            } else {
                success = false;
                logger.warn("Fail to remove port forwarding rules as a part of vm id=" + vmId + " expunge");
            }
        }

        // cleanup load balancer rules
        if (_lbMgr.removeVmFromLoadBalancers(vmId)) {
            logger.debug("Removed vm id=" + vmId + " from all load balancers as a part of expunge process");
        } else {
            success = false;
            logger.warn("Fail to remove vm id=" + vmId + " from load balancers as a part of expunge process");
        }

        // If vm is assigned to static nat, disable static nat for the ip
        // address and disassociate ip if elasticIP is enabled
        List<IPAddressVO> ips = _ipAddressDao.findAllByAssociatedVmId(vmId);

        for (IPAddressVO ip : ips) {
            try {
                if (_rulesMgr.disableStaticNat(ip.getId(), _accountMgr.getAccount(Account.ACCOUNT_ID_SYSTEM), User.UID_SYSTEM, true)) {
                    logger.debug("Disabled 1-1 nat for ip address " + ip + " as a part of vm id=" + vmId + " expunge");
                } else {
                    logger.warn("Failed to disable static nat for ip address " + ip + " as a part of vm id=" + vmId + " expunge");
                    success = false;
                }
            } catch (ResourceUnavailableException e) {
                success = false;
                logger.warn("Failed to disable static nat for ip address " + ip + " as a part of vm id=" + vmId + " expunge because resource is unavailable", e);
            }
        }

        return success;
    }

    @Override
    public void deletePrivateTemplateRecord(Long templateId) {
        if (templateId != null) {
            _templateDao.remove(templateId);
        }
    }

    // used for vm transitioning to error state
    private void updateVmStateForFailedVmCreation(Long vmId, Long hostId) {

        UserVmVO vm = _vmDao.findById(vmId);

        if (vm != null) {
            if (vm.getState().equals(State.Stopped)) {
                logger.debug("Destroying vm " + vm + " as it failed to create on Host with Id:" + hostId);
                try {
                    _itMgr.stateTransitTo(vm, VirtualMachine.Event.OperationFailedToError, null);
                } catch (NoTransitionException e1) {
                    logger.warn(e1.getMessage());
                }
                // destroy associated volumes for vm in error state
                // get all volumes in non destroyed state
                List<VolumeVO> volumesForThisVm = _volsDao.findUsableVolumesForInstance(vm.getId());
                for (VolumeVO volume : volumesForThisVm) {
                    if (volume.getState() != Volume.State.Destroy) {
                        volumeMgr.destroyVolume(volume);
                    }
                }
                String msg = "Failed to deploy Vm with Id: " + vmId + ", on Host with Id: " + hostId;
                _alertMgr.sendAlert(AlertManager.AlertType.ALERT_TYPE_USERVM, vm.getDataCenterId(), vm.getPodIdToDeployIn(), msg, msg);

                // Get serviceOffering and template for Virtual Machine
                ServiceOfferingVO offering = serviceOfferingDao.findById(vm.getId(), vm.getServiceOfferingId());
                VMTemplateVO template = _templateDao.findByIdIncludingRemoved(vm.getTemplateId());

                // Update Resource Count for the given account
                resourceCountDecrement(vm.getAccountId(), vm.isDisplayVm(), offering, template);
            }
        }
    }



    private class VmIpFetchTask extends ManagedContextRunnable {

        @Override
        protected void runInContext() {
            GlobalLock scanLock = GlobalLock.getInternLock("vmIpFetch");
            try {
                if (scanLock.lock(ACQUIRE_GLOBAL_LOCK_TIMEOUT_FOR_COOPERATION)) {
                    try {

                        for (Entry<Long, VmAndCountDetails> entry:   vmIdCountMap.entrySet()) {
                            long nicId = entry.getKey();
                            VmAndCountDetails vmIdAndCount = entry.getValue();
                            long vmId = vmIdAndCount.getVmId();

                            if (vmIdAndCount.getRetrievalCount() <= 0) {
                                vmIdCountMap.remove(nicId);
                                logger.debug("Vm " + vmId +" nic "+nicId + " count is zero .. removing vm nic from map ");

                                ActionEventUtils.onActionEvent(User.UID_SYSTEM, Account.ACCOUNT_ID_SYSTEM,
                                        Domain.ROOT_DOMAIN, EventTypes.EVENT_NETWORK_EXTERNAL_DHCP_VM_IPFETCH,
                                        "VM " + vmId + " nic id "+ nicId + " ip addr fetch failed ", vmId, ApiCommandResourceType.VirtualMachine.toString());

                                continue;
                            }


                            UserVm userVm = _vmDao.findById(vmId);
                            VMInstanceVO vmInstance = _vmInstanceDao.findById(vmId);
                            NicVO nicVo = _nicDao.findById(nicId);
                            NetworkVO network = _networkDao.findById(nicVo.getNetworkId());

                            VirtualMachineProfile vmProfile = new VirtualMachineProfileImpl(userVm);
                            VirtualMachine vm = vmProfile.getVirtualMachine();
                            boolean isWindows = _guestOSCategoryDao.findById(_guestOSDao.findById(vm.getGuestOSId()).getCategoryId()).getName().equalsIgnoreCase("Windows");

                            _vmIpFetchThreadExecutor.execute(new VmIpAddrFetchThread(vmId, nicId, vmInstance.getInstanceName(),
                                    isWindows, vm.getHostId(), network.getCidr()));

                        }
                    } catch (Exception e) {
                        logger.error("Caught the Exception in VmIpFetchTask", e);
                    } finally {
                        scanLock.unlock();
                    }
                }
            } finally {
                scanLock.releaseRef();
            }

        }
    }


    private class ExpungeTask extends ManagedContextRunnable {
        public ExpungeTask() {
        }

        @Override
        protected void runInContext() {
            GlobalLock scanLock = GlobalLock.getInternLock("UserVMExpunge");
            try {
                if (scanLock.lock(ACQUIRE_GLOBAL_LOCK_TIMEOUT_FOR_COOPERATION)) {
                    try {
                        List<UserVmVO> vms = _vmDao.findDestroyedVms(new Date(System.currentTimeMillis() - ((long)_expungeDelay << 10)));
                        if (logger.isInfoEnabled()) {
                            if (vms.size() == 0) {
                                logger.trace("Found " + vms.size() + " vms to expunge.");
                            } else {
                                logger.info("Found " + vms.size() + " vms to expunge.");
                            }
                        }
                        for (UserVmVO vm : vms) {
                            try {
                                expungeVm(vm.getId());
                            } catch (Exception e) {
                                logger.warn("Unable to expunge " + vm, e);
                            }
                        }
                    } catch (Exception e) {
                        logger.error("Caught the following Exception", e);
                    } finally {
                        scanLock.unlock();
                    }
                }
            } finally {
                scanLock.releaseRef();
            }
        }
    }

    private void verifyVmLimits(UserVmVO vmInstance, Map<String, String> details) {
        Account owner = _accountDao.findById(vmInstance.getAccountId());
        if (owner == null) {
            throw new InvalidParameterValueException("The owner of " + vmInstance + " does not exist: " + vmInstance.getAccountId());
        }

        long newCpu = NumberUtils.toLong(details.get(VmDetailConstants.CPU_NUMBER));
        long newMemory = NumberUtils.toLong(details.get(VmDetailConstants.MEMORY));
        ServiceOfferingVO currentServiceOffering = serviceOfferingDao.findByIdIncludingRemoved(vmInstance.getId(), vmInstance.getServiceOfferingId());
        ServiceOfferingVO svcOffering = serviceOfferingDao.findById(vmInstance.getServiceOfferingId());
        boolean isDynamic = currentServiceOffering.isDynamic();
        if (isDynamic) {
            Map<String, String> customParameters = new HashMap<>();
            customParameters.put(VmDetailConstants.CPU_NUMBER, String.valueOf(newCpu));
            customParameters.put(VmDetailConstants.MEMORY, String.valueOf(newMemory));
            if (svcOffering.isCustomCpuSpeedSupported()) {
                customParameters.put(VmDetailConstants.CPU_SPEED, details.get(VmDetailConstants.CPU_SPEED));
            }
            validateCustomParameters(svcOffering, customParameters);
        }
        if (VirtualMachineManager.ResourceCountRunningVMsonly.value()) {
            return;
        }
        long currentCpu = currentServiceOffering.getCpu();
        long currentMemory = currentServiceOffering.getRamSize();
        VMTemplateVO template = _templateDao.findByIdIncludingRemoved(vmInstance.getTemplateId());
        try {
            if (newCpu > currentCpu) {
                _resourceLimitMgr.checkVmCpuResourceLimit(owner, vmInstance.isDisplay(), svcOffering, template, newCpu - currentCpu);
            }
            if (newMemory > currentMemory) {
                _resourceLimitMgr.checkVmMemoryResourceLimit(owner, vmInstance.isDisplay(), svcOffering, template, newMemory - currentMemory);
            }
        } catch (ResourceAllocationException e) {
            logger.error(String.format("Failed to updated VM due to: %s", e.getLocalizedMessage()));
            throw new InvalidParameterValueException(e.getLocalizedMessage());
        }

        if (newCpu > currentCpu) {
            _resourceLimitMgr.incrementVmCpuResourceCount(owner.getAccountId(), vmInstance.isDisplay(), svcOffering, template, newCpu - currentCpu);
        } else if (newCpu > 0 && currentCpu > newCpu){
            _resourceLimitMgr.decrementVmCpuResourceCount(owner.getAccountId(), vmInstance.isDisplay(), svcOffering, template, currentCpu - newCpu);
        }
        if (newMemory > currentMemory) {
            _resourceLimitMgr.incrementVmMemoryResourceCount(owner.getAccountId(), vmInstance.isDisplay(), svcOffering, template, newMemory - currentMemory);
        } else if (newMemory > 0 && currentMemory > newMemory){
            _resourceLimitMgr.decrementVmMemoryResourceCount(owner.getAccountId(), vmInstance.isDisplay(), svcOffering, template, currentMemory - newMemory);
        }
    }

    @Override
    @ActionEvent(eventType = EventTypes.EVENT_VM_UPDATE, eventDescription = "updating Vm")
    public UserVm updateVirtualMachine(UpdateVMCmd cmd) throws ResourceUnavailableException, InsufficientCapacityException {
        validateInputsAndPermissionForUpdateVirtualMachineCommand(cmd);

        String displayName = cmd.getDisplayName();
        String group = cmd.getGroup();
        Boolean ha = cmd.getHaEnable();
        Boolean isDisplayVm = cmd.getDisplayVm();
        Long id = cmd.getId();
        Long osTypeId = cmd.getOsTypeId();
        Boolean isDynamicallyScalable = cmd.isDynamicallyScalable();
        String hostName = cmd.getHostName();
        Map<String,String> details = cmd.getDetails();
        List<Long> securityGroupIdList = getSecurityGroupIdList(cmd);
        boolean cleanupDetails = cmd.isCleanupDetails();
        String extraConfig = cmd.getExtraConfig();

        UserVmVO vmInstance = _vmDao.findById(cmd.getId());
        VMTemplateVO template = _templateDao.findById(vmInstance.getTemplateId());
        if (MapUtils.isNotEmpty(details) || cmd.isCleanupDetails()) {
            if (template != null && template.isDeployAsIs()) {
                throw new CloudRuntimeException("Detail settings are read from OVA, it cannot be changed by API call.");
            }
        }
        String userData = cmd.getUserData();
        Long userDataId = cmd.getUserdataId();
        String userDataDetails = null;
        if (MapUtils.isNotEmpty(cmd.getUserdataDetails())) {
            userDataDetails = cmd.getUserdataDetails().toString();
        }
        userData = finalizeUserData(userData, userDataId, template);

        long accountId = vmInstance.getAccountId();

        if (isDisplayVm != null && isDisplayVm != vmInstance.isDisplay()) {
            updateDisplayVmFlag(isDisplayVm, id, vmInstance);
        }
        final Account caller = CallContext.current().getCallingAccount();
        final List<String> userDenyListedSettings = Stream.of(QueryService.UserVMDeniedDetails.value().split(","))
                .map(item -> (item).trim())
                .collect(Collectors.toList());
        final List<String> userReadOnlySettings = Stream.of(QueryService.UserVMReadOnlyDetails.value().split(","))
                .map(item -> (item).trim())
                .collect(Collectors.toList());
        List<UserVmDetailVO> existingDetails = userVmDetailsDao.listDetails(id);
        if (cleanupDetails){
            if (caller != null && caller.getType() == Account.Type.ADMIN) {
                for (final UserVmDetailVO detail : existingDetails) {
                    if (detail != null && detail.isDisplay() && !isExtraConfig(detail.getName())) {
                        userVmDetailsDao.removeDetail(id, detail.getName());
                    }
                }
            } else {
                for (final UserVmDetailVO detail : existingDetails) {
                    if (detail != null && !userDenyListedSettings.contains(detail.getName())
                            && !userReadOnlySettings.contains(detail.getName()) && detail.isDisplay()
                            && !isExtraConfig(detail.getName())) {
                        userVmDetailsDao.removeDetail(id, detail.getName());
                    }
                }
            }
        } else {
            if (MapUtils.isNotEmpty(details)) {
                if (details.containsKey("extraconfig")) {
                    throw new InvalidParameterValueException("'extraconfig' should not be included in details as key");
                }

                details.entrySet().removeIf(detail -> isExtraConfig(detail.getKey()));

                if (caller != null && caller.getType() != Account.Type.ADMIN) {
                    // Ensure denied or read-only detail is not passed by non-root-admin user
                    for (final String detailName : details.keySet()) {
                        if (userDenyListedSettings.contains(detailName)) {
                            throw new InvalidParameterValueException("You're not allowed to add or edit the restricted setting: " + detailName);
                        }
                        if (userReadOnlySettings.contains(detailName)) {
                            throw new InvalidParameterValueException("You're not allowed to add or edit the read-only setting: " + detailName);
                        }
                        if (existingDetails.stream().anyMatch(d -> Objects.equals(d.getName(), detailName) && !d.isDisplay())){
                            throw new InvalidParameterValueException("You're not allowed to add or edit the non-displayable setting: " + detailName);
                        }
                    }
                    // Add any existing user denied or read-only details. We do it here because admins would already provide these (or can delete them).
                    for (final UserVmDetailVO detail : existingDetails) {
                        if (userDenyListedSettings.contains(detail.getName()) || userReadOnlySettings.contains(detail.getName())) {
                            details.put(detail.getName(), detail.getValue());
                        }
                    }
                }

                // ensure details marked as non-displayable are maintained, regardless of admin or not
                for (final UserVmDetailVO existingDetail : existingDetails) {
                    if (!existingDetail.isDisplay() || isExtraConfig(existingDetail.getName())) {
                        details.put(existingDetail.getName(), existingDetail.getValue());
                    }
                }

                verifyVmLimits(vmInstance, details);
                vmInstance.setDetails(details);
                _vmDao.saveDetails(vmInstance);
            }
            if (StringUtils.isNotBlank(extraConfig)) {
                if (EnableAdditionalVmConfig.valueIn(accountId)) {
                    logger.info("Adding extra configuration to user vm: " + vmInstance.getUuid());
                    addExtraConfig(vmInstance, extraConfig);
                } else {
                    throw new InvalidParameterValueException("attempted setting extraconfig but enable.additional.vm.configuration is disabled");
                }
            }
        }
        return updateVirtualMachine(id, displayName, group, ha, isDisplayVm, osTypeId, userData, userDataId, userDataDetails, isDynamicallyScalable,
                cmd.getHttpMethod(), cmd.getCustomId(), hostName, cmd.getInstanceName(), securityGroupIdList, cmd.getDhcpOptionsMap());
    }

    private boolean isExtraConfig(String detailName) {
        return detailName != null && detailName.startsWith(ApiConstants.EXTRA_CONFIG);
    }

    protected void updateDisplayVmFlag(Boolean isDisplayVm, Long id, UserVmVO vmInstance) {
        vmInstance.setDisplayVm(isDisplayVm);

        // Resource limit changes
        ServiceOffering offering = serviceOfferingDao.findByIdIncludingRemoved(vmInstance.getId(), vmInstance.getServiceOfferingId());
        VMTemplateVO template = _templateDao.findByIdIncludingRemoved(vmInstance.getTemplateId());
        if (isDisplayVm) {
            resourceCountIncrement(vmInstance.getAccountId(), true, offering, template);
        } else {
            resourceCountDecrement(vmInstance.getAccountId(), true, offering, template);
        }

        // Usage
        saveUsageEvent(vmInstance);

        // take care of the root volume as well.
        List<VolumeVO> rootVols = _volsDao.findByInstanceAndType(id, Volume.Type.ROOT);
        if (!rootVols.isEmpty()) {
            _volumeService.updateDisplay(rootVols.get(0), isDisplayVm);
        }

        // take care of the data volumes as well.
        List<VolumeVO> dataVols = _volsDao.findByInstanceAndType(id, Volume.Type.DATADISK);
        for (Volume dataVol : dataVols) {
            _volumeService.updateDisplay(dataVol, isDisplayVm);
        }
    }

    protected void validateInputsAndPermissionForUpdateVirtualMachineCommand(UpdateVMCmd cmd) {
        UserVmVO vmInstance = _vmDao.findById(cmd.getId());
        if (vmInstance == null) {
            throw new InvalidParameterValueException("unable to find virtual machine with id: " + cmd.getId());
        }
        validateGuestOsIdForUpdateVirtualMachineCommand(cmd);
        Account caller = CallContext.current().getCallingAccount();
        _accountMgr.checkAccess(caller, null, true, vmInstance);
    }

    protected void validateGuestOsIdForUpdateVirtualMachineCommand(UpdateVMCmd cmd) {
        Long osTypeId = cmd.getOsTypeId();
        if (osTypeId != null) {
            GuestOSVO guestOS = _guestOSDao.findById(osTypeId);
            if (guestOS == null) {
                throw new InvalidParameterValueException("Please specify a valid guest OS ID.");
            }
        }
    }

    private void saveUsageEvent(UserVmVO vm) {

        // If vm not destroyed
        if( vm.getState() != State.Destroyed && vm.getState() != State.Expunging && vm.getState() != State.Error){

            if(vm.isDisplayVm()){
                //1. Allocated VM Usage Event
                generateUsageEvent(vm, true, EventTypes.EVENT_VM_CREATE);

                if(vm.getState() == State.Running || vm.getState() == State.Stopping){
                    //2. Running VM Usage Event
                    generateUsageEvent(vm, true, EventTypes.EVENT_VM_START);

                    // 3. Network offering usage
                    generateNetworkUsageForVm(vm, true, EventTypes.EVENT_NETWORK_OFFERING_ASSIGN);
                }

            }else {
                //1. Allocated VM Usage Event
                generateUsageEvent(vm, true, EventTypes.EVENT_VM_DESTROY);

                if(vm.getState() == State.Running || vm.getState() == State.Stopping){
                    //2. Running VM Usage Event
                    generateUsageEvent(vm, true, EventTypes.EVENT_VM_STOP);

                    // 3. Network offering usage
                    generateNetworkUsageForVm(vm, true, EventTypes.EVENT_NETWORK_OFFERING_REMOVE);
                }
            }
        }

    }

    private void generateNetworkUsageForVm(VirtualMachine vm, boolean isDisplay, String eventType){

        List<NicVO> nics = _nicDao.listByVmId(vm.getId());
        for (NicVO nic : nics) {
            NetworkVO network = _networkDao.findById(nic.getNetworkId());
            long isDefault = (nic.isDefaultNic()) ? 1 : 0;
            UsageEventUtils.publishUsageEvent(eventType, vm.getAccountId(), vm.getDataCenterId(), vm.getId(),
                    Long.toString(nic.getId()), network.getNetworkOfferingId(), null, isDefault, vm.getClass().getName(), vm.getUuid(), isDisplay);
        }

    }

    @Override
    public UserVm updateVirtualMachine(long id, String displayName, String group, Boolean ha, Boolean isDisplayVmEnabled, Long osTypeId, String userData,
                                       Long userDataId, String userDataDetails, Boolean isDynamicallyScalable, HTTPMethod httpMethod, String customId, String hostName, String instanceName, List<Long> securityGroupIdList, Map<String, Map<Integer, String>> extraDhcpOptionsMap)
                    throws ResourceUnavailableException, InsufficientCapacityException {
        UserVmVO vm = _vmDao.findById(id);
        if (vm == null) {
            throw new CloudRuntimeException("Unable to find virtual machine with id " + id);
        }

        if(instanceName != null){
            VMInstanceVO vmInstance = _vmInstanceDao.findVMByInstanceName(instanceName);
            if(vmInstance != null && vmInstance.getId() != id){
                throw new CloudRuntimeException("Instance name : " + instanceName + " is not unique");
            }
        }

        if (vm.getState() == State.Error || vm.getState() == State.Expunging) {
            logger.error("vm is not in the right state: " + id);
            throw new InvalidParameterValueException("Vm with id " + id + " is not in the right state");
        }

        if (displayName == null) {
            displayName = vm.getDisplayName();
        }

        if (ha == null) {
            ha = vm.isHaEnabled();
        }

        ServiceOffering offering = serviceOfferingDao.findById(vm.getId(), vm.getServiceOfferingId());
        if (!offering.isOfferHA() && ha) {
            throw new InvalidParameterValueException("Can't enable ha for the vm as it's created from the Service offering having HA disabled");
        }

        if (isDisplayVmEnabled == null) {
            isDisplayVmEnabled = vm.isDisplayVm();
        }

        boolean updateUserdata = false;
        if (userData != null) {
            // check and replace newlines
            userData = userData.replace("\\n", "");
            userData = userDataManager.validateUserData(userData, httpMethod);
            // update userData on domain router.
            updateUserdata = true;
        } else {
            userData = vm.getUserData();
        }

        if (userDataId == null) {
            userDataId = vm.getUserDataId();
        }

        if (userDataDetails == null) {
            userDataDetails = vm.getUserDataDetails();
        }

        if (osTypeId == null) {
            osTypeId = vm.getGuestOSId();
        }

        if (group != null) {
            addInstanceToGroup(id, group);
        }

        if (isDynamicallyScalable == null) {
            isDynamicallyScalable = vm.isDynamicallyScalable();
        } else {
            if (isDynamicallyScalable == true) {
                VMTemplateVO template = _templateDao.findByIdIncludingRemoved(vm.getTemplateId());
                if (!template.isDynamicallyScalable()) {
                    throw new InvalidParameterValueException("Dynamic Scaling cannot be enabled for the VM since its template does not have dynamic scaling enabled");
                }
                if (!offering.isDynamicScalingEnabled()) {
                    throw new InvalidParameterValueException("Dynamic Scaling cannot be enabled for the VM since its service offering does not have dynamic scaling enabled");
                }
                if (!UserVmManager.EnableDynamicallyScaleVm.valueIn(vm.getDataCenterId())) {
                    logger.debug(String.format("Dynamic Scaling cannot be enabled for the VM %s since the global setting enable.dynamic.scale.vm is set to false", vm.getUuid()));
                    throw new InvalidParameterValueException("Dynamic Scaling cannot be enabled for the VM since corresponding global setting is set to false");
                }
            }
        }

        boolean isVMware = (vm.getHypervisorType() == HypervisorType.VMware);

        if (securityGroupIdList != null && isVMware) {
            throw new InvalidParameterValueException("Security group feature is not supported for vmWare hypervisor");
        } else {
            // Get default guest network in Basic zone
            Network defaultNetwork = null;
            try {
                DataCenterVO zone = _dcDao.findById(vm.getDataCenterId());

                if (zone.getNetworkType() == NetworkType.Basic) {
                    // Get default guest network in Basic zone
                    defaultNetwork = _networkModel.getExclusiveGuestNetwork(zone.getId());
                } else if (zone.isSecurityGroupEnabled()) {
                    NicVO defaultNic = _nicDao.findDefaultNicForVM(vm.getId());
                    if (defaultNic != null) {
                        defaultNetwork = _networkDao.findById(defaultNic.getNetworkId());
                    }
                }
            } catch (InvalidParameterValueException e) {
                if(logger.isDebugEnabled()) {
                    logger.debug(e.getMessage(),e);
                }
                defaultNetwork = _networkModel.getDefaultNetworkForVm(id);
            }

            if (securityGroupIdList != null && _networkModel.isSecurityGroupSupportedInNetwork(defaultNetwork) && _networkModel.canAddDefaultSecurityGroup()) {
                if (vm.getState() == State.Stopped) {
                    // Remove instance from security groups
                    _securityGroupMgr.removeInstanceFromGroups(id);
                    // Add instance in provided groups
                    _securityGroupMgr.addInstanceToGroups(id, securityGroupIdList);
                } else {
                    throw new InvalidParameterValueException("Virtual machine must be stopped prior to update security groups ");
                }
            }
        }
        List<? extends Nic> nics = _nicDao.listByVmId(vm.getId());
        if (hostName != null) {
            // Check is hostName is RFC compliant
            checkNameForRFCCompliance(hostName);

            if (vm.getHostName().equals(hostName)) {
                logger.debug("Vm " + vm + " is already set with the hostName specified: " + hostName);
                hostName = null;
            }

            // Verify that vm's hostName is unique

            List<NetworkVO> vmNtwks = new ArrayList<NetworkVO>(nics.size());
            for (Nic nic : nics) {
                vmNtwks.add(_networkDao.findById(nic.getNetworkId()));
            }
            checkIfHostNameUniqueInNtwkDomain(hostName, vmNtwks);
        }

        List<NetworkVO> networks = nics.stream()
                .map(nic -> _networkDao.findById(nic.getNetworkId()))
                .collect(Collectors.toList());

        verifyExtraDhcpOptionsNetwork(extraDhcpOptionsMap, networks);
        for (Nic nic : nics) {
            _networkMgr.saveExtraDhcpOptions(networks.stream()
                    .filter(network -> network.getId() == nic.getNetworkId())
                    .findFirst()
                    .get()
                    .getUuid(), nic.getId(), extraDhcpOptionsMap);
        }

        _vmDao.updateVM(id, displayName, ha, osTypeId, userData, userDataId, userDataDetails, isDisplayVmEnabled, isDynamicallyScalable, customId, hostName, instanceName);

        if (updateUserdata) {
            updateUserData(vm);
        }

        if (State.Running == vm.getState()) {
            updateDns(vm, hostName);
        }

        return _vmDao.findById(id);
    }

    protected void updateUserData(UserVm vm) throws ResourceUnavailableException, InsufficientCapacityException {
        boolean result = updateUserDataInternal(vm);
        if (result) {
            logger.debug(String.format("User data successfully updated for vm id:  %s", vm.getId()));
        } else {
            throw new CloudRuntimeException("Failed to reset userdata for the virtual machine ");
        }
    }

    private void updateDns(UserVmVO vm, String hostName) throws ResourceUnavailableException, InsufficientCapacityException {
        if (!StringUtils.isEmpty(hostName)) {
            vm.setHostName(hostName);
            try {
                List<NicVO> nicVOs = _nicDao.listByVmId(vm.getId());
                for (NicVO nic : nicVOs) {
                    List<DomainRouterVO> routers = _routerDao.findByNetwork(nic.getNetworkId());
                    for (DomainRouterVO router : routers) {
                        if (router.getState() != State.Running) {
                            logger.warn(String.format("Unable to update DNS for VM %s, as virtual router: %s is not in the right state: %s ", vm, router.getName(), router.getState()));
                            continue;
                        }
                        Commands commands = new Commands(Command.OnError.Stop);
                        commandSetupHelper.createDhcpEntryCommand(router, vm, nic, false, commands);
                        if (!nwHelper.sendCommandsToRouter(router, commands)) {
                            throw new CloudRuntimeException(String.format("Unable to send commands to virtual router: %s", router.getHostId()));
                        }
                        Answer answer = commands.getAnswer("dhcp");
                        if (answer == null || !answer.getResult()) {
                            throw new CloudRuntimeException("Failed to update hostname");
                        }
                        updateUserData(vm);
                    }
                }
            } catch (CloudRuntimeException e) {
                throw new CloudRuntimeException(String.format("Failed to update hostname of VM %s to %s", vm.getInstanceName(), vm.getHostName()));
            }
        }
    }

    private boolean updateUserDataInternal(UserVm vm) throws ResourceUnavailableException, InsufficientCapacityException {
        VMTemplateVO template = _templateDao.findByIdIncludingRemoved(vm.getTemplateId());

        List<? extends Nic> nics = _nicDao.listByVmId(vm.getId());
        if (nics == null || nics.isEmpty()) {
            logger.error("unable to find any nics for vm " + vm.getUuid());
            return false;
        }

        boolean userDataApplied = false;
        for (Nic nic : nics) {
            userDataApplied |= applyUserData(template.getHypervisorType(), vm, nic);
        }
        return userDataApplied;
    }

    protected boolean applyUserData(HypervisorType hyperVisorType, UserVm vm, Nic nic) throws ResourceUnavailableException, InsufficientCapacityException {
        Network network = _networkDao.findById(nic.getNetworkId());
        NicProfile nicProfile = new NicProfile(nic, network, null, null, null, _networkModel.isSecurityGroupSupportedInNetwork(network), _networkModel.getNetworkTag(
                hyperVisorType, network));
        VirtualMachineProfile vmProfile = new VirtualMachineProfileImpl(vm);

        if (_networkModel.areServicesSupportedByNetworkOffering(network.getNetworkOfferingId(), Service.UserData)) {
            UserDataServiceProvider element = _networkModel.getUserDataUpdateProvider(network);
            if (element == null) {
                throw new CloudRuntimeException("Can't find network element for " + Service.UserData.getName() + " provider needed for UserData update");
            }
            boolean result = element.saveUserData(network, nicProfile, vmProfile);
            if (!result) {
                logger.error("Failed to update userdata for vm " + vm + " and nic " + nic);
            } else {
                return true;
            }
        } else {
            logger.debug("Not applying userdata for nic id=" + nic.getId() + " in vm id=" + vmProfile.getId() + " because it is not supported in network id=" + network.getId());
        }
        return false;
    }

    @Override
    @ActionEvent(eventType = EventTypes.EVENT_VM_START, eventDescription = "starting Vm", async = true)
    public UserVm startVirtualMachine(StartVMCmd cmd) throws ExecutionException, ConcurrentOperationException, ResourceUnavailableException, InsufficientCapacityException, ResourceAllocationException {
        Map<VirtualMachineProfile.Param, Object> additonalParams = new HashMap<>();
        if (cmd.getBootIntoSetup() != null) {
            if (logger.isTraceEnabled()) {
                logger.trace(String.format("Adding %s into the param map", VirtualMachineProfile.Param.BootIntoSetup.getName()));
            }
            additonalParams.put(VirtualMachineProfile.Param.BootIntoSetup, cmd.getBootIntoSetup());
        }
        UserVmDetailVO uefiDetail = userVmDetailsDao.findDetail(cmd.getId(), ApiConstants.BootType.UEFI.toString());
        if (uefiDetail != null) {
            addVmUefiBootOptionsToParams(additonalParams, uefiDetail.getName(), uefiDetail.getValue());
        }
        if (cmd.getConsiderLastHost() != null) {
            additonalParams.put(VirtualMachineProfile.Param.ConsiderLastHost, cmd.getConsiderLastHost().toString());
        }

        return startVirtualMachine(cmd.getId(), cmd.getPodId(), cmd.getClusterId(), cmd.getHostId(), additonalParams, cmd.getDeploymentPlanner()).first();
    }

    @Override
    @ActionEvent(eventType = EventTypes.EVENT_VM_REBOOT, eventDescription = "rebooting Vm", async = true)
    public UserVm rebootVirtualMachine(RebootVMCmd cmd) throws InsufficientCapacityException, ResourceUnavailableException {
        Account caller = CallContext.current().getCallingAccount();
        Long vmId = cmd.getId();

        // Verify input parameters
        UserVmVO vmInstance = _vmDao.findById(vmId);
        if (vmInstance == null) {
            throw new InvalidParameterValueException("Unable to find a virtual machine with id " + vmId);
        }

        if (vmInstance.getState() != State.Running) {
            throw new InvalidParameterValueException(String.format("The VM %s (%s) is not running, unable to reboot it",
                    vmInstance.getUuid(), vmInstance.getDisplayNameOrHostName()));
        }

        _accountMgr.checkAccess(caller, null, true, vmInstance);

        checkIfHostOfVMIsInPrepareForMaintenanceState(vmInstance.getHostId(), vmId, "Reboot");

        // If the VM is Volatile in nature, on reboot discard the VM's root disk and create a new root disk for it: by calling restoreVM
        long serviceOfferingId = vmInstance.getServiceOfferingId();
        ServiceOfferingVO offering = serviceOfferingDao.findById(vmInstance.getId(), serviceOfferingId);
        if (offering != null && offering.getRemoved() == null) {
            if (offering.isVolatileVm()) {
                return restoreVMInternal(caller, vmInstance);
            }
        } else {
            throw new InvalidParameterValueException("Unable to find service offering: " + serviceOfferingId + " corresponding to the vm");
        }

        Boolean enterSetup = cmd.getBootIntoSetup();
        if (enterSetup != null && enterSetup && !HypervisorType.VMware.equals(vmInstance.getHypervisorType())) {
            throw new InvalidParameterValueException("Booting into a hardware setup menu is not implemented on " + vmInstance.getHypervisorType());
        }

        UserVm userVm = rebootVirtualMachine(CallContext.current().getCallingUserId(), vmId, enterSetup == null ? false : cmd.getBootIntoSetup(), cmd.isForced());
        if (userVm != null ) {
            // update the vmIdCountMap if the vm is in advanced shared network with out services
            final List<NicVO> nics = _nicDao.listByVmId(vmId);
            for (NicVO nic : nics) {
                Network network = _networkModel.getNetwork(nic.getNetworkId());
                if (_networkModel.isSharedNetworkWithoutServices(network.getId())) {
                    logger.debug("Adding vm " +vmId +" nic id "+ nic.getId() +" into vmIdCountMap as part of vm " +
                            "reboot for vm ip fetch ");
                    vmIdCountMap.put(nic.getId(), new VmAndCountDetails(nic.getInstanceId(), VmIpFetchTrialMax.value()));
                }
            }
            return  userVm;
        }
        return  null;
    }

    @Override
    @ActionEvent(eventType = EventTypes.EVENT_VM_DESTROY, eventDescription = "destroying Vm", async = true)
    public UserVm destroyVm(DestroyVMCmd cmd) throws ResourceUnavailableException, ConcurrentOperationException {
        CallContext ctx = CallContext.current();
        long vmId = cmd.getId();
        boolean expunge = cmd.getExpunge();

        // When trying to expunge, permission is denied when the caller is not an admin and the AllowUserExpungeRecoverVm is false for the caller.
        if (expunge && !_accountMgr.isAdmin(ctx.getCallingAccount().getId()) && !AllowUserExpungeRecoverVm.valueIn(cmd.getEntityOwnerId())) {
            throw new PermissionDeniedException("Parameter " + ApiConstants.EXPUNGE + " can be passed by Admin only. Or when the allow.user.expunge.recover.vm key is set.");
        }
        // check if VM exists
        UserVmVO vm = _vmDao.findById(vmId);

        if (vm == null || vm.getRemoved() != null) {
            throw new InvalidParameterValueException("unable to find a virtual machine with id " + vmId);
        }

        if (Arrays.asList(State.Destroyed, State.Expunging).contains(vm.getState()) && !expunge) {
            logger.debug("Vm id=" + vmId + " is already destroyed");
            return vm;
        }

        // check if vm belongs to AutoScale vm group in Disabled state
        autoScaleManager.checkIfVmActionAllowed(vmId);

        // check if there are active volume snapshots tasks
        logger.debug("Checking if there are any ongoing snapshots on the ROOT volumes associated with VM with ID " + vmId);
        if (checkStatusOfVolumeSnapshots(vmId, Volume.Type.ROOT)) {
            throw new CloudRuntimeException("There is/are unbacked up snapshot(s) on ROOT volume, vm destroy is not permitted, please try again later.");
        }
        logger.debug("Found no ongoing snapshots on volume of type ROOT, for the vm with id " + vmId);

        List<VolumeVO> volumesToBeDeleted = getVolumesFromIds(cmd);

        checkForUnattachedVolumes(vmId, volumesToBeDeleted);
        validateVolumes(volumesToBeDeleted);

        final ControlledEntity[] volumesToDelete = volumesToBeDeleted.toArray(new ControlledEntity[0]);
        _accountMgr.checkAccess(ctx.getCallingAccount(), null, true, volumesToDelete);

        stopVirtualMachine(vmId, VmDestroyForcestop.value());

        // Detach all data disks from VM
        List<VolumeVO> dataVols = _volsDao.findByInstanceAndType(vmId, Volume.Type.DATADISK);
        detachVolumesFromVm(dataVols);

        UserVm destroyedVm = destroyVm(vmId, expunge);
        if (expunge && !expunge(vm)) {
            throw new CloudRuntimeException("Failed to expunge vm " + destroyedVm);
        }

        autoScaleManager.removeVmFromVmGroup(vmId);

        deleteVolumesFromVm(vm, volumesToBeDeleted, expunge);

        if (getDestroyRootVolumeOnVmDestruction(vm.getDomainId())) {
            VolumeVO rootVolume = _volsDao.getInstanceRootVolume(vm.getId());
            if (rootVolume != null) {
                _volService.destroyVolume(rootVolume.getId());
            } else {
                logger.warn(String.format("Tried to destroy ROOT volume for VM [%s], but couldn't retrieve it.", vm.getUuid()));
            }
        }

        return destroyedVm;
    }

    private List<VolumeVO> getVolumesFromIds(DestroyVMCmd cmd) {
        List<VolumeVO> volumes = new ArrayList<>();
        if (cmd.getVolumeIds() != null) {
            for (Long volId : cmd.getVolumeIds()) {
                VolumeVO vol = _volsDao.findById(volId);

                if (vol == null) {
                    throw new InvalidParameterValueException("Unable to find volume with ID: " + volId);
                }
                volumes.add(vol);
            }
        }
        return volumes;
    }

    @Override
    @DB
    public InstanceGroupVO createVmGroup(CreateVMGroupCmd cmd) {
        Account caller = CallContext.current().getCallingAccount();
        Long domainId = cmd.getDomainId();
        String accountName = cmd.getAccountName();
        String groupName = cmd.getGroupName();
        Long projectId = cmd.getProjectId();

        Account owner = _accountMgr.finalizeOwner(caller, accountName, domainId, projectId);
        long accountId = owner.getId();

        // Check if name is already in use by this account
        boolean isNameInUse = _vmGroupDao.isNameInUse(accountId, groupName);

        if (isNameInUse) {
            throw new InvalidParameterValueException("Unable to create vm group, a group with name " + groupName + " already exists for account " + accountId);
        }

        return createVmGroup(groupName, accountId);
    }

    @DB
    private InstanceGroupVO createVmGroup(String groupName, long accountId) {
        Account account = null;
        try {
            account = _accountDao.acquireInLockTable(accountId); // to ensure
            // duplicate
            // vm group
            // names are
            // not
            // created.
            if (account == null) {
                logger.warn("Failed to acquire lock on account");
                return null;
            }
            InstanceGroupVO group = _vmGroupDao.findByAccountAndName(accountId, groupName);
            if (group == null) {
                group = new InstanceGroupVO(groupName, accountId);
                group = _vmGroupDao.persist(group);
            }
            return group;
        } finally {
            if (account != null) {
                _accountDao.releaseFromLockTable(accountId);
            }
        }
    }

    @Override
    public boolean deleteVmGroup(DeleteVMGroupCmd cmd) {
        Account caller = CallContext.current().getCallingAccount();
        Long groupId = cmd.getId();

        // Verify input parameters
        InstanceGroupVO group = _vmGroupDao.findById(groupId);
        if ((group == null) || (group.getRemoved() != null)) {
            throw new InvalidParameterValueException("unable to find a vm group with id " + groupId);
        }

        _accountMgr.checkAccess(caller, null, true, group);

        return deleteVmGroup(groupId);
    }

    @Override
    public boolean deleteVmGroup(long groupId) {
        InstanceGroupVO group = _vmGroupDao.findById(groupId);
        annotationDao.removeByEntityType(AnnotationService.EntityType.INSTANCE_GROUP.name(), group.getUuid());
        // delete all the mappings from group_vm_map table
        List<InstanceGroupVMMapVO> groupVmMaps = _groupVMMapDao.listByGroupId(groupId);
        for (InstanceGroupVMMapVO groupMap : groupVmMaps) {
            SearchCriteria<InstanceGroupVMMapVO> sc = _groupVMMapDao.createSearchCriteria();
            sc.addAnd("instanceId", SearchCriteria.Op.EQ, groupMap.getInstanceId());
            _groupVMMapDao.expunge(sc);
        }

        if (_vmGroupDao.remove(groupId)) {
            return true;
        } else {
            return false;
        }
    }

    @Override
    @DB
    public boolean addInstanceToGroup(final long userVmId, String groupName) {
        UserVmVO vm = _vmDao.findById(userVmId);

        InstanceGroupVO group = _vmGroupDao.findByAccountAndName(vm.getAccountId(), groupName);
        // Create vm group if the group doesn't exist for this account
        if (group == null) {
            group = createVmGroup(groupName, vm.getAccountId());
        }

        if (group != null) {
            UserVm userVm = _vmDao.acquireInLockTable(userVmId);
            if (userVm == null) {
                logger.warn("Failed to acquire lock on user vm id=" + userVmId);
            }
            try {
                final InstanceGroupVO groupFinal = group;
                Transaction.execute(new TransactionCallbackNoReturn() {
                    @Override
                    public void doInTransactionWithoutResult(TransactionStatus status) {
                        // don't let the group be deleted when we are assigning vm to
                        // it.
                        InstanceGroupVO ngrpLock = _vmGroupDao.lockRow(groupFinal.getId(), false);
                        if (ngrpLock == null) {
                            logger.warn("Failed to acquire lock on vm group id=" + groupFinal.getId() + " name=" + groupFinal.getName());
                            throw new CloudRuntimeException("Failed to acquire lock on vm group id=" + groupFinal.getId() + " name=" + groupFinal.getName());
                        }

                        // Currently don't allow to assign a vm to more than one group
                        if (_groupVMMapDao.listByInstanceId(userVmId) != null) {
                            // Delete all mappings from group_vm_map table
                            List<InstanceGroupVMMapVO> groupVmMaps = _groupVMMapDao.listByInstanceId(userVmId);
                            for (InstanceGroupVMMapVO groupMap : groupVmMaps) {
                                SearchCriteria<InstanceGroupVMMapVO> sc = _groupVMMapDao.createSearchCriteria();
                                sc.addAnd("instanceId", SearchCriteria.Op.EQ, groupMap.getInstanceId());
                                _groupVMMapDao.expunge(sc);
                            }
                        }
                        InstanceGroupVMMapVO groupVmMapVO = new InstanceGroupVMMapVO(groupFinal.getId(), userVmId);
                        _groupVMMapDao.persist(groupVmMapVO);

                    }
                });

                return true;
            } finally {
                if (userVm != null) {
                    _vmDao.releaseFromLockTable(userVmId);
                }
            }
        }
        return false;
    }

    @Override
    public InstanceGroupVO getGroupForVm(long vmId) {
        // TODO - in future releases vm can be assigned to multiple groups; but
        // currently return just one group per vm
        try {
            List<InstanceGroupVMMapVO> groupsToVmMap = _groupVMMapDao.listByInstanceId(vmId);

            if (groupsToVmMap != null && groupsToVmMap.size() != 0) {
                InstanceGroupVO group = _vmGroupDao.findById(groupsToVmMap.get(0).getGroupId());
                return group;
            } else {
                return null;
            }
        } catch (Exception e) {
            logger.warn("Error trying to get group for a vm: ", e);
            return null;
        }
    }

    @Override
    public void removeInstanceFromInstanceGroup(long vmId) {
        try {
            List<InstanceGroupVMMapVO> groupVmMaps = _groupVMMapDao.listByInstanceId(vmId);
            for (InstanceGroupVMMapVO groupMap : groupVmMaps) {
                SearchCriteria<InstanceGroupVMMapVO> sc = _groupVMMapDao.createSearchCriteria();
                sc.addAnd("instanceId", SearchCriteria.Op.EQ, groupMap.getInstanceId());
                _groupVMMapDao.expunge(sc);
            }
        } catch (Exception e) {
            logger.warn("Error trying to remove vm from group: ", e);
        }
    }

    private boolean validPassword(String password) {
        if (password == null || password.length() == 0) {
            return false;
        }
        for (int i = 0; i < password.length(); i++) {
            if (password.charAt(i) == ' ') {
                return false;
            }
        }
        return true;
    }

    @Override
    @ActionEvent(eventType = EventTypes.EVENT_VM_CREATE, eventDescription = "deploying Vm", create = true)
    public UserVm createBasicSecurityGroupVirtualMachine(DataCenter zone, ServiceOffering serviceOffering, VirtualMachineTemplate template, List<Long> securityGroupIdList,
                                                         Account owner, String hostName, String displayName, Long diskOfferingId, Long diskSize, String group, HypervisorType hypervisor, HTTPMethod httpmethod,
                                                         String userData, Long userDataId, String userDataDetails, List<String> sshKeyPairs, Map<Long, IpAddresses> requestedIps, IpAddresses defaultIps, Boolean displayVm, String keyboard, List<Long> affinityGroupIdList,
                                                         Map<String, String> customParametes, String customId, Map<String, Map<Integer, String>> dhcpOptionMap,
                                                         Map<Long, DiskOffering> dataDiskTemplateToDiskOfferingMap, Map<String, String> userVmOVFProperties, boolean dynamicScalingEnabled, Long overrideDiskOfferingId) throws InsufficientCapacityException, ConcurrentOperationException, ResourceUnavailableException,
    StorageUnavailableException, ResourceAllocationException {

        Account caller = CallContext.current().getCallingAccount();
        List<NetworkVO> networkList = new ArrayList<NetworkVO>();

        // Verify that caller can perform actions in behalf of vm owner
        _accountMgr.checkAccess(caller, null, true, owner);

        // Verify that owner can use the service offering
        _accountMgr.checkAccess(owner, serviceOffering, zone);
        _accountMgr.checkAccess(owner, _diskOfferingDao.findById(diskOfferingId), zone);

        // Get default guest network in Basic zone
        Network defaultNetwork = _networkModel.getExclusiveGuestNetwork(zone.getId());

        if (defaultNetwork == null) {
            throw new InvalidParameterValueException("Unable to find a default network to start a vm");
        } else {
            networkList.add(_networkDao.findById(defaultNetwork.getId()));
        }

        boolean isVmWare = (template.getHypervisorType() == HypervisorType.VMware || (hypervisor != null && hypervisor == HypervisorType.VMware));

        if (securityGroupIdList != null && isVmWare) {
            throw new InvalidParameterValueException("Security group feature is not supported for vmWare hypervisor");
        } else if (!isVmWare && _networkModel.isSecurityGroupSupportedInNetwork(defaultNetwork) && _networkModel.canAddDefaultSecurityGroup()) {
            //add the default securityGroup only if no security group is specified
            if (securityGroupIdList == null || securityGroupIdList.isEmpty()) {
                if (securityGroupIdList == null) {
                    securityGroupIdList = new ArrayList<Long>();
                }
                SecurityGroup defaultGroup = _securityGroupMgr.getDefaultSecurityGroup(owner.getId());
                if (defaultGroup != null) {
                    securityGroupIdList.add(defaultGroup.getId());
                } else {
                    // create default security group for the account
                    if (logger.isDebugEnabled()) {
                        logger.debug("Couldn't find default security group for the account " + owner + " so creating a new one");
                    }
                    defaultGroup = _securityGroupMgr.createSecurityGroup(SecurityGroupManager.DEFAULT_GROUP_NAME, SecurityGroupManager.DEFAULT_GROUP_DESCRIPTION,
                            owner.getDomainId(), owner.getId(), owner.getAccountName());
                    securityGroupIdList.add(defaultGroup.getId());
                }
            }
        }

        return createVirtualMachine(zone, serviceOffering, template, hostName, displayName, owner, diskOfferingId, diskSize, networkList, securityGroupIdList, group, httpmethod,
                userData, userDataId, userDataDetails, sshKeyPairs, hypervisor, caller, requestedIps, defaultIps, displayVm, keyboard, affinityGroupIdList, customParametes, customId, dhcpOptionMap,
                dataDiskTemplateToDiskOfferingMap, userVmOVFProperties, dynamicScalingEnabled, null, overrideDiskOfferingId);

    }

    @Override
    @ActionEvent(eventType = EventTypes.EVENT_VM_CREATE, eventDescription = "deploying Vm", create = true)
    public UserVm createAdvancedSecurityGroupVirtualMachine(DataCenter zone, ServiceOffering serviceOffering, VirtualMachineTemplate template, List<Long> networkIdList,
                                                            List<Long> securityGroupIdList, Account owner, String hostName, String displayName, Long diskOfferingId, Long diskSize, String group, HypervisorType hypervisor,
                                                            HTTPMethod httpmethod, String userData, Long userDataId, String userDataDetails, List<String> sshKeyPairs, Map<Long, IpAddresses> requestedIps, IpAddresses defaultIps, Boolean displayVm, String keyboard,
                                                            List<Long> affinityGroupIdList, Map<String, String> customParameters, String customId, Map<String, Map<Integer, String>> dhcpOptionMap,
                                                            Map<Long, DiskOffering> dataDiskTemplateToDiskOfferingMap, Map<String, String> userVmOVFProperties, boolean dynamicScalingEnabled, Long overrideDiskOfferingId, String vmType) throws InsufficientCapacityException, ConcurrentOperationException, ResourceUnavailableException, StorageUnavailableException, ResourceAllocationException {

        Account caller = CallContext.current().getCallingAccount();
        List<NetworkVO> networkList = new ArrayList<NetworkVO>();
        boolean isSecurityGroupEnabledNetworkUsed = false;
        boolean isVmWare = (template.getHypervisorType() == HypervisorType.VMware || (hypervisor != null && hypervisor == HypervisorType.VMware));

        // Verify that caller can perform actions in behalf of vm owner
        _accountMgr.checkAccess(caller, null, true, owner);

        // Verify that owner can use the service offering
        _accountMgr.checkAccess(owner, serviceOffering, zone);
        _accountMgr.checkAccess(owner, _diskOfferingDao.findById(diskOfferingId), zone);

        // If no network is specified, find system security group enabled network
        if (networkIdList == null || networkIdList.isEmpty()) {
            Network networkWithSecurityGroup = _networkModel.getNetworkWithSGWithFreeIPs(zone.getId());
            if (networkWithSecurityGroup == null) {
                throw new InvalidParameterValueException("No network with security enabled is found in zone id=" + zone.getUuid());
            }

            networkList.add(_networkDao.findById(networkWithSecurityGroup.getId()));
            isSecurityGroupEnabledNetworkUsed = true;

        } else if (securityGroupIdList != null && !securityGroupIdList.isEmpty()) {
            if (isVmWare) {
                throw new InvalidParameterValueException("Security group feature is not supported for vmWare hypervisor");
            }
            // Only one network can be specified, and it should be security group enabled
            if (networkIdList.size() > 1 && template.getHypervisorType() != HypervisorType.KVM && hypervisor != HypervisorType.KVM) {
                throw new InvalidParameterValueException("Only support one network per VM if security group enabled");
            }

            for (Long networkId : networkIdList) {
                NetworkVO network = _networkDao.findById(networkId);
                NetworkOffering ntwkOffering = _networkOfferingDao.findById(network.getNetworkOfferingId());

                if (network == null) {
                    throw new InvalidParameterValueException("Unable to find network by id " + networkId);
                }

                if (!_networkModel.isSecurityGroupSupportedInNetwork(network) && (ntwkOffering.getGuestType() != GuestType.L2)) {
                    throw new InvalidParameterValueException("Network is not security group enabled or not L2 network: " + network.getId());
                }

                _accountMgr.checkAccess(owner, AccessType.UseEntry, false, network);

                networkList.add(network);
            }
            isSecurityGroupEnabledNetworkUsed = true;

        } else {
            // Verify that all the networks are Shared/Guest; can't create combination of SG enabled and disabled networks
            for (Long networkId : networkIdList) {
                NetworkVO network = _networkDao.findById(networkId);

                if (network == null) {
                    throw new InvalidParameterValueException("Unable to find network by id " + networkIdList.get(0).longValue());
                }

                boolean isSecurityGroupEnabled = _networkModel.isSecurityGroupSupportedInNetwork(network);
                if (isSecurityGroupEnabled) {
                    isSecurityGroupEnabledNetworkUsed = true;
                }

                if (network.getTrafficType() != TrafficType.Guest || !Arrays.asList(GuestType.Shared, GuestType.L2).contains(network.getGuestType())) {
                    throw new InvalidParameterValueException("Can specify only Shared or L2 Guest networks when deploy vm in Advance Security Group enabled zone");
                }

                _accountMgr.checkAccess(owner, AccessType.UseEntry, false, network);

                networkList.add(network);
            }
        }

        // if network is security group enabled, and no security group is specified, then add the default security group automatically
        if (isSecurityGroupEnabledNetworkUsed && !isVmWare && _networkModel.canAddDefaultSecurityGroup()) {

            //add the default securityGroup only if no security group is specified
            if (securityGroupIdList == null || securityGroupIdList.isEmpty()) {
                if (securityGroupIdList == null) {
                    securityGroupIdList = new ArrayList<Long>();
                }

                SecurityGroup defaultGroup = _securityGroupMgr.getDefaultSecurityGroup(owner.getId());
                if (defaultGroup != null) {
                    securityGroupIdList.add(defaultGroup.getId());
                } else {
                    // create default security group for the account
                    if (logger.isDebugEnabled()) {
                        logger.debug("Couldn't find default security group for the account " + owner + " so creating a new one");
                    }
                    defaultGroup = _securityGroupMgr.createSecurityGroup(SecurityGroupManager.DEFAULT_GROUP_NAME, SecurityGroupManager.DEFAULT_GROUP_DESCRIPTION,
                            owner.getDomainId(), owner.getId(), owner.getAccountName());
                    messageBus.publish(_name, SecurityGroupService.MESSAGE_CREATE_TUNGSTEN_SECURITY_GROUP_EVENT,
                        PublishScope.LOCAL, defaultGroup);
                    securityGroupIdList.add(defaultGroup.getId());
                }
            }
        }

        return createVirtualMachine(zone, serviceOffering, template, hostName, displayName, owner, diskOfferingId, diskSize, networkList, securityGroupIdList, group, httpmethod,
                userData, userDataId, userDataDetails, sshKeyPairs, hypervisor, caller, requestedIps, defaultIps, displayVm, keyboard, affinityGroupIdList, customParameters, customId, dhcpOptionMap, dataDiskTemplateToDiskOfferingMap,
                userVmOVFProperties, dynamicScalingEnabled, vmType, overrideDiskOfferingId);
    }

    @Override
    @ActionEvent(eventType = EventTypes.EVENT_VM_CREATE, eventDescription = "deploying Vm", create = true)
    public UserVm createAdvancedVirtualMachine(DataCenter zone, ServiceOffering serviceOffering, VirtualMachineTemplate template, List<Long> networkIdList, Account owner,
                                               String hostName, String displayName, Long diskOfferingId, Long diskSize, String group, HypervisorType hypervisor, HTTPMethod httpmethod, String userData,
                                               Long userDataId, String userDataDetails, List<String> sshKeyPairs, Map<Long, IpAddresses> requestedIps, IpAddresses defaultIps, Boolean displayvm, String keyboard, List<Long> affinityGroupIdList,
                                               Map<String, String> customParametrs, String customId, Map<String, Map<Integer, String>> dhcpOptionsMap, Map<Long, DiskOffering> dataDiskTemplateToDiskOfferingMap,
                                               Map<String, String> userVmOVFPropertiesMap, boolean dynamicScalingEnabled, String vmType, Long overrideDiskOfferingId) throws InsufficientCapacityException, ConcurrentOperationException, ResourceUnavailableException,
    StorageUnavailableException, ResourceAllocationException {

        Account caller = CallContext.current().getCallingAccount();
        List<NetworkVO> networkList = new ArrayList<NetworkVO>();

        // Verify that caller can perform actions in behalf of vm owner
        _accountMgr.checkAccess(caller, null, true, owner);

        // Verify that owner can use the service offering
        _accountMgr.checkAccess(owner, serviceOffering, zone);
        _accountMgr.checkAccess(owner, _diskOfferingDao.findById(diskOfferingId), zone);

        List<HypervisorType> vpcSupportedHTypes = _vpcMgr.getSupportedVpcHypervisors();
        if (networkIdList == null || networkIdList.isEmpty()) {
            NetworkVO defaultNetwork = getDefaultNetwork(zone, owner, false);
            if (defaultNetwork != null) {
                networkList.add(defaultNetwork);
            }
        } else {
            for (Long networkId : networkIdList) {
                NetworkVO network = _networkDao.findById(networkId);
                if (network == null) {
                    throw new InvalidParameterValueException("Unable to find network by id " + networkIdList.get(0).longValue());
                }
                if (network.getVpcId() != null) {
                    // Only ISOs, XenServer, KVM, and VmWare template types are
                    // supported for vpc networks
                    if (template.getFormat() != ImageFormat.ISO && !vpcSupportedHTypes.contains(template.getHypervisorType())) {
                        throw new InvalidParameterValueException("Can't create vm from template with hypervisor " + template.getHypervisorType() + " in vpc network " + network);
                    } else if (template.getFormat() == ImageFormat.ISO && !vpcSupportedHTypes.contains(hypervisor)) {
                        // Only XenServer, KVM, and VMware hypervisors are supported
                        // for vpc networks
                        throw new InvalidParameterValueException("Can't create vm of hypervisor type " + hypervisor + " in vpc network");

                    }
                }

                _networkModel.checkNetworkPermissions(owner, network);

                // don't allow to use system networks
                NetworkOffering networkOffering = _entityMgr.findById(NetworkOffering.class, network.getNetworkOfferingId());
                if (networkOffering.isSystemOnly()) {
                    throw new InvalidParameterValueException("Network id=" + networkId + " is system only and can't be used for vm deployment");
                }
                networkList.add(network);
            }
        }
        verifyExtraDhcpOptionsNetwork(dhcpOptionsMap, networkList);
        return createVirtualMachine(zone, serviceOffering, template, hostName, displayName, owner, diskOfferingId, diskSize, networkList, null, group, httpmethod, userData,
                userDataId, userDataDetails, sshKeyPairs, hypervisor, caller, requestedIps, defaultIps, displayvm, keyboard, affinityGroupIdList, customParametrs, customId, dhcpOptionsMap,
                dataDiskTemplateToDiskOfferingMap, userVmOVFPropertiesMap, dynamicScalingEnabled, vmType, overrideDiskOfferingId);
    }

    @Override
    @ActionEvent(eventType = EventTypes.EVENT_VM_CREATE, eventDescription = "deploying Vm")
    public UserVm finalizeCreateVirtualMachine(long vmId) {
        logger.info("Loading UserVm " + vmId + " from DB");
        UserVm userVm = getUserVm(vmId);
        if (userVm == null) {
            logger.info("Loaded UserVm " + vmId + " (" + userVm.getUuid() + ") from DB");
        } else {
            logger.warn("UserVm " + vmId + " does not exist in DB");
        }
        return userVm;
    }

    private NetworkVO getNetworkToAddToNetworkList(VirtualMachineTemplate template, Account owner, HypervisorType hypervisor,
            List<HypervisorType> vpcSupportedHTypes, Long networkId) {
        NetworkVO network = _networkDao.findById(networkId);
        if (network == null) {
            throw new InvalidParameterValueException("Unable to find network by id " + networkId);
        }
        if (network.getVpcId() != null) {
            // Only ISOs, XenServer, KVM, and VmWare template types are
            // supported for vpc networks
            if (template.getFormat() != ImageFormat.ISO && !vpcSupportedHTypes.contains(template.getHypervisorType())) {
                throw new InvalidParameterValueException("Can't create vm from template with hypervisor " + template.getHypervisorType() + " in vpc network " + network);
            } else if (template.getFormat() == ImageFormat.ISO && !vpcSupportedHTypes.contains(hypervisor)) {
                // Only XenServer, KVM, and VMware hypervisors are supported
                // for vpc networks
                throw new InvalidParameterValueException("Can't create vm of hypervisor type " + hypervisor + " in vpc network");
            }
        }

        _networkModel.checkNetworkPermissions(owner, network);

        // don't allow to use system networks
        NetworkOffering networkOffering = _entityMgr.findById(NetworkOffering.class, network.getNetworkOfferingId());
        if (networkOffering.isSystemOnly()) {
            throw new InvalidParameterValueException("Network id=" + networkId + " is system only and can't be used for vm deployment");
        }
        return network;
    }

    private NetworkVO getDefaultNetwork(DataCenter zone, Account owner, boolean selectAny) throws InsufficientCapacityException, ResourceAllocationException {
        NetworkVO defaultNetwork = null;

        // if no network is passed in
        // Check if default virtual network offering has
        // Availability=Required. If it's true, search for corresponding
        // network
        // * if network is found, use it. If more than 1 virtual network is
        // found, throw an error
        // * if network is not found, create a new one and use it

        List<NetworkOfferingVO> requiredOfferings = _networkOfferingDao.listByAvailability(Availability.Required, false);
        if (requiredOfferings.size() < 1) {
            throw new InvalidParameterValueException("Unable to find network offering with availability=" + Availability.Required
                    + " to automatically create the network as a part of vm creation");
        }

        if (requiredOfferings.get(0).getState() == NetworkOffering.State.Enabled) {
            // get Virtual networks
            List<? extends Network> virtualNetworks = _networkModel.listNetworksForAccount(owner.getId(), zone.getId(), Network.GuestType.Isolated);
            if (virtualNetworks == null) {
                throw new InvalidParameterValueException("No (virtual) networks are found for account " + owner);
            }
            if (virtualNetworks.isEmpty()) {
                defaultNetwork = createDefaultNetworkForAccount(zone, owner, requiredOfferings);
            } else if (virtualNetworks.size() > 1 && !selectAny) {
                throw new InvalidParameterValueException("More than 1 default Isolated networks are found for account " + owner + "; please specify networkIds");
            } else {
                defaultNetwork = _networkDao.findById(virtualNetworks.get(0).getId());
            }
        } else {
            throw new InvalidParameterValueException("Required network offering id=" + requiredOfferings.get(0).getId() + " is not in " + NetworkOffering.State.Enabled);
        }

        return defaultNetwork;
    }

    private NetworkVO createDefaultNetworkForAccount(DataCenter zone, Account owner, List<NetworkOfferingVO> requiredOfferings)
            throws InsufficientCapacityException, ResourceAllocationException {
        NetworkVO defaultNetwork = null;
        long physicalNetworkId = _networkModel.findPhysicalNetworkId(zone.getId(), requiredOfferings.get(0).getTags(), requiredOfferings.get(0).getTrafficType());
        // Validate physical network
        PhysicalNetwork physicalNetwork = _physicalNetworkDao.findById(physicalNetworkId);
        if (physicalNetwork == null) {
            throw new InvalidParameterValueException("Unable to find physical network with id: " + physicalNetworkId + " and tag: "
                    + requiredOfferings.get(0).getTags());
        }
        logger.debug("Creating network for account " + owner + " from the network offering id=" + requiredOfferings.get(0).getId() + " as a part of deployVM process");
        Network newNetwork = _networkMgr.createGuestNetwork(requiredOfferings.get(0).getId(), owner.getAccountName() + "-network", owner.getAccountName() + "-network",
                null, null, null, false, null, owner, null, physicalNetwork, zone.getId(), ACLType.Account, null, null, null, null, true, null, null,
                null, null, null, null, null, null, null, null);
        if (newNetwork != null) {
            defaultNetwork = _networkDao.findById(newNetwork.getId());
        }
        return defaultNetwork;
    }

    private void verifyExtraDhcpOptionsNetwork(Map<String, Map<Integer, String>> dhcpOptionsMap, List<NetworkVO> networkList) throws InvalidParameterValueException {
        if (dhcpOptionsMap != null) {
            for (String networkUuid : dhcpOptionsMap.keySet()) {
                boolean networkFound = false;
                for (NetworkVO network : networkList) {
                    if (network.getUuid().equals(networkUuid)) {
                        networkFound = true;
                        break;
                    }
                }

                if (!networkFound) {
                    throw new InvalidParameterValueException("VM does not has a nic in the Network (" + networkUuid + ") that is specified in the extra dhcp options.");
                }
            }
        }
    }

    public void checkNameForRFCCompliance(String name) {
        if (!NetUtils.verifyDomainNameLabel(name, true)) {
            throw new InvalidParameterValueException("Invalid name. Vm name can contain ASCII letters 'a' through 'z', the digits '0' through '9', "
                    + "and the hyphen ('-'), must be between 1 and 63 characters long, and can't start or end with \"-\" and can't start with digit");
        }
    }

    @DB
    private UserVm createVirtualMachine(DataCenter zone, ServiceOffering serviceOffering, VirtualMachineTemplate tmplt, String hostName, String displayName, Account owner,
                                        Long diskOfferingId, Long diskSize, List<NetworkVO> networkList, List<Long> securityGroupIdList, String group, HTTPMethod httpmethod, String userData,
                                        Long userDataId, String userDataDetails, List<String> sshKeyPairs, HypervisorType hypervisor, Account caller, Map<Long, IpAddresses> requestedIps, IpAddresses defaultIps, Boolean isDisplayVm, String keyboard,
                                        List<Long> affinityGroupIdList, Map<String, String> customParameters, String customId, Map<String, Map<Integer, String>> dhcpOptionMap,
                                        Map<Long, DiskOffering> datadiskTemplateToDiskOfferringMap,
                                        Map<String, String> userVmOVFPropertiesMap, boolean dynamicScalingEnabled, String vmType, Long overrideDiskOfferingId) throws InsufficientCapacityException, ResourceUnavailableException,
    ConcurrentOperationException, StorageUnavailableException, ResourceAllocationException {

        _accountMgr.checkAccess(caller, null, true, owner);

        if (owner.getState() == Account.State.DISABLED) {
            throw new PermissionDeniedException("The owner of vm to deploy is disabled: " + owner);
        }
        VMTemplateVO template = _templateDao.findById(tmplt.getId());
        if (template != null) {
            _templateDao.loadDetails(template);
        }

        HypervisorType hypervisorType = null;
        if (template.getHypervisorType() == null || template.getHypervisorType() == HypervisorType.None) {
            if (hypervisor == null || hypervisor == HypervisorType.None) {
                throw new InvalidParameterValueException("hypervisor parameter is needed to deploy VM or the hypervisor parameter value passed is invalid");
            }
            hypervisorType = hypervisor;
        } else {
            if (hypervisor != null && hypervisor != HypervisorType.None && hypervisor != template.getHypervisorType()) {
                throw new InvalidParameterValueException("Hypervisor passed to the deployVm call, is different from the hypervisor type of the template");
            }
            hypervisorType = template.getHypervisorType();
        }

        long accountId = owner.getId();

        assert !(requestedIps != null && (defaultIps.getIp4Address() != null || defaultIps.getIp6Address() != null)) : "requestedIp list and defaultNetworkIp should never be specified together";

        if (Grouping.AllocationState.Disabled == zone.getAllocationState()
                && !_accountMgr.isRootAdmin(caller.getId())) {
            throw new PermissionDeniedException(
                    "Cannot perform this operation, Zone is currently disabled: "
                            + zone.getId());
        }

        // check if zone is dedicated
        DedicatedResourceVO dedicatedZone = _dedicatedDao.findByZoneId(zone.getId());
        if (dedicatedZone != null) {
            DomainVO domain = _domainDao.findById(dedicatedZone.getDomainId());
            if (domain == null) {
                throw new CloudRuntimeException("Unable to find the domain " + zone.getDomainId() + " for the zone: " + zone);
            }
            // check that caller can operate with domain
            _configMgr.checkZoneAccess(caller, zone);
            // check that vm owner can create vm in the domain
            _configMgr.checkZoneAccess(owner, zone);
        }

        ServiceOfferingVO offering = serviceOfferingDao.findById(serviceOffering.getId());

        if (offering.isDynamic()) {
            offering.setDynamicFlag(true);
            validateCustomParameters(offering, customParameters);
            offering = serviceOfferingDao.getComputeOffering(offering, customParameters);
        } else {
            validateOfferingMaxResource(offering);
        }
        // check if account/domain is with in resource limits to create a new vm
        boolean isIso = Storage.ImageFormat.ISO == template.getFormat();

        Long rootDiskOfferingId = offering.getDiskOfferingId();
        if (isIso) {
            if (diskOfferingId == null) {
                DiskOfferingVO diskOffering = _diskOfferingDao.findById(rootDiskOfferingId);
                if (diskOffering.isComputeOnly()) {
                    throw new InvalidParameterValueException("Installing from ISO requires a disk offering to be specified for the root disk.");
                }
            } else {
                rootDiskOfferingId = diskOfferingId;
                diskOfferingId = null;
            }
            if (!customParameters.containsKey(VmDetailConstants.ROOT_DISK_SIZE) && diskSize != null) {
                customParameters.put(VmDetailConstants.ROOT_DISK_SIZE, String.valueOf(diskSize));
            }
        }
        if (!offering.getDiskOfferingStrictness() && overrideDiskOfferingId != null) {
            rootDiskOfferingId = overrideDiskOfferingId;
        }

        DiskOfferingVO rootdiskOffering = _diskOfferingDao.findById(rootDiskOfferingId);
        long volumesSize = configureCustomRootDiskSize(customParameters, template, hypervisorType, rootdiskOffering);

        if (rootdiskOffering.getEncrypt() && hypervisorType != HypervisorType.KVM) {
            throw new InvalidParameterValueException("Root volume encryption is not supported for hypervisor type " + hypervisorType);
        }

        long additionalDiskSize = 0L;
        if (!isIso && diskOfferingId != null) {
            DiskOfferingVO diskOffering = _diskOfferingDao.findById(diskOfferingId);
            additionalDiskSize = verifyAndGetDiskSize(diskOffering, diskSize);
        }
        UserVm vm = getCheckedUserVmResource(zone, hostName, displayName, owner, diskOfferingId, diskSize, networkList, securityGroupIdList, group, httpmethod, userData, userDataId, userDataDetails, sshKeyPairs, caller, requestedIps, defaultIps, isDisplayVm, keyboard, affinityGroupIdList, customParameters, customId, dhcpOptionMap, datadiskTemplateToDiskOfferringMap, userVmOVFPropertiesMap, dynamicScalingEnabled, vmType, template, hypervisorType, accountId, offering, isIso, rootDiskOfferingId, volumesSize, additionalDiskSize);

        _securityGroupMgr.addInstanceToGroups(vm.getId(), securityGroupIdList);

        if (affinityGroupIdList != null && !affinityGroupIdList.isEmpty()) {
            _affinityGroupVMMapDao.updateMap(vm.getId(), affinityGroupIdList);
        }

        CallContext.current().putContextParameter(VirtualMachine.class, vm.getUuid());
        return vm;
    }

    private UserVm getCheckedUserVmResource(DataCenter zone, String hostName, String displayName, Account owner,
        Long diskOfferingId, Long diskSize, List<NetworkVO> networkList, List<Long> securityGroupIdList, String group,
        HTTPMethod httpmethod, String userData, Long userDataId, String userDataDetails, List<String> sshKeyPairs,
        Account caller, Map<Long, IpAddresses> requestedIps, IpAddresses defaultIps, Boolean isDisplayVm,
        String keyboard, List<Long> affinityGroupIdList, Map<String, String> customParameters, String customId,
        Map<String, Map<Integer, String>> dhcpOptionMap, Map<Long, DiskOffering> datadiskTemplateToDiskOfferringMap,
        Map<String, String> userVmOVFPropertiesMap, boolean dynamicScalingEnabled, String vmType, VMTemplateVO template,
        HypervisorType hypervisorType, long accountId, ServiceOfferingVO offering, boolean isIso,
        Long rootDiskOfferingId, long volumesSize, long additionalDiskSize) throws ResourceAllocationException {
        if (!VirtualMachineManager.ResourceCountRunningVMsonly.value()) {
            List<String> resourceLimitHostTags = resourceLimitService.getResourceLimitHostTags(offering, template);
            try (CheckedReservation vmReservation = new CheckedReservation(owner, ResourceType.user_vm, resourceLimitHostTags, 1l, reservationDao, resourceLimitService);
                 CheckedReservation cpuReservation = new CheckedReservation(owner, ResourceType.cpu, resourceLimitHostTags, Long.valueOf(offering.getCpu()), reservationDao, resourceLimitService);
                 CheckedReservation memReservation = new CheckedReservation(owner, ResourceType.memory, resourceLimitHostTags, Long.valueOf(offering.getRamSize()), reservationDao, resourceLimitService);
            ) {
                return getUncheckedUserVmResource(zone, hostName, displayName, owner, diskOfferingId, diskSize, networkList, securityGroupIdList, group, httpmethod, userData, userDataId, userDataDetails, sshKeyPairs, caller, requestedIps, defaultIps, isDisplayVm, keyboard, affinityGroupIdList, customParameters, customId, dhcpOptionMap, datadiskTemplateToDiskOfferringMap, userVmOVFPropertiesMap, dynamicScalingEnabled, vmType, template, hypervisorType, accountId, offering, isIso, rootDiskOfferingId, volumesSize, additionalDiskSize);
            } catch (ResourceAllocationException | CloudRuntimeException  e) {
                throw e;
            } catch (Exception e) {
                logger.error("error during resource reservation and allocation", e);
                throw new CloudRuntimeException(e);
            }

        } else {
            return getUncheckedUserVmResource(zone, hostName, displayName, owner, diskOfferingId, diskSize, networkList, securityGroupIdList, group, httpmethod, userData, userDataId, userDataDetails, sshKeyPairs, caller, requestedIps, defaultIps, isDisplayVm, keyboard, affinityGroupIdList, customParameters, customId, dhcpOptionMap, datadiskTemplateToDiskOfferringMap, userVmOVFPropertiesMap, dynamicScalingEnabled, vmType, template, hypervisorType, accountId, offering, isIso, rootDiskOfferingId, volumesSize, additionalDiskSize);
        }
    }

    protected List<String> getResourceLimitStorageTags(long diskOfferingId) {
        DiskOfferingVO diskOfferingVO = _diskOfferingDao.findById(diskOfferingId);
        return resourceLimitService.getResourceLimitStorageTags(diskOfferingVO);
    }

    private UserVm getUncheckedUserVmResource(DataCenter zone, String hostName, String displayName, Account owner,
        Long diskOfferingId, Long diskSize, List<NetworkVO> networkList, List<Long> securityGroupIdList, String group,
        HTTPMethod httpmethod, String userData, Long userDataId, String userDataDetails, List<String> sshKeyPairs,
        Account caller, Map<Long, IpAddresses> requestedIps, IpAddresses defaultIps, Boolean isDisplayVm,
        String keyboard, List<Long> affinityGroupIdList, Map<String, String> customParameters, String customId,
        Map<String, Map<Integer, String>> dhcpOptionMap, Map<Long, DiskOffering> datadiskTemplateToDiskOfferringMap,
        Map<String, String> userVmOVFPropertiesMap, boolean dynamicScalingEnabled, String vmType, VMTemplateVO template,
        HypervisorType hypervisorType, long accountId, ServiceOfferingVO offering, boolean isIso,
        Long rootDiskOfferingId, long volumesSize, long additionalDiskSize) throws ResourceAllocationException
    {
        List<String> rootResourceLimitStorageTags = getResourceLimitStorageTags(rootDiskOfferingId != null ? rootDiskOfferingId : offering.getDiskOfferingId());
        List<String> additionalResourceLimitStorageTags = diskOfferingId != null ? getResourceLimitStorageTags(diskOfferingId) : null;

        try (CheckedReservation rootVolumeReservation = new CheckedReservation(owner, ResourceType.volume, rootResourceLimitStorageTags, 1L, reservationDao, resourceLimitService);
             CheckedReservation additionalVolumeReservation = diskOfferingId != null ? new CheckedReservation(owner, ResourceType.volume, additionalResourceLimitStorageTags, 1L, reservationDao, resourceLimitService) : null;
             CheckedReservation rootPrimaryStorageReservation = new CheckedReservation(owner, ResourceType.primary_storage, rootResourceLimitStorageTags, volumesSize, reservationDao, resourceLimitService);
             CheckedReservation additionalPrimaryStorageReservation = diskOfferingId != null ? new CheckedReservation(owner, ResourceType.primary_storage, additionalResourceLimitStorageTags, additionalDiskSize, reservationDao, resourceLimitService) : null;
        ) {

            // verify security group ids
            if (securityGroupIdList != null) {
                for (Long securityGroupId : securityGroupIdList) {
                    SecurityGroup sg = _securityGroupDao.findById(securityGroupId);
                    if (sg == null) {
                        throw new InvalidParameterValueException("Unable to find security group by id " + securityGroupId);
                    } else {
                        // verify permissions
                        _accountMgr.checkAccess(caller, null, true, owner, sg);
                    }
                }
            }

            if (datadiskTemplateToDiskOfferringMap != null && !datadiskTemplateToDiskOfferringMap.isEmpty()) {
                for (Entry<Long, DiskOffering> datadiskTemplateToDiskOffering : datadiskTemplateToDiskOfferringMap.entrySet()) {
                    VMTemplateVO dataDiskTemplate = _templateDao.findById(datadiskTemplateToDiskOffering.getKey());
                    DiskOffering dataDiskOffering = datadiskTemplateToDiskOffering.getValue();

                    if (dataDiskTemplate == null
                            || (!dataDiskTemplate.getTemplateType().equals(TemplateType.DATADISK)) && (dataDiskTemplate.getState().equals(VirtualMachineTemplate.State.Active))) {
                        throw new InvalidParameterValueException("Invalid template id specified for Datadisk template" + datadiskTemplateToDiskOffering.getKey());
                    }
                    long dataDiskTemplateId = datadiskTemplateToDiskOffering.getKey();
                    if (!dataDiskTemplate.getParentTemplateId().equals(template.getId())) {
                        throw new InvalidParameterValueException("Invalid Datadisk template. Specified Datadisk template" + dataDiskTemplateId
                                + " doesn't belong to template " + template.getId());
                    }
                    if (dataDiskOffering == null) {
                        throw new InvalidParameterValueException("Invalid disk offering id " + datadiskTemplateToDiskOffering.getValue().getId() +
                                " specified for datadisk template " + dataDiskTemplateId);
                    }
                    if (dataDiskOffering.isCustomized()) {
                        throw new InvalidParameterValueException("Invalid disk offering id " + dataDiskOffering.getId() + " specified for datadisk template " +
                                dataDiskTemplateId + ". Custom Disk offerings are not supported for Datadisk templates");
                    }
                    if (dataDiskOffering.getDiskSize() < dataDiskTemplate.getSize()) {
                        throw new InvalidParameterValueException("Invalid disk offering id " + dataDiskOffering.getId() + " specified for datadisk template " +
                                dataDiskTemplateId + ". Disk offering size should be greater than or equal to the template size");
                    }
                    _templateDao.loadDetails(dataDiskTemplate);
                    resourceLimitService.checkVolumeResourceLimit(owner, true, dataDiskOffering.getDiskSize(), dataDiskOffering);
                }
            }

            // check that the affinity groups exist
            if (affinityGroupIdList != null) {
                for (Long affinityGroupId : affinityGroupIdList) {
                    AffinityGroupVO ag = _affinityGroupDao.findById(affinityGroupId);
                    if (ag == null) {
                        throw new InvalidParameterValueException("Unable to find affinity group " + ag);
                    } else if (!_affinityGroupService.isAffinityGroupProcessorAvailable(ag.getType())) {
                        throw new InvalidParameterValueException("Affinity group type is not supported for group: " + ag + " ,type: " + ag.getType()
                                + " , Please try again after removing the affinity group");
                    } else {
                        // verify permissions
                        if (ag.getAclType() == ACLType.Domain) {
                            _accountMgr.checkAccess(caller, null, false, owner, ag);
                            // Root admin has access to both VM and AG by default,
                            // but
                            // make sure the owner of these entities is same
                            if (caller.getId() == Account.ACCOUNT_ID_SYSTEM || _accountMgr.isRootAdmin(caller.getId())) {
                                if (!_affinityGroupService.isAffinityGroupAvailableInDomain(ag.getId(), owner.getDomainId())) {
                                    throw new PermissionDeniedException("Affinity Group " + ag + " does not belong to the VM's domain");
                                }
                            }
                        } else {
                            _accountMgr.checkAccess(caller, null, true, owner, ag);
                            // Root admin has access to both VM and AG by default,
                            // but
                            // make sure the owner of these entities is same
                            if (caller.getId() == Account.ACCOUNT_ID_SYSTEM || _accountMgr.isRootAdmin(caller.getId())) {
                                if (ag.getAccountId() != owner.getAccountId()) {
                                    throw new PermissionDeniedException("Affinity Group " + ag + " does not belong to the VM's account");
                                }
                            }
                        }
                    }
                }
            }

            if (hypervisorType != HypervisorType.BareMetal) {
                // check if we have available pools for vm deployment
                long availablePools = _storagePoolDao.countPoolsByStatus(StoragePoolStatus.Up);
                if (availablePools < 1) {
                    throw new StorageUnavailableException("There are no available pools in the UP state for vm deployment", -1);
                }
            }

            if (template.getTemplateType().equals(TemplateType.SYSTEM) && !CKS_NODE.equals(vmType)) {
                throw new InvalidParameterValueException("Unable to use system template " + template.getId() + " to deploy a user vm");
            }
            List<VMTemplateZoneVO> listZoneTemplate = _templateZoneDao.listByZoneTemplate(zone.getId(), template.getId());
            if (listZoneTemplate == null || listZoneTemplate.isEmpty()) {
                throw new InvalidParameterValueException("The template " + template.getId() + " is not available for use");
            }

            if (isIso && !template.isBootable()) {
                throw new InvalidParameterValueException("Installing from ISO requires an ISO that is bootable: " + template.getId());
            }

            // Check templates permissions
            _accountMgr.checkAccess(owner, AccessType.UseEntry, false, template);

            // check if the user data is correct
            userData = userDataManager.validateUserData(userData, httpmethod);

            // Find an SSH public key corresponding to the key pair name, if one is
            // given
            String sshPublicKeys = "";
            String keypairnames = "";
            if (!sshKeyPairs.isEmpty()) {
                List<SSHKeyPairVO> pairs = _sshKeyPairDao.findByNames(owner.getAccountId(), owner.getDomainId(), sshKeyPairs);
                if (pairs == null || pairs.size() != sshKeyPairs.size()) {
                    throw new InvalidParameterValueException("Not all specified keyparis exist");
                }

                sshPublicKeys = pairs.stream().map(p -> p.getPublicKey()).collect(Collectors.joining("\n"));
                keypairnames = String.join(",", sshKeyPairs);
            }

            LinkedHashMap<String, List<NicProfile>> networkNicMap = new LinkedHashMap<>();

            short defaultNetworkNumber = 0;
            boolean securityGroupEnabled = false;
            int networkIndex = 0;
            for (NetworkVO network : networkList) {
                if ((network.getDataCenterId() != zone.getId())) {
                    if (!network.isStrechedL2Network()) {
                        throw new InvalidParameterValueException("Network id=" + network.getId() +
                                " doesn't belong to zone " + zone.getId());
                    }

                    NetworkOffering ntwkOffering = _networkOfferingDao.findById(network.getNetworkOfferingId());
                    Long physicalNetworkId = _networkModel.findPhysicalNetworkId(zone.getId(), ntwkOffering.getTags(), ntwkOffering.getTrafficType());

                    String provider = _ntwkSrvcDao.getProviderForServiceInNetwork(network.getId(), Service.Connectivity);
                    if (!_networkModel.isProviderEnabledInPhysicalNetwork(physicalNetworkId, provider)) {
                        throw new InvalidParameterValueException("Network in which is VM getting deployed could not be" +
                                " streched to the zone, as we could not find a valid physical network");
                    }
                }

                _accountMgr.checkAccess(owner, AccessType.UseEntry, false, network);

                IpAddresses requestedIpPair = null;
                if (requestedIps != null && !requestedIps.isEmpty()) {
                    requestedIpPair = requestedIps.get(network.getId());
                }

                if (requestedIpPair == null) {
                    requestedIpPair = new IpAddresses(null, null);
                } else {
                    _networkModel.checkRequestedIpAddresses(network.getId(), requestedIpPair);
                }

                NicProfile profile = new NicProfile(requestedIpPair.getIp4Address(), requestedIpPair.getIp6Address(), requestedIpPair.getMacAddress());
                profile.setOrderIndex(networkIndex);
                if (defaultNetworkNumber == 0) {
                    defaultNetworkNumber++;
                    // if user requested specific ip for default network, add it
                    if (defaultIps.getIp4Address() != null || defaultIps.getIp6Address() != null) {
                        _networkModel.checkRequestedIpAddresses(network.getId(), defaultIps);
                        profile = new NicProfile(defaultIps.getIp4Address(), defaultIps.getIp6Address());
                    } else if (defaultIps.getMacAddress() != null) {
                        profile = new NicProfile(null, null, defaultIps.getMacAddress());
                    }

                    profile.setDefaultNic(true);
                    if (!_networkModel.areServicesSupportedInNetwork(network.getId(), new Service[]{Service.UserData})) {
                        if ((userData != null) && (!userData.isEmpty())) {
                            throw new InvalidParameterValueException(String.format("Unable to deploy VM as UserData is provided while deploying the VM, but there is no support for %s service in the default network %s/%s.", Service.UserData.getName(), network.getName(), network.getUuid()));
                        }

                        if ((sshPublicKeys != null) && (!sshPublicKeys.isEmpty())) {
                            throw new InvalidParameterValueException(String.format("Unable to deploy VM as SSH keypair is provided while deploying the VM, but there is no support for %s service in the default network %s/%s", Service.UserData.getName(), network.getName(), network.getUuid()));
                        }

                        if (template.isEnablePassword()) {
                            throw new InvalidParameterValueException(String.format("Unable to deploy VM as template %s is password enabled, but there is no support for %s service in the default network %s/%s", template.getId(), Service.UserData.getName(), network.getName(), network.getUuid()));
                        }
                    }
                }

                if (_networkModel.isSecurityGroupSupportedInNetwork(network)) {
                    securityGroupEnabled = true;
                }
                List<NicProfile> profiles = networkNicMap.get(network.getUuid());
                if (CollectionUtils.isEmpty(profiles)) {
                    profiles = new ArrayList<>();
                }
                profiles.add(profile);
                networkNicMap.put(network.getUuid(), profiles);
                networkIndex++;
            }

            if (securityGroupIdList != null && !securityGroupIdList.isEmpty() && !securityGroupEnabled) {
                throw new InvalidParameterValueException("Unable to deploy vm with security groups as SecurityGroup service is not enabled for the vm's network");
            }

            // Verify network information - network default network has to be set;
            // and vm can't have more than one default network
            // This is a part of business logic because default network is required
            // by Agent Manager in order to configure default
            // gateway for the vm
            if (defaultNetworkNumber == 0) {
                throw new InvalidParameterValueException("At least 1 default network has to be specified for the vm");
            } else if (defaultNetworkNumber > 1) {
                throw new InvalidParameterValueException("Only 1 default network per vm is supported");
            }

            long id = _vmDao.getNextInSequence(Long.class, "id");

            if (hostName != null) {
                // Check is hostName is RFC compliant
                checkNameForRFCCompliance(hostName);
            }

            String instanceName = null;
            String instanceSuffix = _instance;
            String uuidName = _uuidMgr.generateUuid(UserVm.class, customId);
            if (_instanceNameFlag && HypervisorType.VMware.equals(hypervisorType)) {
                if (StringUtils.isNotEmpty(hostName)) {
                    instanceSuffix = hostName;
                }
                if (hostName == null) {
                    if (displayName != null) {
                        hostName = displayName;
                    } else {
                        hostName = generateHostName(uuidName);
                    }
                }
                // If global config vm.instancename.flag is set to true, then CS will set guest VM's name as it appears on the hypervisor, to its hostname.
                // In case of VMware since VM name must be unique within a DC, check if VM with the same hostname already exists in the zone.
                VMInstanceVO vmByHostName = _vmInstanceDao.findVMByHostNameInZone(hostName, zone.getId());
                if (vmByHostName != null && vmByHostName.getState() != State.Expunging) {
                    throw new InvalidParameterValueException("There already exists a VM by the name: " + hostName + ".");
                }
            } else {
                if (hostName == null) {
                    //Generate name using uuid and instance.name global config
                    hostName = generateHostName(uuidName);
                }
            }

            if (hostName != null) {
                // Check is hostName is RFC compliant
                checkNameForRFCCompliance(hostName);
            }
            instanceName = VirtualMachineName.getVmName(id, owner.getId(), instanceSuffix);
            if (_instanceNameFlag && HypervisorType.VMware.equals(hypervisorType) && !instanceSuffix.equals(_instance)) {
                customParameters.put(VmDetailConstants.NAME_ON_HYPERVISOR, instanceName);
            }

            // Check if VM with instanceName already exists.
            VMInstanceVO vmObj = _vmInstanceDao.findVMByInstanceName(instanceName);
            if (vmObj != null && vmObj.getState() != State.Expunging) {
                throw new InvalidParameterValueException("There already exists a VM by the display name supplied");
            }

            checkIfHostNameUniqueInNtwkDomain(hostName, networkList);

            long userId = CallContext.current().getCallingUserId();
            if (CallContext.current().getCallingAccount().getId() != owner.getId()) {
                List<UserVO> userVOs = _userDao.listByAccount(owner.getAccountId());
                if (!userVOs.isEmpty()) {
                    userId = userVOs.get(0).getId();
                }
            }

            dynamicScalingEnabled = dynamicScalingEnabled && checkIfDynamicScalingCanBeEnabled(null, offering, template, zone.getId());

            UserVmVO vm = commitUserVm(zone, template, hostName, displayName, owner, diskOfferingId, diskSize, userData, userDataId, userDataDetails, caller, isDisplayVm, keyboard, accountId, userId, offering,
                    isIso, sshPublicKeys, networkNicMap, id, instanceName, uuidName, hypervisorType, customParameters, dhcpOptionMap,
                    datadiskTemplateToDiskOfferringMap, userVmOVFPropertiesMap, dynamicScalingEnabled, vmType, rootDiskOfferingId, keypairnames);

            assignInstanceToGroup(group, id);
            return vm;
        } catch (ResourceAllocationException | CloudRuntimeException  e) {
            throw e;
        } catch (Exception e) {
            logger.error("error during resource reservation and allocation", e);
            throw new CloudRuntimeException(e);
        }
    }

    private void assignInstanceToGroup(String group, long id) {
        // Assign instance to the group
        try {
            if (group != null) {
                boolean addToGroup = addInstanceToGroup(Long.valueOf(id), group);
                if (!addToGroup) {
                    throw new CloudRuntimeException("Unable to assign Vm to the group " + group);
                }
            }
        } catch (Exception ex) {
            throw new CloudRuntimeException("Unable to assign Vm to the group " + group);
        }
    }

    private long verifyAndGetDiskSize(DiskOfferingVO diskOffering, Long diskSize) {
        long size = 0l;
        if (diskOffering == null) {
            throw new InvalidParameterValueException("Specified disk offering cannot be found");
        }
        if (diskOffering.isCustomized() && !diskOffering.isComputeOnly()) {
            if (diskSize == null) {
                throw new InvalidParameterValueException("This disk offering requires a custom size specified");
            }
            _volumeService.validateCustomDiskOfferingSizeRange(diskSize);
            size = diskSize * GiB_TO_BYTES;
        } else {
            size = diskOffering.getDiskSize();
        }
        _volumeService.validateVolumeSizeInBytes(size);
        return size;
    }

    @Override
    public boolean checkIfDynamicScalingCanBeEnabled(VirtualMachine vm, ServiceOffering offering, VirtualMachineTemplate template, Long zoneId) {
        boolean canEnableDynamicScaling = (vm != null ? vm.isDynamicallyScalable() : true) && offering.isDynamicScalingEnabled() && template.isDynamicallyScalable() && UserVmManager.EnableDynamicallyScaleVm.valueIn(zoneId);
        if (!canEnableDynamicScaling) {
            logger.info("VM cannot be configured to be dynamically scalable if any of the service offering's dynamic scaling property, template's dynamic scaling property or global setting is false");
        }

        return canEnableDynamicScaling;
    }

    /**
     * Configures the Root disk size via User`s custom parameters.
     * If the Service Offering has the Root Disk size field configured then the User`s root disk custom parameter is overwritten by the service offering.
     */
    protected long configureCustomRootDiskSize(Map<String, String> customParameters, VMTemplateVO template, HypervisorType hypervisorType, DiskOfferingVO rootDiskOffering) {
        verifyIfHypervisorSupportsRootdiskSizeOverride(hypervisorType);
        Long rootDiskSizeCustomParam = null;
        if (customParameters.containsKey(VmDetailConstants.ROOT_DISK_SIZE)) {
            rootDiskSizeCustomParam = NumbersUtil.parseLong(customParameters.get(VmDetailConstants.ROOT_DISK_SIZE), -1);
            if (rootDiskSizeCustomParam <= 0) {
                throw new InvalidParameterValueException("Root disk size should be a positive number.");
            }
        }
        long rootDiskSizeInBytes = verifyAndGetDiskSize(rootDiskOffering, rootDiskSizeCustomParam);
        if (rootDiskSizeInBytes > 0) { //if the size at DiskOffering is not zero then the Service Offering had it configured, it holds priority over the User custom size
            _volumeService.validateVolumeSizeInBytes(rootDiskSizeInBytes);
            long rootDiskSizeInGiB = rootDiskSizeInBytes / GiB_TO_BYTES;
            customParameters.put(VmDetailConstants.ROOT_DISK_SIZE, String.valueOf(rootDiskSizeInGiB));
            return rootDiskSizeInBytes;
        }

        if (customParameters.containsKey(VmDetailConstants.ROOT_DISK_SIZE)) {
            Long rootDiskSize = rootDiskSizeCustomParam * GiB_TO_BYTES;
            _volumeService.validateVolumeSizeInBytes(rootDiskSize);
            return rootDiskSize;
        } else {
            // For baremetal, size can be 0 (zero)
            Long templateSize = _templateDao.findById(template.getId()).getSize();
            if (templateSize != null) {
                return templateSize;
            }
        }
        return 0;
    }

    /**
     * Only KVM, XenServer and VMware supports rootdisksize override
     * @throws InvalidParameterValueException if the hypervisor does not support rootdisksize override
     */
    protected void verifyIfHypervisorSupportsRootdiskSizeOverride(HypervisorType hypervisorType) {
        if (!ROOT_DISK_SIZE_OVERRIDE_SUPPORTING_HYPERVISORS.contains(hypervisorType)) {
            throw new InvalidParameterValueException("Hypervisor " + hypervisorType + " does not support rootdisksize override");
        }
    }

    private void checkIfHostNameUniqueInNtwkDomain(String hostName, List<? extends Network> networkList) {
        // Check that hostName is unique in the network domain
        Map<String, List<Long>> ntwkDomains = new HashMap<String, List<Long>>();
        for (Network network : networkList) {
            String ntwkDomain = network.getNetworkDomain();
            if (!ntwkDomains.containsKey(ntwkDomain)) {
                List<Long> ntwkIds = new ArrayList<Long>();
                ntwkIds.add(network.getId());
                ntwkDomains.put(ntwkDomain, ntwkIds);
            } else {
                List<Long> ntwkIds = ntwkDomains.get(ntwkDomain);
                ntwkIds.add(network.getId());
                ntwkDomains.put(ntwkDomain, ntwkIds);
            }
        }

        for (Entry<String, List<Long>> ntwkDomain : ntwkDomains.entrySet()) {
            for (Long ntwkId : ntwkDomain.getValue()) {
                // * get all vms hostNames in the network
                List<String> hostNames = _vmInstanceDao.listDistinctHostNames(ntwkId);
                // * verify that there are no duplicates
                if (hostNames.contains(hostName)) {
                    throw new InvalidParameterValueException("The vm with hostName " + hostName + " already exists in the network domain: " + ntwkDomain.getKey() + "; network="
                            + ((_networkModel.getNetwork(ntwkId) != null) ? _networkModel.getNetwork(ntwkId).getName() : "<unknown>"));
                }
            }
        }
    }

    private String generateHostName(String uuidName) {
        return _instance + "-" + uuidName;
    }

    private UserVmVO commitUserVm(final boolean isImport, final DataCenter zone, final Host host, final Host lastHost, final VirtualMachineTemplate template, final String hostName, final String displayName, final Account owner,
                                  final Long diskOfferingId, final Long diskSize, final String userData, Long userDataId, String userDataDetails, final Boolean isDisplayVm, final String keyboard,
                                  final long accountId, final long userId, final ServiceOffering offering, final boolean isIso, final String sshPublicKeys, final LinkedHashMap<String, List<NicProfile>> networkNicMap,
                                  final long id, final String instanceName, final String uuidName, final HypervisorType hypervisorType, final Map<String, String> customParameters,
                                  final Map<String, Map<Integer, String>> extraDhcpOptionMap, final Map<Long, DiskOffering> dataDiskTemplateToDiskOfferingMap,
                                  final Map<String, String> userVmOVFPropertiesMap, final VirtualMachine.PowerState powerState, final boolean dynamicScalingEnabled, String vmType, final Long rootDiskOfferingId, String sshkeypairs) throws InsufficientCapacityException {
        UserVmVO vm = new UserVmVO(id, instanceName, displayName, template.getId(), hypervisorType, template.getGuestOSId(), offering.isOfferHA(),
                offering.getLimitCpuUse(), owner.getDomainId(), owner.getId(), userId, offering.getId(), userData, userDataId, userDataDetails, hostName);
        vm.setUuid(uuidName);
        vm.setDynamicallyScalable(dynamicScalingEnabled);

        Map<String, String> details = template.getDetails();
        if (details != null && !details.isEmpty()) {
            vm.details.putAll(details);
        }

        if (StringUtils.isNotBlank(sshPublicKeys)) {
            vm.setDetail(VmDetailConstants.SSH_PUBLIC_KEY, sshPublicKeys);
        }

        if (StringUtils.isNotBlank(sshkeypairs)) {
            vm.setDetail(VmDetailConstants.SSH_KEY_PAIR_NAMES, sshkeypairs);
        }

        if (keyboard != null && !keyboard.isEmpty()) {
            vm.setDetail(VmDetailConstants.KEYBOARD, keyboard);
        }

        if (!isImport && isIso) {
            vm.setIsoId(template.getId());
        }

        long guestOSId = template.getGuestOSId();
        GuestOSVO guestOS = _guestOSDao.findById(guestOSId);
        long guestOSCategoryId = guestOS.getCategoryId();
        GuestOSCategoryVO guestOSCategory = _guestOSCategoryDao.findById(guestOSCategoryId);
        if (hypervisorType.equals(HypervisorType.VMware)) {
            updateVMDiskController(vm, customParameters, guestOS);
        }

        Long rootDiskSize = null;
        // custom root disk size, resizes base template to larger size
        if (customParameters.containsKey(VmDetailConstants.ROOT_DISK_SIZE)) {
            // already verified for positive number
            rootDiskSize = Long.parseLong(customParameters.get(VmDetailConstants.ROOT_DISK_SIZE));

            VMTemplateVO templateVO = _templateDao.findById(template.getId());
            if (templateVO == null) {
                InvalidParameterValueException ipve = new InvalidParameterValueException("Unable to look up template by id " + template.getId());
                ipve.add(VirtualMachine.class, vm.getUuid());
                throw ipve;
            }

            validateRootDiskResize(hypervisorType, rootDiskSize, templateVO, vm, customParameters);
        }

        if (isDisplayVm != null) {
            vm.setDisplayVm(isDisplayVm);
        } else {
            vm.setDisplayVm(true);
        }

        setVmRequiredFieldsForImport(isImport, vm, zone, hypervisorType, host, lastHost, powerState);

        setVncPasswordForKvmIfAvailable(customParameters, vm);

        vm.setUserVmType(vmType);
        _vmDao.persist(vm);
        for (String key : customParameters.keySet()) {
            // BIOS was explicitly passed as the boot type, so honour it
            if (key.equalsIgnoreCase(ApiConstants.BootType.BIOS.toString())) {
                vm.details.remove(ApiConstants.BootType.UEFI.toString());
                continue;
            }

            // Deploy as is, Don't care about the boot type or template settings
            if (key.equalsIgnoreCase(ApiConstants.BootType.UEFI.toString()) && template.isDeployAsIs()) {
                vm.details.remove(ApiConstants.BootType.UEFI.toString());
                continue;
            }

            if (!hypervisorType.equals(HypervisorType.KVM)) {
                if (key.equalsIgnoreCase(VmDetailConstants.IOTHREADS)) {
                    vm.details.remove(VmDetailConstants.IOTHREADS);
                    continue;
                }
                if (key.equalsIgnoreCase(VmDetailConstants.IO_POLICY)) {
                    vm.details.remove(VmDetailConstants.IO_POLICY);
                    continue;
                }
            }

            if (key.equalsIgnoreCase(VmDetailConstants.CPU_NUMBER) ||
                    key.equalsIgnoreCase(VmDetailConstants.CPU_SPEED) ||
                    key.equalsIgnoreCase(VmDetailConstants.MEMORY)) {
                // handle double byte strings.
                vm.setDetail(key, Integer.toString(Integer.parseInt(customParameters.get(key))));
            } else {
                vm.setDetail(key, customParameters.get(key));
            }
        }
        vm.setDetail(VmDetailConstants.DEPLOY_VM, "true");

        persistVMDeployAsIsProperties(vm, userVmOVFPropertiesMap);

        List<String> hiddenDetails = new ArrayList<>();
        if (customParameters.containsKey(VmDetailConstants.NAME_ON_HYPERVISOR)) {
            hiddenDetails.add(VmDetailConstants.NAME_ON_HYPERVISOR);
        }
        _vmDao.saveDetails(vm, hiddenDetails);
        if (!isImport) {
            logger.debug("Allocating in the DB for vm");
            DataCenterDeployment plan = new DataCenterDeployment(zone.getId());

            List<String> computeTags = new ArrayList<String>();
            computeTags.add(offering.getHostTag());

            List<String> rootDiskTags = new ArrayList<String>();
            DiskOfferingVO rootDiskOfferingVO = _diskOfferingDao.findById(rootDiskOfferingId);
            rootDiskTags.add(rootDiskOfferingVO.getTags());

            orchestrateVirtualMachineCreate(vm, guestOSCategory, computeTags, rootDiskTags, plan, rootDiskSize, template, hostName, displayName, owner,
                    diskOfferingId, diskSize, offering, isIso,networkNicMap, hypervisorType, extraDhcpOptionMap, dataDiskTemplateToDiskOfferingMap,
                    rootDiskOfferingId);

        }
        CallContext.current().setEventDetails("Vm Id: " + vm.getUuid());

        if (!isImport) {
            if (!offering.isDynamic()) {
                UsageEventUtils.publishUsageEvent(EventTypes.EVENT_VM_CREATE, accountId, zone.getId(), vm.getId(), vm.getHostName(), offering.getId(), template.getId(),
                        hypervisorType.toString(), VirtualMachine.class.getName(), vm.getUuid(), vm.isDisplayVm());
            } else {
                UsageEventUtils.publishUsageEvent(EventTypes.EVENT_VM_CREATE, accountId, zone.getId(), vm.getId(), vm.getHostName(), offering.getId(), template.getId(),
                        hypervisorType.toString(), VirtualMachine.class.getName(), vm.getUuid(), customParameters, vm.isDisplayVm());
            }

            try {
                //Update Resource Count for the given account
                resourceCountIncrement(accountId, isDisplayVm, offering, template);
            } catch (CloudRuntimeException cre) {
                ArrayList<ExceptionProxyObject> epoList =  cre.getIdProxyList();
                if (epoList == null || !epoList.stream().anyMatch( e -> e.getUuid().equals(vm.getUuid()))) {
                    cre.addProxyObject(vm.getUuid(), ApiConstants.VIRTUAL_MACHINE_ID);
                }
                throw cre;
            }
        }
        return vm;
    }

    private void orchestrateVirtualMachineCreate(UserVmVO vm, GuestOSCategoryVO guestOSCategory, List<String> computeTags, List<String> rootDiskTags, DataCenterDeployment plan, Long rootDiskSize, VirtualMachineTemplate template, String hostName, String displayName, Account owner,
                                        Long diskOfferingId, Long diskSize,
                                        ServiceOffering offering, boolean isIso, LinkedHashMap<String, List<NicProfile>> networkNicMap,
                                        HypervisorType hypervisorType,
                                        Map<String, Map<Integer, String>> extraDhcpOptionMap, Map<Long, DiskOffering> dataDiskTemplateToDiskOfferingMap,
                                        Long rootDiskOfferingId) throws InsufficientCapacityException{
        try {
            if (isIso) {
                _orchSrvc.createVirtualMachineFromScratch(vm.getUuid(), Long.toString(owner.getAccountId()), vm.getIsoId().toString(), hostName, displayName,
                        hypervisorType.name(), guestOSCategory.getName(), offering.getCpu(), offering.getSpeed(), offering.getRamSize(), diskSize, computeTags, rootDiskTags,
                        networkNicMap, plan, extraDhcpOptionMap, rootDiskOfferingId);
            } else {
                _orchSrvc.createVirtualMachine(vm.getUuid(), Long.toString(owner.getAccountId()), Long.toString(template.getId()), hostName, displayName, hypervisorType.name(),
                        offering.getCpu(), offering.getSpeed(), offering.getRamSize(), diskSize, computeTags, rootDiskTags, networkNicMap, plan, rootDiskSize, extraDhcpOptionMap,
                        dataDiskTemplateToDiskOfferingMap, diskOfferingId, rootDiskOfferingId);
            }

            if (logger.isDebugEnabled()) {
                logger.debug("Successfully allocated DB entry for " + vm);
            }
        } catch (CloudRuntimeException cre) {
            ArrayList<ExceptionProxyObject> epoList = cre.getIdProxyList();
            if (epoList == null || !epoList.stream().anyMatch(e -> e.getUuid().equals(vm.getUuid()))) {
                cre.addProxyObject(vm.getUuid(), ApiConstants.VIRTUAL_MACHINE_ID);

            }
            throw cre;
        } catch (InsufficientCapacityException ice) {
            ArrayList idList = ice.getIdProxyList();
            if (idList == null || !idList.stream().anyMatch(i -> i.equals(vm.getUuid()))) {
                ice.addProxyObject(vm.getUuid());
            }
            throw ice;
        }
    }

    protected void setVmRequiredFieldsForImport(boolean isImport, UserVmVO vm, DataCenter zone, HypervisorType hypervisorType,
                                                Host host, Host lastHost, VirtualMachine.PowerState powerState) {
        if (isImport) {
            vm.setDataCenterId(zone.getId());
            if (List.of(HypervisorType.VMware, HypervisorType.KVM).contains(hypervisorType) && host != null) {
                vm.setHostId(host.getId());
            }
            if (lastHost != null) {
                vm.setLastHostId(lastHost.getId());
            }
            vm.setPowerState(powerState);
            if (powerState == VirtualMachine.PowerState.PowerOn) {
                vm.setState(State.Running);
            }
        }
    }

    private void updateVMDiskController(UserVmVO vm, Map<String, String> customParameters, GuestOSVO guestOS) {
        // If hypervisor is vSphere and OS is OS X, set special settings.
        if (guestOS.getDisplayName().toLowerCase().contains("apple mac os")) {
            vm.setDetail(VmDetailConstants.SMC_PRESENT, "TRUE");
            vm.setDetail(VmDetailConstants.ROOT_DISK_CONTROLLER, "scsi");
            vm.setDetail(VmDetailConstants.DATA_DISK_CONTROLLER, "scsi");
            vm.setDetail(VmDetailConstants.FIRMWARE, "efi");
            logger.info("guestOS is OSX : overwrite root disk controller to scsi, use smc and efi");
        } else {
            String rootDiskControllerSetting = customParameters.get(VmDetailConstants.ROOT_DISK_CONTROLLER);
            String dataDiskControllerSetting = customParameters.get(VmDetailConstants.DATA_DISK_CONTROLLER);
            if (StringUtils.isNotEmpty(rootDiskControllerSetting)) {
                vm.setDetail(VmDetailConstants.ROOT_DISK_CONTROLLER, rootDiskControllerSetting);
            }

            if (StringUtils.isNotEmpty(dataDiskControllerSetting)) {
                vm.setDetail(VmDetailConstants.DATA_DISK_CONTROLLER, dataDiskControllerSetting);
            }

            String controllerSetting = StringUtils.defaultIfEmpty(_configDao.getValue(Config.VmwareRootDiskControllerType.key()),
                    Config.VmwareRootDiskControllerType.getDefaultValue());

            // Don't override if VM already has root/data disk controller detail
            if (vm.getDetail(VmDetailConstants.ROOT_DISK_CONTROLLER) == null) {
                vm.setDetail(VmDetailConstants.ROOT_DISK_CONTROLLER, controllerSetting);
            }
            if (vm.getDetail(VmDetailConstants.DATA_DISK_CONTROLLER) == null) {
                if (controllerSetting.equalsIgnoreCase("scsi")) {
                    vm.setDetail(VmDetailConstants.DATA_DISK_CONTROLLER, "scsi");
                } else {
                    vm.setDetail(VmDetailConstants.DATA_DISK_CONTROLLER, "osdefault");
                }
            }
        }
    }

    /**
     * take the properties and set them on the vm.
     * consider should we be complete, and make sure all default values are copied as well if known?
     * I.E. iterate over the template details as well to copy any that are not defined yet.
     */
    private void persistVMDeployAsIsProperties(UserVmVO vm, Map<String, String> userVmOVFPropertiesMap) {
        if (MapUtils.isNotEmpty(userVmOVFPropertiesMap)) {
            for (String key : userVmOVFPropertiesMap.keySet()) {
                String detailKey = key;
                String value = userVmOVFPropertiesMap.get(key);

                // Sanitize boolean values to expected format and encrypt passwords
                if (StringUtils.isNotBlank(value)) {
                    if (value.equalsIgnoreCase("True")) {
                        value = "True";
                    } else if (value.equalsIgnoreCase("False")) {
                        value = "False";
                    } else {
                        OVFPropertyTO propertyTO = templateDeployAsIsDetailsDao.findPropertyByTemplateAndKey(vm.getTemplateId(), key);
                        if (propertyTO != null && propertyTO.isPassword()) {
                            value = DBEncryptionUtil.encrypt(value);
                        }
                    }
                } else if (value == null) {
                    value = "";
                }
                if (logger.isTraceEnabled()) {
                    logger.trace(String.format("setting property '%s' as '%s' with value '%s'", key, detailKey, value));
                }
                UserVmDeployAsIsDetailVO detail = new UserVmDeployAsIsDetailVO(vm.getId(), detailKey, value);
                userVmDeployAsIsDetailsDao.persist(detail);
            }
        }
    }

    private UserVmVO commitUserVm(final DataCenter zone, final VirtualMachineTemplate template, final String hostName, final String displayName, final Account owner,
                                  final Long diskOfferingId, final Long diskSize, final String userData, Long userDataId, String userDataDetails, final Account caller, final Boolean isDisplayVm, final String keyboard,
                                  final long accountId, final long userId, final ServiceOfferingVO offering, final boolean isIso, final String sshPublicKeys, final LinkedHashMap<String, List<NicProfile>> networkNicMap,
                                  final long id, final String instanceName, final String uuidName, final HypervisorType hypervisorType, final Map<String, String> customParameters, final Map<String,
            Map<Integer, String>> extraDhcpOptionMap, final Map<Long, DiskOffering> dataDiskTemplateToDiskOfferingMap,
                                  Map<String, String> userVmOVFPropertiesMap, final boolean dynamicScalingEnabled, String vmType, final Long rootDiskOfferingId, String sshkeypairs) throws InsufficientCapacityException {
        return commitUserVm(false, zone, null, null, template, hostName, displayName, owner,
                diskOfferingId, diskSize, userData, userDataId, userDataDetails, isDisplayVm, keyboard,
                accountId, userId, offering, isIso, sshPublicKeys, networkNicMap,
                id, instanceName, uuidName, hypervisorType, customParameters,
                extraDhcpOptionMap, dataDiskTemplateToDiskOfferingMap,
                userVmOVFPropertiesMap, null, dynamicScalingEnabled, vmType, rootDiskOfferingId, sshkeypairs);
    }

    public void validateRootDiskResize(final HypervisorType hypervisorType, Long rootDiskSize, VMTemplateVO templateVO, UserVmVO vm, final Map<String, String> customParameters) throws InvalidParameterValueException
    {
        // rootdisksize must be larger than template.
        boolean isIso = ImageFormat.ISO == templateVO.getFormat();
        if ((rootDiskSize << 30) < templateVO.getSize()) {
            String error = String.format("Unsupported: rootdisksize override (%s GB) is smaller than template size %s", rootDiskSize, toHumanReadableSize(templateVO.getSize()));
            logger.error(error);
            throw new InvalidParameterValueException(error);
        } else if ((rootDiskSize << 30) > templateVO.getSize()) {
            if (hypervisorType == HypervisorType.VMware && (vm.getDetails() == null || vm.getDetails().get(VmDetailConstants.ROOT_DISK_CONTROLLER) == null)) {
                logger.warn("If Root disk controller parameter is not overridden, then Root disk resize may fail because current Root disk controller value is NULL.");
            } else if (hypervisorType == HypervisorType.VMware && vm.getDetails().get(VmDetailConstants.ROOT_DISK_CONTROLLER).toLowerCase().contains("ide") && !isIso) {
                String error = String.format("Found unsupported root disk controller [%s].", vm.getDetails().get(VmDetailConstants.ROOT_DISK_CONTROLLER));
                logger.error(error);
                throw new InvalidParameterValueException(error);
            } else {
                logger.debug("Rootdisksize override validation successful. Template root disk size " + toHumanReadableSize(templateVO.getSize()) + " Root disk size specified " + rootDiskSize + " GB");
            }
        } else {
            logger.debug("Root disk size specified is " + toHumanReadableSize(rootDiskSize << 30) + " and Template root disk size is " + toHumanReadableSize(templateVO.getSize()) + ". Both are equal so no need to override");
            customParameters.remove(VmDetailConstants.ROOT_DISK_SIZE);
        }
    }


    @Override
    public void generateUsageEvent(VirtualMachine vm, boolean isDisplay, String eventType){
        ServiceOfferingVO serviceOffering = serviceOfferingDao.findById(vm.getId(), vm.getServiceOfferingId());
        if (!serviceOffering.isDynamic()) {
            UsageEventUtils.publishUsageEvent(eventType, vm.getAccountId(), vm.getDataCenterId(), vm.getId(),
                    vm.getHostName(), serviceOffering.getId(), vm.getTemplateId(), vm.getHypervisorType().toString(),
                    VirtualMachine.class.getName(), vm.getUuid(), isDisplay);
        }
        else {
            Map<String, String> customParameters = new HashMap<String, String>();
            customParameters.put(UsageEventVO.DynamicParameters.cpuNumber.name(), serviceOffering.getCpu().toString());
            customParameters.put(UsageEventVO.DynamicParameters.cpuSpeed.name(), serviceOffering.getSpeed().toString());
            customParameters.put(UsageEventVO.DynamicParameters.memory.name(), serviceOffering.getRamSize().toString());
            UsageEventUtils.publishUsageEvent(eventType, vm.getAccountId(), vm.getDataCenterId(), vm.getId(),
                    vm.getHostName(), serviceOffering.getId(), vm.getTemplateId(), vm.getHypervisorType().toString(),
                    VirtualMachine.class.getName(), vm.getUuid(), customParameters, isDisplay);
        }
    }

    @Override
    public void collectVmNetworkStatistics (final UserVm userVm) {
        if (!userVm.getHypervisorType().equals(HypervisorType.KVM)) {
            return;
        }
        logger.debug("Collect vm network statistics from host before stopping Vm");
        long hostId = userVm.getHostId();
        List<String> vmNames = new ArrayList<String>();
        vmNames.add(userVm.getInstanceName());
        final HostVO host = _hostDao.findById(hostId);

        GetVmNetworkStatsAnswer networkStatsAnswer = null;
        try {
            networkStatsAnswer = (GetVmNetworkStatsAnswer) _agentMgr.easySend(hostId, new GetVmNetworkStatsCommand(vmNames, host.getGuid(), host.getName()));
        } catch (Exception e) {
            logger.warn("Error while collecting network stats for vm: " + userVm.getHostName() + " from host: " + host.getName(), e);
            return;
        }
        if (networkStatsAnswer != null) {
            if (!networkStatsAnswer.getResult()) {
                logger.warn("Error while collecting network stats vm: " + userVm.getHostName() + " from host: " + host.getName() + "; details: " + networkStatsAnswer.getDetails());
                return;
            }
            try {
                final GetVmNetworkStatsAnswer networkStatsAnswerFinal = networkStatsAnswer;
                Transaction.execute(new TransactionCallbackNoReturn() {
                    @Override
                    public void doInTransactionWithoutResult(TransactionStatus status) {
                        HashMap<String, List<VmNetworkStatsEntry>> vmNetworkStatsByName = networkStatsAnswerFinal.getVmNetworkStatsMap();
                        if (vmNetworkStatsByName == null) {
                            return;
                        }
                        List<VmNetworkStatsEntry> vmNetworkStats = vmNetworkStatsByName.get(userVm.getInstanceName());
                        if (vmNetworkStats == null) {
                            return;
                        }

                        for (VmNetworkStatsEntry vmNetworkStat:vmNetworkStats) {
                            SearchCriteria<NicVO> sc_nic = _nicDao.createSearchCriteria();
                            sc_nic.addAnd("macAddress", SearchCriteria.Op.EQ, vmNetworkStat.getMacAddress());
                            NicVO nic = _nicDao.search(sc_nic, null).get(0);
                            List<VlanVO> vlan = _vlanDao.listVlansByNetworkId(nic.getNetworkId());
                            if (vlan == null || vlan.size() == 0 || vlan.get(0).getVlanType() != VlanType.DirectAttached)
                            {
                                break; // only get network statistics for DirectAttached network (shared networks in Basic zone and Advanced zone with/without SG)
                            }
                            UserStatisticsVO previousvmNetworkStats = _userStatsDao.findBy(userVm.getAccountId(), userVm.getDataCenterId(), nic.getNetworkId(), nic.getIPv4Address(), userVm.getId(), "UserVm");
                            if (previousvmNetworkStats == null) {
                                previousvmNetworkStats = new UserStatisticsVO(userVm.getAccountId(), userVm.getDataCenterId(),nic.getIPv4Address(), userVm.getId(), "UserVm", nic.getNetworkId());
                                _userStatsDao.persist(previousvmNetworkStats);
                            }
                            UserStatisticsVO vmNetworkStat_lock = _userStatsDao.lock(userVm.getAccountId(), userVm.getDataCenterId(), nic.getNetworkId(), nic.getIPv4Address(), userVm.getId(), "UserVm");

                            if ((vmNetworkStat.getBytesSent() == 0) && (vmNetworkStat.getBytesReceived() == 0)) {
                                logger.debug("bytes sent and received are all 0. Not updating user_statistics");
                                continue;
                            }

                            if (vmNetworkStat_lock == null) {
                                logger.warn("unable to find vm network stats from host for account: " + userVm.getAccountId() + " with vmId: " + userVm.getId()+ " and nicId:" + nic.getId());
                                continue;
                            }

                            if (previousvmNetworkStats != null
                                    && ((previousvmNetworkStats.getCurrentBytesSent() != vmNetworkStat_lock.getCurrentBytesSent())
                                            || (previousvmNetworkStats.getCurrentBytesReceived() != vmNetworkStat_lock.getCurrentBytesReceived()))) {
                                logger.debug("vm network stats changed from the time GetNmNetworkStatsCommand was sent. " +
                                        "Ignoring current answer. Host: " + host.getName()  + " . VM: " + vmNetworkStat.getVmName() +
                                        " Sent(Bytes): " + toHumanReadableSize(vmNetworkStat.getBytesSent()) + " Received(Bytes): " + toHumanReadableSize(vmNetworkStat.getBytesReceived()));
                                continue;
                            }

                            if (vmNetworkStat_lock.getCurrentBytesSent() > vmNetworkStat.getBytesSent()) {
                                if (logger.isDebugEnabled()) {
                                   logger.debug("Sent # of bytes that's less than the last one.  " +
                                            "Assuming something went wrong and persisting it. Host: " + host.getName() + " . VM: " + vmNetworkStat.getVmName() +
                                            " Reported: " + toHumanReadableSize(vmNetworkStat.getBytesSent()) + " Stored: " + toHumanReadableSize(vmNetworkStat_lock.getCurrentBytesSent()));
                                }
                                vmNetworkStat_lock.setNetBytesSent(vmNetworkStat_lock.getNetBytesSent() + vmNetworkStat_lock.getCurrentBytesSent());
                            }
                            vmNetworkStat_lock.setCurrentBytesSent(vmNetworkStat.getBytesSent());

                            if (vmNetworkStat_lock.getCurrentBytesReceived() > vmNetworkStat.getBytesReceived()) {
                                if (logger.isDebugEnabled()) {
                                    logger.debug("Received # of bytes that's less than the last one.  " +
                                            "Assuming something went wrong and persisting it. Host: " + host.getName() + " . VM: " + vmNetworkStat.getVmName() +
                                            " Reported: " + toHumanReadableSize(vmNetworkStat.getBytesReceived()) + " Stored: " + toHumanReadableSize(vmNetworkStat_lock.getCurrentBytesReceived()));
                                }
                                vmNetworkStat_lock.setNetBytesReceived(vmNetworkStat_lock.getNetBytesReceived() + vmNetworkStat_lock.getCurrentBytesReceived());
                            }
                            vmNetworkStat_lock.setCurrentBytesReceived(vmNetworkStat.getBytesReceived());

                            if (! _dailyOrHourly) {
                                //update agg bytes
                                vmNetworkStat_lock.setAggBytesReceived(vmNetworkStat_lock.getNetBytesReceived() + vmNetworkStat_lock.getCurrentBytesReceived());
                                vmNetworkStat_lock.setAggBytesSent(vmNetworkStat_lock.getNetBytesSent() + vmNetworkStat_lock.getCurrentBytesSent());
                            }

                            _userStatsDao.update(vmNetworkStat_lock.getId(), vmNetworkStat_lock);
                        }
                    }
                });
            } catch (Exception e) {
                logger.warn("Unable to update vm network statistics for vm: " + userVm.getId() + " from host: " + hostId, e);
            }
        }
    }

    @Override
    public String validateUserData(String userData, HTTPMethod httpmethod) {
        byte[] decodedUserData = null;
        if (userData != null) {

            if (userData.contains("%")) {
                try {
                    userData = URLDecoder.decode(userData, "UTF-8");
                } catch (UnsupportedEncodingException e) {
                    throw new InvalidParameterValueException("Url decoding of userdata failed.");
                }
            }

            if (!Base64.isBase64(userData)) {
                throw new InvalidParameterValueException("User data is not base64 encoded");
            }
            // If GET, use 4K. If POST, support up to 1M.
            if (httpmethod.equals(HTTPMethod.GET)) {
                if (userData.length() >= MAX_HTTP_GET_LENGTH) {
                    throw new InvalidParameterValueException("User data is too long for an http GET request");
                }
                if (userData.length() > VM_USERDATA_MAX_LENGTH.value()) {
                    throw new InvalidParameterValueException("User data has exceeded configurable max length : " + VM_USERDATA_MAX_LENGTH.value());
                }
                decodedUserData = Base64.decodeBase64(userData.getBytes());
                if (decodedUserData.length > MAX_HTTP_GET_LENGTH) {
                    throw new InvalidParameterValueException("User data is too long for GET request");
                }
            } else if (httpmethod.equals(HTTPMethod.POST)) {
                if (userData.length() >= MAX_HTTP_POST_LENGTH) {
                    throw new InvalidParameterValueException("User data is too long for an http POST request");
                }
                if (userData.length() > VM_USERDATA_MAX_LENGTH.value()) {
                    throw new InvalidParameterValueException("User data has exceeded configurable max length : " + VM_USERDATA_MAX_LENGTH.value());
                }
                decodedUserData = Base64.decodeBase64(userData.getBytes());
                if (decodedUserData.length > MAX_HTTP_POST_LENGTH) {
                    throw new InvalidParameterValueException("User data is too long for POST request");
                }
            }

            if (decodedUserData == null || decodedUserData.length < 1) {
                throw new InvalidParameterValueException("User data is too short");
            }
            // Re-encode so that the '=' paddings are added if necessary since 'isBase64' does not require it, but python does on the VR.
            return Base64.encodeBase64String(decodedUserData);
        }
        return null;
    }

    @Override
    @ActionEvent(eventType = EventTypes.EVENT_VM_CREATE, eventDescription = "deploying Vm", async = true)
    public UserVm startVirtualMachine(DeployVMCmd cmd) throws ResourceUnavailableException, InsufficientCapacityException, ConcurrentOperationException, ResourceAllocationException {
        long vmId = cmd.getEntityId();
        if (!cmd.getStartVm()) {
            return getUserVm(vmId);
        }
        Long podId = null;
        Long clusterId = null;
        Long hostId = cmd.getHostId();
        Map<VirtualMachineProfile.Param, Object> additionalParams =  new HashMap<>();
        Map<Long, DiskOffering> diskOfferingMap = cmd.getDataDiskTemplateToDiskOfferingMap();
        if (cmd instanceof DeployVMCmdByAdmin) {
            DeployVMCmdByAdmin adminCmd = (DeployVMCmdByAdmin)cmd;
            podId = adminCmd.getPodId();
            clusterId = adminCmd.getClusterId();
        }
        UserVmDetailVO uefiDetail = userVmDetailsDao.findDetail(cmd.getEntityId(), ApiConstants.BootType.UEFI.toString());
        if (uefiDetail != null) {
            addVmUefiBootOptionsToParams(additionalParams, uefiDetail.getName(), uefiDetail.getValue());
        }
        if (cmd.getBootIntoSetup() != null) {
            additionalParams.put(VirtualMachineProfile.Param.BootIntoSetup, cmd.getBootIntoSetup());
        }

        if (StringUtils.isNotBlank(cmd.getPassword())) {
            additionalParams.put(VirtualMachineProfile.Param.VmPassword, cmd.getPassword());
        }

        return startVirtualMachine(vmId, podId, clusterId, hostId, diskOfferingMap, additionalParams, cmd.getDeploymentPlanner());
    }

    private UserVm startVirtualMachine(long vmId, Long podId, Long clusterId, Long hostId, Map<Long, DiskOffering> diskOfferingMap
            , Map<VirtualMachineProfile.Param, Object> additonalParams, String deploymentPlannerToUse)
            throws ResourceUnavailableException,
            InsufficientCapacityException, ConcurrentOperationException, ResourceAllocationException {
        UserVmVO vm = _vmDao.findById(vmId);
        Pair<UserVmVO, Map<VirtualMachineProfile.Param, Object>> vmParamPair = null;

        try {
            vmParamPair = startVirtualMachine(vmId, podId, clusterId, hostId, additonalParams, deploymentPlannerToUse);
            vm = vmParamPair.first();

            // At this point VM should be in "Running" state
            UserVmVO tmpVm = _vmDao.findById(vm.getId());
            if (!tmpVm.getState().equals(State.Running)) {
                // Some other thread changed state of VM, possibly vmsync
                logger.error("VM " + tmpVm + " unexpectedly went to " + tmpVm.getState() + " state");
                throw new ConcurrentOperationException("Failed to deploy VM "+vm);
            }

            try {
                if (!diskOfferingMap.isEmpty()) {
                    List<VolumeVO> vols = _volsDao.findByInstance(tmpVm.getId());
                    for (VolumeVO vol : vols) {
                        if (vol.getVolumeType() == Volume.Type.DATADISK) {
                            DiskOffering doff =  _entityMgr.findById(DiskOffering.class, vol.getDiskOfferingId());
                            _volService.resizeVolumeOnHypervisor(vol.getId(), doff.getDiskSize(), tmpVm.getHostId(), vm.getInstanceName());
                        }
                    }
                }
            }
            catch (Exception e) {
                logger.fatal("Unable to resize the data disk for vm " + vm.getDisplayName() + " due to " + e.getMessage(), e);
            }

        } finally {
            updateVmStateForFailedVmCreation(vm.getId(), hostId);
        }

        // Check that the password was passed in and is valid
        VMTemplateVO template = _templateDao.findByIdIncludingRemoved(vm.getTemplateId());
        if (template.isEnablePassword()) {
            // this value is not being sent to the backend; need only for api
            // display purposes
            vm.setPassword((String)vmParamPair.second().get(VirtualMachineProfile.Param.VmPassword));
        }

        return vm;
    }

    private void addUserVMCmdlineArgs(Long vmId, VirtualMachineProfile profile, DeployDestination dest, StringBuilder buf) {
        UserVmVO k8sVM = _vmDao.findById(vmId);
        buf.append(" template=domP");
        buf.append(" name=").append(profile.getHostName());
        buf.append(" type=").append(k8sVM.getUserVmType());
        for (NicProfile nic : profile.getNics()) {
            int deviceId = nic.getDeviceId();
            if (nic.getIPv4Address() == null) {
                buf.append(" eth").append(deviceId).append("ip=").append("0.0.0.0");
                buf.append(" eth").append(deviceId).append("mask=").append("0.0.0.0");
            } else {
                buf.append(" eth").append(deviceId).append("ip=").append(nic.getIPv4Address());
                buf.append(" eth").append(deviceId).append("mask=").append(nic.getIPv4Netmask());
            }

            if (nic.isDefaultNic()) {
                buf.append(" gateway=").append(nic.getIPv4Gateway());
            }

            if (nic.getTrafficType() == TrafficType.Management) {
                String mgmt_cidr = _configDao.getValue(Config.ManagementNetwork.key());
                if (NetUtils.isValidIp4Cidr(mgmt_cidr)) {
                    buf.append(" mgmtcidr=").append(mgmt_cidr);
                }
                buf.append(" localgw=").append(dest.getPod().getGateway());
            }
        }
        DataCenterVO dc = _dcDao.findById(profile.getVirtualMachine().getDataCenterId());
        buf.append(" internaldns1=").append(dc.getInternalDns1());
        if (dc.getInternalDns2() != null) {
            buf.append(" internaldns2=").append(dc.getInternalDns2());
        }
        buf.append(" dns1=").append(dc.getDns1());
        if (dc.getDns2() != null) {
            buf.append(" dns2=").append(dc.getDns2());
        }
        logger.info("cmdline details: "+ buf.toString());
    }

    @Override
    public boolean finalizeVirtualMachineProfile(VirtualMachineProfile profile, DeployDestination dest, ReservationContext context) {
        UserVmVO vm = _vmDao.findById(profile.getId());
        Map<String, String> details = userVmDetailsDao.listDetailsKeyPairs(vm.getId());
        vm.setDetails(details);
        StringBuilder buf = profile.getBootArgsBuilder();
        if (CKS_NODE.equals(vm.getUserVmType())) {
            addUserVMCmdlineArgs(vm.getId(), profile, dest, buf);
        }
        // add userdata info into vm profile
        Nic defaultNic = _networkModel.getDefaultNic(vm.getId());
        if(defaultNic != null) {
            Network network = _networkModel.getNetwork(defaultNic.getNetworkId());
            if (_networkModel.isSharedNetworkWithoutServices(network.getId())) {
                final String serviceOffering = serviceOfferingDao.findByIdIncludingRemoved(vm.getId(), vm.getServiceOfferingId()).getDisplayText();
                boolean isWindows = _guestOSCategoryDao.findById(_guestOSDao.findById(vm.getGuestOSId()).getCategoryId()).getName().equalsIgnoreCase("Windows");
                String destHostname = VirtualMachineManager.getHypervisorHostname(dest.getHost() != null ? dest.getHost().getName() : "");
                List<String[]> vmData = _networkModel.generateVmData(vm.getUserData(), vm.getUserDataDetails(), serviceOffering, vm.getDataCenterId(), vm.getInstanceName(), vm.getHostName(), vm.getId(),
                        vm.getUuid(), defaultNic.getIPv4Address(), vm.getDetail(VmDetailConstants.SSH_PUBLIC_KEY), (String) profile.getParameter(VirtualMachineProfile.Param.VmPassword), isWindows, destHostname);
                String vmName = vm.getInstanceName();
                String configDriveIsoRootFolder = "/tmp";
                String isoFile = configDriveIsoRootFolder + "/" + vmName + "/configDrive/" + vmName + ".iso";
                profile.setVmData(vmData);
                profile.setConfigDriveLabel(VirtualMachineManager.VmConfigDriveLabel.value());
                profile.setConfigDriveIsoRootFolder(configDriveIsoRootFolder);
                profile.setConfigDriveIsoFile(isoFile);
            }
        }

        _templateMgr.prepareIsoForVmProfile(profile, dest);
        return true;
    }

    @Override
    public boolean setupVmForPvlan(boolean add, Long hostId, NicProfile nic) {
        if (!nic.getBroadCastUri().getScheme().equals("pvlan")) {
            return false;
        }
        String op = "add";
        if (!add) {
            // "delete" would remove all the rules(if using ovs) related to this vm
            op = "delete";
        }
        Network network = _networkDao.findById(nic.getNetworkId());
        Host host = _hostDao.findById(hostId);
        String networkTag = _networkModel.getNetworkTag(host.getHypervisorType(), network);
        PvlanSetupCommand cmd = PvlanSetupCommand.createVmSetup(op, nic.getBroadCastUri(), networkTag, nic.getMacAddress());
        Answer answer = null;
        try {
            answer = _agentMgr.send(hostId, cmd);
        } catch (OperationTimedoutException e) {
            logger.warn("Timed Out", e);
            return false;
        } catch (AgentUnavailableException e) {
            logger.warn("Agent Unavailable ", e);
            return false;
        }

        boolean result = true;
        if (answer == null || !answer.getResult()) {
            result = false;
        }
        return result;
    }

    @Override
    public boolean finalizeDeployment(Commands cmds, VirtualMachineProfile profile, DeployDestination dest, ReservationContext context) {
        UserVmVO userVm = _vmDao.findById(profile.getId());
        List<NicVO> nics = _nicDao.listByVmId(userVm.getId());
        for (NicVO nic : nics) {
            NetworkVO network = _networkDao.findById(nic.getNetworkId());
            if (network.getTrafficType() == TrafficType.Guest || network.getTrafficType() == TrafficType.Public) {
                userVm.setPrivateIpAddress(nic.getIPv4Address());
                userVm.setPrivateMacAddress(nic.getMacAddress());
                _vmDao.update(userVm.getId(), userVm);
            }
        }

        List<VolumeVO> volumes = _volsDao.findByInstance(userVm.getId());
        VmDiskStatisticsVO diskstats = null;
        for (VolumeVO volume : volumes) {
            diskstats = _vmDiskStatsDao.findBy(userVm.getAccountId(), userVm.getDataCenterId(), userVm.getId(), volume.getId());
            if (diskstats == null) {
                diskstats = new VmDiskStatisticsVO(userVm.getAccountId(), userVm.getDataCenterId(), userVm.getId(), volume.getId());
                _vmDiskStatsDao.persist(diskstats);
            }
        }

        finalizeCommandsOnStart(cmds, profile);
        return true;
    }

    @Override
    public boolean finalizeCommandsOnStart(Commands cmds, VirtualMachineProfile profile) {
        UserVmVO vm = _vmDao.findById(profile.getId());
        List<VMSnapshotVO> vmSnapshots = _vmSnapshotDao.findByVm(vm.getId());
        RestoreVMSnapshotCommand command = _vmSnapshotMgr.createRestoreCommand(vm, vmSnapshots);
        if (command != null) {
            cmds.addCommand("restoreVMSnapshot", command);
        }
        return true;
    }

    @Override
    public boolean finalizeStart(VirtualMachineProfile profile, long hostId, Commands cmds, ReservationContext context) {
        UserVmVO vm = _vmDao.findById(profile.getId());

        Answer[] answersToCmds = cmds.getAnswers();
        if (answersToCmds == null) {
            if (logger.isDebugEnabled()) {
                logger.debug("Returning from finalizeStart() since there are no answers to read");
            }
            return true;
        }
        Answer startAnswer = cmds.getAnswer(StartAnswer.class);
        String returnedIp = null;
        String originalIp = null;
        String originalVncPassword = profile.getVirtualMachine().getVncPassword();
        String returnedVncPassword = null;
        if (startAnswer != null) {
            StartAnswer startAns = (StartAnswer)startAnswer;
            VirtualMachineTO vmTO = startAns.getVirtualMachine();
            for (NicTO nicTO : vmTO.getNics()) {
                if (nicTO.getType() == TrafficType.Guest) {
                    returnedIp = nicTO.getIp();
                }
            }
            returnedVncPassword = vmTO.getVncPassword();
        }

        List<NicVO> nics = _nicDao.listByVmId(vm.getId());
        NicVO guestNic = null;
        NetworkVO guestNetwork = null;
        for (NicVO nic : nics) {
            NetworkVO network = _networkDao.findById(nic.getNetworkId());
            long isDefault = (nic.isDefaultNic()) ? 1 : 0;
            UsageEventUtils.publishUsageEvent(EventTypes.EVENT_NETWORK_OFFERING_ASSIGN, vm.getAccountId(), vm.getDataCenterId(), vm.getId(), Long.toString(nic.getId()),
                    network.getNetworkOfferingId(), null, isDefault, VirtualMachine.class.getName(), vm.getUuid(), vm.isDisplay());
            if (network.getTrafficType() == TrafficType.Guest) {
                originalIp = nic.getIPv4Address();
                guestNic = nic;
                guestNetwork = network;
                // In vmware, we will be effecting pvlan settings in portgroups in StartCommand.
                if (profile.getHypervisorType() != HypervisorType.VMware) {
                    if (nic.getBroadcastUri().getScheme().equals("pvlan")) {
                        NicProfile nicProfile = new NicProfile(nic, network, nic.getBroadcastUri(), nic.getIsolationUri(), 0, false, "pvlan-nic");
                        if (!setupVmForPvlan(true, hostId, nicProfile)) {
                            return false;
                        }
                    }
                }
            }
        }
        boolean ipChanged = false;
        if (originalIp != null && !originalIp.equalsIgnoreCase(returnedIp)) {
            if (returnedIp != null && guestNic != null) {
                guestNic.setIPv4Address(returnedIp);
                ipChanged = true;
            }
        }
        if (returnedIp != null && !returnedIp.equalsIgnoreCase(originalIp)) {
            if (guestNic != null) {
                guestNic.setIPv4Address(returnedIp);
                ipChanged = true;
            }
        }
        if (ipChanged) {
            _dcDao.findById(vm.getDataCenterId());
            UserVmVO userVm = _vmDao.findById(profile.getId());
            // dc.getDhcpProvider().equalsIgnoreCase(Provider.ExternalDhcpServer.getName())
            if (_ntwkSrvcDao.canProviderSupportServiceInNetwork(guestNetwork.getId(), Service.Dhcp, Provider.ExternalDhcpServer)) {
                _nicDao.update(guestNic.getId(), guestNic);
                userVm.setPrivateIpAddress(guestNic.getIPv4Address());
                _vmDao.update(userVm.getId(), userVm);

                logger.info("Detected that ip changed in the answer, updated nic in the db with new ip " + returnedIp);
            }
        }

        updateVncPasswordIfItHasChanged(originalVncPassword, returnedVncPassword, profile);

        // get system ip and create static nat rule for the vm
        try {
            _rulesMgr.getSystemIpAndEnableStaticNatForVm(profile.getVirtualMachine(), false);
        } catch (Exception ex) {
            logger.warn("Failed to get system ip and enable static nat for the vm " + profile.getVirtualMachine() + " due to exception ", ex);
            return false;
        }

        Answer answer = cmds.getAnswer("restoreVMSnapshot");
        if (answer != null && answer instanceof RestoreVMSnapshotAnswer) {
            RestoreVMSnapshotAnswer restoreVMSnapshotAnswer = (RestoreVMSnapshotAnswer) answer;
            if (restoreVMSnapshotAnswer == null || !restoreVMSnapshotAnswer.getResult()) {
                logger.warn("Unable to restore the vm snapshot from image file to the VM: " + restoreVMSnapshotAnswer.getDetails());
            }
        }

        final VirtualMachineProfile vmProfile = profile;
        Transaction.execute(new TransactionCallbackNoReturn() {
            @Override
            public void doInTransactionWithoutResult(TransactionStatus status) {
                final UserVmVO vm = _vmDao.findById(vmProfile.getId());
                final List<NicVO> nics = _nicDao.listByVmId(vm.getId());
                for (NicVO nic : nics) {
                    Network network = _networkModel.getNetwork(nic.getNetworkId());
                    if (_networkModel.isSharedNetworkWithoutServices(network.getId())) {
                        vmIdCountMap.put(nic.getId(), new VmAndCountDetails(nic.getInstanceId(), VmIpFetchTrialMax.value()));
                    }
                }
            }
        });

        return true;
    }

    protected void updateVncPasswordIfItHasChanged(String originalVncPassword, String returnedVncPassword, VirtualMachineProfile profile) {
        if (returnedVncPassword != null && !originalVncPassword.equals(returnedVncPassword)) {
            UserVmVO userVm = _vmDao.findById(profile.getId());
            userVm.setVncPassword(returnedVncPassword);
            _vmDao.update(userVm.getId(), userVm);
        }
    }

    @Override
    public void finalizeExpunge(VirtualMachine vm) {
    }

    @Override
    @ActionEvent(eventType = EventTypes.EVENT_VM_STOP, eventDescription = "stopping Vm", async = true)
    public UserVm stopVirtualMachine(long vmId, boolean forced) throws ConcurrentOperationException {
        // Input validation
        Account caller = CallContext.current().getCallingAccount();
        Long userId = CallContext.current().getCallingUserId();

        // if account is removed, return error
        if (caller != null && caller.getRemoved() != null) {
            throw new PermissionDeniedException("The account " + caller.getUuid() + " is removed");
        }

        UserVmVO vm = _vmDao.findById(vmId);
        if (vm == null) {
            throw new InvalidParameterValueException("unable to find a virtual machine with id " + vmId);
        }

        // check if vm belongs to AutoScale vm group in Disabled state
        autoScaleManager.checkIfVmActionAllowed(vmId);

        boolean status = false;
        try {
            VirtualMachineEntity vmEntity = _orchSrvc.getVirtualMachine(vm.getUuid());

            if(forced) {
                status = vmEntity.stopForced(Long.toString(userId));
            } else {
                status = vmEntity.stop(Long.toString(userId));
            }
            if (status) {
                return _vmDao.findById(vmId);
            } else {
                return null;
            }
        } catch (ResourceUnavailableException e) {
            throw new CloudRuntimeException("Unable to contact the agent to stop the virtual machine " + vm, e);
        } catch (CloudException e) {
            throw new CloudRuntimeException("Unable to contact the agent to stop the virtual machine " + vm, e);
        }
    }

    @Override
    public void finalizeStop(VirtualMachineProfile profile, Answer answer) {
        VirtualMachine vm = profile.getVirtualMachine();
        // release elastic IP here
        IPAddressVO ip = _ipAddressDao.findByAssociatedVmId(profile.getId());
        if (ip != null && ip.getSystem()) {
            CallContext ctx = CallContext.current();
            try {
                long networkId = ip.getAssociatedWithNetworkId();
                Network guestNetwork = _networkDao.findById(networkId);
                NetworkOffering offering = _entityMgr.findById(NetworkOffering.class, guestNetwork.getNetworkOfferingId());
                assert (offering.isAssociatePublicIP() == true) : "User VM should not have system owned public IP associated with it when offering configured not to associate public IP.";
                _rulesMgr.disableStaticNat(ip.getId(), ctx.getCallingAccount(), ctx.getCallingUserId(), true);
            } catch (Exception ex) {
                logger.warn("Failed to disable static nat and release system ip " + ip + " as a part of vm " + profile.getVirtualMachine() + " stop due to exception ", ex);
            }
        }

        final List<NicVO> nics = _nicDao.listByVmId(vm.getId());
        for (final NicVO nic : nics) {
            final NetworkVO network = _networkDao.findById(nic.getNetworkId());
            if (network != null && network.getTrafficType() == TrafficType.Guest) {
                if (nic.getBroadcastUri() != null && nic.getBroadcastUri().getScheme().equals("pvlan")) {
                    NicProfile nicProfile = new NicProfile(nic, network, nic.getBroadcastUri(), nic.getIsolationUri(), 0, false, "pvlan-nic");
                    setupVmForPvlan(false, vm.getHostId(), nicProfile);
                }
            }
        }
    }

    @Override
    public Pair<UserVmVO, Map<VirtualMachineProfile.Param, Object>> startVirtualMachine(long vmId, Long hostId, @NotNull Map<VirtualMachineProfile.Param, Object> additionalParams,
            String deploymentPlannerToUse) throws ConcurrentOperationException, ResourceUnavailableException, InsufficientCapacityException, ResourceAllocationException {
        return startVirtualMachine(vmId, null, null, hostId, additionalParams, deploymentPlannerToUse);
    }

    @Override
    public Pair<UserVmVO, Map<VirtualMachineProfile.Param, Object>> startVirtualMachine(long vmId, Long podId, Long clusterId, Long hostId,
            @NotNull Map<VirtualMachineProfile.Param, Object> additionalParams, String deploymentPlannerToUse)
            throws ConcurrentOperationException, ResourceUnavailableException, InsufficientCapacityException, ResourceAllocationException {
        return startVirtualMachine(vmId, podId, clusterId, hostId, additionalParams, deploymentPlannerToUse, true);
    }

    @Override
    public Pair<UserVmVO, Map<VirtualMachineProfile.Param, Object>> startVirtualMachine(long vmId, Long podId, Long clusterId, Long hostId,
            @NotNull Map<VirtualMachineProfile.Param, Object> additionalParams, String deploymentPlannerToUse, boolean isExplicitHost)
            throws ConcurrentOperationException, ResourceUnavailableException, InsufficientCapacityException, ResourceAllocationException {
        // Input validation
        final Account callerAccount = CallContext.current().getCallingAccount();
        UserVO callerUser = _userDao.findById(CallContext.current().getCallingUserId());

        // if account is removed, return error
        if (callerAccount != null && callerAccount.getRemoved() != null) {
            throw new InvalidParameterValueException("The account " + callerAccount.getId() + " is removed");
        }

        UserVmVO vm = _vmDao.findById(vmId);
        if (vm == null) {
            throw new InvalidParameterValueException("unable to find a virtual machine with id " + vmId);
        }

        if (vm.getState() == State.Running) {
            throw new InvalidParameterValueException(String.format("The virtual machine %s (%s) is already running",
                    vm.getUuid(), vm.getDisplayNameOrHostName()));
        }

        _accountMgr.checkAccess(callerAccount, null, true, vm);

        Account owner = _accountDao.findById(vm.getAccountId());

        if (owner == null) {
            throw new InvalidParameterValueException("The owner of " + vm + " does not exist: " + vm.getAccountId());
        }

        if (owner.getState() == Account.State.DISABLED) {
            throw new PermissionDeniedException("The owner of " + vm + " is disabled: " + vm.getAccountId());
        }
        VMTemplateVO template = _templateDao.findByIdIncludingRemoved(vm.getTemplateId());
        if (VirtualMachineManager.ResourceCountRunningVMsonly.value()) {
            // check if account/domain is with in resource limits to start a new vm
            ServiceOfferingVO offering = serviceOfferingDao.findById(vm.getId(), vm.getServiceOfferingId());
            resourceLimitService.checkVmResourceLimit(owner, vm.isDisplayVm(), offering, template);
        }
        // check if vm is security group enabled
        if (_securityGroupMgr.isVmSecurityGroupEnabled(vmId) && _securityGroupMgr.getSecurityGroupsForVm(vmId).isEmpty()
                && !_securityGroupMgr.isVmMappedToDefaultSecurityGroup(vmId) && _networkModel.canAddDefaultSecurityGroup()) {
            // if vm is not mapped to security group, create a mapping
            if (logger.isDebugEnabled()) {
                logger.debug("Vm " + vm + " is security group enabled, but not mapped to default security group; creating the mapping automatically");
            }

            SecurityGroup defaultSecurityGroup = _securityGroupMgr.getDefaultSecurityGroup(vm.getAccountId());
            if (defaultSecurityGroup != null) {
                List<Long> groupList = new ArrayList<Long>();
                groupList.add(defaultSecurityGroup.getId());
                _securityGroupMgr.addInstanceToGroups(vmId, groupList);
            }
        }
        // Choose deployment planner
        // Host takes 1st preference, Cluster takes 2nd preference and Pod takes 3rd
        // Default behaviour is invoked when host, cluster or pod are not specified
        boolean isRootAdmin = _accountService.isRootAdmin(callerAccount.getId());
        Pod destinationPod = getDestinationPod(podId, isRootAdmin);
        Cluster destinationCluster = getDestinationCluster(clusterId, isRootAdmin);
        Host destinationHost = getDestinationHost(hostId, isRootAdmin, isExplicitHost);
        DataCenterDeployment plan = null;
        boolean deployOnGivenHost = false;
        if (destinationHost != null) {
            logger.debug("Destination Host to deploy the VM is specified, specifying a deployment plan to deploy the VM");
            final ServiceOfferingVO offering = serviceOfferingDao.findById(vm.getId(), vm.getServiceOfferingId());
            Pair<Boolean, Boolean> cpuCapabilityAndCapacity = _capacityMgr.checkIfHostHasCpuCapabilityAndCapacity(destinationHost, offering, false);
            if (!cpuCapabilityAndCapacity.first() || !cpuCapabilityAndCapacity.second()) {
                String errorMsg = "Cannot deploy the VM to specified host " + hostId + "; host has cpu capability? " + cpuCapabilityAndCapacity.first() + ", host has capacity? " + cpuCapabilityAndCapacity.second();
                logger.info(errorMsg);
                if (!AllowDeployVmIfGivenHostFails.value()) {
                    throw new InvalidParameterValueException(errorMsg);
                };
            } else {
                plan = new DataCenterDeployment(vm.getDataCenterId(), destinationHost.getPodId(), destinationHost.getClusterId(), destinationHost.getId(), null, null);
                if (!AllowDeployVmIfGivenHostFails.value()) {
                    deployOnGivenHost = true;
                }
            }
        } else if (destinationCluster != null) {
            logger.debug("Destination Cluster to deploy the VM is specified, specifying a deployment plan to deploy the VM");
            plan = new DataCenterDeployment(vm.getDataCenterId(), destinationCluster.getPodId(), destinationCluster.getId(), null, null, null);
            if (!AllowDeployVmIfGivenHostFails.value()) {
                deployOnGivenHost = true;
            }
        } else if (destinationPod != null) {
            logger.debug("Destination Pod to deploy the VM is specified, specifying a deployment plan to deploy the VM");
            plan = new DataCenterDeployment(vm.getDataCenterId(), destinationPod.getId(), null, null, null, null);
            if (!AllowDeployVmIfGivenHostFails.value()) {
                deployOnGivenHost = true;
            }
        }

        // Set parameters
        Map<VirtualMachineProfile.Param, Object> params = null;
        if (vm.isUpdateParameters()) {
            _vmDao.loadDetails(vm);

            String password = getCurrentVmPasswordOrDefineNewPassword(String.valueOf(additionalParams.getOrDefault(VirtualMachineProfile.Param.VmPassword, "")), vm, template);

            if (!validPassword(password)) {
                throw new InvalidParameterValueException("A valid password for this virtual machine was not provided.");
            }

            // Check if an SSH key pair was selected for the instance and if so
            // use it to encrypt & save the vm password
            encryptAndStorePassword(vm, password);

            params = createParameterInParameterMap(params, additionalParams, VirtualMachineProfile.Param.VmPassword, password);
        }

        if(additionalParams.containsKey(VirtualMachineProfile.Param.BootIntoSetup)) {
            if (! HypervisorType.VMware.equals(vm.getHypervisorType())) {
                throw new InvalidParameterValueException(ApiConstants.BOOT_INTO_SETUP + " makes no sense for " + vm.getHypervisorType());
            }
            Object paramValue = additionalParams.get(VirtualMachineProfile.Param.BootIntoSetup);
            if (logger.isTraceEnabled()) {
                    logger.trace("It was specified whether to enter setup mode: " + paramValue.toString());
            }
            params = createParameterInParameterMap(params, additionalParams, VirtualMachineProfile.Param.BootIntoSetup, paramValue);
        }

        VirtualMachineEntity vmEntity = _orchSrvc.getVirtualMachine(vm.getUuid());

        DeploymentPlanner planner = null;
        if (deploymentPlannerToUse != null) {
            // if set to null, the deployment planner would be later figured out either from global config var, or from
            // the service offering
            planner = _planningMgr.getDeploymentPlannerByName(deploymentPlannerToUse);
            if (planner == null) {
                throw new InvalidParameterValueException("Can't find a planner by name " + deploymentPlannerToUse);
            }
        }
        vmEntity.setParamsToEntity(additionalParams);

        String reservationId = vmEntity.reserve(planner, plan, new ExcludeList(), Long.toString(callerUser.getId()));
        vmEntity.deploy(reservationId, Long.toString(callerUser.getId()), params, deployOnGivenHost);

        Pair<UserVmVO, Map<VirtualMachineProfile.Param, Object>> vmParamPair = new Pair(vm, params);
        if (vm != null && vm.isUpdateParameters()) {
            // this value is not being sent to the backend; need only for api
            // display purposes
            if (template.isEnablePassword()) {
                if (vm.getDetail(VmDetailConstants.PASSWORD) != null) {
                    userVmDetailsDao.removeDetail(vm.getId(), VmDetailConstants.PASSWORD);
                }
                vm.setUpdateParameters(false);
                _vmDao.update(vm.getId(), vm);
            }
        }

        return vmParamPair;
    }

    /**
     * If the template is password enabled and the VM already has a password, returns it.
     * If the template is password enabled and the VM does not have a password, sets the password to the password defined by the user and returns it. If no password is informed,
     * sets it to a random password and returns it.
     * If the template is not password enabled, returns saved_password.
     * @param newPassword The new password informed by the user in order to set the password of the VM.
     * @param vm The VM to retrieve the password from.
     * @param template The template to be checked if the password is enabled or not.
     * @return The password of the VM or saved_password.
     */
    protected String getCurrentVmPasswordOrDefineNewPassword(String newPassword, UserVmVO vm, VMTemplateVO template) {
        String password = "saved_password";

        if (template.isEnablePassword()) {
            if (vm.getDetail("password") != null) {
                logger.debug(String.format("Decrypting VM [%s] current password.", vm));
                password = DBEncryptionUtil.decrypt(vm.getDetail("password"));
            } else if (StringUtils.isNotBlank(newPassword)) {
                logger.debug(String.format("A password for VM [%s] was informed. Setting VM password to value defined by user.", vm));
                password = newPassword;
                vm.setPassword(password);
            } else {
                logger.debug(String.format("Setting VM [%s] password to a randomly generated password.", vm));
                password = _mgr.generateRandomPassword();
                vm.setPassword(password);
            }
        } else if (StringUtils.isNotBlank(newPassword)) {
            logger.debug(String.format("A password was informed; however, the template [%s] is not password enabled. Ignoring the parameter.", template));
        }

        return password;
    }

    private Map<VirtualMachineProfile.Param, Object> createParameterInParameterMap(Map<VirtualMachineProfile.Param, Object> params, Map<VirtualMachineProfile.Param, Object> parameterMap, VirtualMachineProfile.Param parameter,
            Object parameterValue) {
        if (logger.isTraceEnabled()) {
            logger.trace(String.format("createParameterInParameterMap(%s, %s)", parameter, parameterValue));
        }
        if (params == null) {
            if (logger.isTraceEnabled()) {
                logger.trace("creating new Parameter map");
            }
            params = new HashMap<>();
            if (parameterMap != null) {
                params.putAll(parameterMap);
            }
        }
        params.put(parameter, parameterValue);
        return params;
    }

    private Pod getDestinationPod(Long podId, boolean isRootAdmin) {
        Pod destinationPod = null;
        if (podId != null) {
            if (!isRootAdmin) {
                throw new PermissionDeniedException(
                        "Parameter " + ApiConstants.POD_ID + " can only be specified by a Root Admin, permission denied");
            }
            destinationPod = _podDao.findById(podId);
            if (destinationPod == null) {
                throw new InvalidParameterValueException("Unable to find the pod to deploy the VM, pod id=" + podId);
            }
        }
        return destinationPod;
    }

    private Cluster getDestinationCluster(Long clusterId, boolean isRootAdmin) {
        Cluster destinationCluster = null;
        if (clusterId != null) {
            if (!isRootAdmin) {
                throw new PermissionDeniedException(
                        "Parameter " + ApiConstants.CLUSTER_ID + " can only be specified by a Root Admin, permission denied");
            }
            destinationCluster = _clusterDao.findById(clusterId);
            if (destinationCluster == null) {
                throw new InvalidParameterValueException("Unable to find the cluster to deploy the VM, cluster id=" + clusterId);
            }
        }
        return destinationCluster;
    }

    private Host getDestinationHost(Long hostId, boolean isRootAdmin, boolean isExplicitHost) {
        Host destinationHost = null;
        if (hostId != null) {
            if (isExplicitHost && !isRootAdmin) {
                throw new PermissionDeniedException(
                        "Parameter " + ApiConstants.HOST_ID + " can only be specified by a Root Admin, permission denied");
            }
            destinationHost = _hostDao.findById(hostId);
            if (destinationHost == null) {
                throw new InvalidParameterValueException("Unable to find the host to deploy the VM, host id=" + hostId);
            } else if (destinationHost.getResourceState() != ResourceState.Enabled || destinationHost.getStatus() != Status.Up ) {
                throw new InvalidParameterValueException("Unable to deploy the VM as the host: " + destinationHost.getName() + " is not in the right state");
            }
        }
        return destinationHost;
    }

    @Override
    public UserVm destroyVm(long vmId, boolean expunge) throws ResourceUnavailableException, ConcurrentOperationException {
        // Verify input parameters
        UserVmVO vm = _vmDao.findById(vmId);
        if (vm == null || vm.getRemoved() != null) {
            InvalidParameterValueException ex = new InvalidParameterValueException("Unable to find a virtual machine with specified vmId");
            throw ex;
        }

        if (vm.getState() == State.Destroyed || vm.getState() == State.Expunging) {
            logger.trace("Vm id=" + vmId + " is already destroyed");
            return vm;
        }

        vmStatsDao.removeAllByVmId(vmId);

        boolean status;
        State vmState = vm.getState();

        Account owner = _accountMgr.getAccount(vm.getAccountId());

        ServiceOfferingVO offering = serviceOfferingDao.findByIdIncludingRemoved(vm.getId(), vm.getServiceOfferingId());

        try (CheckedReservation vmReservation = new CheckedReservation(owner, ResourceType.user_vm, vmId, null, -1L, reservationDao, resourceLimitService);
             CheckedReservation cpuReservation = new CheckedReservation(owner, ResourceType.cpu, vmId, null, -1 * Long.valueOf(offering.getCpu()), reservationDao, resourceLimitService);
             CheckedReservation memReservation = new CheckedReservation(owner, ResourceType.memory, vmId, null, -1 * Long.valueOf(offering.getRamSize()), reservationDao, resourceLimitService);
        ) {
            try {
                VirtualMachineEntity vmEntity = _orchSrvc.getVirtualMachine(vm.getUuid());
                status = vmEntity.destroy(expunge);
            } catch (CloudException e) {
                CloudRuntimeException ex = new CloudRuntimeException("Unable to destroy with specified vmId", e);
                ex.addProxyObject(vm.getUuid(), "vmId");
                throw ex;
            }

            if (status) {
                // Mark the account's volumes as destroyed
                List<VolumeVO> volumes = _volsDao.findByInstance(vmId);
                for (VolumeVO volume : volumes) {
                    if (volume.getVolumeType().equals(Volume.Type.ROOT)) {
                        UsageEventUtils.publishUsageEvent(EventTypes.EVENT_VOLUME_DELETE, volume.getAccountId(), volume.getDataCenterId(), volume.getId(), volume.getName(),
                                Volume.class.getName(), volume.getUuid(), volume.isDisplayVolume());
                    }
                }

                if (vmState != State.Error) {
                    // Get serviceOffering and template for Virtual Machine
                    VMTemplateVO template = _templateDao.findByIdIncludingRemoved(vm.getTemplateId());
                    //Update Resource Count for the given account
                    resourceCountDecrement(vm.getAccountId(), vm.isDisplayVm(), offering, template);
                }
                return _vmDao.findById(vmId);
            } else {
                CloudRuntimeException ex = new CloudRuntimeException("Failed to destroy vm with specified vmId");
                ex.addProxyObject(vm.getUuid(), "vmId");
                throw ex;
            }
        } catch (Exception e) {
                throw new CloudRuntimeException("Failed to destroy vm with specified vmId", e);
        }

    }

    @Override
    public void collectVmDiskStatistics(final UserVm userVm) {
        // Only supported for KVM and VMware
        if (!(userVm.getHypervisorType().equals(HypervisorType.KVM) || userVm.getHypervisorType().equals(HypervisorType.VMware))) {
            return;
        }
        logger.debug("Collect vm disk statistics from host before stopping VM");
        if (userVm.getHostId() == null) {
            logger.error("Unable to collect vm disk statistics for VM as the host is null, skipping VM disk statistics collection");
            return;
        }
        long hostId = userVm.getHostId();
        List<String> vmNames = new ArrayList<String>();
        vmNames.add(userVm.getInstanceName());
        final HostVO host = _hostDao.findById(hostId);

        GetVmDiskStatsAnswer diskStatsAnswer = null;
        try {
            diskStatsAnswer = (GetVmDiskStatsAnswer)_agentMgr.easySend(hostId, new GetVmDiskStatsCommand(vmNames, host.getGuid(), host.getName()));
        } catch (Exception e) {
            logger.warn("Error while collecting disk stats for vm: " + userVm.getInstanceName() + " from host: " + host.getName(), e);
            return;
        }
        if (diskStatsAnswer != null) {
            if (!diskStatsAnswer.getResult()) {
                logger.warn("Error while collecting disk stats vm: " + userVm.getInstanceName() + " from host: " + host.getName() + "; details: " + diskStatsAnswer.getDetails());
                return;
            }
            try {
                final GetVmDiskStatsAnswer diskStatsAnswerFinal = diskStatsAnswer;
                Transaction.execute(new TransactionCallbackNoReturn() {
                    @Override
                    public void doInTransactionWithoutResult(TransactionStatus status) {
                        HashMap<String, List<VmDiskStatsEntry>> vmDiskStatsByName = diskStatsAnswerFinal.getVmDiskStatsMap();
                        if (vmDiskStatsByName == null) {
                            return;
                        }
                        List<VmDiskStatsEntry> vmDiskStats = vmDiskStatsByName.get(userVm.getInstanceName());
                        if (vmDiskStats == null) {
                            return;
                        }

                        for (VmDiskStatsEntry vmDiskStat : vmDiskStats) {
                            SearchCriteria<VolumeVO> sc_volume = _volsDao.createSearchCriteria();
                            sc_volume.addAnd("path", SearchCriteria.Op.EQ, vmDiskStat.getPath());
                            List<VolumeVO> volumes = _volsDao.search(sc_volume, null);
                            if ((volumes == null) || (volumes.size() == 0)) {
                                break;
                            }
                            VolumeVO volume = volumes.get(0);
                            VmDiskStatisticsVO previousVmDiskStats = _vmDiskStatsDao.findBy(userVm.getAccountId(), userVm.getDataCenterId(), userVm.getId(), volume.getId());
                            VmDiskStatisticsVO vmDiskStat_lock = _vmDiskStatsDao.lock(userVm.getAccountId(), userVm.getDataCenterId(), userVm.getId(), volume.getId());

                            if ((vmDiskStat.getIORead() == 0) && (vmDiskStat.getIOWrite() == 0) && (vmDiskStat.getBytesRead() == 0) && (vmDiskStat.getBytesWrite() == 0)) {
                                logger.debug("Read/Write of IO and Bytes are both 0. Not updating vm_disk_statistics");
                                continue;
                            }

                            if (vmDiskStat_lock == null) {
                                logger.warn("unable to find vm disk stats from host for account: " + userVm.getAccountId() + " with vmId: " + userVm.getId() + " and volumeId:"
                                        + volume.getId());
                                continue;
                            }

                            if (previousVmDiskStats != null
                                    && ((previousVmDiskStats.getCurrentIORead() != vmDiskStat_lock.getCurrentIORead()) || ((previousVmDiskStats.getCurrentIOWrite() != vmDiskStat_lock
                                    .getCurrentIOWrite())
                                            || (previousVmDiskStats.getCurrentBytesRead() != vmDiskStat_lock.getCurrentBytesRead()) || (previousVmDiskStats
                                                    .getCurrentBytesWrite() != vmDiskStat_lock.getCurrentBytesWrite())))) {
                                logger.debug("vm disk stats changed from the time GetVmDiskStatsCommand was sent. " + "Ignoring current answer. Host: " + host.getName()
                                + " . VM: " + vmDiskStat.getVmName() + " IO Read: " + vmDiskStat.getIORead() + " IO Write: " + vmDiskStat.getIOWrite() + " Bytes Read: "
                                + vmDiskStat.getBytesRead() + " Bytes Write: " + vmDiskStat.getBytesWrite());
                                continue;
                            }

                            if (vmDiskStat_lock.getCurrentIORead() > vmDiskStat.getIORead()) {
                                if (logger.isDebugEnabled()) {
                                    logger.debug("Read # of IO that's less than the last one.  " + "Assuming something went wrong and persisting it. Host: " + host.getName()
                                    + " . VM: " + vmDiskStat.getVmName() + " Reported: " + vmDiskStat.getIORead() + " Stored: " + vmDiskStat_lock.getCurrentIORead());
                                }
                                vmDiskStat_lock.setNetIORead(vmDiskStat_lock.getNetIORead() + vmDiskStat_lock.getCurrentIORead());
                            }
                            vmDiskStat_lock.setCurrentIORead(vmDiskStat.getIORead());
                            if (vmDiskStat_lock.getCurrentIOWrite() > vmDiskStat.getIOWrite()) {
                                if (logger.isDebugEnabled()) {
                                    logger.debug("Write # of IO that's less than the last one.  " + "Assuming something went wrong and persisting it. Host: " + host.getName()
                                    + " . VM: " + vmDiskStat.getVmName() + " Reported: " + vmDiskStat.getIOWrite() + " Stored: " + vmDiskStat_lock.getCurrentIOWrite());
                                }
                                vmDiskStat_lock.setNetIOWrite(vmDiskStat_lock.getNetIOWrite() + vmDiskStat_lock.getCurrentIOWrite());
                            }
                            vmDiskStat_lock.setCurrentIOWrite(vmDiskStat.getIOWrite());
                            if (vmDiskStat_lock.getCurrentBytesRead() > vmDiskStat.getBytesRead()) {
                                if (logger.isDebugEnabled()) {
                                    logger.debug("Read # of Bytes that's less than the last one.  " + "Assuming something went wrong and persisting it. Host: " + host.getName()
                                    + " . VM: " + vmDiskStat.getVmName() + " Reported: " + toHumanReadableSize(vmDiskStat.getBytesRead()) + " Stored: " + toHumanReadableSize(vmDiskStat_lock.getCurrentBytesRead()));
                                }
                                vmDiskStat_lock.setNetBytesRead(vmDiskStat_lock.getNetBytesRead() + vmDiskStat_lock.getCurrentBytesRead());
                            }
                            vmDiskStat_lock.setCurrentBytesRead(vmDiskStat.getBytesRead());
                            if (vmDiskStat_lock.getCurrentBytesWrite() > vmDiskStat.getBytesWrite()) {
                                if (logger.isDebugEnabled()) {
                                    logger.debug("Write # of Bytes that's less than the last one.  " + "Assuming something went wrong and persisting it. Host: " + host.getName()
                                    + " . VM: " + vmDiskStat.getVmName() + " Reported: " + toHumanReadableSize(vmDiskStat.getBytesWrite()) + " Stored: "
                                    + toHumanReadableSize(vmDiskStat_lock.getCurrentBytesWrite()));
                                }
                                vmDiskStat_lock.setNetBytesWrite(vmDiskStat_lock.getNetBytesWrite() + vmDiskStat_lock.getCurrentBytesWrite());
                            }
                            vmDiskStat_lock.setCurrentBytesWrite(vmDiskStat.getBytesWrite());

                            if (!_dailyOrHourly) {
                                //update agg bytes
                                vmDiskStat_lock.setAggIORead(vmDiskStat_lock.getNetIORead() + vmDiskStat_lock.getCurrentIORead());
                                vmDiskStat_lock.setAggIOWrite(vmDiskStat_lock.getNetIOWrite() + vmDiskStat_lock.getCurrentIOWrite());
                                vmDiskStat_lock.setAggBytesRead(vmDiskStat_lock.getNetBytesRead() + vmDiskStat_lock.getCurrentBytesRead());
                                vmDiskStat_lock.setAggBytesWrite(vmDiskStat_lock.getNetBytesWrite() + vmDiskStat_lock.getCurrentBytesWrite());
                            }

                            _vmDiskStatsDao.update(vmDiskStat_lock.getId(), vmDiskStat_lock);
                        }
                    }
                });
            } catch (Exception e) {
                logger.warn(String.format("Unable to update VM disk statistics for %s from %s", userVm.getInstanceName(), host), e);
            }
        }
    }

    @Override
    @ActionEvent(eventType = EventTypes.EVENT_VM_EXPUNGE, eventDescription = "expunging Vm", async = true)
    public UserVm expungeVm(long vmId) throws ResourceUnavailableException, ConcurrentOperationException {
        Account caller = CallContext.current().getCallingAccount();
        Long callerId = caller.getId();

        // Verify input parameters
        UserVmVO vm = _vmDao.findById(vmId);
        if (vm == null) {
            InvalidParameterValueException ex = new InvalidParameterValueException("Unable to find a virtual machine with specified vmId");
            ex.addProxyObject(String.valueOf(vmId), "vmId");
            throw ex;
        }

        if (vm.getRemoved() != null) {
            logger.trace("Vm id=" + vmId + " is already expunged");
            return vm;
        }

        if (!(vm.getState() == State.Destroyed || vm.getState() == State.Expunging || vm.getState() == State.Error)) {
            CloudRuntimeException ex = new CloudRuntimeException("Please destroy vm with specified vmId before expunge");
            ex.addProxyObject(String.valueOf(vmId), "vmId");
            throw ex;
        }

        // When trying to expunge, permission is denied when the caller is not an admin and the AllowUserExpungeRecoverVm is false for the caller.
        if (!_accountMgr.isAdmin(callerId) && !AllowUserExpungeRecoverVm.valueIn(callerId)) {
            throw new PermissionDeniedException("Expunging a vm can only be done by an Admin. Or when the allow.user.expunge.recover.vm key is set.");
        }

        // check if vm belongs to AutoScale vm group in Disabled state
        autoScaleManager.checkIfVmActionAllowed(vmId);

        _vmSnapshotMgr.deleteVMSnapshotsFromDB(vmId, false);

        boolean status;

        status = expunge(vm);
        if (status) {
            return _vmDao.findByIdIncludingRemoved(vmId);
        } else {
            CloudRuntimeException ex = new CloudRuntimeException("Failed to expunge vm with specified vmId");
            ex.addProxyObject(String.valueOf(vmId), "vmId");
            throw ex;
        }

    }

    @Override
    public HypervisorType getHypervisorTypeOfUserVM(long vmId) {
        UserVmVO userVm = _vmDao.findById(vmId);
        if (userVm == null) {
            InvalidParameterValueException ex = new InvalidParameterValueException("unable to find a virtual machine with specified id");
            ex.addProxyObject(String.valueOf(vmId), "vmId");
            throw ex;
        }

        return userVm.getHypervisorType();
    }

    @Override
    public String finalizeUserData(String userData, Long userDataId, VirtualMachineTemplate template) {
        if (StringUtils.isEmpty(userData) && userDataId == null && (template == null || template.getUserDataId() == null)) {
            return null;
        }

        if (userDataId != null && StringUtils.isNotEmpty(userData)) {
            throw new InvalidParameterValueException("Both userdata and userdata ID inputs are not allowed, please provide only one");
        }
        if (template != null && template.getUserDataId() != null) {
            switch (template.getUserDataOverridePolicy()) {
                case DENYOVERRIDE:
                    if (StringUtils.isNotEmpty(userData) || userDataId != null) {
                        String msg = String.format("UserData input is not allowed here since template %s is configured to deny any userdata", template.getName());
                        throw new CloudRuntimeException(msg);
                    }
                case ALLOWOVERRIDE:
                    if (userDataId != null) {
                        UserData apiUserDataVO = userDataDao.findById(userDataId);
                        return apiUserDataVO.getUserData();
                    } else if (StringUtils.isNotEmpty(userData)) {
                        return userData;
                    } else {
                        UserData templateUserDataVO = userDataDao.findById(template.getUserDataId());
                        if (templateUserDataVO == null) {
                            String msg = String.format("UserData linked to the template %s is not found", template.getName());
                            throw new CloudRuntimeException(msg);
                        }
                        return templateUserDataVO.getUserData();
                    }
                case APPEND:
                    UserData templateUserDataVO = userDataDao.findById(template.getUserDataId());
                    if (templateUserDataVO == null) {
                        String msg = String.format("UserData linked to the template %s is not found", template.getName());
                        throw new CloudRuntimeException(msg);
                    }
                    if (userDataId != null) {
                        UserData apiUserDataVO = userDataDao.findById(userDataId);
                        return userDataManager.concatenateUserData(templateUserDataVO.getUserData(), apiUserDataVO.getUserData(), null);
                    } else if (StringUtils.isNotEmpty(userData)) {
                        return userDataManager.concatenateUserData(templateUserDataVO.getUserData(), userData, null);
                    } else {
                        return templateUserDataVO.getUserData();
                    }
                default:
                    String msg = String.format("This userdataPolicy %s is not supported for use with this feature", template.getUserDataOverridePolicy().toString());
                    throw new CloudRuntimeException(msg);            }
        } else {
            if (userDataId != null) {
                UserData apiUserDataVO = userDataDao.findById(userDataId);
                return apiUserDataVO.getUserData();
            } else if (StringUtils.isNotEmpty(userData)) {
                return userData;
            }
        }
        return null;
    }

    @Override
    public UserVm createVirtualMachine(DeployVMCmd cmd) throws InsufficientCapacityException, ResourceUnavailableException, ConcurrentOperationException,
    StorageUnavailableException, ResourceAllocationException {
        //Verify that all objects exist before passing them to the service
        Account owner = _accountService.getActiveAccountById(cmd.getEntityOwnerId());

        verifyDetails(cmd.getDetails());

        Long zoneId = cmd.getZoneId();

        DataCenter zone = _entityMgr.findById(DataCenter.class, zoneId);
        if (zone == null) {
            throw new InvalidParameterValueException("Unable to find zone by id=" + zoneId);
        }

        Long serviceOfferingId = cmd.getServiceOfferingId();
        Long overrideDiskOfferingId = cmd.getOverrideDiskOfferingId();

        ServiceOffering serviceOffering = _entityMgr.findById(ServiceOffering.class, serviceOfferingId);
        if (serviceOffering == null) {
            throw new InvalidParameterValueException("Unable to find service offering: " + serviceOfferingId);
        }

        if (ServiceOffering.State.Inactive.equals(serviceOffering.getState())) {
            throw new InvalidParameterValueException(String.format("Service offering is inactive: [%s].", serviceOffering.getUuid()));
        }

        if (serviceOffering.getDiskOfferingStrictness() && overrideDiskOfferingId != null) {
            throw new InvalidParameterValueException(String.format("Cannot override disk offering id %d since provided service offering is strictly mapped to its disk offering", overrideDiskOfferingId));
        }

        if (!serviceOffering.isDynamic()) {
            for(String detail: cmd.getDetails().keySet()) {
                if(detail.equalsIgnoreCase(VmDetailConstants.CPU_NUMBER) || detail.equalsIgnoreCase(VmDetailConstants.CPU_SPEED) || detail.equalsIgnoreCase(VmDetailConstants.MEMORY)) {
                    throw new InvalidParameterValueException("cpuNumber or cpuSpeed or memory should not be specified for static service offering");
                }
            }
        }

        Long templateId = cmd.getTemplateId();

        boolean dynamicScalingEnabled = cmd.isDynamicScalingEnabled();

        VirtualMachineTemplate template = _entityMgr.findById(VirtualMachineTemplate.class, templateId);
        // Make sure a valid template ID was specified
        if (template == null) {
            throw new InvalidParameterValueException("Unable to use template " + templateId);
        }
        if (TemplateType.VNF.equals(template.getTemplateType())) {
            vnfTemplateManager.validateVnfApplianceNics(template, cmd.getNetworkIds());
        } else if (cmd instanceof DeployVnfApplianceCmd) {
            throw new InvalidParameterValueException("Can't deploy VNF appliance from a non-VNF template");
        }

        ServiceOfferingJoinVO svcOffering = serviceOfferingJoinDao.findById(serviceOfferingId);

        if (template.isDeployAsIs()) {
            if (svcOffering != null && svcOffering.getRootDiskSize() != null && svcOffering.getRootDiskSize() > 0) {
                throw new InvalidParameterValueException("Failed to deploy Virtual Machine as a service offering with root disk size specified cannot be used with a deploy as-is template");
            }

            if (cmd.getDetails().get("rootdisksize") != null) {
                throw new InvalidParameterValueException("Overriding root disk size isn't supported for VMs deployed from deploy as-is templates");
            }

            // Bootmode and boottype are not supported on VMWare dpeloy-as-is templates (since 4.15)
            if ((cmd.getBootMode() != null || cmd.getBootType() != null)) {
                throw new InvalidParameterValueException("Boot type and boot mode are not supported on VMware for templates registered as deploy-as-is, as we honour what is defined in the template.");
            }
        }

        Long diskOfferingId = cmd.getDiskOfferingId();
        DiskOffering diskOffering = null;
        if (diskOfferingId != null) {
            diskOffering = _entityMgr.findById(DiskOffering.class, diskOfferingId);
            if (diskOffering == null) {
                throw new InvalidParameterValueException("Unable to find disk offering " + diskOfferingId);
            }
            if (diskOffering.isComputeOnly()) {
                throw new InvalidParameterValueException(String.format("The disk offering id %d provided is directly mapped to a service offering, please provide an individual disk offering", diskOfferingId));
            }
        }

        if (!zone.isLocalStorageEnabled()) {
            DiskOffering diskOfferingMappedInServiceOffering = _entityMgr.findById(DiskOffering.class, serviceOffering.getDiskOfferingId());
            if (diskOfferingMappedInServiceOffering.isUseLocalStorage()) {
                throw new InvalidParameterValueException("Zone is not configured to use local storage but disk offering " + diskOfferingMappedInServiceOffering.getName() + " mapped in service offering uses it");
            }
            if (diskOffering != null && diskOffering.isUseLocalStorage()) {
                throw new InvalidParameterValueException("Zone is not configured to use local storage but disk offering " + diskOffering.getName() + " uses it");
            }
        }

        List<Long> networkIds = cmd.getNetworkIds();
        LinkedHashMap<Integer, Long> userVmNetworkMap = getVmOvfNetworkMapping(zone, owner, template, cmd.getVmNetworkMap());
        if (MapUtils.isNotEmpty(userVmNetworkMap)) {
            networkIds = new ArrayList<>(userVmNetworkMap.values());
        }

        String userData = cmd.getUserData();
        userData = userDataManager.validateUserData(userData, cmd.getHttpMethod());
        Long userDataId = cmd.getUserdataId();
        String userDataDetails = null;
        if (MapUtils.isNotEmpty(cmd.getUserdataDetails())) {
            userDataDetails = cmd.getUserdataDetails().toString();
        }
        userData = finalizeUserData(userData, userDataId, template);

        Account caller = CallContext.current().getCallingAccount();
        Long callerId = caller.getId();

        boolean isRootAdmin = _accountService.isRootAdmin(callerId);

        Long hostId = cmd.getHostId();
        getDestinationHost(hostId, isRootAdmin, true);

        String ipAddress = cmd.getIpAddress();
        String ip6Address = cmd.getIp6Address();
        String macAddress = cmd.getMacAddress();
        String name = cmd.getName();
        String displayName = cmd.getDisplayName();
        UserVm vm = null;
        IpAddresses addrs = new IpAddresses(ipAddress, ip6Address, macAddress);
        Long size = cmd.getSize();
        String group = cmd.getGroup();
        List<String> sshKeyPairNames = cmd.getSSHKeyPairNames();
        Boolean displayVm = cmd.isDisplayVm();
        String keyboard = cmd.getKeyboard();
        Map<Long, DiskOffering> dataDiskTemplateToDiskOfferingMap = cmd.getDataDiskTemplateToDiskOfferingMap();
        Map<String, String> userVmOVFProperties = cmd.getVmProperties();
        if (zone.getNetworkType() == NetworkType.Basic) {
            if (networkIds != null) {
                throw new InvalidParameterValueException("Can't specify network Ids in Basic zone");
            } else {
                vm = createBasicSecurityGroupVirtualMachine(zone, serviceOffering, template, getSecurityGroupIdList(cmd, zone, template, owner), owner, name, displayName, diskOfferingId,
                        size , group , cmd.getHypervisor(), cmd.getHttpMethod(), userData, userDataId, userDataDetails, sshKeyPairNames, cmd.getIpToNetworkMap(), addrs, displayVm , keyboard , cmd.getAffinityGroupIdList(),
                        cmd.getDetails(), cmd.getCustomId(), cmd.getDhcpOptionsMap(),
                        dataDiskTemplateToDiskOfferingMap, userVmOVFProperties, dynamicScalingEnabled, overrideDiskOfferingId);
            }
        } else {
            if (zone.isSecurityGroupEnabled())  {
                vm = createAdvancedSecurityGroupVirtualMachine(zone, serviceOffering, template, networkIds, getSecurityGroupIdList(cmd, zone, template, owner), owner, name,
                        displayName, diskOfferingId, size, group, cmd.getHypervisor(), cmd.getHttpMethod(), userData, userDataId, userDataDetails, sshKeyPairNames, cmd.getIpToNetworkMap(), addrs, displayVm, keyboard,
                        cmd.getAffinityGroupIdList(), cmd.getDetails(), cmd.getCustomId(), cmd.getDhcpOptionsMap(),
                        dataDiskTemplateToDiskOfferingMap, userVmOVFProperties, dynamicScalingEnabled, overrideDiskOfferingId, null);

            } else {
                if (cmd.getSecurityGroupIdList() != null && !cmd.getSecurityGroupIdList().isEmpty()) {
                    throw new InvalidParameterValueException("Can't create vm with security groups; security group feature is not enabled per zone");
                }
                vm = createAdvancedVirtualMachine(zone, serviceOffering, template, networkIds, owner, name, displayName, diskOfferingId, size, group,
                        cmd.getHypervisor(), cmd.getHttpMethod(), userData, userDataId, userDataDetails, sshKeyPairNames, cmd.getIpToNetworkMap(), addrs, displayVm, keyboard, cmd.getAffinityGroupIdList(), cmd.getDetails(),
                        cmd.getCustomId(), cmd.getDhcpOptionsMap(), dataDiskTemplateToDiskOfferingMap, userVmOVFProperties, dynamicScalingEnabled, null, overrideDiskOfferingId);
                if (cmd instanceof DeployVnfApplianceCmd) {
                    vnfTemplateManager.createIsolatedNetworkRulesForVnfAppliance(zone, template, owner, vm, (DeployVnfApplianceCmd) cmd);
                }
            }
        }

        // check if this templateId has a child ISO
        List<VMTemplateVO> child_templates = _templateDao.listByParentTemplatetId(templateId);
        for (VMTemplateVO tmpl: child_templates){
            if (tmpl.getFormat() == Storage.ImageFormat.ISO){
                logger.info("MDOV trying to attach disk to the VM " + tmpl.getId() + " vmid=" + vm.getId());
                _tmplService.attachIso(tmpl.getId(), vm.getId(), true);
            }
        }

        // Add extraConfig to user_vm_details table
        String extraConfig = cmd.getExtraConfig();
        if (StringUtils.isNotBlank(extraConfig)) {
            if (EnableAdditionalVmConfig.valueIn(callerId)) {
                logger.info("Adding extra configuration to user vm: " + vm.getUuid());
                addExtraConfig(vm, extraConfig);
            } else {
                throw new InvalidParameterValueException("attempted setting extraconfig but enable.additional.vm.configuration is disabled");
            }
        }

        if (cmd.getCopyImageTags()) {
            VMTemplateVO templateOrIso = _templateDao.findById(templateId);
            if (templateOrIso != null) {
                final ResourceTag.ResourceObjectType templateType = (templateOrIso.getFormat() == ImageFormat.ISO) ? ResourceTag.ResourceObjectType.ISO : ResourceTag.ResourceObjectType.Template;
                final List<? extends ResourceTag> resourceTags = resourceTagDao.listBy(templateId, templateType);
                for (ResourceTag resourceTag : resourceTags) {
                    final ResourceTagVO copyTag = new ResourceTagVO(resourceTag.getKey(), resourceTag.getValue(), resourceTag.getAccountId(), resourceTag.getDomainId(), vm.getId(), ResourceTag.ResourceObjectType.UserVm, resourceTag.getCustomer(), vm.getUuid());
                    resourceTagDao.persist(copyTag);
                }
            }
        }
        return vm;
    }

    /**
     * Persist extra configuration data in the user_vm_details table as key/value pair
     * @param decodedUrl String consisting of the extra config data to appended onto the vmx file for VMware instances
     */
    protected void persistExtraConfigVmware(String decodedUrl, UserVm vm) {
        boolean isValidConfig = isValidKeyValuePair(decodedUrl);
        if (isValidConfig) {
            String[] extraConfigs = decodedUrl.split("\\r?\\n");
            for (String cfg : extraConfigs) {
                // Validate cfg against unsupported operations set by admin here
                String[] allowedKeyList = VmwareAdditionalConfigAllowList.value().split(",");
                boolean validXenOrVmwareConfiguration = isValidXenOrVmwareConfiguration(cfg, allowedKeyList);
                String[] paramArray = cfg.split("=");
                if (validXenOrVmwareConfiguration && paramArray.length == 2) {
                    userVmDetailsDao.addDetail(vm.getId(), paramArray[0].trim(), paramArray[1].trim(), true);
                } else {
                    throw new CloudRuntimeException("Extra config " + cfg + " is not on the list of allowed keys for VMware hypervisor hosts.");
                }
            }
        } else {
            throw new CloudRuntimeException("The passed extra config string " + decodedUrl + "contains an invalid key/value pair pattern");
        }
    }

    /**
     * Used to persist extra configuration settings in user_vm_details table for the XenServer hypervisor
     * persists config as key/value pair e.g key = extraconfig-1 , value="PV-bootloader=pygrub" and so on to extraconfig-N where
     * N denotes the number of extra configuration settings passed by user
     *
     * @param decodedUrl A string containing extra configuration settings as key/value pairs seprated by newline escape character
     *                   e.x PV-bootloader=pygrub\nPV-args=console\nHV-Boot-policy=""
     */
    protected void persistExtraConfigXenServer(String decodedUrl, UserVm vm) {
        boolean isValidConfig = isValidKeyValuePair(decodedUrl);
        if (isValidConfig) {
            String[] extraConfigs = decodedUrl.split("\\r?\\n");
            int i = 1;
            String extraConfigKey = ApiConstants.EXTRA_CONFIG + "-";
            for (String cfg : extraConfigs) {
                // Validate cfg against unsupported operations set by admin here
                String[] allowedKeyList = XenServerAdditionalConfigAllowList.value().split(",");
                boolean validXenOrVmwareConfiguration = isValidXenOrVmwareConfiguration(cfg, allowedKeyList);
                if (validXenOrVmwareConfiguration) {
                    userVmDetailsDao.addDetail(vm.getId(), extraConfigKey + String.valueOf(i), cfg, true);
                    i++;
                } else {
                    throw new CloudRuntimeException("Extra config " + cfg + " is not on the list of allowed keys for XenServer hypervisor hosts.");
                }
            }
        } else {
            String msg = String.format("The passed extra config string '%s' contains an invalid key/value pair pattern", decodedUrl);
            throw new CloudRuntimeException(msg);
        }
    }

    /**
     * Used to valid extraconfig keylvalue pair for Vmware and XenServer
     * Example of tested valid config for VMware as taken from VM instance vmx file
     * <p>
     * nvp.vm-uuid=34b3d5ea-1c25-4bb0-9250-8dc3388bfa9b
     * migrate.hostLog=i-2-67-VM-5130f8ab.hlog
     * ethernet0.address=02:00:5f:51:00:41
     * </p>
     * <p>
     * Examples of tested valid configs for XenServer
     * <p>
     * is-a-template=true\nHVM-boot-policy=\nPV-bootloader=pygrub\nPV-args=hvc0
     * </p>
     *
     * Allow the following character set {', ", -, ., =, a-z, 0-9, empty space, \n}
     *
     * @param decodedUrl String conprising of extra config key/value pairs for XenServer and Vmware
     * @return True if extraconfig is valid key/value pair
     */
    protected boolean isValidKeyValuePair(String decodedUrl) {
        // Valid pairs should look like "key-1=value1, param:key-2=value2, my.config.v0=False"
        Pattern pattern = Pattern.compile("^(?:[\\w-\\s\\.:]*=[\\w-\\s\\.'\":]*(?:\\s+|$))+$");
        Matcher matcher = pattern.matcher(decodedUrl);
        return matcher.matches();
    }

    /**
     * Validates key/value pair strings passed as extra configuration for XenServer and Vmware
     * @param cfg configuration key-value pair
     * @param allowedKeyList list of allowed configuration keys for XenServer and VMware
     * @return
     */
    protected boolean isValidXenOrVmwareConfiguration(String cfg, String[] allowedKeyList) {
        // This should be of minimum length 1
        // Value is ignored in case it is empty
        String[] cfgKeyValuePair = cfg.split("=");
        if (cfgKeyValuePair.length >= 1) {
            for (String allowedKey : allowedKeyList) {
                if (cfgKeyValuePair[0].equalsIgnoreCase(allowedKey.trim())) {
                    return true;
                }
            }
        } else {
            String msg = String.format("An incorrect configuration %s has been passed", cfg);
            throw new CloudRuntimeException(msg);
        }
        return false;
    }

    /**
     * Persist extra configuration data on KVM
     * persisted in the user_vm_details DB as extraconfig-1, and so on depending on the number of configurations
     * For KVM, extra config is passed as XML
     * @param decodedUrl string containing xml configuration to be persisted into user_vm_details table
     * @param vm
     */
    protected void persistExtraConfigKvm(String decodedUrl, UserVm vm) {
        // validate config against denied cfg commands
        validateKvmExtraConfig(decodedUrl, vm.getAccountId());
        String[] extraConfigs = decodedUrl.split("\n\n");
        for (String cfg : extraConfigs) {
            int i = 1;
            String[] cfgParts = cfg.split("\n");
            String extraConfigKey = ApiConstants.EXTRA_CONFIG;
            String extraConfigValue;
            if (cfgParts[0].matches("\\S+:$")) {
                extraConfigKey += "-" + cfgParts[0].substring(0, cfgParts[0].length() - 1);
                extraConfigValue = cfg.replace(cfgParts[0] + "\n", "");
            } else {
                extraConfigKey += "-" + String.valueOf(i);
                extraConfigValue = cfg;
            }
            userVmDetailsDao.addDetail(vm.getId(), extraConfigKey, extraConfigValue, true);
            i++;
        }
    }
    /**
     * This method is used to validate if extra config is valid
     */
    @Override
    public void validateExtraConfig(long accountId, HypervisorType hypervisorType, String extraConfig) {
        if (!EnableAdditionalVmConfig.valueIn(accountId)) {
            throw new CloudRuntimeException("Additional VM configuration is not enabled for this account");
        }
        if (HypervisorType.KVM.equals(hypervisorType)) {
            validateKvmExtraConfig(extraConfig, accountId);
        }
    }

    /**
     * This method is called by the persistExtraConfigKvm
     * Validates passed extra configuration data for KVM and validates against deny-list of unwanted commands
     * controlled by Root admin
     * @param decodedUrl string containing xml configuration to be validated
     */
    protected void validateKvmExtraConfig(String decodedUrl, long accountId) {
        String[] allowedConfigOptionList = KvmAdditionalConfigAllowList.valueIn(accountId).split(",");
        // Skip allowed keys validation for DPDK
        if (!decodedUrl.contains(":")) {
            try {
                DocumentBuilder builder = ParserUtils.getSaferDocumentBuilderFactory().newDocumentBuilder();
                InputSource src = new InputSource();
                src.setCharacterStream(new StringReader(String.format("<config>\n%s\n</config>", decodedUrl)));
                Document doc = builder.parse(src);
                doc.getDocumentElement().normalize();
                NodeList nodeList=doc.getElementsByTagName("*");
                for (int i = 1; i < nodeList.getLength(); i++) { // First element is config so skip it
                    Element element = (Element)nodeList.item(i);
                    boolean isValidConfig = false;
                    String currentConfig = element.getNodeName().trim();
                    for (String tag : allowedConfigOptionList) {
                        if (currentConfig.equals(tag.trim())) {
                            isValidConfig = true;
                        }
                    }
                    if (!isValidConfig) {
                        throw new CloudRuntimeException(String.format("Extra config '%s' is not on the list of allowed keys for KVM hypervisor hosts", currentConfig));
                    }
                }
            } catch (ParserConfigurationException | IOException | SAXException e) {
                throw new CloudRuntimeException("Failed to parse additional XML configuration: " + e.getMessage());
            }
        }
    }

    /**
     * Adds extra config data to guest VM instances
     * @param extraConfig Extra Configuration settings to be added in UserVm instances for KVM, XenServer and VMware
     */
    protected void addExtraConfig(UserVm vm, String extraConfig) {
        String decodedUrl = decodeExtraConfig(extraConfig);
        HypervisorType hypervisorType = vm.getHypervisorType();

        if (hypervisorType.equals(HypervisorType.XenServer)) {
            persistExtraConfigXenServer(decodedUrl, vm);
        } else if (hypervisorType.equals(HypervisorType.KVM)) {
            persistExtraConfigKvm(decodedUrl, vm);
        } else if (hypervisorType.equals(HypervisorType.VMware)) {
            persistExtraConfigVmware(decodedUrl, vm);
        } else {
            String msg = String.format("This hypervisor %s is not supported for use with this feature", hypervisorType.toString());
            throw new CloudRuntimeException(msg);
        }
    }

    /**
     * Decodes an URL encoded string passed as extra configuration for guest VMs
     * @param encodeString URL encoded string
     * @return String result of decoded URL
     */
    protected String decodeExtraConfig(String encodeString) {
        String decodedUrl;
        try {
            decodedUrl = URLDecoder.decode(encodeString, "UTF-8");
        } catch (UnsupportedEncodingException e) {
            throw new CloudRuntimeException("Failed to provided decode URL string: " + e.getMessage());
        }
        return decodedUrl;
    }

    protected List<Long> getSecurityGroupIdList(SecurityGroupAction cmd) {
        if (cmd.getSecurityGroupNameList() != null && cmd.getSecurityGroupIdList() != null) {
            throw new InvalidParameterValueException("securitygroupids parameter is mutually exclusive with securitygroupnames parameter");
        }

        //transform group names to ids here
        if (cmd.getSecurityGroupNameList() != null) {
            List<Long> securityGroupIds = new ArrayList<Long>();
            for (String groupName : cmd.getSecurityGroupNameList()) {
                SecurityGroup sg = _securityGroupMgr.getSecurityGroup(groupName, cmd.getEntityOwnerId());
                if (sg == null) {
                    throw new InvalidParameterValueException("Unable to find group by name " + groupName);
                } else {
                    securityGroupIds.add(sg.getId());
                }
            }
            return securityGroupIds;
        } else {
            return cmd.getSecurityGroupIdList();
        }
    }

    protected List<Long> getSecurityGroupIdList(SecurityGroupAction cmd, DataCenter zone, VirtualMachineTemplate template, Account owner) {
        List<Long> securityGroupIdList = getSecurityGroupIdList(cmd);
        if (cmd instanceof DeployVnfApplianceCmd) {
            SecurityGroup securityGroup = vnfTemplateManager.createSecurityGroupForVnfAppliance(zone, template, owner, (DeployVnfApplianceCmd) cmd);
            if (securityGroup != null) {
                if (securityGroupIdList == null) {
                    securityGroupIdList = new ArrayList<>();
                }
                securityGroupIdList.add(securityGroup.getId());
            }
        }
        return securityGroupIdList;
    }

    // this is an opportunity to verify that parameters that came in via the Details Map are OK
    // for example, minIops and maxIops should either both be specified or neither be specified and,
    // if specified, minIops should be <= maxIops
    private void verifyDetails(Map<String,String> details) {
        if (details != null) {
            String minIops = details.get(MIN_IOPS);
            String maxIops = details.get(MAX_IOPS);

            verifyMinAndMaxIops(minIops, maxIops);

            minIops = details.get("minIopsDo");
            maxIops = details.get("maxIopsDo");

            verifyMinAndMaxIops(minIops, maxIops);

            if (details.containsKey("extraconfig")) {
                throw new InvalidParameterValueException("'extraconfig' should not be included in details as key");
            }

            for (String detailName : details.keySet()) {
                if (isExtraConfig(detailName)) {
                    throw new InvalidParameterValueException("detail name should not start with extraconfig");
                }
            }
        }
    }

    private void verifyMinAndMaxIops(String minIops, String maxIops) {
        if ((minIops != null && maxIops == null) || (minIops == null && maxIops != null)) {
            throw new InvalidParameterValueException("Either 'Min IOPS' and 'Max IOPS' must both be specified or neither be specified.");
        }

        long lMinIops;

        try {
            if (minIops != null) {
                lMinIops = Long.parseLong(minIops);
            }
            else {
                lMinIops = 0;
            }
        }
        catch (NumberFormatException ex) {
            throw new InvalidParameterValueException("'Min IOPS' must be a whole number.");
        }

        long lMaxIops;

        try {
            if (maxIops != null) {
                lMaxIops = Long.parseLong(maxIops);
            }
            else {
                lMaxIops = 0;
            }
        }
        catch (NumberFormatException ex) {
            throw new InvalidParameterValueException("'Max IOPS' must be a whole number.");
        }

        if (lMinIops > lMaxIops) {
            throw new InvalidParameterValueException("'Min IOPS' must be less than or equal to 'Max IOPS'.");
        }
    }

    @Override
    public UserVm getUserVm(long vmId) {
        return _vmDao.findById(vmId);
    }

    @Override
    public VirtualMachine getVm(long vmId) {
        return _vmInstanceDao.findById(vmId);
    }

    private VMInstanceVO preVmStorageMigrationCheck(Long vmId) {
        // access check - only root admin can migrate VM
        Account caller = CallContext.current().getCallingAccount();
        if (!_accountMgr.isRootAdmin(caller.getId())) {
            if (logger.isDebugEnabled()) {
                logger.debug("Caller is not a root admin, permission denied to migrate the VM");
            }
            throw new PermissionDeniedException("No permission to migrate VM, Only Root Admin can migrate a VM!");
        }

        VMInstanceVO vm = _vmInstanceDao.findById(vmId);
        if (vm == null) {
            throw new InvalidParameterValueException("Unable to find the VM by id=" + vmId);
        }

        if (vm.getState() != State.Stopped) {
            InvalidParameterValueException ex = new InvalidParameterValueException("VM is not Stopped, unable to migrate the vm having the specified id");
            ex.addProxyObject(vm.getUuid(), "vmId");
            throw ex;
        }

        HypervisorType hypervisorType = vm.getHypervisorType();
        if (vm.getType() != VirtualMachine.Type.User && !HYPERVISORS_THAT_CAN_DO_STORAGE_MIGRATION_ON_NON_USER_VMS.contains(hypervisorType)) {
            throw new InvalidParameterValueException(String.format("Unable to migrate storage of non-user VMs for hypervisor [%s]. Operation only supported for the following"
                    + " hypervisors: [%s].", hypervisorType, HYPERVISORS_THAT_CAN_DO_STORAGE_MIGRATION_ON_NON_USER_VMS));
        }

        // Check that Vm does not have VM Snapshots
        if (_vmSnapshotDao.findByVm(vmId).size() > 0) {
            throw new InvalidParameterValueException("VM's disk cannot be migrated, please remove all the VM Snapshots for this VM");
        }

        return vm;
    }

    private VirtualMachine findMigratedVm(long vmId, VirtualMachine.Type vmType) {
        if (VirtualMachine.Type.User.equals(vmType)) {
            return _vmDao.findById(vmId);
        }
        return _vmInstanceDao.findById(vmId);
    }

    @Override
    public VirtualMachine vmStorageMigration(Long vmId, StoragePool destPool) {
        VMInstanceVO vm = preVmStorageMigrationCheck(vmId);
        Map<Long, Long> volumeToPoolIds = new HashMap<>();
        checkDestinationHypervisorType(destPool, vm);
        List<VolumeVO> volumes = _volsDao.findByInstance(vm.getId());
        StoragePoolVO destinationPoolVo = _storagePoolDao.findById(destPool.getId());
        Long destPoolPodId = ScopeType.CLUSTER.equals(destinationPoolVo.getScope()) || ScopeType.HOST.equals(destinationPoolVo.getScope()) ?
                destinationPoolVo.getPodId() : null;
        for (VolumeVO volume : volumes) {
            if (!VirtualMachine.Type.User.equals(vm.getType())) {
                // Migrate within same pod as source storage and same cluster for all disks only. Hypervisor check already done
                StoragePoolVO pool = _storagePoolDao.findById(volume.getPoolId());
                if (destPoolPodId != null &&
                        (ScopeType.CLUSTER.equals(pool.getScope()) || ScopeType.HOST.equals(pool.getScope())) &&
                        !destPoolPodId.equals(pool.getPodId())) {
                    throw new InvalidParameterValueException("Storage migration of non-user VMs cannot be done between storage pools of different pods");
                }
            }
            volumeToPoolIds.put(volume.getId(), destPool.getId());
        }
        _itMgr.storageMigration(vm.getUuid(), volumeToPoolIds);
        return findMigratedVm(vm.getId(), vm.getType());
    }

    @Override
    public VirtualMachine vmStorageMigration(Long vmId, Map<String, String> volumeToPool) {
        VMInstanceVO vm = preVmStorageMigrationCheck(vmId);
        Map<Long, Long> volumeToPoolIds = new HashMap<>();
        Long poolClusterId = null;
        for (Map.Entry<String, String> entry : volumeToPool.entrySet()) {
            Volume volume = _volsDao.findByUuid(entry.getKey());
            StoragePoolVO pool = _storagePoolDao.findPoolByUUID(entry.getValue());
            if (poolClusterId != null &&
                    (ScopeType.CLUSTER.equals(pool.getScope()) || ScopeType.HOST.equals(pool.getScope())) &&
                    !poolClusterId.equals(pool.getClusterId())) {
                throw new InvalidParameterValueException("VM's disk cannot be migrated, input destination storage pools belong to different clusters");
            }
            if (pool.getClusterId() != null) {
                poolClusterId = pool.getClusterId();
            }
            checkDestinationHypervisorType(pool, vm);
            volumeToPoolIds.put(volume.getId(), pool.getId());
        }
        _itMgr.storageMigration(vm.getUuid(), volumeToPoolIds);
        return findMigratedVm(vm.getId(), vm.getType());
    }

    private void checkDestinationHypervisorType(StoragePool destPool, VMInstanceVO vm) {
        HypervisorType destHypervisorType = destPool.getHypervisor();
        if (destHypervisorType == null) {
            destHypervisorType = _clusterDao.findById(
                    destPool.getClusterId()).getHypervisorType();
        }

        if (vm.getHypervisorType() != destHypervisorType && destHypervisorType != HypervisorType.Any) {
            throw new InvalidParameterValueException("hypervisor is not compatible: dest: " + destHypervisorType.toString() + ", vm: " + vm.getHypervisorType().toString());
        }

    }

    public boolean isVMUsingLocalStorage(VMInstanceVO vm) {
        List<VolumeVO> volumes = _volsDao.findByInstance(vm.getId());
        return isAnyVmVolumeUsingLocalStorage(volumes);
    }

    @Override
    @ActionEvent(eventType = EventTypes.EVENT_VM_MIGRATE, eventDescription = "migrating VM", async = true)
    public VirtualMachine migrateVirtualMachine(Long vmId, Host destinationHost) throws ResourceUnavailableException, ConcurrentOperationException, ManagementServerException,
    VirtualMachineMigrationException {
        // access check - only root admin can migrate VM
        Account caller = CallContext.current().getCallingAccount();
        if (!_accountMgr.isRootAdmin(caller.getId())) {
            if (logger.isDebugEnabled()) {
                logger.debug("Caller is not a root admin, permission denied to migrate the VM");
            }
            throw new PermissionDeniedException("No permission to migrate VM, Only Root Admin can migrate a VM!");
        }

        VMInstanceVO vm = _vmInstanceDao.findById(vmId);
        if (vm == null) {
            throw new InvalidParameterValueException("Unable to find the VM by id=" + vmId);
        }
        // business logic
        if (vm.getState() != State.Running) {
            if (logger.isDebugEnabled()) {
                logger.debug("VM is not Running, unable to migrate the vm " + vm);
            }
            InvalidParameterValueException ex = new InvalidParameterValueException("VM is not Running, unable to migrate the vm with specified id");
            ex.addProxyObject(vm.getUuid(), "vmId");
            throw ex;
        }

        checkIfHostOfVMIsInPrepareForMaintenanceState(vm.getHostId(), vmId, "Migrate");

        if(serviceOfferingDetailsDao.findDetail(vm.getServiceOfferingId(), GPU.Keys.pciDevice.toString()) != null) {
            throw new InvalidParameterValueException("Live Migration of GPU enabled VM is not supported");
        }

        if (!isOnSupportedHypevisorForMigration(vm)) {
            logger.error(vm + " is not XenServer/VMware/KVM/Ovm/Hyperv, cannot migrate this VM from hypervisor type " + vm.getHypervisorType());
            throw new InvalidParameterValueException("Unsupported Hypervisor Type for VM migration, we support XenServer/VMware/KVM/Ovm/Hyperv/Ovm3 only");
        }

        if (vm.getType().equals(VirtualMachine.Type.User) && vm.getHypervisorType().equals(HypervisorType.LXC)) {
            throw new InvalidParameterValueException("Unsupported Hypervisor Type for User VM migration, we support XenServer/VMware/KVM/Ovm/Hyperv/Ovm3 only");
        }

        if (isVMUsingLocalStorage(vm)) {
            logger.error(vm + " is using Local Storage, cannot migrate this VM.");
            throw new InvalidParameterValueException("Unsupported operation, VM uses Local storage, cannot migrate");
        }

        // check if migrating to same host
        long srcHostId = vm.getHostId();
        Host srcHost = _resourceMgr.getHost(srcHostId);
        if (srcHost == null) {
            throw new InvalidParameterValueException("Cannot migrate VM, host with id: " + srcHostId + " for VM not found");
        }

        DeployDestination dest = null;
        if (destinationHost == null) {
            dest = chooseVmMigrationDestination(vm, srcHost, null);
        } else {
            dest = checkVmMigrationDestination(vm, srcHost, destinationHost);
        }

        // If no suitable destination found then throw exception
        if (dest == null) {
            throw new CloudRuntimeException("Unable to find suitable destination to migrate VM " + vm.getInstanceName());
        }

        collectVmDiskAndNetworkStatistics(vmId, State.Running);
        _itMgr.migrate(vm.getUuid(), srcHostId, dest);
        return findMigratedVm(vm.getId(), vm.getType());
    }

    private DeployDestination chooseVmMigrationDestination(VMInstanceVO vm, Host srcHost, Long poolId) {
        vm.setLastHostId(null); // Last host does not have higher priority in vm migration
        final ServiceOfferingVO offering = serviceOfferingDao.findById(vm.getId(), vm.getServiceOfferingId());
        final VirtualMachineProfile profile = new VirtualMachineProfileImpl(vm, null, offering, null, null);
        final Long srcHostId = srcHost.getId();
        final Host host = _hostDao.findById(srcHostId);
        ExcludeList excludes = new ExcludeList();
        excludes.addHost(srcHostId);
        final DataCenterDeployment plan = _itMgr.getMigrationDeployment(vm, host, poolId, excludes);
        try {
            return _planningMgr.planDeployment(profile, plan, excludes, null);
        } catch (final AffinityConflictException e2) {
            logger.warn("Unable to create deployment, affinity rules associated to the VM conflict", e2);
            throw new CloudRuntimeException("Unable to create deployment, affinity rules associated to the VM conflict");
        } catch (final InsufficientServerCapacityException e3) {
            throw new CloudRuntimeException("Unable to find a server to migrate the vm to");
        }
    }

    private DeployDestination checkVmMigrationDestination(VMInstanceVO vm, Host srcHost, Host destinationHost) throws VirtualMachineMigrationException {
        if (destinationHost == null) {
            return null;
        }
        if (destinationHost.getId() == srcHost.getId()) {
            throw new InvalidParameterValueException("Cannot migrate VM, VM is already present on this host, please specify valid destination host to migrate the VM");
        }

        // check if host is UP
        if (destinationHost.getState() != com.cloud.host.Status.Up || destinationHost.getResourceState() != ResourceState.Enabled) {
            throw new InvalidParameterValueException("Cannot migrate VM, destination host is not in correct state, has status: " + destinationHost.getState() + ", state: "
                    + destinationHost.getResourceState());
        }

        if (vm.getType() != VirtualMachine.Type.User) {
            // for System VMs check that the destination host is within the same pod
            if (srcHost.getPodId() != null && !srcHost.getPodId().equals(destinationHost.getPodId())) {
                throw new InvalidParameterValueException("Cannot migrate the VM, destination host is not in the same pod as current host of the VM");
            }
        }

        if (dpdkHelper.isVMDpdkEnabled(vm.getId()) && !dpdkHelper.isHostDpdkEnabled(destinationHost.getId())) {
            throw new CloudRuntimeException("Cannot migrate VM, VM is DPDK enabled VM but destination host is not DPDK enabled");
        }

        checkHostsDedication(vm, srcHost.getId(), destinationHost.getId());

        // call to core process
        DataCenterVO dcVO = _dcDao.findById(destinationHost.getDataCenterId());
        HostPodVO pod = _podDao.findById(destinationHost.getPodId());
        Cluster cluster = _clusterDao.findById(destinationHost.getClusterId());
        DeployDestination dest = new DeployDestination(dcVO, pod, cluster, destinationHost);

        // check max guest vm limit for the destinationHost
        HostVO destinationHostVO = _hostDao.findById(destinationHost.getId());
        if (_capacityMgr.checkIfHostReachMaxGuestLimit(destinationHostVO)) {
            if (logger.isDebugEnabled()) {
                logger.debug("Host name: " + destinationHost.getName() + ", hostId: " + destinationHost.getId()
                + " already has max Running VMs(count includes system VMs), cannot migrate to this host");
            }
            throw new VirtualMachineMigrationException("Destination host, hostId: " + destinationHost.getId()
            + " already has max Running VMs(count includes system VMs), cannot migrate to this host");
        }
        //check if there are any ongoing volume snapshots on the volumes associated with the VM.
        Long vmId = vm.getId();
        logger.debug("Checking if there are any ongoing snapshots volumes associated with VM with ID " + vmId);
        if (checkStatusOfVolumeSnapshots(vmId, null)) {
            throw new CloudRuntimeException("There is/are unbacked up snapshot(s) on volume(s) attached to this VM, VM Migration is not permitted, please try again later.");
        }
        logger.debug("Found no ongoing snapshots on volumes associated with the vm with id " + vmId);

        return dest;
    }

    private boolean isOnSupportedHypevisorForMigration(VMInstanceVO vm) {
        return (vm.getHypervisorType().equals(HypervisorType.XenServer) ||
                vm.getHypervisorType().equals(HypervisorType.VMware) ||
                vm.getHypervisorType().equals(HypervisorType.KVM) ||
                vm.getHypervisorType().equals(HypervisorType.Ovm) ||
                vm.getHypervisorType().equals(HypervisorType.Hyperv) ||
                vm.getHypervisorType().equals(HypervisorType.LXC) ||
                vm.getHypervisorType().equals(HypervisorType.Simulator) ||
                vm.getHypervisorType().equals(HypervisorType.Ovm3));
    }

    private boolean checkIfHostIsDedicated(HostVO host) {
        long hostId = host.getId();
        DedicatedResourceVO dedicatedHost = _dedicatedDao.findByHostId(hostId);
        DedicatedResourceVO dedicatedClusterOfHost = _dedicatedDao.findByClusterId(host.getClusterId());
        DedicatedResourceVO dedicatedPodOfHost = _dedicatedDao.findByPodId(host.getPodId());
        if (dedicatedHost != null || dedicatedClusterOfHost != null || dedicatedPodOfHost != null) {
            return true;
        } else {
            return false;
        }
    }

    private void checkIfHostOfVMIsInPrepareForMaintenanceState(Long hostId, Long vmId, String operation) {
        HostVO host = _hostDao.findById(hostId);
        if (host.getResourceState() != ResourceState.PrepareForMaintenance) {
            return;
        }

        logger.debug("Host is in PrepareForMaintenance state - " + operation + " VM operation on the VM id: " + vmId + " is not allowed");
        throw new InvalidParameterValueException(operation + " VM operation on the VM id: " + vmId + " is not allowed as host is preparing for maintenance mode");
    }

    private Long accountOfDedicatedHost(HostVO host) {
        long hostId = host.getId();
        DedicatedResourceVO dedicatedHost = _dedicatedDao.findByHostId(hostId);
        DedicatedResourceVO dedicatedClusterOfHost = _dedicatedDao.findByClusterId(host.getClusterId());
        DedicatedResourceVO dedicatedPodOfHost = _dedicatedDao.findByPodId(host.getPodId());
        if (dedicatedHost != null) {
            return dedicatedHost.getAccountId();
        }
        if (dedicatedClusterOfHost != null) {
            return dedicatedClusterOfHost.getAccountId();
        }
        if (dedicatedPodOfHost != null) {
            return dedicatedPodOfHost.getAccountId();
        }
        return null;
    }

    private Long domainOfDedicatedHost(HostVO host) {
        long hostId = host.getId();
        DedicatedResourceVO dedicatedHost = _dedicatedDao.findByHostId(hostId);
        DedicatedResourceVO dedicatedClusterOfHost = _dedicatedDao.findByClusterId(host.getClusterId());
        DedicatedResourceVO dedicatedPodOfHost = _dedicatedDao.findByPodId(host.getPodId());
        if (dedicatedHost != null) {
            return dedicatedHost.getDomainId();
        }
        if (dedicatedClusterOfHost != null) {
            return dedicatedClusterOfHost.getDomainId();
        }
        if (dedicatedPodOfHost != null) {
            return dedicatedPodOfHost.getDomainId();
        }
        return null;
    }

    public void checkHostsDedication(VMInstanceVO vm, long srcHostId, long destHostId) {
        HostVO srcHost = _hostDao.findById(srcHostId);
        HostVO destHost = _hostDao.findById(destHostId);
        boolean srcExplDedicated = checkIfHostIsDedicated(srcHost);
        boolean destExplDedicated = checkIfHostIsDedicated(destHost);
        //if srcHost is explicitly dedicated and destination Host is not
        if (srcExplDedicated && !destExplDedicated) {
            //raise an alert
            String msg = "VM is being migrated from a explicitly dedicated host " + srcHost.getName() + " to non-dedicated host " + destHost.getName();
            _alertMgr.sendAlert(AlertManager.AlertType.ALERT_TYPE_USERVM, vm.getDataCenterId(), vm.getPodIdToDeployIn(), msg, msg);
            logger.warn(msg);
        }
        //if srcHost is non dedicated but destination Host is explicitly dedicated
        if (!srcExplDedicated && destExplDedicated) {
            //raise an alert
            String msg = "VM is being migrated from a non dedicated host " + srcHost.getName() + " to a explicitly dedicated host " + destHost.getName();
            _alertMgr.sendAlert(AlertManager.AlertType.ALERT_TYPE_USERVM, vm.getDataCenterId(), vm.getPodIdToDeployIn(), msg, msg);
            logger.warn(msg);
        }

        //if hosts are dedicated to different account/domains, raise an alert
        if (srcExplDedicated && destExplDedicated) {
            if (!((accountOfDedicatedHost(srcHost) == null) || (accountOfDedicatedHost(srcHost).equals(accountOfDedicatedHost(destHost))))) {
                String msg = "VM is being migrated from host " + srcHost.getName() + " explicitly dedicated to account " + accountOfDedicatedHost(srcHost) + " to host "
                        + destHost.getName() + " explicitly dedicated to account " + accountOfDedicatedHost(destHost);
                _alertMgr.sendAlert(AlertManager.AlertType.ALERT_TYPE_USERVM, vm.getDataCenterId(), vm.getPodIdToDeployIn(), msg, msg);
                logger.warn(msg);
            }
            if (!((domainOfDedicatedHost(srcHost) == null) || (domainOfDedicatedHost(srcHost).equals(domainOfDedicatedHost(destHost))))) {
                String msg = "VM is being migrated from host " + srcHost.getName() + " explicitly dedicated to domain " + domainOfDedicatedHost(srcHost) + " to host "
                        + destHost.getName() + " explicitly dedicated to domain " + domainOfDedicatedHost(destHost);
                _alertMgr.sendAlert(AlertManager.AlertType.ALERT_TYPE_USERVM, vm.getDataCenterId(), vm.getPodIdToDeployIn(), msg, msg);
                logger.warn(msg);
            }
        }

        // Checks for implicitly dedicated hosts
        ServiceOfferingVO deployPlanner = serviceOfferingDao.findById(vm.getId(), vm.getServiceOfferingId());
        if (deployPlanner.getDeploymentPlanner() != null && deployPlanner.getDeploymentPlanner().equals("ImplicitDedicationPlanner")) {
            //VM is deployed using implicit planner
            long accountOfVm = vm.getAccountId();
            String msg = "VM of account " + accountOfVm + " with implicit deployment planner being migrated to host " + destHost.getName();
            //Get all vms on destination host
            boolean emptyDestination = false;
            List<VMInstanceVO> vmsOnDest = getVmsOnHost(destHostId);
            if (vmsOnDest == null || vmsOnDest.isEmpty()) {
                emptyDestination = true;
            }

            if (!emptyDestination) {
                //Check if vm is deployed using strict implicit planner
                if (!isServiceOfferingUsingPlannerInPreferredMode(vm.getServiceOfferingId())) {
                    //Check if all vms on destination host are created using strict implicit mode
                    if (!checkIfAllVmsCreatedInStrictMode(accountOfVm, vmsOnDest)) {
                        msg = "VM of account " + accountOfVm + " with strict implicit deployment planner being migrated to host " + destHost.getName()
                        + " not having all vms strict implicitly dedicated to account " + accountOfVm;
                    }
                } else {
                    //If vm is deployed using preferred implicit planner, check if all vms on destination host must be
                    //using implicit planner and must belong to same account
                    for (VMInstanceVO vmsDest : vmsOnDest) {
                        ServiceOfferingVO destPlanner = serviceOfferingDao.findById(vm.getId(), vmsDest.getServiceOfferingId());
                        if (!((destPlanner.getDeploymentPlanner() != null && destPlanner.getDeploymentPlanner().equals("ImplicitDedicationPlanner")) && vmsDest.getAccountId() == accountOfVm)) {
                            msg = "VM of account " + accountOfVm + " with preffered implicit deployment planner being migrated to host " + destHost.getName()
                            + " not having all vms implicitly dedicated to account " + accountOfVm;
                        }
                    }
                }
            }
            _alertMgr.sendAlert(AlertManager.AlertType.ALERT_TYPE_USERVM, vm.getDataCenterId(), vm.getPodIdToDeployIn(), msg, msg);
            logger.warn(msg);

        } else {
            //VM is not deployed using implicit planner, check if it migrated between dedicated hosts
            List<PlannerHostReservationVO> reservedHosts = _plannerHostReservationDao.listAllDedicatedHosts();
            boolean srcImplDedicated = false;
            boolean destImplDedicated = false;
            String msg = null;
            for (PlannerHostReservationVO reservedHost : reservedHosts) {
                if (reservedHost.getHostId() == srcHostId) {
                    srcImplDedicated = true;
                }
                if (reservedHost.getHostId() == destHostId) {
                    destImplDedicated = true;
                }
            }
            if (srcImplDedicated) {
                if (destImplDedicated) {
                    msg = "VM is being migrated from implicitly dedicated host " + srcHost.getName() + " to another implicitly dedicated host " + destHost.getName();
                } else {
                    msg = "VM is being migrated from implicitly dedicated host " + srcHost.getName() + " to shared host " + destHost.getName();
                }
                _alertMgr.sendAlert(AlertManager.AlertType.ALERT_TYPE_USERVM, vm.getDataCenterId(), vm.getPodIdToDeployIn(), msg, msg);
                logger.warn(msg);
            } else {
                if (destImplDedicated) {
                    msg = "VM is being migrated from shared host " + srcHost.getName() + " to implicitly dedicated host " + destHost.getName();
                    _alertMgr.sendAlert(AlertManager.AlertType.ALERT_TYPE_USERVM, vm.getDataCenterId(), vm.getPodIdToDeployIn(), msg, msg);
                    logger.warn(msg);
                }
            }
        }
    }

    private List<VMInstanceVO> getVmsOnHost(long hostId) {
        List<VMInstanceVO> vms =  _vmInstanceDao.listUpByHostId(hostId);
        List<VMInstanceVO> vmsByLastHostId = _vmInstanceDao.listByLastHostId(hostId);
        if (vmsByLastHostId.size() > 0) {
            // check if any VMs are within skip.counting.hours, if yes we have to consider the host.
            for (VMInstanceVO stoppedVM : vmsByLastHostId) {
                long secondsSinceLastUpdate = (DateUtil.currentGMTTime().getTime() - stoppedVM.getUpdateTime().getTime()) / 1000;
                if (secondsSinceLastUpdate < capacityReleaseInterval) {
                    vms.add(stoppedVM);
                }
            }
        }

        return vms;
    }

    private boolean isServiceOfferingUsingPlannerInPreferredMode(long serviceOfferingId) {
        boolean preferred = false;
        Map<String, String> details = serviceOfferingDetailsDao.listDetailsKeyPairs(serviceOfferingId);
        if (details != null && !details.isEmpty()) {
            String preferredAttribute = details.get("ImplicitDedicationMode");
            if (preferredAttribute != null && preferredAttribute.equals("Preferred")) {
                preferred = true;
            }
        }
        return preferred;
    }

    private boolean checkIfAllVmsCreatedInStrictMode(Long accountId, List<VMInstanceVO> allVmsOnHost) {
        boolean createdByImplicitStrict = true;
        if (allVmsOnHost.isEmpty()) {
            return false;
        }
        for (VMInstanceVO vm : allVmsOnHost) {
            if (!isImplicitPlannerUsedByOffering(vm.getServiceOfferingId()) || vm.getAccountId() != accountId) {
                logger.info("Host " + vm.getHostId() + " found to be running a vm created by a planner other" + " than implicit, or running vms of other account");
                createdByImplicitStrict = false;
                break;
            } else if (isServiceOfferingUsingPlannerInPreferredMode(vm.getServiceOfferingId()) || vm.getAccountId() != accountId) {
                logger.info("Host " + vm.getHostId() + " found to be running a vm created by an implicit planner" + " in preferred mode, or running vms of other account");
                createdByImplicitStrict = false;
                break;
            }
        }
        return createdByImplicitStrict;
    }

    private boolean isImplicitPlannerUsedByOffering(long offeringId) {
        boolean implicitPlannerUsed = false;
        ServiceOfferingVO offering = serviceOfferingDao.findByIdIncludingRemoved(offeringId);
        if (offering == null) {
            logger.error("Couldn't retrieve the offering by the given id : " + offeringId);
        } else {
            String plannerName = offering.getDeploymentPlanner();
            if (plannerName != null) {
                if (plannerName.equals("ImplicitDedicationPlanner")) {
                    implicitPlannerUsed = true;
                }
            }
        }

        return implicitPlannerUsed;
    }

    protected boolean isAnyVmVolumeUsingLocalStorage(final List<VolumeVO> volumes) {
        for (VolumeVO vol : volumes) {
            DiskOfferingVO diskOffering = _diskOfferingDao.findById(vol.getDiskOfferingId());
            if (diskOffering.isUseLocalStorage()) {
                return true;
            }
            StoragePoolVO storagePool = _storagePoolDao.findById(vol.getPoolId());
            if (storagePool.isLocal()) {
                return true;
            }
        }
        return false;
    }

    protected boolean isAllVmVolumesOnZoneWideStore(final List<VolumeVO> volumes) {
        if (CollectionUtils.isEmpty(volumes)) {
            return false;
        }
        for (Volume volume : volumes) {
            if (volume == null || volume.getPoolId() == null) {
                return false;
            }
            StoragePoolVO pool = _storagePoolDao.findById(volume.getPoolId());
            if (pool == null || !ScopeType.ZONE.equals(pool.getScope())) {
                return false;
            }
        }
        return true;
    }

    private Pair<Host, Host> getHostsForMigrateVmWithStorage(VMInstanceVO vm, Host destinationHost) throws VirtualMachineMigrationException {
        long srcHostId = vm.getHostId();
        Host srcHost = _resourceMgr.getHost(srcHostId);

        if (srcHost == null) {
            throw new InvalidParameterValueException("Cannot migrate VM, host with ID: " + srcHostId + " for VM not found");
        }

        if (destinationHost == null) {
            return new Pair<>(srcHost, null);
        }

        // Check if source and destination hosts are valid and migrating to same host
        if (destinationHost.getId() == srcHostId) {
            throw new InvalidParameterValueException(String.format("Cannot migrate VM as it is already present on host %s (ID: %s), please specify valid destination host to migrate the VM",
                    destinationHost.getName(), destinationHost.getUuid()));
        }

        String srcHostVersion = srcHost.getHypervisorVersion();
        String destHostVersion = destinationHost.getHypervisorVersion();

        // Check if the source and destination hosts are of the same type and support storage motion.
        if (!srcHost.getHypervisorType().equals(destinationHost.getHypervisorType())) {
            throw new CloudRuntimeException("The source and destination hosts are not of the same type and version. Source hypervisor type and version: " +
                    srcHost.getHypervisorType().toString() + " " + srcHostVersion + ", Destination hypervisor type and version: " +
                    destinationHost.getHypervisorType().toString() + " " + destHostVersion);
        }

        if (!VirtualMachine.Type.User.equals(vm.getType())) {
            // for System VMs check that the destination host is within the same pod
            if (srcHost.getPodId() != null && !srcHost.getPodId().equals(destinationHost.getPodId())) {
                throw new InvalidParameterValueException("Cannot migrate the VM, destination host is not in the same pod as current host of the VM");
            }
        }

        if (HypervisorType.KVM.equals(srcHost.getHypervisorType())) {
            if (srcHostVersion == null) {
                srcHostVersion = "";
            }

            if (destHostVersion == null) {
                destHostVersion = "";
            }
        }

        if (!_hypervisorCapabilitiesDao.isStorageMotionSupported(srcHost.getHypervisorType(), srcHostVersion)) {
            throw new CloudRuntimeException(String.format("Migration with storage isn't supported for source host %s (ID: %s) on hypervisor %s with version %s", srcHost.getName(), srcHost.getUuid(), srcHost.getHypervisorType(), srcHost.getHypervisorVersion()));
        }

        if (srcHostVersion == null || !srcHostVersion.equals(destHostVersion)) {
            if (!_hypervisorCapabilitiesDao.isStorageMotionSupported(destinationHost.getHypervisorType(), destHostVersion)) {
                throw new CloudRuntimeException(String.format("Migration with storage isn't supported for target host %s (ID: %s) on hypervisor %s with version %s", destinationHost.getName(), destinationHost.getUuid(), destinationHost.getHypervisorType(), destinationHost.getHypervisorVersion()));
            }
        }

        // Check if destination host is up.
        if (destinationHost.getState() != com.cloud.host.Status.Up || destinationHost.getResourceState() != ResourceState.Enabled) {
            throw new CloudRuntimeException(String.format("Cannot migrate VM, destination host %s (ID: %s) is not in correct state, has status: %s, state: %s",
                    destinationHost.getName(), destinationHost.getUuid(), destinationHost.getState(), destinationHost.getResourceState()));
        }

        // Check max guest vm limit for the destinationHost.
        if (_capacityMgr.checkIfHostReachMaxGuestLimit(destinationHost)) {
            throw new VirtualMachineMigrationException(String.format("Cannot migrate VM as destination host %s (ID: %s) already has max running vms (count includes system VMs)",
                    destinationHost.getName(), destinationHost.getUuid()));
        }

        return new Pair<>(srcHost, destinationHost);
    }

    private List<VolumeVO> getVmVolumesForMigrateVmWithStorage(VMInstanceVO vm) {
        List<VolumeVO> vmVolumes = _volsDao.findUsableVolumesForInstance(vm.getId());
        for (VolumeVO volume : vmVolumes) {
            if (volume.getState() != Volume.State.Ready) {
                throw new CloudRuntimeException(String.format("Volume %s (ID: %s) of the VM is not in Ready state. Cannot migrate the VM %s (ID: %s) with its volumes", volume.getName(), volume.getUuid(), vm.getInstanceName(), vm.getUuid()));
            }
        }
        return vmVolumes;
    }

    private Map<Long, Long> getVolumePoolMappingForMigrateVmWithStorage(VMInstanceVO vm, Map<String, String> volumeToPool) {
        Map<Long, Long> volToPoolObjectMap = new HashMap<Long, Long>();

        List<VolumeVO> vmVolumes = getVmVolumesForMigrateVmWithStorage(vm);

        if (MapUtils.isNotEmpty(volumeToPool)) {
            // Check if all the volumes and pools passed as parameters are valid.
            for (Map.Entry<String, String> entry : volumeToPool.entrySet()) {
                VolumeVO volume = _volsDao.findByUuid(entry.getKey());
                StoragePoolVO pool = _storagePoolDao.findByUuid(entry.getValue());
                if (volume == null) {
                    throw new InvalidParameterValueException("There is no volume present with the given id " + entry.getKey());
                } else if (pool == null) {
                    throw new InvalidParameterValueException("There is no storage pool present with the given id " + entry.getValue());
                } else if (pool.isInMaintenance()) {
                    throw new InvalidParameterValueException("Cannot migrate volume " + volume + "to the destination storage pool " + pool.getName() +
                            " as the storage pool is in maintenance mode.");
                } else {
                    // Verify the volume given belongs to the vm.
                    if (!vmVolumes.contains(volume)) {
                        throw new InvalidParameterValueException(String.format("Volume " + volume + " doesn't belong to the VM %s (ID: %s) that has to be migrated", vm.getInstanceName(), vm.getUuid()));
                    }
                    volToPoolObjectMap.put(volume.getId(), pool.getId());
                }
                HypervisorType hypervisorType = _volsDao.getHypervisorType(volume.getId());

                try {
                    snapshotHelper.checkKvmVolumeSnapshotsOnlyInPrimaryStorage(volume, hypervisorType);
                } catch (CloudRuntimeException ex) {
                    throw new CloudRuntimeException(String.format("Unable to migrate %s to the destination storage pool [%s] due to [%s]", volume,
                            new ToStringBuilder(pool, ToStringStyle.JSON_STYLE).append("uuid", pool.getUuid()).append("name", pool.getName()).toString(), ex.getMessage()), ex);
                }

                if (hypervisorType.equals(HypervisorType.VMware)) {
                    try {
                        DiskOffering diskOffering = _diskOfferingDao.findById(volume.getDiskOfferingId());
                        DiskProfile diskProfile = new DiskProfile(volume, diskOffering, _volsDao.getHypervisorType(volume.getId()));
                        Pair<Volume, DiskProfile> volumeDiskProfilePair = new Pair<>(volume, diskProfile);
                        boolean isStoragePoolStoragepolicyCompliance = storageManager.isStoragePoolCompliantWithStoragePolicy(Arrays.asList(volumeDiskProfilePair), pool);
                        if (!isStoragePoolStoragepolicyCompliance) {
                            throw new CloudRuntimeException(String.format("Storage pool %s is not storage policy compliance with the volume %s", pool.getUuid(), volume.getUuid()));
                        }
                    } catch (StorageUnavailableException e) {
                        throw new CloudRuntimeException(String.format("Could not verify storage policy compliance against storage pool %s due to exception %s", pool.getUuid(), e.getMessage()));
                    }
                }
            }
        }
        return volToPoolObjectMap;
    }

    protected boolean isVmCanBeMigratedWithoutStorage(Host srcHost, Host destinationHost, List<VolumeVO> volumes,
          Map<String, String> volumeToPool) {
        return !isAnyVmVolumeUsingLocalStorage(volumes) &&
                MapUtils.isEmpty(volumeToPool) && destinationHost != null
                && (destinationHost.getClusterId().equals(srcHost.getClusterId()) || isAllVmVolumesOnZoneWideStore(volumes));
    }

    protected Host chooseVmMigrationDestinationUsingVolumePoolMap(VMInstanceVO vm, Host srcHost, Map<Long, Long> volToPoolObjectMap) {
        Long poolId = null;
        if (MapUtils.isNotEmpty(volToPoolObjectMap)) {
            poolId = new ArrayList<>(volToPoolObjectMap.values()).get(0);
        }
        DeployDestination deployDestination = chooseVmMigrationDestination(vm, srcHost, poolId);
        if (deployDestination == null || deployDestination.getHost() == null) {
            throw new CloudRuntimeException("Unable to find suitable destination to migrate VM " + vm.getInstanceName());
        }
        return deployDestination.getHost();
    }

    @Override
    @ActionEvent(eventType = EventTypes.EVENT_VM_MIGRATE, eventDescription = "migrating VM", async = true)
    public VirtualMachine migrateVirtualMachineWithVolume(Long vmId, Host destinationHost, Map<String, String> volumeToPool) throws ResourceUnavailableException,
    ConcurrentOperationException, ManagementServerException, VirtualMachineMigrationException {
        // Access check - only root administrator can migrate VM.
        Account caller = CallContext.current().getCallingAccount();
        if (!_accountMgr.isRootAdmin(caller.getId())) {
            if (logger.isDebugEnabled()) {
                logger.debug("Caller is not a root admin, permission denied to migrate the VM");
            }
            throw new PermissionDeniedException("No permission to migrate VM, Only Root Admin can migrate a VM!");
        }

        VMInstanceVO vm = _vmInstanceDao.findById(vmId);
        if (vm == null) {
            throw new InvalidParameterValueException("Unable to find the VM by ID " + vmId);
        }

        // OfflineVmwareMigration: this would be it ;) if multiple paths exist: unify
        if (vm.getState() != State.Running) {
            // OfflineVmwareMigration: and not vmware
            if (logger.isDebugEnabled()) {
                logger.debug("VM is not Running, unable to migrate the vm " + vm);
            }
            CloudRuntimeException ex = new CloudRuntimeException(String.format("Unable to migrate the VM %s (ID: %s) as it is not in Running state", vm.getInstanceName(), vm.getUuid()));
            ex.addProxyObject(vm.getUuid(), "vmId");
            throw ex;
        }

        if(serviceOfferingDetailsDao.findDetail(vm.getServiceOfferingId(), GPU.Keys.pciDevice.toString()) != null) {
            throw new InvalidParameterValueException("Live Migration of GPU enabled VM is not supported");
        }

        if (!VM_STORAGE_MIGRATION_SUPPORTING_HYPERVISORS.contains(vm.getHypervisorType())) {
            throw new InvalidParameterValueException(String.format("Unsupported hypervisor: %s for VM migration, we support XenServer/VMware/KVM only", vm.getHypervisorType()));
        }

        if (_vmSnapshotDao.findByVm(vmId).size() > 0) {
            throw new InvalidParameterValueException("VM with VM Snapshots cannot be migrated with storage, please remove all VM snapshots");
        }

        Pair<Host, Host> sourceDestinationHosts = getHostsForMigrateVmWithStorage(vm, destinationHost);
        Host srcHost = sourceDestinationHosts.first();

        final List<VolumeVO> volumes = _volsDao.findCreatedByInstance(vm.getId());
        if (isVmCanBeMigratedWithoutStorage(srcHost, destinationHost, volumes, volumeToPool)) {
            // If volumes do not have to be migrated
            // call migrateVirtualMachine for non-user VMs else throw exception
            if (!VirtualMachine.Type.User.equals(vm.getType())) {
                return migrateVirtualMachine(vmId, destinationHost);
            }
            throw new InvalidParameterValueException(String.format("Migration of the VM: %s (ID: %s) from host %s (ID: %s) to destination host  %s (ID: %s) doesn't involve migrating the volumes",
                    vm.getInstanceName(), vm.getUuid(), srcHost.getName(), srcHost.getUuid(), destinationHost.getName(), destinationHost.getUuid()));
        }

        Map<Long, Long> volToPoolObjectMap = getVolumePoolMappingForMigrateVmWithStorage(vm, volumeToPool);

        if (destinationHost == null) {
            destinationHost = chooseVmMigrationDestinationUsingVolumePoolMap(vm, srcHost, volToPoolObjectMap);
        }

        checkHostsDedication(vm, srcHost.getId(), destinationHost.getId());

        _itMgr.migrateWithStorage(vm.getUuid(), srcHost.getId(), destinationHost.getId(), volToPoolObjectMap);
        return findMigratedVm(vm.getId(), vm.getType());
    }

    protected void checkVolumesLimits(Account account, List<VolumeVO> volumes) throws ResourceAllocationException {
        Long totalVolumes = 0L;
        Long totalVolumesSize = 0L;
        Map<Long, List<String>> diskOfferingTagsMap = new HashMap<>();
        Map<String, Long> tagVolumeCountMap = new HashMap<>();
        Map<String, Long> tagSizeMap = new HashMap<>();
        for (VolumeVO volume : volumes) {
            if (!volume.isDisplay()) {
                continue;
            }
            totalVolumes++;
            totalVolumesSize += volume.getSize();
            if (!diskOfferingTagsMap.containsKey(volume.getDiskOfferingId())) {
                diskOfferingTagsMap.put(volume.getDiskOfferingId(), _resourceLimitMgr.getResourceLimitStorageTags(
                        _diskOfferingDao.findById(volume.getDiskOfferingId())));
            }
            List<String> tags = diskOfferingTagsMap.get(volume.getDiskOfferingId());
            for (String tag : tags) {
                if (tagVolumeCountMap.containsKey(tag)) {
                    tagVolumeCountMap.put(tag, tagVolumeCountMap.get(tag) + 1);
                    tagSizeMap.put(tag, tagSizeMap.get(tag) + volume.getSize());
                } else {
                    tagVolumeCountMap.put(tag, 1L);
                    tagSizeMap.put(tag, volume.getSize());
                }
            }
        }
        _resourceLimitMgr.checkResourceLimit(account, ResourceType.volume, totalVolumes);
        _resourceLimitMgr.checkResourceLimit(account, ResourceType.primary_storage, totalVolumesSize);
        for (String tag : tagVolumeCountMap.keySet()) {
            resourceLimitService.checkResourceLimitWithTag(account, ResourceType.volume, tag, tagVolumeCountMap.get(tag));
            resourceLimitService.checkResourceLimitWithTag(account, ResourceType.primary_storage, tag, tagSizeMap.get(tag));
        }
    }

    @DB
    @Override
    @ActionEvent(eventType = EventTypes.EVENT_VM_MOVE, eventDescription = "move VM to another user", async = false)
    public UserVm moveVMToUser(final AssignVMCmd cmd) throws ResourceAllocationException, ConcurrentOperationException, ResourceUnavailableException, InsufficientCapacityException {
        // VERIFICATIONS and VALIDATIONS

        // VV 1: verify the two users
        Account caller = CallContext.current().getCallingAccount();
        if (!_accountMgr.isRootAdmin(caller.getId())
                && !_accountMgr.isDomainAdmin(caller.getId())) { // only
            // root
            // admin
            // can
            // assign
            // VMs
            throw new InvalidParameterValueException("Only domain admins are allowed to assign VMs and not " + caller.getType());
        }

        // get and check the valid VM
        final UserVmVO vm = _vmDao.findById(cmd.getVmId());
        if (vm == null) {
            throw new InvalidParameterValueException("There is no vm by that id " + cmd.getVmId());
        } else if (vm.getState() == State.Running) { // VV 3: check if vm is
            // running
            if (logger.isDebugEnabled()) {
                logger.debug("VM is Running, unable to move the vm " + vm);
            }
            InvalidParameterValueException ex = new InvalidParameterValueException("VM is Running, unable to move the vm with specified vmId");
            ex.addProxyObject(vm.getUuid(), "vmId");
            throw ex;
        }

        final Account oldAccount = _accountService.getActiveAccountById(vm.getAccountId());
        if (oldAccount == null) {
            throw new InvalidParameterValueException("Invalid account for VM " + vm.getAccountId() + " in domain.");
        }
        final Account newAccount = _accountMgr.finalizeOwner(caller, cmd.getAccountName(), cmd.getDomainId(), cmd.getProjectId());
        if (newAccount == null) {
            throw new InvalidParameterValueException("Invalid accountid=" + cmd.getAccountName() + " in domain " + cmd.getDomainId());
        }

        if (newAccount.getState() == Account.State.DISABLED) {
            throw new InvalidParameterValueException("The new account owner " + cmd.getAccountName() + " is disabled.");
        }

        if (cmd.getProjectId() != null && cmd.getDomainId() == null) {
            throw new InvalidParameterValueException("Please provide a valid domain ID; cannot assign VM to a project if domain ID is NULL.");
        }

        //check caller has access to both the old and new account
        _accountMgr.checkAccess(caller, null, true, oldAccount);
        _accountMgr.checkAccess(caller, null, true, newAccount);

        // make sure the accounts are not same
        if (oldAccount.getAccountId() == newAccount.getAccountId()) {
            throw new InvalidParameterValueException("The new account is the same as the old account. Account id =" + oldAccount.getAccountId());
        }

        // don't allow to move the vm if there are existing PF/LB/Static Nat
        // rules, or vm is assigned to static Nat ip
        List<PortForwardingRuleVO> pfrules = _portForwardingDao.listByVm(cmd.getVmId());
        if (pfrules != null && pfrules.size() > 0) {
            throw new InvalidParameterValueException("Remove the Port forwarding rules for this VM before assigning to another user.");
        }
        List<FirewallRuleVO> snrules = _rulesDao.listStaticNatByVmId(vm.getId());
        if (snrules != null && snrules.size() > 0) {
            throw new InvalidParameterValueException("Remove the StaticNat rules for this VM before assigning to another user.");
        }
        List<LoadBalancerVMMapVO> maps = _loadBalancerVMMapDao.listByInstanceId(vm.getId());
        if (maps != null && maps.size() > 0) {
            throw new InvalidParameterValueException("Remove the load balancing rules for this VM before assigning to another user.");
        }
        // check for one on one nat
        List<IPAddressVO> ips = _ipAddressDao.findAllByAssociatedVmId(cmd.getVmId());
        for (IPAddressVO ip : ips) {
            if (ip.isOneToOneNat()) {
                throw new InvalidParameterValueException("Remove the one to one nat rule for this VM for ip " + ip.toString());
            }
        }

        final List<VolumeVO> volumes = _volsDao.findByInstance(cmd.getVmId());

        for (VolumeVO volume : volumes) {
            List<SnapshotVO> snapshots = _snapshotDao.listByStatusNotIn(volume.getId(), Snapshot.State.Destroyed,Snapshot.State.Error);
            if (snapshots != null && snapshots.size() > 0) {
                throw new InvalidParameterValueException(
                        "Snapshots exists for volume: "+ volume.getName()+ ", Detach volume or remove snapshots for volume before assigning VM to another user.");
            }
        }

        DataCenterVO zone = _dcDao.findById(vm.getDataCenterId());

        VirtualMachineTemplate template = _templateDao.findByIdIncludingRemoved(vm.getTemplateId());
        // Get serviceOffering and Volumes for Virtual Machine
        final ServiceOfferingVO offering = serviceOfferingDao.findByIdIncludingRemoved(vm.getId(), vm.getServiceOfferingId());

        //Remove vm from instance group
        removeInstanceFromInstanceGroup(cmd.getVmId());

        // VV 2: check if account/domain is with in resource limits to create a new vm
        if (!VirtualMachineManager.ResourceCountRunningVMsonly.value()) {
            resourceLimitService.checkVmResourceLimit(newAccount, vm.isDisplayVm(), offering, template);
        }

        // VV 3: check if volumes and primary storage space are with in resource limits
        checkVolumesLimits(newAccount, volumes);

        // VV 4: Check if new owner can use the vm template
        if (template == null) {
            throw new InvalidParameterValueException(String.format("Template for VM: %s cannot be found", vm.getUuid()));
        }
        if (!template.isPublicTemplate()) {
            Account templateOwner = _accountMgr.getAccount(template.getAccountId());
            _accountMgr.checkAccess(newAccount, null, true, templateOwner);
        }

        // VV 5: check the new account can create vm in the domain
        DomainVO domain = _domainDao.findById(cmd.getDomainId());
        _accountMgr.checkAccess(newAccount, domain);

        Transaction.execute(new TransactionCallbackNoReturn() {
            @Override
            public void doInTransactionWithoutResult(TransactionStatus status) {
                //generate destroy vm event for usage
                UsageEventUtils.publishUsageEvent(EventTypes.EVENT_VM_DESTROY, vm.getAccountId(), vm.getDataCenterId(),
                        vm.getId(), vm.getHostName(), vm.getServiceOfferingId(), vm.getTemplateId(),
                        vm.getHypervisorType().toString(), VirtualMachine.class.getName(), vm.getUuid(), vm.isDisplayVm());
                // update resource counts for old account
                resourceCountDecrement(oldAccount.getAccountId(), vm.isDisplayVm(), offering, template);

                // OWNERSHIP STEP 1: update the vm owner
                vm.setAccountId(newAccount.getAccountId());
                vm.setDomainId(cmd.getDomainId());
                _vmDao.persist(vm);

                // OS 2: update volume
                for (VolumeVO volume : volumes) {
                    UsageEventUtils.publishUsageEvent(EventTypes.EVENT_VOLUME_DELETE, volume.getAccountId(), volume.getDataCenterId(), volume.getId(), volume.getName(),
                            Volume.class.getName(), volume.getUuid(), volume.isDisplayVolume());
                    DiskOfferingVO diskOfferingVO = _diskOfferingDao.findById(volume.getDiskOfferingId());
                    _resourceLimitMgr.decrementVolumeResourceCount(oldAccount.getAccountId(), volume.isDisplay(), volume.getSize(), diskOfferingVO);
                    volume.setAccountId(newAccount.getAccountId());
                    volume.setDomainId(newAccount.getDomainId());
                    _volsDao.persist(volume);
                    _resourceLimitMgr.incrementVolumeResourceCount(newAccount.getAccountId(), volume.isDisplay(), volume.getSize(), diskOfferingVO);
                    UsageEventUtils.publishUsageEvent(EventTypes.EVENT_VOLUME_CREATE, volume.getAccountId(), volume.getDataCenterId(), volume.getId(), volume.getName(),
                            volume.getDiskOfferingId(), volume.getTemplateId(), volume.getSize(), Volume.class.getName(),
                            volume.getUuid(), volume.isDisplayVolume());
                }

                //update resource count of new account
                resourceCountIncrement(newAccount.getAccountId(), vm.isDisplayVm(), offering, template);

                //generate usage events to account for this change
                UsageEventUtils.publishUsageEvent(EventTypes.EVENT_VM_CREATE, vm.getAccountId(), vm.getDataCenterId(), vm.getId(),
                        vm.getHostName(), vm.getServiceOfferingId(), vm.getTemplateId(), vm.getHypervisorType().toString(),
                        VirtualMachine.class.getName(), vm.getUuid(), vm.isDisplayVm());
            }
        });

        VirtualMachine vmoi = _itMgr.findById(vm.getId());
        VirtualMachineProfileImpl vmOldProfile = new VirtualMachineProfileImpl(vmoi);

        // OS 3: update the network
        List<Long> networkIdList = cmd.getNetworkIds();
        List<Long> securityGroupIdList = cmd.getSecurityGroupIdList();

        if (zone.getNetworkType() == NetworkType.Basic) {
            if (networkIdList != null && !networkIdList.isEmpty()) {
                throw new InvalidParameterValueException("Can't move vm with network Ids; this is a basic zone VM");
            }
            // cleanup the old security groups
            _securityGroupMgr.removeInstanceFromGroups(cmd.getVmId());
            // cleanup the network for the oldOwner
            _networkMgr.cleanupNics(vmOldProfile);
            _networkMgr.removeNics(vmOldProfile);
            // security groups will be recreated for the new account, when the
            // VM is started
            List<NetworkVO> networkList = new ArrayList<NetworkVO>();

            // Get default guest network in Basic zone
            Network defaultNetwork = _networkModel.getExclusiveGuestNetwork(zone.getId());

            if (defaultNetwork == null) {
                throw new InvalidParameterValueException("Unable to find a default network to start a vm");
            } else {
                networkList.add(_networkDao.findById(defaultNetwork.getId()));
            }

            boolean isVmWare = (template.getHypervisorType() == HypervisorType.VMware);

            if (securityGroupIdList != null && isVmWare) {
                throw new InvalidParameterValueException("Security group feature is not supported for vmWare hypervisor");
            } else if (!isVmWare && _networkModel.isSecurityGroupSupportedInNetwork(defaultNetwork) && _networkModel.canAddDefaultSecurityGroup()) {
                if (securityGroupIdList == null) {
                    securityGroupIdList = new ArrayList<Long>();
                }
                SecurityGroup defaultGroup = _securityGroupMgr.getDefaultSecurityGroup(newAccount.getId());
                if (defaultGroup != null) {
                    // check if security group id list already contains Default
                    // security group, and if not - add it
                    boolean defaultGroupPresent = false;
                    for (Long securityGroupId : securityGroupIdList) {
                        if (securityGroupId.longValue() == defaultGroup.getId()) {
                            defaultGroupPresent = true;
                            break;
                        }
                    }

                    if (!defaultGroupPresent) {
                        securityGroupIdList.add(defaultGroup.getId());
                    }

                } else {
                    // create default security group for the account
                    if (logger.isDebugEnabled()) {
                        logger.debug("Couldn't find default security group for the account " + newAccount + " so creating a new one");
                    }
                    defaultGroup = _securityGroupMgr.createSecurityGroup(SecurityGroupManager.DEFAULT_GROUP_NAME, SecurityGroupManager.DEFAULT_GROUP_DESCRIPTION,
                            newAccount.getDomainId(), newAccount.getId(), newAccount.getAccountName());
                    securityGroupIdList.add(defaultGroup.getId());
                }
            }

            LinkedHashMap<Network, List<? extends NicProfile>> networks = new LinkedHashMap<Network, List<? extends NicProfile>>();
            NicProfile profile = new NicProfile();
            profile.setDefaultNic(true);
            networks.put(networkList.get(0), new ArrayList<NicProfile>(Arrays.asList(profile)));

            VirtualMachine vmi = _itMgr.findById(vm.getId());
            VirtualMachineProfileImpl vmProfile = new VirtualMachineProfileImpl(vmi);
            _networkMgr.allocate(vmProfile, networks, null);

            _securityGroupMgr.addInstanceToGroups(vm.getId(), securityGroupIdList);

            int securityIdList = securityGroupIdList != null ? securityGroupIdList.size() : 0;
            logger.debug("AssignVM: Basic zone, adding security groups no " + securityIdList + " to " + vm.getInstanceName());
        } else {
            Set<NetworkVO> applicableNetworks = new LinkedHashSet<>();
            Map<Long, String> requestedIPv4ForNics = new HashMap<>();
            Map<Long, String> requestedIPv6ForNics = new HashMap<>();
            if (zone.isSecurityGroupEnabled())  { // advanced zone with security groups
                // cleanup the old security groups
                _securityGroupMgr.removeInstanceFromGroups(cmd.getVmId());
                // if networkIdList is null and the first network of vm is shared network, then keep it if possible
                if (networkIdList == null || networkIdList.isEmpty()) {
                    NicVO defaultNicOld = _nicDao.findDefaultNicForVM(vm.getId());
                    if (defaultNicOld != null) {
                        NetworkVO defaultNetworkOld = _networkDao.findById(defaultNicOld.getNetworkId());
                        if (canAccountUseNetwork(newAccount, defaultNetworkOld)) {
                            applicableNetworks.add(defaultNetworkOld);
                            requestedIPv4ForNics.put(defaultNetworkOld.getId(), defaultNicOld.getIPv4Address());
                            requestedIPv6ForNics.put(defaultNetworkOld.getId(), defaultNicOld.getIPv6Address());
                            logger.debug("AssignVM: use old shared network " + defaultNetworkOld.getName() + " with old ip " + defaultNicOld.getIPv4Address() + " on default nic of vm:" + vm.getInstanceName());
                        }
                    }
                }

                if (networkIdList != null && !networkIdList.isEmpty()) {
                    // add any additional networks
                    for (Long networkId : networkIdList) {
                        NetworkVO network = _networkDao.findById(networkId);
                        if (network == null) {
                            InvalidParameterValueException ex = new InvalidParameterValueException(
                                    "Unable to find specified network id");
                            ex.addProxyObject(networkId.toString(), "networkId");
                            throw ex;
                        }

                        _networkModel.checkNetworkPermissions(newAccount, network);

                        // don't allow to use system networks
                        NetworkOffering networkOffering = _entityMgr.findById(NetworkOffering.class, network.getNetworkOfferingId());
                        if (networkOffering.isSystemOnly()) {
                            InvalidParameterValueException ex = new InvalidParameterValueException(
                                    "Specified Network id is system only and can't be used for vm deployment");
                            ex.addProxyObject(network.getUuid(), "networkId");
                            throw ex;
                        }

                        if (network.getGuestType() == Network.GuestType.Shared && network.getAclType() == ACLType.Domain) {
                            NicVO nicOld = _nicDao.findByNtwkIdAndInstanceId(network.getId(), vm.getId());
                            if (nicOld != null) {
                                requestedIPv4ForNics.put(network.getId(), nicOld.getIPv4Address());
                                requestedIPv6ForNics.put(network.getId(), nicOld.getIPv6Address());
                                logger.debug("AssignVM: use old shared network " + network.getName() + " with old ip " + nicOld.getIPv4Address() + " on nic of vm:" + vm.getInstanceName());
                            }
                        }
                        logger.debug("AssignVM: Added network " + network.getName() + " to vm " + vm.getId());
                        applicableNetworks.add(network);
                    }
                }

                // cleanup the network for the oldOwner
                _networkMgr.cleanupNics(vmOldProfile);
                _networkMgr.removeNics(vmOldProfile);

                // add the new nics
                LinkedHashMap<Network, List<? extends NicProfile>> networks = new LinkedHashMap<Network, List<? extends NicProfile>>();
                int toggle = 0;
                NetworkVO defaultNetwork = null;
                for (NetworkVO appNet : applicableNetworks) {
                    NicProfile defaultNic = new NicProfile();
                    if (toggle == 0) {
                        defaultNic.setDefaultNic(true);
                        defaultNetwork = appNet;
                        toggle++;
                    }

                    defaultNic.setRequestedIPv4(requestedIPv4ForNics.get(appNet.getId()));
                    defaultNic.setRequestedIPv6(requestedIPv6ForNics.get(appNet.getId()));
                    networks.put(appNet, new ArrayList<NicProfile>(Arrays.asList(defaultNic)));

                }

                boolean isVmWare = (template.getHypervisorType() == HypervisorType.VMware);
                if (securityGroupIdList != null && isVmWare) {
                    throw new InvalidParameterValueException("Security group feature is not supported for vmWare hypervisor");
                } else if (!isVmWare && (defaultNetwork == null || _networkModel.isSecurityGroupSupportedInNetwork(defaultNetwork)) && _networkModel.canAddDefaultSecurityGroup()) {
                    if (securityGroupIdList == null) {
                        securityGroupIdList = new ArrayList<Long>();
                    }
                    SecurityGroup defaultGroup = _securityGroupMgr
                            .getDefaultSecurityGroup(newAccount.getId());
                    if (defaultGroup != null) {
                        // check if security group id list already contains Default
                        // security group, and if not - add it
                        boolean defaultGroupPresent = false;
                        for (Long securityGroupId : securityGroupIdList) {
                            if (securityGroupId.longValue() == defaultGroup.getId()) {
                                defaultGroupPresent = true;
                                break;
                            }
                        }

                        if (!defaultGroupPresent) {
                            securityGroupIdList.add(defaultGroup.getId());
                        }

                    } else {
                        // create default security group for the account
                        if (logger.isDebugEnabled()) {
                            logger.debug("Couldn't find default security group for the account "
                                    + newAccount + " so creating a new one");
                        }
                        defaultGroup = _securityGroupMgr.createSecurityGroup(
                                SecurityGroupManager.DEFAULT_GROUP_NAME,
                                SecurityGroupManager.DEFAULT_GROUP_DESCRIPTION,
                                newAccount.getDomainId(), newAccount.getId(),
                                newAccount.getAccountName());
                        securityGroupIdList.add(defaultGroup.getId());
                    }
                }

                VirtualMachine vmi = _itMgr.findById(vm.getId());
                VirtualMachineProfileImpl vmProfile = new VirtualMachineProfileImpl(vmi);

                if (applicableNetworks.isEmpty()) {
                    throw new InvalidParameterValueException("No network is specified, please specify one when you move the vm. For now, please add a network to VM on NICs tab.");
                } else {
                    _networkMgr.allocate(vmProfile, networks, null);
                }

                _securityGroupMgr.addInstanceToGroups(vm.getId(),
                        securityGroupIdList);
                logger.debug("AssignVM: Advanced zone, adding security groups no "
                        + securityGroupIdList.size() + " to "
                        + vm.getInstanceName());

            } else {
                if (securityGroupIdList != null && !securityGroupIdList.isEmpty()) {
                    throw new InvalidParameterValueException("Can't move vm with security groups; security group feature is not enabled in this zone");
                }
                // if networkIdList is null and the first network of vm is shared network, then keep it if possible
                if (networkIdList == null || networkIdList.isEmpty()) {
                    NicVO defaultNicOld = _nicDao.findDefaultNicForVM(vm.getId());
                    if (defaultNicOld != null) {
                        NetworkVO defaultNetworkOld = _networkDao.findById(defaultNicOld.getNetworkId());
                        if (canAccountUseNetwork(newAccount, defaultNetworkOld)) {
                            applicableNetworks.add(defaultNetworkOld);
                            requestedIPv4ForNics.put(defaultNetworkOld.getId(), defaultNicOld.getIPv4Address());
                            requestedIPv6ForNics.put(defaultNetworkOld.getId(), defaultNicOld.getIPv6Address());
                            logger.debug("AssignVM: use old shared network " + defaultNetworkOld.getName() + " with old ip " + defaultNicOld.getIPv4Address() + " on default nic of vm:" + vm.getInstanceName());
                        }
                    }
                }

                if (networkIdList != null && !networkIdList.isEmpty()) {
                    // add any additional networks
                    for (Long networkId : networkIdList) {
                        NetworkVO network = _networkDao.findById(networkId);
                        if (network == null) {
                            InvalidParameterValueException ex = new InvalidParameterValueException("Unable to find specified network id");
                            ex.addProxyObject(networkId.toString(), "networkId");
                            throw ex;
                        }

                        _networkModel.checkNetworkPermissions(newAccount, network);

                        // don't allow to use system networks
                        NetworkOffering networkOffering = _entityMgr.findById(NetworkOffering.class, network.getNetworkOfferingId());
                        if (networkOffering.isSystemOnly()) {
                            InvalidParameterValueException ex = new InvalidParameterValueException("Specified Network id is system only and can't be used for vm deployment");
                            ex.addProxyObject(network.getUuid(), "networkId");
                            throw ex;
                        }

                        if (network.getGuestType() == Network.GuestType.Shared && network.getAclType() == ACLType.Domain) {
                            NicVO nicOld = _nicDao.findByNtwkIdAndInstanceId(network.getId(), vm.getId());
                            if (nicOld != null) {
                                requestedIPv4ForNics.put(network.getId(), nicOld.getIPv4Address());
                                requestedIPv6ForNics.put(network.getId(), nicOld.getIPv6Address());
                                logger.debug("AssignVM: use old shared network " + network.getName() + " with old ip " + nicOld.getIPv4Address() + " on nic of vm:" + vm.getInstanceName());
                            }
                        }
                        logger.debug("AssignVM: Added network " + network.getName() + " to vm " + vm.getId());
                        applicableNetworks.add(network);
                    }
                } else if (applicableNetworks.isEmpty()) {
                    NetworkVO defaultNetwork = null;
                    List<NetworkOfferingVO> requiredOfferings = _networkOfferingDao.listByAvailability(Availability.Required, false);
                    if (requiredOfferings.size() < 1) {
                        throw new InvalidParameterValueException("Unable to find network offering with availability=" + Availability.Required
                                + " to automatically create the network as a part of vm creation");
                    }
                    if (requiredOfferings.get(0).getState() == NetworkOffering.State.Enabled) {
                        // get Virtual networks
                        List<? extends Network> virtualNetworks = _networkModel.listNetworksForAccount(newAccount.getId(), zone.getId(), Network.GuestType.Isolated);
                        if (virtualNetworks.isEmpty()) {
                            long physicalNetworkId = _networkModel.findPhysicalNetworkId(zone.getId(), requiredOfferings.get(0).getTags(), requiredOfferings.get(0)
                                    .getTrafficType());
                            // Validate physical network
                            PhysicalNetwork physicalNetwork = _physicalNetworkDao.findById(physicalNetworkId);
                            if (physicalNetwork == null) {
                                throw new InvalidParameterValueException("Unable to find physical network with id: " + physicalNetworkId + " and tag: "
                                        + requiredOfferings.get(0).getTags());
                            }
                            logger.debug("Creating network for account " + newAccount + " from the network offering id=" + requiredOfferings.get(0).getId()
                                    + " as a part of deployVM process");
                            Network newNetwork = _networkMgr.createGuestNetwork(requiredOfferings.get(0).getId(), newAccount.getAccountName() + "-network",
                                    newAccount.getAccountName() + "-network", null, null, null, false, null, newAccount,
                                    null, physicalNetwork, zone.getId(), ACLType.Account, null, null,
                                    null, null, true, null, null, null, null, null, null, null, null, null, null);
                            // if the network offering has persistent set to true, implement the network
                            if (requiredOfferings.get(0).isPersistent()) {
                                DeployDestination dest = new DeployDestination(zone, null, null, null);
                                UserVO callerUser = _userDao.findById(CallContext.current().getCallingUserId());
                                Journal journal = new Journal.LogJournal("Implementing " + newNetwork, logger);
                                ReservationContext context = new ReservationContextImpl(UUID.randomUUID().toString(), journal, callerUser, caller);
                                logger.debug("Implementing the network for account" + newNetwork + " as a part of" + " network provision for persistent networks");
                                try {
                                    Pair<? extends NetworkGuru, ? extends Network> implementedNetwork = _networkMgr.implementNetwork(newNetwork.getId(), dest, context);
                                    if (implementedNetwork == null || implementedNetwork.first() == null) {
                                        logger.warn("Failed to implement the network " + newNetwork);
                                    }
                                    newNetwork = implementedNetwork.second();
                                } catch (Exception ex) {
                                    logger.warn("Failed to implement network " + newNetwork + " elements and"
                                            + " resources as a part of network provision for persistent network due to ", ex);
                                    CloudRuntimeException e = new CloudRuntimeException("Failed to implement network"
                                            + " (with specified id) elements and resources as a part of network provision");
                                    e.addProxyObject(newNetwork.getUuid(), "networkId");
                                    throw e;
                                }
                            }
                            defaultNetwork = _networkDao.findById(newNetwork.getId());
                        } else if (virtualNetworks.size() > 1) {
                            throw new InvalidParameterValueException("More than 1 default Isolated networks are found " + "for account " + newAccount
                                    + "; please specify networkIds");
                        } else {
                            defaultNetwork = _networkDao.findById(virtualNetworks.get(0).getId());
                        }
                    } else {
                        throw new InvalidParameterValueException("Required network offering id=" + requiredOfferings.get(0).getId() + " is not in " + NetworkOffering.State.Enabled);
                    }

                    applicableNetworks.add(defaultNetwork);
                }

                // cleanup the network for the oldOwner
                _networkMgr.cleanupNics(vmOldProfile);
                _networkMgr.removeNics(vmOldProfile);

                // add the new nics
                LinkedHashMap<Network, List<? extends NicProfile>> networks = new LinkedHashMap<Network, List<? extends NicProfile>>();
                int toggle = 0;
                for (NetworkVO appNet : applicableNetworks) {
                    NicProfile defaultNic = new NicProfile();
                    if (toggle == 0) {
                        defaultNic.setDefaultNic(true);
                        toggle++;
                    }
                    defaultNic.setRequestedIPv4(requestedIPv4ForNics.get(appNet.getId()));
                    defaultNic.setRequestedIPv6(requestedIPv6ForNics.get(appNet.getId()));
                    networks.put(appNet, new ArrayList<NicProfile>(Arrays.asList(defaultNic)));
                }
                VirtualMachine vmi = _itMgr.findById(vm.getId());
                VirtualMachineProfileImpl vmProfile = new VirtualMachineProfileImpl(vmi);
                _networkMgr.allocate(vmProfile, networks, null);
                logger.debug("AssignVM: Advance virtual, adding networks no " + networks.size() + " to " + vm.getInstanceName());
            } // END IF NON SEC GRP ENABLED
        } // END IF ADVANCED
        logger.info("AssignVM: vm " + vm.getInstanceName() + " now belongs to account " + newAccount.getAccountName());
        return vm;
    }

    private boolean canAccountUseNetwork(Account newAccount, Network network) {
        if (network != null && network.getAclType() == ACLType.Domain
                && (network.getGuestType() == Network.GuestType.Shared
                || network.getGuestType() == Network.GuestType.L2)) {
            try {
                _networkModel.checkNetworkPermissions(newAccount, network);
                return true;
            } catch (PermissionDeniedException e) {
                logger.debug(String.format("AssignVM: %s network %s can not be used by new account %s", network.getGuestType(), network.getName(), newAccount.getAccountName()));
                return false;
            }
        }
        return false;
    }

    private DiskOfferingVO validateAndGetDiskOffering(Long diskOfferingId, UserVmVO vm, Account caller) {
        DiskOfferingVO diskOffering = _diskOfferingDao.findById(diskOfferingId);
        if (diskOffering == null) {
            throw new InvalidParameterValueException("Cannot find disk offering with ID " + diskOfferingId);
        }
        DataCenterVO zone = dataCenterDao.findById(vm.getDataCenterId());
        _accountMgr.checkAccess(caller, diskOffering, zone);
        ServiceOfferingVO serviceOffering = serviceOfferingDao.findById(vm.getServiceOfferingId());
        if (serviceOffering.getDiskOfferingStrictness() && !serviceOffering.getDiskOfferingId().equals(diskOfferingId)) {
            throw new InvalidParameterValueException("VM's service offering has a strict disk offering requirement, and the specified disk offering does not match");
        }
        return diskOffering;
    }

    @Override
    public UserVm restoreVM(RestoreVMCmd cmd) throws InsufficientCapacityException, ResourceUnavailableException {
        // Input validation
        Account caller = CallContext.current().getCallingAccount();

        long vmId = cmd.getVmId();
        Long newTemplateId = cmd.getTemplateId();
        Long rootDiskOfferingId = cmd.getRootDiskOfferingId();
        boolean expunge = cmd.getExpungeRootDisk();
        Map<String, String> details = cmd.getDetails();

        verifyDetails(details);

        UserVmVO vm = _vmDao.findById(vmId);
        if (vm == null) {
            InvalidParameterValueException ex = new InvalidParameterValueException("Cannot find VM with ID " + vmId);
            ex.addProxyObject(String.valueOf(vmId), "vmId");
            throw ex;
        }
        _accountMgr.checkAccess(caller, null, true, vm);

        DiskOffering diskOffering = rootDiskOfferingId != null ? validateAndGetDiskOffering(rootDiskOfferingId, vm, caller) : null;
        VMTemplateVO template = _templateDao.findById(newTemplateId);
        if (template.getSize() != null) {
            String rootDiskSize = details.get(VmDetailConstants.ROOT_DISK_SIZE);
            Long templateSize = template.getSize();
            if (StringUtils.isNumeric(rootDiskSize)) {
                if (Long.parseLong(rootDiskSize) * GiB_TO_BYTES < templateSize) {
                    throw new InvalidParameterValueException(String.format("Root disk size [%s] is smaller than the template size [%s]", rootDiskSize, templateSize));
                }
            } else if (diskOffering != null && diskOffering.getDiskSize() < templateSize) {
                throw new InvalidParameterValueException(String.format("Disk size for selected offering [%s] is less than the template's size [%s]", diskOffering.getDiskSize(), templateSize));
            }
        }

        //check if there are any active snapshots on volumes associated with the VM
        logger.debug("Checking if there are any ongoing snapshots on the ROOT volumes associated with VM with ID " + vmId);
        if (checkStatusOfVolumeSnapshots(vmId, Volume.Type.ROOT)) {
            throw new CloudRuntimeException("There is/are unbacked up snapshot(s) on ROOT volume, Re-install VM is not permitted, please try again later.");
        }
<<<<<<< HEAD
        logger.debug("Found no ongoing snapshots on volume of type ROOT, for the vm with id " + vmId);
        return restoreVMInternal(caller, vm, newTemplateId);
=======
        s_logger.debug("Found no ongoing snapshots on volume of type ROOT, for the vm with id " + vmId);
        return restoreVMInternal(caller, vm, newTemplateId, rootDiskOfferingId, expunge, details);
>>>>>>> 44aa08c0
    }

    public UserVm restoreVMInternal(Account caller, UserVmVO vm, Long newTemplateId, Long rootDiskOfferingId, boolean expunge, Map<String, String> details) throws InsufficientCapacityException, ResourceUnavailableException {
        return _itMgr.restoreVirtualMachine(vm.getId(), newTemplateId, rootDiskOfferingId, expunge, details);
    }


    public UserVm restoreVMInternal(Account caller, UserVmVO vm) throws InsufficientCapacityException, ResourceUnavailableException {
        return restoreVMInternal(caller, vm, null, null, false, null);
    }

    private VMTemplateVO getRestoreVirtualMachineTemplate(Account caller, Long newTemplateId, List<VolumeVO> rootVols, UserVmVO vm) {
        VMTemplateVO template = null;
        if (CollectionUtils.isNotEmpty(rootVols)) {
            VolumeVO root = rootVols.get(0);
            Long templateId = root.getTemplateId();
            boolean isISO = false;
            if (templateId == null) {
                // Assuming that for a vm deployed using ISO, template ID is set to NULL
                isISO = true;
                templateId = vm.getIsoId();
            }
            //newTemplateId can be either template or ISO id. In the following snippet based on the vm deployment (from template or ISO) it is handled accordingly
            if (newTemplateId != null) {
                template = _templateDao.findById(newTemplateId);
                _accountMgr.checkAccess(caller, null, true, template);
                if (isISO) {
                    if (!template.getFormat().equals(ImageFormat.ISO)) {
                        throw new InvalidParameterValueException("VM has been created using an ISO therefore it can not be re-installed with a template");
                    }
                } else {
                    if (template.getFormat().equals(ImageFormat.ISO)) {
                        throw new InvalidParameterValueException("Invalid template id provided to restore the VM ");
                    }
                }
            } else {
                if (isISO && templateId == null) {
                    throw new CloudRuntimeException("Cannot restore the VM since there is no ISO attached to VM");
                }
                template = _templateDao.findById(templateId);
                if (template == null) {
                    InvalidParameterValueException ex = new InvalidParameterValueException("Cannot find template/ISO for specified volumeid and vmId");
                    ex.addProxyObject(vm.getUuid(), "vmId");
                    ex.addProxyObject(root.getUuid(), "volumeId");
                    throw ex;
                }
            }
        }

        return template;
    }

    @Override
    public UserVm restoreVirtualMachine(final Account caller, final long vmId, final Long newTemplateId,
            final Long rootDiskOfferingId,
            final boolean expunge, final Map<String, String> details) throws InsufficientCapacityException, ResourceUnavailableException {
        Long userId = caller.getId();
        _userDao.findById(userId);
        UserVmVO vm = _vmDao.findById(vmId);
        Account owner = _accountDao.findById(vm.getAccountId());
        boolean needRestart = false;

        // Input validation
        if (owner == null) {
            throw new InvalidParameterValueException("The owner of " + vm + " does not exist: " + vm.getAccountId());
        }

        if (owner.getState() == Account.State.DISABLED) {
            throw new PermissionDeniedException("The owner of " + vm + " is disabled: " + vm.getAccountId());
        }

        if (vm.getState() != VirtualMachine.State.Running && vm.getState() != VirtualMachine.State.Stopped) {
            throw new CloudRuntimeException("Vm " + vm.getUuid() + " currently in " + vm.getState() + " state, restore vm can only execute when VM in Running or Stopped");
        }

        if (vm.getState() == VirtualMachine.State.Running) {
            needRestart = true;
        }

        VMTemplateVO currentTemplate = _templateDao.findById(vm.getTemplateId());
        List<VolumeVO> rootVols = _volsDao.findByInstanceAndType(vmId, Volume.Type.ROOT);
        if (rootVols.isEmpty()) {
            InvalidParameterValueException ex = new InvalidParameterValueException("Can not find root volume for VM " + vm.getUuid());
            ex.addProxyObject(vm.getUuid(), "vmId");
            throw ex;
        }
        if (rootVols.size() > 1 && currentTemplate != null && !currentTemplate.isDeployAsIs()) {
            InvalidParameterValueException ex = new InvalidParameterValueException("There are " + rootVols.size() + " root volumes for VM " + vm.getUuid());
            ex.addProxyObject(vm.getUuid(), "vmId");
            throw ex;
        }

        // If target VM has associated VM snapshots then don't allow restore of VM
        List<VMSnapshotVO> vmSnapshots = _vmSnapshotDao.findByVm(vmId);
        if (vmSnapshots.size() > 0) {
            throw new InvalidParameterValueException("Unable to restore VM, please remove VM snapshots before restoring VM");
        }

        VMTemplateVO template = getRestoreVirtualMachineTemplate(caller, newTemplateId, rootVols, vm);
        checkRestoreVmFromTemplate(vm, template);

        if (needRestart) {
            try {
                _itMgr.stop(vm.getUuid());
            } catch (ResourceUnavailableException e) {
                logger.debug("Stop vm " + vm.getUuid() + " failed", e);
                CloudRuntimeException ex = new CloudRuntimeException("Stop vm failed for specified vmId");
                ex.addProxyObject(vm.getUuid(), "vmId");
                throw ex;
            }
        }

        DiskOffering diskOffering = rootDiskOfferingId != null ? _diskOfferingDao.findById(rootDiskOfferingId) : null;
        for (VolumeVO root : rootVols) {
            if ( !Volume.State.Allocated.equals(root.getState()) || newTemplateId != null ) {
                _volumeService.validateDestroyVolume(root, caller, expunge, false);
                final UserVmVO userVm = vm;
                Pair<UserVmVO, Volume> vmAndNewVol = Transaction.execute(new TransactionCallbackWithException<Pair<UserVmVO, Volume>, CloudRuntimeException>() {
                    @Override
                    public Pair<UserVmVO, Volume> doInTransaction(final TransactionStatus status) throws CloudRuntimeException {
                        Long templateId = root.getTemplateId();
                        boolean isISO = false;
                        if (templateId == null) {
                            // Assuming that for a vm deployed using ISO, template ID is set to NULL
                            isISO = true;
                            templateId = userVm.getIsoId();
                        }

                        /* If new template/ISO is provided allocate a new volume from new template/ISO otherwise allocate new volume from original template/ISO */
                        Volume newVol = null;
                        if (newTemplateId != null) {
                            if (isISO) {
                                newVol = volumeMgr.allocateDuplicateVolume(root, null);
                                userVm.setIsoId(newTemplateId);
                                userVm.setGuestOSId(template.getGuestOSId());
                                userVm.setTemplateId(newTemplateId);
                            } else {
                                newVol = volumeMgr.allocateDuplicateVolume(root, newTemplateId);
                                userVm.setGuestOSId(template.getGuestOSId());
                                userVm.setTemplateId(newTemplateId);
                            }
                            // check and update VM if it can be dynamically scalable with the new template
                            updateVMDynamicallyScalabilityUsingTemplate(userVm, newTemplateId);
                        } else {
                            newVol = volumeMgr.allocateDuplicateVolume(root, null);
                        }

                        updateVolume(newVol, template, userVm, diskOffering, details);
                        volumeMgr.saveVolumeDetails(newVol.getDiskOfferingId(), newVol.getId());

                        // 1. Save usage event and update resource count for user vm volumes
                        try {
                            _resourceLimitMgr.incrementVolumeResourceCount(newVol.getAccountId(), newVol.isDisplay(), newVol.getSize(), _diskOfferingDao.findById(newVol.getDiskOfferingId()));
                        } catch (final CloudRuntimeException e) {
                            throw e;
                        } catch (final Exception e) {
                            logger.error("Unable to restore VM " + userVm.getUuid(), e);
                            throw new CloudRuntimeException(e);
                        }

                        // 2. Create Usage event for the newly created volume
                        UsageEventVO usageEvent = new UsageEventVO(EventTypes.EVENT_VOLUME_CREATE, newVol.getAccountId(), newVol.getDataCenterId(), newVol.getId(), newVol.getName(), newVol.getDiskOfferingId(), template.getId(), newVol.getSize());
                        _usageEventDao.persist(usageEvent);

                        return new Pair<>(userVm, newVol);
                    }
                });

                vm = vmAndNewVol.first();
                Volume newVol = vmAndNewVol.second();

                handleManagedStorage(vm, root);

                _volsDao.attachVolume(newVol.getId(), vmId, newVol.getDeviceId());

                // Detach, destroy and create the usage event for the old root volume.
                _volsDao.detachVolume(root.getId());
                _volumeService.destroyVolume(root.getId(), caller, expunge, false);

                // For VMware hypervisor since the old root volume is replaced by the new root volume, force expunge old root volume if it has been created in storage
                if (vm.getHypervisorType() == HypervisorType.VMware) {
                    VolumeInfo volumeInStorage = volFactory.getVolume(root.getId());
                    if (volumeInStorage != null) {
                        logger.info("Expunging volume " + root.getId() + " from primary data store");
                        AsyncCallFuture<VolumeApiResult> future = _volService.expungeVolumeAsync(volFactory.getVolume(root.getId()));
                        try {
                            future.get();
                        } catch (Exception e) {
                            logger.debug("Failed to expunge volume:" + root.getId(), e);
                        }
                    }
                }
            }
        }

        Map<VirtualMachineProfile.Param, Object> params = null;
        String password = null;

        if (template.isEnablePassword()) {
            password = _mgr.generateRandomPassword();
            boolean result = resetVMPasswordInternal(vmId, password);
            if (!result) {
                throw new CloudRuntimeException("VM reset is completed but failed to reset password for the virtual machine ");
            }
            vm.setPassword(password);
        }
        if (needRestart) {
            try {
                if (vm.getDetail(VmDetailConstants.PASSWORD) != null) {
                    params = new HashMap<>();
                    params.put(VirtualMachineProfile.Param.VmPassword, password);
                }
                _itMgr.start(vm.getUuid(), params);
                vm = _vmDao.findById(vmId);
                if (template.isEnablePassword()) {
                    // this value is not being sent to the backend; need only for api
                    // display purposes
                    vm.setPassword(password);
                    if (vm.isUpdateParameters()) {
                        vm.setUpdateParameters(false);
                        _vmDao.loadDetails(vm);
                        if (vm.getDetail(VmDetailConstants.PASSWORD) != null) {
                            userVmDetailsDao.removeDetail(vm.getId(), VmDetailConstants.PASSWORD);
                        }
                        _vmDao.update(vm.getId(), vm);
                    }
                }
            } catch (Exception e) {
                logger.debug("Unable to start VM " + vm.getUuid(), e);
                CloudRuntimeException ex = new CloudRuntimeException("Unable to start VM with specified id" + e.getMessage());
                ex.addProxyObject(vm.getUuid(), "vmId");
                throw ex;
            }
        }

        logger.debug("Restore VM " + vmId + " done successfully");
        return vm;

    }

    private void updateVolume(Volume vol, VMTemplateVO template, UserVmVO userVm, DiskOffering diskOffering, Map<String, String> details) {
        VolumeVO resizedVolume = (VolumeVO) vol;

        if (userVmDetailsDao.findDetail(userVm.getId(), VmDetailConstants.ROOT_DISK_SIZE) == null && !vol.getSize().equals(template.getSize())) {
            if (template.getSize() != null) {
                resizedVolume.setSize(template.getSize());
            }
        }

        if (diskOffering != null) {
            resizedVolume.setDiskOfferingId(diskOffering.getId());
            resizedVolume.setSize(diskOffering.getDiskSize());
            if (diskOffering.isCustomized()) {
                resizedVolume.setSize(vol.getSize());
            }
            if (diskOffering.getMinIops() != null) {
                resizedVolume.setMinIops(diskOffering.getMinIops());
            }
            if (diskOffering.getMaxIops() != null) {
                resizedVolume.setMaxIops(diskOffering.getMaxIops());
            }
        }

        if (MapUtils.isNotEmpty(details)) {
            if (StringUtils.isNumeric(details.get(VmDetailConstants.ROOT_DISK_SIZE))) {
                Long rootDiskSize = Long.parseLong(details.get(VmDetailConstants.ROOT_DISK_SIZE)) * GiB_TO_BYTES;
                resizedVolume.setSize(rootDiskSize);
            }

            String minIops = details.get(MIN_IOPS);
            String maxIops = details.get(MAX_IOPS);

            if (StringUtils.isNumeric(minIops)) {
                resizedVolume.setMinIops(Long.parseLong(minIops));
            }
            if (StringUtils.isNumeric(maxIops)) {
                resizedVolume.setMinIops(Long.parseLong(maxIops));
            }
        }
        _volsDao.update(resizedVolume.getId(), resizedVolume);
    }

    private void updateVMDynamicallyScalabilityUsingTemplate(UserVmVO vm, Long newTemplateId) {
        ServiceOfferingVO serviceOffering = serviceOfferingDao.findById(vm.getServiceOfferingId());
        VMTemplateVO newTemplate = _templateDao.findById(newTemplateId);
        boolean dynamicScalingEnabled = checkIfDynamicScalingCanBeEnabled(vm, serviceOffering, newTemplate, vm.getDataCenterId());
        vm.setDynamicallyScalable(dynamicScalingEnabled);
        _vmDao.update(vm.getId(), vm);
    }

    /**
     * Perform basic checkings to make sure restore is possible. If not, #InvalidParameterValueException is thrown.
     *
     * @param vm vm
     * @param template template
     * @throws InvalidParameterValueException if restore is not possible
     */
    private void checkRestoreVmFromTemplate(UserVmVO vm, VMTemplateVO template) {
        TemplateDataStoreVO tmplStore;
        if (!template.isDirectDownload()) {
            tmplStore = _templateStoreDao.findByTemplateZoneReady(template.getId(), vm.getDataCenterId());
            if (tmplStore == null) {
                throw new InvalidParameterValueException("Cannot restore the vm as the template " + template.getUuid() + " isn't available in the zone");
            }
        } else {
            tmplStore = _templateStoreDao.findByTemplate(template.getId(), DataStoreRole.Image);
            if (tmplStore == null || (tmplStore != null && !tmplStore.getDownloadState().equals(VMTemplateStorageResourceAssoc.Status.BYPASSED))) {
                throw new InvalidParameterValueException("Cannot restore the vm as the bypassed template " + template.getUuid() + " isn't available in the zone");
            }
        }
    }

    private void handleManagedStorage(UserVmVO vm, VolumeVO root) {
        if (Volume.State.Allocated.equals(root.getState())) {
            return;
        }

        StoragePoolVO storagePool = _storagePoolDao.findById(root.getPoolId());

        if (storagePool != null && storagePool.isManaged()) {
            Long hostId = vm.getHostId() != null ? vm.getHostId() : vm.getLastHostId();

            if (hostId != null) {
                VolumeInfo volumeInfo = volFactory.getVolume(root.getId());
                Host host = _hostDao.findById(hostId);

                final Command cmd;

                if (host.getHypervisorType() == HypervisorType.XenServer) {
                    DiskTO disk = new DiskTO(volumeInfo.getTO(), root.getDeviceId(), root.getPath(), root.getVolumeType());

                    // it's OK in this case to send a detach command to the host for a root volume as this
                    // will simply lead to the SR that supports the root volume being removed
                    cmd = new DettachCommand(disk, vm.getInstanceName());

                    DettachCommand detachCommand = (DettachCommand)cmd;

                    detachCommand.setManaged(true);

                    detachCommand.setStorageHost(storagePool.getHostAddress());
                    detachCommand.setStoragePort(storagePool.getPort());

                    detachCommand.set_iScsiName(root.get_iScsiName());
                }
                else if (host.getHypervisorType() == HypervisorType.VMware) {
                    PrimaryDataStore primaryDataStore = (PrimaryDataStore)volumeInfo.getDataStore();
                    Map<String, String> details = primaryDataStore.getDetails();

                    if (details == null) {
                        details = new HashMap<>();

                        primaryDataStore.setDetails(details);
                    }

                    details.put(DiskTO.MANAGED, Boolean.TRUE.toString());

                    cmd = new DeleteCommand(volumeInfo.getTO());
                }
                else if (host.getHypervisorType() == HypervisorType.KVM) {
                    cmd = null;
                }
                else {
                    throw new CloudRuntimeException("This hypervisor type is not supported on managed storage for this command.");
                }

                if (cmd != null) {
                    Commands cmds = new Commands(Command.OnError.Stop);

                    cmds.addCommand(cmd);

                    try {
                        _agentMgr.send(hostId, cmds);
                    } catch (Exception ex) {
                        throw new CloudRuntimeException(ex.getMessage());
                    }

                    if (!cmds.isSuccessful()) {
                        for (Answer answer : cmds.getAnswers()) {
                            if (!answer.getResult()) {
                                logger.warn("Failed to reset vm due to: " + answer.getDetails());

                                throw new CloudRuntimeException("Unable to reset " + vm + " due to " + answer.getDetails());
                            }
                        }
                    }
                }

                // root.getPoolId() should be null if the VM we are detaching the disk from has never been started before
                DataStore dataStore = root.getPoolId() != null ? _dataStoreMgr.getDataStore(root.getPoolId(), DataStoreRole.Primary) : null;

                volumeMgr.revokeAccess(volFactory.getVolume(root.getId()), host, dataStore);

                if (dataStore != null) {
                    handleTargetsForVMware(host.getId(), storagePool.getHostAddress(), storagePool.getPort(), root.get_iScsiName());
                }
            }
        }
    }

    private void handleTargetsForVMware(long hostId, String storageAddress, int storagePort, String iScsiName) {
        HostVO host = _hostDao.findById(hostId);

        if (host.getHypervisorType() == HypervisorType.VMware) {
            ModifyTargetsCommand cmd = new ModifyTargetsCommand();

            List<Map<String, String>> targets = new ArrayList<>();

            Map<String, String> target = new HashMap<>();

            target.put(ModifyTargetsCommand.STORAGE_HOST, storageAddress);
            target.put(ModifyTargetsCommand.STORAGE_PORT, String.valueOf(storagePort));
            target.put(ModifyTargetsCommand.IQN, iScsiName);

            targets.add(target);

            cmd.setTargets(targets);
            cmd.setApplyToAllHostsInCluster(true);
            cmd.setAdd(false);
            cmd.setTargetTypeToRemove(ModifyTargetsCommand.TargetTypeToRemove.DYNAMIC);

            sendModifyTargetsCommand(cmd, hostId);
        }
    }

    private void sendModifyTargetsCommand(ModifyTargetsCommand cmd, long hostId) {
        Answer answer = _agentMgr.easySend(hostId, cmd);

        if (answer == null) {
            String msg = "Unable to get an answer to the modify targets command";

            logger.warn(msg);
        }
        else if (!answer.getResult()) {
            String msg = "Unable to modify target on the following host: " + hostId;

            logger.warn(msg);
        }
    }

    @Override
    public void prepareStop(VirtualMachineProfile profile) {
        collectVmDiskAndNetworkStatistics(profile.getId(), State.Stopping);
    }

    @Override
    public void finalizeUnmanage(VirtualMachine vm) {
    }

    private void encryptAndStorePassword(UserVmVO vm, String password) {
        String sshPublicKeys = vm.getDetail(VmDetailConstants.SSH_PUBLIC_KEY);
        if (sshPublicKeys != null && !sshPublicKeys.equals("") && password != null && !password.equals("saved_password")) {
            if (!sshPublicKeys.startsWith("ssh-rsa")) {
                logger.warn("Only RSA public keys can be used to encrypt a vm password.");
                return;
            }
            String encryptedPasswd = RSAHelper.encryptWithSSHPublicKey(sshPublicKeys, password);
            if (encryptedPasswd == null) {
                throw new CloudRuntimeException("Error encrypting password");
            }

            vm.setDetail(VmDetailConstants.ENCRYPTED_PASSWORD, encryptedPasswd);
            _vmDao.saveDetails(vm);
        }
    }

    @Override
    public void persistDeviceBusInfo(UserVmVO vm, String rootDiskController) {
        String existingVmRootDiskController = vm.getDetail(VmDetailConstants.ROOT_DISK_CONTROLLER);
        if (StringUtils.isEmpty(existingVmRootDiskController) && StringUtils.isNotEmpty(rootDiskController)) {
            vm.setDetail(VmDetailConstants.ROOT_DISK_CONTROLLER, rootDiskController);
            _vmDao.saveDetails(vm);
            if (logger.isDebugEnabled()) {
                logger.debug("Persisted device bus information rootDiskController=" + rootDiskController + " for vm: " + vm.getDisplayName());
            }
        }
    }

    @Override
    public String getConfigComponentName() {
        return UserVmManager.class.getSimpleName();
    }

    @Override
    public ConfigKey<?>[] getConfigKeys() {
        return new ConfigKey<?>[] {EnableDynamicallyScaleVm, AllowDiskOfferingChangeDuringScaleVm, AllowUserExpungeRecoverVm, VmIpFetchWaitInterval, VmIpFetchTrialMax,
                VmIpFetchThreadPoolMax, VmIpFetchTaskWorkers, AllowDeployVmIfGivenHostFails, EnableAdditionalVmConfig, DisplayVMOVFProperties,
                KvmAdditionalConfigAllowList, XenServerAdditionalConfigAllowList, VmwareAdditionalConfigAllowList, DestroyRootVolumeOnVmDestruction};
    }

    @Override
    public String getVmUserData(long vmId) {
        UserVmVO vm = _vmDao.findById(vmId);
        if (vm == null) {
            throw new InvalidParameterValueException("Unable to find virtual machine with id " + vmId);
        }

        _accountMgr.checkAccess(CallContext.current().getCallingAccount(), null, true, vm);
        return vm.getUserData();
    }

    @Override
    public boolean isDisplayResourceEnabled(Long vmId) {
        UserVm vm = _vmDao.findById(vmId);
        if (vm != null) {
            return vm.isDisplayVm();
        }

        return true;
    }

    private boolean checkStatusOfVolumeSnapshots(long vmId, Volume.Type type) {
        List<VolumeVO> listVolumes = null;
        if (type == Volume.Type.ROOT) {
            listVolumes = _volsDao.findByInstanceAndType(vmId, type);
        } else if (type == Volume.Type.DATADISK) {
            listVolumes = _volsDao.findByInstanceAndType(vmId, type);
        } else {
            listVolumes = _volsDao.findByInstance(vmId);
        }
        logger.debug("Found "+listVolumes.size()+" no. of volumes of type "+type+" for vm with VM ID "+vmId);
        for (VolumeVO volume : listVolumes) {
            Long volumeId = volume.getId();
            logger.debug("Checking status of snapshots for Volume with Volume Id: "+volumeId);
            List<SnapshotVO> ongoingSnapshots = _snapshotDao.listByStatus(volumeId, Snapshot.State.Creating, Snapshot.State.CreatedOnPrimary, Snapshot.State.BackingUp);
            int ongoingSnapshotsCount = ongoingSnapshots.size();
            logger.debug("The count of ongoing Snapshots for VM with ID "+vmId+" and disk type "+type+" is "+ongoingSnapshotsCount);
            if (ongoingSnapshotsCount > 0) {
                logger.debug("Found "+ongoingSnapshotsCount+" no. of snapshots, on volume of type "+type+", which snapshots are not yet backed up");
                return true;
            }
        }
        return false;
    }

    private void checkForUnattachedVolumes(long vmId, List<VolumeVO> volumes) {

        StringBuilder sb = new StringBuilder();

        for (VolumeVO volume : volumes) {
            if (volume.getInstanceId() == null || vmId != volume.getInstanceId() || volume.getVolumeType() != Volume.Type.DATADISK) {
                sb.append(volume.toString() + "; ");
            }
        }

        if (!StringUtils.isEmpty(sb.toString())) {
            throw new InvalidParameterValueException("The following supplied volumes are not DATADISK attached to the VM: " + sb.toString());
        }
    }

    private void validateVolumes(List<VolumeVO> volumes) {

        for (VolumeVO volume : volumes) {
            if (!(volume.getVolumeType() == Volume.Type.ROOT || volume.getVolumeType() == Volume.Type.DATADISK)) {
                throw new InvalidParameterValueException("Please specify volume of type " + Volume.Type.DATADISK.toString() + " or " + Volume.Type.ROOT.toString());
            }
        }
    }

    private void detachVolumesFromVm(List<VolumeVO> volumes) {

        for (VolumeVO volume : volumes) {
            // Create new context and inject correct event resource type, id and details,
            // otherwise VOLUME.DETACH event will be associated with VirtualMachine and contain VM id and other information.
            CallContext volumeContext = CallContext.register(CallContext.current(), ApiCommandResourceType.Volume);
            volumeContext.setEventDetails("Volume Type: " + volume.getVolumeType() + " Volume Id: " + this._uuidMgr.getUuid(Volume.class, volume.getId()) + " Vm Id: " + this._uuidMgr.getUuid(VirtualMachine.class, volume.getInstanceId()));
            volumeContext.setEventResourceType(ApiCommandResourceType.Volume);
            volumeContext.setEventResourceId(volume.getId());

            Volume detachResult = null;
            try {
                detachResult = _volumeService.detachVolumeViaDestroyVM(volume.getInstanceId(), volume.getId());
            } finally {
                // Remove volumeContext and pop vmContext back
                CallContext.unregister();
            }

            if (detachResult == null) {
                logger.error("DestroyVM remove volume - failed to detach and delete volume " + volume.getInstanceId() + " from instance " + volume.getId());
            }
        }
    }

    private void deleteVolumesFromVm(UserVmVO vm, List<VolumeVO> volumes, boolean expunge) {

        for (VolumeVO volume : volumes) {
            destroyVolumeInContext(vm, expunge, volume);
        }
    }

    private void destroyVolumeInContext(UserVmVO vm, boolean expunge, VolumeVO volume) {
        // Create new context and inject correct event resource type, id and details,
        // otherwise VOLUME.DESTROY event will be associated with VirtualMachine and contain VM id and other information.
        CallContext volumeContext = CallContext.register(CallContext.current(), ApiCommandResourceType.Volume);
        volumeContext.setEventDetails("Volume Type: " + volume.getVolumeType() + " Volume Id: " + this._uuidMgr.getUuid(Volume.class, volume.getId()) + " Vm Id: " + vm.getUuid());
        volumeContext.setEventResourceType(ApiCommandResourceType.Volume);
        volumeContext.setEventResourceId(volume.getId());
        try {
            Volume result = _volumeService.destroyVolume(volume.getId(), CallContext.current().getCallingAccount(), expunge, false);

            if (result == null) {
                logger.error(String.format("DestroyVM remove volume - failed to delete volume %s from instance %s", volume.getId(), volume.getInstanceId()));
            }
        } finally {
            // Remove volumeContext and pop vmContext back
            CallContext.unregister();
        }
    }

    @Override
    public UserVm importVM(final DataCenter zone, final Host host, final VirtualMachineTemplate template, final String instanceName, final String displayName,
                           final Account owner, final String userData, final Account caller, final Boolean isDisplayVm, final String keyboard,
                           final long accountId, final long userId, final ServiceOffering serviceOffering, final String sshPublicKeys,
                           final String hostName, final HypervisorType hypervisorType, final Map<String, String> customParameters,
                           final VirtualMachine.PowerState powerState, final LinkedHashMap<String, List<NicProfile>> networkNicMap) throws InsufficientCapacityException {
        if (zone == null) {
            throw new InvalidParameterValueException("Unable to import virtual machine with invalid zone");
        }
        if (host == null && hypervisorType == HypervisorType.VMware) {
            throw new InvalidParameterValueException("Unable to import virtual machine with invalid host");
        }

        final long id = _vmDao.getNextInSequence(Long.class, "id");

        if (hostName != null) {
            // Check is hostName is RFC compliant
            checkNameForRFCCompliance(hostName);
        }

        final String uuidName = _uuidMgr.generateUuid(UserVm.class, null);
        final Host lastHost = powerState != VirtualMachine.PowerState.PowerOn ? host : null;
        final Boolean dynamicScalingEnabled = checkIfDynamicScalingCanBeEnabled(null, serviceOffering, template, zone.getId());
        return commitUserVm(true, zone, host, lastHost, template, hostName, displayName, owner,
                null, null, userData, null, null, isDisplayVm, keyboard,
                accountId, userId, serviceOffering, template.getFormat().equals(ImageFormat.ISO), sshPublicKeys, networkNicMap,
                id, instanceName, uuidName, hypervisorType, customParameters,
                null, null, null, powerState, dynamicScalingEnabled, null, serviceOffering.getDiskOfferingId(), null);
    }

    @Override
    public boolean unmanageUserVM(Long vmId) {
        UserVmVO vm = _vmDao.findById(vmId);
        if (vm == null || vm.getRemoved() != null) {
            throw new InvalidParameterValueException("Unable to find a VM with ID = " + vmId);
        }

        vm = _vmDao.acquireInLockTable(vm.getId());
        boolean result;
        try {
            if (vm.getState() != State.Running && vm.getState() != State.Stopped) {
                logger.debug("VM ID = " + vmId + " is not running or stopped, cannot be unmanaged");
                return false;
            }

            if (!UnmanagedVMsManager.isSupported(vm.getHypervisorType())) {
                throw new UnsupportedServiceException("Unmanaging a VM is currently not supported on hypervisor " +
                        vm.getHypervisorType().toString());
            }

            List<VolumeVO> volumes = _volsDao.findByInstance(vm.getId());
            checkUnmanagingVMOngoingVolumeSnapshots(vm);
            checkUnmanagingVMVolumes(vm, volumes);

            result = _itMgr.unmanage(vm.getUuid());
            if (result) {
                cleanupUnmanageVMResources(vm.getId());
                unmanageVMFromDB(vm.getId());
                publishUnmanageVMUsageEvents(vm, volumes);
            } else {
                throw new CloudRuntimeException("Error while unmanaging VM: " + vm.getUuid());
            }
        } catch (Exception e) {
            logger.error("Could not unmanage VM " + vm.getUuid(), e);
            throw new CloudRuntimeException(e);
        } finally {
            _vmDao.releaseFromLockTable(vm.getId());
        }

        return true;
    }

    /*
        Generate usage events related to unmanaging a VM
     */
    private void publishUnmanageVMUsageEvents(UserVmVO vm, List<VolumeVO> volumes) {
        postProcessingUnmanageVMVolumes(volumes, vm);
        postProcessingUnmanageVM(vm);
    }

    /*
        Cleanup the VM from resources and groups
     */
    private void cleanupUnmanageVMResources(long vmId) {
        cleanupVmResources(vmId);
        removeVMFromAffinityGroups(vmId);
    }

    private void unmanageVMFromDB(long vmId) {
        VMInstanceVO vm = _vmInstanceDao.findById(vmId);
        userVmDetailsDao.removeDetails(vmId);
        vm.setState(State.Expunging);
        vm.setRemoved(new Date());
        _vmInstanceDao.update(vm.getId(), vm);
    }

    /*
        Remove VM from affinity groups after unmanaging
     */
    private void removeVMFromAffinityGroups(long vmId) {
        List<AffinityGroupVMMapVO> affinityGroups = _affinityGroupVMMapDao.listByInstanceId(vmId);
        if (affinityGroups.size() > 0) {
            logger.debug("Cleaning up VM from affinity groups after unmanaging");
            for (AffinityGroupVMMapVO map : affinityGroups) {
                _affinityGroupVMMapDao.expunge(map.getId());
            }
        }
    }

    /*
        Decrement VM resources and generate usage events after unmanaging VM
     */
    private void postProcessingUnmanageVM(UserVmVO vm) {
        ServiceOfferingVO offering = serviceOfferingDao.findById(vm.getServiceOfferingId());
        VMTemplateVO template = _templateDao.findByIdIncludingRemoved(vm.getTemplateId());
        // First generate a VM stop event if the VM was not stopped already
        boolean resourceNotDecremented = true;
        if (vm.getState() != State.Stopped) {
            UsageEventUtils.publishUsageEvent(EventTypes.EVENT_VM_STOP, vm.getAccountId(), vm.getDataCenterId(),
                    vm.getId(), vm.getHostName(), vm.getServiceOfferingId(), vm.getTemplateId(),
                    vm.getHypervisorType().toString(), VirtualMachine.class.getName(), vm.getUuid(), vm.isDisplayVm());
            resourceCountDecrement(vm.getAccountId(), vm.isDisplayVm(), offering, template);
            resourceNotDecremented = false;
        }

        // VM destroy usage event
        UsageEventUtils.publishUsageEvent(EventTypes.EVENT_VM_DESTROY, vm.getAccountId(), vm.getDataCenterId(),
                vm.getId(), vm.getHostName(), vm.getServiceOfferingId(), vm.getTemplateId(),
                vm.getHypervisorType().toString(), VirtualMachine.class.getName(), vm.getUuid(), vm.isDisplayVm());
        if (resourceNotDecremented) {
            resourceCountDecrement(vm.getAccountId(), vm.isDisplayVm(), offering, template);
        }
    }

    /*
        Decrement resources for volumes and generate usage event for ROOT volume after unmanaging VM.
        Usage events for DATA disks are published by the transition listener: @see VolumeStateListener#postStateTransitionEvent
     */
    private void postProcessingUnmanageVMVolumes(List<VolumeVO> volumes, UserVmVO vm) {
        for (VolumeVO volume : volumes) {
            if (volume.getVolumeType() == Volume.Type.ROOT) {
                //
                UsageEventUtils.publishUsageEvent(EventTypes.EVENT_VOLUME_DELETE, volume.getAccountId(), volume.getDataCenterId(), volume.getId(), volume.getName(),
                        Volume.class.getName(), volume.getUuid(), volume.isDisplayVolume());
            }
            _resourceLimitMgr.decrementVolumeResourceCount(vm.getAccountId(), volume.isDisplayVolume(),
                    volume.getSize(), _diskOfferingDao.findByIdIncludingRemoved(volume.getDiskOfferingId()));
        }
    }

    private void checkUnmanagingVMOngoingVolumeSnapshots(UserVmVO vm) {
        logger.debug("Checking if there are any ongoing snapshots on the ROOT volumes associated with VM with ID " + vm.getId());
        if (checkStatusOfVolumeSnapshots(vm.getId(), Volume.Type.ROOT)) {
            throw new CloudRuntimeException("There is/are unbacked up snapshot(s) on ROOT volume, vm unmanage is not permitted, please try again later.");
        }
        logger.debug("Found no ongoing snapshots on volume of type ROOT, for the vm with id " + vm.getId());
    }

    private void checkUnmanagingVMVolumes(UserVmVO vm, List<VolumeVO> volumes) {
        for (VolumeVO volume : volumes) {
            if (volume.getInstanceId() == null || !volume.getInstanceId().equals(vm.getId())) {
                throw new CloudRuntimeException("Invalid state for volume with ID " + volume.getId() + " of VM " +
                        vm.getId() +": it is not attached to VM");
            } else if (volume.getVolumeType() != Volume.Type.ROOT && volume.getVolumeType() != Volume.Type.DATADISK) {
                throw new CloudRuntimeException("Invalid type for volume with ID " + volume.getId() +
                        ": ROOT or DATADISK expected but got " + volume.getVolumeType());
            }
        }
    }

    private LinkedHashMap<Integer, Long> getVmOvfNetworkMapping(DataCenter zone, Account owner, VirtualMachineTemplate template, Map<Integer, Long> vmNetworkMapping) throws InsufficientCapacityException, ResourceAllocationException {
        LinkedHashMap<Integer, Long> mapping = new LinkedHashMap<>();
        if (ImageFormat.OVA.equals(template.getFormat())) {
            List<OVFNetworkTO> OVFNetworkTOList =
                    templateDeployAsIsDetailsDao.listNetworkRequirementsByTemplateId(template.getId());
            if (CollectionUtils.isNotEmpty(OVFNetworkTOList)) {
                Network lastMappedNetwork = null;
                for (OVFNetworkTO OVFNetworkTO : OVFNetworkTOList) {
                    Long networkId = vmNetworkMapping.get(OVFNetworkTO.getInstanceID());
                    if (networkId == null && lastMappedNetwork == null) {
                        lastMappedNetwork = getNetworkForOvfNetworkMapping(zone, owner);
                    }
                    if (networkId == null) {
                        networkId = lastMappedNetwork.getId();
                    }
                    mapping.put(OVFNetworkTO.getInstanceID(), networkId);
                }
            }
        }
        return mapping;
    }

    private Network getNetworkForOvfNetworkMapping(DataCenter zone, Account owner) throws InsufficientCapacityException, ResourceAllocationException {
        Network network = null;
        if (zone.isSecurityGroupEnabled()) {
            network = _networkModel.getNetworkWithSGWithFreeIPs(zone.getId());
            if (network == null) {
                throw new InvalidParameterValueException("No network with security enabled is found in zone ID: " + zone.getUuid());
            }
        } else {
            network = getDefaultNetwork(zone, owner, true);
            if (network == null) {
                throw new InvalidParameterValueException(String.format("Default network not found for zone ID: %s and account ID: %s", zone.getUuid(), owner.getUuid()));
            }
        }
        return network;
    }

    private void collectVmDiskAndNetworkStatistics(Long vmId, State expectedState) {
        UserVmVO uservm = _vmDao.findById(vmId);
        if (uservm != null) {
            collectVmDiskAndNetworkStatistics(uservm, expectedState);
        } else {
            logger.info(String.format("Skip collecting vm %s disk and network statistics as it is not user vm", uservm));
        }
    }

    private void collectVmDiskAndNetworkStatistics(UserVm vm, State expectedState) {
        if (expectedState == null || expectedState == vm.getState()) {
            collectVmDiskStatistics(vm);
            collectVmNetworkStatistics(vm);
        } else {
            logger.warn(String.format("Skip collecting vm %s disk and network statistics as the expected vm state is %s but actual state is %s", vm, expectedState, vm.getState()));
        }
    }

    public Boolean getDestroyRootVolumeOnVmDestruction(Long domainId){
        return DestroyRootVolumeOnVmDestruction.valueIn(domainId);
    }

    private void setVncPasswordForKvmIfAvailable(Map<String, String> customParameters, UserVmVO vm) {
        if (customParameters.containsKey(VmDetailConstants.KVM_VNC_PASSWORD)
                && StringUtils.isNotEmpty(customParameters.get(VmDetailConstants.KVM_VNC_PASSWORD))) {
            vm.setVncPassword(customParameters.get(VmDetailConstants.KVM_VNC_PASSWORD));
        }
    }
}<|MERGE_RESOLUTION|>--- conflicted
+++ resolved
@@ -7869,13 +7869,8 @@
         if (checkStatusOfVolumeSnapshots(vmId, Volume.Type.ROOT)) {
             throw new CloudRuntimeException("There is/are unbacked up snapshot(s) on ROOT volume, Re-install VM is not permitted, please try again later.");
         }
-<<<<<<< HEAD
         logger.debug("Found no ongoing snapshots on volume of type ROOT, for the vm with id " + vmId);
-        return restoreVMInternal(caller, vm, newTemplateId);
-=======
-        s_logger.debug("Found no ongoing snapshots on volume of type ROOT, for the vm with id " + vmId);
         return restoreVMInternal(caller, vm, newTemplateId, rootDiskOfferingId, expunge, details);
->>>>>>> 44aa08c0
     }
 
     public UserVm restoreVMInternal(Account caller, UserVmVO vm, Long newTemplateId, Long rootDiskOfferingId, boolean expunge, Map<String, String> details) throws InsufficientCapacityException, ResourceUnavailableException {
