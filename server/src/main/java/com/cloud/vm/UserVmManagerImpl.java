--- conflicted
+++ resolved
@@ -764,11 +764,7 @@
             boolean decrementCount = true;
 
             try {
-<<<<<<< HEAD
-                logger.debug("Trying for vm "+ vmId +" nic Id "+nicId +" ip retrieval ...");
-=======
-                s_logger.debug(String.format("Trying IP retrieval for VM %s (%d), nic Id %d", vmName, vmId, nicId));
->>>>>>> ed1b145a
+                logger.debug("Trying IP retrieval for VM {} ({}), nic Id {}", vmName, vmId, nicId);
                 Answer answer = _agentMgr.send(hostId, cmd);
                 NicVO nic = _nicDao.findById(nicId);
                 if (answer.getResult()) {
@@ -779,11 +775,7 @@
                         if (nic != null) {
                             nic.setIPv4Address(vmIp);
                             _nicDao.update(nicId, nic);
-<<<<<<< HEAD
-                            logger.debug("Vm "+ vmId +" IP "+vmIp +" got retrieved successfully");
-=======
-                            s_logger.debug(String.format("VM %s (%d) - IP %s retrieved successfully", vmName, vmId, vmIp));
->>>>>>> ed1b145a
+                            logger.debug("VM {} ({}) - IP {} retrieved successfully", vmName, vmId, vmIp);
                             vmIdCountMap.remove(nicId);
                             decrementCount = false;
                             ActionEventUtils.onActionEvent(User.UID_SYSTEM, Account.ACCOUNT_ID_SYSTEM,
@@ -799,11 +791,7 @@
                         _nicDao.update(nicId, nic);
                     }
                     if (answer.getDetails() != null) {
-<<<<<<< HEAD
-                        logger.debug("Failed to get vm ip for Vm "+ vmId + answer.getDetails());
-=======
-                        s_logger.debug(String.format("Failed to get IP for VM %s (%d), details: %s", vmName, vmId, answer.getDetails()));
->>>>>>> ed1b145a
+                        logger.debug("Failed to get vm ip for Vm {} ({}), details: {}", vmName, vmId, answer.getDetails());
                     }
                 }
             } catch (OperationTimedoutException e) {
@@ -814,11 +802,7 @@
                 if (decrementCount) {
                     VmAndCountDetails vmAndCount = vmIdCountMap.get(nicId);
                     vmAndCount.decrementCount();
-<<<<<<< HEAD
-                    logger.debug("Ip is not retrieved for VM " + vmId +" nic "+nicId + " ... decremented count to "+vmAndCount.getRetrievalCount());
-=======
-                    s_logger.debug(String.format("IP is not retrieved for VM %s (%d), nic %d ... decremented count to %d", vmName, vmId, nicId, vmAndCount.getRetrievalCount()));
->>>>>>> ed1b145a
+                    logger.debug("Ip is not retrieved for VM {} ({}) nic {} ... decremented count to {}", vmName, vmId, nicId, vmAndCount.getRetrievalCount());
                     vmIdCountMap.put(nicId, vmAndCount);
                 }
             }
