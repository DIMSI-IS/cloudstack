--- conflicted
+++ resolved
@@ -50,18 +50,7 @@
 import javax.inject.Inject;
 import javax.naming.ConfigurationException;
 
-<<<<<<< HEAD
 import com.cloud.user.AccountManagerImpl;
-=======
-
-import com.cloud.hypervisor.HypervisorGuru;
-import com.cloud.user.AccountManagerImpl;
-import com.cloud.utils.crypt.DBEncryptionUtil;
-import com.cloud.host.HostTagVO;
-import com.cloud.storage.StoragePoolTagVO;
-import com.cloud.storage.VolumeApiServiceImpl;
-import com.googlecode.ipv6.IPv6Address;
->>>>>>> a0080a04
 import org.apache.cloudstack.acl.RoleType;
 import org.apache.cloudstack.acl.SecurityChecker;
 import org.apache.cloudstack.affinity.AffinityGroup;
@@ -493,17 +482,10 @@
 
     private long _defaultPageSize = Long.parseLong(Config.DefaultPageSize.getDefaultValue());
     private static final String DOMAIN_NAME_PATTERN = "^((?!-)[A-Za-z0-9-]{1,63}(?<!-)\\.)+[A-Za-z]{1,63}$";
-<<<<<<< HEAD
     private Set<String> configValuesForValidation = new HashSet<>();
     private Set<String> configKeysAllowedOnlyForDefaultAdmin = new HashSet<>();
     private Set<String> weightBasedParametersForValidation = new HashSet<>();
     private Set<String> overprovisioningFactorsForValidation = new HashSet<>();
-=======
-    private Set<String> configValuesForValidation = new HashSet<String>();
-    private Set<String> configKeysAllowedOnlyForDefaultAdmin = new HashSet<String>();
-    private Set<String> weightBasedParametersForValidation = new HashSet<String>();
-    private Set<String> overprovisioningFactorsForValidation = new HashSet<String>();
->>>>>>> a0080a04
 
     public static final ConfigKey<Boolean> SystemVMUseLocalStorage = new ConfigKey<Boolean>(Boolean.class, "system.vm.use.local.storage", "Advanced", "false",
             "Indicates whether to use local storage pools or shared storage pools for system VMs.", false, ConfigKey.Scope.Zone, null);
