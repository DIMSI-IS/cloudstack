// Licensed to the Apache Software Foundation (ASF) under one
// or more contributor license agreements.  See the NOTICE file
// distributed with this work for additional information
// regarding copyright ownership.  The ASF licenses this file
// to you under the Apache License, Version 2.0 (the
// "License"); you may not use this file except in compliance
// with the License.  You may obtain a copy of the License at
//
//   http://www.apache.org/licenses/LICENSE-2.0
//
// Unless required by applicable law or agreed to in writing,
// software distributed under the License is distributed on an
// "AS IS" BASIS, WITHOUT WARRANTIES OR CONDITIONS OF ANY
// KIND, either express or implied.  See the License for the
// specific language governing permissions and limitations
// under the License.
package com.cloud.configuration;

import java.io.UnsupportedEncodingException;
import java.net.URI;
import java.net.URISyntaxException;
import java.net.URLDecoder;
import java.sql.Date;
import java.sql.PreparedStatement;
import java.util.ArrayList;
import java.util.Arrays;
import java.util.Collection;
import java.util.Collections;
import java.util.Comparator;
import java.util.HashMap;
import java.util.HashSet;
import java.util.Iterator;
import java.util.LinkedHashMap;
import java.util.List;
import java.util.ListIterator;
import java.util.Map;
import java.util.Map.Entry;
import java.util.Optional;
import java.util.Set;
import java.util.UUID;
import java.util.Vector;

import javax.inject.Inject;
import javax.naming.ConfigurationException;

import org.apache.cloudstack.acl.SecurityChecker;
import org.apache.cloudstack.affinity.AffinityGroup;
import org.apache.cloudstack.affinity.AffinityGroupService;
import org.apache.cloudstack.affinity.dao.AffinityGroupDao;
import org.apache.cloudstack.agent.lb.IndirectAgentLB;
import org.apache.cloudstack.agent.lb.IndirectAgentLBServiceImpl;
import org.apache.cloudstack.annotation.AnnotationService;
import org.apache.cloudstack.annotation.dao.AnnotationDao;
import org.apache.cloudstack.api.ApiConstants;
import org.apache.cloudstack.api.command.admin.config.ResetCfgCmd;
import org.apache.cloudstack.api.command.admin.config.UpdateCfgCmd;
import org.apache.cloudstack.api.command.admin.network.CreateManagementNetworkIpRangeCmd;
import org.apache.cloudstack.api.command.admin.network.CreateNetworkOfferingCmd;
import org.apache.cloudstack.api.command.admin.network.DeleteManagementNetworkIpRangeCmd;
import org.apache.cloudstack.api.command.admin.network.DeleteNetworkOfferingCmd;
import org.apache.cloudstack.api.command.admin.network.UpdateNetworkOfferingCmd;
import org.apache.cloudstack.api.command.admin.network.UpdatePodManagementNetworkIpRangeCmd;
import org.apache.cloudstack.api.command.admin.offering.CreateDiskOfferingCmd;
import org.apache.cloudstack.api.command.admin.offering.CreateServiceOfferingCmd;
import org.apache.cloudstack.api.command.admin.offering.DeleteDiskOfferingCmd;
import org.apache.cloudstack.api.command.admin.offering.DeleteServiceOfferingCmd;
import org.apache.cloudstack.api.command.admin.offering.UpdateDiskOfferingCmd;
import org.apache.cloudstack.api.command.admin.offering.UpdateServiceOfferingCmd;
import org.apache.cloudstack.api.command.admin.pod.DeletePodCmd;
import org.apache.cloudstack.api.command.admin.pod.UpdatePodCmd;
import org.apache.cloudstack.api.command.admin.region.CreatePortableIpRangeCmd;
import org.apache.cloudstack.api.command.admin.region.DeletePortableIpRangeCmd;
import org.apache.cloudstack.api.command.admin.region.ListPortableIpRangesCmd;
import org.apache.cloudstack.api.command.admin.vlan.CreateVlanIpRangeCmd;
import org.apache.cloudstack.api.command.admin.vlan.DedicatePublicIpRangeCmd;
import org.apache.cloudstack.api.command.admin.vlan.DeleteVlanIpRangeCmd;
import org.apache.cloudstack.api.command.admin.vlan.ReleasePublicIpRangeCmd;
import org.apache.cloudstack.api.command.admin.vlan.UpdateVlanIpRangeCmd;
import org.apache.cloudstack.api.command.admin.zone.CreateZoneCmd;
import org.apache.cloudstack.api.command.admin.zone.DeleteZoneCmd;
import org.apache.cloudstack.api.command.admin.zone.UpdateZoneCmd;
import org.apache.cloudstack.api.command.user.network.ListNetworkOfferingsCmd;
import org.apache.cloudstack.config.ApiServiceConfiguration;
import org.apache.cloudstack.config.Configuration;
import org.apache.cloudstack.context.CallContext;
import org.apache.cloudstack.engine.orchestration.service.NetworkOrchestrationService;
import org.apache.cloudstack.engine.orchestration.service.VolumeOrchestrationService;
import org.apache.cloudstack.engine.subsystem.api.storage.DataStoreManager;
import org.apache.cloudstack.engine.subsystem.api.storage.ZoneScope;
import org.apache.cloudstack.framework.config.ConfigDepot;
import org.apache.cloudstack.framework.config.ConfigKey;
import org.apache.cloudstack.framework.config.Configurable;
import org.apache.cloudstack.framework.config.dao.ConfigurationDao;
import org.apache.cloudstack.framework.config.impl.ConfigurationVO;
import org.apache.cloudstack.framework.messagebus.MessageBus;
import org.apache.cloudstack.framework.messagebus.MessageSubscriber;
import org.apache.cloudstack.framework.messagebus.PublishScope;
import org.apache.cloudstack.query.QueryService;
import org.apache.cloudstack.region.PortableIp;
import org.apache.cloudstack.region.PortableIpDao;
import org.apache.cloudstack.region.PortableIpRange;
import org.apache.cloudstack.region.PortableIpRangeDao;
import org.apache.cloudstack.region.PortableIpRangeVO;
import org.apache.cloudstack.region.PortableIpVO;
import org.apache.cloudstack.region.Region;
import org.apache.cloudstack.region.RegionVO;
import org.apache.cloudstack.region.dao.RegionDao;
import org.apache.cloudstack.resourcedetail.DiskOfferingDetailVO;
import org.apache.cloudstack.resourcedetail.dao.DiskOfferingDetailsDao;
import org.apache.cloudstack.storage.datastore.db.ImageStoreDao;
import org.apache.cloudstack.storage.datastore.db.ImageStoreDetailVO;
import org.apache.cloudstack.storage.datastore.db.ImageStoreDetailsDao;
import org.apache.cloudstack.storage.datastore.db.ImageStoreVO;
import org.apache.cloudstack.storage.datastore.db.PrimaryDataStoreDao;
import org.apache.cloudstack.storage.datastore.db.StoragePoolDetailsDao;
import org.apache.cloudstack.storage.datastore.db.StoragePoolVO;
import org.apache.commons.collections.CollectionUtils;
import org.apache.commons.collections.MapUtils;
import org.apache.log4j.Logger;

import com.cloud.agent.AgentManager;
import com.cloud.alert.AlertManager;
import com.cloud.api.ApiDBUtils;
import com.cloud.api.query.dao.NetworkOfferingJoinDao;
import com.cloud.api.query.vo.NetworkOfferingJoinVO;
import com.cloud.capacity.CapacityManager;
import com.cloud.capacity.dao.CapacityDao;
import com.cloud.configuration.Resource.ResourceType;
import com.cloud.dc.AccountVlanMapVO;
import com.cloud.dc.ClusterDetailsDao;
import com.cloud.dc.ClusterDetailsVO;
import com.cloud.dc.ClusterVO;
import com.cloud.dc.DataCenter;
import com.cloud.dc.DataCenter.NetworkType;
import com.cloud.dc.DataCenterIpAddressVO;
import com.cloud.dc.DataCenterLinkLocalIpAddressVO;
import com.cloud.dc.DataCenterVO;
import com.cloud.dc.DedicatedResourceVO;
import com.cloud.dc.DomainVlanMapVO;
import com.cloud.dc.HostPodVO;
import com.cloud.dc.Pod;
import com.cloud.dc.PodVlanMapVO;
import com.cloud.dc.Vlan;
import com.cloud.dc.Vlan.VlanType;
import com.cloud.dc.VlanVO;
import com.cloud.dc.dao.AccountVlanMapDao;
import com.cloud.dc.dao.ClusterDao;
import com.cloud.dc.dao.DataCenterDao;
import com.cloud.dc.dao.DataCenterDetailsDao;
import com.cloud.dc.dao.DataCenterIpAddressDao;
import com.cloud.dc.dao.DataCenterLinkLocalIpAddressDao;
import com.cloud.dc.dao.DedicatedResourceDao;
import com.cloud.dc.dao.DomainVlanMapDao;
import com.cloud.dc.dao.HostPodDao;
import com.cloud.dc.dao.PodVlanMapDao;
import com.cloud.dc.dao.VlanDao;
import com.cloud.dc.dao.VsphereStoragePolicyDao;
import com.cloud.deploy.DataCenterDeployment;
import com.cloud.deploy.DeploymentClusterPlanner;
import com.cloud.domain.Domain;
import com.cloud.domain.DomainDetailVO;
import com.cloud.domain.DomainVO;
import com.cloud.domain.dao.DomainDao;
import com.cloud.domain.dao.DomainDetailsDao;
import com.cloud.event.ActionEvent;
import com.cloud.event.EventTypes;
import com.cloud.event.UsageEventUtils;
import com.cloud.exception.ConcurrentOperationException;
import com.cloud.exception.InsufficientCapacityException;
import com.cloud.exception.InvalidParameterValueException;
import com.cloud.exception.PermissionDeniedException;
import com.cloud.exception.ResourceAllocationException;
import com.cloud.exception.ResourceUnavailableException;
import com.cloud.gpu.GPU;
import com.cloud.host.HostVO;
import com.cloud.host.dao.HostDao;
import com.cloud.host.dao.HostTagsDao;
import com.cloud.hypervisor.Hypervisor.HypervisorType;
import com.cloud.network.IpAddress;
import com.cloud.network.IpAddressManager;
import com.cloud.network.Network;
import com.cloud.network.Network.Capability;
import com.cloud.network.Network.GuestType;
import com.cloud.network.Network.Provider;
import com.cloud.network.Network.Service;
import com.cloud.network.NetworkModel;
import com.cloud.network.NetworkService;
import com.cloud.network.Networks.BroadcastDomainType;
import com.cloud.network.Networks.TrafficType;
import com.cloud.network.PhysicalNetwork;
import com.cloud.network.UserIpv6AddressVO;
import com.cloud.network.dao.FirewallRulesDao;
import com.cloud.network.dao.IPAddressDao;
import com.cloud.network.dao.IPAddressVO;
import com.cloud.network.dao.NetworkDao;
import com.cloud.network.dao.NetworkVO;
import com.cloud.network.dao.PhysicalNetworkDao;
import com.cloud.network.dao.PhysicalNetworkTrafficTypeDao;
import com.cloud.network.dao.PhysicalNetworkTrafficTypeVO;
import com.cloud.network.dao.PhysicalNetworkVO;
import com.cloud.network.dao.UserIpv6AddressDao;
import com.cloud.network.rules.LoadBalancerContainer.Scheme;
import com.cloud.network.vpc.VpcManager;
import com.cloud.offering.DiskOffering;
import com.cloud.offering.NetworkOffering;
import com.cloud.offering.NetworkOffering.Availability;
import com.cloud.offering.NetworkOffering.Detail;
import com.cloud.offering.ServiceOffering;
import com.cloud.offerings.NetworkOfferingDetailsVO;
import com.cloud.offerings.NetworkOfferingServiceMapVO;
import com.cloud.offerings.NetworkOfferingVO;
import com.cloud.offerings.dao.NetworkOfferingDao;
import com.cloud.offerings.dao.NetworkOfferingDetailsDao;
import com.cloud.offerings.dao.NetworkOfferingServiceMapDao;
import com.cloud.org.Grouping;
import com.cloud.org.Grouping.AllocationState;
import com.cloud.projects.Project;
import com.cloud.projects.ProjectManager;
import com.cloud.server.ConfigurationServer;
import com.cloud.server.ManagementService;
import com.cloud.service.ServiceOfferingDetailsVO;
import com.cloud.service.ServiceOfferingVO;
import com.cloud.service.dao.ServiceOfferingDao;
import com.cloud.service.dao.ServiceOfferingDetailsDao;
import com.cloud.storage.DiskOfferingVO;
import com.cloud.storage.Storage;
import com.cloud.storage.Storage.ProvisioningType;
import com.cloud.storage.StorageManager;
import com.cloud.storage.Volume;
import com.cloud.storage.dao.DiskOfferingDao;
import com.cloud.storage.dao.StoragePoolTagsDao;
import com.cloud.storage.dao.VMTemplateZoneDao;
import com.cloud.storage.dao.VolumeDao;
import com.cloud.test.IPRangeConfig;
import com.cloud.user.Account;
import com.cloud.user.AccountDetailVO;
import com.cloud.user.AccountDetailsDao;
import com.cloud.user.AccountManager;
import com.cloud.user.AccountVO;
import com.cloud.user.ResourceLimitService;
import com.cloud.user.User;
import com.cloud.user.dao.AccountDao;
import com.cloud.user.dao.UserDao;
import com.cloud.utils.NumbersUtil;
import com.cloud.utils.Pair;
import com.cloud.utils.UriUtils;
import com.cloud.utils.component.ManagerBase;
import com.cloud.utils.db.DB;
import com.cloud.utils.db.EntityManager;
import com.cloud.utils.db.Filter;
import com.cloud.utils.db.GlobalLock;
import com.cloud.utils.db.SearchBuilder;
import com.cloud.utils.db.SearchCriteria;
import com.cloud.utils.db.Transaction;
import com.cloud.utils.db.TransactionCallback;
import com.cloud.utils.db.TransactionCallbackNoReturn;
import com.cloud.utils.db.TransactionLegacy;
import com.cloud.utils.db.TransactionStatus;
import com.cloud.utils.exception.CloudRuntimeException;
import com.cloud.utils.net.NetUtils;
import com.cloud.vm.NicIpAlias;
import com.cloud.vm.VirtualMachine;
import com.cloud.vm.dao.NicDao;
import com.cloud.vm.dao.NicIpAliasDao;
import com.cloud.vm.dao.NicIpAliasVO;
import com.cloud.vm.dao.NicSecondaryIpDao;
import com.cloud.vm.dao.VMInstanceDao;
import com.google.common.base.Enums;
import com.google.common.base.MoreObjects;
import com.google.common.base.Preconditions;
import org.apache.commons.lang3.StringUtils;
import com.google.common.collect.Sets;
import com.googlecode.ipv6.IPv6Address;

public class ConfigurationManagerImpl extends ManagerBase implements ConfigurationManager, ConfigurationService, Configurable {
    public static final Logger s_logger = Logger.getLogger(ConfigurationManagerImpl.class);

    @Inject
    EntityManager _entityMgr;
    @Inject
    ConfigurationDao _configDao;
    @Inject
    ConfigDepot _configDepot;
    @Inject
    HostPodDao _podDao;
    @Inject
    HostDao _hostDao;
    @Inject
    VolumeDao _volumeDao;
    @Inject
    VMInstanceDao _vmInstanceDao;
    @Inject
    AccountVlanMapDao _accountVlanMapDao;
    @Inject
    DomainVlanMapDao _domainVlanMapDao;
    @Inject
    PodVlanMapDao podVlanMapDao;
    @Inject
    DataCenterDao _zoneDao;
    @Inject
    DomainDao _domainDao;
    @Inject
    ServiceOfferingDao _serviceOfferingDao;
    @Inject
    ServiceOfferingDetailsDao _serviceOfferingDetailsDao;
    @Inject
    DiskOfferingDao _diskOfferingDao;
    @Inject
    DiskOfferingDetailsDao diskOfferingDetailsDao;
    @Inject
    NetworkOfferingDao _networkOfferingDao;
    @Inject
    NetworkOfferingJoinDao networkOfferingJoinDao;
    @Inject
    NetworkOfferingDetailsDao networkOfferingDetailsDao;
    @Inject
    VlanDao _vlanDao;
    @Inject
    IPAddressDao _publicIpAddressDao;
    @Inject
    DataCenterIpAddressDao _privateIpAddressDao;
    @Inject
    AccountDao _accountDao;
    @Inject
    NetworkDao _networkDao;
    @Inject
    AccountManager _accountMgr;
    @Inject
    NetworkOrchestrationService _networkMgr;
    @Inject
    NetworkService _networkSvc;
    @Inject
    NetworkModel _networkModel;
    @Inject
    ClusterDao _clusterDao;
    @Inject
    AlertManager _alertMgr;
    List<SecurityChecker> _secChecker;

    @Inject
    CapacityDao _capacityDao;
    @Inject
    ResourceLimitService _resourceLimitMgr;
    @Inject
    ProjectManager _projectMgr;
    @Inject
    DataStoreManager _dataStoreMgr;
    @Inject
    NetworkOfferingServiceMapDao _ntwkOffServiceMapDao;
    @Inject
    PhysicalNetworkDao _physicalNetworkDao;
    @Inject
    PhysicalNetworkTrafficTypeDao _trafficTypeDao;
    @Inject
    NicDao _nicDao;
    @Inject
    FirewallRulesDao _firewallDao;
    @Inject
    VpcManager _vpcMgr;
    @Inject
    UserDao _userDao;
    @Inject
    PortableIpRangeDao _portableIpRangeDao;
    @Inject
    RegionDao _regionDao;
    @Inject
    PortableIpDao _portableIpDao;
    @Inject
    ConfigurationServer _configServer;
    @Inject
    DataCenterDetailsDao _dcDetailsDao;
    @Inject
    ClusterDetailsDao _clusterDetailsDao;
    @Inject
    StoragePoolDetailsDao _storagePoolDetailsDao;
    @Inject
    AccountDetailsDao _accountDetailsDao;
    @Inject
    DomainDetailsDao _domainDetailsDao;
    @Inject
    PrimaryDataStoreDao _storagePoolDao;
    @Inject
    NicSecondaryIpDao _nicSecondaryIpDao;
    @Inject
    NicIpAliasDao _nicIpAliasDao;
    @Inject
    public ManagementService _mgr;
    @Inject
    DedicatedResourceDao _dedicatedDao;
    @Inject
    IpAddressManager _ipAddrMgr;
    @Inject
    AffinityGroupDao _affinityGroupDao;
    @Inject
    AffinityGroupService _affinityGroupService;
    @Inject
    StorageManager _storageManager;
    @Inject
    ImageStoreDao _imageStoreDao;
    @Inject
    ImageStoreDetailsDao _imageStoreDetailsDao;
    @Inject
    MessageBus messageBus;
    @Inject
    AgentManager _agentManager;
    @Inject
    IndirectAgentLB _indirectAgentLB;
    @Inject
    private VMTemplateZoneDao templateZoneDao;
    @Inject
    VsphereStoragePolicyDao vsphereStoragePolicyDao;
    @Inject
    HostTagsDao hostTagDao;
    @Inject
    StoragePoolTagsDao storagePoolTagDao;
    @Inject
    private AnnotationDao annotationDao;
    @Inject
    UserIpv6AddressDao _ipv6Dao;

    // FIXME - why don't we have interface for DataCenterLinkLocalIpAddressDao?
    @Inject
    protected DataCenterLinkLocalIpAddressDao _linkLocalIpAllocDao;

    private long _defaultPageSize = Long.parseLong(Config.DefaultPageSize.getDefaultValue());
    private static final String DOMAIN_NAME_PATTERN = "^((?!-)[A-Za-z0-9-]{1,63}(?<!-)\\.)+[A-Za-z]{1,63}$";
    protected Set<String> configValuesForValidation;
    private Set<String> weightBasedParametersForValidation;
    private Set<String> overprovisioningFactorsForValidation;
    public static final String VM_USERDATA_MAX_LENGTH_STRING = "vm.userdata.max.length";

    public static final ConfigKey<Boolean> SystemVMUseLocalStorage = new ConfigKey<Boolean>(Boolean.class, "system.vm.use.local.storage", "Advanced", "false",
            "Indicates whether to use local storage pools or shared storage pools for system VMs.", false, ConfigKey.Scope.Zone, null);

    public final static ConfigKey<Long> BYTES_MAX_READ_LENGTH= new ConfigKey<Long>(Long.class, "vm.disk.bytes.maximum.read.length", "Advanced", "0",
            "Maximum Bytes read burst duration (seconds). If '0' (zero) then does not check for maximum burst length.", true, ConfigKey.Scope.Global, null);
    public final static ConfigKey<Long> BYTES_MAX_WRITE_LENGTH = new ConfigKey<Long>(Long.class, "vm.disk.bytes.maximum.write.length", "Advanced", "0",
            "Maximum Bytes write burst duration (seconds). If '0' (zero) then does not check for maximum burst length.", true, ConfigKey.Scope.Global, null);
    public final static ConfigKey<Long> IOPS_MAX_READ_LENGTH = new ConfigKey<Long>(Long.class, "vm.disk.iops.maximum.read.length", "Advanced", "0",
            "Maximum IOPS read burst duration (seconds). If '0' (zero) then does not check for maximum burst length.", true, ConfigKey.Scope.Global, null);
    public final static ConfigKey<Long> IOPS_MAX_WRITE_LENGTH = new ConfigKey<Long>(Long.class, "vm.disk.iops.maximum.write.length", "Advanced", "0",
            "Maximum IOPS write burst duration (seconds). If '0' (zero) then does not check for maximum burst length.", true, ConfigKey.Scope.Global, null);
    public static final ConfigKey<Boolean> ADD_HOST_ON_SERVICE_RESTART_KVM = new ConfigKey<Boolean>(Boolean.class, "add.host.on.service.restart.kvm", "Advanced", "true",
            "Indicates whether the host will be added back to cloudstack after restarting agent service on host. If false it wont be added back even after service restart",
            true, ConfigKey.Scope.Global, null);
    public static final ConfigKey<Boolean> SET_HOST_DOWN_TO_MAINTENANCE = new ConfigKey<Boolean>(Boolean.class, "set.host.down.to.maintenance", "Advanced", "false",
                        "Indicates whether the host in down state can be put into maintenance state so thats its not enabled after it comes back.",
                        true, ConfigKey.Scope.Zone, null);
    public static final ConfigKey<Boolean> ENABLE_ACCOUNT_SETTINGS_FOR_DOMAIN = new ConfigKey<Boolean>(Boolean.class, "enable.account.settings.for.domain", "Advanced", "false",
            "Indicates whether to add account settings for domain. If true, account settings will be added to domain settings, all accounts in the domain will inherit the domain setting if account setting is not set.", true, ConfigKey.Scope.Global, null);
    public static final ConfigKey<Boolean> ENABLE_DOMAIN_SETTINGS_FOR_CHILD_DOMAIN = new ConfigKey<Boolean>(Boolean.class, "enable.domain.settings.for.child.domain", "Advanced", "false",
            "Indicates whether the settings of parent domain should be applied for child domain. If true, the child domain will get value from parent domain if its not configured in child domain else global value is taken.",
            true, ConfigKey.Scope.Global, null);

    public static ConfigKey<Integer> VM_SERVICE_OFFERING_MAX_CPU_CORES = new ConfigKey<Integer>("Advanced", Integer.class, "vm.serviceoffering.cpu.cores.max", "0", "Maximum CPU cores "
      + "for vm service offering. If 0 - no limitation", true);

    public static ConfigKey<Integer> VM_SERVICE_OFFERING_MAX_RAM_SIZE = new ConfigKey<Integer>("Advanced", Integer.class, "vm.serviceoffering.ram.size.max", "0", "Maximum RAM size in "
      + "MB for vm service offering. If 0 - no limitation", true);

    public static final ConfigKey<Integer> VM_USERDATA_MAX_LENGTH = new ConfigKey<Integer>("Advanced", Integer.class, VM_USERDATA_MAX_LENGTH_STRING, "32768",
            "Max length of vm userdata after base64 decoding. Default is 32768 and maximum is 1048576", true);
    public static final ConfigKey<Boolean> MIGRATE_VM_ACROSS_CLUSTERS = new ConfigKey<Boolean>(Boolean.class, "migrate.vm.across.clusters", "Advanced", "false",
            "Indicates whether the VM can be migrated to different cluster if no host is found in same cluster",true, ConfigKey.Scope.Zone, null);

    private static final String IOPS_READ_RATE = "IOPS Read";
    private static final String IOPS_WRITE_RATE = "IOPS Write";
    private static final String BYTES_READ_RATE = "Bytes Read";
    private static final String BYTES_WRITE_RATE = "Bytes Write";

    private static final String DefaultForSystemVmsForPodIpRange = "0";
    private static final String DefaultVlanForPodIpRange = Vlan.UNTAGGED.toString();

    private static final Set<Provider> VPC_ONLY_PROVIDERS = Sets.newHashSet(Provider.VPCVirtualRouter, Provider.JuniperContrailVpcRouter, Provider.InternalLbVm);

    private static final long GiB_TO_BYTES = 1024 * 1024 * 1024;

    @Override
    public boolean configure(final String name, final Map<String, Object> params) throws ConfigurationException {
        final String defaultPageSizeString = _configDao.getValue(Config.DefaultPageSize.key());
        _defaultPageSize = NumbersUtil.parseLong(defaultPageSizeString, Long.parseLong(Config.DefaultPageSize.getDefaultValue()));

        populateConfigValuesForValidationSet();
        weightBasedParametersForValidation();
        overProvisioningFactorsForValidation();
        initMessageBusListener();
        return true;
    }

    private void populateConfigValuesForValidationSet() {
        configValuesForValidation = new HashSet<String>();
        configValuesForValidation.add("event.purge.interval");
        configValuesForValidation.add("account.cleanup.interval");
        configValuesForValidation.add("alert.wait");
        configValuesForValidation.add("consoleproxy.capacityscan.interval");
        configValuesForValidation.add("expunge.interval");
        configValuesForValidation.add("host.stats.interval");
        configValuesForValidation.add("network.gc.interval");
        configValuesForValidation.add("ping.interval");
        configValuesForValidation.add("snapshot.poll.interval");
        configValuesForValidation.add("storage.stats.interval");
        configValuesForValidation.add("storage.cleanup.interval");
        configValuesForValidation.add("wait");
        configValuesForValidation.add("xenserver.heartbeat.interval");
        configValuesForValidation.add("xenserver.heartbeat.timeout");
        configValuesForValidation.add("ovm3.heartbeat.interval");
        configValuesForValidation.add("ovm3.heartbeat.timeout");
        configValuesForValidation.add("incorrect.login.attempts.allowed");
        configValuesForValidation.add("vm.password.length");
        configValuesForValidation.add("externaldhcp.vmip.retrieval.interval");
        configValuesForValidation.add("externaldhcp.vmip.max.retry");
        configValuesForValidation.add("externaldhcp.vmipFetch.threadPool.max");
        configValuesForValidation.add("remote.access.vpn.psk.length");
        configValuesForValidation.add(StorageManager.STORAGE_POOL_DISK_WAIT.key());
        configValuesForValidation.add(StorageManager.STORAGE_POOL_CLIENT_TIMEOUT.key());
        configValuesForValidation.add(StorageManager.STORAGE_POOL_CLIENT_MAX_CONNECTIONS.key());
        configValuesForValidation.add(VM_USERDATA_MAX_LENGTH_STRING);
    }

    private void weightBasedParametersForValidation() {
        weightBasedParametersForValidation = new HashSet<String>();
        weightBasedParametersForValidation.add(AlertManager.CPUCapacityThreshold.key());
        weightBasedParametersForValidation.add(AlertManager.StorageAllocatedCapacityThreshold.key());
        weightBasedParametersForValidation.add(AlertManager.StorageCapacityThreshold.key());
        weightBasedParametersForValidation.add(AlertManager.MemoryCapacityThreshold.key());
        weightBasedParametersForValidation.add(Config.PublicIpCapacityThreshold.key());
        weightBasedParametersForValidation.add(Config.PrivateIpCapacityThreshold.key());
        weightBasedParametersForValidation.add(Config.SecondaryStorageCapacityThreshold.key());
        weightBasedParametersForValidation.add(Config.VlanCapacityThreshold.key());
        weightBasedParametersForValidation.add(Config.DirectNetworkPublicIpCapacityThreshold.key());
        weightBasedParametersForValidation.add(Config.LocalStorageCapacityThreshold.key());
        weightBasedParametersForValidation.add(CapacityManager.StorageAllocatedCapacityDisableThreshold.key());
        weightBasedParametersForValidation.add(CapacityManager.StorageCapacityDisableThreshold.key());
        weightBasedParametersForValidation.add(DeploymentClusterPlanner.ClusterCPUCapacityDisableThreshold.key());
        weightBasedParametersForValidation.add(DeploymentClusterPlanner.ClusterMemoryCapacityDisableThreshold.key());
        weightBasedParametersForValidation.add(Config.AgentLoadThreshold.key());
        weightBasedParametersForValidation.add(Config.VmUserDispersionWeight.key());
        weightBasedParametersForValidation.add(CapacityManager.SecondaryStorageCapacityThreshold.key());

    }

    private void overProvisioningFactorsForValidation() {
        overprovisioningFactorsForValidation = new HashSet<String>();
        overprovisioningFactorsForValidation.add(CapacityManager.MemOverprovisioningFactor.key());
        overprovisioningFactorsForValidation.add(CapacityManager.CpuOverprovisioningFactor.key());
        overprovisioningFactorsForValidation.add(CapacityManager.StorageOverprovisioningFactor.key());
    }

    private void initMessageBusListener() {
        messageBus.subscribe(EventTypes.EVENT_CONFIGURATION_VALUE_EDIT, new MessageSubscriber() {
            @Override
            public void onPublishMessage(String serderAddress, String subject, Object args) {
                String globalSettingUpdated = (String) args;
                if (StringUtils.isEmpty(globalSettingUpdated)) {
                    return;
                }
                if (globalSettingUpdated.equals(ApiServiceConfiguration.ManagementServerAddresses.key()) ||
                        globalSettingUpdated.equals(IndirectAgentLBServiceImpl.IndirectAgentLBAlgorithm.key())) {
                    _indirectAgentLB.propagateMSListToAgents();
                } else if (globalSettingUpdated.equals(Config.RouterAggregationCommandEachTimeout.toString())
                        ||  globalSettingUpdated.equals(Config.MigrateWait.toString())) {
                    Map<String, String> params = new HashMap<String, String>();
                    params.put(Config.RouterAggregationCommandEachTimeout.toString(), _configDao.getValue(Config.RouterAggregationCommandEachTimeout.toString()));
                    params.put(Config.MigrateWait.toString(), _configDao.getValue(Config.MigrateWait.toString()));
                    _agentManager.propagateChangeToAgents(params);
                }
            }
        });
    }

    @Override
    public boolean start() {

        // TODO : this may not be a good place to do integrity check here, we
        // put it here as we need _alertMgr to be properly
        // configured
        // before we can use it

        // As it is so common for people to forget about configuring
        // management.network.cidr,
        final String mgtCidr = _configDao.getValue(Config.ManagementNetwork.key());
        if (mgtCidr == null || mgtCidr.trim().isEmpty()) {
            final String[] localCidrs = NetUtils.getLocalCidrs();
            if (localCidrs != null && localCidrs.length > 0) {
                s_logger.warn("Management network CIDR is not configured originally. Set it default to " + localCidrs[0]);

                _alertMgr.sendAlert(AlertManager.AlertType.ALERT_TYPE_MANAGMENT_NODE, 0, new Long(0), "Management network CIDR is not configured originally. Set it default to "
                        + localCidrs[0], "");
                _configDao.update(Config.ManagementNetwork.key(), Config.ManagementNetwork.getCategory(), localCidrs[0]);
            } else {
                s_logger.warn("Management network CIDR is not properly configured and we are not able to find a default setting");
                _alertMgr.sendAlert(AlertManager.AlertType.ALERT_TYPE_MANAGMENT_NODE, 0, new Long(0),
                        "Management network CIDR is not properly configured and we are not able to find a default setting", "");
            }
        }

        return true;
    }

    @Override
    public boolean stop() {
        return true;
    }

    @Override
    @DB
    public String updateConfiguration(final long userId, final String name, final String category, final String value, final String scope, final Long resourceId) {
        final String validationMsg = validateConfigurationValue(name, value, scope);

        if (validationMsg != null) {
            s_logger.error("Invalid configuration option, name: " + name + ", value:" + value);
            throw new InvalidParameterValueException(validationMsg);
        }

        // If scope of the parameter is given then it needs to be updated in the
        // corresponding details table,
        // if scope is mentioned as global or not mentioned then it is normal
        // global parameter updation
        if (scope != null && !scope.isEmpty() && !ConfigKey.Scope.Global.toString().equalsIgnoreCase(scope)) {
            switch (ConfigKey.Scope.valueOf(scope)) {
            case Zone:
                final DataCenterVO zone = _zoneDao.findById(resourceId);
                if (zone == null) {
                    throw new InvalidParameterValueException("unable to find zone by id " + resourceId);
                }
                _dcDetailsDao.addDetail(resourceId, name, value, true);
                break;
            case Cluster:
                final ClusterVO cluster = _clusterDao.findById(resourceId);
                if (cluster == null) {
                    throw new InvalidParameterValueException("unable to find cluster by id " + resourceId);
                }
                String newName = name;
                if (name.equalsIgnoreCase("cpu.overprovisioning.factor")) {
                    newName = "cpuOvercommitRatio";
                }
                if (name.equalsIgnoreCase("mem.overprovisioning.factor")) {
                    newName = "memoryOvercommitRatio";
                }
                ClusterDetailsVO clusterDetailsVO = _clusterDetailsDao.findDetail(resourceId, newName);
                if (clusterDetailsVO == null) {
                    clusterDetailsVO = new ClusterDetailsVO(resourceId, newName, value);
                    _clusterDetailsDao.persist(clusterDetailsVO);
                } else {
                    clusterDetailsVO.setValue(value);
                    _clusterDetailsDao.update(clusterDetailsVO.getId(), clusterDetailsVO);
                }
                break;

            case StoragePool:
                final StoragePoolVO pool = _storagePoolDao.findById(resourceId);
                if (pool == null) {
                    throw new InvalidParameterValueException("unable to find storage pool by id " + resourceId);
                }
                if(name.equals(CapacityManager.StorageOverprovisioningFactor.key())) {
                    if(!pool.getPoolType().supportsOverProvisioning() ) {
                        throw new InvalidParameterValueException("Unable to update storage pool with id " + resourceId + ". Overprovision not supported for " + pool.getPoolType());
                    }
                }

                _storagePoolDetailsDao.addDetail(resourceId, name, value, true);
                if (pool.getPoolType() == Storage.StoragePoolType.DatastoreCluster) {
                    List<StoragePoolVO> childDataStores = _storagePoolDao.listChildStoragePoolsInDatastoreCluster(resourceId);
                    for (StoragePoolVO childDataStore: childDataStores) {
                        _storagePoolDetailsDao.addDetail(childDataStore.getId(), name, value, true);
                    }
                }

                break;

            case Account:
                final AccountVO account = _accountDao.findById(resourceId);
                if (account == null) {
                    throw new InvalidParameterValueException("unable to find account by id " + resourceId);
                }
                AccountDetailVO accountDetailVO = _accountDetailsDao.findDetail(resourceId, name);
                if (accountDetailVO == null) {
                    accountDetailVO = new AccountDetailVO(resourceId, name, value);
                    _accountDetailsDao.persist(accountDetailVO);
                } else {
                    accountDetailVO.setValue(value);
                    _accountDetailsDao.update(accountDetailVO.getId(), accountDetailVO);
                }
                break;

            case ImageStore:
                final ImageStoreVO imgStore = _imageStoreDao.findById(resourceId);
                Preconditions.checkState(imgStore != null);
                _imageStoreDetailsDao.addDetail(resourceId, name, value, true);
                break;

            case Domain:
                final DomainVO domain = _domainDao.findById(resourceId);
                if (domain == null) {
                    throw new InvalidParameterValueException("unable to find domain by id " + resourceId);
                }
                DomainDetailVO domainDetailVO = _domainDetailsDao.findDetail(resourceId, name);
                if (domainDetailVO == null) {
                    domainDetailVO = new DomainDetailVO(resourceId, name, value);
                    _domainDetailsDao.persist(domainDetailVO);
                } else {
                    domainDetailVO.setValue(value);
                    _domainDetailsDao.update(domainDetailVO.getId(), domainDetailVO);
                }
                break;

            default:
                throw new InvalidParameterValueException("Scope provided is invalid");
            }
            return value;
        }

        // Execute all updates in a single transaction
        final TransactionLegacy txn = TransactionLegacy.currentTxn();
        txn.start();

        if (!_configDao.update(name, category, value)) {
            s_logger.error("Failed to update configuration option, name: " + name + ", value:" + value);
            throw new CloudRuntimeException("Failed to update configuration value. Please contact Cloud Support.");
        }

        PreparedStatement pstmt = null;
        if (Config.XenServerGuestNetwork.key().equalsIgnoreCase(name)) {
            final String sql = "update host_details set value=? where name=?";
            try {
                pstmt = txn.prepareAutoCloseStatement(sql);
                pstmt.setString(1, value);
                pstmt.setString(2, "guest.network.device");

                pstmt.executeUpdate();
            } catch (final Throwable e) {
                throw new CloudRuntimeException("Failed to update guest.network.device in host_details due to exception ", e);
            }
        } else if (Config.XenServerPrivateNetwork.key().equalsIgnoreCase(name)) {
            final String sql = "update host_details set value=? where name=?";
            try {
                pstmt = txn.prepareAutoCloseStatement(sql);
                pstmt.setString(1, value);
                pstmt.setString(2, "private.network.device");

                pstmt.executeUpdate();
            } catch (final Throwable e) {
                throw new CloudRuntimeException("Failed to update private.network.device in host_details due to exception ", e);
            }
        } else if (Config.XenServerPublicNetwork.key().equalsIgnoreCase(name)) {
            final String sql = "update host_details set value=? where name=?";
            try {
                pstmt = txn.prepareAutoCloseStatement(sql);
                pstmt.setString(1, value);
                pstmt.setString(2, "public.network.device");

                pstmt.executeUpdate();
            } catch (final Throwable e) {
                throw new CloudRuntimeException("Failed to update public.network.device in host_details due to exception ", e);
            }
        } else if (Config.XenServerStorageNetwork1.key().equalsIgnoreCase(name)) {
            final String sql = "update host_details set value=? where name=?";
            try {
                pstmt = txn.prepareAutoCloseStatement(sql);
                pstmt.setString(1, value);
                pstmt.setString(2, "storage.network.device1");

                pstmt.executeUpdate();
            } catch (final Throwable e) {
                throw new CloudRuntimeException("Failed to update storage.network.device1 in host_details due to exception ", e);
            }
        } else if (Config.XenServerStorageNetwork2.key().equals(name)) {
            final String sql = "update host_details set value=? where name=?";
            try {
                pstmt = txn.prepareAutoCloseStatement(sql);
                pstmt.setString(1, value);
                pstmt.setString(2, "storage.network.device2");

                pstmt.executeUpdate();
            } catch (final Throwable e) {
                throw new CloudRuntimeException("Failed to update storage.network.device2 in host_details due to exception ", e);
            }
        } else if (Config.SecStorageSecureCopyCert.key().equalsIgnoreCase(name)) {
            //FIXME - Ideally there should be a listener model to listen to global config changes and be able to take action gracefully.
            //Expire the download urls
            final String sqlTemplate = "update template_store_ref set download_url_created=?";
            final String sqlVolume = "update volume_store_ref set download_url_created=?";
            try {
                // Change for templates
                pstmt = txn.prepareAutoCloseStatement(sqlTemplate);
                pstmt.setDate(1, new Date(-1l));// Set the time before the epoch time.
                pstmt.executeUpdate();
                // Change for volumes
                pstmt = txn.prepareAutoCloseStatement(sqlVolume);
                pstmt.setDate(1, new Date(-1l));// Set the time before the epoch time.
                pstmt.executeUpdate();
                // Cleanup the download urls
                _storageManager.cleanupDownloadUrls();
            } catch (final Throwable e) {
                throw new CloudRuntimeException("Failed to clean up download URLs in template_store_ref or volume_store_ref due to exception ", e);
            }
        }

        txn.commit();
        messageBus.publish(_name, EventTypes.EVENT_CONFIGURATION_VALUE_EDIT, PublishScope.GLOBAL, name);
        return _configDao.getValue(name);
    }

    @Override
    @ActionEvent(eventType = EventTypes.EVENT_CONFIGURATION_VALUE_EDIT, eventDescription = "updating configuration")
    public Configuration updateConfiguration(final UpdateCfgCmd cmd) throws InvalidParameterValueException {
        final Long userId = CallContext.current().getCallingUserId();
        final String name = cmd.getCfgName();
        String value = cmd.getValue();
        final Long zoneId = cmd.getZoneId();
        final Long clusterId = cmd.getClusterId();
        final Long storagepoolId = cmd.getStoragepoolId();
        final Long accountId = cmd.getAccountId();
        final Long imageStoreId = cmd.getImageStoreId();
        final Long domainId = cmd.getDomainId();
        CallContext.current().setEventDetails(" Name: " + name + " New Value: " + (name.toLowerCase().contains("password") ? "*****" : value == null ? "" : value));
        // check if config value exists
        final ConfigurationVO config = _configDao.findByName(name);
        String catergory = null;

        // FIX ME - All configuration parameters are not moved from config.java to configKey
        if (config == null) {
            if (_configDepot.get(name) == null) {
                s_logger.warn("Probably the component manager where configuration variable " + name + " is defined needs to implement Configurable interface");
                throw new InvalidParameterValueException("Config parameter with name " + name + " doesn't exist");
            }
            catergory = _configDepot.get(name).category();
        } else {
            catergory = config.getCategory();
        }

        if (value == null) {
            return _configDao.findByName(name);
        }

        String scope = null;
        Long id = null;
        int paramCountCheck = 0;

        if (zoneId != null) {
            scope = ConfigKey.Scope.Zone.toString();
            id = zoneId;
            paramCountCheck++;
        }
        if (clusterId != null) {
            scope = ConfigKey.Scope.Cluster.toString();
            id = clusterId;
            paramCountCheck++;
        }
        if (accountId != null) {
            scope = ConfigKey.Scope.Account.toString();
            id = accountId;
            paramCountCheck++;
        }
        if (domainId != null) {
            scope = ConfigKey.Scope.Domain.toString();
            id = domainId;
            paramCountCheck++;
        }
        if (storagepoolId != null) {
            scope = ConfigKey.Scope.StoragePool.toString();
            id = storagepoolId;
            paramCountCheck++;
        }
        if (imageStoreId != null) {
            scope = ConfigKey.Scope.ImageStore.toString();
            id = imageStoreId;
            paramCountCheck++;
        }

        if (paramCountCheck > 1) {
            throw new InvalidParameterValueException("cannot handle multiple IDs, provide only one ID corresponding to the scope");
        }

        value = value.trim();

        if (value.isEmpty() || value.equals("null")) {
            value = (id == null) ? null : "";
        }

        final String updatedValue = updateConfiguration(userId, name, catergory, value, scope, id);
        if (value == null && updatedValue == null || updatedValue.equalsIgnoreCase(value)) {
            return _configDao.findByName(name);
        } else {
            throw new CloudRuntimeException("Unable to update configuration parameter " + name);
        }
    }

    private ParamCountPair getParamCount(Map<String, Long> scopeMap) {
        Long id = null;
        int paramCount = 0;
        String scope = ConfigKey.Scope.Global.toString();

        for (var entry : scopeMap.entrySet()) {
            if (entry.getValue() != null) {
                id = entry.getValue();
                scope = entry.getKey();
                paramCount++;
            }
        }

        return new ParamCountPair(id, paramCount, scope);
    }

    @Override
    @ActionEvent(eventType = EventTypes.EVENT_CONFIGURATION_VALUE_EDIT, eventDescription = "resetting configuration")
    public Pair<Configuration, String> resetConfiguration(final ResetCfgCmd cmd) throws InvalidParameterValueException {
        final Long userId = CallContext.current().getCallingUserId();
        final String name = cmd.getCfgName();
        final Long zoneId = cmd.getZoneId();
        final Long clusterId = cmd.getClusterId();
        final Long storagepoolId = cmd.getStoragepoolId();
        final Long accountId = cmd.getAccountId();
        final Long domainId = cmd.getDomainId();
        final Long imageStoreId = cmd.getImageStoreId();
        Optional optionalValue;
        final ConfigKey<?> configKey = _configDepot.get(name);
        if (configKey == null) {
            s_logger.warn("Probably the component manager where configuration variable " + name + " is defined needs to implement Configurable interface");
            throw new InvalidParameterValueException("Config parameter with name " + name + " doesn't exist");
        }
        String defaultValue = configKey.defaultValue();
        String category = configKey.category();
        String configScope = configKey.scope().toString();

        String scope = "";
        Map<String, Long> scopeMap = new LinkedHashMap<>();

        Long id = null;
        int paramCountCheck = 0;

        scopeMap.put(ConfigKey.Scope.Zone.toString(), zoneId);
        scopeMap.put(ConfigKey.Scope.Cluster.toString(), clusterId);
        scopeMap.put(ConfigKey.Scope.Domain.toString(), domainId);
        scopeMap.put(ConfigKey.Scope.Account.toString(), accountId);
        scopeMap.put(ConfigKey.Scope.StoragePool.toString(), storagepoolId);
        scopeMap.put(ConfigKey.Scope.ImageStore.toString(), imageStoreId);

        ParamCountPair paramCountPair = getParamCount(scopeMap);
        id = paramCountPair.getId();
        paramCountCheck = paramCountPair.getParamCount();
        scope = paramCountPair.getScope();

        if (paramCountCheck > 1) {
            throw new InvalidParameterValueException("cannot handle multiple IDs, provide only one ID corresponding to the scope");
        }

        if (scope != null && !scope.equals(ConfigKey.Scope.Global.toString()) && !configScope.contains(scope)) {
            throw new InvalidParameterValueException("Invalid scope id provided for the parameter " + name);
        }

        String newValue = null;
        switch (ConfigKey.Scope.valueOf(scope)) {
            case Zone:
                final DataCenterVO zone = _zoneDao.findById(id);
                if (zone == null) {
                    throw new InvalidParameterValueException("unable to find zone by id " + id);
                }
                _dcDetailsDao.removeDetail(id, name);
                optionalValue = Optional.ofNullable(configKey.valueIn(id));
                newValue = optionalValue.isPresent() ? optionalValue.get().toString() : defaultValue;
                break;

            case Cluster:
                final ClusterVO cluster = _clusterDao.findById(id);
                if (cluster == null) {
                    throw new InvalidParameterValueException("unable to find cluster by id " + id);
                }
                ClusterDetailsVO clusterDetailsVO = _clusterDetailsDao.findDetail(id, name);
                newValue = configKey.value().toString();
                if (name.equalsIgnoreCase("cpu.overprovisioning.factor") || name.equalsIgnoreCase("mem.overprovisioning.factor")) {
                    _clusterDetailsDao.persist(id, name, newValue);
                } else if (clusterDetailsVO != null) {
                    _clusterDetailsDao.remove(clusterDetailsVO.getId());
                }
                optionalValue = Optional.ofNullable(configKey.valueIn(id));
                newValue = optionalValue.isPresent() ? optionalValue.get().toString() : defaultValue;
                break;

            case StoragePool:
                final StoragePoolVO pool = _storagePoolDao.findById(id);
                if (pool == null) {
                    throw new InvalidParameterValueException("unable to find storage pool by id " + id);
                }
                _storagePoolDetailsDao.removeDetail(id, name);
                optionalValue = Optional.ofNullable(configKey.valueIn(id));
                newValue = optionalValue.isPresent() ? optionalValue.get().toString() : defaultValue;
                break;

            case Domain:
                final DomainVO domain = _domainDao.findById(id);
                if (domain == null) {
                    throw new InvalidParameterValueException("unable to find domain by id " + id);
                }
                DomainDetailVO domainDetailVO = _domainDetailsDao.findDetail(id, name);
                if (domainDetailVO != null) {
                    _domainDetailsDao.remove(domainDetailVO.getId());
                }
                optionalValue = Optional.ofNullable(configKey.valueIn(id));
                newValue = optionalValue.isPresent() ? optionalValue.get().toString() : defaultValue;
                break;

            case Account:
                final AccountVO account = _accountDao.findById(id);
                if (account == null) {
                    throw new InvalidParameterValueException("unable to find account by id " + id);
                }
                AccountDetailVO accountDetailVO = _accountDetailsDao.findDetail(id, name);
                if (accountDetailVO != null) {
                    _accountDetailsDao.remove(accountDetailVO.getId());
                }
                optionalValue = Optional.ofNullable(configKey.valueIn(id));
                newValue = optionalValue.isPresent() ? optionalValue.get().toString() : defaultValue;
                break;

            case ImageStore:
                final ImageStoreVO imageStoreVO = _imageStoreDao.findById(id);
                if (imageStoreVO == null) {
                    throw new InvalidParameterValueException("unable to find the image store by id " + id);
                }
                ImageStoreDetailVO imageStoreDetailVO = _imageStoreDetailsDao.findDetail(id, name);
                if (imageStoreDetailVO != null) {
                    _imageStoreDetailsDao.remove(imageStoreDetailVO.getId());
                }
                optionalValue = Optional.ofNullable(configKey.valueIn(id));
                newValue = optionalValue.isPresent() ? optionalValue.get().toString() : defaultValue;
                break;

            default:
                if (!_configDao.update(name, category, defaultValue)) {
                    s_logger.error("Failed to reset configuration option, name: " + name + ", defaultValue:" + defaultValue);
                    throw new CloudRuntimeException("Failed to reset configuration value. Please contact Cloud Support.");
                }
                optionalValue = Optional.ofNullable(configKey.value());
                newValue = optionalValue.isPresent() ? optionalValue.get().toString() : defaultValue;
        }

        CallContext.current().setEventDetails(" Name: " + name + " New Value: " + (name.toLowerCase().contains("password") ? "*****" : defaultValue == null ? "" : defaultValue));
        return new Pair<Configuration, String>(_configDao.findByName(name), newValue);
    }

    private String validateConfigurationValue(final String name, String value, final String scope) {

        final ConfigurationVO cfg = _configDao.findByName(name);
        if (cfg == null) {
            s_logger.error("Missing configuration variable " + name + " in configuration table");
            return "Invalid configuration variable.";
        }

        final String configScope = cfg.getScope();
        if (scope != null) {
            if (!configScope.contains(scope) &&
                    !(ENABLE_ACCOUNT_SETTINGS_FOR_DOMAIN.value() && configScope.contains(ConfigKey.Scope.Account.toString()) &&
                            scope.equals(ConfigKey.Scope.Domain.toString()))) {
                s_logger.error("Invalid scope id provided for the parameter " + name);
                return "Invalid scope id provided for the parameter " + name;
            }
        }
        Class<?> type = null;
        final Config c = Config.getConfig(name);
        if (c == null) {
            s_logger.warn("Did not find configuration " + name + " in Config.java. Perhaps moved to ConfigDepot");
            final ConfigKey<?> configKey = _configDepot.get(name);
            if(configKey == null) {
                s_logger.warn("Did not find configuration " + name + " in ConfigDepot too.");
                return null;
            }
            type = configKey.type();
        } else {
            type = c.getType();
        }
        //no need to validate further if a
        //config can have null value.
        String errMsg = null;
        try {
            if (type.equals(Integer.class)) {
                errMsg = "There was error in trying to parse value: " + value + ". Please enter a valid integer value for parameter " + name;
                Integer.parseInt(value);
            } else if (type.equals(Float.class)) {
                errMsg = "There was error in trying to parse value: " + value + ". Please enter a valid float value for parameter " + name;
                Float.parseFloat(value);
            } else if (type.equals(Long.class)) {
                errMsg = "There was error in trying to parse value: " + value + ". Please enter a valid long value for parameter " + name;
                Long.parseLong(value);
            }
        } catch (final Exception e) {
            // catching generic exception as some throws NullPointerException and some throws NumberFormatExcpeion
            s_logger.error(errMsg);
            return errMsg;
        }

        if (value == null) {
            if (type.equals(Boolean.class)) {
                return "Please enter either 'true' or 'false'.";
            }
            if (overprovisioningFactorsForValidation.contains(name)) {
                final String msg = "value cannot be null for the parameter " + name;
                s_logger.error(msg);
                return msg;
            }
            return null;
        }

        value = value.trim();
        try {
            if (overprovisioningFactorsForValidation.contains(name) && Float.parseFloat(value) < 1f) {
                final String msg = name + " should be greater than or equal to 1";
                s_logger.error(msg);
                throw new InvalidParameterValueException(msg);
            }
        } catch (final NumberFormatException e) {
            final String msg = "There was an error trying to parse the float value for: " + name;
            s_logger.error(msg);
            throw new InvalidParameterValueException(msg);
        }

        if (type.equals(Boolean.class)) {
            if (!(value.equals("true") || value.equals("false"))) {
                s_logger.error("Configuration variable " + name + " is expecting true or false instead of " + value);
                return "Please enter either 'true' or 'false'.";
            }
            return null;
        }

        if (type.equals(Integer.class) && NetworkModel.MACIdentifier.key().equalsIgnoreCase(name)) {
            try {
                final int val = Integer.parseInt(value);
                //The value need to be between 0 to 255 because the mac generation needs a value of 8 bit
                //0 value is considered as disable.
                if(val < 0 || val > 255){
                    throw new InvalidParameterValueException(name+" value should be between 0 and 255. 0 value will disable this feature");
                }
            } catch (final NumberFormatException e) {
                s_logger.error("There was an error trying to parse the integer value for:" + name);
                throw new InvalidParameterValueException("There was an error trying to parse the integer value for:" + name);
            }
        }

        if (type.equals(Integer.class) && configValuesForValidation.contains(name)) {
            try {
                final int val = Integer.parseInt(value);
                if (val <= 0) {
                    throw new InvalidParameterValueException("Please enter a positive value for the configuration parameter:" + name);
                }
                if ("vm.password.length".equalsIgnoreCase(name) && val < 6) {
                    throw new InvalidParameterValueException("Please enter a value greater than 5 for the configuration parameter:" + name);
                }
                if ("remote.access.vpn.psk.length".equalsIgnoreCase(name)) {
                    if (val < 8) {
                        throw new InvalidParameterValueException("Please enter a value greater than 7 for the configuration parameter:" + name);
                    }
                    if (val > 256) {
                        throw new InvalidParameterValueException("Please enter a value less than 257 for the configuration parameter:" + name);
                    }
                }
                if (VM_USERDATA_MAX_LENGTH_STRING.equalsIgnoreCase(name)) {
                    if (val > 1048576) {
                        throw new InvalidParameterValueException("Please enter a value less than 1048576 for the configuration parameter:" + name);
                    }
                }
            } catch (final NumberFormatException e) {
                s_logger.error("There was an error trying to parse the integer value for:" + name);
                throw new InvalidParameterValueException("There was an error trying to parse the integer value for:" + name);
            }
        }

        if (type.equals(Float.class)) {
            try {
                final Float val = Float.parseFloat(value);
                if (weightBasedParametersForValidation.contains(name) && (val < 0f || val > 1f)) {
                    throw new InvalidParameterValueException("Please enter a value between 0 and 1 for the configuration parameter: " + name);
                }
            } catch (final NumberFormatException e) {
                s_logger.error("There was an error trying to parse the float value for:" + name);
                throw new InvalidParameterValueException("There was an error trying to parse the float value for:" + name);
            }
        }

        if(c == null ) {
            //range validation has to be done per case basis, for now
            //return in case of Configkey parameters
            return null;
        }

        final String range = c.getRange();
        if (range == null) {
            return null;
        }

        if (type.equals(String.class)) {
            if (range.equals("privateip")) {
                try {
                    if (!NetUtils.isSiteLocalAddress(value)) {
                        s_logger.error("privateip range " + value + " is not a site local address for configuration variable " + name);
                        return "Please enter a site local IP address.";
                    }
                } catch (final NullPointerException e) {
                    s_logger.error("Error parsing ip address for " + name);
                    throw new InvalidParameterValueException("Error parsing ip address");
                }
            } else if (range.equals("netmask")) {
                if (!NetUtils.isValidIp4Netmask(value)) {
                    s_logger.error("netmask " + value + " is not a valid net mask for configuration variable " + name);
                    return "Please enter a valid netmask.";
                }
            } else if (range.equals("hypervisorList")) {
                final String[] hypervisors = value.split(",");
                if (hypervisors == null) {
                    return "Please enter hypervisor list, separated by comma";
                }
                for (final String hypervisor : hypervisors) {
                    if (HypervisorType.getType(hypervisor) == HypervisorType.Any || HypervisorType.getType(hypervisor) == HypervisorType.None) {
                        return "Please enter a valid hypervisor type";
                    }
                }
            } else if (range.equalsIgnoreCase("instanceName")) {
                if (!NetUtils.verifyInstanceName(value)) {
                    return "Instance name can not contain hyphen, space or plus sign";
                }
            } else if (range.equalsIgnoreCase("domainName")) {
                String domainName = value;
                if (value.startsWith("*")) {
                    domainName = value.substring(2); //skip the "*."
                }
                //max length for FQDN is 253 + 2, code adds xxx-xxx-xxx-xxx to domain name when creating URL
                if (domainName.length() >= 238 || !domainName.matches(DOMAIN_NAME_PATTERN)) {
                    return "Please enter a valid string for domain name, prefixed with '*.' if applicable";
                }
            } else if (range.equals("routes")) {
                final String[] routes = value.split(",");
                for (final String route : routes) {
                    if (route != null) {
                        final String routeToVerify = route.trim();
                        if (!NetUtils.isValidIp4Cidr(routeToVerify)) {
                            throw new InvalidParameterValueException("Invalid value for route: " + route + " in deny list. Valid format is list"
                                    + " of cidrs separated by coma. Example: 10.1.1.0/24,192.168.0.0/24");
                        }
                    }
                }
            } else {
                final String[] options = range.split(",");
                for (final String option : options) {
                    if (option.trim().equalsIgnoreCase(value)) {
                        return null;
                    }
                }
                s_logger.error("configuration value for " + name + " is invalid");
                return "Please enter : " + range;

            }
        } else if (type.equals(Integer.class)) {
            final String[] options = range.split("-");
            if (options.length != 2) {
                final String msg = "configuration range " + range + " for " + name + " is invalid";
                s_logger.error(msg);
                return msg;
            }
            final int min = Integer.parseInt(options[0]);
            final int max = Integer.parseInt(options[1]);
            final int val = Integer.parseInt(value);
            if (val < min || val > max) {
                s_logger.error("configuration value for " + name + " is invalid");
                return "Please enter : " + range;
            }
        }
        return null;
    }

    private boolean podHasAllocatedPrivateIPs(final long podId) {
        final HostPodVO pod = _podDao.findById(podId);
        final int count = _privateIpAddressDao.countIPs(podId, pod.getDataCenterId(), true);
        return count > 0;
    }

    protected void checkIfPodIsDeletable(final long podId) {
        final HostPodVO pod = _podDao.findById(podId);

        final String errorMsg = "The pod cannot be deleted because ";

        // Check if there are allocated private IP addresses in the pod
        if (_privateIpAddressDao.countIPs(podId, pod.getDataCenterId(), true) != 0) {
            throw new CloudRuntimeException(errorMsg + "there are private IP addresses allocated in this pod.");
        }

        // Check if there are any non-removed volumes in the pod.
        if (!_volumeDao.findByPod(podId).isEmpty()) {
            throw new CloudRuntimeException(errorMsg + "there are storage volumes in this pod.");
        }

        // Check if there are any non-removed hosts in the pod.
        if (!_hostDao.findByPodId(podId).isEmpty()) {
            throw new CloudRuntimeException(errorMsg + "there are servers in this pod.");
        }

        // Check if there are any non-removed vms in the pod.
        if (!_vmInstanceDao.listByPodId(podId).isEmpty()) {
            throw new CloudRuntimeException(errorMsg + "there are virtual machines in this pod.");
        }

        // Check if there are any non-removed clusters in the pod.
        if (!_clusterDao.listByPodId(podId).isEmpty()) {
            throw new CloudRuntimeException(errorMsg + "there are clusters in this pod.");
        }
    }

    private void checkPodAttributes(final long podId, final String podName, final long zoneId, final String gateway, final String cidr, final String startIp, final String endIp, final String allocationStateStr,
            final boolean checkForDuplicates, final boolean skipGatewayOverlapCheck) {
        if (checkForDuplicates) {
            // Check if the pod already exists
            if (validPod(podName, zoneId)) {
                throw new InvalidParameterValueException("A pod with name: " + podName + " already exists in zone " + zoneId + ". Please specify a different pod name. ");
            }
        }

        String cidrAddress;
        long cidrSize;
        // Get the individual cidrAddress and cidrSize values, if the CIDR is
        // valid. If it's not valid, return an error.
        if (NetUtils.isValidIp4Cidr(cidr)) {
            cidrAddress = getCidrAddress(cidr);
            cidrSize = getCidrSize(cidr);
        } else {
            throw new InvalidParameterValueException("Please enter a valid CIDR for pod: " + podName);
        }

        // Check if the IP range is valid
        checkIpRange(startIp, endIp, cidrAddress, cidrSize);

        // Check if the IP range overlaps with the public ip
        if(StringUtils.isNotEmpty(startIp)) {
            checkOverlapPublicIpRange(zoneId, startIp, endIp);
        }

        // Check if the gateway is a valid IP address
        if (!NetUtils.isValidIp4(gateway)) {
            throw new InvalidParameterValueException("The gateway is not a valid IP address.");
        }

        // Check if the gateway is in the CIDR subnet
        if (!NetUtils.getCidrSubNet(gateway, cidrSize).equalsIgnoreCase(NetUtils.getCidrSubNet(cidrAddress, cidrSize))) {
            throw new InvalidParameterValueException("The gateway is not in the CIDR subnet.");
        }

        // Don't allow gateway to overlap with start/endIp
        if (!skipGatewayOverlapCheck) {
            if (NetUtils.ipRangesOverlap(startIp, endIp, gateway, gateway)) {
                throw new InvalidParameterValueException("The gateway shouldn't overlap start/end ip addresses");
            }
        }

        final String checkPodCIDRs = _configDao.getValue("check.pod.cidrs");
        if (checkPodCIDRs == null || checkPodCIDRs.trim().isEmpty() || Boolean.parseBoolean(checkPodCIDRs)) {
            checkPodCidrSubnets(zoneId, podId, cidr);
        }

        if (allocationStateStr != null && !allocationStateStr.isEmpty()) {
            try {
                Grouping.AllocationState.valueOf(allocationStateStr);
            } catch (final IllegalArgumentException ex) {
                throw new InvalidParameterValueException("Unable to resolve Allocation State '" + allocationStateStr + "' to a supported state");
            }
        }
    }

    @Override
    @DB
    public boolean deletePod(final DeletePodCmd cmd) {
        final Long podId = cmd.getId();

        // Make sure the pod exists
        if (!validPod(podId)) {
            throw new InvalidParameterValueException("A pod with ID: " + podId + " does not exist.");
        }

        checkIfPodIsDeletable(podId);

        final HostPodVO pod = _podDao.findById(podId);

        Transaction.execute(new TransactionCallbackNoReturn() {
            @Override
            public void doInTransactionWithoutResult(final TransactionStatus status) {
                // Delete private ip addresses for the pod if there are any
                final List<DataCenterIpAddressVO> privateIps = _privateIpAddressDao.listByPodIdDcId(podId, pod.getDataCenterId());
                if (!privateIps.isEmpty()) {
                    if (!_privateIpAddressDao.deleteIpAddressByPod(podId)) {
                        throw new CloudRuntimeException("Failed to cleanup private ip addresses for pod " + podId);
                    }
                }

                // Delete link local ip addresses for the pod
                final List<DataCenterLinkLocalIpAddressVO> localIps = _linkLocalIpAllocDao.listByPodIdDcId(podId, pod.getDataCenterId());
                if (!localIps.isEmpty()) {
                    if (!_linkLocalIpAllocDao.deleteIpAddressByPod(podId)) {
                        throw new CloudRuntimeException("Failed to cleanup private ip addresses for pod " + podId);
                    }
                }

                // Delete vlans associated with the pod
                final List<? extends Vlan> vlans = _networkModel.listPodVlans(podId);
                if (vlans != null && !vlans.isEmpty()) {
                    for (final Vlan vlan : vlans) {
                        _vlanDao.remove(vlan.getId());
                    }
                }

                // Delete corresponding capacity records
                _capacityDao.removeBy(null, null, podId, null, null);

                // Delete the pod
                if (!_podDao.remove(podId)) {
                    throw new CloudRuntimeException("Failed to delete pod " + podId);
                }

                // remove from dedicated resources
                final DedicatedResourceVO dr = _dedicatedDao.findByPodId(podId);
                if (dr != null) {
                    _dedicatedDao.remove(dr.getId());
                }

                // Remove comments (if any)
                annotationDao.removeByEntityType(AnnotationService.EntityType.POD.name(), pod.getUuid());
            }
        });

        return true;
    }

    /**
     * Get vlan number from vlan uri
     * @param vlan
     * @return
     */
    protected String getVlanNumberFromUri(String vlan) {
        URI uri;
        try {
            uri = new URI(vlan);
            String vlanId = BroadcastDomainType.getValue(uri);
            if (vlanId == null || !uri.getScheme().equalsIgnoreCase("vlan")) {
                throw new CloudRuntimeException("Vlan parameter : " + vlan + " is not in valid format");
            }
            return vlanId;
        } catch (URISyntaxException e) {
            throw new CloudRuntimeException("Invalid vlan parameter: " + vlan + " can't get vlan number from it due to: " + e.getMessage());
        }
    }

    @Override
    @DB
    public Pod createPodIpRange(final CreateManagementNetworkIpRangeCmd cmd) {

        final Account account = CallContext.current().getCallingAccount();

        if(!_accountMgr.isRootAdmin(account.getId())) {
            throw new PermissionDeniedException("Cannot perform this operation, Calling account is not root admin: " + account.getId());
        }

        final long podId = cmd.getPodId();
        final String gateway = cmd.getGateWay();
        final String netmask = cmd.getNetmask();
        final String startIp = cmd.getStartIp();
        String endIp = cmd.getEndIp();
        final boolean forSystemVms = cmd.isForSystemVms();
        String vlan = cmd.getVlan();
        if (StringUtils.isNotEmpty(vlan) && !vlan.startsWith(BroadcastDomainType.Vlan.scheme())) {
            vlan = BroadcastDomainType.Vlan.toUri(vlan).toString();
        }

        String vlanNumberFromUri = getVlanNumberFromUri(vlan);
        final Integer vlanId = vlanNumberFromUri.equals(Vlan.UNTAGGED.toString()) ? null : Integer.parseInt(vlanNumberFromUri);

        final HostPodVO pod = _podDao.findById(podId);

        if(pod == null) {
            throw new InvalidParameterValueException("Unable to find pod by ID: " + podId);
        }

        final long zoneId = pod.getDataCenterId();

        if(!NetUtils.isValidIp4(gateway)) {
            throw new InvalidParameterValueException("The gateway IP address is invalid.");
        }

        if(!NetUtils.isValidIp4Netmask(netmask)) {
            throw new InvalidParameterValueException("The netmask IP address is invalid.");
        }

        if(endIp == null) {
            endIp = startIp;
        }

        final String cidr = NetUtils.ipAndNetMaskToCidr(gateway, netmask);

        if(!NetUtils.isValidIp4Cidr(cidr)) {
            throw new InvalidParameterValueException("The CIDR is invalid " + cidr);
        }

        final String cidrAddress = pod.getCidrAddress();
        final long cidrSize = pod.getCidrSize();

        // Because each pod has only one Gateway and Netmask.
        if (!gateway.equals(pod.getGateway())) {
            throw new InvalidParameterValueException("Multiple gateways for the POD: " + pod.getId() + " are not allowed. The Gateway should be same as the existing Gateway " + pod.getGateway());
        }

        if (!netmask.equals(NetUtils.getCidrNetmask(cidrSize))) {
            throw new InvalidParameterValueException("Multiple subnets for the POD: " + pod.getId() + " are not allowed. The Netmask should be same as the existing Netmask " + NetUtils.getCidrNetmask(cidrSize));
        }

        // Check if the IP range is valid.
        checkIpRange(startIp, endIp, cidrAddress, cidrSize);

        // Check if the IP range overlaps with the public ip.
        checkOverlapPublicIpRange(zoneId, startIp, endIp);

        // Check if the gateway is in the CIDR subnet
        if (!NetUtils.getCidrSubNet(gateway, cidrSize).equalsIgnoreCase(NetUtils.getCidrSubNet(cidrAddress, cidrSize))) {
            throw new InvalidParameterValueException("The gateway is not in the CIDR subnet.");
        }

        if (NetUtils.ipRangesOverlap(startIp, endIp, gateway, gateway)) {
            throw new InvalidParameterValueException("The gateway shouldn't overlap start/end ip addresses");
        }

        final String[] existingPodIpRanges = pod.getDescription().split(",");

        for(String podIpRange: existingPodIpRanges) {
            final String[] existingPodIpRange = podIpRange.split("-");

            if (existingPodIpRange.length > 1) {
                if (!NetUtils.isValidIp4(existingPodIpRange[0]) || !NetUtils.isValidIp4(existingPodIpRange[1])) {
                    continue;
                }
                // Check if the range overlaps with any existing range.
                if (NetUtils.ipRangesOverlap(startIp, endIp, existingPodIpRange[0], existingPodIpRange[1])) {
                    throw new InvalidParameterValueException("The new range overlaps with existing range. Please add a mutually exclusive range.");
                }
            }
        }

        try {
            final String endIpFinal = endIp;

            Transaction.execute(new TransactionCallbackNoReturn() {
                @Override
                public void doInTransactionWithoutResult(final TransactionStatus status) {
                    String ipRange = pod.getDescription();

                    /*
                     * POD Description is refactored to:
                     * <START_IP>-<END_IP>-<FOR_SYSTEM_VMS>-<VLAN>,<START_IP>-<END_IP>-<FOR_SYSTEM_VMS>-<VLAN>,...
                    */
                    String range = startIp + "-" + endIpFinal + "-" + (forSystemVms ? "1" : "0") + "-" + (vlanId == null ? DefaultVlanForPodIpRange : vlanId);
                    if(ipRange != null && !ipRange.isEmpty())
                        ipRange += ("," + range);
                    else
                        ipRange = (range);

                    pod.setDescription(ipRange);

                    HostPodVO lock = null;
                    try {
                        lock = _podDao.acquireInLockTable(podId);

                        if (lock == null) {
                            String msg = "Unable to acquire lock on table to update the ip range of POD: " + pod.getName() + ", Creation failed.";
                            s_logger.warn(msg);
                            throw new CloudRuntimeException(msg);
                        }

                        _podDao.update(podId, pod);
                    } finally {
                        if (lock != null) {
                            _podDao.releaseFromLockTable(podId);
                        }
                    }

                    _zoneDao.addPrivateIpAddress(zoneId, pod.getId(), startIp, endIpFinal, forSystemVms, vlanId);
                }
            });
        } catch (final Exception e) {
            s_logger.error("Unable to create Pod IP range due to " + e.getMessage(), e);
            throw new CloudRuntimeException("Failed to create Pod IP range. Please contact Cloud Support.");
        }

        return pod;
    }

    @Override
    @DB
    public void deletePodIpRange(final DeleteManagementNetworkIpRangeCmd cmd) throws ResourceUnavailableException, ConcurrentOperationException {
        final long podId = cmd.getPodId();
        final String startIp = cmd.getStartIp();
        final String endIp = cmd.getEndIp();
        String vlan = cmd.getVlan();
        try {
            vlan = BroadcastDomainType.getValue(vlan);
        } catch (URISyntaxException e) {
            throw new CloudRuntimeException("Incorrect vlan " + vlan);
        }

        final HostPodVO pod = _podDao.findById(podId);

        if(pod == null) {
            throw new InvalidParameterValueException("Unable to find pod by id " + podId);
        }

        if (startIp == null || !NetUtils.isValidIp4(startIp)) {
            throw new InvalidParameterValueException("The start address of the IP range is not a valid IP address.");
        }

        if (endIp == null || !NetUtils.isValidIp4(endIp)) {
            throw new InvalidParameterValueException("The end address of the IP range is not a valid IP address.");
        }

        if (NetUtils.ip2Long(startIp) > NetUtils.ip2Long(endIp)) {
            throw new InvalidParameterValueException("The start IP address must have a lower value than the end IP address.");
        }

        for(long ipAddr = NetUtils.ip2Long(startIp); ipAddr <= NetUtils.ip2Long(endIp); ipAddr++) {
            if(_privateIpAddressDao.countIpAddressUsage(NetUtils.long2Ip(ipAddr), podId, pod.getDataCenterId(), true) > 0) {
                throw new CloudRuntimeException("Some IPs of the range has been allocated, so it cannot be deleted.");
            }
        }

        final String[] existingPodIpRanges = pod.getDescription().split(",");

        if(existingPodIpRanges.length == 0) {
            throw new InvalidParameterValueException("The IP range cannot be found. As the existing IP range is empty.");
        }

        final String[] newPodIpRanges = new String[existingPodIpRanges.length-1];
        int index = existingPodIpRanges.length-2;
        boolean foundRange = false;

        for(String podIpRange: existingPodIpRanges) {
            final String[] existingPodIpRange = podIpRange.split("-");

            if(existingPodIpRange.length > 1) {
                if (startIp.equals(existingPodIpRange[0]) && endIp.equals(existingPodIpRange[1]) &&
                        (existingPodIpRange.length > 3 ? vlan.equals(existingPodIpRange[3]) : vlan.equals(DefaultVlanForPodIpRange))) {
                    foundRange = true;
                } else if (index >= 0) {
                    newPodIpRanges[index--] = (existingPodIpRange[0] + "-" + existingPodIpRange[1] + "-" +
                            (existingPodIpRange.length > 2 ? existingPodIpRange[2] : DefaultForSystemVmsForPodIpRange) + "-" +
                            (existingPodIpRange.length > 3 ? existingPodIpRange[3] : DefaultVlanForPodIpRange));
                }
            }
        }

        if(!foundRange) {
            throw new InvalidParameterValueException("The input IP range: " + startIp + "-" + endIp + " of pod: " + podId + "is not present. Please input an existing range.");
        }

        final StringBuilder newPodIpRange = new StringBuilder();
        boolean first = true;
        for (String podIpRange : newPodIpRanges) {
            if (first)
                first = false;
            else
                newPodIpRange.append(",");

            newPodIpRange.append(podIpRange);
        }

        try {
            Transaction.execute(new TransactionCallbackNoReturn() {
                @Override
                public void doInTransactionWithoutResult(final TransactionStatus status) {
                    pod.setDescription(newPodIpRange.toString());

                    HostPodVO lock = null;
                    try {
                        lock = _podDao.acquireInLockTable(podId);

                        if (lock == null) {
                            String msg = "Unable to acquire lock on table to update the ip range of POD: " + pod.getName() + ", Deletion failed.";
                            s_logger.warn(msg);
                            throw new CloudRuntimeException(msg);
                        }

                        _podDao.update(podId, pod);
                    } finally {
                        if (lock != null) {
                            _podDao.releaseFromLockTable(podId);
                        }
                    }

                    for(long ipAddr = NetUtils.ip2Long(startIp); ipAddr <= NetUtils.ip2Long(endIp); ipAddr++) {
                        if (!_privateIpAddressDao.deleteIpAddressByPodDc(NetUtils.long2Ip(ipAddr), podId, pod.getDataCenterId())) {
                            throw new CloudRuntimeException("Failed to cleanup private ip address: " + NetUtils.long2Ip(ipAddr) + " of Pod: " + podId + " DC: " + pod.getDataCenterId());
                        }
                    }
                }
            });
        } catch (final Exception e) {
            s_logger.error("Unable to delete Pod " + podId + "IP range due to " + e.getMessage(), e);
            throw new CloudRuntimeException("Failed to delete Pod " + podId + "IP range. Please contact Cloud Support.");
        }
    }

    @Override
    @DB
    public void updatePodIpRange(final UpdatePodManagementNetworkIpRangeCmd cmd) throws ConcurrentOperationException {
        final long podId = cmd.getPodId();
        final HostPodVO pod = _podDao.findById(podId);
        if (pod == null) {
            throw new InvalidParameterValueException("Unable to find pod by id: " + podId);
        }

        final String currentStartIP = cmd.getCurrentStartIP();
        final String currentEndIP = cmd.getCurrentEndIP();
        String newStartIP = cmd.getNewStartIP();
        String newEndIP = cmd.getNewEndIP();

        if (newStartIP == null) {
            newStartIP = currentStartIP;
        }

        if (newEndIP == null) {
            newEndIP = currentEndIP;
        }

        if (newStartIP.equals(currentStartIP) && newEndIP.equals(currentEndIP)) {
            throw new InvalidParameterValueException("New starting and ending IP address are the same as current starting and ending IP address");
        }

        final String[] existingPodIpRanges = pod.getDescription().split(",");
        if (existingPodIpRanges.length == 0) {
            throw new InvalidParameterValueException("The IP range cannot be found in the pod: " + podId + " since the existing IP range is empty.");
        }

        verifyIpRangeParameters(currentStartIP,currentEndIP);
        verifyIpRangeParameters(newStartIP,newEndIP);
        checkIpRangeContainsTakenAddresses(pod,currentStartIP,currentEndIP,newStartIP,newEndIP);

        String vlan = verifyPodIpRangeExists(podId,existingPodIpRanges,currentStartIP,currentEndIP,newStartIP,newEndIP);

        List<Long> currentIpRange = listAllIPsWithintheRange(currentStartIP,currentEndIP);
        List<Long> newIpRange = listAllIPsWithintheRange(newStartIP,newEndIP);

        try {
            final String finalNewEndIP = newEndIP;
            final String finalNewStartIP = newStartIP;
            final Integer vlanId = vlan.equals(Vlan.UNTAGGED) ? null : Integer.parseInt(vlan);

            Transaction.execute(new TransactionCallbackNoReturn() {
                @Override
                public void doInTransactionWithoutResult(final TransactionStatus status) {
                    final long zoneId = pod.getDataCenterId();
                    pod.setDescription(pod.getDescription().replace(currentStartIP + "-",
                            finalNewStartIP + "-").replace(currentEndIP, finalNewEndIP));
                    updatePodIpRangeInDb(zoneId,podId,vlanId,pod,newIpRange,currentIpRange);
                }
            });
        } catch (final Exception e) {
            s_logger.error("Unable to update Pod " + podId + " IP range due to " + e.getMessage(), e);
            throw new CloudRuntimeException("Failed to update Pod " + podId + " IP range. Please contact Cloud Support.");
        }
    }

    private String verifyPodIpRangeExists(long podId,String[] existingPodIpRanges, String currentStartIP,
            String currentEndIP, String newStartIP, String newEndIP) {
        boolean foundRange = false;
        String vlan = null;

        for (String podIpRange: existingPodIpRanges) {
            final String[] existingPodIpRange = podIpRange.split("-");

            if (existingPodIpRange.length > 1) {
                if (!NetUtils.isValidIp4(existingPodIpRange[0]) || !NetUtils.isValidIp4(existingPodIpRange[1])) {
                    continue;
                }
                if (currentStartIP.equals(existingPodIpRange[0]) && currentEndIP.equals(existingPodIpRange[1])) {
                    foundRange = true;
                    vlan = existingPodIpRange[3];
                }
                if (!foundRange && NetUtils.ipRangesOverlap(newStartIP, newEndIP, existingPodIpRange[0], existingPodIpRange[1])) {
                    throw new InvalidParameterValueException("The Start and End IP address range: (" + newStartIP + "-" + newEndIP + ") overlap with the pod IP range: " + podIpRange);
                }
            }
        }

        if (!foundRange) {
            throw new InvalidParameterValueException("The input IP range: " + currentStartIP + "-" + currentEndIP + " of pod: " + podId + " is not present. Please input an existing range.");
        }

        return vlan;
    }

    private void updatePodIpRangeInDb (long zoneId, long podId, Integer vlanId, HostPodVO pod, List<Long> newIpRange, List<Long> currentIpRange) {
        HostPodVO lock = null;
        try {
            lock = _podDao.acquireInLockTable(podId);
            if (lock == null) {
                String msg = "Unable to acquire lock on table to update the ip range of POD: " + pod.getName() + ", Update failed.";
                s_logger.warn(msg);
                throw new CloudRuntimeException(msg);
            }
            List<Long> iPaddressesToAdd = new ArrayList(newIpRange);
            iPaddressesToAdd.removeAll(currentIpRange);
            if (iPaddressesToAdd.size() > 0) {
                for (Long startIP : iPaddressesToAdd) {
                    _zoneDao.addPrivateIpAddress(zoneId, podId, NetUtils.long2Ip(startIP), NetUtils.long2Ip(startIP), false, vlanId);
                }
            } else {
                currentIpRange.removeAll(newIpRange);
                if (currentIpRange.size() > 0) {
                    for (Long startIP: currentIpRange) {
                        if (!_privateIpAddressDao.deleteIpAddressByPodDc(NetUtils.long2Ip(startIP),podId,zoneId)) {
                            throw new CloudRuntimeException("Failed to remove private ip address: " + NetUtils.long2Ip(startIP) + " of Pod: " + podId + " DC: " + pod.getDataCenterId());
                        }
                    }
                }
            }
            _podDao.update(podId, pod);
        } catch (final Exception e) {
            s_logger.error("Unable to update Pod " + podId + " IP range due to database error " + e.getMessage(), e);
            throw new CloudRuntimeException("Failed to update Pod " + podId + " IP range. Please contact Cloud Support.");
        }  finally {
            if (lock != null) {
                _podDao.releaseFromLockTable(podId);
            }
        }
    }

    private List<Long> listAllIPsWithintheRange(String startIp, String endIP) {
        verifyIpRangeParameters(startIp,endIP);
        long startIpLong = NetUtils.ip2Long(startIp);
        long endIpLong = NetUtils.ip2Long(endIP);

        List<Long> listOfIpsinRange = new ArrayList<>();
        while (startIpLong <= endIpLong) {
            listOfIpsinRange.add(startIpLong);
            startIpLong++;
        }
        return listOfIpsinRange;
    }

    private void verifyIpRangeParameters(String startIP, String endIp) {

        if (StringUtils.isNotEmpty(startIP) && !NetUtils.isValidIp4(startIP)) {
            throw new InvalidParameterValueException("The current start address of the IP range " + startIP + " is not a valid IP address.");
        }

        if (StringUtils.isNotEmpty(endIp) && !NetUtils.isValidIp4(endIp)) {
            throw new InvalidParameterValueException("The current end address of the IP range " + endIp + " is not a valid IP address.");
        }

        if (NetUtils.ip2Long(startIP) > NetUtils.ip2Long(endIp)) {
            throw new InvalidParameterValueException("The start IP address must have a lower value than the end IP address.");
        }
    }

    private void checkIpRangeContainsTakenAddresses(final HostPodVO pod,final String currentStartIP,
            final String currentEndIP,final String newStartIp, final String newEndIp) {

        List<Long> newIpRange = listAllIPsWithintheRange(newStartIp,newEndIp);
        List<Long> currentIpRange = listAllIPsWithintheRange(currentStartIP,currentEndIP);
        List<Long> takenIpsList = new ArrayList<>();
        final List<DataCenterIpAddressVO> takenIps = _privateIpAddressDao.listIpAddressUsage(pod.getId(),pod.getDataCenterId(),true);

        for (DataCenterIpAddressVO takenIp : takenIps) {
            takenIpsList.add(NetUtils.ip2Long(takenIp.getIpAddress()));
        }

        takenIpsList.retainAll(currentIpRange);
        if (!newIpRange.containsAll(takenIpsList)) {
            throw new InvalidParameterValueException("The IP range does not contain some IP addresses that have "
                    + "already been taken. Please adjust your IP range to include all IP addresses already taken.");
        }
    }

    @Override
    public Pod editPod(final UpdatePodCmd cmd) {
        return editPod(cmd.getId(), cmd.getPodName(), null, null, cmd.getGateway(), cmd.getNetmask(), cmd.getAllocationState());
    }

    @Override
    @DB
    public Pod editPod(final long id, String name, String startIp, String endIp, String gateway, String netmask, String allocationStateStr) {

        // verify parameters
        final HostPodVO pod = _podDao.findById(id);

        if (pod == null) {
            throw new InvalidParameterValueException("Unable to find pod by id " + id);
        }

        // If the gateway, CIDR, private IP range is being changed, check if the
        // pod has allocated private IP addresses
        if (podHasAllocatedPrivateIPs(id)) {

            if (StringUtils.isNotEmpty(netmask)) {
                final long newCidr = NetUtils.getCidrSize(netmask);
                final long oldCidr = pod.getCidrSize();

                if (newCidr > oldCidr) {
                    throw new CloudRuntimeException("The specified pod has allocated private IP addresses, so its IP address range can be extended only");
                }
            }
        }

        if (gateway == null) {
            gateway = pod.getGateway();
        }

        if (netmask == null) {
            netmask = NetUtils.getCidrNetmask(pod.getCidrSize());
        }

        final String oldPodName = pod.getName();
        if (name == null) {
            name = oldPodName;
        }

        if (allocationStateStr == null) {
            allocationStateStr = pod.getAllocationState().toString();
        }

        // Verify pod's attributes
        final String cidr = NetUtils.ipAndNetMaskToCidr(gateway, netmask);
        final boolean checkForDuplicates = !oldPodName.equals(name);
        checkPodAttributes(id, name, pod.getDataCenterId(), gateway, cidr, startIp, endIp, allocationStateStr, checkForDuplicates, true);

        // Valid check is already done in checkPodAttributes method.
        final String cidrAddress = getCidrAddress(cidr);
        final long cidrSize = getCidrSize(cidr);

        // Check if start IP and end IP of all the ranges lie in the CIDR subnet.
        final String[] existingPodIpRanges = pod.getDescription().split(",");

        for(String podIpRange: existingPodIpRanges) {
            final String[] existingPodIpRange = podIpRange.split("-");

            if (existingPodIpRange.length > 1) {
                if (!NetUtils.isValidIp4(existingPodIpRange[0]) || !NetUtils.isValidIp4(existingPodIpRange[1])) {
                    continue;
                }

                if (!NetUtils.getCidrSubNet(existingPodIpRange[0], cidrSize).equalsIgnoreCase(NetUtils.getCidrSubNet(cidrAddress, cidrSize))) {
                    throw new InvalidParameterValueException("The start address of the some IP range is not in the CIDR subnet.");
                }

                if (!NetUtils.getCidrSubNet(existingPodIpRange[1], cidrSize).equalsIgnoreCase(NetUtils.getCidrSubNet(cidrAddress, cidrSize))) {
                    throw new InvalidParameterValueException("The end address of the some IP range is not in the CIDR subnet.");
                }

                if (NetUtils.ipRangesOverlap(existingPodIpRange[0], existingPodIpRange[1], gateway, gateway)) {
                    throw new InvalidParameterValueException("The gateway shouldn't overlap some start/end ip addresses");
                }
            }
        }

        try {
            final String allocationStateStrFinal = allocationStateStr;
            final String nameFinal = name;
            final String gatewayFinal = gateway;
            Transaction.execute(new TransactionCallbackNoReturn() {
                @Override
                public void doInTransactionWithoutResult(final TransactionStatus status) {
                    final long zoneId = pod.getDataCenterId();

                    pod.setName(nameFinal);
                    pod.setDataCenterId(zoneId);
                    pod.setGateway(gatewayFinal);
                    pod.setCidrAddress(getCidrAddress(cidr));
                    pod.setCidrSize(getCidrSize(cidr));

                    Grouping.AllocationState allocationState = null;
                    if (allocationStateStrFinal != null && !allocationStateStrFinal.isEmpty()) {
                        allocationState = Grouping.AllocationState.valueOf(allocationStateStrFinal);
                        pod.setAllocationState(allocationState);
                    }

                    _podDao.update(id, pod);
                }
            });
        } catch (final Exception e) {
            s_logger.error("Unable to edit pod due to " + e.getMessage(), e);
            throw new CloudRuntimeException("Failed to edit pod. Please contact Cloud Support.");
        }

        return pod;
    }

    @Override
    public Pod createPod(final long zoneId, final String name, final String startIp, final String endIp, final String gateway, final String netmask, String allocationState) {
        // Check if the gateway is a valid IP address
        if (!NetUtils.isValidIp4(gateway)) {
            throw new InvalidParameterValueException("The gateway is invalid");
        }

        if (!NetUtils.isValidIp4Netmask(netmask)) {
            throw new InvalidParameterValueException("The netmask is invalid");
        }

        final String cidr = NetUtils.ipAndNetMaskToCidr(gateway, netmask);

        final Long userId = CallContext.current().getCallingUserId();

        if (allocationState == null) {
            allocationState = Grouping.AllocationState.Enabled.toString();
        }
        return createPod(userId.longValue(), name, zoneId, gateway, cidr, startIp, endIp, allocationState, false);
    }

    @Override
    @DB
    public HostPodVO createPod(final long userId, final String podName, final long zoneId, final String gateway, final String cidr, final String startIp, String endIp, final String allocationStateStr,
            final boolean skipGatewayOverlapCheck) {

        // Check if the zone is valid
        if (!validZone(zoneId)) {
            throw new InvalidParameterValueException("Please specify a valid zone.");
        }

        // Check if zone is disabled
        final DataCenterVO zone = _zoneDao.findById(zoneId);
        final Account account = CallContext.current().getCallingAccount();
        if (Grouping.AllocationState.Disabled == zone.getAllocationState()
                && !_accountMgr.isRootAdmin(account.getId())) {
            throw new PermissionDeniedException("Cannot perform this operation, Zone is currently disabled: " + zoneId);
        }

        final String cidrAddress = getCidrAddress(cidr);
        final int cidrSize = getCidrSize(cidr);

        // endIp is an optional parameter; if not specified - default it to the
        // end ip of the pod's cidr
        if (StringUtils.isNotEmpty(startIp)) {
            if (endIp == null) {
                endIp = NetUtils.getIpRangeEndIpFromCidr(cidrAddress, cidrSize);
            }
        }

        // Validate new pod settings
        checkPodAttributes(-1, podName, zoneId, gateway, cidr, startIp, endIp, allocationStateStr, true, skipGatewayOverlapCheck);

        // Create the new pod in the database
        String ipRange;

        if (StringUtils.isNotEmpty(startIp)) {
            ipRange = startIp + "-" + endIp + "-" + DefaultForSystemVmsForPodIpRange + "-" + DefaultVlanForPodIpRange;
        } else {
            throw new InvalidParameterValueException("Start ip is required parameter");
        }

        final HostPodVO podFinal = new HostPodVO(podName, zoneId, gateway, cidrAddress, cidrSize, ipRange);

        Grouping.AllocationState allocationState = null;
        if (allocationStateStr != null && !allocationStateStr.isEmpty()) {
            allocationState = Grouping.AllocationState.valueOf(allocationStateStr);
            podFinal.setAllocationState(allocationState);
        }

        final String endIpFinal = endIp;
        return Transaction.execute(new TransactionCallback<HostPodVO>() {
            @Override
            public HostPodVO doInTransaction(final TransactionStatus status) {

                final HostPodVO pod = _podDao.persist(podFinal);

                if (StringUtils.isNotEmpty(startIp)) {
                    _zoneDao.addPrivateIpAddress(zoneId, pod.getId(), startIp, endIpFinal, false, null);
                }

                final String[] linkLocalIpRanges = NetUtils.getLinkLocalIPRange(_configDao.getValue(Config.ControlCidr.key()));
                if (linkLocalIpRanges != null) {
                    _zoneDao.addLinkLocalIpAddress(zoneId, pod.getId(), linkLocalIpRanges[0], linkLocalIpRanges[1]);
                }

                return pod;
            }
        });
    }

    @DB
    protected void checkIfZoneIsDeletable(final long zoneId) {
        final String errorMsg = "The zone cannot be deleted because ";


        // Check if there are any non-removed hosts in the zone.
        if (!_hostDao.listByDataCenterId(zoneId).isEmpty()) {
            throw new CloudRuntimeException(errorMsg + "there are servers in this zone.");
        }

        // Check if there are any non-removed pods in the zone.
        if (!_podDao.listByDataCenterId(zoneId).isEmpty()) {
            throw new CloudRuntimeException(errorMsg + "there are pods in this zone.");
        }

        // Check if there are allocated private IP addresses in the zone.
        if (_privateIpAddressDao.countIPs(zoneId, true) != 0) {
            throw new CloudRuntimeException(errorMsg + "there are private IP addresses allocated in this zone.");
        }

        // Check if there are allocated public IP addresses in the zone.
        if (_publicIpAddressDao.countIPs(zoneId, true) != 0) {
            throw new CloudRuntimeException(errorMsg + "there are public IP addresses allocated in this zone.");
        }

        // Check if there are any non-removed vms in the zone.
        if (!_vmInstanceDao.listByZoneId(zoneId).isEmpty()) {
            throw new CloudRuntimeException(errorMsg + "there are virtual machines in this zone.");
        }

        // Check if there are any non-removed volumes in the zone.
        if (!_volumeDao.findByDc(zoneId).isEmpty()) {
            throw new CloudRuntimeException(errorMsg + "there are storage volumes in this zone.");
        }

        // Check if there are any non-removed physical networks in the zone.
        if (!_physicalNetworkDao.listByZone(zoneId).isEmpty()) {
            throw new CloudRuntimeException(errorMsg + "there are physical networks in this zone.");
        }

        //check if there are any secondary stores attached to the zone
        if(!_imageStoreDao.findByZone(new ZoneScope(zoneId), null).isEmpty()) {
            throw new CloudRuntimeException(errorMsg + "there are Secondary storages in this zone");
        }

        // Check if there are any non-removed VMware datacenters in the zone.
        //if (_vmwareDatacenterZoneMapDao.findByZoneId(zoneId) != null) {
        //    throw new CloudRuntimeException(errorMsg + "there are VMware datacenters in this zone.");
        //}
    }

    private void checkZoneParameters(final String zoneName, final String dns1, final String dns2, final String internalDns1, final String internalDns2, final boolean checkForDuplicates, final Long domainId,
            final String allocationStateStr, final String ip6Dns1, final String ip6Dns2) {
        if (checkForDuplicates) {
            // Check if a zone with the specified name already exists
            if (validZone(zoneName)) {
                throw new InvalidParameterValueException("A zone with that name already exists. Please specify a unique zone name.");
            }
        }

        // check if valid domain
        if (domainId != null) {
            final DomainVO domain = _domainDao.findById(domainId);

            if (domain == null) {
                throw new InvalidParameterValueException("Please specify a valid domain id");
            }
        }

        // Check IP validity for DNS addresses
        // Empty strings is a valid input -- hence the length check
        if (dns1 != null && dns1.length() > 0 && !NetUtils.isValidIp4(dns1)) {
            throw new InvalidParameterValueException("Please enter a valid IP address for DNS1");
        }

        if (dns2 != null && dns2.length() > 0 && !NetUtils.isValidIp4(dns2)) {
            throw new InvalidParameterValueException("Please enter a valid IP address for DNS2");
        }

        if (internalDns1 != null && internalDns1.length() > 0 && !NetUtils.isValidIp4(internalDns1)) {
            throw new InvalidParameterValueException("Please enter a valid IP address for internal DNS1");
        }

        if (internalDns2 != null && internalDns2.length() > 0 && !NetUtils.isValidIp4(internalDns2)) {
            throw new InvalidParameterValueException("Please enter a valid IP address for internal DNS2");
        }

        if (ip6Dns1 != null && ip6Dns1.length() > 0 && !NetUtils.isValidIp6(ip6Dns1)) {
            throw new InvalidParameterValueException("Please enter a valid IPv6 address for IP6 DNS1");
        }

        if (ip6Dns2 != null && ip6Dns2.length() > 0 && !NetUtils.isValidIp6(ip6Dns2)) {
            throw new InvalidParameterValueException("Please enter a valid IPv6 address for IP6 DNS2");
        }

        if (allocationStateStr != null && !allocationStateStr.isEmpty()) {
            try {
                Grouping.AllocationState.valueOf(allocationStateStr);
            } catch (final IllegalArgumentException ex) {
                throw new InvalidParameterValueException("Unable to resolve Allocation State '" + allocationStateStr + "' to a supported state");
            }
        }
    }

    private void checkIpRange(final String startIp, final String endIp, final String cidrAddress, final long cidrSize) {
        //Checking not null for start IP as well. Previously we assumed to be not null always.
        //But the check is required for the change in updatePod API.
        if (StringUtils.isNotEmpty(startIp) && !NetUtils.isValidIp4(startIp)) {
            throw new InvalidParameterValueException("The start address of the IP range is not a valid IP address.");
        }

        if (StringUtils.isNotEmpty(endIp) && !NetUtils.isValidIp4(endIp)) {
            throw new InvalidParameterValueException("The end address of the IP range is not a valid IP address.");
        }

        //Not null check is required for the change in updatePod API.
        if (StringUtils.isNotEmpty(startIp) && !NetUtils.getCidrSubNet(startIp, cidrSize).equalsIgnoreCase(NetUtils.getCidrSubNet(cidrAddress, cidrSize))) {
            throw new InvalidParameterValueException("The start address of the IP range is not in the CIDR subnet.");
        }

        if (StringUtils.isNotEmpty(endIp) && !NetUtils.getCidrSubNet(endIp, cidrSize).equalsIgnoreCase(NetUtils.getCidrSubNet(cidrAddress, cidrSize))) {
            throw new InvalidParameterValueException("The end address of the IP range is not in the CIDR subnet.");
        }

        if (StringUtils.isNotEmpty(endIp) && NetUtils.ip2Long(startIp) > NetUtils.ip2Long(endIp)) {
            throw new InvalidParameterValueException("The start IP address must have a lower value than the end IP address.");
        }

    }

    private void checkOverlapPublicIpRange(final Long zoneId, final String startIp, final String endIp) {
        final long privateStartIp = NetUtils.ip2Long(startIp);
        final long privateEndIp = NetUtils.ip2Long(endIp);

        final List<IPAddressVO> existingPublicIPs = _publicIpAddressDao.listByDcId(zoneId);
        for (final IPAddressVO publicIPVO : existingPublicIPs) {
            final long publicIP = NetUtils.ip2Long(publicIPVO.getAddress().addr());
            if (publicIP >= privateStartIp && publicIP <= privateEndIp) {
                throw new InvalidParameterValueException("The Start IP and endIP address range overlap with Public IP :" + publicIPVO.getAddress().addr());
            }
        }
    }

    private void checkOverlapPrivateIpRange(final Long zoneId, final String startIp, final String endIp) {

        final List<HostPodVO> podsInZone = _podDao.listByDataCenterId(zoneId);
        for (final HostPodVO hostPod : podsInZone) {
            final String[] existingPodIpRanges = hostPod.getDescription().split(",");

            for(String podIpRange: existingPodIpRanges) {
                final String[] existingPodIpRange = podIpRange.split("-");

                if (existingPodIpRange.length > 1) {
                    if (!NetUtils.isValidIp4(existingPodIpRange[0]) || !NetUtils.isValidIp4(existingPodIpRange[1])) {
                        continue;
                    }

                    if (NetUtils.ipRangesOverlap(startIp, endIp, existingPodIpRange[0], existingPodIpRange[1])) {
                        throw new InvalidParameterValueException("The Start IP and EndIP address range overlap with private IP :" + existingPodIpRange[0] + ":" + existingPodIpRange[1]);
                    }
                }
            }
        }
    }

    @Override
    @DB
    @ActionEvent(eventType = EventTypes.EVENT_ZONE_DELETE, eventDescription = "deleting zone", async = false)
    public boolean deleteZone(final DeleteZoneCmd cmd) {

        final Long zoneId = cmd.getId();
        DataCenterVO zone = _zoneDao.findById(zoneId);

        // Make sure the zone exists
        if (!validZone(zoneId)) {
            throw new InvalidParameterValueException("A zone with ID: " + zoneId + " does not exist.");
        }

        checkIfZoneIsDeletable(zoneId);

        return Transaction.execute(new TransactionCallback<Boolean>() {
            @Override
            public Boolean doInTransaction(final TransactionStatus status) {
                // delete vlans for this zone
                final List<VlanVO> vlans = _vlanDao.listByZone(zoneId);
                for (final VlanVO vlan : vlans) {
                    _vlanDao.remove(vlan.getId());
                }

                final boolean success = _zoneDao.remove(zoneId);

                if (success) {
                    // delete template refs for this zone
                    templateZoneDao.deleteByZoneId(zoneId);
                    // delete all capacity records for the zone
                    _capacityDao.removeBy(null, zoneId, null, null, null);
                    // remove from dedicated resources
                    final DedicatedResourceVO dr = _dedicatedDao.findByZoneId(zoneId);
                    if (dr != null) {
                        _dedicatedDao.remove(dr.getId());
                        // find the group associated and check if there are any more
                        // resources under that group
                        final List<DedicatedResourceVO> resourcesInGroup = _dedicatedDao.listByAffinityGroupId(dr.getAffinityGroupId());
                        if (resourcesInGroup.isEmpty()) {
                            // delete the group
                            _affinityGroupService.deleteAffinityGroup(dr.getAffinityGroupId(), null, null, null, null);
                        }
                    }
                    annotationDao.removeByEntityType(AnnotationService.EntityType.ZONE.name(), zone.getUuid());
                }

                return success;
            }
        });
    }

    @Override
    @DB
    @ActionEvent(eventType = EventTypes.EVENT_ZONE_EDIT, eventDescription = "editing zone", async = false)
    public DataCenter editZone(final UpdateZoneCmd cmd) {
        // Parameter validation as from execute() method in V1
        final Long zoneId = cmd.getId();
        String zoneName = cmd.getZoneName();
        String dns1 = cmd.getDns1();
        String dns2 = cmd.getDns2();
        String ip6Dns1 = cmd.getIp6Dns1();
        String ip6Dns2 = cmd.getIp6Dns2();
        String internalDns1 = cmd.getInternalDns1();
        String internalDns2 = cmd.getInternalDns2();
        String guestCidr = cmd.getGuestCidrAddress();
        final List<String> dnsSearchOrder = cmd.getDnsSearchOrder();
        final Boolean isPublic = cmd.isPublic();
        final String allocationStateStr = cmd.getAllocationState();
        final String dhcpProvider = cmd.getDhcpProvider();
        final Map<?, ?> detailsMap = cmd.getDetails();
        final String networkDomain = cmd.getDomain();
        final Boolean localStorageEnabled = cmd.getLocalStorageEnabled();

        final Map<String, String> newDetails = new HashMap<String, String>();
        if (detailsMap != null) {
            final Collection<?> zoneDetailsCollection = detailsMap.values();
            final Iterator<?> iter = zoneDetailsCollection.iterator();
            while (iter.hasNext()) {
                final HashMap<?, ?> detail = (HashMap<?, ?>)iter.next();
                final String key = (String)detail.get("key");
                final String value = (String)detail.get("value");
                if (key == null || value == null) {
                    throw new InvalidParameterValueException(
                            "Invalid Zone Detail specified, fields 'key' and 'value' cannot be null, please specify details in the form:  details[0].key=XXX&details[0].value=YYY");
                }
                newDetails.put(key, value);
            }
        }

        // add the domain prefix list to details if not null
        if (dnsSearchOrder != null) {
            for (final String dom : dnsSearchOrder) {
                if (!NetUtils.verifyDomainName(dom)) {
                    throw new InvalidParameterValueException(
                            "Invalid network domain suffixes. Total length shouldn't exceed 190 chars. Each domain label must be between 1 and 63 characters long, can contain ASCII letters 'a' through 'z', the digits '0' through '9', "
                                    + "and the hyphen ('-'); can't start or end with \"-\"");
                }
            }
            newDetails.put(ZoneConfig.DnsSearchOrder.getName(), StringUtils.join(dnsSearchOrder, ","));
        }

        final DataCenterVO zone = _zoneDao.findById(zoneId);
        if (zone == null) {
            throw new InvalidParameterValueException("unable to find zone by id " + zoneId);
        }

        if (zoneName == null) {
            zoneName = zone.getName();
        }

        if (guestCidr != null && !NetUtils.validateGuestCidr(guestCidr)) {
            throw new InvalidParameterValueException("Please enter a valid guest cidr");
        }

        // Make sure the zone exists
        if (!validZone(zoneId)) {
            throw new InvalidParameterValueException("A zone with ID: " + zoneId + " does not exist.");
        }

        final String oldZoneName = zone.getName();

        if (zoneName == null) {
            zoneName = oldZoneName;
        }

        if (dns1 == null) {
            dns1 = zone.getDns1();
        }

        if (dns2 == null) {
            dns2 = zone.getDns2();
        }

        if (ip6Dns1 == null) {
            ip6Dns1 = zone.getIp6Dns1();
        }

        if (ip6Dns2 == null) {
            ip6Dns2 = zone.getIp6Dns2();
        }

        if (internalDns1 == null) {
            internalDns1 = zone.getInternalDns1();
        }

        if (internalDns2 == null) {
            internalDns2 = zone.getInternalDns2();
        }

        if (guestCidr == null) {
            guestCidr = zone.getGuestNetworkCidr();
        }

        int sortKey = cmd.getSortKey() != null ? cmd.getSortKey() : zone.getSortKey();

        // validate network domain
        if (networkDomain != null && !networkDomain.isEmpty()) {
            if (!NetUtils.verifyDomainName(networkDomain)) {
                throw new InvalidParameterValueException(
                        "Invalid network domain. Total length shouldn't exceed 190 chars. Each domain label must be between 1 and 63 characters long, can contain ASCII letters 'a' through 'z', the digits '0' through '9', "
                                + "and the hyphen ('-'); can't start or end with \"-\"");
            }
        }

        final boolean checkForDuplicates = !zoneName.equals(oldZoneName);
        checkZoneParameters(zoneName, dns1, dns2, internalDns1, internalDns2, checkForDuplicates, null, allocationStateStr, ip6Dns1, ip6Dns2);// not allowing updating
        // domain associated with
        // a zone, once created

        zone.setName(zoneName);
        zone.setDns1(dns1);
        zone.setDns2(dns2);
        zone.setIp6Dns1(ip6Dns1);
        zone.setIp6Dns2(ip6Dns2);
        zone.setInternalDns1(internalDns1);
        zone.setInternalDns2(internalDns2);
        zone.setGuestNetworkCidr(guestCidr);
        zone.setSortKey(sortKey);
        if (localStorageEnabled != null) {
            zone.setLocalStorageEnabled(localStorageEnabled.booleanValue());
        }

        if (networkDomain != null) {
            if (networkDomain.isEmpty()) {
                zone.setDomain(null);
            } else {
                zone.setDomain(networkDomain);
            }
        }

        Transaction.execute(new TransactionCallbackNoReturn() {
            @Override
            public void doInTransactionWithoutResult(final TransactionStatus status) {
                final Map<String, String> updatedDetails = new HashMap<String, String>();
                _zoneDao.loadDetails(zone);
                if (zone.getDetails() != null) {
                    updatedDetails.putAll(zone.getDetails());
                }
                updatedDetails.putAll(newDetails);
                zone.setDetails(updatedDetails);

                if (allocationStateStr != null && !allocationStateStr.isEmpty()) {
                    final Grouping.AllocationState allocationState = Grouping.AllocationState.valueOf(allocationStateStr);

                    if (allocationState == Grouping.AllocationState.Enabled) {
                        // check if zone has necessary trafficTypes before enabling
                        try {
                            PhysicalNetwork mgmtPhyNetwork;
                            // zone should have a physical network with management
                            // traffiType
                            mgmtPhyNetwork = _networkModel.getDefaultPhysicalNetworkByZoneAndTrafficType(zoneId, TrafficType.Management);
                            if (NetworkType.Advanced == zone.getNetworkType() && !zone.isSecurityGroupEnabled()) {
                                // advanced zone without SG should have a physical
                                // network with public Thpe
                                _networkModel.getDefaultPhysicalNetworkByZoneAndTrafficType(zoneId, TrafficType.Public);
                            }

                            try {
                                _networkModel.getDefaultPhysicalNetworkByZoneAndTrafficType(zoneId, TrafficType.Storage);
                            } catch (final InvalidParameterValueException noStorage) {
                                final PhysicalNetworkTrafficTypeVO mgmtTraffic = _trafficTypeDao.findBy(mgmtPhyNetwork.getId(), TrafficType.Management);
                                _networkSvc.addTrafficTypeToPhysicalNetwork(mgmtPhyNetwork.getId(), TrafficType.Storage.toString(), "vlan", mgmtTraffic.getXenNetworkLabel(),
                                        mgmtTraffic.getKvmNetworkLabel(), mgmtTraffic.getVmwareNetworkLabel(), mgmtTraffic.getSimulatorNetworkLabel(), mgmtTraffic.getVlan(),
                                        mgmtTraffic.getHypervNetworkLabel(), mgmtTraffic.getOvm3NetworkLabel());
                                s_logger.info("No storage traffic type was specified by admin, create default storage traffic on physical network " + mgmtPhyNetwork.getId()
                                        + " with same configure of management traffic type");
                            }
                        } catch (final InvalidParameterValueException ex) {
                            throw new InvalidParameterValueException("Cannot enable this Zone since: " + ex.getMessage());
                        }
                    }
                    zone.setAllocationState(allocationState);
                }

                if (dhcpProvider != null) {
                    zone.setDhcpProvider(dhcpProvider);
                }

                // update a private zone to public; not vice versa
                if (isPublic != null && isPublic) {
                    zone.setDomainId(null);
                    zone.setDomain(null);

                    // release the dedication for this zone
                    final DedicatedResourceVO resource = _dedicatedDao.findByZoneId(zoneId);
                    Long resourceId = null;
                    if (resource != null) {
                        resourceId = resource.getId();
                        if (!_dedicatedDao.remove(resourceId)) {
                            throw new CloudRuntimeException("Failed to delete dedicated Zone Resource " + resourceId);
                        }
                        // find the group associated and check if there are any more
                        // resources under that group
                        final List<DedicatedResourceVO> resourcesInGroup = _dedicatedDao.listByAffinityGroupId(resource.getAffinityGroupId());
                        if (resourcesInGroup.isEmpty()) {
                            // delete the group
                            _affinityGroupService.deleteAffinityGroup(resource.getAffinityGroupId(), null, null, null, null);
                        }
                    }
                }

                if (!_zoneDao.update(zoneId, zone)) {
                    throw new CloudRuntimeException("Failed to edit zone. Please contact Cloud Support.");
                }
            }
        });

        return zone;
    }

    @Override
    @DB
    public DataCenterVO createZone(final long userId, final String zoneName, final String dns1, final String dns2, final String internalDns1, final String internalDns2, final String guestCidr, final String domain,
            final Long domainId, final NetworkType zoneType, final String allocationStateStr, final String networkDomain, final boolean isSecurityGroupEnabled, final boolean isLocalStorageEnabled,
            final String ip6Dns1, final String ip6Dns2) {

        // checking the following params outside checkzoneparams method as we do
        // not use these params for updatezone
        // hence the method below is generic to check for common params
        if (guestCidr != null && !NetUtils.validateGuestCidr(guestCidr)) {
            throw new InvalidParameterValueException("Please enter a valid guest cidr");
        }

        // Validate network domain
        if (networkDomain != null) {
            if (!NetUtils.verifyDomainName(networkDomain)) {
                throw new InvalidParameterValueException(
                        "Invalid network domain. Total length shouldn't exceed 190 chars. Each domain label must be between 1 and 63 characters long, can contain ASCII letters 'a' through 'z', the digits '0' through '9', "
                                + "and the hyphen ('-'); can't start or end with \"-\"");
            }
        }

        checkZoneParameters(zoneName, dns1, dns2, internalDns1, internalDns2, true, domainId, allocationStateStr, ip6Dns1, ip6Dns2);

        final byte[] bytes = (zoneName + System.currentTimeMillis()).getBytes();
        final String zoneToken = UUID.nameUUIDFromBytes(bytes).toString();

        // Create the new zone in the database
        final DataCenterVO zoneFinal = new DataCenterVO(zoneName, null, dns1, dns2, internalDns1, internalDns2, guestCidr, domain, domainId, zoneType, zoneToken, networkDomain,
                isSecurityGroupEnabled, isLocalStorageEnabled, ip6Dns1, ip6Dns2);
        if (allocationStateStr != null && !allocationStateStr.isEmpty()) {
            final Grouping.AllocationState allocationState = Grouping.AllocationState.valueOf(allocationStateStr);
            zoneFinal.setAllocationState(allocationState);
        } else {
            // Zone will be disabled since 3.0. Admin should enable it after
            // physical network and providers setup.
            zoneFinal.setAllocationState(Grouping.AllocationState.Disabled);
        }

        return Transaction.execute(new TransactionCallback<DataCenterVO>() {
            @Override
            public DataCenterVO doInTransaction(final TransactionStatus status) {
                final DataCenterVO zone = _zoneDao.persist(zoneFinal);
                CallContext.current().putContextParameter(DataCenter.class, zone.getUuid());
                if (domainId != null) {
                    // zone is explicitly dedicated to this domain
                    // create affinity group associated and dedicate the zone.
                    final AffinityGroup group = createDedicatedAffinityGroup(null, domainId, null);
                    final DedicatedResourceVO dedicatedResource = new DedicatedResourceVO(zone.getId(), null, null, null, domainId, null, group.getId());
                    _dedicatedDao.persist(dedicatedResource);
                }

                // Create default system networks
                createDefaultSystemNetworks(zone.getId());

                return zone;
            }
        });
    }

    private AffinityGroup createDedicatedAffinityGroup(String affinityGroupName, final Long domainId, final Long accountId) {
        if (affinityGroupName == null) {
            // default to a groupname with account/domain information
            affinityGroupName = "ZoneDedicatedGrp-domain-" + domainId + (accountId != null ? "-acct-" + accountId : "");
        }

        AffinityGroup group = null;
        String accountName = null;

        if (accountId != null) {
            final AccountVO account = _accountDao.findById(accountId);
            accountName = account.getAccountName();

            group = _affinityGroupDao.findByAccountAndName(accountId, affinityGroupName);
            if (group != null) {
                return group;
            }
        } else {
            // domain level group
            group = _affinityGroupDao.findDomainLevelGroupByName(domainId, affinityGroupName);
            if (group != null) {
                return group;
            }
        }

        group = _affinityGroupService.createAffinityGroup(accountName, null, domainId, affinityGroupName, "ExplicitDedication", "dedicated resources group");

        return group;

    }

    @Override
    public void createDefaultSystemNetworks(final long zoneId) throws ConcurrentOperationException {
        final DataCenterVO zone = _zoneDao.findById(zoneId);
        final String networkDomain = null;
        // Create public, management, control and storage networks as a part of
        // the zone creation
        if (zone != null) {
            final List<NetworkOfferingVO> ntwkOff = _networkOfferingDao.listSystemNetworkOfferings();

            for (final NetworkOfferingVO offering : ntwkOff) {
                final DataCenterDeployment plan = new DataCenterDeployment(zone.getId(), null, null, null, null, null);
                final NetworkVO userNetwork = new NetworkVO();

                final Account systemAccount = _accountDao.findById(Account.ACCOUNT_ID_SYSTEM);

                BroadcastDomainType broadcastDomainType = null;
                if (offering.getTrafficType() == TrafficType.Management) {
                    broadcastDomainType = BroadcastDomainType.Native;
                } else if (offering.getTrafficType() == TrafficType.Control) {
                    broadcastDomainType = BroadcastDomainType.LinkLocal;
                } else if (offering.getTrafficType() == TrafficType.Public) {
                    if (zone.getNetworkType() == NetworkType.Advanced && !zone.isSecurityGroupEnabled() || zone.getNetworkType() == NetworkType.Basic) {
                        broadcastDomainType = BroadcastDomainType.Vlan;
                    } else {
                        continue; // so broadcastDomainType remains null! why have None/Undecided/UnKnown?
                    }
                } else if (offering.getTrafficType() == TrafficType.Guest) {
                    continue;
                }

                userNetwork.setBroadcastDomainType(broadcastDomainType);
                userNetwork.setNetworkDomain(networkDomain);
                _networkMgr.setupNetwork(systemAccount, offering, userNetwork, plan, null, null, false, Domain.ROOT_DOMAIN, null, null, null, true);
            }
        }
    }

    @Override
    @ActionEvent(eventType = EventTypes.EVENT_ZONE_CREATE, eventDescription = "creating zone", async = false)
    public DataCenter createZone(final CreateZoneCmd cmd) {
        // grab parameters from the command
        final Long userId = CallContext.current().getCallingUserId();
        final String zoneName = cmd.getZoneName();
        final String dns1 = cmd.getDns1();
        final String dns2 = cmd.getDns2();
        final String ip6Dns1 = cmd.getIp6Dns1();
        final String ip6Dns2 = cmd.getIp6Dns2();
        final String internalDns1 = cmd.getInternalDns1();
        final String internalDns2 = cmd.getInternalDns2();
        final String guestCidr = cmd.getGuestCidrAddress();
        final Long domainId = cmd.getDomainId();
        final String type = cmd.getNetworkType();
        Boolean isBasic = false;
        String allocationState = cmd.getAllocationState();
        final String networkDomain = cmd.getDomain();
        boolean isSecurityGroupEnabled = cmd.getSecuritygroupenabled();
        final boolean isLocalStorageEnabled = cmd.getLocalStorageEnabled();

        if (allocationState == null) {
            allocationState = Grouping.AllocationState.Disabled.toString();
        }

        if (!type.equalsIgnoreCase(NetworkType.Basic.toString()) && !type.equalsIgnoreCase(NetworkType.Advanced.toString())) {
            throw new InvalidParameterValueException("Invalid zone type; only Advanced and Basic values are supported");
        } else if (type.equalsIgnoreCase(NetworkType.Basic.toString())) {
            isBasic = true;
        }

        final NetworkType zoneType = isBasic ? NetworkType.Basic : NetworkType.Advanced;

        // error out when the parameter specified for Basic zone
        if (zoneType == NetworkType.Basic && guestCidr != null) {
            throw new InvalidParameterValueException("guestCidrAddress parameter is not supported for Basic zone");
        }

        DomainVO domainVO = null;

        if (domainId != null) {
            domainVO = _domainDao.findById(domainId);
        }

        if (zoneType == NetworkType.Basic) {
            isSecurityGroupEnabled = true;
        }

        return createZone(userId, zoneName, dns1, dns2, internalDns1, internalDns2, guestCidr, domainVO != null ? domainVO.getName() : null, domainId, zoneType, allocationState,
                networkDomain, isSecurityGroupEnabled, isLocalStorageEnabled, ip6Dns1, ip6Dns2);
    }

    @Override
    @ActionEvent(eventType = EventTypes.EVENT_SERVICE_OFFERING_CREATE, eventDescription = "creating service offering")
    public ServiceOffering createServiceOffering(final CreateServiceOfferingCmd cmd) {
        final Long userId = CallContext.current().getCallingUserId();
        final Map<String, String> details = cmd.getDetails();
        final String offeringName = cmd.getServiceOfferingName();

        final String name = cmd.getServiceOfferingName();
        if (name == null || name.length() == 0) {
            throw new InvalidParameterValueException("Failed to create service offering: specify the name that has non-zero length");
        }

        final String displayText = cmd.getDisplayText();
        if (displayText == null || displayText.length() == 0) {
            throw new InvalidParameterValueException("Failed to create service offering " + name + ": specify the display text that has non-zero length");
        }

        final Integer cpuNumber = cmd.getCpuNumber();
        final Integer cpuSpeed = cmd.getCpuSpeed();
        final Integer memory = cmd.getMemory();

        // Optional Custom Parameters
        Integer maxCPU = cmd.getMaxCPUs();
        Integer minCPU = cmd.getMinCPUs();
        Integer maxMemory = cmd.getMaxMemory();
        Integer minMemory = cmd.getMinMemory();

        // Check if service offering is Custom,
        // If Customized, the following conditions must hold
        // 1. cpuNumber, cpuSpeed and memory should be all null
        // 2. minCPU, maxCPU, minMemory and maxMemory should all be null or all specified
        boolean isCustomized = cmd.isCustomized();
        if (isCustomized) {
            // validate specs
            //restricting the createserviceoffering to allow setting all or none of the dynamic parameters to null
            if (cpuNumber != null || memory != null) {
                throw new InvalidParameterValueException("For creating a custom compute offering cpu and memory all should be null");
            }
            // if any of them is null, then all of them shoull be null
            if (maxCPU == null || minCPU == null || maxMemory == null || minMemory == null || cpuSpeed == null) {
                if (maxCPU != null || minCPU != null || maxMemory != null || minMemory != null || cpuSpeed != null) {
                    throw new InvalidParameterValueException("For creating a custom compute offering min/max cpu and min/max memory/cpu speed should all be null or all specified");
                }
            } else {
                if (cpuSpeed.intValue() < 0 || cpuSpeed.longValue() > Integer.MAX_VALUE) {
                    throw new InvalidParameterValueException("Failed to create service offering " + offeringName + ": specify the cpu speed value between 1 and " + Integer.MAX_VALUE);
                }
                if ((maxCPU <= 0 || maxCPU.longValue() > Integer.MAX_VALUE) || (minCPU <= 0 || minCPU.longValue() > Integer.MAX_VALUE )  ) {
                    throw new InvalidParameterValueException("Failed to create service offering " + offeringName + ": specify the minimum or minimum cpu number value between 1 and " + Integer.MAX_VALUE);
                }
                if (minMemory < 32 || (minMemory.longValue() > Integer.MAX_VALUE) || (maxMemory.longValue() > Integer.MAX_VALUE)) {
                    throw new InvalidParameterValueException("Failed to create service offering " + offeringName + ": specify the memory value between 32 and " + Integer.MAX_VALUE + " MB");
                }
                // Persist min/max CPU and Memory parameters in the service_offering_details table
                details.put(ApiConstants.MIN_MEMORY, minMemory.toString());
                details.put(ApiConstants.MAX_MEMORY, maxMemory.toString());
                details.put(ApiConstants.MIN_CPU_NUMBER, minCPU.toString());
                details.put(ApiConstants.MAX_CPU_NUMBER, maxCPU.toString());
            }
        } else {
            Integer maxCPUCores = VM_SERVICE_OFFERING_MAX_CPU_CORES.value() == 0 ? Integer.MAX_VALUE: VM_SERVICE_OFFERING_MAX_CPU_CORES.value();
            Integer maxRAMSize = VM_SERVICE_OFFERING_MAX_RAM_SIZE.value() == 0 ? Integer.MAX_VALUE: VM_SERVICE_OFFERING_MAX_RAM_SIZE.value();
            if (cpuNumber != null && (cpuNumber.intValue() <= 0 || cpuNumber.longValue() > maxCPUCores)) {
                throw new InvalidParameterValueException("Failed to create service offering " + offeringName + ": specify the cpu number value between 1 and " + maxCPUCores);
            }
            if (cpuSpeed == null || (cpuSpeed.intValue() < 0 || cpuSpeed.longValue() > Integer.MAX_VALUE)) {
                throw new InvalidParameterValueException("Failed to create service offering " + offeringName + ": specify the cpu speed value between 0 and " + Integer.MAX_VALUE);
            }
            if (memory != null && (memory.intValue() < 32 || memory.longValue() > maxRAMSize)) {
                throw new InvalidParameterValueException("Failed to create service offering " + offeringName + ": specify the memory value between 32 and " + maxRAMSize + " MB");
            }
        }

        // check if valid domain
        if (CollectionUtils.isNotEmpty(cmd.getDomainIds())) {
            for (final Long domainId: cmd.getDomainIds()) {
                if (_domainDao.findById(domainId) == null) {
                    throw new InvalidParameterValueException("Please specify a valid domain id");
                }
            }
        }

        // check if valid zone
        if (CollectionUtils.isNotEmpty(cmd.getZoneIds())) {
            for (Long zoneId : cmd.getZoneIds()) {
                if (_zoneDao.findById(zoneId) == null)
                    throw new InvalidParameterValueException("Please specify a valid zone id");
            }
        }

        // check if cache_mode parameter is valid
        validateCacheMode(cmd.getCacheMode());

        final Boolean offerHA = cmd.isOfferHa();

        boolean localStorageRequired = false;
        final String storageType = cmd.getStorageType();
        if (storageType != null) {
            if (storageType.equalsIgnoreCase(ServiceOffering.StorageType.local.toString())) {
                if(offerHA) {
                    throw new InvalidParameterValueException("HA offering with local storage is not supported. ");
                }
                localStorageRequired = true;
            } else if (!storageType.equalsIgnoreCase(ServiceOffering.StorageType.shared.toString())) {
                throw new InvalidParameterValueException("Invalid storage type " + storageType + " specified, valid types are: 'local' and 'shared'");
            }
        }

        final Boolean limitCpuUse = cmd.isLimitCpuUse();
        final Boolean volatileVm = cmd.isVolatileVm();

        final String vmTypeString = cmd.getSystemVmType();
        VirtualMachine.Type vmType = null;
        boolean allowNetworkRate = false;

        Boolean isCustomizedIops;

        if (cmd.isSystem()) {
            if (vmTypeString == null || VirtualMachine.Type.DomainRouter.toString().toLowerCase().equals(vmTypeString)) {
                vmType = VirtualMachine.Type.DomainRouter;
                allowNetworkRate = true;
            } else if (VirtualMachine.Type.ConsoleProxy.toString().toLowerCase().equals(vmTypeString)) {
                vmType = VirtualMachine.Type.ConsoleProxy;
            } else if (VirtualMachine.Type.SecondaryStorageVm.toString().toLowerCase().equals(vmTypeString)) {
                vmType = VirtualMachine.Type.SecondaryStorageVm;
            } else if (VirtualMachine.Type.InternalLoadBalancerVm.toString().toLowerCase().equals(vmTypeString)) {
                vmType = VirtualMachine.Type.InternalLoadBalancerVm;
            } else {
                throw new InvalidParameterValueException("Invalid systemVmType. Supported types are: " + VirtualMachine.Type.DomainRouter + ", " + VirtualMachine.Type.ConsoleProxy
                        + ", " + VirtualMachine.Type.SecondaryStorageVm);
            }

            if (cmd.isCustomizedIops() != null) {
                throw new InvalidParameterValueException("Customized IOPS is not a valid parameter for a system VM.");
            }

            isCustomizedIops = false;

            if (cmd.getHypervisorSnapshotReserve() != null) {
                throw new InvalidParameterValueException("Hypervisor snapshot reserve is not a valid parameter for a system VM.");
            }
        } else {
            allowNetworkRate = true;
            isCustomizedIops = cmd.isCustomizedIops();
        }

        if (cmd.getNetworkRate() != null) {
            if(!allowNetworkRate) {
                throw new InvalidParameterValueException("Network rate can be specified only for non-System offering and system offerings having \"domainrouter\" systemvmtype");
            }
            if(cmd.getNetworkRate().intValue() < 0) {
                throw new InvalidParameterValueException("Failed to create service offering " + name + ": specify the network rate value more than 0");
            }
        }

        if (cmd.getDeploymentPlanner() != null) {
            final List<String> planners = _mgr.listDeploymentPlanners();
            if (planners != null && !planners.isEmpty()) {
                if (!planners.contains(cmd.getDeploymentPlanner())) {
                    throw new InvalidParameterValueException("Invalid name for Deployment Planner specified, please use listDeploymentPlanners to get the valid set");
                }
            } else {
                throw new InvalidParameterValueException("No deployment planners found");
            }
        }

        final Long storagePolicyId = cmd.getStoragePolicy();
        if (storagePolicyId != null) {
            if (vsphereStoragePolicyDao.findById(storagePolicyId) == null) {
                throw new InvalidParameterValueException("Please specify a valid vSphere storage policy id");
            }
        }

        final Long diskOfferingId = cmd.getDiskOfferingId();
        if (diskOfferingId != null) {
            DiskOfferingVO diskOffering = _diskOfferingDao.findById(diskOfferingId);
            if ((diskOffering == null) || diskOffering.isComputeOnly()) {
                throw new InvalidParameterValueException("Please specify a valid disk offering.");
            }
        }

        return createServiceOffering(userId, cmd.isSystem(), vmType, cmd.getServiceOfferingName(), cpuNumber, memory, cpuSpeed, cmd.getDisplayText(),
                cmd.getProvisioningType(), localStorageRequired, offerHA, limitCpuUse, volatileVm, cmd.getTags(), cmd.getDomainIds(), cmd.getZoneIds(), cmd.getHostTag(),
                cmd.getNetworkRate(), cmd.getDeploymentPlanner(), details, cmd.getRootDiskSize(), isCustomizedIops, cmd.getMinIops(), cmd.getMaxIops(),
                cmd.getBytesReadRate(), cmd.getBytesReadRateMax(), cmd.getBytesReadRateMaxLength(),
                cmd.getBytesWriteRate(), cmd.getBytesWriteRateMax(), cmd.getBytesWriteRateMaxLength(),
                cmd.getIopsReadRate(), cmd.getIopsReadRateMax(), cmd.getIopsReadRateMaxLength(),
                cmd.getIopsWriteRate(), cmd.getIopsWriteRateMax(), cmd.getIopsWriteRateMaxLength(),
                cmd.getHypervisorSnapshotReserve(), cmd.getCacheMode(), storagePolicyId, cmd.getDynamicScalingEnabled(), diskOfferingId, cmd.getDiskOfferingStrictness(), cmd.isCustomized());
    }

    protected ServiceOfferingVO createServiceOffering(final long userId, final boolean isSystem, final VirtualMachine.Type vmType,
            final String name, final Integer cpu, final Integer ramSize, final Integer speed, final String displayText, final String provisioningType, final boolean localStorageRequired,
            final boolean offerHA, final boolean limitResourceUse, final boolean volatileVm, String tags, final List<Long> domainIds, List<Long> zoneIds, final String hostTag,
            final Integer networkRate, final String deploymentPlanner, final Map<String, String> details, Long rootDiskSizeInGiB, final Boolean isCustomizedIops, Long minIops, Long maxIops,
            Long bytesReadRate, Long bytesReadRateMax, Long bytesReadRateMaxLength,
            Long bytesWriteRate, Long bytesWriteRateMax, Long bytesWriteRateMaxLength,
            Long iopsReadRate, Long iopsReadRateMax, Long iopsReadRateMaxLength,
            Long iopsWriteRate, Long iopsWriteRateMax, Long iopsWriteRateMaxLength,
            final Integer hypervisorSnapshotReserve, String cacheMode, final Long storagePolicyID, final boolean dynamicScalingEnabled, final Long diskOfferingId, final boolean diskOfferingStrictness, final boolean isCustomized) {
        // Filter child domains when both parent and child domains are present
        List<Long> filteredDomainIds = filterChildSubDomains(domainIds);

        // Check if user exists in the system
        final User user = _userDao.findById(userId);
        if (user == null || user.getRemoved() != null) {
            throw new InvalidParameterValueException("Unable to find active user by id " + userId);
        }
        final Account account = _accountDao.findById(user.getAccountId());
        if (account.getType() == Account.ACCOUNT_TYPE_DOMAIN_ADMIN) {
            if (filteredDomainIds.isEmpty()) {
                throw new InvalidParameterValueException(String.format("Unable to create public service offering by admin: %s because it is domain-admin", user.getUuid()));
            }
            if (tags != null || hostTag != null) {
                throw new InvalidParameterValueException(String.format("Unable to create service offering with storage tags or host tags by admin: %s because it is domain-admin", user.getUuid()));
            }
            for (Long domainId : filteredDomainIds) {
                if (!_domainDao.isChildDomain(account.getDomainId(), domainId)) {
                    throw new InvalidParameterValueException(String.format("Unable to create service offering by another domain-admin: %s for domain: %s", user.getUuid(), _entityMgr.findById(Domain.class, domainId).getUuid()));
                }
            }
        } else if (account.getType() != Account.ACCOUNT_TYPE_ADMIN) {
            throw new InvalidParameterValueException(String.format("Unable to create service offering by user: %s because it is not root-admin or domain-admin", user.getUuid()));
        }

        final ProvisioningType typedProvisioningType = ProvisioningType.getProvisioningType(provisioningType);

        tags = com.cloud.utils.StringUtils.cleanupTags(tags);

<<<<<<< HEAD
        ServiceOfferingVO serviceOffering = new ServiceOfferingVO(name, cpu, ramSize, speed, networkRate, null, offerHA,
                limitResourceUse, volatileVm, displayText, isSystem, vmType,
                hostTag, deploymentPlanner, dynamicScalingEnabled, isCustomized);
=======
                if (minIops > maxIops) {
                    throw new InvalidParameterValueException("The min IOPS must be less than or equal to the max IOPS.");
                }
            }
        }

        if (rootDiskSizeInGiB != null && rootDiskSizeInGiB <= 0L) {
            throw new InvalidParameterValueException(String.format("The Root disk size is of %s GB but it must be greater than 0.", rootDiskSizeInGiB));
        } else if (rootDiskSizeInGiB != null) {
            long maxVolumeSizeInGb = VolumeOrchestrationService.MaxVolumeSize.value();
            if (rootDiskSizeInGiB > maxVolumeSizeInGb) {
                throw new InvalidParameterValueException(String.format("The maximum size for a disk is %d GB.", maxVolumeSizeInGb));
            }
            long rootDiskSizeInBytes = rootDiskSizeInGiB * GiB_TO_BYTES;
            offering.setDiskSize(rootDiskSizeInBytes);
        }

        offering.setCustomizedIops(isCustomizedIops);
        offering.setMinIops(minIops);
        offering.setMaxIops(maxIops);

        setBytesRate(offering, bytesReadRate, bytesReadRateMax, bytesReadRateMaxLength, bytesWriteRate, bytesWriteRateMax, bytesWriteRateMaxLength);
        setIopsRate(offering, iopsReadRate, iopsReadRateMax, iopsReadRateMaxLength, iopsWriteRate, iopsWriteRateMax, iopsWriteRateMaxLength);

        if(cacheMode != null) {
            offering.setCacheMode(DiskOffering.DiskCacheMode.valueOf(cacheMode.toUpperCase()));
        }

        if (hypervisorSnapshotReserve != null && hypervisorSnapshotReserve < 0) {
            throw new InvalidParameterValueException("If provided, Hypervisor Snapshot Reserve must be greater than or equal to 0.");
        }

        offering.setHypervisorSnapshotReserve(hypervisorSnapshotReserve);
>>>>>>> da56a2a8

        List<ServiceOfferingDetailsVO> detailsVO = new ArrayList<ServiceOfferingDetailsVO>();
        if (details != null) {
            // To have correct input, either both gpu card name and VGPU type should be passed or nothing should be passed.
            // Use XOR condition to verify that.
            final boolean entry1 = details.containsKey(GPU.Keys.pciDevice.toString());
            final boolean entry2 = details.containsKey(GPU.Keys.vgpuType.toString());
            if ((entry1 || entry2) && !(entry1 && entry2)) {
                throw new InvalidParameterValueException("Please specify the pciDevice and vgpuType correctly.");
            }
            for (final Entry<String, String> detailEntry : details.entrySet()) {
                String detailEntryValue = detailEntry.getValue();
                if (detailEntry.getKey().equals(GPU.Keys.pciDevice.toString())) {
                    if (detailEntryValue == null) {
                        throw new InvalidParameterValueException("Please specify a GPU Card.");
                    }
                }
                if (detailEntry.getKey().equals(GPU.Keys.vgpuType.toString())) {
                    if (detailEntryValue == null) {
                        throw new InvalidParameterValueException("vGPUType value cannot be null");
                    }
                }
                if (detailEntry.getKey().startsWith(ApiConstants.EXTRA_CONFIG)) {
                    try {
                        detailEntryValue = URLDecoder.decode(detailEntry.getValue(), "UTF-8");
                    } catch (UnsupportedEncodingException | IllegalArgumentException e) {
                        s_logger.error("Cannot decode extra configuration value for key: " + detailEntry.getKey() + ", skipping it");
                        continue;
                    }
                }
                if (detailEntry.getKey().equalsIgnoreCase(Volume.BANDWIDTH_LIMIT_IN_MBPS) || detailEntry.getKey().equalsIgnoreCase(Volume.IOPS_LIMIT)) {
                    // Add in disk offering details
                    continue;
                }
                detailsVO.add(new ServiceOfferingDetailsVO(serviceOffering.getId(), detailEntry.getKey(), detailEntryValue, true));
            }
        }

        if (storagePolicyID != null) {
            detailsVO.add(new ServiceOfferingDetailsVO(serviceOffering.getId(), ApiConstants.STORAGE_POLICY, String.valueOf(storagePolicyID), false));
        }

        serviceOffering.setDiskOfferingStrictness(diskOfferingStrictness);

        DiskOfferingVO diskOffering = null;
        if (diskOfferingId == null) {
            diskOffering = createDiskOfferingInternal(userId, isSystem, vmType,
                    name, cpu, ramSize, speed, displayText, typedProvisioningType, localStorageRequired,
                    offerHA, limitResourceUse, volatileVm, tags, domainIds, zoneIds, hostTag,
                    networkRate, deploymentPlanner, details, rootDiskSizeInGiB, isCustomizedIops, minIops, maxIops,
                    bytesReadRate, bytesReadRateMax, bytesReadRateMaxLength,
                    bytesWriteRate, bytesWriteRateMax, bytesWriteRateMaxLength,
                    iopsReadRate, iopsReadRateMax, iopsReadRateMaxLength,
                    iopsWriteRate, iopsWriteRateMax, iopsWriteRateMaxLength,
                    hypervisorSnapshotReserve, cacheMode, storagePolicyID);
        } else {
            diskOffering = _diskOfferingDao.findById(diskOfferingId);
        }
        if (diskOffering != null) {
            serviceOffering.setDiskOfferingId(diskOffering.getId());
        } else {
            return null;
        }

        if ((serviceOffering = _serviceOfferingDao.persist(serviceOffering)) != null) {
            for (Long domainId : filteredDomainIds) {
                detailsVO.add(new ServiceOfferingDetailsVO(serviceOffering.getId(), ApiConstants.DOMAIN_ID, String.valueOf(domainId), false));
            }
            if (CollectionUtils.isNotEmpty(zoneIds)) {
                for (Long zoneId : zoneIds) {
                    detailsVO.add(new ServiceOfferingDetailsVO(serviceOffering.getId(), ApiConstants.ZONE_ID, String.valueOf(zoneId), false));
                }
            }
            if (CollectionUtils.isNotEmpty(detailsVO)) {
                for (ServiceOfferingDetailsVO detail : detailsVO) {
                    detail.setResourceId(serviceOffering.getId());
                }
                _serviceOfferingDetailsDao.saveDetails(detailsVO);
            }

            CallContext.current().setEventDetails("Service offering id=" + serviceOffering.getId());
            return serviceOffering;
        } else {
            return null;
        }
    }

    private DiskOfferingVO createDiskOfferingInternal(final long userId, final boolean isSystem, final VirtualMachine.Type vmType,
                                                      final String name, final Integer cpu, final Integer ramSize, final Integer speed, final String displayText, final ProvisioningType typedProvisioningType, final boolean localStorageRequired,
                                                      final boolean offerHA, final boolean limitResourceUse, final boolean volatileVm, String tags, final List<Long> domainIds, List<Long> zoneIds, final String hostTag,
                                                      final Integer networkRate, final String deploymentPlanner, final Map<String, String> details, Long rootDiskSizeInGiB, final Boolean isCustomizedIops, Long minIops, Long maxIops,
                                                      Long bytesReadRate, Long bytesReadRateMax, Long bytesReadRateMaxLength,
                                                      Long bytesWriteRate, Long bytesWriteRateMax, Long bytesWriteRateMaxLength,
                                                      Long iopsReadRate, Long iopsReadRateMax, Long iopsReadRateMaxLength,
                                                      Long iopsWriteRate, Long iopsWriteRateMax, Long iopsWriteRateMaxLength,
                                                      final Integer hypervisorSnapshotReserve, String cacheMode, final Long storagePolicyID) {

        DiskOfferingVO diskOffering = new DiskOfferingVO(name, displayText, typedProvisioningType, false, tags, false, localStorageRequired, false);

        if (Boolean.TRUE.equals(isCustomizedIops) || isCustomizedIops == null) {
            minIops = null;
            maxIops = null;
        } else {
            if (minIops == null && maxIops == null) {
                minIops = 0L;
                maxIops = 0L;
            } else {
                if (minIops == null || minIops <= 0) {
                    throw new InvalidParameterValueException("The min IOPS must be greater than 0.");
                }

                if (maxIops == null) {
                    maxIops = 0L;
                }

                if (minIops > maxIops) {
                    throw new InvalidParameterValueException("The min IOPS must be less than or equal to the max IOPS.");
                }
            }
        }

        if (rootDiskSizeInGiB != null && rootDiskSizeInGiB <= 0L) {
            throw new InvalidParameterValueException(String.format("The Root disk size is of %s GB but it must be greater than 0.", rootDiskSizeInGiB));
        } else if (rootDiskSizeInGiB != null) {
            long rootDiskSizeInBytes = rootDiskSizeInGiB * GiB_TO_BYTES;
            diskOffering.setDiskSize(rootDiskSizeInBytes);
        }

        diskOffering.setCustomizedIops(isCustomizedIops);
        diskOffering.setMinIops(minIops);
        diskOffering.setMaxIops(maxIops);

        setBytesRate(diskOffering, bytesReadRate, bytesReadRateMax, bytesReadRateMaxLength, bytesWriteRate, bytesWriteRateMax, bytesWriteRateMaxLength);
        setIopsRate(diskOffering, iopsReadRate, iopsReadRateMax, iopsReadRateMaxLength, iopsWriteRate, iopsWriteRateMax, iopsWriteRateMaxLength);

        if(cacheMode != null) {
            diskOffering.setCacheMode(DiskOffering.DiskCacheMode.valueOf(cacheMode.toUpperCase()));
        }

        if (hypervisorSnapshotReserve != null && hypervisorSnapshotReserve < 0) {
            throw new InvalidParameterValueException("If provided, Hypervisor Snapshot Reserve must be greater than or equal to 0.");
        }

        diskOffering.setHypervisorSnapshotReserve(hypervisorSnapshotReserve);

        if ((diskOffering = _diskOfferingDao.persist(diskOffering)) != null) {
            if (details != null && !details.isEmpty()) {
                List<DiskOfferingDetailVO> diskDetailsVO = new ArrayList<DiskOfferingDetailVO>();
                // Support disk offering details for below parameters
                if (details.containsKey(Volume.BANDWIDTH_LIMIT_IN_MBPS)) {
                    diskDetailsVO.add(new DiskOfferingDetailVO(diskOffering.getId(), Volume.BANDWIDTH_LIMIT_IN_MBPS, details.get(Volume.BANDWIDTH_LIMIT_IN_MBPS), false));
                }
                if (details.containsKey(Volume.IOPS_LIMIT)) {
                    diskDetailsVO.add(new DiskOfferingDetailVO(diskOffering.getId(), Volume.IOPS_LIMIT, details.get(Volume.IOPS_LIMIT), false));
                }
                if (!diskDetailsVO.isEmpty()) {
                    diskOfferingDetailsDao.saveDetails(diskDetailsVO);
                }
            }
        } else {
            return null;
        }

        return diskOffering;
    }
    private void setIopsRate(DiskOffering offering, Long iopsReadRate, Long iopsReadRateMax, Long iopsReadRateMaxLength, Long iopsWriteRate, Long iopsWriteRateMax, Long iopsWriteRateMaxLength) {
        if (iopsReadRate != null && iopsReadRate > 0) {
            offering.setIopsReadRate(iopsReadRate);
        }
        if (iopsReadRateMax != null && iopsReadRateMax > 0) {
            offering.setIopsReadRateMax(iopsReadRateMax);
        }
        if (iopsReadRateMaxLength != null && iopsReadRateMaxLength > 0) {
            offering.setIopsReadRateMaxLength(iopsReadRateMaxLength);
        }
        if (iopsWriteRate != null && iopsWriteRate > 0) {
            offering.setIopsWriteRate(iopsWriteRate);
        }
        if (iopsWriteRateMax != null && iopsWriteRateMax > 0) {
            offering.setIopsWriteRateMax(iopsWriteRateMax);
        }
        if (iopsWriteRateMaxLength != null && iopsWriteRateMaxLength > 0) {
            offering.setIopsWriteRateMaxLength(iopsWriteRateMaxLength);
        }
    }

    private void setBytesRate(DiskOffering offering, Long bytesReadRate, Long bytesReadRateMax, Long bytesReadRateMaxLength, Long bytesWriteRate, Long bytesWriteRateMax, Long bytesWriteRateMaxLength) {
        if (bytesReadRate != null && bytesReadRate > 0) {
            offering.setBytesReadRate(bytesReadRate);
        }
        if (bytesReadRateMax != null && bytesReadRateMax > 0) {
            offering.setBytesReadRateMax(bytesReadRateMax);
        }
        if (bytesReadRateMaxLength != null && bytesReadRateMaxLength > 0) {
            offering.setBytesReadRateMaxLength(bytesReadRateMaxLength);
        }
        if (bytesWriteRate != null && bytesWriteRate > 0) {
            offering.setBytesWriteRate(bytesWriteRate);
        }
        if (bytesWriteRateMax != null && bytesWriteRateMax > 0) {
            offering.setBytesWriteRateMax(bytesWriteRateMax);
        }
        if (bytesWriteRateMaxLength != null && bytesWriteRateMaxLength > 0) {
            offering.setBytesWriteRateMaxLength(bytesWriteRateMaxLength);
        }
    }

    @Override
    @ActionEvent(eventType = EventTypes.EVENT_SERVICE_OFFERING_EDIT, eventDescription = "updating service offering")
    public ServiceOffering updateServiceOffering(final UpdateServiceOfferingCmd cmd) {
        final String displayText = cmd.getDisplayText();
        final Long id = cmd.getId();
        final String name = cmd.getServiceOfferingName();
        final Integer sortKey = cmd.getSortKey();
        Long userId = CallContext.current().getCallingUserId();
        final List<Long> domainIds = cmd.getDomainIds();
        final List<Long> zoneIds = cmd.getZoneIds();
        String storageTags = cmd.getStorageTags();
        String hostTags = cmd.getHostTags();

        if (userId == null) {
            userId = Long.valueOf(User.UID_SYSTEM);
        }

        // Verify input parameters
        final ServiceOffering offeringHandle = _entityMgr.findById(ServiceOffering.class, id);
        if (offeringHandle == null) {
            throw new InvalidParameterValueException("unable to find service offering " + id);
        }

        List<Long> existingDomainIds = _serviceOfferingDetailsDao.findDomainIds(id);
        Collections.sort(existingDomainIds);

        List<Long> existingZoneIds = _serviceOfferingDetailsDao.findZoneIds(id);
        Collections.sort(existingZoneIds);

        // check if valid domain
        if (CollectionUtils.isNotEmpty(domainIds)) {
            for (final Long domainId: domainIds) {
                if (_domainDao.findById(domainId) == null) {
                    throw new InvalidParameterValueException("Please specify a valid domain id");
                }
            }
        }

        // check if valid zone
        if (CollectionUtils.isNotEmpty(zoneIds)) {
            for (Long zoneId : zoneIds) {
                if (_zoneDao.findById(zoneId) == null)
                    throw new InvalidParameterValueException("Please specify a valid zone id");
            }
        }

        final User user = _userDao.findById(userId);
        if (user == null || user.getRemoved() != null) {
            throw new InvalidParameterValueException("Unable to find active user by id " + userId);
        }
        final Account account = _accountDao.findById(user.getAccountId());

        // Filter child domains when both parent and child domains are present
        List<Long> filteredDomainIds = filterChildSubDomains(domainIds);
        Collections.sort(filteredDomainIds);

        List<Long> filteredZoneIds = new ArrayList<>();
        if (CollectionUtils.isNotEmpty(zoneIds)) {
            filteredZoneIds.addAll(zoneIds);
        }
        Collections.sort(filteredZoneIds);

        if (account.getType() == Account.ACCOUNT_TYPE_DOMAIN_ADMIN) {
            if (!filteredZoneIds.equals(existingZoneIds)) { // Domain-admins cannot update zone(s) for offerings
                throw new InvalidParameterValueException(String.format("Unable to update zone(s) for service offering: %s by admin: %s as it is domain-admin", offeringHandle.getUuid(), user.getUuid()));
            }
            if (existingDomainIds.isEmpty()) {
                throw new InvalidParameterValueException(String.format("Unable to update public service offering: %s by user: %s because it is domain-admin", offeringHandle.getUuid(), user.getUuid()));
            } else {
                if (filteredDomainIds.isEmpty()) {
                    throw new InvalidParameterValueException(String.format("Unable to update service offering: %s to a public offering by user: %s because it is domain-admin", offeringHandle.getUuid(), user.getUuid()));
                }
            }
            List<Long> nonChildDomains = new ArrayList<>();
            for (Long domainId : existingDomainIds) {
                if (!_domainDao.isChildDomain(account.getDomainId(), domainId)) {
                    if (name != null || displayText != null || sortKey != null) { // Domain-admins cannot update name, display text, sort key for offerings with domain which are not child domains for domain-admin
                        throw new InvalidParameterValueException(String.format("Unable to update service offering: %s as it has linked domain(s) which are not child domain for domain-admin: %s", offeringHandle.getUuid(), user.getUuid()));
                    }
                    nonChildDomains.add(domainId);
                }
            }
            for (Long domainId : filteredDomainIds) {
                if (!_domainDao.isChildDomain(account.getDomainId(), domainId)) {
                    Domain domain = _entityMgr.findById(Domain.class, domainId);
                    throw new InvalidParameterValueException(String.format("Unable to update service offering: %s by domain-admin: %s with domain: %3$s which is not a child domain", offeringHandle.getUuid(), user.getUuid(), domain.getUuid()));
                }
            }
            filteredDomainIds.addAll(nonChildDomains); // Final list must include domains which were not child domain for domain-admin but specified for this offering prior to update
        } else if (account.getType() != Account.ACCOUNT_TYPE_ADMIN) {
            throw new InvalidParameterValueException(String.format("Unable to update service offering: %s by id user: %s because it is not root-admin or domain-admin", offeringHandle.getUuid(), user.getUuid()));
        }

        final boolean updateNeeded = name != null || displayText != null || sortKey != null || storageTags != null || hostTags != null;
        final boolean detailsUpdateNeeded = !filteredDomainIds.equals(existingDomainIds) || !filteredZoneIds.equals(existingZoneIds);
        if (!updateNeeded && !detailsUpdateNeeded) {
            return _serviceOfferingDao.findById(id);
        }

        ServiceOfferingVO offering = _serviceOfferingDao.createForUpdate(id);

        if (name != null) {
            offering.setName(name);
        }

        if (displayText != null) {
            offering.setDisplayText(displayText);
        }

        if (sortKey != null) {
            offering.setSortKey(sortKey);
        }

        DiskOfferingVO diskOffering = _diskOfferingDao.findById(offeringHandle.getDiskOfferingId());
        updateOfferingTagsIfIsNotNull(storageTags, diskOffering);
        _diskOfferingDao.update(diskOffering.getId(), diskOffering);

        updateServiceOfferingHostTagsIfNotNull(hostTags, offering);

        if (updateNeeded && !_serviceOfferingDao.update(id, offering)) {
            return null;
        }
        List<ServiceOfferingDetailsVO> detailsVO = new ArrayList<>();
        if(detailsUpdateNeeded) {
            SearchBuilder<ServiceOfferingDetailsVO> sb = _serviceOfferingDetailsDao.createSearchBuilder();
            sb.and("offeringId", sb.entity().getResourceId(), SearchCriteria.Op.EQ);
            sb.and("detailName", sb.entity().getName(), SearchCriteria.Op.EQ);
            sb.done();
            SearchCriteria<ServiceOfferingDetailsVO> sc = sb.create();
            sc.setParameters("offeringId", String.valueOf(id));
            if(!filteredDomainIds.equals(existingDomainIds)) {
                sc.setParameters("detailName", ApiConstants.DOMAIN_ID);
                _serviceOfferingDetailsDao.remove(sc);
                for (Long domainId : filteredDomainIds) {
                    detailsVO.add(new ServiceOfferingDetailsVO(id, ApiConstants.DOMAIN_ID, String.valueOf(domainId), false));
                }
            }
            if(!filteredZoneIds.equals(existingZoneIds)) {
                sc.setParameters("detailName", ApiConstants.ZONE_ID);
                _serviceOfferingDetailsDao.remove(sc);
                for (Long zoneId : filteredZoneIds) {
                    detailsVO.add(new ServiceOfferingDetailsVO(id, ApiConstants.ZONE_ID, String.valueOf(zoneId), false));
                }
            }
        }
        if (!detailsVO.isEmpty()) {
            for (ServiceOfferingDetailsVO detailVO : detailsVO) {
                _serviceOfferingDetailsDao.persist(detailVO);
            }
        }
        offering = _serviceOfferingDao.findById(id);
        CallContext.current().setEventDetails("Service offering id=" + offering.getId());
        return offering;
    }

    @Override
    public List<Long> getServiceOfferingDomains(Long serviceOfferingId) {
        final ServiceOffering offeringHandle = _entityMgr.findById(ServiceOffering.class, serviceOfferingId);
        if (offeringHandle == null) {
            throw new InvalidParameterValueException("Unable to find service offering " + serviceOfferingId);
        }
        return _serviceOfferingDetailsDao.findDomainIds(serviceOfferingId);
    }

    @Override
    public List<Long> getServiceOfferingZones(Long serviceOfferingId) {
        final ServiceOffering offeringHandle = _entityMgr.findById(ServiceOffering.class, serviceOfferingId);
        if (offeringHandle == null) {
            throw new InvalidParameterValueException("Unable to find service offering " + serviceOfferingId);
        }
        return _serviceOfferingDetailsDao.findZoneIds(serviceOfferingId);
    }

    protected DiskOfferingVO createDiskOffering(final Long userId, final List<Long> domainIds, final List<Long> zoneIds, final String name, final String description, final String provisioningType,
                                                final Long numGibibytes, String tags, boolean isCustomized, final boolean localStorageRequired,
                                                final boolean isDisplayOfferingEnabled, final Boolean isCustomizedIops, Long minIops, Long maxIops,
                                                Long bytesReadRate, Long bytesReadRateMax, Long bytesReadRateMaxLength,
                                                Long bytesWriteRate, Long bytesWriteRateMax, Long bytesWriteRateMaxLength,
                                                Long iopsReadRate, Long iopsReadRateMax, Long iopsReadRateMaxLength,
                                                Long iopsWriteRate, Long iopsWriteRateMax, Long iopsWriteRateMaxLength,
                                                final Integer hypervisorSnapshotReserve, String cacheMode, final Map<String, String> details, final Long storagePolicyID, final boolean diskSizeStrictness) {
        long diskSize = 0;// special case for custom disk offerings
        long maxVolumeSizeInGb = VolumeOrchestrationService.MaxVolumeSize.value();
        if (numGibibytes != null && numGibibytes <= 0) {
            throw new InvalidParameterValueException("Please specify a disk size of at least 1 GB.");
        } else if (numGibibytes != null && numGibibytes > maxVolumeSizeInGb) {
            throw new InvalidParameterValueException(String.format("The maximum size for a disk is %d GB.", maxVolumeSizeInGb));
        }
        final ProvisioningType typedProvisioningType = ProvisioningType.getProvisioningType(provisioningType);

        if (numGibibytes != null) {
            diskSize = numGibibytes * 1024 * 1024 * 1024;
        }

        if (diskSize == 0) {
            isCustomized = true;
        }

        if (Boolean.TRUE.equals(isCustomizedIops) || isCustomizedIops == null) {
            minIops = null;
            maxIops = null;
        } else {
            if (minIops == null && maxIops == null) {
                minIops = 0L;
                maxIops = 0L;
            } else {
                if (minIops == null || minIops <= 0) {
                    throw new InvalidParameterValueException("The min IOPS must be greater than 0.");
                }

                if (maxIops == null) {
                    maxIops = 0L;
                }

                if (minIops > maxIops) {
                    throw new InvalidParameterValueException("The min IOPS must be less than or equal to the max IOPS.");
                }
            }
        }

        // Filter child domains when both parent and child domains are present
        List<Long> filteredDomainIds = filterChildSubDomains(domainIds);

        // Check if user exists in the system
        final User user = _userDao.findById(userId);
        if (user == null || user.getRemoved() != null) {
            throw new InvalidParameterValueException("Unable to find active user by id " + userId);
        }
        final Account account = _accountDao.findById(user.getAccountId());
        if (account.getType() == Account.ACCOUNT_TYPE_DOMAIN_ADMIN) {
            if (filteredDomainIds.isEmpty()) {
                throw new InvalidParameterValueException(String.format("Unable to create public disk offering by admin: %s because it is domain-admin", user.getUuid()));
            }
            if (tags != null) {
                throw new InvalidParameterValueException(String.format("Unable to create disk offering with storage tags by admin: %s because it is domain-admin", user.getUuid()));
            }
            for (Long domainId : filteredDomainIds) {
                if (domainId == null || !_domainDao.isChildDomain(account.getDomainId(), domainId)) {
                    throw new InvalidParameterValueException(String.format("Unable to create disk offering by another domain-admin: %s for domain: %s", user.getUuid(), _entityMgr.findById(Domain.class, domainId).getUuid()));
                }
            }
        } else if (account.getType() != Account.ACCOUNT_TYPE_ADMIN) {
            throw new InvalidParameterValueException(String.format("Unable to create disk offering by user: %s because it is not root-admin or domain-admin", user.getUuid()));
        }

        tags = com.cloud.utils.StringUtils.cleanupTags(tags);
        final DiskOfferingVO newDiskOffering = new DiskOfferingVO(name, description, typedProvisioningType, diskSize, tags, isCustomized,
                isCustomizedIops, minIops, maxIops);
        newDiskOffering.setUseLocalStorage(localStorageRequired);
        newDiskOffering.setDisplayOffering(isDisplayOfferingEnabled);

        setBytesRate(newDiskOffering, bytesReadRate, bytesReadRateMax, bytesReadRateMaxLength, bytesWriteRate, bytesWriteRateMax, bytesWriteRateMaxLength);
        setIopsRate(newDiskOffering, iopsReadRate, iopsReadRateMax, iopsReadRateMaxLength, iopsWriteRate, iopsWriteRateMax, iopsWriteRateMaxLength);

        if (cacheMode != null) {
            newDiskOffering.setCacheMode(DiskOffering.DiskCacheMode.valueOf(cacheMode.toUpperCase()));
        }

        if (hypervisorSnapshotReserve != null && hypervisorSnapshotReserve < 0) {
            throw new InvalidParameterValueException("If provided, Hypervisor Snapshot Reserve must be greater than or equal to 0.");
        }

        newDiskOffering.setHypervisorSnapshotReserve(hypervisorSnapshotReserve);
        newDiskOffering.setDiskSizeStrictness(diskSizeStrictness);

        CallContext.current().setEventDetails("Disk offering id=" + newDiskOffering.getId());
        final DiskOfferingVO offering = _diskOfferingDao.persist(newDiskOffering);
        if (offering != null) {
            List<DiskOfferingDetailVO> detailsVO = new ArrayList<>();
            for (Long domainId : filteredDomainIds) {
                detailsVO.add(new DiskOfferingDetailVO(offering.getId(), ApiConstants.DOMAIN_ID, String.valueOf(domainId), false));
            }
            if (CollectionUtils.isNotEmpty(zoneIds)) {
                for (Long zoneId : zoneIds) {
                    detailsVO.add(new DiskOfferingDetailVO(offering.getId(), ApiConstants.ZONE_ID, String.valueOf(zoneId), false));
                }
            }
            if (details != null && !details.isEmpty()) {
                // Support disk offering details for below parameters
                if (details.containsKey(Volume.BANDWIDTH_LIMIT_IN_MBPS)) {
                    detailsVO.add(new DiskOfferingDetailVO(offering.getId(), Volume.BANDWIDTH_LIMIT_IN_MBPS, details.get(Volume.BANDWIDTH_LIMIT_IN_MBPS), false));
                }
                if (details.containsKey(Volume.IOPS_LIMIT)) {
                    detailsVO.add(new DiskOfferingDetailVO(offering.getId(), Volume.IOPS_LIMIT, details.get(Volume.IOPS_LIMIT), false));
                }
            }
            if (storagePolicyID != null) {
                detailsVO.add(new DiskOfferingDetailVO(offering.getId(), ApiConstants.STORAGE_POLICY, String.valueOf(storagePolicyID), false));
            }
            if (!detailsVO.isEmpty()) {
                diskOfferingDetailsDao.saveDetails(detailsVO);
            }
            CallContext.current().setEventDetails("Disk offering id=" + newDiskOffering.getId());
            return offering;
        }
        return null;
    }

    @Override
    @ActionEvent(eventType = EventTypes.EVENT_DISK_OFFERING_CREATE, eventDescription = "creating disk offering")
    public DiskOffering createDiskOffering(final CreateDiskOfferingCmd cmd) {
        final String name = cmd.getOfferingName();
        final String description = cmd.getDisplayText();
        final String provisioningType = cmd.getProvisioningType();
        final Long numGibibytes = cmd.getDiskSize();
        final boolean isDisplayOfferingEnabled = cmd.getDisplayOffering() != null ? cmd.getDisplayOffering() : true;
        final boolean isCustomized = cmd.isCustomized() != null ? cmd.isCustomized() : false; // false
        final String tags = cmd.getTags();
        final List<Long> domainIds = cmd.getDomainIds();
        final List<Long> zoneIds = cmd.getZoneIds();
        final Map<String, String> details = cmd.getDetails();
        final Long storagePolicyId = cmd.getStoragePolicy();
        final boolean diskSizeStrictness =  cmd.getDiskSizeStrictness();

        // check if valid domain
        if (CollectionUtils.isNotEmpty(domainIds)) {
            for (final Long domainId: domainIds) {
                if (_domainDao.findById(domainId) == null) {
                    throw new InvalidParameterValueException("Please specify a valid domain id");
                }
            }
        }

        // check if valid zone
        if (CollectionUtils.isNotEmpty(zoneIds)) {
            for (Long zoneId : zoneIds) {
                if (_zoneDao.findById(zoneId) == null)
                    throw new InvalidParameterValueException("Please specify a valid zone id");
            }
        }

        if (!isCustomized && numGibibytes == null) {
            throw new InvalidParameterValueException("Disksize is required for a non-customized disk offering");
        }

        if (isCustomized && numGibibytes != null) {
            throw new InvalidParameterValueException("Disksize is not allowed for a customized disk offering");
        }

        // check if cache_mode parameter is valid
        validateCacheMode(cmd.getCacheMode());

        boolean localStorageRequired = false;
        final String storageType = cmd.getStorageType();
        if (storageType != null) {
            if (storageType.equalsIgnoreCase(ServiceOffering.StorageType.local.toString())) {
                localStorageRequired = true;
            } else if (!storageType.equalsIgnoreCase(ServiceOffering.StorageType.shared.toString())) {
                throw new InvalidParameterValueException("Invalid storage type " + storageType + " specified, valid types are: 'local' and 'shared'");
            }
        }

        if (storagePolicyId != null) {
            if (vsphereStoragePolicyDao.findById(storagePolicyId) == null) {
                throw new InvalidParameterValueException("Please specify a valid vSphere storage policy id");
            }
        }

        final Boolean isCustomizedIops = cmd.isCustomizedIops();
        final Long minIops = cmd.getMinIops();
        final Long maxIops = cmd.getMaxIops();
        final Long bytesReadRate = cmd.getBytesReadRate();
        final Long bytesReadRateMax = cmd.getBytesReadRateMax();
        final Long bytesReadRateMaxLength = cmd.getBytesReadRateMaxLength();
        final Long bytesWriteRate = cmd.getBytesWriteRate();
        final Long bytesWriteRateMax = cmd.getBytesWriteRateMax();
        final Long bytesWriteRateMaxLength = cmd.getBytesWriteRateMaxLength();
        final Long iopsReadRate = cmd.getIopsReadRate();
        final Long iopsReadRateMax = cmd.getIopsReadRateMax();
        final Long iopsReadRateMaxLength = cmd.getIopsReadRateMaxLength();
        final Long iopsWriteRate = cmd.getIopsWriteRate();
        final Long iopsWriteRateMax = cmd.getIopsWriteRateMax();
        final Long iopsWriteRateMaxLength = cmd.getIopsWriteRateMaxLength();
        final Integer hypervisorSnapshotReserve = cmd.getHypervisorSnapshotReserve();
        final String cacheMode = cmd.getCacheMode();

        validateMaxRateEqualsOrGreater(iopsReadRate, iopsReadRateMax, IOPS_READ_RATE);
        validateMaxRateEqualsOrGreater(iopsWriteRate, iopsWriteRateMax, IOPS_WRITE_RATE);
        validateMaxRateEqualsOrGreater(bytesReadRate, bytesReadRateMax, BYTES_READ_RATE);
        validateMaxRateEqualsOrGreater(bytesWriteRate, bytesWriteRateMax, BYTES_WRITE_RATE);

        validateMaximumIopsAndBytesLength(iopsReadRateMaxLength, iopsWriteRateMaxLength, bytesReadRateMaxLength, bytesWriteRateMaxLength);

        final Long userId = CallContext.current().getCallingUserId();
        return createDiskOffering(userId, domainIds, zoneIds, name, description, provisioningType, numGibibytes, tags, isCustomized,
                localStorageRequired, isDisplayOfferingEnabled, isCustomizedIops, minIops,
                maxIops, bytesReadRate, bytesReadRateMax, bytesReadRateMaxLength, bytesWriteRate, bytesWriteRateMax, bytesWriteRateMaxLength,
                iopsReadRate, iopsReadRateMax, iopsReadRateMaxLength, iopsWriteRate, iopsWriteRateMax, iopsWriteRateMaxLength,
                hypervisorSnapshotReserve, cacheMode, details, storagePolicyId, diskSizeStrictness);
    }

    /**
     * Validates rate offerings, being flexible about which rate is being validated (e.g. read/write Bytes, read/write IOPS).</br>
     * It throws InvalidParameterValueException if normal rate is greater than maximum rate
     */
    protected void validateMaxRateEqualsOrGreater(Long normalRate, Long maxRate, String rateType) {
        if (normalRate != null && maxRate != null && maxRate < normalRate) {
            throw new InvalidParameterValueException(
                    String.format("%s rate (%d) cannot be greater than %s maximum rate (%d)", rateType, normalRate, rateType, maxRate));
        }
    }

    /**
     *  Throws InvalidParameterValueException if At least one of the VM disk Bytes/IOPS Read/Write length are smaller than the respective disk offering max length.</br>
     *  It will ignore verification in case of default values (zero):
     * <ul>
     *  <li>vm.disk.bytes.maximum.read.length = 0</li>
     *  <li>vm.disk.bytes.maximum.write.length = 0</li>
     *  <li>vm.disk.iops.maximum.read.length = 0</li>
     *  <li>vm.disk.iops.maximum.write.length = 0</li>
     * </ul>
     */
    protected void validateMaximumIopsAndBytesLength(final Long iopsReadRateMaxLength, final Long iopsWriteRateMaxLength, Long bytesReadRateMaxLength, Long bytesWriteRateMaxLength) {
        if (IOPS_MAX_READ_LENGTH.value() != null && IOPS_MAX_READ_LENGTH.value() != 0l) {
            if (iopsReadRateMaxLength != null && iopsReadRateMaxLength > IOPS_MAX_READ_LENGTH.value()) {
                throw new InvalidParameterValueException(String.format("IOPS read max length (%d seconds) cannot be greater than vm.disk.iops.maximum.read.length (%d seconds)",
                        iopsReadRateMaxLength, IOPS_MAX_READ_LENGTH.value()));
            }
        }

        if (IOPS_MAX_WRITE_LENGTH.value() != null && IOPS_MAX_WRITE_LENGTH.value() != 0l) {
            if (iopsWriteRateMaxLength != null && iopsWriteRateMaxLength > IOPS_MAX_WRITE_LENGTH.value()) {
                throw new InvalidParameterValueException(String.format("IOPS write max length (%d seconds) cannot be greater than vm.disk.iops.maximum.write.length (%d seconds)",
                        iopsWriteRateMaxLength, IOPS_MAX_WRITE_LENGTH.value()));
            }
        }

        if (BYTES_MAX_READ_LENGTH.value() != null && BYTES_MAX_READ_LENGTH.value() != 0l) {
            if (bytesReadRateMaxLength != null && bytesReadRateMaxLength > BYTES_MAX_READ_LENGTH.value()) {
                throw new InvalidParameterValueException(String.format("Bytes read max length (%d seconds) cannot be greater than vm.disk.bytes.maximum.read.length (%d seconds)",
                        bytesReadRateMaxLength, BYTES_MAX_READ_LENGTH.value()));
            }
        }

        if (BYTES_MAX_WRITE_LENGTH.value() != null && BYTES_MAX_WRITE_LENGTH.value() != 0l) {
            if (bytesWriteRateMaxLength != null && bytesWriteRateMaxLength > BYTES_MAX_WRITE_LENGTH.value()) {
                throw new InvalidParameterValueException(String.format("Bytes write max length (%d seconds) cannot be greater than vm.disk.bytes.maximum.write.length (%d seconds)",
                        bytesWriteRateMaxLength, BYTES_MAX_WRITE_LENGTH.value()));
            }
        }
    }

    @Override
    @ActionEvent(eventType = EventTypes.EVENT_DISK_OFFERING_EDIT, eventDescription = "updating disk offering")
    public DiskOffering updateDiskOffering(final UpdateDiskOfferingCmd cmd) {
        final Long diskOfferingId = cmd.getId();
        final String name = cmd.getDiskOfferingName();
        final String displayText = cmd.getDisplayText();
        final Integer sortKey = cmd.getSortKey();
        final Boolean displayDiskOffering = cmd.getDisplayOffering();
        final List<Long> domainIds = cmd.getDomainIds();
        final List<Long> zoneIds = cmd.getZoneIds();
        final String tags = cmd.getTags();

        Long bytesReadRate = cmd.getBytesReadRate();
        Long bytesReadRateMax = cmd.getBytesReadRateMax();
        Long bytesReadRateMaxLength = cmd.getBytesReadRateMaxLength();
        Long bytesWriteRate = cmd.getBytesWriteRate();
        Long bytesWriteRateMax = cmd.getBytesWriteRateMax();
        Long bytesWriteRateMaxLength = cmd.getBytesWriteRateMaxLength();
        Long iopsReadRate = cmd.getIopsReadRate();
        Long iopsReadRateMax = cmd.getIopsReadRateMax();
        Long iopsReadRateMaxLength = cmd.getIopsReadRateMaxLength();
        Long iopsWriteRate = cmd.getIopsWriteRate();
        Long iopsWriteRateMax = cmd.getIopsWriteRateMax();
        Long iopsWriteRateMaxLength = cmd.getIopsWriteRateMaxLength();
        String cacheMode = cmd.getCacheMode();

        // Check if diskOffering exists
        final DiskOffering diskOfferingHandle = _entityMgr.findById(DiskOffering.class, diskOfferingId);
        if (diskOfferingHandle == null) {
            throw new InvalidParameterValueException("Unable to find disk offering by id " + diskOfferingId);
        }

        List<Long> existingDomainIds = diskOfferingDetailsDao.findDomainIds(diskOfferingId);
        Collections.sort(existingDomainIds);

        List<Long> existingZoneIds = diskOfferingDetailsDao.findZoneIds(diskOfferingId);
        Collections.sort(existingZoneIds);

        // check if valid domain
        if (CollectionUtils.isNotEmpty(domainIds)) {
            for (final Long domainId: domainIds) {
                if (_domainDao.findById(domainId) == null) {
                    throw new InvalidParameterValueException("Please specify a valid domain id");
                }
            }
        }

        // check if valid zone
        if (CollectionUtils.isNotEmpty(zoneIds)) {
            for (Long zoneId : zoneIds) {
                if (_zoneDao.findById(zoneId) == null)
                    throw new InvalidParameterValueException("Please specify a valid zone id");
            }
        }

        Long userId = CallContext.current().getCallingUserId();
        if (userId == null) {
            userId = Long.valueOf(User.UID_SYSTEM);
        }
        final User user = _userDao.findById(userId);
        if (user == null || user.getRemoved() != null) {
            throw new InvalidParameterValueException("Unable to find active user by id " + userId);
        }
        final Account account = _accountDao.findById(user.getAccountId());

        // Filter child domains when both parent and child domains are present
        List<Long> filteredDomainIds = filterChildSubDomains(domainIds);
        Collections.sort(filteredDomainIds);

        List<Long> filteredZoneIds = new ArrayList<>();
        if (CollectionUtils.isNotEmpty(zoneIds)) {
            filteredZoneIds.addAll(zoneIds);
        }
        Collections.sort(filteredZoneIds);

        if (account.getType() == Account.ACCOUNT_TYPE_DOMAIN_ADMIN) {
            if (!filteredZoneIds.equals(existingZoneIds)) { // Domain-admins cannot update zone(s) for offerings
                throw new InvalidParameterValueException(String.format("Unable to update zone(s) for disk offering: %s by admin: %s as it is domain-admin", diskOfferingHandle.getUuid(), user.getUuid()));
            }
            if (existingDomainIds.isEmpty()) {
                throw new InvalidParameterValueException(String.format("Unable to update public disk offering: %s by user: %s because it is domain-admin", diskOfferingHandle.getUuid(), user.getUuid()));
            } else {
                if (filteredDomainIds.isEmpty()) {
                    throw new InvalidParameterValueException(String.format("Unable to update disk offering: %s to a public offering by user: %s because it is domain-admin", diskOfferingHandle.getUuid(), user.getUuid()));
                }
            }
            List<Long> nonChildDomains = new ArrayList<>();
            for (Long domainId : existingDomainIds) {
                if (!_domainDao.isChildDomain(account.getDomainId(), domainId)) {
                    if (name != null || displayText != null || sortKey != null) { // Domain-admins cannot update name, display text, sort key for offerings with domain which are not child domains for domain-admin
                        throw new InvalidParameterValueException(String.format("Unable to update disk offering: %s as it has linked domain(s) which are not child domain for domain-admin: %s", diskOfferingHandle.getUuid(), user.getUuid()));
                    }
                    nonChildDomains.add(domainId);
                }
            }
            for (Long domainId : filteredDomainIds) {
                if (!_domainDao.isChildDomain(account.getDomainId(), domainId)) {
                    Domain domain = _entityMgr.findById(Domain.class, domainId);
                    throw new InvalidParameterValueException(String.format("Unable to update disk offering: %s by domain-admin: %s with domain: %3$s which is not a child domain", diskOfferingHandle.getUuid(), user.getUuid(), domain.getUuid()));
                }
            }
            filteredDomainIds.addAll(nonChildDomains); // Final list must include domains which were not child domain for domain-admin but specified for this offering prior to update
        } else if (account.getType() != Account.ACCOUNT_TYPE_ADMIN) {
            throw new InvalidParameterValueException(String.format("Unable to update disk offering: %s by id user: %s because it is not root-admin or domain-admin", diskOfferingHandle.getUuid(), user.getUuid()));
        }

        boolean updateNeeded = shouldUpdateDiskOffering(name, displayText, sortKey, displayDiskOffering, tags, cacheMode) ||
                shouldUpdateIopsRateParameters(iopsReadRate, iopsReadRateMax, iopsReadRateMaxLength, iopsWriteRate, iopsWriteRateMax, iopsWriteRateMaxLength) ||
                shouldUpdateBytesRateParameters(bytesReadRate, bytesReadRateMax, bytesReadRateMaxLength, bytesWriteRate, bytesWriteRateMax, bytesWriteRateMaxLength);

        final boolean detailsUpdateNeeded = !filteredDomainIds.equals(existingDomainIds) || !filteredZoneIds.equals(existingZoneIds);
        if (!updateNeeded && !detailsUpdateNeeded) {
            return _diskOfferingDao.findById(diskOfferingId);
        }

        final DiskOfferingVO diskOffering = _diskOfferingDao.createForUpdate(diskOfferingId);

        if (name != null) {
            diskOffering.setName(name);
        }

        if (displayText != null) {
            diskOffering.setDisplayText(displayText);
        }

        if (sortKey != null) {
            diskOffering.setSortKey(sortKey);
        }

        if (displayDiskOffering != null) {
            diskOffering.setDisplayOffering(displayDiskOffering);
        }

        updateOfferingTagsIfIsNotNull(tags, diskOffering);

        validateMaxRateEqualsOrGreater(iopsReadRate, iopsReadRateMax, IOPS_READ_RATE);
        validateMaxRateEqualsOrGreater(iopsWriteRate, iopsWriteRateMax, IOPS_WRITE_RATE);
        validateMaxRateEqualsOrGreater(bytesReadRate, bytesReadRateMax, BYTES_READ_RATE);
        validateMaxRateEqualsOrGreater(bytesWriteRate, bytesWriteRateMax, BYTES_WRITE_RATE);
        validateMaximumIopsAndBytesLength(iopsReadRateMaxLength, iopsWriteRateMaxLength, bytesReadRateMaxLength, bytesWriteRateMaxLength);

        setBytesRate(diskOffering, bytesReadRate, bytesReadRateMax, bytesReadRateMaxLength, bytesWriteRate, bytesWriteRateMax, bytesWriteRateMaxLength);
        setIopsRate(diskOffering, iopsReadRate, iopsReadRateMax, iopsReadRateMaxLength, iopsWriteRate, iopsWriteRateMax, iopsWriteRateMaxLength);

        if (cacheMode != null) {
            validateCacheMode(cacheMode);
            diskOffering.setCacheMode(DiskOffering.DiskCacheMode.valueOf(cacheMode.toUpperCase()));
        }

        if (updateNeeded && !_diskOfferingDao.update(diskOfferingId, diskOffering)) {
            return null;
        }
        List<DiskOfferingDetailVO> detailsVO = new ArrayList<>();
        if(detailsUpdateNeeded) {
            SearchBuilder<DiskOfferingDetailVO> sb = diskOfferingDetailsDao.createSearchBuilder();
            sb.and("offeringId", sb.entity().getResourceId(), SearchCriteria.Op.EQ);
            sb.and("detailName", sb.entity().getName(), SearchCriteria.Op.EQ);
            sb.done();
            SearchCriteria<DiskOfferingDetailVO> sc = sb.create();
            sc.setParameters("offeringId", String.valueOf(diskOfferingId));
            if(!filteredDomainIds.equals(existingDomainIds)) {
                sc.setParameters("detailName", ApiConstants.DOMAIN_ID);
                diskOfferingDetailsDao.remove(sc);
                for (Long domainId : filteredDomainIds) {
                    detailsVO.add(new DiskOfferingDetailVO(diskOfferingId, ApiConstants.DOMAIN_ID, String.valueOf(domainId), false));
                }
            }
            if(!filteredZoneIds.equals(existingZoneIds)) {
                sc.setParameters("detailName", ApiConstants.ZONE_ID);
                diskOfferingDetailsDao.remove(sc);
                for (Long zoneId : filteredZoneIds) {
                    detailsVO.add(new DiskOfferingDetailVO(diskOfferingId, ApiConstants.ZONE_ID, String.valueOf(zoneId), false));
                }
            }
        }
        if (!detailsVO.isEmpty()) {
            for (DiskOfferingDetailVO detailVO : detailsVO) {
                diskOfferingDetailsDao.persist(detailVO);
            }
        }
        CallContext.current().setEventDetails("Disk offering id=" + diskOffering.getId());
        return _diskOfferingDao.findById(diskOfferingId);
    }

    /**
     * Check the tags parameters to the disk/service offering
     * <ul>
     *     <li>If tags is null, do nothing and return.</li>
     *     <li>If tags is not null, will set tag to the disk/service offering if the pools with active volumes have the new tags.</li>
     *     <li>If tags is an blank string, set null on disk/service offering tag.</li>
     * </ul>
     */
    protected void updateOfferingTagsIfIsNotNull(String tags, DiskOfferingVO diskOffering) {
        if (tags == null) { return; }
        if (StringUtils.isNotBlank(tags)) {
            tags = com.cloud.utils.StringUtils.cleanupTags(tags);
            List<StoragePoolVO> pools = _storagePoolDao.listStoragePoolsWithActiveVolumesByOfferingId(diskOffering.getId());
            if (CollectionUtils.isNotEmpty(pools)) {
                List<String> listOfTags = Arrays.asList(tags.split(","));
                for (StoragePoolVO storagePoolVO : pools) {
                    List<String> tagsOnPool = storagePoolTagDao.getStoragePoolTags(storagePoolVO.getId());
                    if (CollectionUtils.isEmpty(tagsOnPool) || !tagsOnPool.containsAll(listOfTags)) {
                        throw new InvalidParameterValueException(String.format("There are active volumes using offering [%s], and the pools [%s] don't have the new tags", diskOffering.getId(), pools));
                    }
                }
            }
            diskOffering.setTags(tags);
        } else {
            diskOffering.setTags(null);
        }
    }

    /**
     * Check the host tags parameters to the service offering
     * <ul>
     *     <li>If host tags is null, do nothing and return.</li>
     *     <li>If host tags is not null, will set host tag to the service offering if the hosts with active VMs have the new tags.</li>
     *     <li>If host tags is an blank string, set null on service offering tag.</li>
     * </ul>
     */
    protected void updateServiceOfferingHostTagsIfNotNull(String hostTags, ServiceOfferingVO offering) {
        if (hostTags == null) {
            return;
        }
        if (StringUtils.isNotBlank(hostTags)) {
            hostTags = com.cloud.utils.StringUtils.cleanupTags(hostTags);
            List<HostVO> hosts = _hostDao.listHostsWithActiveVMs(offering.getId());
            if (CollectionUtils.isNotEmpty(hosts)) {
                List<String> listOfHostTags = Arrays.asList(hostTags.split(","));
                for (HostVO host : hosts) {
                    List<String> tagsOnHost = hostTagDao.getHostTags(host.getId());
                    if (CollectionUtils.isEmpty(tagsOnHost) || !tagsOnHost.containsAll(listOfHostTags)) {
                        throw new InvalidParameterValueException(String.format("There are active VMs using offering [%s], and the hosts [%s] don't have the new tags", offering.getId(), hosts));
                    }
                }
            }
            offering.setHostTag(hostTags);
        } else {
            offering.setHostTag(null);
        }
    }

    /**
     * Check if it needs to update any parameter when updateDiskoffering is called
     * Verify if name or displayText are not blank, tags is not null, sortkey and displayDiskOffering is not null
     */
    protected boolean shouldUpdateDiskOffering(String name, String displayText, Integer sortKey, Boolean displayDiskOffering, String tags, String cacheMode) {
        return !StringUtils.isAllBlank(name, displayText, cacheMode) || tags != null || sortKey != null || displayDiskOffering != null;
    }

    protected boolean shouldUpdateBytesRateParameters(Long bytesReadRate, Long bytesReadRateMax, Long bytesReadRateMaxLength, Long bytesWriteRate, Long bytesWriteRateMax, Long bytesWriteRateMaxLength) {
        return bytesReadRate != null || bytesReadRateMax != null || bytesReadRateMaxLength != null || bytesWriteRate != null ||
                bytesWriteRateMax != null || bytesWriteRateMaxLength != null;
    }

    protected boolean shouldUpdateIopsRateParameters(Long iopsReadRate, Long iopsReadRateMax, Long iopsReadRateMaxLength, Long iopsWriteRate, Long iopsWriteRateMax, Long iopsWriteRateMaxLength) {
        return iopsReadRate != null || iopsReadRateMax != null || iopsReadRateMaxLength != null || iopsWriteRate != null || iopsWriteRateMax != null || iopsWriteRateMaxLength != null;
    }

    @Override
    @ActionEvent(eventType = EventTypes.EVENT_DISK_OFFERING_DELETE, eventDescription = "deleting disk offering")
    public boolean deleteDiskOffering(final DeleteDiskOfferingCmd cmd) {
        final Long diskOfferingId = cmd.getId();

        final DiskOfferingVO offering = _diskOfferingDao.findById(diskOfferingId);

        if (offering == null) {
            throw new InvalidParameterValueException("Unable to find disk offering by id " + diskOfferingId);
        }

        Long userId = CallContext.current().getCallingUserId();
        if (userId == null) {
            userId = Long.valueOf(User.UID_SYSTEM);
        }
        final User user = _userDao.findById(userId);
        if (user == null || user.getRemoved() != null) {
            throw new InvalidParameterValueException("Unable to find active user by id " + userId);
        }
        final Account account = _accountDao.findById(user.getAccountId());
        if (account.getType() == Account.ACCOUNT_TYPE_DOMAIN_ADMIN) {
            List<Long> existingDomainIds = diskOfferingDetailsDao.findDomainIds(diskOfferingId);
            if (existingDomainIds.isEmpty()) {
                throw new InvalidParameterValueException(String.format("Unable to delete public disk offering: %s by admin: %s because it is domain-admin", offering.getUuid(), user.getUuid()));
            }
            for (Long domainId : existingDomainIds) {
                if (!_domainDao.isChildDomain(account.getDomainId(), domainId)) {
                    throw new InvalidParameterValueException(String.format("Unable to delete disk offering: %s as it has linked domain(s) which are not child domain for domain-admin: %s", offering.getUuid(), user.getUuid()));
                }
            }
        } else if (account.getType() != Account.ACCOUNT_TYPE_ADMIN) {
            throw new InvalidParameterValueException(String.format("Unable to delete disk offering: %s by user: %s because it is not root-admin or domain-admin", offering.getUuid(), user.getUuid()));
        }

        annotationDao.removeByEntityType(AnnotationService.EntityType.DISK_OFFERING.name(), offering.getUuid());
        offering.setState(DiskOffering.State.Inactive);
        if (_diskOfferingDao.update(offering.getId(), offering)) {
            CallContext.current().setEventDetails("Disk offering id=" + diskOfferingId);
            return true;
        } else {
            return false;
        }
    }

    @Override
    public List<Long> getDiskOfferingDomains(Long diskOfferingId) {
        final DiskOffering offeringHandle = _entityMgr.findById(DiskOffering.class, diskOfferingId);
        if (offeringHandle == null) {
            throw new InvalidParameterValueException("Unable to find disk offering " + diskOfferingId);
        }
        return diskOfferingDetailsDao.findDomainIds(diskOfferingId);
    }

    @Override
    public List<Long> getDiskOfferingZones(Long diskOfferingId) {
        final DiskOffering offeringHandle = _entityMgr.findById(DiskOffering.class, diskOfferingId);
        if (offeringHandle == null) {
            throw new InvalidParameterValueException("Unable to find disk offering " + diskOfferingId);
        }
        return diskOfferingDetailsDao.findZoneIds(diskOfferingId);
    }

    @Override
    @ActionEvent(eventType = EventTypes.EVENT_SERVICE_OFFERING_DELETE, eventDescription = "deleting service offering")
    public boolean deleteServiceOffering(final DeleteServiceOfferingCmd cmd) {

        final Long offeringId = cmd.getId();
        Long userId = CallContext.current().getCallingUserId();

        if (userId == null) {
            userId = Long.valueOf(User.UID_SYSTEM);
        }

        // Verify service offering id
        final ServiceOfferingVO offering = _serviceOfferingDao.findById(offeringId);
        if (offering == null) {
            throw new InvalidParameterValueException("unable to find service offering " + offeringId);
        }

        // Verify disk offering id mapped to the service offering
        final DiskOfferingVO diskOffering = _diskOfferingDao.findById(offering.getDiskOfferingId());
        if (diskOffering == null) {
            throw new InvalidParameterValueException("unable to find disk offering " + offering.getDiskOfferingId() + " mapped to the service offering " + offeringId);
        }

        if (offering.getDefaultUse()) {
            throw new InvalidParameterValueException("Default service offerings cannot be deleted");
        }

        final User user = _userDao.findById(userId);
        if (user == null || user.getRemoved() != null) {
            throw new InvalidParameterValueException("Unable to find active user by id " + userId);
        }
        final Account account = _accountDao.findById(user.getAccountId());
        if (account.getType() == Account.ACCOUNT_TYPE_DOMAIN_ADMIN) {
            List<Long> existingDomainIds = _serviceOfferingDetailsDao.findDomainIds(offeringId);
            if (existingDomainIds.isEmpty()) {
                throw new InvalidParameterValueException(String.format("Unable to delete public service offering: %s by admin: %s because it is domain-admin", offering.getUuid(), user.getUuid()));
            }
            for (Long domainId : existingDomainIds) {
                if (!_domainDao.isChildDomain(account.getDomainId(), domainId)) {
                    throw new InvalidParameterValueException(String.format("Unable to delete service offering: %s as it has linked domain(s) which are not child domain for domain-admin: %s", offering.getUuid(), user.getUuid()));
                }
            }
        } else if (account.getType() != Account.ACCOUNT_TYPE_ADMIN) {
            throw new InvalidParameterValueException(String.format("Unable to delete service offering: %s by user: %s because it is not root-admin or domain-admin", offering.getUuid(), user.getUuid()));
        }

        annotationDao.removeByEntityType(AnnotationService.EntityType.SERVICE_OFFERING.name(), offering.getUuid());
        if (diskOffering.isComputeOnly()) {
            diskOffering.setState(DiskOffering.State.Inactive);
            if (!_diskOfferingDao.update(diskOffering.getId(), diskOffering)) {
                throw new CloudRuntimeException(String.format("Unable to delete disk offering %s mapped to the service offering %s", diskOffering.getUuid(), offering.getUuid()));
            }
        }
        offering.setState(ServiceOffering.State.Inactive);
        if (_serviceOfferingDao.update(offeringId, offering)) {
            CallContext.current().setEventDetails("Service offering id=" + offeringId);
            return true;
        } else {
            return false;
        }
    }

    @Override
    @DB
    @ActionEvent(eventType = EventTypes.EVENT_VLAN_IP_RANGE_CREATE, eventDescription = "creating vlan ip range", async = false)
    public Vlan createVlanAndPublicIpRange(final CreateVlanIpRangeCmd cmd) throws InsufficientCapacityException, ConcurrentOperationException, ResourceUnavailableException,
    ResourceAllocationException {
        Long zoneId = cmd.getZoneId();
        final Long podId = cmd.getPodId();
        final String startIP = cmd.getStartIp();
        String endIP = cmd.getEndIp();
        final String newVlanGateway = cmd.getGateway();
        final String newVlanNetmask = cmd.getNetmask();
        String vlanId = cmd.getVlan();
        // TODO decide if we should be forgiving or demand a valid and complete URI
        if (!(vlanId == null || "".equals(vlanId) || vlanId.startsWith(BroadcastDomainType.Vlan.scheme()))) {
            vlanId = BroadcastDomainType.Vlan.toUri(vlanId).toString();
        }
        final Boolean forVirtualNetwork = cmd.isForVirtualNetwork();
        Long networkId = cmd.getNetworkID();
        Long physicalNetworkId = cmd.getPhysicalNetworkId();
        final String accountName = cmd.getAccountName();
        final Long projectId = cmd.getProjectId();
        final Long domainId = cmd.getDomainId();
        final String startIPv6 = cmd.getStartIpv6();
        String endIPv6 = cmd.getEndIpv6();
        final String ip6Gateway = cmd.getIp6Gateway();
        final String ip6Cidr = cmd.getIp6Cidr();
        final Boolean forSystemVms = cmd.isForSystemVms();

        Account vlanOwner = null;

        if (forSystemVms && accountName != null) {
            throw new InvalidParameterValueException("Account name should not be provided when ForSystemVMs is enabled");
        }

        final boolean ipv4 = startIP != null;
        final boolean ipv6 = ip6Cidr != null;

        if (!ipv4 && !ipv6) {
            throw new InvalidParameterValueException("StartIP or IPv6 CIDR is missing in the parameters!");
        }

        if (ipv4) {
            // if end ip is not specified, default it to startIp
            if (endIP == null && startIP != null) {
                endIP = startIP;
            }
        }

        if (ipv6) {
            // if end ip is not specified, default it to startIp
            if (endIPv6 == null && startIPv6 != null) {
                endIPv6 = startIPv6;
            }
        }

        if (projectId != null) {
            if (accountName != null) {
                throw new InvalidParameterValueException("Account and projectId are mutually exclusive");
            }
            final Project project = _projectMgr.getProject(projectId);
            if (project == null) {
                throw new InvalidParameterValueException("Unable to find project by id " + projectId);
            }

            vlanOwner = _accountMgr.getAccount(project.getProjectAccountId());
            if (vlanOwner == null) {
                throw new InvalidParameterValueException("Please specify a valid projectId");
            }
        }

        Domain domain = null;
        if (accountName != null && domainId != null) {
            vlanOwner = _accountDao.findActiveAccount(accountName, domainId);
            if (vlanOwner == null) {
                throw new InvalidParameterValueException("Please specify a valid account.");
            } else if (vlanOwner.getId() == Account.ACCOUNT_ID_SYSTEM) {
                // by default vlan is dedicated to system account
                vlanOwner = null;
            }
        } else if (domainId != null) {
            domain = _domainDao.findById(domainId);
            if (domain == null) {
                throw new InvalidParameterValueException("Please specify a valid domain id");
            }
        }

        // Verify that network exists
        Network network = null;
        if (networkId != null) {
            network = _networkDao.findById(networkId);
            if (network == null) {
                throw new InvalidParameterValueException("Unable to find network by id " + networkId);
            } else {
                zoneId = network.getDataCenterId();
                physicalNetworkId = network.getPhysicalNetworkId();
            }
        } else if (ipv6) {
            throw new InvalidParameterValueException("Only support IPv6 on extending existed network");
        }

        // Verify that zone exists
        final DataCenterVO zone = _zoneDao.findById(zoneId);
        if (zone == null) {
            throw new InvalidParameterValueException("Unable to find zone by id " + zoneId);
        }

        if (ipv6) {
            if (network.getGuestType() != GuestType.Shared || zone.isSecurityGroupEnabled()) {
                throw new InvalidParameterValueException("Only support IPv6 on extending existed share network without SG");
            }
        }
        // verify that physical network exists
        PhysicalNetworkVO pNtwk = null;
        if (physicalNetworkId != null) {
            pNtwk = _physicalNetworkDao.findById(physicalNetworkId);
            if (pNtwk == null) {
                throw new InvalidParameterValueException("Unable to find Physical Network with id=" + physicalNetworkId);
            }
            if (zoneId == null) {
                zoneId = pNtwk.getDataCenterId();
            }
        } else {
            if (zoneId == null) {
                throw new InvalidParameterValueException("");
            }
            // deduce physicalNetworkFrom Zone or Network.
            if (network != null && network.getPhysicalNetworkId() != null) {
                physicalNetworkId = network.getPhysicalNetworkId();
            } else {
                if (forVirtualNetwork) {
                    // default physical network with public traffic in the zone
                    physicalNetworkId = _networkModel.getDefaultPhysicalNetworkByZoneAndTrafficType(zoneId, TrafficType.Public).getId();
                } else {
                    if (zone.getNetworkType() == DataCenter.NetworkType.Basic) {
                        // default physical network with guest traffic in the
                        // zone
                        physicalNetworkId = _networkModel.getDefaultPhysicalNetworkByZoneAndTrafficType(zoneId, TrafficType.Guest).getId();
                    } else if (zone.getNetworkType() == DataCenter.NetworkType.Advanced) {
                        if (zone.isSecurityGroupEnabled()) {
                            physicalNetworkId = _networkModel.getDefaultPhysicalNetworkByZoneAndTrafficType(zoneId, TrafficType.Guest).getId();
                        } else {
                            throw new InvalidParameterValueException("Physical Network Id is null, please provide the Network id for Direct vlan creation ");
                        }
                    }
                }
            }
        }

        // Check if zone is enabled
        final Account caller = CallContext.current().getCallingAccount();
        if (Grouping.AllocationState.Disabled == zone.getAllocationState()
                && !_accountMgr.isRootAdmin(caller.getId())) {
            throw new PermissionDeniedException("Cannot perform this operation, Zone is currently disabled: " + zoneId);
        }

        if (zone.isSecurityGroupEnabled() && zone.getNetworkType() != DataCenter.NetworkType.Basic && forVirtualNetwork) {
            throw new InvalidParameterValueException("Can't add virtual ip range into a zone with security group enabled");
        }

        // If networkId is not specified, and vlan is Virtual or Direct
        // Untagged, try to locate default networks
        if (forVirtualNetwork) {
            if (network == null) {
                // find default public network in the zone
                networkId = _networkModel.getSystemNetworkByZoneAndTrafficType(zoneId, TrafficType.Public).getId();
                network = _networkModel.getNetwork(networkId);
            } else if (network.getGuestType() != null || network.getTrafficType() != TrafficType.Public) {
                throw new InvalidParameterValueException("Can't find Public network by id=" + networkId);
            }
        } else {
            if (network == null) {
                if (zone.getNetworkType() == DataCenter.NetworkType.Basic) {
                    networkId = _networkModel.getExclusiveGuestNetwork(zoneId).getId();
                    network = _networkModel.getNetwork(networkId);
                } else {
                    network = _networkModel.getNetworkWithSecurityGroupEnabled(zoneId);
                    if (network == null) {
                        throw new InvalidParameterValueException("Nework id is required for Direct vlan creation ");
                    }
                    networkId = network.getId();
                    zoneId = network.getDataCenterId();
                }
            } else if (network.getGuestType() == null ||
                    network.getGuestType() == Network.GuestType.Isolated
                    && _ntwkOffServiceMapDao.areServicesSupportedByNetworkOffering(network.getNetworkOfferingId(), Service.SourceNat)) {
                throw new InvalidParameterValueException("Can't create direct vlan for network id=" + networkId + " with type: " + network.getGuestType());
            }
        }

        Pair<Boolean, Pair<String, String>> sameSubnet = null;
        // Can add vlan range only to the network which allows it
        if (!network.getSpecifyIpRanges()) {
            throw new InvalidParameterValueException("Network " + network + " doesn't support adding ip ranges");
        }

        if (zone.getNetworkType() == DataCenter.NetworkType.Advanced) {
            if (network.getTrafficType() == TrafficType.Guest) {
                if (network.getGuestType() != GuestType.Shared) {
                    throw new InvalidParameterValueException("Can execute createVLANIpRanges on shared guest network, but type of this guest network " + network.getId() + " is "
                            + network.getGuestType());
                }

                final List<VlanVO> vlans = _vlanDao.listVlansByNetworkId(network.getId());
                if (vlans != null && vlans.size() > 0) {
                    final VlanVO vlan = vlans.get(0);
                    if (vlanId == null || vlanId.contains(Vlan.UNTAGGED)) {
                        vlanId = vlan.getVlanTag();
                    } else if (!NetUtils.isSameIsolationId(vlan.getVlanTag(), vlanId)) {
                        throw new InvalidParameterValueException("there is already one vlan " + vlan.getVlanTag() + " on network :" + +network.getId()
                                + ", only one vlan is allowed on guest network");
                    }
                }
                sameSubnet = validateIpRange(startIP, endIP, newVlanGateway, newVlanNetmask, vlans, ipv4, ipv6, ip6Gateway, ip6Cidr, startIPv6, endIPv6, network);

            }

        } else if (network.getTrafficType() == TrafficType.Management) {
            throw new InvalidParameterValueException("Cannot execute createVLANIpRanges on management network");
        } else if (zone.getNetworkType() == NetworkType.Basic) {
            final List<VlanVO> vlans = _vlanDao.listVlansByNetworkId(network.getId());
            sameSubnet = validateIpRange(startIP, endIP, newVlanGateway, newVlanNetmask, vlans, ipv4, ipv6, ip6Gateway, ip6Cidr, startIPv6, endIPv6, network);
        }

        if (zoneId == null || ipv6 && (ip6Gateway == null || ip6Cidr == null)) {
            throw new InvalidParameterValueException("Gateway, netmask and zoneId have to be passed in for virtual and direct untagged networks");
        }

        if (forVirtualNetwork) {
            if (vlanOwner != null) {

                final long accountIpRange = NetUtils.ip2Long(endIP) - NetUtils.ip2Long(startIP) + 1;

                // check resource limits
                _resourceLimitMgr.checkResourceLimit(vlanOwner, ResourceType.public_ip, accountIpRange);
            }
        }
        // Check if the IP range overlaps with the private ip
        if (ipv4) {
            checkOverlapPrivateIpRange(zoneId, startIP, endIP);
        }

        return commitVlan(zoneId, podId, startIP, endIP, newVlanGateway, newVlanNetmask, vlanId, forVirtualNetwork, forSystemVms, networkId, physicalNetworkId, startIPv6, endIPv6, ip6Gateway,
                ip6Cidr, domain, vlanOwner, network, sameSubnet);
    }

    private Vlan commitVlan(final Long zoneId, final Long podId, final String startIP, final String endIP, final String newVlanGatewayFinal, final String newVlanNetmaskFinal,
            final String vlanId, final Boolean forVirtualNetwork, final Boolean forSystemVms, final Long networkId, final Long physicalNetworkId, final String startIPv6, final String endIPv6,
            final String ip6Gateway, final String ip6Cidr, final Domain domain, final Account vlanOwner, final Network network, final Pair<Boolean, Pair<String, String>> sameSubnet) {
        final GlobalLock commitVlanLock = GlobalLock.getInternLock("CommitVlan");
        commitVlanLock.lock(5);
        s_logger.debug("Acquiring lock for committing vlan");
        try {
            return Transaction.execute(new TransactionCallback<Vlan>() {
                @Override
                public Vlan doInTransaction(final TransactionStatus status) {
                    String newVlanNetmask = newVlanNetmaskFinal;
                    String newVlanGateway = newVlanGatewayFinal;

                    if ((sameSubnet == null || !sameSubnet.first()) && network.getTrafficType() == TrafficType.Guest && network.getGuestType() == GuestType.Shared
                            && _vlanDao.listVlansByNetworkId(networkId) != null) {
                        final Map<Capability, String> dhcpCapabilities = _networkSvc.getNetworkOfferingServiceCapabilities(_networkOfferingDao.findById(network.getNetworkOfferingId()),
                            Service.Dhcp);
                        final String supportsMultipleSubnets = dhcpCapabilities.get(Capability.DhcpAccrossMultipleSubnets);
                        if (supportsMultipleSubnets == null || !Boolean.valueOf(supportsMultipleSubnets)) {
                            throw new  InvalidParameterValueException("The dhcp service provider for this network does not support dhcp across multiple subnets");
                        }
                        s_logger.info("adding a new subnet to the network " + network.getId());
                    } else if (sameSubnet != null) {
                        // if it is same subnet the user might not send the vlan and the
                        // netmask details. so we are
                        // figuring out while validation and setting them here.
                        newVlanGateway = sameSubnet.second().first();
                        newVlanNetmask = sameSubnet.second().second();
                    }
                    final Vlan vlan = createVlanAndPublicIpRange(zoneId, networkId, physicalNetworkId, forVirtualNetwork, forSystemVms, podId, startIP, endIP, newVlanGateway, newVlanNetmask, vlanId,
                            false, domain, vlanOwner, startIPv6, endIPv6, ip6Gateway, ip6Cidr);
                    // create an entry in the nic_secondary table. This will be the new
                    // gateway that will be configured on the corresponding routervm.
                    return vlan;
                }
            });
        } finally {
            commitVlanLock.unlock();
        }
    }

    public NetUtils.SupersetOrSubset checkIfSubsetOrSuperset(String vlanGateway, String vlanNetmask, String newVlanGateway, String newVlanNetmask, final String newStartIP, final String newEndIP) {
        if (newVlanGateway == null && newVlanNetmask == null) {
            newVlanGateway = vlanGateway;
            newVlanNetmask = vlanNetmask;
            // this means we are trying to add to the existing subnet.
            if (NetUtils.sameSubnet(newStartIP, newVlanGateway, newVlanNetmask)) {
                if (NetUtils.sameSubnet(newEndIP, newVlanGateway, newVlanNetmask)) {
                    return NetUtils.SupersetOrSubset.sameSubnet;
                }
            }
            return NetUtils.SupersetOrSubset.neitherSubetNorSuperset;
        } else if (newVlanGateway == null || newVlanNetmask == null) {
            throw new InvalidParameterValueException(
                    "either both netmask and gateway should be passed or both should me omited.");
        } else {
            if (!NetUtils.sameSubnet(newStartIP, newVlanGateway, newVlanNetmask)) {
                throw new InvalidParameterValueException("The start ip and gateway do not belong to the same subnet");
            }
            if (!NetUtils.sameSubnet(newEndIP, newVlanGateway, newVlanNetmask)) {
                throw new InvalidParameterValueException("The end ip and gateway do not belong to the same subnet");
            }
        }
        final String cidrnew = NetUtils.getCidrFromGatewayAndNetmask(newVlanGateway, newVlanNetmask);
        final String existing_cidr = NetUtils.getCidrFromGatewayAndNetmask(vlanGateway, vlanNetmask);

        return NetUtils.isNetowrkASubsetOrSupersetOfNetworkB(cidrnew, existing_cidr);
    }

    public Pair<Boolean, Pair<String, String>> validateIpRange(final String startIP, final String endIP, final String newVlanGateway, final String newVlanNetmask, final List<VlanVO> vlans, final boolean ipv4,
            final boolean ipv6, String ip6Gateway, String ip6Cidr, final String startIPv6, final String endIPv6, final Network network) {
        String vlanGateway = null;
        String vlanNetmask = null;
        boolean sameSubnet = false;
        if (CollectionUtils.isNotEmpty(vlans)) {
            for (final VlanVO vlan : vlans) {
                vlanGateway = vlan.getVlanGateway();
                vlanNetmask = vlan.getVlanNetmask();
                sameSubnet = hasSameSubnet(ipv4, vlanGateway, vlanNetmask, newVlanGateway, newVlanNetmask, startIP, endIP,
                        ipv6, ip6Gateway, ip6Cidr, startIPv6, endIPv6, network);
                if (sameSubnet) break;
            }
        } else if(network.getGateway() != null && network.getCidr() != null) {
            vlanGateway = network.getGateway();
            vlanNetmask = NetUtils.getCidrNetmask(network.getCidr());
            sameSubnet = hasSameSubnet(ipv4, vlanGateway, vlanNetmask, newVlanGateway, newVlanNetmask, startIP, endIP,
                    ipv6, ip6Gateway, ip6Cidr, startIPv6, endIPv6, network);
        }
        if (newVlanGateway == null && newVlanNetmask == null && !sameSubnet) {
            throw new InvalidParameterValueException("The ip range dose not belong to any of the existing subnets, Provide the netmask and gateway if you want to add new subnet");
        }
        Pair<String, String> vlanDetails = null;

        if (sameSubnet) {
            vlanDetails = new Pair<String, String>(vlanGateway, vlanNetmask);
        } else {
            vlanDetails = new Pair<String, String>(newVlanGateway, newVlanNetmask);
        }
        // check if the gatewayip is the part of the ip range being added.
        if (ipv4 && NetUtils.ipRangesOverlap(startIP, endIP, vlanDetails.first(), vlanDetails.first())) {
            throw new InvalidParameterValueException("The gateway ip should not be the part of the ip range being added.");
        }

        return new Pair<Boolean, Pair<String, String>>(sameSubnet, vlanDetails);
    }

    public boolean hasSameSubnet(boolean ipv4, String vlanGateway, String vlanNetmask, String newVlanGateway, String newVlanNetmask, String newStartIp, String newEndIp,
                                  boolean ipv6, String newIp6Gateway, String newIp6Cidr, String newIp6StartIp, String newIp6EndIp, Network network) {
        if (ipv4) {
            // check if subset or super set or neither.
            final NetUtils.SupersetOrSubset val = checkIfSubsetOrSuperset(vlanGateway, vlanNetmask, newVlanGateway, newVlanNetmask, newStartIp, newEndIp);
            if (val == NetUtils.SupersetOrSubset.isSuperset) {
                // this means that new cidr is a superset of the
                // existing subnet.
                throw new InvalidParameterValueException("The subnet you are trying to add is a superset of the existing subnet having gateway " + vlanGateway
                        + " and netmask " + vlanNetmask);
            } else if (val == NetUtils.SupersetOrSubset.neitherSubetNorSuperset) {
                // this implies the user is trying to add a new subnet
                // which is not a superset or subset of this subnet.
            } else if (val == NetUtils.SupersetOrSubset.isSubset) {
                // this means we are trying to add to the same subnet.
                throw new InvalidParameterValueException("The subnet you are trying to add is a subset of the existing subnet having gateway " + vlanGateway
                        + " and netmask " + vlanNetmask);
            } else if (val == NetUtils.SupersetOrSubset.sameSubnet) {
                //check if the gateway provided by the user is same as that of the subnet.
                if (newVlanGateway != null && !newVlanGateway.equals(vlanGateway)) {
                    throw new InvalidParameterValueException("The gateway of the subnet should be unique. The subnet already has a gateway " + vlanGateway);
                }
                return true;
            }
        }
        if (ipv6) {
            if (newIp6Gateway != null && !newIp6Gateway.equals(network.getIp6Gateway())) {
                throw new InvalidParameterValueException("The input gateway " + newIp6Gateway + " is not same as network gateway " + network.getIp6Gateway());
            }
            if (newIp6Cidr != null && !newIp6Cidr.equals(network.getIp6Cidr())) {
                throw new InvalidParameterValueException("The input cidr " + newIp6Cidr + " is not same as network cidr " + network.getIp6Cidr());
            }

            newIp6Gateway = MoreObjects.firstNonNull(newIp6Gateway, network.getIp6Gateway());
            newIp6Cidr = MoreObjects.firstNonNull(newIp6Cidr, network.getIp6Cidr());
            _networkModel.checkIp6Parameters(newIp6StartIp, newIp6EndIp, newIp6Gateway, newIp6Cidr);
            return true;
        }
        return false;
    }

    @Override
    @DB
    public Vlan createVlanAndPublicIpRange(final long zoneId, final long networkId, final long physicalNetworkId, final boolean forVirtualNetwork, final boolean forSystemVms, final Long podId, final String startIP, final String endIP,
            final String vlanGateway, final String vlanNetmask, String vlanId, boolean bypassVlanOverlapCheck, Domain domain, final Account vlanOwner, final String startIPv6, final String endIPv6, final String vlanIp6Gateway, final String vlanIp6Cidr) {
        final Network network = _networkModel.getNetwork(networkId);

        boolean ipv4 = false, ipv6 = false;

        if (startIP != null) {
            ipv4 = true;
        }

        if (vlanIp6Cidr != null) {
            ipv6 = true;
        }

        if (!ipv4 && !ipv6) {
            throw new InvalidParameterValueException("Please specify IPv4 or IPv6 address.");
        }

        // Validate the zone
        final DataCenterVO zone = _zoneDao.findById(zoneId);
        if (zone == null) {
            throw new InvalidParameterValueException("Please specify a valid zone.");
        }

        // ACL check
        checkZoneAccess(CallContext.current().getCallingAccount(), zone);

        // Validate the physical network
        if (_physicalNetworkDao.findById(physicalNetworkId) == null) {
            throw new InvalidParameterValueException("Please specify a valid physical network id");
        }

        // Validate the pod
        if (podId != null) {
            final Pod pod = _podDao.findById(podId);
            if (pod == null) {
                throw new InvalidParameterValueException("Please specify a valid pod.");
            }
            if (pod.getDataCenterId() != zoneId) {
                throw new InvalidParameterValueException("Pod id=" + podId + " doesn't belong to zone id=" + zoneId);
            }
            // pod vlans can be created in basic zone only
            if (zone.getNetworkType() != NetworkType.Basic || network.getTrafficType() != TrafficType.Guest) {
                throw new InvalidParameterValueException("Pod id can be specified only for the networks of type " + TrafficType.Guest + " in zone of type " + NetworkType.Basic);
            }
        }


        // 1) if vlan is specified for the guest network range, it should be the
        // same as network's vlan
        // 2) if vlan is missing, default it to the guest network's vlan
        if (network.getTrafficType() == TrafficType.Guest) {
            String networkVlanId = null;
            boolean connectivityWithoutVlan = false;
            if (_networkModel.areServicesSupportedInNetwork(network.getId(), Service.Connectivity)) {
                Map<Capability, String> connectivityCapabilities = _networkModel.getNetworkServiceCapabilities(network.getId(), Service.Connectivity);
                connectivityWithoutVlan = MapUtils.isNotEmpty(connectivityCapabilities) && connectivityCapabilities.containsKey(Capability.NoVlan);
            }

            final URI uri = network.getBroadcastUri();
            if (connectivityWithoutVlan) {
                networkVlanId = network.getBroadcastDomainType().toUri(network.getUuid()).toString();
            } else if (uri != null) {
                // Do not search for the VLAN tag when the network doesn't support VLAN
               if (uri.toString().startsWith("vlan")) {
                    final String[] vlan = uri.toString().split("vlan:\\/\\/");
                    networkVlanId = vlan[1];
                    // For pvlan
                    if (network.getBroadcastDomainType() != BroadcastDomainType.Vlan) {
                        networkVlanId = networkVlanId.split("-")[0];
                    }
               }
            }

            if (vlanId != null && !connectivityWithoutVlan) {
                // if vlan is specified, throw an error if it's not equal to
                // network's vlanId
                if (networkVlanId != null && !NetUtils.isSameIsolationId(networkVlanId, vlanId)) {
                    throw new InvalidParameterValueException("Vlan doesn't match vlan of the network");
                }
            } else {
                vlanId = networkVlanId;
            }
        } else if (network.getTrafficType() == TrafficType.Public && vlanId == null) {
            throw new InvalidParameterValueException("Unable to determine vlan id or untagged vlan for public network");
        }

        if (vlanId == null) {
            vlanId = Vlan.UNTAGGED;
        }

        final VlanType vlanType = forVirtualNetwork ? VlanType.VirtualNetwork : VlanType.DirectAttached;

        if ((domain != null || vlanOwner != null) && zone.getNetworkType() != NetworkType.Advanced) {
            throw new InvalidParameterValueException("Vlan owner can be defined only in the zone of type " + NetworkType.Advanced);
        }

        if (ipv4) {
            // Make sure the gateway is valid
            if (!NetUtils.isValidIp4(vlanGateway)) {
                throw new InvalidParameterValueException("Please specify a valid gateway");
            }

            // Make sure the netmask is valid
            if (!NetUtils.isValidIp4Netmask(vlanNetmask)) {
                throw new InvalidParameterValueException("Please specify a valid netmask");
            }
        }

        if (ipv6) {
            if (!NetUtils.isValidIp6(vlanIp6Gateway)) {
                throw new InvalidParameterValueException("Please specify a valid IPv6 gateway");
            }
            if (!NetUtils.isValidIp6Cidr(vlanIp6Cidr)) {
                throw new InvalidParameterValueException("Please specify a valid IPv6 CIDR");
            }
        }

        if (ipv4) {
            final String newCidr = NetUtils.getCidrFromGatewayAndNetmask(vlanGateway, vlanNetmask);

            //Make sure start and end ips are with in the range of cidr calculated for this gateway and netmask {
            if (!NetUtils.isIpWithInCidrRange(vlanGateway, newCidr) || !NetUtils.isIpWithInCidrRange(startIP, newCidr) || !NetUtils.isIpWithInCidrRange(endIP, newCidr)) {
                throw new InvalidParameterValueException("Please specify a valid IP range or valid netmask or valid gateway");
            }

            // Check if the new VLAN's subnet conflicts with the guest network
            // in
            // the specified zone (guestCidr is null for basic zone)
            // when adding shared network with same cidr of zone guest cidr,
            // if the specified vlan is not present in zone, physical network, allow to create the network as the isolation is based on VLAN.
            final String guestNetworkCidr = zone.getGuestNetworkCidr();
            if (guestNetworkCidr != null && NetUtils.isNetworksOverlap(newCidr, guestNetworkCidr) && _zoneDao.findVnet(zoneId, physicalNetworkId, vlanId).isEmpty() != true) {
                throw new InvalidParameterValueException("The new IP range you have specified has  overlapped with the guest network in zone: " + zone.getName()
                        + "along with existing Vlan also. Please specify a different gateway/netmask");
            }

            // Check if there are any errors with the IP range
            checkPublicIpRangeErrors(zoneId, vlanId, vlanGateway, vlanNetmask, startIP, endIP);

            checkConflictsWithPortableIpRange(zoneId, vlanId, vlanGateway, vlanNetmask, startIP, endIP);

            // Throw an exception if this subnet overlaps with subnet on other VLAN,
            // if this is ip range extension, gateway, network mask should be same and ip range should not overlap

            final List<VlanVO> vlans = _vlanDao.listByZone(zone.getId());
            for (final VlanVO vlan : vlans) {
                final String otherVlanGateway = vlan.getVlanGateway();
                final String otherVlanNetmask = vlan.getVlanNetmask();
                // Continue if it's not IPv4
                if ( otherVlanGateway == null || otherVlanNetmask == null ) {
                    continue;
                }
                if ( vlan.getNetworkId() == null ) {
                    continue;
                }
                final String otherCidr = NetUtils.getCidrFromGatewayAndNetmask(otherVlanGateway, otherVlanNetmask);
                if( !NetUtils.isNetworksOverlap(newCidr,  otherCidr)) {
                    continue;
                }
                // from here, subnet overlaps
                if (vlanId.toLowerCase().contains(Vlan.UNTAGGED) || UriUtils.checkVlanUriOverlap(
                        BroadcastDomainType.getValue(BroadcastDomainType.fromString(vlanId)),
                        BroadcastDomainType.getValue(BroadcastDomainType.fromString(vlan.getVlanTag())))) {
                    // For untagged VLAN Id and overlapping URIs we need to expand and verify IP ranges
                    final String[] otherVlanIpRange = vlan.getIpRange().split("\\-");
                    final String otherVlanStartIP = otherVlanIpRange[0];
                    String otherVlanEndIP = null;
                    if (otherVlanIpRange.length > 1) {
                        otherVlanEndIP = otherVlanIpRange[1];
                    }

                    // extend IP range
                    if (!vlanGateway.equals(otherVlanGateway) || !vlanNetmask.equals(vlan.getVlanNetmask())) {
                        throw new InvalidParameterValueException("The IP range has already been added with gateway "
                                + otherVlanGateway + " ,and netmask " + otherVlanNetmask
                                + ", Please specify the gateway/netmask if you want to extend ip range" );
                    }
                    if (!NetUtils.is31PrefixCidr(newCidr)) {
                        if (NetUtils.ipRangesOverlap(startIP, endIP, otherVlanStartIP, otherVlanEndIP)) {
                            throw new InvalidParameterValueException("The IP range already has IPs that overlap with the new range." +
                                    " Please specify a different start IP/end IP.");
                        }
                    }
                } else {
                    // For tagged or non-overlapping URIs we need to ensure there is no Public traffic type
                    boolean overlapped = false;
                    if (network.getTrafficType() == TrafficType.Public) {
                        overlapped = true;
                    } else {
                        final Long nwId = vlan.getNetworkId();
                        if (nwId != null) {
                            final Network nw = _networkModel.getNetwork(nwId);
                            if (nw != null && nw.getTrafficType() == TrafficType.Public) {
                                overlapped = true;
                            }
                        }

                    }
                    if (overlapped) {
                        throw new InvalidParameterValueException("The IP range with tag: " + vlan.getVlanTag()
                                + " in zone " + zone.getName()
                                + " has overlapped with the subnet. Please specify a different gateway/netmask.");
                    }
                }
            }
        }

        String ipv6Range = null;
        if (ipv6) {
            ipv6Range = startIPv6;
            if (endIPv6 != null) {
                ipv6Range += "-" + endIPv6;
            }

            final List<VlanVO> vlans = _vlanDao.listByZone(zone.getId());
            for (final VlanVO vlan : vlans) {
                if (vlan.getIp6Gateway() == null) {
                    continue;
                }
                if (NetUtils.isSameIsolationId(vlanId, vlan.getVlanTag())) {
                    if (NetUtils.isIp6RangeOverlap(ipv6Range, vlan.getIp6Range())) {
                        throw new InvalidParameterValueException("The IPv6 range with tag: " + vlan.getVlanTag()
                                + " already has IPs that overlap with the new range. Please specify a different start IP/end IP.");
                    }

                    if (!vlanIp6Gateway.equals(vlan.getIp6Gateway())) {
                        throw new InvalidParameterValueException("The IP range with tag: " + vlan.getVlanTag() + " has already been added with gateway " + vlan.getIp6Gateway()
                                + ". Please specify a different tag.");
                    }
                }
            }
        }

        // Check if the vlan is being used
        if (!bypassVlanOverlapCheck && _zoneDao.findVnet(zoneId, physicalNetworkId, BroadcastDomainType.getValue(BroadcastDomainType.fromString(vlanId))).size() > 0) {
            throw new InvalidParameterValueException("The VLAN tag " + vlanId + " is already being used for dynamic vlan allocation for the guest network in zone "
                    + zone.getName());
        }

        String ipRange = null;

        if (ipv4) {
            ipRange = startIP;
            if (endIP != null) {
                ipRange += "-" + endIP;
            }
        }

        // Everything was fine, so persist the VLAN
        final VlanVO vlan = commitVlanAndIpRange(zoneId, networkId, physicalNetworkId, podId, startIP, endIP, vlanGateway, vlanNetmask, vlanId, domain, vlanOwner, vlanIp6Gateway, vlanIp6Cidr,
                ipv4, zone, vlanType, ipv6Range, ipRange, forSystemVms);

        return vlan;
    }

    private VlanVO commitVlanAndIpRange(final long zoneId, final long networkId, final long physicalNetworkId, final Long podId, final String startIP, final String endIP,
            final String vlanGateway, final String vlanNetmask, final String vlanId, final Domain domain, final Account vlanOwner, final String vlanIp6Gateway, final String vlanIp6Cidr,
            final boolean ipv4, final DataCenterVO zone, final VlanType vlanType, final String ipv6Range, final String ipRange, final boolean forSystemVms) {
        return Transaction.execute(new TransactionCallback<VlanVO>() {
            @Override
            public VlanVO doInTransaction(final TransactionStatus status) {
                VlanVO vlan = new VlanVO(vlanType, vlanId, vlanGateway, vlanNetmask, zone.getId(), ipRange, networkId, physicalNetworkId, vlanIp6Gateway, vlanIp6Cidr, ipv6Range);
                s_logger.debug("Saving vlan range " + vlan);
                vlan = _vlanDao.persist(vlan);

                // IPv6 use a used ip map, is different from ipv4, no need to save
                // public ip range
                if (ipv4) {
                    if (!savePublicIPRange(startIP, endIP, zoneId, vlan.getId(), networkId, physicalNetworkId, forSystemVms)) {
                        throw new CloudRuntimeException("Failed to save IPv4 range. Please contact Cloud Support.");
                    }
                }

                if (vlanOwner != null) {
                    // This VLAN is account-specific, so create an AccountVlanMapVO
                    // entry
                    final AccountVlanMapVO accountVlanMapVO = new AccountVlanMapVO(vlanOwner.getId(), vlan.getId());
                    _accountVlanMapDao.persist(accountVlanMapVO);

                    // generate usage event for dedication of every ip address in the
                    // range
                    final List<IPAddressVO> ips = _publicIpAddressDao.listByVlanId(vlan.getId());
                    for (final IPAddressVO ip : ips) {
                        final boolean usageHidden = _ipAddrMgr.isUsageHidden(ip);
                        UsageEventUtils.publishUsageEvent(EventTypes.EVENT_NET_IP_ASSIGN, vlanOwner.getId(), ip.getDataCenterId(), ip.getId(), ip.getAddress().toString(),
                                ip.isSourceNat(), vlan.getVlanType().toString(), ip.getSystem(), usageHidden, ip.getClass().getName(), ip.getUuid());
                    }
                    // increment resource count for dedicated public ip's
                    _resourceLimitMgr.incrementResourceCount(vlanOwner.getId(), ResourceType.public_ip, new Long(ips.size()));
                } else if (domain != null && !forSystemVms) {
                    // This VLAN is domain-wide, so create a DomainVlanMapVO entry
                    final DomainVlanMapVO domainVlanMapVO = new DomainVlanMapVO(domain.getId(), vlan.getId());
                    _domainVlanMapDao.persist(domainVlanMapVO);
                } else if (podId != null) {
                    // This VLAN is pod-wide, so create a PodVlanMapVO entry
                    final PodVlanMapVO podVlanMapVO = new PodVlanMapVO(podId, vlan.getId());
                    podVlanMapDao.persist(podVlanMapVO);
                }
                return vlan;
            }
        });

    }

    @Override
    public Vlan updateVlanAndPublicIpRange(UpdateVlanIpRangeCmd cmd) throws ConcurrentOperationException,
            ResourceUnavailableException,ResourceAllocationException {

        return  updateVlanAndPublicIpRange(cmd.getId(), cmd.getStartIp(),cmd.getEndIp(), cmd.getGateway(),cmd.getNetmask(),
                cmd.getStartIpv6(), cmd.getEndIpv6(), cmd.getIp6Gateway(), cmd.getIp6Cidr(), cmd.isForSystemVms());
    }

    @DB
    @ActionEvent(eventType = EventTypes.EVENT_VLAN_IP_RANGE_UPDATE, eventDescription = "update vlan ip Range", async
            = false)
    public Vlan updateVlanAndPublicIpRange(final long id, String startIp,
                                           String endIp,
                                           String gateway,
                                           String netmask,
                                           String startIpv6,
                                           String endIpv6,
                                           String ip6Gateway,
                                           String ip6Cidr,
                                           Boolean forSystemVms) throws ConcurrentOperationException {

        VlanVO vlanRange = _vlanDao.findById(id);
        if (vlanRange == null) {
            throw new InvalidParameterValueException("Please specify a valid IP range id.");
        }

        final boolean ipv4 = vlanRange.getVlanGateway() != null;
        final boolean ipv6 = vlanRange.getIp6Gateway() != null;
        if (!ipv4) {
            if (startIp != null || endIp != null || gateway != null || netmask != null) {
                throw new InvalidParameterValueException("IPv4 is not support in this IP range.");
            }
        }
        if (!ipv6) {
            if (startIpv6 != null || endIpv6 != null || ip6Gateway != null || ip6Cidr != null) {
                throw new InvalidParameterValueException("IPv6 is not support in this IP range.");
            }
        }

        final Boolean isRangeForSystemVM = checkIfVlanRangeIsForSystemVM(id);
        if (forSystemVms != null && isRangeForSystemVM != forSystemVms) {
            if (VlanType.DirectAttached.equals(vlanRange.getVlanType())) {
                throw new InvalidParameterValueException("forSystemVms is not available for this IP range with vlan type: " + VlanType.DirectAttached);
            }
            // Check if range has already been dedicated
            final List<AccountVlanMapVO> maps = _accountVlanMapDao.listAccountVlanMapsByVlan(id);
            if (maps != null && !maps.isEmpty()) {
                throw new InvalidParameterValueException("Specified Public IP range has already been dedicated to an account");
            }

            List<DomainVlanMapVO> domainmaps = _domainVlanMapDao.listDomainVlanMapsByVlan(id);
            if (domainmaps != null && !domainmaps.isEmpty()) {
                throw new InvalidParameterValueException("Specified Public IP range has already been dedicated to a domain");
            }
        }
        if (ipv4) {
            updateVlanAndIpv4Range(id, vlanRange, startIp, endIp, gateway, netmask, isRangeForSystemVM, forSystemVms);
        }
        if (ipv6) {
            updateVlanAndIpv6Range(id, vlanRange, startIpv6, endIpv6, ip6Gateway, ip6Cidr, isRangeForSystemVM, forSystemVms);
        }
        return _vlanDao.findById(id);
    }

    private void updateVlanAndIpv4Range(final long id, final VlanVO vlanRange,
                                        String startIp,
                                        String endIp,
                                        String gateway,
                                        String netmask,
                                        final Boolean isRangeForSystemVM,
                                        final Boolean forSystemVms) {
        final List<IPAddressVO> listAllocatedIPs = _publicIpAddressDao.listByVlanIdAndState(id, IpAddress.State.Allocated);

        if (gateway != null && !gateway.equals(vlanRange.getVlanGateway()) && CollectionUtils.isNotEmpty(listAllocatedIPs)) {
            throw new InvalidParameterValueException(String.format("Unable to change gateway to %s because some IPs are in use", gateway));
        }
        if (netmask != null && !netmask.equals(vlanRange.getVlanNetmask()) && CollectionUtils.isNotEmpty(listAllocatedIPs)) {
            throw new InvalidParameterValueException(String.format("Unable to change netmask to %s because some IPs are in use", netmask));
        }

        gateway = MoreObjects.firstNonNull(gateway, vlanRange.getVlanGateway());
        netmask = MoreObjects.firstNonNull(netmask, vlanRange.getVlanNetmask());

        final String[] existingVlanIPRangeArray = vlanRange.getIpRange().split("-");
        final String currentStartIP = existingVlanIPRangeArray[0];
        final String currentEndIP = existingVlanIPRangeArray[1];

        startIp = MoreObjects.firstNonNull(startIp, currentStartIP);
        endIp = MoreObjects.firstNonNull(endIp, currentEndIP);

        final String cidr = NetUtils.ipAndNetMaskToCidr(gateway, netmask);
        if (StringUtils.isEmpty(cidr)) {
            throw new InvalidParameterValueException(String.format("Invalid gateway (%s) or netmask (%s)", gateway, netmask));
        }
        final String cidrAddress = getCidrAddress(cidr);
        final long cidrSize = getCidrSize(cidr);

        checkIpRange(startIp, endIp, cidrAddress, cidrSize);

        checkGatewayOverlap(startIp, endIp, gateway);

        checkAllocatedIpsAreWithinVlanRange(listAllocatedIPs, startIp, endIp, forSystemVms);

        try {
            final String newStartIP = startIp;
            final String newEndIP = endIp;

            VlanVO range = _vlanDao.acquireInLockTable(id, 30);
            if (range == null) {
                throw new CloudRuntimeException("Unable to acquire vlan configuration: " + id);
            }

            if (s_logger.isDebugEnabled()) {
                s_logger.debug("lock vlan " + id + " is acquired");
            }

            commitUpdateVlanAndIpRange(id, newStartIP, newEndIP, currentStartIP, currentEndIP, gateway, netmask,true, isRangeForSystemVM, forSystemVms);

        } catch (final Exception e) {
            s_logger.error("Unable to edit VlanRange due to " + e.getMessage(), e);
            throw new CloudRuntimeException("Failed to edit VlanRange. Please contact Cloud Support.");
        } finally {
            _vlanDao.releaseFromLockTable(id);
        }
    }

    private void updateVlanAndIpv6Range(final long id, final VlanVO vlanRange,
                                        String startIpv6,
                                        String endIpv6,
                                        String ip6Gateway,
                                        String ip6Cidr,
                                        final Boolean isRangeForSystemVM,
                                        final Boolean forSystemVms) {
        final List<UserIpv6AddressVO> listAllocatedIPs = _ipv6Dao.listByVlanIdAndState(id, IpAddress.State.Allocated);

        if (ip6Gateway != null && !ip6Gateway.equals(vlanRange.getIp6Gateway()) && CollectionUtils.isNotEmpty(listAllocatedIPs)) {
            throw new InvalidParameterValueException(String.format("Unable to change ipv6 gateway to %s because some IPs are in use", ip6Gateway));
        }
        if (ip6Cidr != null && !ip6Cidr.equals(vlanRange.getIp6Cidr()) && CollectionUtils.isNotEmpty(listAllocatedIPs)) {
            throw new InvalidParameterValueException(String.format("Unable to change ipv6 cidr to %s because some IPs are in use", ip6Cidr));
        }
        ip6Gateway = MoreObjects.firstNonNull(ip6Gateway, vlanRange.getIp6Gateway());
        ip6Cidr = MoreObjects.firstNonNull(ip6Cidr, vlanRange.getIp6Cidr());

        final String[] existingVlanIPRangeArray = vlanRange.getIp6Range().split("-");
        final String currentStartIPv6 = existingVlanIPRangeArray[0];
        final String currentEndIPv6 = existingVlanIPRangeArray[1];

        startIpv6 = MoreObjects.firstNonNull(startIpv6, currentStartIPv6);
        endIpv6 = MoreObjects.firstNonNull(endIpv6, currentEndIPv6);

        if (startIpv6 != currentStartIPv6 || endIpv6 != currentEndIPv6) {
            _networkModel.checkIp6Parameters(startIpv6, endIpv6, ip6Gateway, ip6Cidr);
            checkAllocatedIpv6sAreWithinVlanRange(listAllocatedIPs, startIpv6, endIpv6);

            try {
                VlanVO range = _vlanDao.acquireInLockTable(id, 30);
                if (range == null) {
                    throw new CloudRuntimeException("Unable to acquire vlan configuration: " + id);
                }

                if (s_logger.isDebugEnabled()) {
                    s_logger.debug("lock vlan " + id + " is acquired");
                }

                commitUpdateVlanAndIpRange(id, startIpv6, endIpv6, currentStartIPv6, currentEndIPv6, ip6Gateway, ip6Cidr, false, isRangeForSystemVM,forSystemVms);

            } catch (final Exception e) {
                s_logger.error("Unable to edit VlanRange due to " + e.getMessage(), e);
                throw new CloudRuntimeException("Failed to edit VlanRange. Please contact Cloud Support.");
            } finally {
                _vlanDao.releaseFromLockTable(id);
            }
        }
    }

    private VlanVO commitUpdateVlanAndIpRange(final Long id, final String newStartIP, final String newEndIP, final String currentStartIP, final String currentEndIP,
                                              final String gateway, final String netmask,
                                              final boolean ipv4, final Boolean isRangeForSystemVM, final Boolean forSystemvms) {

        return Transaction.execute(new TransactionCallback<VlanVO>() {
            @Override
            public VlanVO doInTransaction(final TransactionStatus status) {
                VlanVO vlanRange = _vlanDao.findById(id);
                s_logger.debug("Updating vlan range " + vlanRange.getId());
                if (ipv4) {
                    vlanRange.setIpRange(newStartIP + "-" + newEndIP);
                    vlanRange.setVlanGateway(gateway);
                    vlanRange.setVlanNetmask(netmask);
                    _vlanDao.update(vlanRange.getId(), vlanRange);
                    if (!updatePublicIPRange(newStartIP, currentStartIP, newEndIP, currentEndIP, vlanRange.getDataCenterId(), vlanRange.getId(), vlanRange.getNetworkId(), vlanRange.getPhysicalNetworkId(), isRangeForSystemVM, forSystemvms)) {
                        throw new CloudRuntimeException("Failed to update IPv4 range. Please contact Cloud Support.");
                    }
                } else {
                    vlanRange.setIp6Range(newStartIP + "-" + newEndIP);
                    vlanRange.setIp6Gateway(gateway);
                    vlanRange.setIp6Cidr(netmask);
                    _vlanDao.update(vlanRange.getId(), vlanRange);
                }
                return vlanRange;
            }
        });
    }

    private boolean checkIfVlanRangeIsForSystemVM(final long vlanId) {
        List<IPAddressVO> existingPublicIPs = _publicIpAddressDao.listByVlanId(vlanId);
        boolean initialIsSystemVmValue = existingPublicIPs.get(0).isForSystemVms();
        for (IPAddressVO existingIPs : existingPublicIPs) {
            if (initialIsSystemVmValue != existingIPs.isForSystemVms()) {
                throw new CloudRuntimeException("Your \"For System VM\" value seems to be inconsistent with the rest of the records. Please contact Cloud Support");
            }
        }
        return initialIsSystemVmValue;
    }

    private void checkAllocatedIpsAreWithinVlanRange
            (List<IPAddressVO> listAllocatedIPs, String startIp, String endIp, Boolean forSystemVms) {
        Collections.sort(listAllocatedIPs, Comparator.comparing(IPAddressVO::getAddress));
        for (IPAddressVO allocatedIP : listAllocatedIPs) {
            if ((StringUtils.isNotEmpty(startIp) && NetUtils.ip2Long(startIp) > NetUtils.ip2Long(allocatedIP.getAddress().addr()))
                    || (StringUtils.isNotEmpty(endIp) && NetUtils.ip2Long(endIp) < NetUtils.ip2Long(allocatedIP.getAddress().addr()))) {
                throw new InvalidParameterValueException(String.format("The start IP address must be less than or equal to %s which is already in use. "
                                + "The end IP address must be greater than or equal to %s which is already in use. "
                                + "There are %d IPs already allocated in this range.",
                        listAllocatedIPs.get(0).getAddress(), listAllocatedIPs.get(listAllocatedIPs.size() - 1).getAddress(), listAllocatedIPs.size()));
            }
            if (forSystemVms != null && allocatedIP.isForSystemVms() != forSystemVms) {
                throw new InvalidParameterValueException(String.format("IP %s is in use, cannot change forSystemVms of the IP range", allocatedIP.getAddress().addr()));
            }
        }
    }

    private void checkAllocatedIpv6sAreWithinVlanRange(List<UserIpv6AddressVO> listAllocatedIPs, String startIpv6, String endIpv6) {
        Collections.sort(listAllocatedIPs, Comparator.comparing(UserIpv6AddressVO::getAddress));
        for (UserIpv6AddressVO allocatedIP : listAllocatedIPs) {
            if ((StringUtils.isNotEmpty(startIpv6)
                    && IPv6Address.fromString(startIpv6).toBigInteger().compareTo(IPv6Address.fromString(allocatedIP.getAddress()).toBigInteger()) > 0)
                    || (StringUtils.isNotEmpty(endIpv6)
                    && IPv6Address.fromString(endIpv6).toBigInteger().compareTo(IPv6Address.fromString(allocatedIP.getAddress()).toBigInteger()) < 0)) {
                throw new InvalidParameterValueException(String.format("The start IPv6 address must be less than or equal to %s which is already in use. "
                                + "The end IPv6 address must be greater than or equal to %s which is already in use. "
                                + "There are %d IPv6 addresses already allocated in this range.",
                        listAllocatedIPs.get(0).getAddress(), listAllocatedIPs.get(listAllocatedIPs.size() - 1).getAddress(), listAllocatedIPs.size()));
            }
        }
    }

    private void checkGatewayOverlap(String startIp, String endIp, String gateway) {
        if (NetUtils.ipRangesOverlap(startIp, endIp, gateway, gateway)) {
            throw new InvalidParameterValueException("The gateway shouldn't overlap the new start/end ip "
                    + "addresses");
        }
    }

    @Override
    @DB
    public boolean deleteVlanAndPublicIpRange(final long userId, final long vlanDbId, final Account caller) {
        VlanVO vlanRange = _vlanDao.findById(vlanDbId);
        if (vlanRange == null) {
            throw new InvalidParameterValueException("Please specify a valid IP range id.");
        }

        boolean isAccountSpecific = false;
        final List<AccountVlanMapVO> acctVln = _accountVlanMapDao.listAccountVlanMapsByVlan(vlanRange.getId());
        // Check for account wide pool. It will have an entry for
        // account_vlan_map.
        if (acctVln != null && !acctVln.isEmpty()) {
            isAccountSpecific = true;
        }

        boolean isDomainSpecific = false;
        List<DomainVlanMapVO> domainVlan = _domainVlanMapDao.listDomainVlanMapsByVlan(vlanRange.getId());
        // Check for domain wide pool. It will have an entry for domain_vlan_map.
        if (domainVlan != null && !domainVlan.isEmpty()) {
            isDomainSpecific = true;
        }

        // Check if the VLAN has any allocated public IPs
        final List<IPAddressVO> ips = _publicIpAddressDao.listByVlanId(vlanDbId);
        if (isAccountSpecific) {
            int resourceCountToBeDecrement = 0;
            try {
                vlanRange = _vlanDao.acquireInLockTable(vlanDbId, 30);
                if (vlanRange == null) {
                    throw new CloudRuntimeException("Unable to acquire vlan configuration: " + vlanDbId);
                }

                if (s_logger.isDebugEnabled()) {
                    s_logger.debug("lock vlan " + vlanDbId + " is acquired");
                }
                for (final IPAddressVO ip : ips) {
                    boolean success = true;
                    if (ip.isOneToOneNat()) {
                        throw new InvalidParameterValueException("Can't delete account specific vlan " + vlanDbId + " as ip " + ip
                                + " belonging to the range is used for static nat purposes. Cleanup the rules first");
                    }

                    if (ip.isSourceNat()) {
                        throw new InvalidParameterValueException("Can't delete account specific vlan " + vlanDbId + " as ip " + ip
                                + " belonging to the range is a source nat ip for the network id=" + ip.getSourceNetworkId()
                                + ". IP range with the source nat ip address can be removed either as a part of Network, or account removal");
                    }

                    if (_firewallDao.countRulesByIpId(ip.getId()) > 0) {
                        throw new InvalidParameterValueException("Can't delete account specific vlan " + vlanDbId + " as ip " + ip
                                + " belonging to the range has firewall rules applied. Cleanup the rules first");
                    }
                    if (ip.getAllocatedTime() != null) {
                        // This means IP is allocated
                        // release public ip address here
                        success = _ipAddrMgr.disassociatePublicIpAddress(ip.getId(), userId, caller);
                    }
                    if (!success) {
                        s_logger.warn("Some ip addresses failed to be released as a part of vlan " + vlanDbId + " removal");
                    } else {
                        resourceCountToBeDecrement++;
                        final boolean usageHidden = _ipAddrMgr.isUsageHidden(ip);
                        UsageEventUtils.publishUsageEvent(EventTypes.EVENT_NET_IP_RELEASE, acctVln.get(0).getAccountId(), ip.getDataCenterId(), ip.getId(),
                                ip.getAddress().toString(), ip.isSourceNat(), vlanRange.getVlanType().toString(), ip.getSystem(), usageHidden, ip.getClass().getName(), ip.getUuid());
                    }
                }
            } finally {
                _vlanDao.releaseFromLockTable(vlanDbId);
                if (resourceCountToBeDecrement > 0) {  //Making sure to decrement the count of only success operations above. For any reaason if disassociation fails then this number will vary from original range length.
                    _resourceLimitMgr.decrementResourceCount(acctVln.get(0).getAccountId(), ResourceType.public_ip, new Long(resourceCountToBeDecrement));
                }
            }
        } else {   // !isAccountSpecific
            final NicIpAliasVO ipAlias = _nicIpAliasDao.findByGatewayAndNetworkIdAndState(vlanRange.getVlanGateway(), vlanRange.getNetworkId(), NicIpAlias.State.active);
            //check if the ipalias belongs to the vlan range being deleted.
            if (ipAlias != null && vlanDbId == _publicIpAddressDao.findByIpAndSourceNetworkId(vlanRange.getNetworkId(), ipAlias.getIp4Address()).getVlanId()) {
                throw new InvalidParameterValueException("Cannot delete vlan range " + vlanDbId + " as " + ipAlias.getIp4Address()
                        + "is being used for providing dhcp service in this subnet. Delete all VMs in this subnet and try again");
            }
            final long allocIpCount = _publicIpAddressDao.countIPs(vlanRange.getDataCenterId(), vlanDbId, true);
            if (allocIpCount > 0) {
                throw new InvalidParameterValueException(allocIpCount + "  Ips are in use. Cannot delete this vlan");
            }
        }

        Transaction.execute(new TransactionCallbackNoReturn() {
            @Override
            public void doInTransactionWithoutResult(final TransactionStatus status) {
                _publicIpAddressDao.deletePublicIPRange(vlanDbId);
                s_logger.debug(String.format("Delete Public IP Range (from user_ip_address, where vlan_db_d=%s)", vlanDbId));

                _vlanDao.remove(vlanDbId);
                s_logger.debug(String.format("Mark vlan as Remove vlan (vlan_db_id=%s)", vlanDbId));

                SearchBuilder<PodVlanMapVO> sb = podVlanMapDao.createSearchBuilder();
                sb.and("vlan_db_id", sb.entity().getVlanDbId(), SearchCriteria.Op.EQ);
                SearchCriteria<PodVlanMapVO> sc = sb.create();
                sc.setParameters("vlan_db_id", vlanDbId);
                podVlanMapDao.remove(sc);
                s_logger.debug(String.format("Delete vlan_db_id=%s in pod_vlan_map", vlanDbId));
            }
        });

        return true;
    }

    @Override
    @DB
    @ActionEvent(eventType = EventTypes.EVENT_VLAN_IP_RANGE_DEDICATE, eventDescription = "dedicating vlan ip range", async = false)
    public Vlan dedicatePublicIpRange(final DedicatePublicIpRangeCmd cmd) throws ResourceAllocationException {
        final Long vlanDbId = cmd.getId();
        final String accountName = cmd.getAccountName();
        final Long domainId = cmd.getDomainId();
        final Long projectId = cmd.getProjectId();

        // Check if account is valid
        Account vlanOwner = null;
        if (projectId != null) {
            if (accountName != null) {
                throw new InvalidParameterValueException("accountName and projectId are mutually exclusive");
            }
            final Project project = _projectMgr.getProject(projectId);
            if (project == null) {
                throw new InvalidParameterValueException("Unable to find project by id " + projectId);
            }
            vlanOwner = _accountMgr.getAccount(project.getProjectAccountId());
            if (vlanOwner == null) {
                throw new InvalidParameterValueException("Please specify a valid projectId");
            }
        }

        Domain domain = null;
        if (accountName != null && domainId != null) {
            vlanOwner = _accountDao.findActiveAccount(accountName, domainId);
            if (vlanOwner == null) {
                throw new InvalidParameterValueException("Unable to find account by name " + accountName);
            } else if (vlanOwner.getId() == Account.ACCOUNT_ID_SYSTEM) {
                throw new InvalidParameterValueException("Please specify a valid account. Cannot dedicate IP range to system account");
            }
        } else if (domainId != null) {
            domain = _domainDao.findById(domainId);
            if (domain == null) {
                throw new InvalidParameterValueException("Please specify a valid domain id");
            }
        }

        // Check if range is valid
        final VlanVO vlan = _vlanDao.findById(vlanDbId);
        if (vlan == null) {
            throw new InvalidParameterValueException("Unable to find vlan by id " + vlanDbId);
        }

        // Check if range has already been dedicated
        final List<AccountVlanMapVO> maps = _accountVlanMapDao.listAccountVlanMapsByVlan(vlanDbId);
        if (maps != null && !maps.isEmpty()) {
            throw new InvalidParameterValueException("Specified Public IP range has already been dedicated");
        }

        List<DomainVlanMapVO> domainmaps = _domainVlanMapDao.listDomainVlanMapsByVlan(vlanDbId);
        if (domainmaps != null && !domainmaps.isEmpty()) {
            throw new InvalidParameterValueException("Specified Public IP range has already been dedicated to a domain");
        }

        // Verify that zone exists and is advanced
        final Long zoneId = vlan.getDataCenterId();
        final DataCenterVO zone = _zoneDao.findById(zoneId);
        if (zone == null) {
            throw new InvalidParameterValueException("Unable to find zone by id " + zoneId);
        }
        if (zone.getNetworkType() == NetworkType.Basic) {
            throw new InvalidParameterValueException("Public IP range can be dedicated to an account only in the zone of type " + NetworkType.Advanced);
        }

        // Check Public IP resource limits
        if (vlanOwner != null) {
            final int accountPublicIpRange = _publicIpAddressDao.countIPs(zoneId, vlanDbId, false);
            _resourceLimitMgr.checkResourceLimit(vlanOwner, ResourceType.public_ip, accountPublicIpRange);
        }

        // Check if any of the Public IP addresses is allocated to another
        // account
        boolean forSystemVms = false;
        final List<IPAddressVO> ips = _publicIpAddressDao.listByVlanId(vlanDbId);
        for (final IPAddressVO ip : ips) {
            forSystemVms = ip.isForSystemVms();
            final Long allocatedToAccountId = ip.getAllocatedToAccountId();
            if (allocatedToAccountId != null) {
                if (vlanOwner != null && allocatedToAccountId != vlanOwner.getId()) {
                    throw new InvalidParameterValueException(ip.getAddress() + " Public IP address in range is allocated to another account ");
                }
                final Account accountAllocatedTo = _accountMgr.getActiveAccountById(allocatedToAccountId);
                if (vlanOwner == null && domain != null && domain.getId() != accountAllocatedTo.getDomainId()){
                    throw new InvalidParameterValueException(ip.getAddress()
                            + " Public IP address in range is allocated to another domain/account ");
                }
            }
        }

        if (vlanOwner != null) {
            // Create an AccountVlanMapVO entry
            final AccountVlanMapVO accountVlanMapVO = new AccountVlanMapVO(vlanOwner.getId(), vlan.getId());
            _accountVlanMapDao.persist(accountVlanMapVO);

           // generate usage event for dedication of every ip address in the range
            for (final IPAddressVO ip : ips) {
                final boolean usageHidden = _ipAddrMgr.isUsageHidden(ip);
                UsageEventUtils.publishUsageEvent(EventTypes.EVENT_NET_IP_ASSIGN, vlanOwner.getId(), ip.getDataCenterId(), ip.getId(), ip.getAddress().toString(), ip.isSourceNat(),
                        vlan.getVlanType().toString(), ip.getSystem(), usageHidden, ip.getClass().getName(), ip.getUuid());
            }
        } else if (domain != null && !forSystemVms) {
            // Create an DomainVlanMapVO entry
            DomainVlanMapVO domainVlanMapVO = new DomainVlanMapVO(domain.getId(), vlan.getId());
            _domainVlanMapDao.persist(domainVlanMapVO);
        }

        // increment resource count for dedicated public ip's
        if (vlanOwner != null) {
            _resourceLimitMgr.incrementResourceCount(vlanOwner.getId(), ResourceType.public_ip, new Long(ips.size()));
        }

        return vlan;
    }

    @Override
    @ActionEvent(eventType = EventTypes.EVENT_VLAN_IP_RANGE_RELEASE, eventDescription = "releasing a public ip range", async = false)
    public boolean releasePublicIpRange(final ReleasePublicIpRangeCmd cmd) {
        final Long vlanDbId = cmd.getId();

        final VlanVO vlan = _vlanDao.findById(vlanDbId);
        if (vlan == null) {
            throw new InvalidParameterValueException("Please specify a valid IP range id.");
        }

        return releasePublicIpRange(vlanDbId, CallContext.current().getCallingUserId(), CallContext.current().getCallingAccount());
    }

    @DB
    public boolean releasePublicIpRange(final long vlanDbId, final long userId, final Account caller) {
        VlanVO vlan = _vlanDao.findById(vlanDbId);
        if(vlan == null) {
            // Nothing to do if vlan can't be found
            s_logger.warn(String.format("Skipping the process for releasing public IP range as could not find a VLAN with ID '%s' for Account '%s' and User '%s'."
                    ,vlanDbId, caller, userId));
            return true;
        }

        // Verify range is dedicated
        boolean isAccountSpecific = false;
        final List<AccountVlanMapVO> acctVln = _accountVlanMapDao.listAccountVlanMapsByVlan(vlanDbId);
        // Verify range is dedicated
        if (acctVln != null && !acctVln.isEmpty()) {
            isAccountSpecific = true;
        }

        boolean isDomainSpecific = false;
        final List<DomainVlanMapVO> domainVlan = _domainVlanMapDao.listDomainVlanMapsByVlan(vlanDbId);
        // Check for domain wide pool. It will have an entry for domain_vlan_map.
        if (domainVlan != null && !domainVlan.isEmpty()) {
            isDomainSpecific = true;
        }

        if (!isAccountSpecific && !isDomainSpecific) {
            throw new InvalidParameterValueException("Can't release Public IP range " + vlanDbId
                    + " as it not dedicated to any domain and any account");
        }
        // Check if range has any allocated public IPs
        final long allocIpCount = _publicIpAddressDao.countIPs(vlan.getDataCenterId(), vlanDbId, true);
        final List<IPAddressVO> ips = _publicIpAddressDao.listByVlanId(vlanDbId);
        boolean success = true;
        final List<IPAddressVO> ipsInUse = new ArrayList<IPAddressVO>();
        if (allocIpCount > 0) {
            try {
                vlan = _vlanDao.acquireInLockTable(vlanDbId, 30);
                if (vlan == null) {
                    throw new CloudRuntimeException("Unable to acquire vlan configuration: " + vlanDbId);
                }
                if (s_logger.isDebugEnabled()) {
                    s_logger.debug("lock vlan " + vlanDbId + " is acquired");
                }
                for (final IPAddressVO ip : ips) {
                    // Disassociate allocated IP's that are not in use
                    if (!ip.isOneToOneNat() && !ip.isSourceNat() && !(_firewallDao.countRulesByIpId(ip.getId()) > 0)) {
                        if (s_logger.isDebugEnabled()) {
                            s_logger.debug("Releasing Public IP addresses" + ip + " of vlan " + vlanDbId + " as part of Public IP" + " range release to the system pool");
                        }
                        success = success && _ipAddrMgr.disassociatePublicIpAddress(ip.getId(), userId, caller);
                    } else {
                        ipsInUse.add(ip);
                    }
                }
                if (!success) {
                    s_logger.warn("Some Public IP addresses that were not in use failed to be released as a part of" + " vlan " + vlanDbId + "release to the system pool");
                }
            } finally {
                _vlanDao.releaseFromLockTable(vlanDbId);
            }
        }

        // A Public IP range can only be dedicated to one account at a time
        if (isAccountSpecific && _accountVlanMapDao.remove(acctVln.get(0).getId())) {
            // generate usage events to remove dedication for every ip in the range that has been disassociated
            for (final IPAddressVO ip : ips) {
                if (!ipsInUse.contains(ip)) {
                    final boolean usageHidden = _ipAddrMgr.isUsageHidden(ip);
                    UsageEventUtils.publishUsageEvent(EventTypes.EVENT_NET_IP_RELEASE, acctVln.get(0).getAccountId(), ip.getDataCenterId(), ip.getId(), ip.getAddress().toString(),
                            ip.isSourceNat(), vlan.getVlanType().toString(), ip.getSystem(), usageHidden, ip.getClass().getName(), ip.getUuid());
                }
            }
            // decrement resource count for dedicated public ip's
            _resourceLimitMgr.decrementResourceCount(acctVln.get(0).getAccountId(), ResourceType.public_ip, new Long(ips.size()));
            success = true;
        } else if (isDomainSpecific && _domainVlanMapDao.remove(domainVlan.get(0).getId())) {
            s_logger.debug("Remove the vlan from domain_vlan_map successfully.");
            success = true;
        } else {
            success = false;
        }

        return success;
    }

    @DB
    protected boolean savePublicIPRange(final String startIP, final String endIP, final long zoneId, final long vlanDbId, final long sourceNetworkid, final long physicalNetworkId, final boolean forSystemVms) {
        final long startIPLong = NetUtils.ip2Long(startIP);
        final long endIPLong = NetUtils.ip2Long(endIP);

        final List<String> problemIps = Transaction.execute(new TransactionCallback<List<String>>() {
            @Override
            public List<String> doInTransaction(final TransactionStatus status) {
                final IPRangeConfig config = new IPRangeConfig();
                return config.savePublicIPRange(TransactionLegacy.currentTxn(), startIPLong, endIPLong, zoneId, vlanDbId, sourceNetworkid, physicalNetworkId, forSystemVms);
            }
        });

        return CollectionUtils.isEmpty(problemIps);
    }

    @DB
    protected boolean updatePublicIPRange(final String newStartIP, final String currentStartIP, final String newEndIP, final String currentEndIP, final long zoneId, final long vlanDbId, final long sourceNetworkid, final long physicalNetworkId, final boolean isRangeForSystemVM, final Boolean forSystemVms) {
        long newStartIPLong = NetUtils.ip2Long(newStartIP);
        long newEndIPLong = NetUtils.ip2Long(newEndIP);
        long currentStartIPLong = NetUtils.ip2Long(currentStartIP);
        long currentEndIPLong = NetUtils.ip2Long(currentEndIP);

        List<Long> currentIPRange = new ArrayList<>();
        List<Long> newIPRange = new ArrayList<>();
        while (newStartIPLong <= newEndIPLong) {
            newIPRange.add(newStartIPLong);
            newStartIPLong++;
        }
        while (currentStartIPLong <= currentEndIPLong) {
            currentIPRange.add(currentStartIPLong);
            currentStartIPLong++;
        }

        final List<String> problemIps = Transaction.execute(new TransactionCallback<List<String>>() {

            @Override
            public List<String> doInTransaction(final TransactionStatus status) {
                final IPRangeConfig config = new IPRangeConfig();
                Vector<String> configResult = new Vector<>();
                List<Long> ipAddressesToAdd = new ArrayList(newIPRange);
                ipAddressesToAdd.removeAll(currentIPRange);
                if (ipAddressesToAdd.size() > 0) {
                    for (Long startIP : ipAddressesToAdd) {
                        configResult.addAll(config.savePublicIPRange(TransactionLegacy.currentTxn(), startIP, startIP, zoneId, vlanDbId, sourceNetworkid, physicalNetworkId, forSystemVms != null ? forSystemVms : isRangeForSystemVM));
                    }
                }
                List<Long> ipAddressesToDelete = new ArrayList(currentIPRange);
                ipAddressesToDelete.removeAll(newIPRange);
                if (ipAddressesToDelete.size() > 0) {
                    for (Long startIP : ipAddressesToDelete) {
                        configResult.addAll(config.deletePublicIPRange(TransactionLegacy.currentTxn(), startIP, startIP, vlanDbId));
                    }
                }
                if (forSystemVms != null && isRangeForSystemVM != forSystemVms) {
                    List<Long> ipAddressesToUpdate = new ArrayList(currentIPRange);
                    ipAddressesToUpdate.removeAll(ipAddressesToDelete);
                    if (ipAddressesToUpdate.size() > 0) {
                        for (Long startIP : ipAddressesToUpdate) {
                            configResult.addAll(config.updatePublicIPRange(TransactionLegacy.currentTxn(), startIP, startIP, vlanDbId, forSystemVms));
                        }
                    }
                }
                return configResult;
            }
        });
        return problemIps != null && problemIps.size() == 0;
    }

    private void checkPublicIpRangeErrors(final long zoneId, final String vlanId, final String vlanGateway, final String vlanNetmask, final String startIP, final String endIP) {
        // Check that the start and end IPs are valid
        if (!NetUtils.isValidIp4(startIP)) {
            throw new InvalidParameterValueException("Please specify a valid start IP");
        }

        if (endIP != null && !NetUtils.isValidIp4(endIP)) {
            throw new InvalidParameterValueException("Please specify a valid end IP");
        }

        if (endIP != null && !NetUtils.validIpRange(startIP, endIP)) {
            throw new InvalidParameterValueException("Please specify a valid IP range.");
        }

        // Check that the IPs that are being added are compatible with the
        // VLAN's gateway and netmask
        if (vlanNetmask == null) {
            throw new InvalidParameterValueException("Please ensure that your IP range's netmask is specified");
        }

        if (endIP != null && !NetUtils.sameSubnet(startIP, endIP, vlanNetmask)) {
            throw new InvalidParameterValueException("Please ensure that your start IP and end IP are in the same subnet, as per the IP range's netmask.");
        }

        if (!NetUtils.sameSubnet(startIP, vlanGateway, vlanNetmask)) {
            throw new InvalidParameterValueException("Please ensure that your start IP is in the same subnet as your IP range's gateway, as per the IP range's netmask.");
        }

        if (endIP != null && !NetUtils.sameSubnet(endIP, vlanGateway, vlanNetmask)) {
            throw new InvalidParameterValueException("Please ensure that your end IP is in the same subnet as your IP range's gateway, as per the IP range's netmask.");
        }
        // check if the gatewayip is the part of the ip range being added.
        // RFC 3021 - 31-Bit Prefixes on IPv4 Point-to-Point Links
        //     GW              Netmask         Stat IP        End IP
        // 192.168.24.0 - 255.255.255.254 - 192.168.24.0 - 192.168.24.1
        // https://tools.ietf.org/html/rfc3021
        // Added by Wilder Rodrigues
        final String newCidr = NetUtils.getCidrFromGatewayAndNetmask(vlanGateway, vlanNetmask);
        if (!NetUtils.is31PrefixCidr(newCidr)) {
            if (NetUtils.ipRangesOverlap(startIP, endIP, vlanGateway, vlanGateway)) {
                throw new InvalidParameterValueException(
                        "The gateway ip should not be the part of the ip range being added.");
            }
        }
    }

    private void checkConflictsWithPortableIpRange(final long zoneId, final String vlanId, final String vlanGateway, final String vlanNetmask, final String startIP, final String endIP) {
        // check and throw exception if there is portable IP range that overlaps with public ip range being configured
        if (checkOverlapPortableIpRange(_regionDao.getRegionId(), startIP, endIP)) {
            throw new InvalidParameterValueException("Ip range: " + startIP + "-" + endIP + " overlaps with a portable" + " IP range already configured in the region "
                    + _regionDao.getRegionId());
        }

        // verify and throw exception if the VLAN Id is used by any portable IP range
        final List<PortableIpRangeVO> existingPortableIPRanges = _portableIpRangeDao.listByRegionId(_regionDao.getRegionId());
        if (existingPortableIPRanges != null && !existingPortableIPRanges.isEmpty()) {
            for (final PortableIpRangeVO portableIpRange : existingPortableIPRanges) {
                if (NetUtils.isSameIsolationId(portableIpRange.getVlanTag(), vlanId)) {
                    throw new InvalidParameterValueException("The VLAN tag " + vlanId + " is already being used for portable ip range in this region");
                }
            }
        }
    }

    private String getCidrAddress(final String cidr) {
        final String[] cidrPair = cidr.split("\\/");
        return cidrPair[0];
    }

    private int getCidrSize(final String cidr) {
        final String[] cidrPair = cidr.split("\\/");
        return Integer.parseInt(cidrPair[1]);
    }

    @Override
    public void checkPodCidrSubnets(final long dcId, final Long podIdToBeSkipped, final String cidr) {
        // For each pod, return an error if any of the following is true:
        // The pod's CIDR subnet conflicts with the CIDR subnet of any other pod

        // Check if the CIDR conflicts with the Guest Network or other pods
        long skipPod = 0;
        if (podIdToBeSkipped != null) {
            skipPod = podIdToBeSkipped;
        }
        final HashMap<Long, List<Object>> currentPodCidrSubnets = _podDao.getCurrentPodCidrSubnets(dcId, skipPod);
        final List<Object> newCidrPair = new ArrayList<Object>();
        newCidrPair.add(0, getCidrAddress(cidr));
        newCidrPair.add(1, (long)getCidrSize(cidr));
        currentPodCidrSubnets.put(new Long(-1), newCidrPair);

        final DataCenterVO dcVo = _zoneDao.findById(dcId);
        final String guestNetworkCidr = dcVo.getGuestNetworkCidr();

        // Guest cidr can be null for Basic zone
        String guestIpNetwork = null;
        Long guestCidrSize = null;
        if (guestNetworkCidr != null) {
            final String[] cidrTuple = guestNetworkCidr.split("\\/");
            guestIpNetwork = NetUtils.getIpRangeStartIpFromCidr(cidrTuple[0], Long.parseLong(cidrTuple[1]));
            guestCidrSize = Long.parseLong(cidrTuple[1]);
        }

        final String zoneName = getZoneName(dcId);

        // Iterate through all pods in this zone
        for (final Long podId : currentPodCidrSubnets.keySet()) {
            String podName;
            if (podId.longValue() == -1) {
                podName = "newPod";
            } else {
                podName = getPodName(podId.longValue());
            }

            final List<Object> cidrPair = currentPodCidrSubnets.get(podId);
            final String cidrAddress = (String)cidrPair.get(0);
            final long cidrSize = ((Long)cidrPair.get(1)).longValue();

            long cidrSizeToUse = -1;
            if (guestCidrSize == null || cidrSize < guestCidrSize) {
                cidrSizeToUse = cidrSize;
            } else {
                cidrSizeToUse = guestCidrSize;
            }

            String cidrSubnet = NetUtils.getCidrSubNet(cidrAddress, cidrSizeToUse);

            if (guestNetworkCidr != null) {
                final String guestSubnet = NetUtils.getCidrSubNet(guestIpNetwork, cidrSizeToUse);
                // Check that cidrSubnet does not equal guestSubnet
                if (cidrSubnet.equals(guestSubnet)) {
                    if (podName.equals("newPod")) {
                        throw new InvalidParameterValueException(
                                "The subnet of the pod you are adding conflicts with the subnet of the Guest IP Network. Please specify a different CIDR.");
                    } else {
                        throw new InvalidParameterValueException(
                                "Warning: The subnet of pod "
                                        + podName
                                        + " in zone "
                                        + zoneName
                                        + " conflicts with the subnet of the Guest IP Network. Please change either the pod's CIDR or the Guest IP Network's subnet, and re-run install-vmops-management.");
                    }
                }
            }

            // Iterate through the rest of the pods
            for (final Long otherPodId : currentPodCidrSubnets.keySet()) {
                if (podId.equals(otherPodId)) {
                    continue;
                }

                // Check that cidrSubnet does not equal otherCidrSubnet
                final List<Object> otherCidrPair = currentPodCidrSubnets.get(otherPodId);
                final String otherCidrAddress = (String)otherCidrPair.get(0);
                final long otherCidrSize = ((Long)otherCidrPair.get(1)).longValue();

                if (cidrSize < otherCidrSize) {
                    cidrSizeToUse = cidrSize;
                } else {
                    cidrSizeToUse = otherCidrSize;
                }

                cidrSubnet = NetUtils.getCidrSubNet(cidrAddress, cidrSizeToUse);
                final String otherCidrSubnet = NetUtils.getCidrSubNet(otherCidrAddress, cidrSizeToUse);

                if (cidrSubnet.equals(otherCidrSubnet)) {
                    final String otherPodName = getPodName(otherPodId.longValue());
                    if (podName.equals("newPod")) {
                        throw new InvalidParameterValueException("The subnet of the pod you are adding conflicts with the subnet of pod " + otherPodName + " in zone " + zoneName
                                + ". Please specify a different CIDR.");
                    } else {
                        throw new InvalidParameterValueException("Warning: The pods " + podName + " and " + otherPodName + " in zone " + zoneName
                                + " have conflicting CIDR subnets. Please change the CIDR of one of these pods.");
                    }
                }
            }
        }

    }

    private boolean validPod(final long podId) {
        return _podDao.findById(podId) != null;
    }

    private boolean validPod(final String podName, final long zoneId) {
        if (!validZone(zoneId)) {
            return false;
        }

        return _podDao.findByName(podName, zoneId) != null;
    }

    private String getPodName(final long podId) {
        return _podDao.findById(new Long(podId)).getName();
    }

    private boolean validZone(final String zoneName) {
        return _zoneDao.findByName(zoneName) != null;
    }

    private boolean validZone(final long zoneId) {
        return _zoneDao.findById(zoneId) != null;
    }

    private String getZoneName(final long zoneId) {
        final DataCenterVO zone = _zoneDao.findById(new Long(zoneId));
        if (zone != null) {
            return zone.getName();
        } else {
            return null;
        }
    }

    @Override
    @ActionEvent(eventType = EventTypes.EVENT_VLAN_IP_RANGE_DELETE, eventDescription = "deleting vlan ip range", async = false)
    public boolean deleteVlanIpRange(final DeleteVlanIpRangeCmd cmd) {
        final Long vlanDbId = cmd.getId();

        final VlanVO vlan = _vlanDao.findById(vlanDbId);
        if (vlan == null) {
            throw new InvalidParameterValueException("Please specify a valid IP range id.");
        }

        return deleteVlanAndPublicIpRange(CallContext.current().getCallingUserId(), vlanDbId, CallContext.current().getCallingAccount());
    }

    @Override
    public void checkDiskOfferingAccess(final Account caller, final DiskOffering dof, DataCenter zone) {
        for (final SecurityChecker checker : _secChecker) {
            if (checker.checkAccess(caller, dof, zone)) {
                if (s_logger.isDebugEnabled()) {
                    s_logger.debug("Access granted to " + caller + " to disk offering:" + dof.getId() + " by " + checker.getName());
                }
                return;
            } else {
                throw new PermissionDeniedException(String.format("Access denied to %s for disk offering: %s, zone: %s by %s", caller, dof.getUuid(), zone.getUuid(), checker.getName()));
            }
        }

        assert false : "How can all of the security checkers pass on checking this caller?";
        throw new PermissionDeniedException("There's no way to confirm " + caller + " has access to disk offering:" + dof.getId());
    }

    @Override
    public void checkZoneAccess(final Account caller, final DataCenter zone) {
        for (final SecurityChecker checker : _secChecker) {
            if (checker.checkAccess(caller, zone)) {
                if (s_logger.isDebugEnabled()) {
                    s_logger.debug("Access granted to " + caller + " to zone:" + zone.getId() + " by " + checker.getName());
                }
                return;
            } else {
                throw new PermissionDeniedException("Access denied to " + caller + " by " + checker.getName() + " for zone " + zone.getId());
            }
        }

        assert false : "How can all of the security checkers pass on checking this caller?";
        throw new PermissionDeniedException("There's no way to confirm " + caller + " has access to zone:" + zone.getId());
    }

    @Override
    @ActionEvent(eventType = EventTypes.EVENT_NETWORK_OFFERING_CREATE, eventDescription = "creating network offering")
    public NetworkOffering createNetworkOffering(final CreateNetworkOfferingCmd cmd) {
        final String name = cmd.getNetworkOfferingName();
        final String displayText = cmd.getDisplayText();
        final String tags = cmd.getTags();
        final String trafficTypeString = cmd.getTraffictype();
        final boolean specifyVlan = cmd.getSpecifyVlan();
        final boolean conserveMode = cmd.getConserveMode();
        final String availabilityStr = cmd.getAvailability();
        Integer networkRate = cmd.getNetworkRate();
        TrafficType trafficType = null;
        Availability availability = null;
        Network.GuestType guestType = null;
        final boolean specifyIpRanges = cmd.getSpecifyIpRanges();
        final boolean isPersistent = cmd.getIsPersistent();
        final Map<String, String> detailsStr = cmd.getDetails();
        final Boolean egressDefaultPolicy = cmd.getEgressDefaultPolicy();
        Boolean forVpc = cmd.getForVpc();
        Integer maxconn = null;
        boolean enableKeepAlive = false;
        String servicePackageuuid = cmd.getServicePackageId();
        final List<Long> domainIds = cmd.getDomainIds();
        final List<Long> zoneIds = cmd.getZoneIds();
        final boolean enable = cmd.getEnable();
        // check if valid domain
        if (CollectionUtils.isNotEmpty(domainIds)) {
            for (final Long domainId: domainIds) {
                if (_domainDao.findById(domainId) == null) {
                    throw new InvalidParameterValueException("Please specify a valid domain id");
                }
            }
        }

        // check if valid zone
        if (CollectionUtils.isNotEmpty(zoneIds)) {
            for (Long zoneId : zoneIds) {
                if (_zoneDao.findById(zoneId) == null)
                    throw new InvalidParameterValueException("Please specify a valid zone id");
            }
        }

        // Verify traffic type
        for (final TrafficType tType : TrafficType.values()) {
            if (tType.name().equalsIgnoreCase(trafficTypeString)) {
                trafficType = tType;
                break;
            }
        }
        if (trafficType == null) {
            throw new InvalidParameterValueException("Invalid value for traffictype. Supported traffic types: Public, Management, Control, Guest, Vlan or Storage");
        }

        // Only GUEST traffic type is supported in Acton
        if (trafficType != TrafficType.Guest) {
            throw new InvalidParameterValueException("Only traffic type " + TrafficType.Guest + " is supported in the current release");
        }

        // Verify offering type
        for (final Network.GuestType offType : Network.GuestType.values()) {
            if (offType.name().equalsIgnoreCase(cmd.getGuestIpType())) {
                guestType = offType;
                break;
            }
        }

        if (guestType == null) {
            throw new InvalidParameterValueException("Invalid \"type\" parameter is given; can have Shared and Isolated values");
        }

        // Verify availability
        for (final Availability avlb : Availability.values()) {
            if (avlb.name().equalsIgnoreCase(availabilityStr)) {
                availability = avlb;
            }
        }

        if (availability == null) {
            throw new InvalidParameterValueException("Invalid value for Availability. Supported types: " + Availability.Required + ", " + Availability.Optional);
        }

        if (networkRate != null && networkRate < 0) {
            networkRate = 0;
        }

        final Long serviceOfferingId = cmd.getServiceOfferingId();

        if (serviceOfferingId != null) {
            final ServiceOfferingVO offering = _serviceOfferingDao.findById(serviceOfferingId);
            if (offering == null) {
                throw new InvalidParameterValueException("Cannot find specified service offering: " + serviceOfferingId);
            }
            if (!VirtualMachine.Type.DomainRouter.toString().equalsIgnoreCase(offering.getSystemVmType())) {
                throw new InvalidParameterValueException("The specified service offering " + serviceOfferingId + " cannot be used by virtual router!");
            }
        }

        // configure service provider map
        final Map<Network.Service, Set<Network.Provider>> serviceProviderMap = new HashMap<Network.Service, Set<Network.Provider>>();
        final Set<Network.Provider> defaultProviders = new HashSet<Network.Provider>();

        // populate the services first
        for (final String serviceName : cmd.getSupportedServices()) {
            // validate if the service is supported
            final Service service = Network.Service.getService(serviceName);
            if (service == null || service == Service.Gateway) {
                throw new InvalidParameterValueException("Invalid service " + serviceName);
            }

            if (forVpc == null) {
                if (service == Service.SecurityGroup || service == Service.Firewall) {
                    forVpc = false;
                } else if (service == Service.NetworkACL) {
                    forVpc = true;
                }
            }

            if (service == Service.SecurityGroup) {
                // allow security group service for Shared networks only
                if (guestType != GuestType.Shared) {
                    throw new InvalidParameterValueException("Security group service is supported for network offerings with guest ip type " + GuestType.Shared);
                }
                final Set<Network.Provider> sgProviders = new HashSet<Network.Provider>();
                sgProviders.add(Provider.SecurityGroupProvider);
                serviceProviderMap.put(Network.Service.SecurityGroup, sgProviders);
                continue;
            }

            serviceProviderMap.put(service, defaultProviders);
        }

        // add gateway provider (if sourceNat provider is enabled)
        final Set<Provider> sourceNatServiceProviders = serviceProviderMap.get(Service.SourceNat);
        if (sourceNatServiceProviders != null && !sourceNatServiceProviders.isEmpty()) {
            serviceProviderMap.put(Service.Gateway, sourceNatServiceProviders);
        }

        // populate providers
        final Map<Provider, Set<Service>> providerCombinationToVerify = new HashMap<Provider, Set<Service>>();
        final Map<String, List<String>> svcPrv = cmd.getServiceProviders();
        Provider firewallProvider = null;
        Provider dhcpProvider = null;
        Boolean IsVrUserdataProvider = false;
        if (svcPrv != null) {
            for (final String serviceStr : svcPrv.keySet()) {
                final Network.Service service = Network.Service.getService(serviceStr);
                if (serviceProviderMap.containsKey(service)) {
                    final Set<Provider> providers = new HashSet<Provider>();
                    // Allow to specify more than 1 provider per service only if
                    // the service is LB
                    if (!serviceStr.equalsIgnoreCase(Service.Lb.getName()) && svcPrv.get(serviceStr) != null && svcPrv.get(serviceStr).size() > 1) {
                        throw new InvalidParameterValueException("In the current release only one provider can be " + "specified for the service if the service is not LB");
                    }
                    for (final String prvNameStr : svcPrv.get(serviceStr)) {
                        // check if provider is supported
                        final Network.Provider provider = Network.Provider.getProvider(prvNameStr);
                        if (provider == null) {
                            throw new InvalidParameterValueException("Invalid service provider: " + prvNameStr);
                        }

                        if (provider == Provider.JuniperSRX || provider == Provider.CiscoVnmc) {
                            firewallProvider = provider;
                        }

                        if (provider == Provider.PaloAlto) {
                            firewallProvider = Provider.PaloAlto;
                        }

                        if ((service == Service.PortForwarding || service == Service.StaticNat) && provider == Provider.VirtualRouter) {
                            firewallProvider = Provider.VirtualRouter;
                        }

                        if (forVpc == null && VPC_ONLY_PROVIDERS.contains(provider)) {
                            forVpc = true;
                        }

                        if (service == Service.Dhcp) {
                            dhcpProvider = provider;
                        }

                        if (service == Service.UserData && provider == Provider.VirtualRouter) {
                            IsVrUserdataProvider = true;
                        }

                        providers.add(provider);

                        Set<Service> serviceSet = null;
                        if (providerCombinationToVerify.get(provider) == null) {
                            serviceSet = new HashSet<Service>();
                        } else {
                            serviceSet = providerCombinationToVerify.get(provider);
                        }
                        serviceSet.add(service);
                        providerCombinationToVerify.put(provider, serviceSet);

                    }
                    serviceProviderMap.put(service, providers);
                } else {
                    throw new InvalidParameterValueException("Service " + serviceStr + " is not enabled for the network " + "offering, can't add a provider to it");
                }
            }
        }

        // dhcp provider and userdata provider should be same because vm will be contacting dhcp server for user data.
        if (dhcpProvider == null && IsVrUserdataProvider) {
            s_logger.debug("User data provider VR can't be selected without VR as dhcp provider. In this case VM fails to contact the DHCP server for userdata");
            throw new InvalidParameterValueException("Without VR as dhcp provider, User data can't selected for VR. Please select VR as DHCP provider ");
        }

        // validate providers combination here
        _networkModel.canProviderSupportServices(providerCombinationToVerify);

        // validate the LB service capabilities specified in the network
        // offering
        final Map<Capability, String> lbServiceCapabilityMap = cmd.getServiceCapabilities(Service.Lb);
        if (!serviceProviderMap.containsKey(Service.Lb) && lbServiceCapabilityMap != null && !lbServiceCapabilityMap.isEmpty()) {
            throw new InvalidParameterValueException("Capabilities for LB service can be specifed only when LB service is enabled for network offering.");
        }
        validateLoadBalancerServiceCapabilities(lbServiceCapabilityMap);

        if (lbServiceCapabilityMap != null && !lbServiceCapabilityMap.isEmpty()) {
            maxconn = cmd.getMaxconnections();
            if (maxconn == null) {
                maxconn = Integer.parseInt(_configDao.getValue(Config.NetworkLBHaproxyMaxConn.key()));
            }
        }
        if (cmd.getKeepAliveEnabled() != null && cmd.getKeepAliveEnabled()) {
            enableKeepAlive = true;
        }

        // validate the Source NAT service capabilities specified in the network
        // offering
        final Map<Capability, String> sourceNatServiceCapabilityMap = cmd.getServiceCapabilities(Service.SourceNat);
        if (!serviceProviderMap.containsKey(Service.SourceNat) && sourceNatServiceCapabilityMap != null && !sourceNatServiceCapabilityMap.isEmpty()) {
            throw new InvalidParameterValueException("Capabilities for source NAT service can be specifed only when source NAT service is enabled for network offering.");
        }
        validateSourceNatServiceCapablities(sourceNatServiceCapabilityMap);

        // validate the Static Nat service capabilities specified in the network
        // offering
        final Map<Capability, String> staticNatServiceCapabilityMap = cmd.getServiceCapabilities(Service.StaticNat);
        if (!serviceProviderMap.containsKey(Service.StaticNat) && sourceNatServiceCapabilityMap != null && !staticNatServiceCapabilityMap.isEmpty()) {
            throw new InvalidParameterValueException("Capabilities for static NAT service can be specifed only when static NAT service is enabled for network offering.");
        }
        validateStaticNatServiceCapablities(staticNatServiceCapabilityMap);

        // validate the 'Connectivity' service capabilities specified in the network offering, if 'Connectivity' service
        // is in the supported services of network offering
        final Map<Capability, String> connectivityServiceCapabilityMap = cmd.getServiceCapabilities(Service.Connectivity);
        if (!serviceProviderMap.containsKey(Service.Connectivity) &&
                connectivityServiceCapabilityMap != null && !connectivityServiceCapabilityMap.isEmpty())  {
            throw new InvalidParameterValueException("Capabilities for 'Connectivity' service can be specified " +
                    "only when Connectivity service is enabled for network offering.");
        }
        validateConnectivityServiceCapablities(guestType, serviceProviderMap.get(Service.Connectivity), connectivityServiceCapabilityMap);

        final Map<Service, Map<Capability, String>> serviceCapabilityMap = new HashMap<Service, Map<Capability, String>>();
        serviceCapabilityMap.put(Service.Lb, lbServiceCapabilityMap);
        serviceCapabilityMap.put(Service.SourceNat, sourceNatServiceCapabilityMap);
        serviceCapabilityMap.put(Service.StaticNat, staticNatServiceCapabilityMap);
        serviceCapabilityMap.put(Service.Connectivity, connectivityServiceCapabilityMap);

        // if Firewall service is missing, add Firewall service/provider
        // combination
        if (firewallProvider != null) {
            s_logger.debug("Adding Firewall service with provider " + firewallProvider.getName());
            final Set<Provider> firewallProviderSet = new HashSet<Provider>();
            firewallProviderSet.add(firewallProvider);
            serviceProviderMap.put(Service.Firewall, firewallProviderSet);
            if (!(firewallProvider.getName().equals(Provider.JuniperSRX.getName()) || firewallProvider.getName().equals(Provider.PaloAlto.getName()) || firewallProvider.getName()
                    .equals(Provider.VirtualRouter.getName())) && egressDefaultPolicy == false) {
                throw new InvalidParameterValueException("Firewall egress with default policy " + egressDefaultPolicy + " is not supported by the provider "
                        + firewallProvider.getName());
            }
        }

        final Map<NetworkOffering.Detail, String> details = new HashMap<NetworkOffering.Detail, String>();
        if (detailsStr != null) {
            for (final String detailStr : detailsStr.keySet()) {
                NetworkOffering.Detail offDetail = null;
                for (final NetworkOffering.Detail supportedDetail : NetworkOffering.Detail.values()) {
                    if (detailStr.equalsIgnoreCase(supportedDetail.toString())) {
                        offDetail = supportedDetail;
                        break;
                    }
                }
                if (offDetail == null) {
                    throw new InvalidParameterValueException("Unsupported detail " + detailStr);
                }
                details.put(offDetail, detailsStr.get(detailStr));
            }
        }

        if (forVpc == null) {
            forVpc = false;
        }

        final NetworkOfferingVO offering = createNetworkOffering(name, displayText, trafficType, tags, specifyVlan, availability, networkRate, serviceProviderMap, false, guestType, false,
                serviceOfferingId, conserveMode, serviceCapabilityMap, specifyIpRanges, isPersistent, details, egressDefaultPolicy, maxconn, enableKeepAlive, forVpc, domainIds, zoneIds, enable);
        CallContext.current().setEventDetails(" Id: " + offering.getId() + " Name: " + name);
        return offering;
    }

    void validateLoadBalancerServiceCapabilities(final Map<Capability, String> lbServiceCapabilityMap) {
        if (lbServiceCapabilityMap != null && !lbServiceCapabilityMap.isEmpty()) {
            if (lbServiceCapabilityMap.keySet().size() > 3 || !lbServiceCapabilityMap.containsKey(Capability.SupportedLBIsolation)) {
                throw new InvalidParameterValueException("Only " + Capability.SupportedLBIsolation.getName() + ", " + Capability.ElasticLb.getName() + ", "
                        + Capability.InlineMode.getName() + " capabilities can be sepcified for LB service");
            }

            for (final Capability cap : lbServiceCapabilityMap.keySet()) {
                final String value = lbServiceCapabilityMap.get(cap);
                if (cap == Capability.SupportedLBIsolation) {
                    final boolean dedicatedLb = value.contains("dedicated");
                    final boolean sharedLB = value.contains("shared");
                    if (dedicatedLb && sharedLB || !dedicatedLb && !sharedLB) {
                        throw new InvalidParameterValueException("Either dedicated or shared isolation can be specified for " + Capability.SupportedLBIsolation.getName());
                    }
                } else if (cap == Capability.ElasticLb) {
                    final boolean enabled = value.contains("true");
                    final boolean disabled = value.contains("false");
                    if (!enabled && !disabled) {
                        throw new InvalidParameterValueException("Unknown specified value for " + Capability.ElasticLb.getName());
                    }
                } else if (cap == Capability.InlineMode) {
                    final boolean enabled = value.contains("true");
                    final boolean disabled = value.contains("false");
                    if (!enabled && !disabled) {
                        throw new InvalidParameterValueException("Unknown specified value for " + Capability.InlineMode.getName());
                    }
                } else if (cap == Capability.LbSchemes) {
                    final boolean internalLb = value.contains("internal");
                    final boolean publicLb = value.contains("public");
                    if (!internalLb && !publicLb) {
                        throw new InvalidParameterValueException("Unknown specified value for " + Capability.LbSchemes.getName());
                    }
                } else {
                    throw new InvalidParameterValueException("Only " + Capability.SupportedLBIsolation.getName() + ", " + Capability.ElasticLb.getName() + ", "
                            + Capability.InlineMode.getName() + ", " + Capability.LbSchemes.getName() + " capabilities can be sepcified for LB service");
                }
            }
        }
    }

    void validateSourceNatServiceCapablities(final Map<Capability, String> sourceNatServiceCapabilityMap) {
        if (sourceNatServiceCapabilityMap != null && !sourceNatServiceCapabilityMap.isEmpty()) {
            if (sourceNatServiceCapabilityMap.keySet().size() > 2) {
                throw new InvalidParameterValueException("Only " + Capability.SupportedSourceNatTypes.getName() + " and " + Capability.RedundantRouter
                        + " capabilities can be sepcified for source nat service");
            }

            for (final Map.Entry<Capability ,String> srcNatPair : sourceNatServiceCapabilityMap.entrySet()) {
                final Capability capability = srcNatPair.getKey();
                final String value = srcNatPair.getValue();
                if (capability == Capability.SupportedSourceNatTypes) {
                    final boolean perAccount = value.contains("peraccount");
                    final boolean perZone = value.contains("perzone");
                    if (perAccount && perZone || !perAccount && !perZone) {
                        throw new InvalidParameterValueException("Either peraccount or perzone source NAT type can be specified for "
                                + Capability.SupportedSourceNatTypes.getName());
                    }
                } else if (capability == Capability.RedundantRouter) {
                    final boolean enabled = value.contains("true");
                    final boolean disabled = value.contains("false");
                    if (!enabled && !disabled) {
                        throw new InvalidParameterValueException("Unknown specified value for " + Capability.RedundantRouter.getName());
                    }
                } else {
                    throw new InvalidParameterValueException("Only " + Capability.SupportedSourceNatTypes.getName() + " and " + Capability.RedundantRouter
                            + " capabilities can be sepcified for source nat service");
                }
            }
        }
    }

    void validateStaticNatServiceCapablities(final Map<Capability, String> staticNatServiceCapabilityMap) {
        if (staticNatServiceCapabilityMap != null && !staticNatServiceCapabilityMap.isEmpty()) {
            boolean eipEnabled = false;
            boolean associatePublicIP = true;
            for (final Capability capability : staticNatServiceCapabilityMap.keySet()) {
                final String value = staticNatServiceCapabilityMap.get(capability).toLowerCase();
                if (!(value.contains("true") ^ value.contains("false"))) {
                    throw new InvalidParameterValueException("Unknown specified value (" + value + ") for " + capability);
                }
                if (capability == Capability.ElasticIp) {
                    eipEnabled = value.contains("true");
                } else if (capability == Capability.AssociatePublicIP) {
                    associatePublicIP = value.contains("true");
                } else {
                    throw new InvalidParameterValueException("Only " + Capability.ElasticIp.getName() + " and " + Capability.AssociatePublicIP.getName()
                            + " capabilitiy can be sepcified for static nat service");
                }
            }
            if (!eipEnabled && associatePublicIP) {
                throw new InvalidParameterValueException("Capability " + Capability.AssociatePublicIP.getName() + " can only be set when capability "
                        + Capability.ElasticIp.getName() + " is true");
            }
        }
    }

    void validateConnectivityServiceCapablities(final Network.GuestType guestType, final Set<Provider> providers, final Map<Capability, String> connectivityServiceCapabilityMap) {
        if (connectivityServiceCapabilityMap != null && !connectivityServiceCapabilityMap.isEmpty()) {
            for (final Map.Entry<Capability, String>entry: connectivityServiceCapabilityMap.entrySet()) {
                final Capability capability = entry.getKey();
                if (capability == Capability.StretchedL2Subnet || capability == Capability.PublicAccess) {
                    final String value = entry.getValue().toLowerCase();
                    if (!(value.contains("true") ^ value.contains("false"))) {
                        throw new InvalidParameterValueException("Invalid value (" + value + ") for " + capability +
                                " should be true/false");
                    } else if (capability == Capability.PublicAccess && guestType != GuestType.Shared) {
                        throw new InvalidParameterValueException("Capability " + capability.getName() + " can only be enabled for network offerings " +
                                "with guest type Shared.");
                    }
                } else {
                    throw new InvalidParameterValueException("Capability " + capability.getName() + " can not be "
                            + " specified with connectivity service.");
                }
            }

            // validate connectivity service provider actually supports specified capabilities
            if (providers != null && !providers.isEmpty()) {
                for (Capability capability : connectivityServiceCapabilityMap.keySet()) {
                    _networkModel.providerSupportsCapability(providers, Service.Connectivity, capability);
                }
            }
        }
    }

    @Override
    @DB
    public NetworkOfferingVO createNetworkOffering(final String name, final String displayText, final TrafficType trafficType, String tags, final boolean specifyVlan,
            final Availability availability,
            final Integer networkRate, final Map<Service, Set<Provider>> serviceProviderMap, final boolean isDefault, final GuestType type, final boolean systemOnly,
            final Long serviceOfferingId,
            final boolean conserveMode, final Map<Service, Map<Capability, String>> serviceCapabilityMap, final boolean specifyIpRanges, final boolean isPersistent,
            final Map<Detail, String> details, final boolean egressDefaultPolicy, final Integer maxconn, final boolean enableKeepAlive, Boolean forVpc,
            final List<Long> domainIds, final List<Long> zoneIds, final boolean enableOffering) {

        String servicePackageUuid;
        String spDescription = null;
        if (details == null) {
            servicePackageUuid = null;
        } else {
            servicePackageUuid = details.get(NetworkOffering.Detail.servicepackageuuid);
            spDescription = details.get(NetworkOffering.Detail.servicepackagedescription);
        }


        final String multicastRateStr = _configDao.getValue("multicast.throttling.rate");
        final int multicastRate = multicastRateStr == null ? 10 : Integer.parseInt(multicastRateStr);
        tags = com.cloud.utils.StringUtils.cleanupTags(tags);

        // specifyVlan should always be true for Shared network offerings
        if (!specifyVlan && type == GuestType.Shared) {
            Set<Provider> connectivityProviders = serviceProviderMap != null ? serviceProviderMap.get(Service.Connectivity) : null;
            if (CollectionUtils.isEmpty(connectivityProviders) || !_networkModel.providerSupportsCapability(connectivityProviders, Service.Connectivity, Capability.NoVlan)) {
                throw new InvalidParameterValueException("SpecifyVlan should be true if network offering's type is " + type);
            }
        }

        // specifyIpRanges should always be true for Shared networks
        // specifyIpRanges can only be true for Isolated networks with no Source
        // Nat service
        if (specifyIpRanges) {
            if (type == GuestType.Isolated) {
                if (serviceProviderMap.containsKey(Service.SourceNat)) {
                    throw new InvalidParameterValueException("SpecifyIpRanges can only be true for Shared network offerings and Isolated with no SourceNat service");
                }
            }
        } else {
            if (type == GuestType.Shared) {
                throw new InvalidParameterValueException("SpecifyIpRanges should always be true for Shared network offerings");
            }
        }

        // isPersistent should always be false for Shared network Offerings
        if (isPersistent && type == GuestType.Shared) {
            throw new InvalidParameterValueException("isPersistent should be false if network offering's type is " + type);
        }

        // validate availability value
        if (availability == NetworkOffering.Availability.Required) {
            final boolean canOffBeRequired = type == GuestType.Isolated && serviceProviderMap.containsKey(Service.SourceNat);
            if (!canOffBeRequired) {
                throw new InvalidParameterValueException("Availability can be " + NetworkOffering.Availability.Required + " only for networkOfferings of type "
                        + GuestType.Isolated + " and with " + Service.SourceNat.getName() + " enabled");
            }

            // only one network offering in the system can be Required
            final List<NetworkOfferingVO> offerings = _networkOfferingDao.listByAvailability(Availability.Required, false);
            if (!offerings.isEmpty()) {
                throw new InvalidParameterValueException("System already has network offering id=" + offerings.get(0).getId() + " with availability " + Availability.Required);
            }
        }

        boolean dedicatedLb = false;
        boolean elasticLb = false;
        boolean sharedSourceNat = false;
        boolean redundantRouter = false;
        boolean elasticIp = false;
        boolean associatePublicIp = false;
        boolean inline = false;
        boolean publicLb = false;
        boolean internalLb = false;
        boolean strechedL2Subnet = false;
        boolean publicAccess = false;

        if (serviceCapabilityMap != null && !serviceCapabilityMap.isEmpty()) {
            final Map<Capability, String> lbServiceCapabilityMap = serviceCapabilityMap.get(Service.Lb);

            if (lbServiceCapabilityMap != null && !lbServiceCapabilityMap.isEmpty()) {
                final String isolationCapability = lbServiceCapabilityMap.get(Capability.SupportedLBIsolation);
                if (isolationCapability != null) {
                    _networkModel.checkCapabilityForProvider(serviceProviderMap.get(Service.Lb), Service.Lb, Capability.SupportedLBIsolation, isolationCapability);
                    dedicatedLb = isolationCapability.contains("dedicated");
                } else {
                    dedicatedLb = true;
                }

                final String param = lbServiceCapabilityMap.get(Capability.ElasticLb);
                if (param != null) {
                    elasticLb = param.contains("true");
                }

                final String inlineMode = lbServiceCapabilityMap.get(Capability.InlineMode);
                if (inlineMode != null) {
                    _networkModel.checkCapabilityForProvider(serviceProviderMap.get(Service.Lb), Service.Lb, Capability.InlineMode, inlineMode);
                    inline = inlineMode.contains("true");
                } else {
                    inline = false;
                }

                final String publicLbStr = lbServiceCapabilityMap.get(Capability.LbSchemes);
                if (serviceProviderMap.containsKey(Service.Lb)) {
                    if (publicLbStr != null) {
                        _networkModel.checkCapabilityForProvider(serviceProviderMap.get(Service.Lb), Service.Lb, Capability.LbSchemes, publicLbStr);
                        internalLb = publicLbStr.contains("internal");
                        publicLb = publicLbStr.contains("public");
                    }
                }
            }

            // in the current version of the code, publicLb and specificLb can't
            // both be set to true for the same network offering
            if (publicLb && internalLb) {
                throw new InvalidParameterValueException("Public lb and internal lb can't be enabled at the same time on the offering");
            }

            final Map<Capability, String> sourceNatServiceCapabilityMap = serviceCapabilityMap.get(Service.SourceNat);
            if (sourceNatServiceCapabilityMap != null && !sourceNatServiceCapabilityMap.isEmpty()) {
                final String sourceNatType = sourceNatServiceCapabilityMap.get(Capability.SupportedSourceNatTypes);
                if (sourceNatType != null) {
                    _networkModel.checkCapabilityForProvider(serviceProviderMap.get(Service.SourceNat), Service.SourceNat, Capability.SupportedSourceNatTypes, sourceNatType);
                    sharedSourceNat = sourceNatType.contains("perzone");
                }

                final String param = sourceNatServiceCapabilityMap.get(Capability.RedundantRouter);
                if (param != null) {
                    _networkModel.checkCapabilityForProvider(serviceProviderMap.get(Service.SourceNat), Service.SourceNat, Capability.RedundantRouter, param);
                    redundantRouter = param.contains("true");
                }
            }

            final Map<Capability, String> staticNatServiceCapabilityMap = serviceCapabilityMap.get(Service.StaticNat);
            if (staticNatServiceCapabilityMap != null && !staticNatServiceCapabilityMap.isEmpty()) {
                final String param = staticNatServiceCapabilityMap.get(Capability.ElasticIp);
                if (param != null) {
                    elasticIp = param.contains("true");
                    final String associatePublicIP = staticNatServiceCapabilityMap.get(Capability.AssociatePublicIP);
                    if (associatePublicIP != null) {
                        associatePublicIp = associatePublicIP.contains("true");
                    }
                }
            }

            final Map<Capability, String> connectivityServiceCapabilityMap = serviceCapabilityMap.get(Service.Connectivity);
            if (connectivityServiceCapabilityMap != null && !connectivityServiceCapabilityMap.isEmpty()) {
                if (connectivityServiceCapabilityMap.containsKey(Capability.StretchedL2Subnet)) {
                    final String value = connectivityServiceCapabilityMap.get(Capability.StretchedL2Subnet);
                    if ("true".equalsIgnoreCase(value)) {
                        strechedL2Subnet = true;
                    }
                }

                if (connectivityServiceCapabilityMap.containsKey(Capability.PublicAccess)) {
                    final String value = connectivityServiceCapabilityMap.get(Capability.PublicAccess);
                    if ("true".equalsIgnoreCase(value)) {
                        publicAccess = true;
                    }
                }
            }
        }

        if (serviceProviderMap != null && serviceProviderMap.containsKey(Service.Lb) && !internalLb && !publicLb) {
            //if not specified, default public lb to true
            publicLb = true;
        }

        final NetworkOfferingVO offeringFinal = new NetworkOfferingVO(name, displayText, trafficType, systemOnly, specifyVlan, networkRate, multicastRate, isDefault, availability,
                tags, type, conserveMode, dedicatedLb, sharedSourceNat, redundantRouter, elasticIp, elasticLb, specifyIpRanges, inline, isPersistent, associatePublicIp, publicLb,
                internalLb, forVpc, egressDefaultPolicy, strechedL2Subnet, publicAccess);

        if (serviceOfferingId != null) {
            offeringFinal.setServiceOfferingId(serviceOfferingId);
        }

        if (enableOffering) {
            offeringFinal.setState(NetworkOffering.State.Enabled);
        }

        //Set Service package id
        offeringFinal.setServicePackage(servicePackageUuid);
        // validate the details
        if (details != null) {
            validateNtwkOffDetails(details, serviceProviderMap);
        }

        boolean vpcOff = false;
        boolean nsOff = false;

        if (serviceProviderMap != null && spDescription != null) {
            for (final Network.Service service : serviceProviderMap.keySet()) {
                final Set<Provider> providers = serviceProviderMap.get(service);
                if (providers != null && !providers.isEmpty()) {
                    for (final Network.Provider provider : providers) {
                        if (provider == Provider.VPCVirtualRouter) {
                            vpcOff = true;
                        }
                        if (provider == Provider.Netscaler) {
                            nsOff = true;
                        }
                    }
                }
            }
            if(vpcOff && nsOff) {
                if(!(spDescription.equalsIgnoreCase("A NetScalerVPX is dedicated per network.") || spDescription.contains("dedicated NetScaler"))) {
                    throw new InvalidParameterValueException("Only NetScaler Service Package with Dedicated Device Mode is Supported in VPC Type Guest Network");
                }
            }
        }

        return Transaction.execute(new TransactionCallback<NetworkOfferingVO>() {
            @Override
            public NetworkOfferingVO doInTransaction(final TransactionStatus status) {
                NetworkOfferingVO offering = offeringFinal;

                // 1) create network offering object
                s_logger.debug("Adding network offering " + offering);
                offering.setConcurrentConnections(maxconn);
                offering.setKeepAliveEnabled(enableKeepAlive);
                offering = _networkOfferingDao.persist(offering, details);
                // 2) populate services and providers
                if (serviceProviderMap != null) {
                    for (final Network.Service service : serviceProviderMap.keySet()) {
                        final Set<Provider> providers = serviceProviderMap.get(service);
                        if (providers != null && !providers.isEmpty()) {
                            boolean vpcOff = false;
                            for (final Network.Provider provider : providers) {
                                if (provider == Provider.VPCVirtualRouter) {
                                    vpcOff = true;
                                }
                                final NetworkOfferingServiceMapVO offService = new NetworkOfferingServiceMapVO(offering.getId(), service, provider);
                                _ntwkOffServiceMapDao.persist(offService);
                                s_logger.trace("Added service for the network offering: " + offService + " with provider " + provider.getName());
                            }

                            if (vpcOff) {
                                final List<Service> supportedSvcs = new ArrayList<Service>();
                                supportedSvcs.addAll(serviceProviderMap.keySet());
                                _vpcMgr.validateNtwkOffForVpc(offering, supportedSvcs);
                            }
                        } else {
                            final NetworkOfferingServiceMapVO offService = new NetworkOfferingServiceMapVO(offering.getId(), service, null);
                            _ntwkOffServiceMapDao.persist(offService);
                            s_logger.trace("Added service for the network offering: " + offService + " with null provider");
                        }
                    }
                    if (offering != null) {
                        // Filter child domains when both parent and child domains are present
                        List<Long> filteredDomainIds = filterChildSubDomains(domainIds);
                        List<NetworkOfferingDetailsVO> detailsVO = new ArrayList<>();
                        for (Long domainId : filteredDomainIds) {
                            detailsVO.add(new NetworkOfferingDetailsVO(offering.getId(), Detail.domainid, String.valueOf(domainId), false));
                        }
                        if (CollectionUtils.isNotEmpty(zoneIds)) {
                            for (Long zoneId : zoneIds) {
                                detailsVO.add(new NetworkOfferingDetailsVO(offering.getId(), Detail.zoneid, String.valueOf(zoneId), false));
                            }
                        }
                        if (!detailsVO.isEmpty()) {
                            networkOfferingDetailsDao.saveDetails(detailsVO);
                        }
                    }
                }

                return offering;
            }
        });
    }

    protected void validateNtwkOffDetails(final Map<Detail, String> details, final Map<Service, Set<Provider>> serviceProviderMap) {
        for (final Detail detail : details.keySet()) {

            Provider lbProvider = null;
            if (detail == NetworkOffering.Detail.InternalLbProvider || detail == NetworkOffering.Detail.PublicLbProvider) {
                // 1) Vaidate the detail values - have to match the lb provider
                // name
                final String providerStr = details.get(detail);
                if (Network.Provider.getProvider(providerStr) == null) {
                    throw new InvalidParameterValueException("Invalid value " + providerStr + " for the detail " + detail);
                }
                if (serviceProviderMap.get(Service.Lb) != null) {
                    for (final Provider provider : serviceProviderMap.get(Service.Lb)) {
                        if (provider.getName().equalsIgnoreCase(providerStr)) {
                            lbProvider = provider;
                            break;
                        }
                    }
                }

                if (lbProvider == null) {
                    throw new InvalidParameterValueException("Invalid value " + details.get(detail) + " for the detail " + detail
                            + ". The provider is not supported by the network offering");
                }

                // 2) validate if the provider supports the scheme
                final Set<Provider> lbProviders = new HashSet<Provider>();
                lbProviders.add(lbProvider);
                if (detail == NetworkOffering.Detail.InternalLbProvider) {
                    _networkModel.checkCapabilityForProvider(lbProviders, Service.Lb, Capability.LbSchemes, Scheme.Internal.toString());
                } else if (detail == NetworkOffering.Detail.PublicLbProvider) {
                    _networkModel.checkCapabilityForProvider(lbProviders, Service.Lb, Capability.LbSchemes, Scheme.Public.toString());
                }
            }
        }
    }

    @Override
    public Pair<List<? extends NetworkOffering>, Integer> searchForNetworkOfferings(final ListNetworkOfferingsCmd cmd) {
        final Filter searchFilter = new Filter(NetworkOfferingJoinVO.class, "sortKey", QueryService.SortKeyAscending.value(), null, null);
        searchFilter.addOrderBy(NetworkOfferingJoinVO.class, "id", true);
        final Account caller = CallContext.current().getCallingAccount();
        final SearchCriteria<NetworkOfferingJoinVO> sc = networkOfferingJoinDao.createSearchCriteria();

        final Long id = cmd.getId();
        final Object name = cmd.getNetworkOfferingName();
        final Object displayText = cmd.getDisplayText();
        final Object trafficType = cmd.getTrafficType();
        final Object isDefault = cmd.getIsDefault();
        final Object specifyVlan = cmd.getSpecifyVlan();
        final Object availability = cmd.getAvailability();
        final Object state = cmd.getState();
        final Long domainId = cmd.getDomainId();
        final Long zoneId = cmd.getZoneId();
        DataCenter zone = null;
        final Long networkId = cmd.getNetworkId();
        final String guestIpType = cmd.getGuestIpType();
        final List<String> supportedServicesStr = cmd.getSupportedServices();
        final Object specifyIpRanges = cmd.getSpecifyIpRanges();
        final String tags = cmd.getTags();
        final Boolean isTagged = cmd.isTagged();
        final Boolean forVpc = cmd.getForVpc();

        if (domainId != null) {
            Domain domain = _entityMgr.findById(Domain.class, domainId);
            if (domain == null) {
                throw new InvalidParameterValueException("Unable to find the domain by id=" + domainId);
            }
            if (!_domainDao.isChildDomain(caller.getDomainId(), domainId)) {
                throw new InvalidParameterValueException(String.format("Unable to list network offerings for domain: %s as caller does not have access for it", domain.getUuid()));
            }
        }

        if (zoneId != null) {
            zone = _entityMgr.findById(DataCenter.class, zoneId);
            if (zone == null) {
                throw new InvalidParameterValueException("Unable to find the zone by id=" + zoneId);
            }
        }

        final Object keyword = cmd.getKeyword();

        if (keyword != null) {
            final SearchCriteria<NetworkOfferingJoinVO> ssc = networkOfferingJoinDao.createSearchCriteria();
            ssc.addOr("displayText", SearchCriteria.Op.LIKE, "%" + keyword + "%");
            ssc.addOr("name", SearchCriteria.Op.LIKE, "%" + keyword + "%");

            sc.addAnd("name", SearchCriteria.Op.SC, ssc);
        }

        if (name != null) {
            sc.addAnd("name", SearchCriteria.Op.EQ, name);
        }

        if (guestIpType != null) {
            sc.addAnd("guestType", SearchCriteria.Op.EQ, guestIpType);
        }

        if (displayText != null) {
            sc.addAnd("displayText", SearchCriteria.Op.LIKE, "%" + displayText + "%");
        }

        if (trafficType != null) {
            sc.addAnd("trafficType", SearchCriteria.Op.EQ, trafficType);
        }

        if (isDefault != null) {
            sc.addAnd("isDefault", SearchCriteria.Op.EQ, isDefault);
        }

        // only root admin can list network offering with specifyVlan = true
        if (specifyVlan != null) {
            sc.addAnd("specifyVlan", SearchCriteria.Op.EQ, specifyVlan);
        }

        if (availability != null) {
            sc.addAnd("availability", SearchCriteria.Op.EQ, availability);
        }

        if (state != null) {
            sc.addAnd("state", SearchCriteria.Op.EQ, state);
        }

        if (specifyIpRanges != null) {
            sc.addAnd("specifyIpRanges", SearchCriteria.Op.EQ, specifyIpRanges);
        }

        if (zone != null) {
            if (zone.getNetworkType() == NetworkType.Basic) {
                // return empty list as we don't allow to create networks in
                // basic zone, and shouldn't display networkOfferings
                return new Pair<List<? extends NetworkOffering>, Integer>(new ArrayList<NetworkOffering>(), 0);
            }
        }

        // Don't return system network offerings to the user
        sc.addAnd("systemOnly", SearchCriteria.Op.EQ, false);

        // if networkId is specified, list offerings available for upgrade only
        // (for this network)
        Network network = null;
        if (networkId != null) {
            // check if network exists and the caller can operate with it
            network = _networkModel.getNetwork(networkId);
            if (network == null) {
                throw new InvalidParameterValueException("Unable to find the network by id=" + networkId);
            }
            // Don't allow to update system network
            final NetworkOffering offering = _networkOfferingDao.findByIdIncludingRemoved(network.getNetworkOfferingId());
            if (offering.isSystemOnly()) {
                throw new InvalidParameterValueException("Can't update system networks");
            }

            _accountMgr.checkAccess(caller, null, true, network);

            final List<Long> offeringIds = _networkModel.listNetworkOfferingsForUpgrade(networkId);

            if (!offeringIds.isEmpty()) {
                sc.addAnd("id", SearchCriteria.Op.IN, offeringIds.toArray());
            } else {
                return new Pair<List<? extends NetworkOffering>, Integer>(new ArrayList<NetworkOffering>(), 0);
            }
        }

        if (id != null) {
            sc.addAnd("id", SearchCriteria.Op.EQ, id);
        }

        if (tags != null) {
            sc.addAnd("tags", SearchCriteria.Op.EQ, tags);
        }

        if (isTagged != null) {
            if (isTagged) {
                sc.addAnd("tags", SearchCriteria.Op.NNULL);
            } else {
                sc.addAnd("tags", SearchCriteria.Op.NULL);
            }
        }

        if (zoneId != null) {
            SearchBuilder<NetworkOfferingJoinVO> sb = networkOfferingJoinDao.createSearchBuilder();
            sb.and("zoneId", sb.entity().getZoneId(), SearchCriteria.Op.FIND_IN_SET);
            sb.or("zId", sb.entity().getZoneId(), SearchCriteria.Op.NULL);
            sb.done();
            SearchCriteria<NetworkOfferingJoinVO> zoneSC = sb.create();
            zoneSC.setParameters("zoneId", String.valueOf(zoneId));
            sc.addAnd("zoneId", SearchCriteria.Op.SC, zoneSC);
        }

        final List<NetworkOfferingJoinVO> offerings = networkOfferingJoinDao.search(sc, searchFilter);
        // Remove offerings that are not associated with caller's domain or domainId passed
        if ((caller.getType() != Account.ACCOUNT_TYPE_ADMIN || domainId != null) && CollectionUtils.isNotEmpty(offerings)) {
            ListIterator<NetworkOfferingJoinVO> it = offerings.listIterator();
            while (it.hasNext()) {
                NetworkOfferingJoinVO offering = it.next();
                if (StringUtils.isNotEmpty(offering.getDomainId())) {
                    boolean toRemove = false;
                    String[] domainIdsArray = offering.getDomainId().split(",");
                    for (String domainIdString : domainIdsArray) {
                        Long dId = Long.valueOf(domainIdString.trim());
                        if (caller.getType() != Account.ACCOUNT_TYPE_ADMIN &&
                                !_domainDao.isChildDomain(dId, caller.getDomainId())) {
                            toRemove = true;
                            break;
                        }
                        if (domainId != null && !_domainDao.isChildDomain(dId, domainId)) {
                            toRemove = true;
                            break;
                        }
                    }
                    if (toRemove) {
                        it.remove();
                    }
                }
            }
        }
        final Boolean sourceNatSupported = cmd.getSourceNatSupported();
        final List<String> pNtwkTags = new ArrayList<String>();
        boolean checkForTags = false;
        if (zone != null) {
            final List<PhysicalNetworkVO> pNtwks = _physicalNetworkDao.listByZoneAndTrafficType(zoneId, TrafficType.Guest);
            if (pNtwks.size() > 1) {
                checkForTags = true;
                // go through tags
                for (final PhysicalNetworkVO pNtwk : pNtwks) {
                    final List<String> pNtwkTag = pNtwk.getTags();
                    if (pNtwkTag == null || pNtwkTag.isEmpty()) {
                        throw new CloudRuntimeException("Tags are not defined for physical network in the zone id=" + zoneId);
                    }
                    pNtwkTags.addAll(pNtwkTag);
                }
            }
        }

        // filter by supported services
        final boolean listBySupportedServices = supportedServicesStr != null && !supportedServicesStr.isEmpty() && !offerings.isEmpty();
        final boolean checkIfProvidersAreEnabled = zoneId != null;
        final boolean parseOfferings = listBySupportedServices || sourceNatSupported != null || checkIfProvidersAreEnabled || forVpc != null || network != null;

        if (parseOfferings) {
            final List<NetworkOfferingJoinVO> supportedOfferings = new ArrayList<>();
            Service[] supportedServices = null;

            if (listBySupportedServices) {
                supportedServices = new Service[supportedServicesStr.size()];
                int i = 0;
                for (final String supportedServiceStr : supportedServicesStr) {
                    final Service service = Service.getService(supportedServiceStr);
                    if (service == null) {
                        throw new InvalidParameterValueException("Invalid service specified " + supportedServiceStr);
                    } else {
                        supportedServices[i] = service;
                    }
                    i++;
                }
            }

            for (final NetworkOfferingJoinVO offering : offerings) {
                boolean addOffering = true;
                List<Service> checkForProviders = new ArrayList<Service>();

                if (checkForTags) {
                    if (!pNtwkTags.contains(offering.getTags())) {
                        continue;
                    }
                }

                if (listBySupportedServices) {
                    addOffering = addOffering && _networkModel.areServicesSupportedByNetworkOffering(offering.getId(), supportedServices);
                }

                if (checkIfProvidersAreEnabled) {
                    if (supportedServices != null && supportedServices.length > 0) {
                        checkForProviders = Arrays.asList(supportedServices);
                    } else {
                        checkForProviders = _networkModel.listNetworkOfferingServices(offering.getId());
                    }

                    addOffering = addOffering && _networkModel.areServicesEnabledInZone(zoneId, offering, checkForProviders);
                }

                if (sourceNatSupported != null) {
                    addOffering = addOffering && _networkModel.areServicesSupportedByNetworkOffering(offering.getId(), Network.Service.SourceNat) == sourceNatSupported;
                }

                if (forVpc != null) {
                    addOffering = addOffering && offering.isForVpc() == forVpc.booleanValue();
                } else if (network != null) {
                    addOffering = addOffering && offering.isForVpc() == (network.getVpcId() != null);
                }

                if (addOffering) {
                    supportedOfferings.add(offering);
                }

            }

            // Now apply pagination
            final List<NetworkOfferingJoinVO> wPagination = com.cloud.utils.StringUtils.applyPagination(supportedOfferings, cmd.getStartIndex(), cmd.getPageSizeVal());
            if (wPagination != null) {
                final Pair<List<? extends NetworkOffering>, Integer> listWPagination = new Pair<List<? extends NetworkOffering>, Integer>(wPagination, supportedOfferings.size());
                return listWPagination;
            }
            return new Pair<List<? extends NetworkOffering>, Integer>(supportedOfferings, supportedOfferings.size());
        } else {
            final List<NetworkOfferingJoinVO> wPagination = com.cloud.utils.StringUtils.applyPagination(offerings, cmd.getStartIndex(), cmd.getPageSizeVal());
            if (wPagination != null) {
                final Pair<List<? extends NetworkOffering>, Integer> listWPagination = new Pair<>(wPagination, offerings.size());
                return listWPagination;
            }
            return new Pair<List<? extends NetworkOffering>, Integer>(offerings, offerings.size());
        }
    }

    @Override
    public boolean isOfferingForVpc(final NetworkOffering offering) {
        return offering.isForVpc();
    }

    @DB
    @Override
    @ActionEvent(eventType = EventTypes.EVENT_NETWORK_OFFERING_DELETE, eventDescription = "deleting network offering")
    public boolean deleteNetworkOffering(final DeleteNetworkOfferingCmd cmd) {
        final Long offeringId = cmd.getId();
        CallContext.current().setEventDetails(" Id: " + offeringId);

        // Verify network offering id
        final NetworkOfferingVO offering = _networkOfferingDao.findById(offeringId);
        if (offering == null) {
            throw new InvalidParameterValueException("unable to find network offering " + offeringId);
        } else if (offering.getRemoved() != null || offering.isSystemOnly()) {
            throw new InvalidParameterValueException("unable to find network offering " + offeringId);
        }

        // Don't allow to delete default network offerings
        if (offering.isDefault() == true) {
            throw new InvalidParameterValueException("Default network offering can't be deleted");
        }

        // don't allow to delete network offering if it's in use by existing
        // networks (the offering can be disabled
        // though)
        final int networkCount = _networkDao.getNetworkCountByNetworkOffId(offeringId);
        if (networkCount > 0) {
            throw new InvalidParameterValueException("Can't delete network offering " + offeringId + " as its used by " + networkCount + " networks. "
                    + "To make the network offering unavaiable, disable it");
        }

        annotationDao.removeByEntityType(AnnotationService.EntityType.NETWORK_OFFERING.name(), offering.getUuid());
        if (_networkOfferingDao.remove(offeringId)) {
            return true;
        } else {
            return false;
        }
    }

    @Override
    @ActionEvent(eventType = EventTypes.EVENT_NETWORK_OFFERING_EDIT, eventDescription = "updating network offering")
    public NetworkOffering updateNetworkOffering(final UpdateNetworkOfferingCmd cmd) {
        final String displayText = cmd.getDisplayText();
        final Long id = cmd.getId();
        final String name = cmd.getNetworkOfferingName();
        final String availabilityStr = cmd.getAvailability();
        final Integer sortKey = cmd.getSortKey();
        final Integer maxconn = cmd.getMaxconnections();
        Availability availability = null;
        final String state = cmd.getState();
        final String tags = cmd.getTags();
        final List<Long> domainIds = cmd.getDomainIds();
        final List<Long> zoneIds = cmd.getZoneIds();
        CallContext.current().setEventDetails(" Id: " + id);

        // Verify input parameters
        final NetworkOfferingVO offeringToUpdate = _networkOfferingDao.findById(id);
        if (offeringToUpdate == null) {
            throw new InvalidParameterValueException("unable to find network offering " + id);
        }

        List<Long> existingDomainIds = networkOfferingDetailsDao.findDomainIds(id);
        Collections.sort(existingDomainIds);

        List<Long> existingZoneIds = networkOfferingDetailsDao.findZoneIds(id);
        Collections.sort(existingZoneIds);

        // Don't allow to update system network offering
        if (offeringToUpdate.isSystemOnly()) {
            throw new InvalidParameterValueException("Can't update system network offerings");
        }

        // check if valid domain
        if (CollectionUtils.isNotEmpty(domainIds)) {
            for (final Long domainId: domainIds) {
                if (_domainDao.findById(domainId) == null) {
                    throw new InvalidParameterValueException("Please specify a valid domain id");
                }
            }
        }

        // check if valid zone
        if (CollectionUtils.isNotEmpty(zoneIds)) {
            for (Long zoneId : zoneIds) {
                if (_zoneDao.findById(zoneId) == null)
                    throw new InvalidParameterValueException("Please specify a valid zone id");
            }
        }

        // Filter child domains when both parent and child domains are present
        List<Long> filteredDomainIds = filterChildSubDomains(domainIds);
        Collections.sort(filteredDomainIds);

        List<Long> filteredZoneIds = new ArrayList<>();
        if (CollectionUtils.isNotEmpty(zoneIds)) {
            filteredZoneIds.addAll(zoneIds);
        }
        Collections.sort(filteredZoneIds);

        final NetworkOfferingVO offering = _networkOfferingDao.createForUpdate(id);

        boolean updateNeeded = name != null || displayText != null || sortKey != null ||
                state != null || tags != null || availabilityStr != null || maxconn != null;

        if(updateNeeded) {
            if (name != null) {
                offering.setName(name);
            }

            if (displayText != null) {
                offering.setDisplayText(displayText);
            }

            if (sortKey != null) {
                offering.setSortKey(sortKey);
            }

            if (state != null) {
                boolean validState = false;
                for (final NetworkOffering.State st : NetworkOffering.State.values()) {
                    if (st.name().equalsIgnoreCase(state)) {
                        validState = true;
                        offering.setState(st);
                    }
                }
                if (!validState) {
                    throw new InvalidParameterValueException("Incorrect state value: " + state);
                }
            }

            if (tags != null) {
                List<DataCenterVO> dataCenters = _zoneDao.listAll();
                TrafficType trafficType = offeringToUpdate.getTrafficType();
                String oldTags = offeringToUpdate.getTags();

                for (DataCenterVO dataCenter : dataCenters) {
                    long zoneId = dataCenter.getId();
                    long newPhysicalNetworkId = _networkModel.findPhysicalNetworkId(zoneId, tags, trafficType);
                    if (oldTags != null) {
                        long oldPhysicalNetworkId = _networkModel.findPhysicalNetworkId(zoneId, oldTags, trafficType);
                        if (newPhysicalNetworkId != oldPhysicalNetworkId) {
                            throw new InvalidParameterValueException("New tags: selects different physical network for zone " + zoneId);
                        }
                    }
                }

                offering.setTags(tags);
            }

            // Verify availability
            if (availabilityStr != null) {
                for (final Availability avlb : Availability.values()) {
                    if (avlb.name().equalsIgnoreCase(availabilityStr)) {
                        availability = avlb;
                    }
                }
                if (availability == null) {
                    throw new InvalidParameterValueException("Invalid value for Availability. Supported types: " + Availability.Required + ", " + Availability.Optional);
                } else {
                    if (availability == NetworkOffering.Availability.Required) {
                        final boolean canOffBeRequired = offeringToUpdate.getGuestType() == GuestType.Isolated && _networkModel.areServicesSupportedByNetworkOffering(
                                offeringToUpdate.getId(), Service.SourceNat);
                        if (!canOffBeRequired) {
                            throw new InvalidParameterValueException("Availability can be " + NetworkOffering.Availability.Required + " only for networkOfferings of type "
                                    + GuestType.Isolated + " and with " + Service.SourceNat.getName() + " enabled");
                        }

                        // only one network offering in the system can be Required
                        final List<NetworkOfferingVO> offerings = _networkOfferingDao.listByAvailability(Availability.Required, false);
                        if (!offerings.isEmpty() && offerings.get(0).getId() != offeringToUpdate.getId()) {
                            throw new InvalidParameterValueException("System already has network offering id=" + offerings.get(0).getId() + " with availability "
                                    + Availability.Required);
                        }
                    }
                    offering.setAvailability(availability);
                }
            }
            if (_ntwkOffServiceMapDao.areServicesSupportedByNetworkOffering(offering.getId(), Service.Lb)) {
                if (maxconn != null) {
                    offering.setConcurrentConnections(maxconn);
                }
            }

            if (!_networkOfferingDao.update(id, offering)) {
                return null;
            }
        }

        List<NetworkOfferingDetailsVO> detailsVO = new ArrayList<>();
        if(!filteredDomainIds.equals(existingDomainIds) || !filteredZoneIds.equals(existingZoneIds)) {
            SearchBuilder<NetworkOfferingDetailsVO> sb = networkOfferingDetailsDao.createSearchBuilder();
            sb.and("offeringId", sb.entity().getResourceId(), SearchCriteria.Op.EQ);
            sb.and("detailName", sb.entity().getName(), SearchCriteria.Op.EQ);
            sb.done();
            SearchCriteria<NetworkOfferingDetailsVO> sc = sb.create();
            sc.setParameters("offeringId", String.valueOf(id));
            if(!filteredDomainIds.equals(existingDomainIds)) {
                sc.setParameters("detailName", ApiConstants.DOMAIN_ID);
                networkOfferingDetailsDao.remove(sc);
                for (Long domainId : filteredDomainIds) {
                    detailsVO.add(new NetworkOfferingDetailsVO(id, Detail.domainid, String.valueOf(domainId), false));
                }
            }
            if(!filteredZoneIds.equals(existingZoneIds)) {
                sc.setParameters("detailName", ApiConstants.ZONE_ID);
                networkOfferingDetailsDao.remove(sc);
                for (Long zoneId : filteredZoneIds) {
                    detailsVO.add(new NetworkOfferingDetailsVO(id, Detail.zoneid, String.valueOf(zoneId), false));
                }
            }
        }
        if (!detailsVO.isEmpty()) {
            for (NetworkOfferingDetailsVO detailVO : detailsVO) {
                networkOfferingDetailsDao.persist(detailVO);
            }
        }

        return _networkOfferingDao.findById(id);
    }

    @Override
    public List<Long> getNetworkOfferingDomains(Long networkOfferingId) {
        final NetworkOffering offeringHandle = _entityMgr.findById(NetworkOffering.class, networkOfferingId);
        if (offeringHandle == null) {
            throw new InvalidParameterValueException("Unable to find network offering " + networkOfferingId);
        }
        return networkOfferingDetailsDao.findDomainIds(networkOfferingId);
    }

    @Override
    public List<Long> getNetworkOfferingZones(Long networkOfferingId) {
        final NetworkOffering offeringHandle = _entityMgr.findById(NetworkOffering.class, networkOfferingId);
        if (offeringHandle == null) {
            throw new InvalidParameterValueException("Unable to find network offering " + networkOfferingId);
        }
        return networkOfferingDetailsDao.findZoneIds(networkOfferingId);
    }

    @Override
    @ActionEvent(eventType = EventTypes.EVENT_ACCOUNT_MARK_DEFAULT_ZONE, eventDescription = "Marking account with the " + "default zone", async = true)
    public AccountVO markDefaultZone(final String accountName, final long domainId, final long defaultZoneId) {

        // Check if the account exists
        final Account account = _accountDao.findEnabledAccount(accountName, domainId);
        if (account == null) {
            s_logger.error("Unable to find account by name: " + accountName + " in domain " + domainId);
            throw new InvalidParameterValueException("Account by name: " + accountName + " doesn't exist in domain " + domainId);
        }

        // Don't allow modification of system account
        if (account.getId() == Account.ACCOUNT_ID_SYSTEM) {
            throw new InvalidParameterValueException("Can not modify system account");
        }

        final AccountVO acctForUpdate = _accountDao.findById(account.getId());

        acctForUpdate.setDefaultZoneId(defaultZoneId);

        if (_accountDao.update(account.getId(), acctForUpdate)) {
            CallContext.current().setEventDetails("Default zone id= " + defaultZoneId);
            return _accountDao.findById(account.getId());
        } else {
            return null;
        }
    }

    // Note: This method will be used for entity name validations in the coming
    // releases (place holder for now)
    @SuppressWarnings("unused")
    private void validateEntityName(final String str) {
        final String forbidden = "~!@#$%^&*()+=";
        final char[] searchChars = forbidden.toCharArray();
        if (str == null || str.length() == 0 || searchChars == null || searchChars.length == 0) {
            return;
        }
        for (int i = 0; i < str.length(); i++) {
            final char ch = str.charAt(i);
            for (int j = 0; j < searchChars.length; j++) {
                if (searchChars[j] == ch) {
                    throw new InvalidParameterValueException("Name cannot contain any of the following special characters:" + forbidden);
                }
            }
        }
    }

    @Override
    public Integer getNetworkOfferingNetworkRate(final long networkOfferingId, final Long dataCenterId) {

        // validate network offering information
        final NetworkOffering no = _entityMgr.findById(NetworkOffering.class, networkOfferingId);
        if (no == null) {
            throw new InvalidParameterValueException("Unable to find network offering by id=" + networkOfferingId);
        }

        Integer networkRate;
        if (no.getRateMbps() != null) {
            networkRate = no.getRateMbps();
        } else {
            networkRate = NetworkOrchestrationService.NetworkThrottlingRate.valueIn(dataCenterId);
        }

        // networkRate is unsigned int in netowrkOfferings table, and can't be
        // set to -1
        // so 0 means unlimited; we convert it to -1, so we are consistent with
        // all our other resources where -1 means unlimited
        if (networkRate == 0) {
            networkRate = -1;
        }

        return networkRate;
    }

    @Override
    public Account getVlanAccount(final long vlanId) {
        final Vlan vlan = _vlanDao.findById(vlanId);

        // if vlan is Virtual Account specific, get vlan information from the
        // accountVlanMap; otherwise get account information
        // from the network
        if (vlan.getVlanType() == VlanType.VirtualNetwork) {
            final List<AccountVlanMapVO> maps = _accountVlanMapDao.listAccountVlanMapsByVlan(vlanId);
            if (maps != null && !maps.isEmpty()) {
                return _accountMgr.getAccount(maps.get(0).getAccountId());
            }
        }

        return null;
    }

    @Override
    public Domain getVlanDomain(long vlanId) {
        Vlan vlan = _vlanDao.findById(vlanId);
        Long domainId = null;

        // if vlan is Virtual Domain specific, get vlan information from the
        // accountVlanMap; otherwise get account information
        // from the network
        if (vlan.getVlanType() == VlanType.VirtualNetwork) {
            List<DomainVlanMapVO> maps = _domainVlanMapDao.listDomainVlanMapsByVlan(vlanId);
            if (maps != null && !maps.isEmpty()) {
                return _domainDao.findById(maps.get(0).getDomainId());
            }
        }

        return null;
    }

    @Override
    public List<? extends NetworkOffering> listNetworkOfferings(final TrafficType trafficType, final boolean systemOnly) {
        final Filter searchFilter = new Filter(NetworkOfferingVO.class, "created", false, null, null);
        final SearchCriteria<NetworkOfferingVO> sc = _networkOfferingDao.createSearchCriteria();
        if (trafficType != null) {
            sc.addAnd("trafficType", SearchCriteria.Op.EQ, trafficType);
        }
        sc.addAnd("systemOnly", SearchCriteria.Op.EQ, systemOnly);

        return _networkOfferingDao.search(sc, searchFilter);
    }

     @Override
     @DB
     public boolean releaseDomainSpecificVirtualRanges(final long domainId) {
        final List<DomainVlanMapVO> maps = _domainVlanMapDao.listDomainVlanMapsByDomain(domainId);
        if (CollectionUtils.isNotEmpty(maps)) {
            try {
                Transaction.execute(new TransactionCallbackNoReturn() {
                    @Override
                    public void doInTransactionWithoutResult(final TransactionStatus status) {
                        for (DomainVlanMapVO map : maps) {
                            if (!releasePublicIpRange(map.getVlanDbId(), _accountMgr.getSystemUser().getId(), _accountMgr.getAccount(Account.ACCOUNT_ID_SYSTEM))) {
                                throw new CloudRuntimeException("Failed to release domain specific virtual ip ranges for domain id=" + domainId);
                            }
                        }
                    }
                });
            } catch (final CloudRuntimeException e) {
                s_logger.error(e);
                return false;
            }
        } else {
            s_logger.trace("Domain id=" + domainId + " has no domain specific virtual ip ranges, nothing to release");
        }
        return true;
    }

    @Override
    @DB
    public boolean releaseAccountSpecificVirtualRanges(final long accountId) {
        final List<AccountVlanMapVO> maps = _accountVlanMapDao.listAccountVlanMapsByAccount(accountId);
        if (maps != null && !maps.isEmpty()) {
            try {
                Transaction.execute(new TransactionCallbackNoReturn() {
                    @Override
                    public void doInTransactionWithoutResult(final TransactionStatus status) {
                        for (final AccountVlanMapVO map : maps) {
                            if (!releasePublicIpRange(map.getVlanDbId(), _accountMgr.getSystemUser().getId(), _accountMgr.getAccount(Account.ACCOUNT_ID_SYSTEM))) {
                                throw new CloudRuntimeException("Failed to release account specific virtual ip ranges for account id=" + accountId);
                            }
                        }
                    }
                });
            } catch (final CloudRuntimeException e) {
                s_logger.error(e);
                return false;
            }
        } else {
            s_logger.trace("Account id=" + accountId + " has no account specific virtual ip ranges, nothing to release");
        }
        return true;
    }

    @Override
    public AllocationState findClusterAllocationState(final ClusterVO cluster) {

        if (cluster.getAllocationState() == AllocationState.Disabled) {
            return AllocationState.Disabled;
        } else if (ApiDBUtils.findPodById(cluster.getPodId()).getAllocationState() == AllocationState.Disabled) {
            return AllocationState.Disabled;
        } else {
            final DataCenterVO zone = ApiDBUtils.findZoneById(cluster.getDataCenterId());
            return zone.getAllocationState();
        }
    }

    @Override
    public AllocationState findPodAllocationState(final HostPodVO pod) {

        if (pod.getAllocationState() == AllocationState.Disabled) {
            return AllocationState.Disabled;
        } else {
            final DataCenterVO zone = ApiDBUtils.findZoneById(pod.getDataCenterId());
            return zone.getAllocationState();
        }
    }

    @Override
    public Long getDefaultPageSize() {
        return _defaultPageSize;
    }

    @Override
    public Integer getServiceOfferingNetworkRate(final long serviceOfferingId, final Long dataCenterId) {

        // validate network offering information
        final ServiceOffering offering = _serviceOfferingDao.findById(serviceOfferingId);
        if (offering == null) {
            throw new InvalidParameterValueException("Unable to find service offering by id=" + serviceOfferingId);
        }

        Integer networkRate;
        if (offering.getRateMbps() != null) {
            networkRate = offering.getRateMbps();
        } else {
            // for domain router service offering, get network rate from
            if (offering.getSystemVmType() != null && offering.getSystemVmType().equalsIgnoreCase(VirtualMachine.Type.DomainRouter.toString())) {
                networkRate = NetworkOrchestrationService.NetworkThrottlingRate.valueIn(dataCenterId);
            } else {
                networkRate = Integer.parseInt(_configDao.getValue(Config.VmNetworkThrottlingRate.key()));
            }
        }

        // networkRate is unsigned int in serviceOffering table, and can't be
        // set to -1
        // so 0 means unlimited; we convert it to -1, so we are consistent with
        // all our other resources where -1 means unlimited
        if (networkRate == 0) {
            networkRate = -1;
        }

        return networkRate;
    }

    @Override
    @DB
    @ActionEvent(eventType = EventTypes.EVENT_PORTABLE_IP_RANGE_CREATE, eventDescription = "creating portable ip range", async = false)
    public PortableIpRange createPortableIpRange(final CreatePortableIpRangeCmd cmd) throws ConcurrentOperationException {
        final Integer regionId = cmd.getRegionId();
        final String startIP = cmd.getStartIp();
        final String endIP = cmd.getEndIp();
        final String gateway = cmd.getGateway();
        final String netmask = cmd.getNetmask();
        String vlanId = cmd.getVlan();

        final RegionVO region = _regionDao.findById(regionId);
        if (region == null) {
            throw new InvalidParameterValueException("Invalid region ID: " + regionId);
        }

        if (!NetUtils.isValidIp4(startIP) || !NetUtils.isValidIp4(endIP) || !NetUtils.validIpRange(startIP, endIP)) {
            throw new InvalidParameterValueException("Invalid portable ip  range: " + startIP + "-" + endIP);
        }

        if (!NetUtils.sameSubnet(startIP, gateway, netmask)) {
            throw new InvalidParameterValueException("Please ensure that your start IP is in the same subnet as "
                    + "your portable IP range's gateway and as per the IP range's netmask.");
        }

        if (!NetUtils.sameSubnet(endIP, gateway, netmask)) {
            throw new InvalidParameterValueException("Please ensure that your end IP is in the same subnet as "
                    + "your portable IP range's gateway and as per the IP range's netmask.");
        }

        if (checkOverlapPortableIpRange(regionId, startIP, endIP)) {
            throw new InvalidParameterValueException("Ip  range: " + startIP + "-" + endIP + " overlaps with a portable" + " IP range already configured in the region " + regionId);
        }

        if (vlanId == null) {
            vlanId = Vlan.UNTAGGED;
        } else {
            if (!NetUtils.isValidVlan(vlanId)) {
                throw new InvalidParameterValueException("Invalid vlan id " + vlanId);
            }

            final List<DataCenterVO> zones = _zoneDao.listAllZones();
            if (zones != null && !zones.isEmpty()) {
                for (final DataCenterVO zone : zones) {
                    // check if there is zone vlan with same id
                    if (_vlanDao.findByZoneAndVlanId(zone.getId(), vlanId) != null) {
                        throw new InvalidParameterValueException("Found a VLAN id " + vlanId + " already existing in" + " zone " + zone.getUuid()
                                + " that conflicts with VLAN id of the portable ip range being configured");
                    }
                    //check if there is a public ip range that overlaps with portable ip range being created
                    checkOverlapPublicIpRange(zone.getId(), startIP, endIP);
                }
            }

        }
        final GlobalLock portableIpLock = GlobalLock.getInternLock("PortablePublicIpRange");
        portableIpLock.lock(5);
        try {
            final String vlanIdFinal = vlanId;
            return Transaction.execute(new TransactionCallback<PortableIpRangeVO>() {
                @Override
                public PortableIpRangeVO doInTransaction(final TransactionStatus status) {
                    PortableIpRangeVO portableIpRange = new PortableIpRangeVO(regionId, vlanIdFinal, gateway, netmask, startIP, endIP);
                    portableIpRange = _portableIpRangeDao.persist(portableIpRange);

                    long startIpLong = NetUtils.ip2Long(startIP);
                    final long endIpLong = NetUtils.ip2Long(endIP);
                    while (startIpLong <= endIpLong) {
                        final PortableIpVO portableIP = new PortableIpVO(regionId, portableIpRange.getId(), vlanIdFinal, gateway, netmask, NetUtils.long2Ip(startIpLong));
                        _portableIpDao.persist(portableIP);
                        startIpLong++;
                    }

                    // implicitly enable portable IP service for the region
                    region.setPortableipEnabled(true);
                    _regionDao.update(region.getId(), region);

                    return portableIpRange;
                }
            });
        } finally {
            portableIpLock.unlock();
        }
    }

    @Override
    @DB
    @ActionEvent(eventType = EventTypes.EVENT_PORTABLE_IP_RANGE_DELETE, eventDescription = "deleting portable ip range", async = false)
    public boolean deletePortableIpRange(final DeletePortableIpRangeCmd cmd) {
        final long rangeId = cmd.getId();

        final PortableIpRangeVO portableIpRange = _portableIpRangeDao.findById(rangeId);
        if (portableIpRange == null) {
            throw new InvalidParameterValueException("Please specify a valid portable IP range id.");
        }

        final List<PortableIpVO> fullIpRange = _portableIpDao.listByRangeId(portableIpRange.getId());
        final List<PortableIpVO> freeIpRange = _portableIpDao.listByRangeIdAndState(portableIpRange.getId(), PortableIp.State.Free);

        if (fullIpRange != null && freeIpRange != null) {
            if (fullIpRange.size() == freeIpRange.size()) {
                _portableIpRangeDao.expunge(portableIpRange.getId());
                final List<PortableIpRangeVO> pipranges = _portableIpRangeDao.listAll();
                if (pipranges == null || pipranges.isEmpty()) {
                    final RegionVO region = _regionDao.findById(portableIpRange.getRegionId());
                    region.setPortableipEnabled(false);
                    _regionDao.update(region.getId(), region);
                }
                return true;
            } else {
                throw new InvalidParameterValueException("Can't delete portable IP range as there are IP's assigned.");
            }
        }
        return false;
    }

    @Override
    public List<? extends PortableIpRange> listPortableIpRanges(final ListPortableIpRangesCmd cmd) {
        final Integer regionId = cmd.getRegionIdId();
        final Long rangeId = cmd.getPortableIpRangeId();

        final List<PortableIpRangeVO> ranges = new ArrayList<PortableIpRangeVO>();
        if (regionId != null) {
            final Region region = _regionDao.findById(regionId);
            if (region == null) {
                throw new InvalidParameterValueException("Invalid region ID: " + regionId);
            }
            return _portableIpRangeDao.listByRegionId(regionId);
        }

        if (rangeId != null) {
            final PortableIpRangeVO range = _portableIpRangeDao.findById(rangeId);
            if (range == null) {
                throw new InvalidParameterValueException("Invalid portable IP range ID: " + regionId);
            }
            ranges.add(range);
            return ranges;
        }

        return _portableIpRangeDao.listAll();
    }

    @Override
    public List<? extends PortableIp> listPortableIps(final long id) {

        final PortableIpRangeVO portableIpRange = _portableIpRangeDao.findById(id);
        if (portableIpRange == null) {
            throw new InvalidParameterValueException("Please specify a valid portable IP range id.");
        }

        return _portableIpDao.listByRangeId(portableIpRange.getId());
    }

    private boolean checkOverlapPortableIpRange(final int regionId, final String newStartIpStr, final String newEndIpStr) {
        final long newStartIp = NetUtils.ip2Long(newStartIpStr);
        final long newEndIp = NetUtils.ip2Long(newEndIpStr);

        final List<PortableIpRangeVO> existingPortableIPRanges = _portableIpRangeDao.listByRegionId(regionId);

        if (existingPortableIPRanges == null || existingPortableIPRanges.isEmpty()) {
            return false;
        }

        for (final PortableIpRangeVO portableIpRange : existingPortableIPRanges) {
            final String ipRangeStr = portableIpRange.getIpRange();
            final String[] range = ipRangeStr.split("-");
            final long startip = NetUtils.ip2Long(range[0]);
            final long endIp = NetUtils.ip2Long(range[1]);

            if (newStartIp >= startip && newStartIp <= endIp || newEndIp >= startip && newEndIp <= endIp) {
                return true;
            }

            if (startip >= newStartIp && startip <= newEndIp || endIp >= newStartIp && endIp <= newEndIp) {
                return true;
            }
        }
        return false;
    }

    private List<Long> filterChildSubDomains(final List<Long> domainIds) {
        List<Long> filteredDomainIds = new ArrayList<>();
        if (domainIds != null) {
            filteredDomainIds.addAll(domainIds);
        }
        if (filteredDomainIds.size() > 1) {
            for (int i = filteredDomainIds.size() - 1; i >= 1; i--) {
                long first = filteredDomainIds.get(i);
                for (int j = i - 1; j >= 0; j--) {
                    long second = filteredDomainIds.get(j);
                    if (_domainDao.isChildDomain(filteredDomainIds.get(i), filteredDomainIds.get(j))) {
                        filteredDomainIds.remove(j);
                        i--;
                    }
                    if (_domainDao.isChildDomain(filteredDomainIds.get(j), filteredDomainIds.get(i))) {
                        filteredDomainIds.remove(i);
                        break;
                    }
                }
            }
        }
        return filteredDomainIds;
    }

    protected void validateCacheMode(String cacheMode){
        if(cacheMode != null &&
                !Enums.getIfPresent(DiskOffering.DiskCacheMode.class,
                        cacheMode.toUpperCase()).isPresent()) {
            throw new InvalidParameterValueException(String.format("Invalid cache mode (%s). Please specify one of the following " +
                    "valid cache mode parameters: none, writeback or writethrough", cacheMode));
        }
    }

    public List<SecurityChecker> getSecChecker() {
        return _secChecker;
    }

    @Inject
    public void setSecChecker(final List<SecurityChecker> secChecker) {
        _secChecker = secChecker;
    }

    @Override
    public String getConfigComponentName() {
        return ConfigurationManagerImpl.class.getSimpleName();
    }

    @Override
    public ConfigKey<?>[] getConfigKeys() {
        return new ConfigKey<?>[] {SystemVMUseLocalStorage, IOPS_MAX_READ_LENGTH, IOPS_MAX_WRITE_LENGTH,
                BYTES_MAX_READ_LENGTH, BYTES_MAX_WRITE_LENGTH, ADD_HOST_ON_SERVICE_RESTART_KVM, SET_HOST_DOWN_TO_MAINTENANCE, VM_SERVICE_OFFERING_MAX_CPU_CORES,
                VM_SERVICE_OFFERING_MAX_RAM_SIZE, VM_USERDATA_MAX_LENGTH, MIGRATE_VM_ACROSS_CLUSTERS,
                ENABLE_ACCOUNT_SETTINGS_FOR_DOMAIN, ENABLE_DOMAIN_SETTINGS_FOR_CHILD_DOMAIN
        };
    }

    static class ParamCountPair {
        private Long id;
        private int paramCount;
        private String scope;

        public ParamCountPair(Long id, int paramCount, String scope) {
            this.id = id;
            this.paramCount = paramCount;
            this.scope = scope;
        }

        public Long getId() {
            return id;
        }

        public void setId(Long id) {
            this.id = id;
        }

        public int getParamCount() {
            return paramCount;
        }

        public void setParamCount(int paramCount) {
            this.paramCount = paramCount;
        }

        public String getScope() {
            return scope;
        }

        public void setScope(String scope) {
            this.scope = scope;
        }
    }
}<|MERGE_RESOLUTION|>--- conflicted
+++ resolved
@@ -2918,45 +2918,9 @@
 
         tags = com.cloud.utils.StringUtils.cleanupTags(tags);
 
-<<<<<<< HEAD
         ServiceOfferingVO serviceOffering = new ServiceOfferingVO(name, cpu, ramSize, speed, networkRate, null, offerHA,
                 limitResourceUse, volatileVm, displayText, isSystem, vmType,
                 hostTag, deploymentPlanner, dynamicScalingEnabled, isCustomized);
-=======
-                if (minIops > maxIops) {
-                    throw new InvalidParameterValueException("The min IOPS must be less than or equal to the max IOPS.");
-                }
-            }
-        }
-
-        if (rootDiskSizeInGiB != null && rootDiskSizeInGiB <= 0L) {
-            throw new InvalidParameterValueException(String.format("The Root disk size is of %s GB but it must be greater than 0.", rootDiskSizeInGiB));
-        } else if (rootDiskSizeInGiB != null) {
-            long maxVolumeSizeInGb = VolumeOrchestrationService.MaxVolumeSize.value();
-            if (rootDiskSizeInGiB > maxVolumeSizeInGb) {
-                throw new InvalidParameterValueException(String.format("The maximum size for a disk is %d GB.", maxVolumeSizeInGb));
-            }
-            long rootDiskSizeInBytes = rootDiskSizeInGiB * GiB_TO_BYTES;
-            offering.setDiskSize(rootDiskSizeInBytes);
-        }
-
-        offering.setCustomizedIops(isCustomizedIops);
-        offering.setMinIops(minIops);
-        offering.setMaxIops(maxIops);
-
-        setBytesRate(offering, bytesReadRate, bytesReadRateMax, bytesReadRateMaxLength, bytesWriteRate, bytesWriteRateMax, bytesWriteRateMaxLength);
-        setIopsRate(offering, iopsReadRate, iopsReadRateMax, iopsReadRateMaxLength, iopsWriteRate, iopsWriteRateMax, iopsWriteRateMaxLength);
-
-        if(cacheMode != null) {
-            offering.setCacheMode(DiskOffering.DiskCacheMode.valueOf(cacheMode.toUpperCase()));
-        }
-
-        if (hypervisorSnapshotReserve != null && hypervisorSnapshotReserve < 0) {
-            throw new InvalidParameterValueException("If provided, Hypervisor Snapshot Reserve must be greater than or equal to 0.");
-        }
-
-        offering.setHypervisorSnapshotReserve(hypervisorSnapshotReserve);
->>>>>>> da56a2a8
 
         List<ServiceOfferingDetailsVO> detailsVO = new ArrayList<ServiceOfferingDetailsVO>();
         if (details != null) {
@@ -3081,6 +3045,10 @@
         if (rootDiskSizeInGiB != null && rootDiskSizeInGiB <= 0L) {
             throw new InvalidParameterValueException(String.format("The Root disk size is of %s GB but it must be greater than 0.", rootDiskSizeInGiB));
         } else if (rootDiskSizeInGiB != null) {
+            long maxVolumeSizeInGb = VolumeOrchestrationService.MaxVolumeSize.value();
+            if (rootDiskSizeInGiB > maxVolumeSizeInGb) {
+                throw new InvalidParameterValueException(String.format("The maximum size for a disk is %d GB.", maxVolumeSizeInGb));
+            }
             long rootDiskSizeInBytes = rootDiskSizeInGiB * GiB_TO_BYTES;
             diskOffering.setDiskSize(rootDiskSizeInBytes);
         }
