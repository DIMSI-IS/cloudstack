// Licensed to the Apache Software Foundation (ASF) under one
// or more contributor license agreements.  See the NOTICE file
// distributed with this work for additional information
// regarding copyright ownership.  The ASF licenses this file
// to you under the Apache License, Version 2.0 (the
// "License"); you may not use this file except in compliance
// with the License.  You may obtain a copy of the License at
//
//   http://www.apache.org/licenses/LICENSE-2.0
//
// Unless required by applicable law or agreed to in writing,
// software distributed under the License is distributed on an
// "AS IS" BASIS, WITHOUT WARRANTIES OR CONDITIONS OF ANY
// KIND, either express or implied.  See the License for the
// specific language governing permissions and limitations
// under the License.
package com.cloud.configuration;

import static com.cloud.configuration.Config.SecStorageAllowedInternalDownloadSites;
import static com.cloud.offering.NetworkOffering.RoutingMode.Dynamic;
import static com.cloud.offering.NetworkOffering.RoutingMode.Static;
import static org.apache.cloudstack.framework.config.ConfigKey.CATEGORY_SYSTEM;

import java.io.UnsupportedEncodingException;
import java.net.URI;
import java.net.URISyntaxException;
import java.net.URLDecoder;
import java.sql.Date;
import java.sql.PreparedStatement;
import java.util.ArrayList;
import java.util.Arrays;
import java.util.Collection;
import java.util.Collections;
import java.util.Comparator;
import java.util.HashMap;
import java.util.HashSet;
import java.util.Iterator;
import java.util.LinkedHashMap;
import java.util.List;
import java.util.ListIterator;
import java.util.Map;
import java.util.Map.Entry;
import java.util.Objects;
import java.util.Optional;
import java.util.Set;
import java.util.UUID;
import java.util.Vector;
import java.util.stream.Collectors;

import javax.inject.Inject;
import javax.naming.ConfigurationException;

<<<<<<< HEAD
import com.cloud.resource.ResourceManager;
=======
import com.cloud.user.AccountManagerImpl;
import org.apache.cloudstack.acl.RoleType;
>>>>>>> 6bb6fe7b
import org.apache.cloudstack.acl.SecurityChecker;
import org.apache.cloudstack.affinity.AffinityGroup;
import org.apache.cloudstack.affinity.AffinityGroupService;
import org.apache.cloudstack.affinity.dao.AffinityGroupDao;
import org.apache.cloudstack.agent.lb.IndirectAgentLB;
import org.apache.cloudstack.agent.lb.IndirectAgentLBServiceImpl;
import org.apache.cloudstack.annotation.AnnotationService;
import org.apache.cloudstack.annotation.dao.AnnotationDao;
import org.apache.cloudstack.api.ApiCommandResourceType;
import org.apache.cloudstack.api.ApiConstants;
import org.apache.cloudstack.api.command.admin.config.ResetCfgCmd;
import org.apache.cloudstack.api.command.admin.config.UpdateCfgCmd;
import org.apache.cloudstack.api.command.admin.network.CreateGuestNetworkIpv6PrefixCmd;
import org.apache.cloudstack.api.command.admin.network.CreateManagementNetworkIpRangeCmd;
import org.apache.cloudstack.api.command.admin.network.CreateNetworkOfferingCmd;
import org.apache.cloudstack.api.command.admin.network.DeleteGuestNetworkIpv6PrefixCmd;
import org.apache.cloudstack.api.command.admin.network.DeleteManagementNetworkIpRangeCmd;
import org.apache.cloudstack.api.command.admin.network.DeleteNetworkOfferingCmd;
import org.apache.cloudstack.api.command.admin.network.ListGuestNetworkIpv6PrefixesCmd;
import org.apache.cloudstack.api.command.admin.network.UpdateNetworkOfferingCmd;
import org.apache.cloudstack.api.command.admin.network.UpdatePodManagementNetworkIpRangeCmd;
import org.apache.cloudstack.api.command.admin.offering.CreateDiskOfferingCmd;
import org.apache.cloudstack.api.command.admin.offering.CreateServiceOfferingCmd;
import org.apache.cloudstack.api.command.admin.offering.DeleteDiskOfferingCmd;
import org.apache.cloudstack.api.command.admin.offering.DeleteServiceOfferingCmd;
import org.apache.cloudstack.api.command.admin.offering.IsAccountAllowedToCreateOfferingsWithTagsCmd;
import org.apache.cloudstack.api.command.admin.offering.UpdateDiskOfferingCmd;
import org.apache.cloudstack.api.command.admin.offering.UpdateServiceOfferingCmd;
import org.apache.cloudstack.api.command.admin.pod.DeletePodCmd;
import org.apache.cloudstack.api.command.admin.pod.UpdatePodCmd;
import org.apache.cloudstack.api.command.admin.region.CreatePortableIpRangeCmd;
import org.apache.cloudstack.api.command.admin.region.DeletePortableIpRangeCmd;
import org.apache.cloudstack.api.command.admin.region.ListPortableIpRangesCmd;
import org.apache.cloudstack.api.command.admin.vlan.CreateVlanIpRangeCmd;
import org.apache.cloudstack.api.command.admin.vlan.DedicatePublicIpRangeCmd;
import org.apache.cloudstack.api.command.admin.vlan.DeleteVlanIpRangeCmd;
import org.apache.cloudstack.api.command.admin.vlan.ReleasePublicIpRangeCmd;
import org.apache.cloudstack.api.command.admin.vlan.UpdateVlanIpRangeCmd;
import org.apache.cloudstack.api.command.admin.zone.CreateZoneCmd;
import org.apache.cloudstack.api.command.admin.zone.DeleteZoneCmd;
import org.apache.cloudstack.api.command.admin.zone.UpdateZoneCmd;
import org.apache.cloudstack.api.command.user.network.ListNetworkOfferingsCmd;
import org.apache.cloudstack.cluster.ClusterDrsService;
import org.apache.cloudstack.config.ApiServiceConfiguration;
import org.apache.cloudstack.config.Configuration;
import org.apache.cloudstack.context.CallContext;
import org.apache.cloudstack.engine.orchestration.service.NetworkOrchestrationService;
import org.apache.cloudstack.engine.orchestration.service.VolumeOrchestrationService;
import org.apache.cloudstack.engine.subsystem.api.storage.DataStoreManager;
import org.apache.cloudstack.engine.subsystem.api.storage.ZoneScope;
import org.apache.cloudstack.framework.config.ConfigDepot;
import org.apache.cloudstack.framework.config.ConfigKey;
import org.apache.cloudstack.framework.config.Configurable;
import org.apache.cloudstack.framework.config.dao.ConfigurationDao;
import org.apache.cloudstack.framework.config.dao.ConfigurationGroupDao;
import org.apache.cloudstack.framework.config.dao.ConfigurationSubGroupDao;
import org.apache.cloudstack.framework.config.impl.ConfigurationGroupVO;
import org.apache.cloudstack.framework.config.impl.ConfigurationSubGroupVO;
import org.apache.cloudstack.framework.config.impl.ConfigurationVO;
import org.apache.cloudstack.framework.messagebus.MessageBus;
import org.apache.cloudstack.framework.messagebus.MessageSubscriber;
import org.apache.cloudstack.framework.messagebus.PublishScope;
import org.apache.cloudstack.network.RoutedIpv4Manager;
import org.apache.cloudstack.query.QueryService;
import org.apache.cloudstack.region.PortableIp;
import org.apache.cloudstack.region.PortableIpDao;
import org.apache.cloudstack.region.PortableIpRange;
import org.apache.cloudstack.region.PortableIpRangeDao;
import org.apache.cloudstack.region.PortableIpRangeVO;
import org.apache.cloudstack.region.PortableIpVO;
import org.apache.cloudstack.region.Region;
import org.apache.cloudstack.region.RegionVO;
import org.apache.cloudstack.region.dao.RegionDao;
import org.apache.cloudstack.resourcedetail.DiskOfferingDetailVO;
import org.apache.cloudstack.resourcedetail.dao.DiskOfferingDetailsDao;
import org.apache.cloudstack.storage.datastore.db.ImageStoreDao;
import org.apache.cloudstack.storage.datastore.db.ImageStoreDetailVO;
import org.apache.cloudstack.storage.datastore.db.ImageStoreDetailsDao;
import org.apache.cloudstack.storage.datastore.db.ImageStoreVO;
import org.apache.cloudstack.storage.datastore.db.PrimaryDataStoreDao;
import org.apache.cloudstack.storage.datastore.db.StoragePoolDetailsDao;
import org.apache.cloudstack.storage.datastore.db.StoragePoolVO;
import org.apache.cloudstack.userdata.UserDataManager;
import org.apache.cloudstack.utils.jsinterpreter.TagAsRuleHelper;
import org.apache.cloudstack.utils.reflectiontostringbuilderutils.ReflectionToStringBuilderUtils;
import org.apache.cloudstack.vm.UnmanagedVMsManager;
import org.apache.commons.collections.CollectionUtils;
import org.apache.commons.collections.MapUtils;
import org.apache.commons.lang3.EnumUtils;
import org.apache.commons.lang3.ObjectUtils;
import org.apache.commons.lang3.StringUtils;

import com.cloud.agent.AgentManager;
import com.cloud.alert.AlertManager;
import com.cloud.api.ApiDBUtils;
import com.cloud.api.query.dao.NetworkOfferingJoinDao;
import com.cloud.api.query.vo.NetworkOfferingJoinVO;
import com.cloud.capacity.CapacityManager;
import com.cloud.capacity.dao.CapacityDao;
import com.cloud.configuration.Resource.ResourceType;
import com.cloud.dc.AccountVlanMapVO;
import com.cloud.dc.ClusterDetailsDao;
import com.cloud.dc.ClusterDetailsVO;
import com.cloud.dc.ClusterVO;
import com.cloud.dc.DataCenter;
import com.cloud.dc.DataCenter.NetworkType;
import com.cloud.dc.DataCenterGuestIpv6Prefix;
import com.cloud.dc.DataCenterGuestIpv6PrefixVO;
import com.cloud.dc.DataCenterIpAddressVO;
import com.cloud.dc.DataCenterLinkLocalIpAddressVO;
import com.cloud.dc.DataCenterVO;
import com.cloud.dc.DedicatedResourceVO;
import com.cloud.dc.DomainVlanMapVO;
import com.cloud.dc.HostPodVO;
import com.cloud.dc.Pod;
import com.cloud.dc.PodVlanMapVO;
import com.cloud.dc.Vlan;
import com.cloud.dc.Vlan.VlanType;
import com.cloud.dc.VlanDetailsVO;
import com.cloud.dc.VlanVO;
import com.cloud.dc.dao.AccountVlanMapDao;
import com.cloud.dc.dao.ClusterDao;
import com.cloud.dc.dao.DataCenterDao;
import com.cloud.dc.dao.DataCenterDetailsDao;
import com.cloud.dc.dao.DataCenterGuestIpv6PrefixDao;
import com.cloud.dc.dao.DataCenterIpAddressDao;
import com.cloud.dc.dao.DataCenterLinkLocalIpAddressDao;
import com.cloud.dc.dao.DedicatedResourceDao;
import com.cloud.dc.dao.DomainVlanMapDao;
import com.cloud.dc.dao.HostPodDao;
import com.cloud.dc.dao.PodVlanMapDao;
import com.cloud.dc.dao.VlanDao;
import com.cloud.dc.dao.VlanDetailsDao;
import com.cloud.dc.dao.VsphereStoragePolicyDao;
import com.cloud.deploy.DataCenterDeployment;
import com.cloud.deploy.DeploymentClusterPlanner;
import com.cloud.domain.Domain;
import com.cloud.domain.DomainDetailVO;
import com.cloud.domain.DomainVO;
import com.cloud.domain.dao.DomainDao;
import com.cloud.domain.dao.DomainDetailsDao;
import com.cloud.event.ActionEvent;
import com.cloud.event.EventTypes;
import com.cloud.event.UsageEventUtils;
import com.cloud.exception.ConcurrentOperationException;
import com.cloud.exception.InsufficientCapacityException;
import com.cloud.exception.InvalidParameterValueException;
import com.cloud.exception.PermissionDeniedException;
import com.cloud.exception.ResourceAllocationException;
import com.cloud.exception.ResourceUnavailableException;
import com.cloud.gpu.GPU;
import com.cloud.host.HostTagVO;
import com.cloud.host.HostVO;
import com.cloud.host.dao.HostDao;
import com.cloud.host.dao.HostTagsDao;
import com.cloud.hypervisor.Hypervisor.HypervisorType;
import com.cloud.hypervisor.HypervisorGuru;
import com.cloud.hypervisor.kvm.dpdk.DpdkHelper;
import com.cloud.network.IpAddress;
import com.cloud.network.IpAddressManager;
import com.cloud.network.Ipv6GuestPrefixSubnetNetworkMapVO;
import com.cloud.network.Ipv6Service;
import com.cloud.network.Network;
import com.cloud.network.Network.Capability;
import com.cloud.network.Network.GuestType;
import com.cloud.network.Network.Provider;
import com.cloud.network.Network.Service;
import com.cloud.network.NetworkModel;
import com.cloud.network.NetworkService;
import com.cloud.network.Networks.BroadcastDomainType;
import com.cloud.network.Networks.TrafficType;
import com.cloud.network.PhysicalNetwork;
import com.cloud.network.UserIpv6AddressVO;
import com.cloud.network.dao.FirewallRulesDao;
import com.cloud.network.dao.IPAddressDao;
import com.cloud.network.dao.IPAddressVO;
import com.cloud.network.dao.Ipv6GuestPrefixSubnetNetworkMapDao;
import com.cloud.network.dao.NetworkDao;
import com.cloud.network.dao.NetworkVO;
import com.cloud.network.dao.NsxProviderDao;
import com.cloud.network.dao.PhysicalNetworkDao;
import com.cloud.network.dao.PhysicalNetworkTrafficTypeDao;
import com.cloud.network.dao.PhysicalNetworkTrafficTypeVO;
import com.cloud.network.dao.PhysicalNetworkVO;
import com.cloud.network.dao.UserIpv6AddressDao;
import com.cloud.network.element.NsxProviderVO;
import com.cloud.network.rules.LoadBalancerContainer.Scheme;
import com.cloud.network.vpc.VpcManager;
import com.cloud.offering.DiskOffering;
import com.cloud.offering.NetworkOffering;
import com.cloud.offering.NetworkOffering.Availability;
import com.cloud.offering.NetworkOffering.Detail;
import com.cloud.offering.ServiceOffering;
import com.cloud.offerings.NetworkOfferingDetailsVO;
import com.cloud.offerings.NetworkOfferingServiceMapVO;
import com.cloud.offerings.NetworkOfferingVO;
import com.cloud.offerings.dao.NetworkOfferingDao;
import com.cloud.offerings.dao.NetworkOfferingDetailsDao;
import com.cloud.offerings.dao.NetworkOfferingServiceMapDao;
import com.cloud.org.Grouping;
import com.cloud.org.Grouping.AllocationState;
import com.cloud.projects.Project;
import com.cloud.projects.ProjectManager;
import com.cloud.server.ConfigurationServer;
import com.cloud.server.ManagementService;
import com.cloud.service.ServiceOfferingDetailsVO;
import com.cloud.service.ServiceOfferingVO;
import com.cloud.service.dao.ServiceOfferingDao;
import com.cloud.service.dao.ServiceOfferingDetailsDao;
import com.cloud.storage.DiskOfferingVO;
import com.cloud.storage.Storage;
import com.cloud.storage.Storage.ProvisioningType;
import com.cloud.storage.StorageManager;
import com.cloud.storage.StoragePoolTagVO;
import com.cloud.storage.Volume;
import com.cloud.storage.VolumeApiServiceImpl;
import com.cloud.storage.VolumeVO;
import com.cloud.storage.dao.DiskOfferingDao;
import com.cloud.storage.dao.StoragePoolTagsDao;
import com.cloud.storage.dao.VMTemplateZoneDao;
import com.cloud.storage.dao.VolumeDao;
import com.cloud.test.IPRangeConfig;
import com.cloud.user.Account;
import com.cloud.user.AccountDetailVO;
import com.cloud.user.AccountDetailsDao;
import com.cloud.user.AccountManager;
import com.cloud.user.AccountVO;
import com.cloud.user.ResourceLimitService;
import com.cloud.user.User;
import com.cloud.user.dao.AccountDao;
import com.cloud.user.dao.UserDao;
import com.cloud.utils.NumbersUtil;
import com.cloud.utils.Pair;
import com.cloud.utils.UriUtils;
import com.cloud.utils.component.ManagerBase;
import com.cloud.utils.crypt.DBEncryptionUtil;
import com.cloud.utils.db.DB;
import com.cloud.utils.db.EntityManager;
import com.cloud.utils.db.Filter;
import com.cloud.utils.db.GlobalLock;
import com.cloud.utils.db.SearchBuilder;
import com.cloud.utils.db.SearchCriteria;
import com.cloud.utils.db.Transaction;
import com.cloud.utils.db.TransactionCallback;
import com.cloud.utils.db.TransactionCallbackNoReturn;
import com.cloud.utils.db.TransactionLegacy;
import com.cloud.utils.db.TransactionStatus;
import com.cloud.utils.exception.CloudRuntimeException;
import com.cloud.utils.net.NetUtils;
import com.cloud.vm.NicIpAlias;
import com.cloud.vm.VirtualMachine;
import com.cloud.vm.dao.NicDao;
import com.cloud.vm.dao.NicIpAliasDao;
import com.cloud.vm.dao.NicIpAliasVO;
import com.cloud.vm.dao.NicSecondaryIpDao;
import com.cloud.vm.dao.VMInstanceDao;
import com.google.common.base.Enums;
import com.google.common.base.MoreObjects;
import com.google.common.base.Preconditions;
import com.google.common.collect.Sets;
import com.googlecode.ipv6.IPv6Address;
import com.googlecode.ipv6.IPv6Network;

public class ConfigurationManagerImpl extends ManagerBase implements ConfigurationManager, ConfigurationService, Configurable {
    public static final String PERACCOUNT = "peraccount";
    public static final String PERZONE = "perzone";

    @Inject
    EntityManager _entityMgr;
    @Inject
    ConfigurationDao _configDao;
    @Inject
    ConfigurationGroupDao _configGroupDao;
    @Inject
    ConfigurationSubGroupDao _configSubGroupDao;
    @Inject
    ConfigDepot _configDepot;
    @Inject
    HostPodDao _podDao;
    @Inject
    HostDao _hostDao;
    @Inject
    VolumeDao _volumeDao;
    @Inject
    VMInstanceDao _vmInstanceDao;
    @Inject
    AccountVlanMapDao _accountVlanMapDao;
    @Inject
    DomainVlanMapDao _domainVlanMapDao;
    @Inject
    PodVlanMapDao podVlanMapDao;
    @Inject
    DataCenterDao _zoneDao;
    @Inject
    DomainDao _domainDao;
    @Inject
    ServiceOfferingDao _serviceOfferingDao;
    @Inject
    ServiceOfferingDetailsDao _serviceOfferingDetailsDao;
    @Inject
    DiskOfferingDao _diskOfferingDao;
    @Inject
    DiskOfferingDetailsDao diskOfferingDetailsDao;
    @Inject
    NetworkOfferingDao _networkOfferingDao;
    @Inject
    NetworkOfferingJoinDao networkOfferingJoinDao;
    @Inject
    NetworkOfferingDetailsDao networkOfferingDetailsDao;
    @Inject
    VlanDao _vlanDao;
    @Inject
    VlanDetailsDao vlanDetailsDao;
    @Inject
    IPAddressDao _publicIpAddressDao;
    @Inject
    DataCenterIpAddressDao _privateIpAddressDao;
    @Inject
    AccountDao _accountDao;
    @Inject
    NetworkDao _networkDao;
    @Inject
    AccountManager _accountMgr;
    @Inject
    NetworkOrchestrationService _networkMgr;
    @Inject
    NetworkService _networkSvc;
    @Inject
    NetworkModel _networkModel;
    @Inject
    ClusterDao _clusterDao;
    @Inject
    AlertManager _alertMgr;
    List<SecurityChecker> _secChecker;

    @Inject
    CapacityDao _capacityDao;
    @Inject
    ResourceLimitService _resourceLimitMgr;
    @Inject
    ProjectManager _projectMgr;
    @Inject
    DataStoreManager _dataStoreMgr;
    @Inject
    NetworkOfferingServiceMapDao _ntwkOffServiceMapDao;
    @Inject
    PhysicalNetworkDao _physicalNetworkDao;
    @Inject
    PhysicalNetworkTrafficTypeDao _trafficTypeDao;
    @Inject
    NicDao _nicDao;
    @Inject
    FirewallRulesDao _firewallDao;
    @Inject
    VpcManager _vpcMgr;
    @Inject
    UserDao _userDao;
    @Inject
    PortableIpRangeDao _portableIpRangeDao;
    @Inject
    RegionDao _regionDao;
    @Inject
    PortableIpDao _portableIpDao;
    @Inject
    ConfigurationServer _configServer;
    @Inject
    DataCenterDetailsDao _dcDetailsDao;
    @Inject
    ClusterDetailsDao _clusterDetailsDao;
    @Inject
    StoragePoolDetailsDao _storagePoolDetailsDao;
    @Inject
    AccountDetailsDao _accountDetailsDao;
    @Inject
    DomainDetailsDao _domainDetailsDao;
    @Inject
    PrimaryDataStoreDao _storagePoolDao;
    @Inject
    NicSecondaryIpDao _nicSecondaryIpDao;
    @Inject
    NicIpAliasDao _nicIpAliasDao;
    @Inject
    public ManagementService _mgr;
    @Inject
    DedicatedResourceDao _dedicatedDao;
    @Inject
    IpAddressManager _ipAddrMgr;
    @Inject
    AffinityGroupDao _affinityGroupDao;
    @Inject
    AffinityGroupService _affinityGroupService;
    @Inject
    StorageManager _storageManager;
    @Inject
    ImageStoreDao _imageStoreDao;
    @Inject
    ImageStoreDetailsDao _imageStoreDetailsDao;
    @Inject
    MessageBus messageBus;
    @Inject
    AgentManager _agentManager;
    @Inject
    IndirectAgentLB _indirectAgentLB;
    @Inject
    private VMTemplateZoneDao templateZoneDao;
    @Inject
    VsphereStoragePolicyDao vsphereStoragePolicyDao;
    @Inject
    HostTagsDao hostTagDao;
    @Inject
    StoragePoolTagsDao storagePoolTagDao;
    @Inject
    private AnnotationDao annotationDao;
    @Inject
    UserIpv6AddressDao _ipv6Dao;
    @Inject
    DataCenterGuestIpv6PrefixDao dataCenterGuestIpv6PrefixDao;
    @Inject
    Ipv6GuestPrefixSubnetNetworkMapDao ipv6GuestPrefixSubnetNetworkMapDao;
    @Inject
    Ipv6Service ipv6Service;
    @Inject
    NsxProviderDao nsxProviderDao;
    @Inject
    ResourceManager resourceManager;

    // FIXME - why don't we have interface for DataCenterLinkLocalIpAddressDao?
    @Inject
    protected DataCenterLinkLocalIpAddressDao _linkLocalIpAllocDao;

    private long _defaultPageSize = Long.parseLong(Config.DefaultPageSize.getDefaultValue());
    private static final String DOMAIN_NAME_PATTERN = "^((?!-)[A-Za-z0-9-]{1,63}(?<!-)\\.)+[A-Za-z]{1,63}$";
    private Set<String> configValuesForValidation = new HashSet<>();
    private Set<String> configKeysAllowedOnlyForDefaultAdmin = new HashSet<>();
    private Set<String> weightBasedParametersForValidation = new HashSet<>();
    private Set<String> overprovisioningFactorsForValidation = new HashSet<>();

    public static final ConfigKey<Boolean> SystemVMUseLocalStorage = new ConfigKey<Boolean>(Boolean.class, "system.vm.use.local.storage", "Advanced", "false",
            "Indicates whether to use local storage pools or shared storage pools for system VMs.", false, ConfigKey.Scope.Zone, null);

    public final static ConfigKey<Long> BYTES_MAX_READ_LENGTH= new ConfigKey<Long>(Long.class, "vm.disk.bytes.maximum.read.length", "Advanced", "0",
            "Maximum Bytes read burst duration (seconds). If '0' (zero) then does not check for maximum burst length.", true, ConfigKey.Scope.Global, null);
    public final static ConfigKey<Long> BYTES_MAX_WRITE_LENGTH = new ConfigKey<Long>(Long.class, "vm.disk.bytes.maximum.write.length", "Advanced", "0",
            "Maximum Bytes write burst duration (seconds). If '0' (zero) then does not check for maximum burst length.", true, ConfigKey.Scope.Global, null);
    public final static ConfigKey<Long> IOPS_MAX_READ_LENGTH = new ConfigKey<Long>(Long.class, "vm.disk.iops.maximum.read.length", "Advanced", "0",
            "Maximum IOPS read burst duration (seconds). If '0' (zero) then does not check for maximum burst length.", true, ConfigKey.Scope.Global, null);
    public final static ConfigKey<Long> IOPS_MAX_WRITE_LENGTH = new ConfigKey<Long>(Long.class, "vm.disk.iops.maximum.write.length", "Advanced", "0",
            "Maximum IOPS write burst duration (seconds). If '0' (zero) then does not check for maximum burst length.", true, ConfigKey.Scope.Global, null);
    public static final ConfigKey<Boolean> ADD_HOST_ON_SERVICE_RESTART_KVM = new ConfigKey<Boolean>(Boolean.class, "add.host.on.service.restart.kvm", "Advanced", "true",
            "Indicates whether the host will be added back to cloudstack after restarting agent service on host. If false it won't be added back even after service restart",
            true, ConfigKey.Scope.Global, null);
    public static final ConfigKey<Boolean> SET_HOST_DOWN_TO_MAINTENANCE = new ConfigKey<Boolean>(Boolean.class, "set.host.down.to.maintenance", "Advanced", "false",
                        "Indicates whether the host in down state can be put into maintenance state so thats its not enabled after it comes back.",
                        true, ConfigKey.Scope.Zone, null);
    public static final ConfigKey<Boolean> ENABLE_ACCOUNT_SETTINGS_FOR_DOMAIN = new ConfigKey<Boolean>(Boolean.class, "enable.account.settings.for.domain", "Advanced", "false",
            "Indicates whether to add account settings for domain. If true, account settings will be added to domain settings, all accounts in the domain will inherit the domain setting if account setting is not set.", true, ConfigKey.Scope.Global, null);
    public static final ConfigKey<Boolean> ENABLE_DOMAIN_SETTINGS_FOR_CHILD_DOMAIN = new ConfigKey<Boolean>(Boolean.class, "enable.domain.settings.for.child.domain", "Advanced", "false",
            "Indicates whether the settings of parent domain should be applied for child domain. If true, the child domain will get value from parent domain if its not configured in child domain else global value is taken.",
            true, ConfigKey.Scope.Global, null);

    public static ConfigKey<Integer> VM_SERVICE_OFFERING_MAX_CPU_CORES = new ConfigKey<Integer>("Advanced", Integer.class, "vm.serviceoffering.cpu.cores.max", "0", "Maximum CPU cores "
      + "for vm service offering. If 0 - no limitation", true);

    public static ConfigKey<Integer> VM_SERVICE_OFFERING_MAX_RAM_SIZE = new ConfigKey<Integer>("Advanced", Integer.class, "vm.serviceoffering.ram.size.max", "0", "Maximum RAM size in "
      + "MB for vm service offering. If 0 - no limitation", true);

    public static final ConfigKey<Boolean> MIGRATE_VM_ACROSS_CLUSTERS = new ConfigKey<Boolean>(Boolean.class, "migrate.vm.across.clusters", "Advanced", "false",
            "Indicates whether the VM can be migrated to different cluster if no host is found in same cluster",true, ConfigKey.Scope.Zone, null);

    public static final ConfigKey<Boolean> ALLOW_DOMAIN_ADMINS_TO_CREATE_TAGGED_OFFERINGS = new ConfigKey<>(Boolean.class, "allow.domain.admins.to.create.tagged.offerings", "Advanced",
            "false", "Allow domain admins to create offerings with tags.", true, ConfigKey.Scope.Account, null);

    public static final ConfigKey<Long> DELETE_QUERY_BATCH_SIZE = new ConfigKey<>("Advanced", Long.class, "delete.query.batch.size", "0",
            "Indicates the limit applied while deleting entries in bulk. With this, the delete query will apply the limit as many times as necessary," +
                    " to delete all the entries. This is advised when retaining several days of records, which can lead to slowness. <= 0 means that no limit will " +
                    "be applied. Default value is 0. For now, this is used for deletion of vm & volume stats only.", true);

    private static final String IOPS_READ_RATE = "IOPS Read";
    private static final String IOPS_WRITE_RATE = "IOPS Write";
    private static final String BYTES_READ_RATE = "Bytes Read";
    private static final String BYTES_WRITE_RATE = "Bytes Write";

    private static final String DefaultForSystemVmsForPodIpRange = "0";
    private static final String DefaultVlanForPodIpRange = Vlan.UNTAGGED.toString();

    private static final Set<Provider> VPC_ONLY_PROVIDERS = Sets.newHashSet(Provider.VPCVirtualRouter, Provider.JuniperContrailVpcRouter, Provider.InternalLbVm);

    private static final List<String> SUPPORTED_ROUTING_MODE_STRS = Arrays.asList(Static.toString().toLowerCase(), Dynamic.toString().toLowerCase());
    private static final long GiB_TO_BYTES = 1024 * 1024 * 1024;

    @Override
    public boolean configure(final String name, final Map<String, Object> params) throws ConfigurationException {
        final String defaultPageSizeString = _configDao.getValue(Config.DefaultPageSize.key());
        _defaultPageSize = NumbersUtil.parseLong(defaultPageSizeString, Long.parseLong(Config.DefaultPageSize.getDefaultValue()));

        populateConfigValuesForValidationSet();
        weightBasedParametersForValidation();
        overProvisioningFactorsForValidation();
        populateConfigKeysAllowedOnlyForDefaultAdmin();
        initMessageBusListener();
        return true;
    }

    protected void populateConfigValuesForValidationSet() {
        configValuesForValidation.add("event.purge.interval");
        configValuesForValidation.add("account.cleanup.interval");
        configValuesForValidation.add("alert.wait");
        configValuesForValidation.add("consoleproxy.capacityscan.interval");
        configValuesForValidation.add("expunge.interval");
        configValuesForValidation.add("host.stats.interval");
        configValuesForValidation.add("network.gc.interval");
        configValuesForValidation.add("ping.interval");
        configValuesForValidation.add("snapshot.poll.interval");
        configValuesForValidation.add("storage.stats.interval");
        configValuesForValidation.add("storage.cleanup.interval");
        configValuesForValidation.add("wait");
        configValuesForValidation.add("xenserver.heartbeat.interval");
        configValuesForValidation.add("xenserver.heartbeat.timeout");
        configValuesForValidation.add("ovm3.heartbeat.interval");
        configValuesForValidation.add("ovm3.heartbeat.timeout");
        configValuesForValidation.add("incorrect.login.attempts.allowed");
        configValuesForValidation.add("vm.password.length");
        configValuesForValidation.add("externaldhcp.vmip.retrieval.interval");
        configValuesForValidation.add("externaldhcp.vmip.max.retry");
        configValuesForValidation.add("externaldhcp.vmipFetch.threadPool.max");
        configValuesForValidation.add("remote.access.vpn.psk.length");
        configValuesForValidation.add(StorageManager.STORAGE_POOL_DISK_WAIT.key());
        configValuesForValidation.add(StorageManager.STORAGE_POOL_CLIENT_TIMEOUT.key());
        configValuesForValidation.add(StorageManager.STORAGE_POOL_CLIENT_MAX_CONNECTIONS.key());
        configValuesForValidation.add(UserDataManager.VM_USERDATA_MAX_LENGTH_STRING);
        configValuesForValidation.add(UnmanagedVMsManager.RemoteKvmInstanceDisksCopyTimeout.key());
        configValuesForValidation.add(UnmanagedVMsManager.ConvertVmwareInstanceToKvmTimeout.key());
    }

    protected void weightBasedParametersForValidation() {
        weightBasedParametersForValidation.add(AlertManager.CPUCapacityThreshold.key());
        weightBasedParametersForValidation.add(AlertManager.StorageAllocatedCapacityThreshold.key());
        weightBasedParametersForValidation.add(AlertManager.StorageCapacityThreshold.key());
        weightBasedParametersForValidation.add(AlertManager.MemoryCapacityThreshold.key());
        weightBasedParametersForValidation.add(Config.PublicIpCapacityThreshold.key());
        weightBasedParametersForValidation.add(Config.PrivateIpCapacityThreshold.key());
        weightBasedParametersForValidation.add(Config.SecondaryStorageCapacityThreshold.key());
        weightBasedParametersForValidation.add(Config.VlanCapacityThreshold.key());
        weightBasedParametersForValidation.add(Config.DirectNetworkPublicIpCapacityThreshold.key());
        weightBasedParametersForValidation.add(Config.LocalStorageCapacityThreshold.key());
        weightBasedParametersForValidation.add(CapacityManager.StorageAllocatedCapacityDisableThreshold.key());
        weightBasedParametersForValidation.add(CapacityManager.StorageCapacityDisableThreshold.key());
        weightBasedParametersForValidation.add(CapacityManager.StorageAllocatedCapacityDisableThresholdForVolumeSize.key());
        weightBasedParametersForValidation.add(DeploymentClusterPlanner.ClusterCPUCapacityDisableThreshold.key());
        weightBasedParametersForValidation.add(DeploymentClusterPlanner.ClusterMemoryCapacityDisableThreshold.key());
        weightBasedParametersForValidation.add(Config.AgentLoadThreshold.key());
        weightBasedParametersForValidation.add(Config.VmUserDispersionWeight.key());
        weightBasedParametersForValidation.add(CapacityManager.SecondaryStorageCapacityThreshold.key());
        weightBasedParametersForValidation.add(ClusterDrsService.ClusterDrsImbalanceThreshold.key());
        weightBasedParametersForValidation.add(ClusterDrsService.ClusterDrsImbalanceSkipThreshold.key());
    }

    protected void overProvisioningFactorsForValidation() {
        overprovisioningFactorsForValidation.add(CapacityManager.MemOverprovisioningFactor.key());
        overprovisioningFactorsForValidation.add(CapacityManager.CpuOverprovisioningFactor.key());
        overprovisioningFactorsForValidation.add(CapacityManager.StorageOverprovisioningFactor.key());
    }

    protected void populateConfigKeysAllowedOnlyForDefaultAdmin() {
        configKeysAllowedOnlyForDefaultAdmin.add(AccountManagerImpl.listOfRoleTypesAllowedForOperationsOfSameRoleType.key());
        configKeysAllowedOnlyForDefaultAdmin.add(AccountManagerImpl.allowOperationsOnUsersInSameAccount.key());
    }

    private void initMessageBusListener() {
        messageBus.subscribe(EventTypes.EVENT_CONFIGURATION_VALUE_EDIT, new MessageSubscriber() {
            @Override
            public void onPublishMessage(String serderAddress, String subject, Object args) {
                String globalSettingUpdated = (String) args;
                if (StringUtils.isEmpty(globalSettingUpdated)) {
                    return;
                }
                if (globalSettingUpdated.equals(ApiServiceConfiguration.ManagementServerAddresses.key()) ||
                        globalSettingUpdated.equals(IndirectAgentLBServiceImpl.IndirectAgentLBAlgorithm.key())) {
                    _indirectAgentLB.propagateMSListToAgents();
                } else if (globalSettingUpdated.equals(Config.RouterAggregationCommandEachTimeout.toString())
                        ||  globalSettingUpdated.equals(Config.MigrateWait.toString())) {
                    Map<String, String> params = new HashMap<String, String>();
                    params.put(Config.RouterAggregationCommandEachTimeout.toString(), _configDao.getValue(Config.RouterAggregationCommandEachTimeout.toString()));
                    params.put(Config.MigrateWait.toString(), _configDao.getValue(Config.MigrateWait.toString()));
                    _agentManager.propagateChangeToAgents(params);
                }
            }
        });
    }

    protected void validateIpAddressRelatedConfigValues(final String configName, final String value) {
        if (!configName.endsWith(".ip") && !configName.endsWith(".ipaddress") && !configName.endsWith(".iprange")) {
            return;
        }
        if (StringUtils.isEmpty(value)) {
            return;
        }
        final ConfigKey<?> configKey = _configDepot.get(configName);
        if (configKey == null || !String.class.equals(configKey.type())) {
            return;
        }
        boolean err = (configName.endsWith(".ip") || configName.endsWith(".ipaddress")) && !NetUtils.isValidIp4(value);
        if (configName.endsWith(".iprange")) {
            err = true;
            if (value.contains("-")) {
                String[] ips = value.split("-");
                if (ips.length == 2 && NetUtils.isValidIp4(ips[0]) && NetUtils.isValidIp4(ips[1])) {
                    err = false;
                }
            }
        }
        if (err) {
            throw new InvalidParameterValueException("Invalid IP address value(s) specified for the config value.");
        }
    }

    @Override
    public boolean start() {

        // TODO : this may not be a good place to do integrity check here, we
        // put it here as we need _alertMgr to be properly
        // configured
        // before we can use it

        // As it is so common for people to forget about configuring
        // management.network.cidr,
        final String mgtCidr = _configDao.getValue(Config.ManagementNetwork.key());
        if (mgtCidr == null || mgtCidr.trim().isEmpty()) {
            final String[] localCidrs = NetUtils.getLocalCidrs();
            if (localCidrs != null && localCidrs.length > 0) {
                logger.warn("Management network CIDR is not configured originally. Set it default to " + localCidrs[0]);

                _alertMgr.sendAlert(AlertManager.AlertType.ALERT_TYPE_MANAGEMENT_NODE, 0, new Long(0), "Management network CIDR is not configured originally. Set it default to "
                        + localCidrs[0], "");
                _configDao.update(Config.ManagementNetwork.key(), Config.ManagementNetwork.getCategory(), localCidrs[0]);
            } else {
                logger.warn("Management network CIDR is not properly configured and we are not able to find a default setting");
                _alertMgr.sendAlert(AlertManager.AlertType.ALERT_TYPE_MANAGEMENT_NODE, 0, new Long(0),
                        "Management network CIDR is not properly configured and we are not able to find a default setting", "");
            }
        }

        return true;
    }

    @Override
    public boolean stop() {
        return true;
    }

    @Override
    @DB
    public String updateConfiguration(final long userId, final String name, final String category, String value, final String scope, final Long resourceId) {
        final String validationMsg = validateConfigurationValue(name, value, scope);
        if (validationMsg != null) {
            logger.error("Invalid value [{}] for configuration [{}] due to [{}].", value, name, validationMsg);
            throw new InvalidParameterValueException(validationMsg);
        }

        // If scope of the parameter is given then it needs to be updated in the
        // corresponding details table,
        // if scope is mentioned as global or not mentioned then it is normal
        // global parameter updation
        if (scope != null && !scope.isEmpty() && !ConfigKey.Scope.Global.toString().equalsIgnoreCase(scope)) {
            boolean valueEncrypted = shouldEncryptValue(category);
            if (valueEncrypted) {
                value = DBEncryptionUtil.encrypt(value);
            }

            ApiCommandResourceType resourceType;
            ConfigKey.Scope scopeVal = ConfigKey.Scope.valueOf(scope);
            switch (scopeVal) {
            case Zone:
                final DataCenterVO zone = _zoneDao.findById(resourceId);
                if (zone == null) {
                    throw new InvalidParameterValueException("unable to find zone by id " + resourceId);
                }
                resourceType = ApiCommandResourceType.Zone;
                _dcDetailsDao.addDetail(resourceId, name, value, true);
                break;
            case Cluster:
                final ClusterVO cluster = _clusterDao.findById(resourceId);
                if (cluster == null) {
                    throw new InvalidParameterValueException("unable to find cluster by id " + resourceId);
                }
                resourceType = ApiCommandResourceType.Cluster;
                String newName = name;
                if (name.equalsIgnoreCase("cpu.overprovisioning.factor")) {
                    newName = "cpuOvercommitRatio";
                }
                if (name.equalsIgnoreCase("mem.overprovisioning.factor")) {
                    newName = "memoryOvercommitRatio";
                }
                ClusterDetailsVO clusterDetailsVO = _clusterDetailsDao.findDetail(resourceId, newName);
                if (clusterDetailsVO == null) {
                    clusterDetailsVO = new ClusterDetailsVO(resourceId, newName, value);
                    _clusterDetailsDao.persist(clusterDetailsVO);
                } else {
                    clusterDetailsVO.setValue(value);
                    _clusterDetailsDao.update(clusterDetailsVO.getId(), clusterDetailsVO);
                }
                break;

            case StoragePool:
                final StoragePoolVO pool = _storagePoolDao.findById(resourceId);
                if (pool == null) {
                    throw new InvalidParameterValueException("unable to find storage pool by id " + resourceId);
                }
                resourceType = ApiCommandResourceType.StoragePool;
                if(name.equals(CapacityManager.StorageOverprovisioningFactor.key())) {
                    if(!pool.getPoolType().supportsOverProvisioning() ) {
                        throw new InvalidParameterValueException(String.format("Unable to update storage pool %s. Overprovision not supported for %s", pool, pool.getPoolType()));
                    }
                }

                _storagePoolDetailsDao.addDetail(resourceId, name, value, true);
                if (pool.getPoolType() == Storage.StoragePoolType.DatastoreCluster) {
                    List<StoragePoolVO> childDataStores = _storagePoolDao.listChildStoragePoolsInDatastoreCluster(resourceId);
                    for (StoragePoolVO childDataStore: childDataStores) {
                        _storagePoolDetailsDao.addDetail(childDataStore.getId(), name, value, true);
                    }
                }

                break;

            case Account:
                final AccountVO account = _accountDao.findById(resourceId);
                if (account == null) {
                    throw new InvalidParameterValueException("unable to find account by id " + resourceId);
                }
                resourceType = ApiCommandResourceType.Account;
                AccountDetailVO accountDetailVO = _accountDetailsDao.findDetail(resourceId, name);
                if (accountDetailVO == null) {
                    accountDetailVO = new AccountDetailVO(resourceId, name, value);
                    _accountDetailsDao.persist(accountDetailVO);
                } else {
                    accountDetailVO.setValue(value);
                    _accountDetailsDao.update(accountDetailVO.getId(), accountDetailVO);
                }
                break;

            case ImageStore:
                final ImageStoreVO imgStore = _imageStoreDao.findById(resourceId);
                Preconditions.checkState(imgStore != null);
                resourceType = ApiCommandResourceType.ImageStore;
                _imageStoreDetailsDao.addDetail(resourceId, name, value, true);
                break;

            case Domain:
                final DomainVO domain = _domainDao.findById(resourceId);
                if (domain == null) {
                    throw new InvalidParameterValueException("unable to find domain by id " + resourceId);
                }
                resourceType = ApiCommandResourceType.Domain;
                DomainDetailVO domainDetailVO = _domainDetailsDao.findDetail(resourceId, name);
                if (domainDetailVO == null) {
                    domainDetailVO = new DomainDetailVO(resourceId, name, value);
                    _domainDetailsDao.persist(domainDetailVO);
                } else {
                    domainDetailVO.setValue(value);
                    _domainDetailsDao.update(domainDetailVO.getId(), domainDetailVO);
                }
                break;

            default:
                throw new InvalidParameterValueException("Scope provided is invalid");
            }

            CallContext.current().setEventResourceType(resourceType);
            CallContext.current().setEventResourceId(resourceId);
            CallContext.current().setEventDetails(String.format(" Name: %s, New Value: %s, Scope: %s", name, value, scope));

            _configDepot.invalidateConfigCache(name, scopeVal, resourceId);
            return valueEncrypted ? DBEncryptionUtil.decrypt(value) : value;
        }

        // Execute all updates in a single transaction
        final TransactionLegacy txn = TransactionLegacy.currentTxn();
        txn.start();

        String previousValue = _configDao.getValue(name);
        if (!_configDao.update(name, category, value)) {
            logger.error("Failed to update configuration option, name: " + name + ", value:" + value);
            throw new CloudRuntimeException("Failed to update configuration value. Please contact Cloud Support.");
        }
        _configDepot.invalidateConfigCache(name, ConfigKey.Scope.Global, null);

        PreparedStatement pstmt = null;
        if (Config.XenServerGuestNetwork.key().equalsIgnoreCase(name)) {
            final String sql = "update host_details set value=? where name=?";
            try {
                pstmt = txn.prepareAutoCloseStatement(sql);
                pstmt.setString(1, value);
                pstmt.setString(2, "guest.network.device");

                pstmt.executeUpdate();
            } catch (final Throwable e) {
                throw new CloudRuntimeException("Failed to update guest.network.device in host_details due to exception ", e);
            }
        } else if (Config.XenServerPrivateNetwork.key().equalsIgnoreCase(name)) {
            final String sql = "update host_details set value=? where name=?";
            try {
                pstmt = txn.prepareAutoCloseStatement(sql);
                pstmt.setString(1, value);
                pstmt.setString(2, "private.network.device");

                pstmt.executeUpdate();
            } catch (final Throwable e) {
                throw new CloudRuntimeException("Failed to update private.network.device in host_details due to exception ", e);
            }
        } else if (Config.XenServerPublicNetwork.key().equalsIgnoreCase(name)) {
            final String sql = "update host_details set value=? where name=?";
            try {
                pstmt = txn.prepareAutoCloseStatement(sql);
                pstmt.setString(1, value);
                pstmt.setString(2, "public.network.device");

                pstmt.executeUpdate();
            } catch (final Throwable e) {
                throw new CloudRuntimeException("Failed to update public.network.device in host_details due to exception ", e);
            }
        } else if (Config.XenServerStorageNetwork1.key().equalsIgnoreCase(name)) {
            final String sql = "update host_details set value=? where name=?";
            try {
                pstmt = txn.prepareAutoCloseStatement(sql);
                pstmt.setString(1, value);
                pstmt.setString(2, "storage.network.device1");

                pstmt.executeUpdate();
            } catch (final Throwable e) {
                throw new CloudRuntimeException("Failed to update storage.network.device1 in host_details due to exception ", e);
            }
        } else if (Config.XenServerStorageNetwork2.key().equals(name)) {
            final String sql = "update host_details set value=? where name=?";
            try {
                pstmt = txn.prepareAutoCloseStatement(sql);
                pstmt.setString(1, value);
                pstmt.setString(2, "storage.network.device2");

                pstmt.executeUpdate();
            } catch (final Throwable e) {
                throw new CloudRuntimeException("Failed to update storage.network.device2 in host_details due to exception ", e);
            }
        } else if (Config.SecStorageSecureCopyCert.key().equalsIgnoreCase(name)) {
            //FIXME - Ideally there should be a listener model to listen to global config changes and be able to take action gracefully.
            //Expire the download urls
            final String sqlTemplate = "update template_store_ref set download_url_created=?";
            final String sqlVolume = "update volume_store_ref set download_url_created=?";
            try {
                // Change for templates
                pstmt = txn.prepareAutoCloseStatement(sqlTemplate);
                pstmt.setDate(1, new Date(-1l));// Set the time before the epoch time.
                pstmt.executeUpdate();
                // Change for volumes
                pstmt = txn.prepareAutoCloseStatement(sqlVolume);
                pstmt.setDate(1, new Date(-1l));// Set the time before the epoch time.
                pstmt.executeUpdate();
                // Cleanup the download urls
                _storageManager.cleanupDownloadUrls();
            } catch (final Throwable e) {
                throw new CloudRuntimeException("Failed to clean up download URLs in template_store_ref or volume_store_ref due to exception ", e);
            }
        } else if (HypervisorGuru.HypervisorCustomDisplayName.key().equals(name)) {
            updateCustomDisplayNameOnHypervisorsList(previousValue, value);
        }

        txn.commit();
        messageBus.publish(_name, EventTypes.EVENT_CONFIGURATION_VALUE_EDIT, PublishScope.GLOBAL, name);
        return _configDao.getValue(name);
    }

    private boolean shouldEncryptValue(String category) {
        return StringUtils.equalsAny(category, "Hidden", "Secure");
    }

    /**
     * Updates the 'hypervisor.list' value to match the new custom hypervisor name set as newValue if the previous value was set
     */
    private void updateCustomDisplayNameOnHypervisorsList(String previousValue, String newValue) {
        String hypervisorListConfigName = Config.HypervisorList.key();
        String hypervisors = _configDao.getValue(hypervisorListConfigName);
        if (Arrays.asList(hypervisors.split(",")).contains(previousValue)) {
            hypervisors = hypervisors.replace(previousValue, newValue);
            logger.info(String.format("Updating the hypervisor list configuration '%s' " +
                    "to match the new custom hypervisor display name", hypervisorListConfigName));
            _configDao.update(hypervisorListConfigName, hypervisors);
        }
    }

    @Override
    @ActionEvent(eventType = EventTypes.EVENT_CONFIGURATION_VALUE_EDIT, eventDescription = "updating configuration")
    public Configuration updateConfiguration(final UpdateCfgCmd cmd) throws InvalidParameterValueException {
        final Long userId = CallContext.current().getCallingUserId();
        final String name = cmd.getCfgName();
        String value = cmd.getValue();
        final Long zoneId = cmd.getZoneId();
        final Long clusterId = cmd.getClusterId();
        final Long storagepoolId = cmd.getStoragepoolId();
        final Long imageStoreId = cmd.getImageStoreId();
        Long accountId = cmd.getAccountId();
        Long domainId = cmd.getDomainId();
        // check if config value exists
        final ConfigurationVO config = _configDao.findByName(name);
        String category = null;
        String eventValue = encryptEventValueIfConfigIsEncrypted(config, value);
        CallContext.current().setEventDetails(String.format(" Name: %s New Value: %s", name, eventValue));

        final Account caller = CallContext.current().getCallingAccount();
        if (_accountMgr.isDomainAdmin(caller.getId())) {
            if (accountId == null && domainId == null) {
                domainId = caller.getDomainId();
            }
        } else if (_accountMgr.isNormalUser(caller.getId())) {
            if (accountId == null) {
                accountId = caller.getAccountId();
            }
        }

        // FIX ME - All configuration parameters are not moved from config.java to configKey
        if (config == null) {
            if (_configDepot.get(name) == null) {
                logger.warn("Probably the component manager where configuration variable " + name + " is defined needs to implement Configurable interface");
                throw new InvalidParameterValueException("Config parameter with name " + name + " doesn't exist");
            }
            category = _configDepot.get(name).category();
        } else {
            category = config.getCategory();
        }

        if (CATEGORY_SYSTEM.equals(category) && !_accountMgr.isRootAdmin(caller.getId())) {
            logger.warn("Only Root Admin is allowed to edit the configuration " + name);
            throw new CloudRuntimeException("Only Root Admin is allowed to edit this configuration.");
        }

        if (value == null) {
            return _configDao.findByName(name);
        }

        String scope = null;
        Long id = null;
        int paramCountCheck = 0;

        if (zoneId != null) {
            scope = ConfigKey.Scope.Zone.toString();
            id = zoneId;
            paramCountCheck++;
        }
        if (clusterId != null) {
            scope = ConfigKey.Scope.Cluster.toString();
            id = clusterId;
            paramCountCheck++;
        }
        if (accountId != null) {
            Account account = _accountMgr.getAccount(accountId);
            _accountMgr.checkAccess(caller, null, false, account);
            scope = ConfigKey.Scope.Account.toString();
            id = accountId;
            paramCountCheck++;
        }
        if (domainId != null) {
            _accountMgr.checkAccess(caller, _domainDao.findById(domainId));
            scope = ConfigKey.Scope.Domain.toString();
            id = domainId;
            paramCountCheck++;
        }
        if (storagepoolId != null) {
            scope = ConfigKey.Scope.StoragePool.toString();
            id = storagepoolId;
            paramCountCheck++;
        }
        if (imageStoreId != null) {
            scope = ConfigKey.Scope.ImageStore.toString();
            id = imageStoreId;
            paramCountCheck++;
        }

        if (paramCountCheck > 1) {
            throw new InvalidParameterValueException("cannot handle multiple IDs, provide only one ID corresponding to the scope");
        }

        value = value.trim();

        if (value.isEmpty() || value.equals("null")) {
            value = (id == null) ? null : "";
        }
        final String updatedValue = updateConfiguration(userId, name, category, value, scope, id);
        if (value == null && updatedValue == null || updatedValue.equalsIgnoreCase(value)) {
            return _configDao.findByName(name);
        } else {
            throw new CloudRuntimeException("Unable to update configuration parameter " + name);
        }
    }

    private String encryptEventValueIfConfigIsEncrypted(ConfigurationVO config, String value) {
        if (config != null && config.isEncrypted()) {
           return  "*****";
        }
        return Objects.requireNonNullElse(value, "");
    }

    private ParamCountPair getParamCount(Map<String, Long> scopeMap) {
        Long id = null;
        int paramCount = 0;
        String scope = ConfigKey.Scope.Global.toString();

        for (var entry : scopeMap.entrySet()) {
            if (entry.getValue() != null) {
                id = entry.getValue();
                scope = entry.getKey();
                paramCount++;
            }
        }

        return new ParamCountPair(id, paramCount, scope);
    }

    @Override
    @ActionEvent(eventType = EventTypes.EVENT_CONFIGURATION_VALUE_EDIT, eventDescription = "resetting configuration")
    public Pair<Configuration, String> resetConfiguration(final ResetCfgCmd cmd) throws InvalidParameterValueException {
        final Long userId = CallContext.current().getCallingUserId();
        final String name = cmd.getCfgName();
        final Long zoneId = cmd.getZoneId();
        final Long clusterId = cmd.getClusterId();
        final Long storagepoolId = cmd.getStoragepoolId();
        final Long accountId = cmd.getAccountId();
        final Long domainId = cmd.getDomainId();
        final Long imageStoreId = cmd.getImageStoreId();
        ConfigKey<?> configKey = null;
        Optional optionalValue;
        String defaultValue;
        String category;
        List<ConfigKey.Scope> configScope;
        final ConfigurationVO config = _configDao.findByName(name);
        if (config == null) {
            configKey = _configDepot.get(name);
            if (configKey == null) {
                logger.warn("Probably the component manager where configuration variable " + name + " is defined needs to implement Configurable interface");
                throw new InvalidParameterValueException("Config parameter with name " + name + " doesn't exist");
            }
            defaultValue = configKey.defaultValue();
            category = configKey.category();
            configScope = configKey.getScopes();
        } else {
            defaultValue = config.getDefaultValue();
            category = config.getCategory();
            configScope = config.getScopes();
        }

        String scope = "";
        Map<String, Long> scopeMap = new LinkedHashMap<>();

        Long id = null;
        int paramCountCheck = 0;

        scopeMap.put(ConfigKey.Scope.Zone.toString(), zoneId);
        scopeMap.put(ConfigKey.Scope.Cluster.toString(), clusterId);
        scopeMap.put(ConfigKey.Scope.Domain.toString(), domainId);
        scopeMap.put(ConfigKey.Scope.Account.toString(), accountId);
        scopeMap.put(ConfigKey.Scope.StoragePool.toString(), storagepoolId);
        scopeMap.put(ConfigKey.Scope.ImageStore.toString(), imageStoreId);

        ParamCountPair paramCountPair = getParamCount(scopeMap);
        id = paramCountPair.getId();
        paramCountCheck = paramCountPair.getParamCount();
        scope = paramCountPair.getScope();

        if (paramCountCheck > 1) {
            throw new InvalidParameterValueException("cannot handle multiple IDs, provide only one ID corresponding to the scope");
        }

        if (scope != null) {
            ConfigKey.Scope scopeVal = ConfigKey.Scope.valueOf(scope);
            if (!scope.equals(ConfigKey.Scope.Global.toString()) && !configScope.contains(scopeVal)) {
                throw new InvalidParameterValueException("Invalid scope id provided for the parameter " + name);
            }
        }

        String newValue = null;
        ConfigKey.Scope scopeVal = ConfigKey.Scope.valueOf(scope);
        switch (scopeVal) {
            case Zone:
                final DataCenterVO zone = _zoneDao.findById(id);
                if (zone == null) {
                    throw new InvalidParameterValueException("unable to find zone by id " + id);
                }
                _dcDetailsDao.removeDetail(id, name);
                optionalValue = Optional.ofNullable(configKey != null ? configKey.valueIn(id): config.getValue());
                newValue = optionalValue.isPresent() ? optionalValue.get().toString() : defaultValue;
                break;

            case Cluster:
                final ClusterVO cluster = _clusterDao.findById(id);
                if (cluster == null) {
                    throw new InvalidParameterValueException("unable to find cluster by id " + id);
                }
                ClusterDetailsVO clusterDetailsVO = _clusterDetailsDao.findDetail(id, name);
                newValue = configKey != null ? configKey.value().toString() : config.getValue();
                if (name.equalsIgnoreCase("cpu.overprovisioning.factor") || name.equalsIgnoreCase("mem.overprovisioning.factor")) {
                    _clusterDetailsDao.persist(id, name, newValue);
                } else if (clusterDetailsVO != null) {
                    _clusterDetailsDao.remove(clusterDetailsVO.getId());
                }
                optionalValue = Optional.ofNullable(configKey != null ? configKey.valueIn(id): config.getValue());
                newValue = optionalValue.isPresent() ? optionalValue.get().toString() : defaultValue;
                break;

            case StoragePool:
                final StoragePoolVO pool = _storagePoolDao.findById(id);
                if (pool == null) {
                    throw new InvalidParameterValueException("unable to find storage pool by id " + id);
                }
                _storagePoolDetailsDao.removeDetail(id, name);
                optionalValue = Optional.ofNullable(configKey != null ? configKey.valueIn(id) : config.getValue());
                newValue = optionalValue.isPresent() ? optionalValue.get().toString() : defaultValue;
                break;

            case Domain:
                final DomainVO domain = _domainDao.findById(id);
                if (domain == null) {
                    throw new InvalidParameterValueException("unable to find domain by id " + id);
                }
                DomainDetailVO domainDetailVO = _domainDetailsDao.findDetail(id, name);
                if (domainDetailVO != null) {
                    _domainDetailsDao.remove(domainDetailVO.getId());
                }
                optionalValue = Optional.ofNullable(configKey != null ? configKey.valueIn(id) : config.getValue());
                newValue = optionalValue.isPresent() ? optionalValue.get().toString() : defaultValue;
                break;

            case Account:
                final AccountVO account = _accountDao.findById(id);
                if (account == null) {
                    throw new InvalidParameterValueException("unable to find account by id " + id);
                }
                AccountDetailVO accountDetailVO = _accountDetailsDao.findDetail(id, name);
                if (accountDetailVO != null) {
                    _accountDetailsDao.remove(accountDetailVO.getId());
                }
                optionalValue = Optional.ofNullable(configKey != null ? configKey.valueIn(id) : config.getValue());
                newValue = optionalValue.isPresent() ? optionalValue.get().toString() : defaultValue;
                break;

            case ImageStore:
                final ImageStoreVO imageStoreVO = _imageStoreDao.findById(id);
                if (imageStoreVO == null) {
                    throw new InvalidParameterValueException("unable to find the image store by id " + id);
                }
                ImageStoreDetailVO imageStoreDetailVO = _imageStoreDetailsDao.findDetail(id, name);
                if (imageStoreDetailVO != null) {
                    _imageStoreDetailsDao.remove(imageStoreDetailVO.getId());
                }
                optionalValue = Optional.ofNullable(configKey != null ? configKey.valueIn(id) : config.getValue());
                newValue = optionalValue.isPresent() ? optionalValue.get().toString() : defaultValue;
                break;

            default:
                if (!_configDao.update(name, category, defaultValue)) {
                    logger.error("Failed to reset configuration option, name: " + name + ", defaultValue:" + defaultValue);
                    throw new CloudRuntimeException("Failed to reset configuration value. Please contact Cloud Support.");
                }
                optionalValue = Optional.ofNullable(configKey != null ? configKey.value() : _configDao.findByName(name).getValue());
                newValue = optionalValue.isPresent() ? optionalValue.get().toString() : defaultValue;
        }

        _configDepot.invalidateConfigCache(name, scopeVal, id);

        CallContext.current().setEventDetails(" Name: " + name + " New Value: " + (name.toLowerCase().contains("password") ? "*****" : defaultValue == null ? "" : defaultValue));
        return new Pair<Configuration, String>(_configDao.findByName(name), newValue);
    }

    /**
     * Validates whether a value is valid for the specified configuration. This includes type and range validation.
     * @param name name of the configuration.
     * @param value value to validate.
     * @param scope scope of the configuration.
     * @return null if the value is valid; otherwise, returns an error message.
     */
    protected String validateConfigurationValue(String name, String value, String scope) {
        final ConfigurationVO cfg = _configDao.findByName(name);
        if (cfg == null) {
            logger.error("Missing configuration variable " + name + " in configuration table");
            return "Invalid configuration variable.";
        }
        validateConfigurationAllowedOnlyForDefaultAdmin(name, value);

        List<ConfigKey.Scope> configScope = cfg.getScopes();
        if (scope != null) {
            ConfigKey.Scope scopeVal = ConfigKey.Scope.valueOf(scope);
            if (!configScope.contains(scopeVal) &&
                    !(ENABLE_ACCOUNT_SETTINGS_FOR_DOMAIN.value() && configScope.contains(ConfigKey.Scope.Account) &&
                            scope.equals(ConfigKey.Scope.Domain.toString()))) {
                logger.error("Invalid scope id provided for the parameter " + name);
                return "Invalid scope id provided for the parameter " + name;
            }
        }
        Class<?> type;
        Config configuration = Config.getConfig(name);
        if (configuration == null) {
            logger.warn("Did not find configuration " + name + " in Config.java. Perhaps moved to ConfigDepot");
            ConfigKey<?> configKey = _configDepot.get(name);
            if(configKey == null) {
                logger.warn("Did not find configuration " + name + " in ConfigDepot too.");
                return null;
            }
            type = configKey.type();
        } else {
            type = configuration.getType();
        }

        validateSpecificConfigurationValues(name, value, type);

        boolean isTypeValid = validateValueType(value, type);
        if (!isTypeValid) {
            return String.format("Value [%s] is not a valid [%s].", value, type);
        }

        return validateValueRange(name, value, type, configuration);
    }

    protected void validateConfigurationAllowedOnlyForDefaultAdmin(String configName, String value) {
        if (configKeysAllowedOnlyForDefaultAdmin.contains(configName)) {
            final Long userId = CallContext.current().getCallingUserId();
            if (userId != User.UID_ADMIN) {
                throw new CloudRuntimeException("Only default admin is allowed to change this setting");
            }

            if (AccountManagerImpl.listOfRoleTypesAllowedForOperationsOfSameRoleType.key().equals(configName)) {
                if (value != null && !value.isBlank()) {
                    List<String> validRoleTypes = Arrays.stream(RoleType.values())
                            .map(Enum::name)
                            .collect(Collectors.toList());

                    boolean allValid = Arrays.stream(value.split(","))
                            .map(String::trim)
                            .allMatch(validRoleTypes::contains);

                    if (!allValid) {
                        throw new CloudRuntimeException("Invalid role types provided in value");
                    }
                } else {
                    throw new CloudRuntimeException("Value for role types must not be empty");
                }
            }
        }
    }

    /**
     * Returns whether a value is valid for a configuration of the provided type.
     * Valid configuration values are:
     *
     * <ul>
     *     <li>String: any value, including null;</li>
     *     <li>Character: any value, including null;</li>
     *     <li>Boolean: strings that equal "true" or "false" (case-sensitive);</li>
     *     <li>Integer, Short, Long: strings that contain a valid int/short/long;</li>
     *     <li>Float, Double: strings that contain a valid float/double, except infinity.</li>
     * </ul>
     *
     * If a type isn't listed here, then the value will be considered invalid.
     * @param value value to validate.
     * @param type type of the configuration.
     * @return boolean indicating whether the value is valid.
     */
    protected boolean validateValueType(String value, Class<?> type) {
        if (type == String.class || type == Character.class) {
            return true;
        }

        try {
            if (type == Boolean.class) {
                return value.equals("true") || value.equals("false");
            } else if (type == Integer.class) {
                Integer.parseInt(value);
            } else if (type == Long.class) {
                Long.parseLong(value);
            } else if (type == Short.class) {
                Short.parseShort(value);
            } else if (type == Float.class) {
                float floatValue = Float.parseFloat(value);
                return !Float.isInfinite(floatValue);
            } else if (type == Double.class) {
                double doubleValue = Double.parseDouble(value);
                return !Double.isInfinite(doubleValue);
            } else {
                return false;
            }
            return true;
        } catch (NullPointerException | NumberFormatException e) {
            return false;
        }
    }

    /**
     * If the specified configuration contains a range, validates if the value is in that range. If it doesn't contain
     * a range, any value is considered valid.
     * The value must be previously checked by `validateValueType` so there aren't casting exceptions here.
     * @param name name of the configuration.
     * @param value value to validate.
     * @param type type of the value.
     * @param configuration if the configuration uses Config instead of ConfigKey, the Config object; null otherwise.
     * @return if the value is valid, returns null; if not, returns an error message.
     */
    protected String validateValueRange(String name, String value, Class<?> type, Config configuration) {
        if (type.equals(Float.class)) {
            Float val = Float.parseFloat(value);
            if (overprovisioningFactorsForValidation.contains(name) && val <= 0f) {
                return String.format("Value for configuration [%s] should be greater than 0.", name);
            } else if (weightBasedParametersForValidation.contains(name) && (val < 0f || val > 1f)) {
                return String.format("Please enter a value between 0 and 1 for the configuration parameter: [%s].", name);
            }
        }

        if (type.equals(Integer.class)) {
            int val = Integer.parseInt(value);
            if (NetworkModel.MACIdentifier.key().equalsIgnoreCase(name)) {
                // The value needs to be between 0 to 255 because the MAC generation needs a value of 8 bits
                // 0 is considered as disabled.
                if (val < 0 || val > 255){
                    return String.format("[%s] value should be between 0 and 255. 0 value will disable this feature.", name);
                }
            }
            if (UnmanagedVMsManager.ThreadsOnMSToImportVMwareVMFiles.key().equalsIgnoreCase(name) ||
                    UnmanagedVMsManager.ThreadsOnKVMHostToImportVMwareVMFiles.key().equalsIgnoreCase(name)) {
                if (val < -1 || val > 10) {
                    return String.format("Please enter a value between -1 and 10 for the configuration parameter: [%s]. -1 will disable it.", name);
                }
            } else if (configValuesForValidation.contains(name)) {
                if (val <= 0) {
                    return String.format("Please enter a positive value for the configuration parameter: [%s].", name);
                }
                if ("vm.password.length".equalsIgnoreCase(name) && val < 6) {
                    return String.format("Please enter a value greater than 5 for the configuration parameter: [%s].",  name);
                }
                if ("remote.access.vpn.psk.length".equalsIgnoreCase(name) && (val < 8 || val > 256)) {
                    return String.format("Please enter a value greater than 7 and less than 257 for the configuration parameter: [%s].", name);
                }
                if (UserDataManager.VM_USERDATA_MAX_LENGTH_STRING.equalsIgnoreCase(name) && val > 1048576) {
                    return String.format("Please enter a value less than 1048577 for the configuration parameter: [%s].", name);
                }
            }
        }

        if (type.equals(String.class)) {
            if (SecStorageAllowedInternalDownloadSites.key().equalsIgnoreCase(name) && StringUtils.isNotEmpty(value)) {
                final String[] cidrs = value.split(",");
                for (final String cidr : cidrs) {
                    if (!NetUtils.isValidIp4(cidr) && !NetUtils.isValidIp6(cidr) && !NetUtils.getCleanIp4Cidr(cidr).equals(cidr)) {
                        return String.format("Invalid CIDR %s value specified for the config %s.", cidr, name);
                    }
                }
            }
        }

        validateIpAddressRelatedConfigValues(name, value);

        if (!shouldValidateConfigRange(name, value, configuration)) {
            return null;
        }

        String[] range = configuration.getRange().split(",");
        if (type.equals(Integer.class)) {
            return validateIfIntValueIsInRange(name, value, range[0]);
        }
        return validateIfStringValueIsInRange(name, value, range);
    }

    /**
     * Validates configuration values for the given name, value, and type.
     * <ul>
     *   <li>The value must be a comma-separated list of key-value pairs, where each value must be a positive integer.</li>
     *   <li>Each key-value pair must be in the format "command=value", with the value being a positive integer greater than 0,
     *          otherwise fails with an error message</li>
     *   <li>Throws an {@link InvalidParameterValueException} if validation fails.</li>
     * </ul>
     *
     * @param name  the configuration name
     * @param value the configuration value as a comma-separated string of key-value pairs
     * @param type  the configuration type, expected to be String
     * @throws InvalidParameterValueException if validation fails with a specific error message
     */
    protected void validateSpecificConfigurationValues(String name, String value, Class<?> type) {
        if (type.equals(String.class)) {
            if (name.equals(AgentManager.GranularWaitTimeForCommands.toString())) {
                Pair<Boolean, String> validationResult = validateCommaSeparatedKeyValueConfigWithPositiveIntegerValues(value);
                if (!validationResult.first()) {
                    String errMsg = validationResult.second();
                    logger.error(validationResult.second());
                    throw new InvalidParameterValueException(errMsg);
                }
            }
        }
    }

    protected Pair<Boolean, String> validateCommaSeparatedKeyValueConfigWithPositiveIntegerValues(String value) {
        try {
            if (StringUtils.isNotEmpty(value)) {
                String[] commands = value.split(",");
                for (String command : commands) {
                    command = command.trim();
                    if (!command.contains("=")) {
                        String errorMessage = String.format("Validation failed: Command '%s' does not contain '='.", command);
                        return new Pair<>(false, errorMessage);
                    }

                    String[] parts = command.split("=");
                    if (parts.length != 2) {
                        String errorMessage = String.format("Validation failed: Command '%s' is not properly formatted.", command);
                        return new Pair<>(false, errorMessage);
                    }

                    String commandName = parts[0].trim();
                    String valueString = parts[1].trim();

                    if (commandName.isEmpty()) {
                        String errorMessage = String.format("Validation failed: Command name is missing in '%s'.", command);
                        return new Pair<>(false, errorMessage);
                    }

                    try {
                        int num = Integer.parseInt(valueString);
                        if (num <= 0) {
                            String errorMessage = String.format("Validation failed: The value for command '%s' is not greater than 0. Invalid value: %d", commandName, num);
                            return new Pair<>(false, errorMessage);
                        }
                    } catch (NumberFormatException e) {
                        String errorMessage = String.format("Validation failed: The value for command '%s' is not a valid integer. Invalid value: %s", commandName, valueString);
                        return new Pair<>(false, errorMessage);
                    }
                }
            }

            return new Pair<>(true, "");
        } catch (Exception e) {
            String errorMessage = String.format("Validation failed: An error occurred while parsing the command string. Error: %s", e.getMessage());
            return new Pair<>(false, errorMessage);
        }
    }

    /**
     * Returns a boolean indicating whether a Config's range should be validated. It should not be validated when:</br>
     * <ul>
     *  <li>The value is null;</li>
     *  <li>The configuration uses ConfigKey instead of Config;</li>
     *  <li>The Config does not have a specified range.</li>
     * </ul>
     */
    protected boolean shouldValidateConfigRange(String name, String value, Config configuration) {
        if (value == null) {
            logger.debug("Not proceeding with configuration [{}]'s range validation, as its provided value is null.", name);
            return false;
        }

        if (configuration == null) {
            logger.debug("Not proceeding with configuration [{}]'s range validation, as it uses ConfigKey instead of Config.", name);
            return false;
        }

        if (configuration.getRange() == null) {
            logger.debug("Not proceeding with configuration [{}]'s range validation, as it does not have a specified range.", name);
            return false;
        }

        logger.debug("Proceeding with configuration [{}]'s range validation.", name);
        return true;
    }

    protected void validateConfigurationAllowedOnlyForDefaultAdmin(String configName, String value) {
        if (configKeysAllowedOnlyForDefaultAdmin.contains(configName)) {
            final Long userId = CallContext.current().getCallingUserId();
            if (userId != User.UID_ADMIN) {
                throw new CloudRuntimeException("Only default admin is allowed to change this setting");
            }

            if (AccountManagerImpl.listOfRoleTypesAllowedForOperationsOfSameRoleType.key().equals(configName)) {
                if (value != null && !value.isBlank()) {
                    List<String> validRoleTypes = Arrays.stream(RoleType.values())
                            .map(Enum::name)
                            .collect(Collectors.toList());

                    boolean allValid = Arrays.stream(value.split(","))
                            .map(String::trim)
                            .allMatch(validRoleTypes::contains);

                    if (!allValid) {
                        throw new CloudRuntimeException("Invalid role types provided in value");
                    }
                } else {
                    throw new CloudRuntimeException("Value for role types must not be empty");
                }
            }
        }
    }

    /**
     * A valid value should be an integer between min and max (the values from the range).
     */
    protected String validateIfIntValueIsInRange(String name, String value, String range) {
        final String[] options = range.split("-");
        final int min = Integer.parseInt(options[0]);
        final int max = Integer.parseInt(options[1]);
        final int val = Integer.parseInt(value);
        if (val < min || val > max) {
            logger.error(String.format("Invalid value for configuration [%s]. Please enter a value in the range [%s].", name, range));
            return String.format("The provided value is not valid for this configuration. Please enter an integer in the range: [%s]", range);
        }
        return null;
    }

    /**
     * Checks if the value for the configuration is valid for any of the ranges selected.
     */
    protected String validateIfStringValueIsInRange(String name, String value, String... range) {
        List<String> message = new ArrayList<String>();
        String errMessage = "";
        for (String rangeOption : range) {
            switch (rangeOption) {
                case "privateip":
                    errMessage = validateRangePrivateIp(name, value);
                    break;
                case "hypervisorList":
                    errMessage = validateRangeHypervisorList(value);
                    break;
                case "instanceName":
                    errMessage = validateRangeInstanceName(value);
                    break;
                case "domainName":
                    errMessage = validateRangeDomainName(value);
                    break;
                default:
                    errMessage = validateRangeOther(name, value, rangeOption);
            }
            if (StringUtils.isEmpty(errMessage)) {
                return null;
            }
            message.add(errMessage);
        }
        if (message.size() == 1) {
            return String.format("The provided value is not %s.", message.get(0));
        }
        return String.format("The provided value is neither %s.", String.join(" NOR ", message));
    }

    /**
     * Checks if the value is a private IP according to {@link NetUtils#isSiteLocalAddress(String)}.
     */
    protected String validateRangePrivateIp(String name, String value) {
        try {
            if (NetUtils.isSiteLocalAddress(value)) {
                return null;
            }
            logger.error(String.format("Value [%s] is not a valid private IP range for configuration [%s].", value, name));
        } catch (final NullPointerException e) {
            logger.error(String.format("Error while parsing IP address for [%s].", name));
        }
        return "a valid site local IP address";
    }

    /**
     * Valid values are XenServer, KVM, VMware, Hyperv, VirtualBox, Parralels, BareMetal, Simulator, Ovm, Ovm3, LXC.
     * Inputting "Any" will return the hypervisor type Any, other inputs will result in the hypervisor type none.
     * Both of these are invalid values and will return an error message.
     */
    protected String validateRangeHypervisorList(String value) {
        final String[] hypervisors = value.split(",");
        for (final String hypervisor : hypervisors) {
            if (HypervisorType.getType(hypervisor) == HypervisorType.Any || HypervisorType.getType(hypervisor) == HypervisorType.None) {
                return "a valid hypervisor type";
            }
        }
        return null;
    }

    /**
     * Valid values are instance names, the only restriction is that they may not have hyphens, spaces or plus signs.
     */
    protected String validateRangeInstanceName(String value) {
        if (NetUtils.verifyInstanceName(value)) {
            return null;
        }
        return "a valid instance name (instance names cannot contain hyphens, spaces or plus signs)";
    }

    /**
     * Verifies if the value is a valid domain name. If it starts with "*.", these two symbols are ignored and do not count towards the character limit.
     * Max length for FQDN is 253 + 2, code adds xxx-xxx-xxx-xxx to domain name when creating URL.
     */
    protected String validateRangeDomainName(String value) {
        String domainName = value;
        if (value.startsWith("*")) {
            domainName = value.substring(2);
        }
        if (domainName.length() >= 238 || !domainName.matches(DOMAIN_NAME_PATTERN)) {
            return "a valid domain name";
        }
        return null;
    }

    /**
     * In configurations where this type of range is used, a list of possible values is passed as argument in the creation of the configuration,
     * a valid value is any option within this list.
     */
    protected String validateRangeOther(String name, String value, String rangeOption) {
        final String[] options = rangeOption.split(",");
        for (final String option : options) {
            if (option.trim().equalsIgnoreCase(value)) {
                return null;
            }
        }
        logger.error(String.format("Invalid value for configuration [%s].", name));
        return String.format("a valid value for this configuration (Options are: [%s])", rangeOption);
    }


    private boolean podHasAllocatedPrivateIPs(final long podId) {
        final HostPodVO pod = _podDao.findById(podId);
        final int count = _privateIpAddressDao.countIPs(podId, pod.getDataCenterId(), true);
        return count > 0;
    }

    protected void checkIfPodIsDeletable(final long podId) {
        final HostPodVO pod = _podDao.findById(podId);

        final String errorMsg = "The pod cannot be deleted because ";

        // Check if there are allocated private IP addresses in the pod
        if (_privateIpAddressDao.countIPs(podId, pod.getDataCenterId(), true) != 0) {
            throw new CloudRuntimeException(errorMsg + "there are private IP addresses allocated in this pod.");
        }

        // Check if there are any non-removed volumes in the pod.
        if (!_volumeDao.findByPod(podId).isEmpty()) {
            throw new CloudRuntimeException(errorMsg + "there are storage volumes in this pod.");
        }

        // Check if there are any non-removed hosts in the pod.
        if (!_hostDao.findByPodId(podId).isEmpty()) {
            throw new CloudRuntimeException(errorMsg + "there are servers in this pod.");
        }

        // Check if there are any non-removed vms in the pod.
        if (!_vmInstanceDao.listByPodId(podId).isEmpty()) {
            throw new CloudRuntimeException(errorMsg + "there are virtual machines in this pod.");
        }

        // Check if there are any non-removed clusters in the pod.
        if (!_clusterDao.listByPodId(podId).isEmpty()) {
            throw new CloudRuntimeException(errorMsg + "there are clusters in this pod.");
        }
    }

    private void checkPodAttributesForNonEdgeZone(final long podId, final String podName, final DataCenter zone, final String gateway,
          final String cidr, final String startIp, final String endIp, final boolean skipGatewayOverlapCheck) {

        String cidrAddress;
        long cidrSize;
        // Get the individual cidrAddress and cidrSize values, if the CIDR is
        // valid. If it's not valid, return an error.
        if (NetUtils.isValidIp4Cidr(cidr)) {
            cidrAddress = getCidrAddress(cidr);
            cidrSize = getCidrSize(cidr);
        } else {
            throw new InvalidParameterValueException("Please enter a valid CIDR for pod: " + podName);
        }

        // Check if the IP range is valid
        checkIpRange(startIp, endIp, cidrAddress, cidrSize);

        // Check if the IP range overlaps with the public ip
        if (StringUtils.isNotEmpty(startIp)) {
            checkOverlapPublicIpRange(zone.getId(), startIp, endIp);
        }

        // Check if the gateway is a valid IP address
        if (!NetUtils.isValidIp4(gateway)) {
            throw new InvalidParameterValueException("The gateway is not a valid IP address.");
        }

        // Check if the gateway is in the CIDR subnet
        if (!NetUtils.getCidrSubNet(gateway, cidrSize).equalsIgnoreCase(NetUtils.getCidrSubNet(cidrAddress, cidrSize))) {
            throw new InvalidParameterValueException("The gateway is not in the CIDR subnet.");
        }

        // Don't allow gateway to overlap with start/endIp
        if (!skipGatewayOverlapCheck) {
            if (NetUtils.ipRangesOverlap(startIp, endIp, gateway, gateway)) {
                throw new InvalidParameterValueException("The gateway shouldn't overlap start/end ip addresses");
            }
        }

        final String checkPodCIDRs = _configDao.getValue("check.pod.cidrs");
        if (checkPodCIDRs == null || checkPodCIDRs.trim().isEmpty() || Boolean.parseBoolean(checkPodCIDRs)) {
            checkPodCidrSubnets(zone.getId(), podId, cidr);
        }
    }

    private void checkPodAttributes(final long podId, final String podName, final DataCenter zone, final String gateway, final String cidr, final String startIp, final String endIp, final String allocationStateStr,
            final boolean checkForDuplicates, final boolean skipGatewayOverlapCheck) {
        if (checkForDuplicates) {
            // Check if the pod already exists
            if (validPod(podName, zone.getId())) {
                throw new InvalidParameterValueException(String.format("A pod with name: %s already exists in zone %s. Please specify a different pod name. ", podName, zone));
            }
        }

        if (!DataCenter.Type.Edge.equals(zone.getType())) {
            checkPodAttributesForNonEdgeZone(podId, podName, zone, gateway, cidr, startIp, endIp, skipGatewayOverlapCheck);
        }

        if (allocationStateStr != null && !allocationStateStr.isEmpty()) {
            try {
                Grouping.AllocationState.valueOf(allocationStateStr);
            } catch (final IllegalArgumentException ex) {
                throw new InvalidParameterValueException("Unable to resolve Allocation State '" + allocationStateStr + "' to a supported state");
            }
        }
    }

    @Override
    @DB
    @ActionEvent(eventType = EventTypes.EVENT_POD_DELETE, eventDescription = "deleting pod", async = false)
    public boolean deletePod(final DeletePodCmd cmd) {
        final Long podId = cmd.getId();

        // Make sure the pod exists
        if (!validPod(podId)) {
            throw new InvalidParameterValueException("A pod with ID: " + podId + " does not exist.");
        }

        checkIfPodIsDeletable(podId);

        final HostPodVO pod = _podDao.findById(podId);

        Transaction.execute(new TransactionCallbackNoReturn() {
            @Override
            public void doInTransactionWithoutResult(final TransactionStatus status) {
                // Delete private ip addresses for the pod if there are any
                final List<DataCenterIpAddressVO> privateIps = _privateIpAddressDao.listByPodIdDcId(podId, pod.getDataCenterId());
                if (!privateIps.isEmpty()) {
                    if (!_privateIpAddressDao.deleteIpAddressByPod(podId)) {
                        throw new CloudRuntimeException(String.format("Failed to cleanup private ip addresses for pod %s", pod));
                    }
                }

                // Delete link local ip addresses for the pod
                final List<DataCenterLinkLocalIpAddressVO> localIps = _linkLocalIpAllocDao.listByPodIdDcId(podId, pod.getDataCenterId());
                if (!localIps.isEmpty()) {
                    if (!_linkLocalIpAllocDao.deleteIpAddressByPod(podId)) {
                        throw new CloudRuntimeException(String.format("Failed to cleanup private ip addresses for pod %s", pod));
                    }
                }

                // Delete vlans associated with the pod
                final List<? extends Vlan> vlans = _networkModel.listPodVlans(podId);
                if (vlans != null && !vlans.isEmpty()) {
                    for (final Vlan vlan : vlans) {
                        _vlanDao.remove(vlan.getId());
                    }
                }

                // Delete corresponding capacity records
                _capacityDao.removeBy(null, null, podId, null, null);

                // Delete the pod
                if (!_podDao.remove(podId)) {
                    throw new CloudRuntimeException(String.format("Failed to delete pod %s", pod));
                }

                // remove from dedicated resources
                final DedicatedResourceVO dr = _dedicatedDao.findByPodId(podId);
                if (dr != null) {
                    _dedicatedDao.remove(dr.getId());
                }

                // Remove comments (if any)
                annotationDao.removeByEntityType(AnnotationService.EntityType.POD.name(), pod.getUuid());
            }
        });

        messageBus.publish(_name, MESSAGE_DELETE_POD_IP_RANGE_EVENT, PublishScope.LOCAL, pod);

        return true;
    }

    /**
     * Get vlan number from vlan uri
     * @param vlan
     * @return
     */
    protected String getVlanNumberFromUri(String vlan) {
        URI uri;
        try {
            uri = new URI(vlan);
            String vlanId = BroadcastDomainType.getValue(uri);
            if (vlanId == null || !uri.getScheme().equalsIgnoreCase("vlan")) {
                throw new CloudRuntimeException("Vlan parameter : " + vlan + " is not in valid format");
            }
            return vlanId;
        } catch (URISyntaxException e) {
            throw new CloudRuntimeException("Invalid vlan parameter: " + vlan + " can't get vlan number from it due to: " + e.getMessage());
        }
    }

    @Override
    @DB
    public Pod createPodIpRange(final CreateManagementNetworkIpRangeCmd cmd) {

        final Account account = CallContext.current().getCallingAccount();

        if(!_accountMgr.isRootAdmin(account.getId())) {
            throw new PermissionDeniedException(String.format("Cannot perform this operation, Calling account is not root admin: %s", account));
        }

        final long podId = cmd.getPodId();
        final String gateway = cmd.getGateWay();
        final String netmask = cmd.getNetmask();
        final String startIp = cmd.getStartIp();
        String endIp = cmd.getEndIp();
        final boolean forSystemVms = cmd.isForSystemVms();
        String vlan = cmd.getVlan();
        if (StringUtils.isNotEmpty(vlan) && !vlan.startsWith(BroadcastDomainType.Vlan.scheme())) {
            vlan = BroadcastDomainType.Vlan.toUri(vlan).toString();
        }

        String vlanNumberFromUri = getVlanNumberFromUri(vlan);
        final Integer vlanId = vlanNumberFromUri.equals(Vlan.UNTAGGED.toString()) ? null : Integer.parseInt(vlanNumberFromUri);

        final HostPodVO pod = _podDao.findById(podId);

        if(pod == null) {
            throw new InvalidParameterValueException("Unable to find pod by ID: " + podId);
        }

        final long zoneId = pod.getDataCenterId();

        if(!NetUtils.isValidIp4(gateway) && !NetUtils.isValidIp6(gateway)) {
            throw new InvalidParameterValueException("The gateway IP address is invalid.");
        }

        if(!NetUtils.isValidIp4Netmask(netmask)) {
            throw new InvalidParameterValueException("The netmask IP address is invalid.");
        }

        if(endIp == null) {
            endIp = startIp;
        }

        final String cidr = NetUtils.ipAndNetMaskToCidr(gateway, netmask);

        if(!NetUtils.isValidIp4Cidr(cidr)) {
            throw new InvalidParameterValueException("The CIDR is invalid " + cidr);
        }

        final String cidrAddress = pod.getCidrAddress();
        final long cidrSize = pod.getCidrSize();

        // Because each pod has only one Gateway and Netmask.
        if (!gateway.equals(pod.getGateway())) {
            throw new InvalidParameterValueException(String.format("Multiple gateways for the POD: %s are not allowed. The Gateway should be same as the existing Gateway %s", pod, pod.getGateway()));
        }

        if (!netmask.equals(NetUtils.getCidrNetmask(cidrSize))) {
            throw new InvalidParameterValueException(String.format("Multiple subnets for the POD: %s are not allowed. The Netmask should be same as the existing Netmask %s", pod, NetUtils.getCidrNetmask(cidrSize)));
        }

        // Check if the IP range is valid.
        checkIpRange(startIp, endIp, cidrAddress, cidrSize);

        // Check if the IP range overlaps with the public ip.
        checkOverlapPublicIpRange(zoneId, startIp, endIp);

        // Check if the gateway is in the CIDR subnet
        if (!NetUtils.getCidrSubNet(gateway, cidrSize).equalsIgnoreCase(NetUtils.getCidrSubNet(cidrAddress, cidrSize))) {
            throw new InvalidParameterValueException("The gateway is not in the CIDR subnet.");
        }

        if (NetUtils.ipRangesOverlap(startIp, endIp, gateway, gateway)) {
            throw new InvalidParameterValueException("The gateway shouldn't overlap start/end ip addresses");
        }

        final String[] existingPodIpRanges = pod.getDescription().split(",");

        for(String podIpRange: existingPodIpRanges) {
            final String[] existingPodIpRange = podIpRange.split("-");

            if (existingPodIpRange.length > 1) {
                if (!NetUtils.isValidIp4(existingPodIpRange[0]) || !NetUtils.isValidIp4(existingPodIpRange[1])) {
                    continue;
                }
                // Check if the range overlaps with any existing range.
                if (NetUtils.ipRangesOverlap(startIp, endIp, existingPodIpRange[0], existingPodIpRange[1])) {
                    throw new InvalidParameterValueException("The new range overlaps with existing range. Please add a mutually exclusive range.");
                }
            }
        }

        try {
            final String endIpFinal = endIp;

            Transaction.execute(new TransactionCallbackNoReturn() {
                @Override
                public void doInTransactionWithoutResult(final TransactionStatus status) {
                    String ipRange = pod.getDescription();

                    /*
                     * POD Description is refactored to:
                     * <START_IP>-<END_IP>-<FOR_SYSTEM_VMS>-<VLAN>,<START_IP>-<END_IP>-<FOR_SYSTEM_VMS>-<VLAN>,...
                    */
                    String range = startIp + "-" + endIpFinal + "-" + (forSystemVms ? "1" : "0") + "-" + (vlanId == null ? DefaultVlanForPodIpRange : vlanId);
                    if(ipRange != null && !ipRange.isEmpty())
                        ipRange += ("," + range);
                    else
                        ipRange = (range);

                    pod.setDescription(ipRange);

                    HostPodVO lock = null;
                    try {
                        lock = _podDao.acquireInLockTable(podId);

                        if (lock == null) {
                            String msg = String.format("Unable to acquire lock on table to update the ip range of POD: %s, Creation failed.", pod);
                            logger.warn(msg);
                            throw new CloudRuntimeException(msg);
                        }

                        _podDao.update(podId, pod);
                    } finally {
                        if (lock != null) {
                            _podDao.releaseFromLockTable(podId);
                        }
                    }

                    _zoneDao.addPrivateIpAddress(zoneId, pod.getId(), startIp, endIpFinal, forSystemVms, vlanId);
                }
            });
        } catch (final Exception e) {
            logger.error("Unable to create Pod IP range due to " + e.getMessage(), e);
            throw new CloudRuntimeException("Failed to create Pod IP range. Please contact Cloud Support.");
        }

        messageBus.publish(_name, MESSAGE_CREATE_POD_IP_RANGE_EVENT, PublishScope.LOCAL, pod);

        return pod;
    }

    @Override
    @DB
    public void deletePodIpRange(final DeleteManagementNetworkIpRangeCmd cmd) throws ResourceUnavailableException, ConcurrentOperationException {
        final long podId = cmd.getPodId();
        final String startIp = cmd.getStartIp();
        final String endIp = cmd.getEndIp();
        String vlan = cmd.getVlan();
        try {
            vlan = BroadcastDomainType.getValue(vlan);
        } catch (URISyntaxException e) {
            throw new CloudRuntimeException("Incorrect vlan " + vlan);
        }

        final HostPodVO pod = _podDao.findById(podId);

        if(pod == null) {
            throw new InvalidParameterValueException("Unable to find pod by id " + podId);
        }

        if (startIp == null || !NetUtils.isValidIp4(startIp)) {
            throw new InvalidParameterValueException("The start address of the IP range is not a valid IP address.");
        }

        if (endIp == null || !NetUtils.isValidIp4(endIp)) {
            throw new InvalidParameterValueException("The end address of the IP range is not a valid IP address.");
        }

        if (NetUtils.ip2Long(startIp) > NetUtils.ip2Long(endIp)) {
            throw new InvalidParameterValueException("The start IP address must have a lower value than the end IP address.");
        }

        for(long ipAddr = NetUtils.ip2Long(startIp); ipAddr <= NetUtils.ip2Long(endIp); ipAddr++) {
            if(_privateIpAddressDao.countIpAddressUsage(NetUtils.long2Ip(ipAddr), podId, pod.getDataCenterId(), true) > 0) {
                throw new CloudRuntimeException("Some IPs of the range has been allocated, so it cannot be deleted.");
            }
        }

        final String[] existingPodIpRanges = pod.getDescription().split(",");

        if(existingPodIpRanges.length == 0) {
            throw new InvalidParameterValueException("The IP range cannot be found. As the existing IP range is empty.");
        }

        final String[] newPodIpRanges = new String[existingPodIpRanges.length-1];
        int index = existingPodIpRanges.length-2;
        boolean foundRange = false;

        for(String podIpRange: existingPodIpRanges) {
            final String[] existingPodIpRange = podIpRange.split("-");

            if(existingPodIpRange.length > 1) {
                if (startIp.equals(existingPodIpRange[0]) && endIp.equals(existingPodIpRange[1]) &&
                        (existingPodIpRange.length > 3 ? vlan.equals(existingPodIpRange[3]) : vlan.equals(DefaultVlanForPodIpRange))) {
                    foundRange = true;
                } else if (index >= 0) {
                    newPodIpRanges[index--] = (existingPodIpRange[0] + "-" + existingPodIpRange[1] + "-" +
                            (existingPodIpRange.length > 2 ? existingPodIpRange[2] : DefaultForSystemVmsForPodIpRange) + "-" +
                            (existingPodIpRange.length > 3 ? existingPodIpRange[3] : DefaultVlanForPodIpRange));
                }
            }
        }

        if(!foundRange) {
            throw new InvalidParameterValueException(String.format("The input IP range: %s-%s of pod: %sis not present. Please input an existing range.", startIp, endIp, pod));
        }

        final StringBuilder newPodIpRange = new StringBuilder();
        boolean first = true;
        for (String podIpRange : newPodIpRanges) {
            if (first)
                first = false;
            else
                newPodIpRange.append(",");

            newPodIpRange.append(podIpRange);
        }

        try {
            Transaction.execute(new TransactionCallbackNoReturn() {
                @Override
                public void doInTransactionWithoutResult(final TransactionStatus status) {
                    pod.setDescription(newPodIpRange.toString());

                    HostPodVO lock = null;
                    try {
                        lock = _podDao.acquireInLockTable(podId);

                        if (lock == null) {
                            String msg = String.format("Unable to acquire lock on table to update the ip range of POD: %s, Deletion failed.", pod);
                            logger.warn(msg);
                            throw new CloudRuntimeException(msg);
                        }

                        _podDao.update(podId, pod);
                    } finally {
                        if (lock != null) {
                            _podDao.releaseFromLockTable(podId);
                        }
                    }

                    for(long ipAddr = NetUtils.ip2Long(startIp); ipAddr <= NetUtils.ip2Long(endIp); ipAddr++) {
                        if (!_privateIpAddressDao.deleteIpAddressByPodDc(NetUtils.long2Ip(ipAddr), podId, pod.getDataCenterId())) {
                            throw new CloudRuntimeException(String.format("Failed to cleanup private ip address: %s of Pod: %s DC: %s", NetUtils.long2Ip(ipAddr), pod, _zoneDao.findById(pod.getDataCenterId())));
                        }
                    }
                }
            });
        } catch (final Exception e) {
            logger.error("Unable to delete Pod {} IP range due to {}", pod, e.getMessage(), e);
            throw new CloudRuntimeException(String.format("Failed to delete Pod %s IP range. Please contact Cloud Support.", pod));
        }

        messageBus.publish(_name, MESSAGE_DELETE_POD_IP_RANGE_EVENT, PublishScope.LOCAL, pod);
    }

    @Override
    @DB
    public void updatePodIpRange(final UpdatePodManagementNetworkIpRangeCmd cmd) throws ConcurrentOperationException {
        final long podId = cmd.getPodId();
        final HostPodVO pod = _podDao.findById(podId);
        if (pod == null) {
            throw new InvalidParameterValueException("Unable to find pod by id: " + podId);
        }

        final String currentStartIP = cmd.getCurrentStartIP();
        final String currentEndIP = cmd.getCurrentEndIP();
        String newStartIP = cmd.getNewStartIP();
        String newEndIP = cmd.getNewEndIP();

        if (newStartIP == null) {
            newStartIP = currentStartIP;
        }

        if (newEndIP == null) {
            newEndIP = currentEndIP;
        }

        if (newStartIP.equals(currentStartIP) && newEndIP.equals(currentEndIP)) {
            throw new InvalidParameterValueException("New starting and ending IP address are the same as current starting and ending IP address");
        }

        final String[] existingPodIpRanges = pod.getDescription().split(",");
        if (existingPodIpRanges.length == 0) {
            throw new InvalidParameterValueException(String.format("The IP range cannot be found in the pod: %s since the existing IP range is empty.", pod));
        }

        verifyIpRangeParameters(currentStartIP,currentEndIP);
        verifyIpRangeParameters(newStartIP,newEndIP);
        checkIpRangeContainsTakenAddresses(pod,currentStartIP,currentEndIP,newStartIP,newEndIP);

        String vlan = verifyPodIpRangeExists(podId,existingPodIpRanges,currentStartIP,currentEndIP,newStartIP,newEndIP);

        List<Long> currentIpRange = listAllIPsWithintheRange(currentStartIP,currentEndIP);
        List<Long> newIpRange = listAllIPsWithintheRange(newStartIP,newEndIP);

        try {
            final String finalNewEndIP = newEndIP;
            final String finalNewStartIP = newStartIP;
            final Integer vlanId = vlan.equals(Vlan.UNTAGGED) ? null : Integer.parseInt(vlan);

            Transaction.execute(new TransactionCallbackNoReturn() {
                @Override
                public void doInTransactionWithoutResult(final TransactionStatus status) {
                    final long zoneId = pod.getDataCenterId();
                    pod.setDescription(pod.getDescription().replace(currentStartIP + "-",
                            finalNewStartIP + "-").replace(currentEndIP, finalNewEndIP));
                    updatePodIpRangeInDb(zoneId,podId,vlanId,pod,newIpRange,currentIpRange);
                }
            });
        } catch (final Exception e) {
            logger.error("Unable to update Pod {} IP range due to {}", pod, e.getMessage(), e);
            throw new CloudRuntimeException(String.format("Failed to update Pod %s IP range. Please contact Cloud Support.", pod));
        }
    }

    private String verifyPodIpRangeExists(long podId,String[] existingPodIpRanges, String currentStartIP,
            String currentEndIP, String newStartIP, String newEndIP) {
        boolean foundRange = false;
        String vlan = null;

        for (String podIpRange: existingPodIpRanges) {
            final String[] existingPodIpRange = podIpRange.split("-");

            if (existingPodIpRange.length > 1) {
                if (!NetUtils.isValidIp4(existingPodIpRange[0]) || !NetUtils.isValidIp4(existingPodIpRange[1])) {
                    continue;
                }
                if (currentStartIP.equals(existingPodIpRange[0]) && currentEndIP.equals(existingPodIpRange[1])) {
                    foundRange = true;
                    vlan = existingPodIpRange[3];
                }
                if (!foundRange && NetUtils.ipRangesOverlap(newStartIP, newEndIP, existingPodIpRange[0], existingPodIpRange[1])) {
                    throw new InvalidParameterValueException("The Start and End IP address range: (" + newStartIP + "-" + newEndIP + ") overlap with the pod IP range: " + podIpRange);
                }
            }
        }

        if (!foundRange) {
            throw new InvalidParameterValueException("The input IP range: " + currentStartIP + "-" + currentEndIP + " of pod: " + podId + " is not present. Please input an existing range.");
        }

        return vlan;
    }

    private void updatePodIpRangeInDb (long zoneId, long podId, Integer vlanId, HostPodVO pod, List<Long> newIpRange, List<Long> currentIpRange) {
        HostPodVO lock = null;
        try {
            lock = _podDao.acquireInLockTable(podId);
            if (lock == null) {
                String msg = String.format("Unable to acquire lock on table to update the ip range of POD: %s, Update failed.", pod);
                logger.warn(msg);
                throw new CloudRuntimeException(msg);
            }
            List<Long> iPaddressesToAdd = new ArrayList(newIpRange);
            iPaddressesToAdd.removeAll(currentIpRange);
            if (iPaddressesToAdd.size() > 0) {
                for (Long startIP : iPaddressesToAdd) {
                    _zoneDao.addPrivateIpAddress(zoneId, podId, NetUtils.long2Ip(startIP), NetUtils.long2Ip(startIP), false, vlanId);
                }
            } else {
                currentIpRange.removeAll(newIpRange);
                if (currentIpRange.size() > 0) {
                    for (Long startIP: currentIpRange) {
                        if (!_privateIpAddressDao.deleteIpAddressByPodDc(NetUtils.long2Ip(startIP),podId,zoneId)) {
                            throw new CloudRuntimeException(String.format("Failed to remove private ip address: %s of Pod: %s DC: %s", NetUtils.long2Ip(startIP), pod, _zoneDao.findById(pod.getDataCenterId())));
                        }
                    }
                }
            }
            _podDao.update(podId, pod);
        } catch (final Exception e) {
            logger.error("Unable to update Pod {} IP range due to database error {}", pod, e.getMessage(), e);
            throw new CloudRuntimeException(String.format("Failed to update Pod %s IP range. Please contact Cloud Support.", pod));
        }  finally {
            if (lock != null) {
                _podDao.releaseFromLockTable(podId);
            }
        }
    }

    private List<Long> listAllIPsWithintheRange(String startIp, String endIP) {
        verifyIpRangeParameters(startIp,endIP);
        long startIpLong = NetUtils.ip2Long(startIp);
        long endIpLong = NetUtils.ip2Long(endIP);

        List<Long> listOfIpsinRange = new ArrayList<>();
        while (startIpLong <= endIpLong) {
            listOfIpsinRange.add(startIpLong);
            startIpLong++;
        }
        return listOfIpsinRange;
    }

    private void verifyIpRangeParameters(String startIP, String endIp) {

        if (StringUtils.isNotEmpty(startIP) && !NetUtils.isValidIp4(startIP)) {
            throw new InvalidParameterValueException("The current start address of the IP range " + startIP + " is not a valid IP address.");
        }

        if (StringUtils.isNotEmpty(endIp) && !NetUtils.isValidIp4(endIp)) {
            throw new InvalidParameterValueException("The current end address of the IP range " + endIp + " is not a valid IP address.");
        }

        if (NetUtils.ip2Long(startIP) > NetUtils.ip2Long(endIp)) {
            throw new InvalidParameterValueException("The start IP address must have a lower value than the end IP address.");
        }
    }

    private void checkIpRangeContainsTakenAddresses(final HostPodVO pod,final String currentStartIP,
            final String currentEndIP,final String newStartIp, final String newEndIp) {

        List<Long> newIpRange = listAllIPsWithintheRange(newStartIp,newEndIp);
        List<Long> currentIpRange = listAllIPsWithintheRange(currentStartIP,currentEndIP);
        List<Long> takenIpsList = new ArrayList<>();
        final List<DataCenterIpAddressVO> takenIps = _privateIpAddressDao.listIpAddressUsage(pod.getId(),pod.getDataCenterId(),true);

        for (DataCenterIpAddressVO takenIp : takenIps) {
            takenIpsList.add(NetUtils.ip2Long(takenIp.getIpAddress()));
        }

        takenIpsList.retainAll(currentIpRange);
        if (!newIpRange.containsAll(takenIpsList)) {
            throw new InvalidParameterValueException("The IP range does not contain some IP addresses that have "
                    + "already been taken. Please adjust your IP range to include all IP addresses already taken.");
        }
    }

    @Override
    @DB
    public DataCenterGuestIpv6Prefix createDataCenterGuestIpv6Prefix(final CreateGuestNetworkIpv6PrefixCmd cmd) throws ConcurrentOperationException {
        final long zoneId = cmd.getZoneId();
        final DataCenterVO zone = _zoneDao.findById(zoneId);
        if (zone == null) {
            throw new InvalidParameterValueException("Unable to find zone by id: " + zoneId);
        }
        final String prefix = cmd.getPrefix();
        IPv6Network prefixNet = IPv6Network.fromString(prefix);
        if (prefixNet.getNetmask().asPrefixLength() > Ipv6Service.IPV6_SLAAC_CIDR_NETMASK) {
            throw new InvalidParameterValueException(String.format("IPv6 prefix must be /%d or less", Ipv6Service.IPV6_SLAAC_CIDR_NETMASK));
        }
        List<DataCenterGuestIpv6PrefixVO> existingPrefixes = dataCenterGuestIpv6PrefixDao.listByDataCenterId(zoneId);
        for (DataCenterGuestIpv6PrefixVO existingPrefix : existingPrefixes) {
            IPv6Network existingPrefixNet = IPv6Network.fromString(existingPrefix.getPrefix());
            if (NetUtils.ipv6NetworksOverlap(existingPrefixNet, prefixNet)) {
                throw new InvalidParameterValueException(String.format("IPv6 prefix %s overlaps with the existing IPv6 prefix %s", prefixNet, existingPrefixNet));
            }
        }
        DataCenterGuestIpv6Prefix dataCenterGuestIpv6Prefix = null;
        try {
            dataCenterGuestIpv6Prefix = Transaction.execute(new TransactionCallback<DataCenterGuestIpv6Prefix>() {
                @Override
                public DataCenterGuestIpv6Prefix doInTransaction(TransactionStatus status) {
                    DataCenterGuestIpv6PrefixVO dataCenterGuestIpv6PrefixVO = new DataCenterGuestIpv6PrefixVO(zoneId, prefix);
                    dataCenterGuestIpv6PrefixDao.persist(dataCenterGuestIpv6PrefixVO);
                    return dataCenterGuestIpv6PrefixVO;
                }
            });
        } catch (final Exception e) {
            logger.error(String.format("Unable to add IPv6 prefix for zone: %s due to %s", zone, e.getMessage()), e);
            throw new CloudRuntimeException(String.format("Unable to add IPv6 prefix for zone ID: %s. Please contact Cloud Support.", zone));
        }
        return dataCenterGuestIpv6Prefix;
    }

    @Override
    public List<? extends DataCenterGuestIpv6Prefix> listDataCenterGuestIpv6Prefixes(final ListGuestNetworkIpv6PrefixesCmd cmd) throws ConcurrentOperationException {
        final Long id = cmd.getId();
        final Long zoneId = cmd.getZoneId();
        if (id != null) {
            DataCenterGuestIpv6PrefixVO prefix = dataCenterGuestIpv6PrefixDao.findById(id);
            List<DataCenterGuestIpv6PrefixVO> prefixes = new ArrayList<>();
            if (prefix != null) {
                prefixes.add(prefix);
            }
            return prefixes;
        }
        if (zoneId != null) {
            final DataCenterVO zone = _zoneDao.findById(zoneId);
            if (zone == null) {
                throw new InvalidParameterValueException("Unable to find zone by id: " + zoneId);
            }
            return dataCenterGuestIpv6PrefixDao.listByDataCenterId(zoneId);
        }
        return dataCenterGuestIpv6PrefixDao.listAll();
    }

    @Override
    public boolean deleteDataCenterGuestIpv6Prefix(DeleteGuestNetworkIpv6PrefixCmd cmd) {
        final long prefixId = cmd.getId();
        final DataCenterGuestIpv6PrefixVO prefix = dataCenterGuestIpv6PrefixDao.findById(prefixId);
        if (prefix == null) {
            throw new InvalidParameterValueException("Unable to find guest network IPv6 prefix by id: " + prefixId);
        }
        List<Ipv6GuestPrefixSubnetNetworkMapVO> prefixSubnets = ipv6GuestPrefixSubnetNetworkMapDao.listUsedByPrefix(prefixId);
        if (CollectionUtils.isNotEmpty(prefixSubnets)) {
            List<String> usedSubnets = prefixSubnets.stream().map(Ipv6GuestPrefixSubnetNetworkMapVO::getSubnet).collect(Collectors.toList());
            logger.error(String.format("Subnets for guest IPv6 prefix {ID: %s, %s} are in use: %s", prefix.getUuid(), prefix.getPrefix(), String.join(", ", usedSubnets)));
            throw new CloudRuntimeException(String.format("Unable to delete guest network IPv6 prefix ID: %s. Prefix subnets are in use.", prefix.getUuid()));
        }
        ipv6GuestPrefixSubnetNetworkMapDao.deleteByPrefixId(prefixId);
        dataCenterGuestIpv6PrefixDao.remove(prefixId);
        return true;
    }

    @Override
    @ActionEvent(eventType = EventTypes.EVENT_POD_EDIT, eventDescription = "updating pod", async = false)
    public Pod editPod(final UpdatePodCmd cmd) {
        return editPod(cmd.getId(), cmd.getPodName(), null, null, cmd.getGateway(), cmd.getNetmask(), cmd.getAllocationState());
    }

    @Override
    @DB
    public Pod editPod(final long id, String name, String startIp, String endIp, String gateway, String netmask, String allocationStateStr) {

        // verify parameters
        final HostPodVO pod = _podDao.findById(id);

        if (pod == null) {
            throw new InvalidParameterValueException("Unable to find pod by id " + id);
        }

        // If the gateway, CIDR, private IP range is being changed, check if the
        // pod has allocated private IP addresses
        if (podHasAllocatedPrivateIPs(id)) {

            if (StringUtils.isNotEmpty(netmask)) {
                final long newCidr = NetUtils.getCidrSize(netmask);
                final long oldCidr = pod.getCidrSize();

                if (newCidr > oldCidr) {
                    throw new CloudRuntimeException("The specified pod has allocated private IP addresses, so its IP address range can be extended only");
                }
            }
        }

        if (gateway == null) {
            gateway = pod.getGateway();
        }

        if (netmask == null) {
            netmask = NetUtils.getCidrNetmask(pod.getCidrSize());
        }

        final String oldPodName = pod.getName();
        if (name == null) {
            name = oldPodName;
        }

        if (allocationStateStr == null) {
            allocationStateStr = pod.getAllocationState().toString();
        }

        // Verify pod's attributes
        final String cidr = NetUtils.ipAndNetMaskToCidr(gateway, netmask);
        final boolean checkForDuplicates = !oldPodName.equals(name);
        final DataCenterVO zone = _zoneDao.findById(pod.getDataCenterId());
        checkPodAttributes(id, name, zone, gateway, cidr, startIp, endIp, allocationStateStr, checkForDuplicates, true);

        // Valid check is already done in checkPodAttributes method.
        final String cidrAddress = getCidrAddress(cidr);
        final long cidrSize = getCidrSize(cidr);

        // Check if start IP and end IP of all the ranges lie in the CIDR subnet.
        final String[] existingPodIpRanges = pod.getDescription().split(",");

        for(String podIpRange: existingPodIpRanges) {
            final String[] existingPodIpRange = podIpRange.split("-");

            if (existingPodIpRange.length > 1) {
                if (!NetUtils.isValidIp4(existingPodIpRange[0]) || !NetUtils.isValidIp4(existingPodIpRange[1])) {
                    continue;
                }

                if (!NetUtils.getCidrSubNet(existingPodIpRange[0], cidrSize).equalsIgnoreCase(NetUtils.getCidrSubNet(cidrAddress, cidrSize))) {
                    throw new InvalidParameterValueException("The start address of the some IP range is not in the CIDR subnet.");
                }

                if (!NetUtils.getCidrSubNet(existingPodIpRange[1], cidrSize).equalsIgnoreCase(NetUtils.getCidrSubNet(cidrAddress, cidrSize))) {
                    throw new InvalidParameterValueException("The end address of the some IP range is not in the CIDR subnet.");
                }

                if (NetUtils.ipRangesOverlap(existingPodIpRange[0], existingPodIpRange[1], gateway, gateway)) {
                    throw new InvalidParameterValueException("The gateway shouldn't overlap some start/end ip addresses");
                }
            }
        }

        try {
            final String allocationStateStrFinal = allocationStateStr;
            final String nameFinal = name;
            final String gatewayFinal = gateway;
            Transaction.execute(new TransactionCallbackNoReturn() {
                @Override
                public void doInTransactionWithoutResult(final TransactionStatus status) {
                    final long zoneId = pod.getDataCenterId();

                    pod.setName(nameFinal);
                    pod.setDataCenterId(zoneId);
                    pod.setGateway(gatewayFinal);
                    pod.setCidrAddress(getCidrAddress(cidr));
                    pod.setCidrSize(getCidrSize(cidr));

                    Grouping.AllocationState allocationState = null;
                    if (allocationStateStrFinal != null && !allocationStateStrFinal.isEmpty()) {
                        allocationState = Grouping.AllocationState.valueOf(allocationStateStrFinal);
                        pod.setAllocationState(allocationState);
                    }

                    _podDao.update(id, pod);
                }
            });

            messageBus.publish(_name, MESSAGE_DELETE_POD_IP_RANGE_EVENT, PublishScope.LOCAL, pod);
            messageBus.publish(_name, MESSAGE_CREATE_POD_IP_RANGE_EVENT, PublishScope.LOCAL, pod);
        } catch (final Exception e) {
            logger.error("Unable to edit pod due to " + e.getMessage(), e);
            throw new CloudRuntimeException("Failed to edit pod. Please contact Cloud Support.");
        }

        return pod;
    }

    private void checkPodRangeParametersBasicsForNonEdgeZone(final String startIp, final String endIp, final String gateway, final String netmask) {
        if (!NetUtils.isValidIp4(startIp)) {
            throw new InvalidParameterValueException("The start IP is invalid");
        }
        if (endIp != null && !NetUtils.isValidIp4(endIp)) {
            throw new InvalidParameterValueException("The end IP is invalid");
        }
        if (!NetUtils.isValidIp4(gateway)) {
            throw new InvalidParameterValueException("The gateway is invalid");
        }
        if (!NetUtils.isValidIp4Netmask(netmask)) {
            throw new InvalidParameterValueException("The netmask is invalid");
        }
    }

    @Override
    @ActionEvent(eventType = EventTypes.EVENT_POD_CREATE, eventDescription = "creating pod", async = false)
    public Pod createPod(final long zoneId, final String name, final String startIp, final String endIp, final String gateway, final String netmask, String allocationState, List<String> storageAccessGroups) {
        final DataCenterVO zone = _zoneDao.findById(zoneId);
        if (zone == null) {
            throw new InvalidParameterValueException("Please specify a valid zone.");
        }
        final Account account = CallContext.current().getCallingAccount();
        if (Grouping.AllocationState.Disabled == zone.getAllocationState()
                && !_accountMgr.isRootAdmin(account.getId())) {
            throw new PermissionDeniedException(String.format("Cannot perform this operation, Zone is currently disabled: %s", zone));
        }

        String cidr = null;
        if (!DataCenter.Type.Edge.equals(zone.getType())) {
            checkPodRangeParametersBasicsForNonEdgeZone(startIp, endIp, gateway, netmask);
            cidr = NetUtils.ipAndNetMaskToCidr(gateway, netmask);
        } else {
            if (ObjectUtils.anyNotNull(startIp, endIp, gateway, netmask)) {
                throw new InvalidParameterValueException("IP range parameters can not be specified for a pod in an edge zone");
            }
        }

        final Long userId = CallContext.current().getCallingUserId();

        if (allocationState == null) {
            allocationState = Grouping.AllocationState.Enabled.toString();
        }
        return createPod(userId.longValue(), name, zone, gateway, cidr, startIp, endIp, allocationState, false, storageAccessGroups);
    }

    @Override
    @DB
    public HostPodVO createPod(final long userId, final String podName, final DataCenter zone, final String gateway, final String cidr, String startIp, String endIp, final String allocationStateStr,
                               final boolean skipGatewayOverlapCheck, List<String> storageAccessGroups) {
        final String cidrAddress = DataCenter.Type.Edge.equals(zone.getType()) ? "" : getCidrAddress(cidr);
        final int cidrSize = DataCenter.Type.Edge.equals(zone.getType()) ? 0 : getCidrSize(cidr);
        if (DataCenter.Type.Edge.equals(zone.getType())) {
            startIp = null;
            endIp = null;
        }

        // endIp is an optional parameter; if not specified - default it to the
        // end ip of the pod's cidr
        if (StringUtils.isNotEmpty(startIp)) {
            if (endIp == null) {
                endIp = NetUtils.getIpRangeEndIpFromCidr(cidrAddress, cidrSize);
            }
        }

        // Validate new pod settings
        checkPodAttributes(-1, podName, zone, gateway, cidr, startIp, endIp, allocationStateStr, true, skipGatewayOverlapCheck);

        // Create the new pod in the database
        String ipRange = null;
        if (StringUtils.isNotEmpty(startIp)) {
            ipRange = startIp + "-" + endIp + "-" + DefaultForSystemVmsForPodIpRange + "-" + DefaultVlanForPodIpRange;
        }

        final HostPodVO podFinal = new HostPodVO(podName, zone.getId(), StringUtils.defaultIfEmpty(gateway, "") , cidrAddress, cidrSize, ipRange);

        Grouping.AllocationState allocationState = null;
        if (allocationStateStr != null && !allocationStateStr.isEmpty()) {
            allocationState = Grouping.AllocationState.valueOf(allocationStateStr);
            podFinal.setAllocationState(allocationState);
        }

        if (CollectionUtils.isNotEmpty(storageAccessGroups)) {
            podFinal.setStorageAccessGroups(String.join(",", storageAccessGroups));
        }

        final String startIpFinal = startIp;
        final String endIpFinal = endIp;
        HostPodVO hostPodVO = Transaction.execute((TransactionCallback<HostPodVO>) status -> {
            final HostPodVO pod = _podDao.persist(podFinal);

            if (StringUtils.isNotEmpty(startIpFinal)) {
                _zoneDao.addPrivateIpAddress(zone.getId(), pod.getId(), startIpFinal, endIpFinal, false, null);
            }

            final String[] linkLocalIpRanges = NetUtils.getLinkLocalIPRange(_configDao.getValue(Config.ControlCidr.key()));
            if (linkLocalIpRanges.length > 1) {
                _zoneDao.addLinkLocalIpAddress(zone.getId(), pod.getId(), linkLocalIpRanges[0], linkLocalIpRanges[1]);
            }

            CallContext.current().putContextParameter(Pod.class, pod.getUuid());

            return pod;
        });

        messageBus.publish(_name, MESSAGE_CREATE_POD_IP_RANGE_EVENT, PublishScope.LOCAL, hostPodVO);

        return hostPodVO;
    }

    @DB
    protected void checkIfZoneIsDeletable(final long zoneId) {
        final String errorMsg = "The zone cannot be deleted because ";


        // Check if there are any non-removed hosts in the zone.
        if (!_hostDao.listEnabledIdsByDataCenterId(zoneId).isEmpty()) {
            throw new CloudRuntimeException(errorMsg + "there are servers in this zone.");
        }

        // Check if there are any non-removed pods in the zone.
        if (!_podDao.listByDataCenterId(zoneId).isEmpty()) {
            throw new CloudRuntimeException(errorMsg + "there are pods in this zone.");
        }

        // Check if there are allocated private IP addresses in the zone.
        if (_privateIpAddressDao.countIPs(zoneId, true) != 0) {
            throw new CloudRuntimeException(errorMsg + "there are private IP addresses allocated in this zone.");
        }

        // Check if there are allocated public IP addresses in the zone.
        if (_publicIpAddressDao.countIPs(zoneId, true) != 0) {
            throw new CloudRuntimeException(errorMsg + "there are public IP addresses allocated in this zone.");
        }

        // Check if there are any non-removed vms in the zone.
        if (!_vmInstanceDao.listByZoneId(zoneId).isEmpty()) {
            throw new CloudRuntimeException(errorMsg + "there are virtual machines in this zone.");
        }

        // Check if there are any non-removed volumes in the zone.
        if (!_volumeDao.findByDc(zoneId).isEmpty()) {
            throw new CloudRuntimeException(errorMsg + "there are storage volumes in this zone.");
        }

        // Check if there are any non-removed physical networks in the zone.
        if (!_physicalNetworkDao.listByZone(zoneId).isEmpty()) {
            throw new CloudRuntimeException(errorMsg + "there are physical networks in this zone.");
        }

        //check if there are any secondary stores attached to the zone
        if(!_imageStoreDao.findByZone(new ZoneScope(zoneId), null).isEmpty()) {
            throw new CloudRuntimeException(errorMsg + "there are Secondary storages in this zone");
        }

        // We could check if there are any non-removed VMware datacenters in the zone. EWe don´t care.
        // These can continu to exist as long as the mapping will be gone (see line deleteZone
    }

    private void checkZoneParameters(final String zoneName, final String dns1, final String dns2, final String internalDns1, final String internalDns2, final boolean checkForDuplicates, final Long domainId,
            final String allocationStateStr, final String ip6Dns1, final String ip6Dns2) {
        if (checkForDuplicates) {
            // Check if a zone with the specified name already exists
            if (validZone(zoneName)) {
                throw new InvalidParameterValueException("A zone with that name already exists. Please specify a unique zone name.");
            }
        }

        // check if valid domain
        if (domainId != null) {
            final DomainVO domain = _domainDao.findById(domainId);

            if (domain == null) {
                throw new InvalidParameterValueException("Please specify a valid domain id");
            }
        }

        // Check IP validity for DNS addresses
        // Empty strings is a valid input -- hence the length check
        if (dns1 != null && dns1.length() > 0 && !NetUtils.isValidIp4(dns1)) {
            throw new InvalidParameterValueException("Please enter a valid IP address for DNS1");
        }

        if (dns2 != null && dns2.length() > 0 && !NetUtils.isValidIp4(dns2)) {
            throw new InvalidParameterValueException("Please enter a valid IP address for DNS2");
        }

        if (internalDns1 != null && internalDns1.length() > 0 && !NetUtils.isValidIp4(internalDns1)) {
            throw new InvalidParameterValueException("Please enter a valid IP address for internal DNS1");
        }

        if (internalDns2 != null && internalDns2.length() > 0 && !NetUtils.isValidIp4(internalDns2)) {
            throw new InvalidParameterValueException("Please enter a valid IP address for internal DNS2");
        }

        if (ip6Dns1 != null && ip6Dns1.length() > 0 && !NetUtils.isValidIp6(ip6Dns1)) {
            throw new InvalidParameterValueException("Please enter a valid IPv6 address for IP6 DNS1");
        }

        if (ip6Dns2 != null && ip6Dns2.length() > 0 && !NetUtils.isValidIp6(ip6Dns2)) {
            throw new InvalidParameterValueException("Please enter a valid IPv6 address for IP6 DNS2");
        }

        if (allocationStateStr != null && !allocationStateStr.isEmpty()) {
            try {
                Grouping.AllocationState.valueOf(allocationStateStr);
            } catch (final IllegalArgumentException ex) {
                throw new InvalidParameterValueException("Unable to resolve Allocation State '" + allocationStateStr + "' to a supported state");
            }
        }
    }

    private void checkIpRange(final String startIp, final String endIp, final String cidrAddress, final long cidrSize) {
        //Checking not null for start IP as well. Previously we assumed to be not null always.
        //But the check is required for the change in updatePod API.
        if (StringUtils.isNotEmpty(startIp) && !NetUtils.isValidIp4(startIp)) {
            throw new InvalidParameterValueException("The start address of the IP range is not a valid IP address.");
        }

        if (StringUtils.isNotEmpty(endIp) && !NetUtils.isValidIp4(endIp)) {
            throw new InvalidParameterValueException("The end address of the IP range is not a valid IP address.");
        }

        //Not null check is required for the change in updatePod API.
        if (StringUtils.isNotEmpty(startIp) && !NetUtils.getCidrSubNet(startIp, cidrSize).equalsIgnoreCase(NetUtils.getCidrSubNet(cidrAddress, cidrSize))) {
            throw new InvalidParameterValueException("The start address of the IP range is not in the CIDR subnet.");
        }

        if (StringUtils.isNotEmpty(endIp) && !NetUtils.getCidrSubNet(endIp, cidrSize).equalsIgnoreCase(NetUtils.getCidrSubNet(cidrAddress, cidrSize))) {
            throw new InvalidParameterValueException("The end address of the IP range is not in the CIDR subnet.");
        }

        if (StringUtils.isNotEmpty(endIp) && NetUtils.ip2Long(startIp) > NetUtils.ip2Long(endIp)) {
            throw new InvalidParameterValueException("The start IP address must have a lower value than the end IP address.");
        }

    }

    private void checkOverlapPublicIpRange(final Long zoneId, final String startIp, final String endIp) {
        final long privateStartIp = NetUtils.ip2Long(startIp);
        final long privateEndIp = NetUtils.ip2Long(endIp);

        final List<IPAddressVO> existingPublicIPs = _publicIpAddressDao.listByDcId(zoneId);
        for (final IPAddressVO publicIPVO : existingPublicIPs) {
            final long publicIP = NetUtils.ip2Long(publicIPVO.getAddress().addr());
            if (publicIP >= privateStartIp && publicIP <= privateEndIp) {
                throw new InvalidParameterValueException("The Start IP and endIP address range overlap with Public IP :" + publicIPVO.getAddress().addr());
            }
        }
    }

    private void checkOverlapPrivateIpRange(final Long zoneId, final String startIp, final String endIp) {

        final List<HostPodVO> podsInZone = _podDao.listByDataCenterId(zoneId);
        for (final HostPodVO hostPod : podsInZone) {
            final String[] existingPodIpRanges = hostPod.getDescription().split(",");

            for(String podIpRange: existingPodIpRanges) {
                final String[] existingPodIpRange = podIpRange.split("-");

                if (existingPodIpRange.length > 1) {
                    if (!NetUtils.isValidIp4(existingPodIpRange[0]) || !NetUtils.isValidIp4(existingPodIpRange[1])) {
                        continue;
                    }

                    if (NetUtils.ipRangesOverlap(startIp, endIp, existingPodIpRange[0], existingPodIpRange[1])) {
                        throw new InvalidParameterValueException("The Start IP and EndIP address range overlap with private IP :" + existingPodIpRange[0] + ":" + existingPodIpRange[1]);
                    }
                }
            }
        }
    }

    @Override
    @DB
    @ActionEvent(eventType = EventTypes.EVENT_ZONE_DELETE, eventDescription = "deleting zone", async = false)
    public boolean deleteZone(final DeleteZoneCmd cmd) {

        final Long zoneId = cmd.getId();
        DataCenterVO zone = _zoneDao.findById(zoneId);

        // Make sure the zone exists
        if (!validZone(zoneId)) {
            throw new InvalidParameterValueException("A zone with ID: " + zoneId + " does not exist.");
        }

        checkIfZoneIsDeletable(zoneId);

        return Transaction.execute(new TransactionCallback<Boolean>() {
            @Override
            public Boolean doInTransaction(final TransactionStatus status) {
                // delete vlans for this zone
                final List<VlanVO> vlans = _vlanDao.listByZone(zoneId);
                for (final VlanVO vlan : vlans) {
                    _vlanDao.remove(vlan.getId());
                }
                // we should actually find the mapping and remove if it exists
                // but we don't know about vmware/plugin/hypervisors at this point
                final boolean success = _zoneDao.remove(zoneId);

                if (success) {
                    NsxProviderVO nsxProvider = nsxProviderDao.findByZoneId(zoneId);
                    if (Objects.nonNull(nsxProvider)) {
                        nsxProviderDao.remove(nsxProvider.getId());
                    }

                    // delete template refs for this zone
                    templateZoneDao.deleteByZoneId(zoneId);
                    // delete all capacity records for the zone
                    _capacityDao.removeBy(null, zoneId, null, null, null);
                    // remove from dedicated resources
                    final DedicatedResourceVO dr = _dedicatedDao.findByZoneId(zoneId);
                    if (dr != null) {
                        _dedicatedDao.remove(dr.getId());
                        // find the group associated and check if there are any more
                        // resources under that group
                        final List<DedicatedResourceVO> resourcesInGroup = _dedicatedDao.listByAffinityGroupId(dr.getAffinityGroupId());
                        if (resourcesInGroup.isEmpty()) {
                            // delete the group
                            _affinityGroupService.deleteAffinityGroup(dr.getAffinityGroupId(), null, null, null, null);
                        }
                    }
                    annotationDao.removeByEntityType(AnnotationService.EntityType.ZONE.name(), zone.getUuid());
                }

                return success;
            }
        });
    }

    @Override
    @DB
    @ActionEvent(eventType = EventTypes.EVENT_ZONE_EDIT, eventDescription = "editing zone", async = false)
    public DataCenter editZone(final UpdateZoneCmd cmd) {
        // Parameter validation as from execute() method in V1
        final Long zoneId = cmd.getId();
        String zoneName = cmd.getZoneName();
        String dns1 = cmd.getDns1();
        String dns2 = cmd.getDns2();
        String ip6Dns1 = cmd.getIp6Dns1();
        String ip6Dns2 = cmd.getIp6Dns2();
        String internalDns1 = cmd.getInternalDns1();
        String internalDns2 = cmd.getInternalDns2();
        String guestCidr = cmd.getGuestCidrAddress();
        final List<String> dnsSearchOrder = cmd.getDnsSearchOrder();
        final Boolean isPublic = cmd.isPublic();
        final String allocationStateStr = cmd.getAllocationState();
        final String dhcpProvider = cmd.getDhcpProvider();
        final Map<?, ?> detailsMap = cmd.getDetails();
        final String networkDomain = cmd.getDomain();
        final Boolean localStorageEnabled = cmd.getLocalStorageEnabled();

        final Map<String, String> newDetails = new HashMap<String, String>();
        if (detailsMap != null) {
            final Collection<?> zoneDetailsCollection = detailsMap.values();
            final Iterator<?> iter = zoneDetailsCollection.iterator();
            while (iter.hasNext()) {
                final HashMap<?, ?> detail = (HashMap<?, ?>)iter.next();
                final String key = (String)detail.get("key");
                final String value = (String)detail.get("value");
                if (key == null || value == null) {
                    throw new InvalidParameterValueException(
                            "Invalid Zone Detail specified, fields 'key' and 'value' cannot be null, please specify details in the form:  details[0].key=XXX&details[0].value=YYY");
                }
                newDetails.put(key, value);
            }
        }

        // add the domain prefix list to details if not null
        if (dnsSearchOrder != null) {
            for (final String dom : dnsSearchOrder) {
                if (!NetUtils.verifyDomainName(dom)) {
                    throw new InvalidParameterValueException(
                            "Invalid network domain suffixes. Total length shouldn't exceed 190 chars. Each domain label must be between 1 and 63 characters long, can contain ASCII letters 'a' through 'z', the digits '0' through '9', "
                                    + "and the hyphen ('-'); can't start or end with \"-\"");
                }
            }
            newDetails.put(ZoneConfig.DnsSearchOrder.getName(), StringUtils.join(dnsSearchOrder, ","));
        }

        final DataCenterVO zone = _zoneDao.findById(zoneId);
        if (zone == null) {
            throw new InvalidParameterValueException("unable to find zone by id " + zoneId);
        }

        if (zoneName == null) {
            zoneName = zone.getName();
        }

        if (guestCidr != null && !NetUtils.validateGuestCidr(guestCidr, !AllowNonRFC1918CompliantIPs.value())) {
            throw new InvalidParameterValueException("Please enter a valid guest cidr");
        }

        final String oldZoneName = zone.getName();

        if (zoneName == null) {
            zoneName = oldZoneName;
        }

        if (dns1 == null) {
            dns1 = zone.getDns1();
        }

        if (dns2 == null) {
            dns2 = zone.getDns2();
        }

        if (ip6Dns1 == null) {
            ip6Dns1 = zone.getIp6Dns1();
        }

        if (ip6Dns2 == null) {
            ip6Dns2 = zone.getIp6Dns2();
        }

        if (internalDns1 == null) {
            internalDns1 = zone.getInternalDns1();
        }

        if (internalDns2 == null) {
            internalDns2 = zone.getInternalDns2();
        }

        if (guestCidr == null) {
            guestCidr = zone.getGuestNetworkCidr();
        }

        int sortKey = cmd.getSortKey() != null ? cmd.getSortKey() : zone.getSortKey();

        // validate network domain
        if (networkDomain != null && !networkDomain.isEmpty()) {
            if (!NetUtils.verifyDomainName(networkDomain)) {
                throw new InvalidParameterValueException(
                        "Invalid network domain. Total length shouldn't exceed 190 chars. Each domain label must be between 1 and 63 characters long, can contain ASCII letters 'a' through 'z', the digits '0' through '9', "
                                + "and the hyphen ('-'); can't start or end with \"-\"");
            }
        }

        final boolean checkForDuplicates = !zoneName.equals(oldZoneName);
        checkZoneParameters(zoneName, dns1, dns2, internalDns1, internalDns2, checkForDuplicates, null, allocationStateStr, ip6Dns1, ip6Dns2);// not allowing updating
        // domain associated with
        // a zone, once created

        zone.setName(zoneName);
        zone.setDns1(dns1);
        zone.setDns2(dns2);
        zone.setIp6Dns1(ip6Dns1);
        zone.setIp6Dns2(ip6Dns2);
        zone.setInternalDns1(internalDns1);
        zone.setInternalDns2(internalDns2);
        zone.setGuestNetworkCidr(guestCidr);
        zone.setSortKey(sortKey);
        if (localStorageEnabled != null) {
            zone.setLocalStorageEnabled(localStorageEnabled.booleanValue());
        }

        if (networkDomain != null) {
            if (networkDomain.isEmpty()) {
                zone.setDomain(null);
            } else {
                zone.setDomain(networkDomain);
            }
        }

        Transaction.execute(new TransactionCallbackNoReturn() {
            @Override
            public void doInTransactionWithoutResult(final TransactionStatus status) {
                final Map<String, String> updatedDetails = new HashMap<String, String>();
                _zoneDao.loadDetails(zone);
                if (zone.getDetails() != null) {
                    updatedDetails.putAll(zone.getDetails());
                }
                updatedDetails.putAll(newDetails);
                zone.setDetails(updatedDetails);

                if (allocationStateStr != null && !allocationStateStr.isEmpty()) {
                    final Grouping.AllocationState allocationState = Grouping.AllocationState.valueOf(allocationStateStr);

                    if (allocationState == Grouping.AllocationState.Enabled && !DataCenter.Type.Edge.equals(zone.getType())) {
                        // check if zone has necessary trafficTypes before enabling
                        try {
                            PhysicalNetwork mgmtPhyNetwork;
                            // zone should have a physical network with management
                            // traffiType
                            mgmtPhyNetwork = _networkModel.getDefaultPhysicalNetworkByZoneAndTrafficType(zoneId, TrafficType.Management);
                            if (NetworkType.Advanced == zone.getNetworkType() && !zone.isSecurityGroupEnabled()) {
                                // advanced zone without SG should have a physical
                                // network with public Thpe
                                _networkModel.getDefaultPhysicalNetworkByZoneAndTrafficType(zoneId, TrafficType.Public);
                            }

                            try {
                                _networkModel.getDefaultPhysicalNetworkByZoneAndTrafficType(zoneId, TrafficType.Storage);
                            } catch (final InvalidParameterValueException noStorage) {
                                final PhysicalNetworkTrafficTypeVO mgmtTraffic = _trafficTypeDao.findBy(mgmtPhyNetwork.getId(), TrafficType.Management);
                                _networkSvc.addTrafficTypeToPhysicalNetwork(mgmtPhyNetwork.getId(), TrafficType.Storage.toString(), "vlan", mgmtTraffic.getXenNetworkLabel(),
                                        mgmtTraffic.getKvmNetworkLabel(), mgmtTraffic.getVmwareNetworkLabel(), mgmtTraffic.getSimulatorNetworkLabel(), mgmtTraffic.getVlan(),
                                        mgmtTraffic.getHypervNetworkLabel(), mgmtTraffic.getOvm3NetworkLabel());
                                logger.info("No storage traffic type was specified by admin, create default storage traffic on physical network {} with same configure of management traffic type", mgmtPhyNetwork);
                            }
                        } catch (final InvalidParameterValueException ex) {
                            throw new InvalidParameterValueException("Cannot enable this Zone since: " + ex.getMessage());
                        }
                    }
                    zone.setAllocationState(allocationState);
                }

                if (dhcpProvider != null) {
                    zone.setDhcpProvider(dhcpProvider);
                }

                // update a private zone to public; not vice versa
                if (isPublic != null && isPublic) {
                    zone.setDomainId(null);
                    zone.setDomain(null);

                    // release the dedication for this zone
                    final DedicatedResourceVO resource = _dedicatedDao.findByZoneId(zoneId);
                    Long resourceId = null;
                    if (resource != null) {
                        resourceId = resource.getId();
                        if (!_dedicatedDao.remove(resourceId)) {
                            throw new CloudRuntimeException(String.format("Failed to delete dedicated Zone Resource %s", resource));
                        }
                        // find the group associated and check if there are any more
                        // resources under that group
                        final List<DedicatedResourceVO> resourcesInGroup = _dedicatedDao.listByAffinityGroupId(resource.getAffinityGroupId());
                        if (resourcesInGroup.isEmpty()) {
                            // delete the group
                            _affinityGroupService.deleteAffinityGroup(resource.getAffinityGroupId(), null, null, null, null);
                        }
                    }
                }

                if (!_zoneDao.update(zoneId, zone)) {
                    throw new CloudRuntimeException("Failed to edit zone. Please contact Cloud Support.");
                }
            }
        });

        return zone;
    }

    @Override
    @DB
    public DataCenterVO createZone(final long userId, final String zoneName, final String dns1, final String dns2, final String internalDns1, final String internalDns2, final String guestCidr, final String domain,
                                   final Long domainId, final NetworkType zoneType, final String allocationStateStr, final String networkDomain, final boolean isSecurityGroupEnabled, final boolean isLocalStorageEnabled,
                                   final String ip6Dns1, final String ip6Dns2, final boolean isEdge, List<String> storageAccessGroups) {

        // checking the following params outside checkzoneparams method as we do
        // not use these params for updatezone
        // hence the method below is generic to check for common params
        if (guestCidr != null && !NetUtils.validateGuestCidr(guestCidr, !AllowNonRFC1918CompliantIPs.value())) {
            throw new InvalidParameterValueException("Please enter a valid guest cidr");
        }

        // Validate network domain
        if (networkDomain != null) {
            if (!NetUtils.verifyDomainName(networkDomain)) {
                throw new InvalidParameterValueException(
                        "Invalid network domain. Total length shouldn't exceed 190 chars. Each domain label must be between 1 and 63 characters long, can contain ASCII letters 'a' through 'z', the digits '0' through '9', "
                                + "and the hyphen ('-'); can't start or end with \"-\"");
            }
        }

        checkZoneParameters(zoneName, dns1, dns2, internalDns1, internalDns2, true, domainId, allocationStateStr, ip6Dns1, ip6Dns2);

        final byte[] bytes = (zoneName + System.currentTimeMillis()).getBytes();
        final String zoneToken = UUID.nameUUIDFromBytes(bytes).toString();

        // Create the new zone in the database
        final DataCenterVO zoneFinal = new DataCenterVO(zoneName, null, dns1, dns2, internalDns1, internalDns2, guestCidr, domain, domainId, zoneType, zoneToken, networkDomain,
                isSecurityGroupEnabled, isLocalStorageEnabled, ip6Dns1, ip6Dns2);
        if (allocationStateStr != null && !allocationStateStr.isEmpty()) {
            final Grouping.AllocationState allocationState = Grouping.AllocationState.valueOf(allocationStateStr);
            zoneFinal.setAllocationState(allocationState);
        } else {
            // Zone will be disabled since 3.0. Admin should enable it after
            // physical network and providers setup.
            zoneFinal.setAllocationState(Grouping.AllocationState.Disabled);
        }
        zoneFinal.setType(isEdge ? DataCenter.Type.Edge : DataCenter.Type.Core);
        if (CollectionUtils.isNotEmpty(storageAccessGroups)) {
            zoneFinal.setStorageAccessGroups(String.join(",", storageAccessGroups));
        }

        return Transaction.execute(new TransactionCallback<DataCenterVO>() {
            @Override
            public DataCenterVO doInTransaction(final TransactionStatus status) {
                final DataCenterVO zone = _zoneDao.persist(zoneFinal);
                CallContext.current().putContextParameter(DataCenter.class, zone.getUuid());
                if (domainId != null) {
                    // zone is explicitly dedicated to this domain
                    // create affinity group associated and dedicate the zone.
                    final AffinityGroup group = createDedicatedAffinityGroup(null, domainId, null);
                    final DedicatedResourceVO dedicatedResource = new DedicatedResourceVO(zone.getId(), null, null, null, domainId, null, group.getId());
                    _dedicatedDao.persist(dedicatedResource);
                }

                // Create default system networks
                createDefaultSystemNetworks(zone.getId());

                return zone;
            }
        });
    }

    private AffinityGroup createDedicatedAffinityGroup(String affinityGroupName, final Long domainId, final Long accountId) {
        if (affinityGroupName == null) {
            // default to a groupname with account/domain information
            affinityGroupName = "ZoneDedicatedGrp-domain-" + domainId + (accountId != null ? "-acct-" + accountId : "");
        }

        AffinityGroup group = null;
        String accountName = null;

        if (accountId != null) {
            final AccountVO account = _accountDao.findById(accountId);
            accountName = account.getAccountName();

            group = _affinityGroupDao.findByAccountAndName(accountId, affinityGroupName);
            if (group != null) {
                return group;
            }
        } else {
            // domain level group
            group = _affinityGroupDao.findDomainLevelGroupByName(domainId, affinityGroupName);
            if (group != null) {
                return group;
            }
        }

        group = _affinityGroupService.createAffinityGroup(accountName, null, domainId, affinityGroupName, "ExplicitDedication", "dedicated resources group");

        return group;

    }

    @Override
    public void createDefaultSystemNetworks(final long zoneId) throws ConcurrentOperationException {
        final DataCenterVO zone = _zoneDao.findById(zoneId);
        final String networkDomain = null;
        // Create public, management, control and storage networks as a part of
        // the zone creation
        if (zone != null) {
            final List<NetworkOfferingVO> ntwkOff = _networkOfferingDao.listSystemNetworkOfferings();

            for (final NetworkOfferingVO offering : ntwkOff) {
                final DataCenterDeployment plan = new DataCenterDeployment(zone.getId(), null, null, null, null, null);
                final NetworkVO userNetwork = new NetworkVO();

                final Account systemAccount = _accountDao.findById(Account.ACCOUNT_ID_SYSTEM);

                BroadcastDomainType broadcastDomainType = null;
                if (offering.getTrafficType() == TrafficType.Management) {
                    broadcastDomainType = BroadcastDomainType.Native;
                } else if (offering.getTrafficType() == TrafficType.Control) {
                    broadcastDomainType = BroadcastDomainType.LinkLocal;
                } else if (offering.getTrafficType() == TrafficType.Public) {
                    if (zone.getNetworkType() == NetworkType.Advanced && !zone.isSecurityGroupEnabled() || zone.getNetworkType() == NetworkType.Basic) {
                        broadcastDomainType = BroadcastDomainType.Vlan;
                    } else {
                        continue; // so broadcastDomainType remains null! why have None/Undecided/UnKnown?
                    }
                } else if (offering.getTrafficType() == TrafficType.Guest) {
                    continue;
                }

                userNetwork.setBroadcastDomainType(broadcastDomainType);
                userNetwork.setNetworkDomain(networkDomain);
                _networkMgr.setupNetwork(systemAccount, offering, userNetwork, plan, null, null, false, Domain.ROOT_DOMAIN, null, null, null, true);
            }
        }
    }

    @Override
    @ActionEvent(eventType = EventTypes.EVENT_ZONE_CREATE, eventDescription = "creating zone", async = false)
    public DataCenter createZone(final CreateZoneCmd cmd) {
        // grab parameters from the command
        final Long userId = CallContext.current().getCallingUserId();
        final String zoneName = cmd.getZoneName();
        final String dns1 = cmd.getDns1();
        final String dns2 = cmd.getDns2();
        final String ip6Dns1 = cmd.getIp6Dns1();
        final String ip6Dns2 = cmd.getIp6Dns2();
        final String internalDns1 = cmd.getInternalDns1();
        final String internalDns2 = cmd.getInternalDns2();
        final String guestCidr = cmd.getGuestCidrAddress();
        final Long domainId = cmd.getDomainId();
        final String type = cmd.getNetworkType();
        Boolean isBasic = false;
        String allocationState = cmd.getAllocationState();
        final String networkDomain = cmd.getDomain();
        boolean isSecurityGroupEnabled = cmd.getSecuritygroupenabled();
        final boolean isLocalStorageEnabled = cmd.getLocalStorageEnabled();
        final boolean isEdge = cmd.isEdge();
        final List<String> storageAccessGroups = cmd.getStorageAccessGroups();

        if (allocationState == null) {
            allocationState = Grouping.AllocationState.Disabled.toString();
        }

        if (!type.equalsIgnoreCase(NetworkType.Basic.toString()) && !type.equalsIgnoreCase(NetworkType.Advanced.toString())) {
            throw new InvalidParameterValueException("Invalid zone type; only Advanced and Basic values are supported");
        } else if (type.equalsIgnoreCase(NetworkType.Basic.toString())) {
            isBasic = true;
        }

        final NetworkType zoneType = isBasic ? NetworkType.Basic : NetworkType.Advanced;

        // error out when the parameter specified for Basic zone
        if (zoneType == NetworkType.Basic && guestCidr != null) {
            throw new InvalidParameterValueException("guestCidrAddress parameter is not supported for Basic zone");
        }

        if (!NetworkType.Advanced.equals(zoneType) && isEdge) {
            throw new InvalidParameterValueException("Only advanced network type zones can be edge zones");
        }

        DomainVO domainVO = null;

        if (domainId != null) {
            domainVO = _domainDao.findById(domainId);
        }

        if (zoneType == NetworkType.Basic) {
            isSecurityGroupEnabled = true;
        }

        return createZone(userId, zoneName, dns1, dns2, internalDns1, internalDns2, guestCidr, domainVO != null ? domainVO.getName() : null, domainId, zoneType, allocationState,
                networkDomain, isSecurityGroupEnabled, isLocalStorageEnabled, ip6Dns1, ip6Dns2, isEdge, storageAccessGroups);
    }

    @Override
    @ActionEvent(eventType = EventTypes.EVENT_SERVICE_OFFERING_CREATE, eventDescription = "creating service offering")
    public ServiceOffering createServiceOffering(final CreateServiceOfferingCmd cmd) {
        final Long userId = CallContext.current().getCallingUserId();
        final Map<String, String> details = cmd.getDetails();
        final String offeringName = cmd.getServiceOfferingName();

        final String name = cmd.getServiceOfferingName();
        if (name == null || name.length() == 0) {
            throw new InvalidParameterValueException("Failed to create service offering: specify the name that has non-zero length");
        }

        final String displayText = cmd.getDisplayText();
        if (displayText == null || displayText.length() == 0) {
            throw new InvalidParameterValueException("Failed to create service offering " + name + ": specify the display text that has non-zero length");
        }

        final Integer cpuNumber = cmd.getCpuNumber();
        final Integer cpuSpeed = cmd.getCpuSpeed();
        final Integer memory = cmd.getMemory();

        // Optional Custom Parameters
        Integer maxCPU = cmd.getMaxCPUs();
        Integer minCPU = cmd.getMinCPUs();
        Integer maxMemory = cmd.getMaxMemory();
        Integer minMemory = cmd.getMinMemory();

        // Check if service offering is Custom,
        // If Customized, the following conditions must hold
        // 1. cpuNumber, cpuSpeed and memory should be all null
        // 2. minCPU, maxCPU, minMemory and maxMemory should all be null or all specified
        boolean isCustomized = cmd.isCustomized();
        if (isCustomized) {
            // validate specs
            //restricting the createserviceoffering to allow setting all or none of the dynamic parameters to null
            if (cpuNumber != null || memory != null) {
                throw new InvalidParameterValueException("For creating a custom compute offering cpu and memory all should be null");
            }
            // if any of them is null, then all of them shoull be null
            if (maxCPU == null || minCPU == null || maxMemory == null || minMemory == null || cpuSpeed == null) {
                if (maxCPU != null || minCPU != null || maxMemory != null || minMemory != null || cpuSpeed != null) {
                    throw new InvalidParameterValueException("For creating a custom compute offering min/max cpu and min/max memory/cpu speed should all be null or all specified");
                }
            } else {
                if (cpuSpeed.intValue() < 0 || cpuSpeed.longValue() > Integer.MAX_VALUE) {
                    throw new InvalidParameterValueException("Failed to create service offering " + offeringName + ": specify the cpu speed value between 1 and " + Integer.MAX_VALUE);
                }
                if ((maxCPU <= 0 || maxCPU.longValue() > Integer.MAX_VALUE) || (minCPU <= 0 || minCPU.longValue() > Integer.MAX_VALUE )  ) {
                    throw new InvalidParameterValueException("Failed to create service offering " + offeringName + ": specify the minimum or minimum cpu number value between 1 and " + Integer.MAX_VALUE);
                }
                if (minMemory < 32 || (minMemory.longValue() > Integer.MAX_VALUE) || (maxMemory.longValue() > Integer.MAX_VALUE)) {
                    throw new InvalidParameterValueException("Failed to create service offering " + offeringName + ": specify the memory value between 32 and " + Integer.MAX_VALUE + " MB");
                }
                // Persist min/max CPU and Memory parameters in the service_offering_details table
                details.put(ApiConstants.MIN_MEMORY, minMemory.toString());
                details.put(ApiConstants.MAX_MEMORY, maxMemory.toString());
                details.put(ApiConstants.MIN_CPU_NUMBER, minCPU.toString());
                details.put(ApiConstants.MAX_CPU_NUMBER, maxCPU.toString());
            }
        } else {
            Integer maxCPUCores = VM_SERVICE_OFFERING_MAX_CPU_CORES.value() == 0 ? Integer.MAX_VALUE: VM_SERVICE_OFFERING_MAX_CPU_CORES.value();
            Integer maxRAMSize = VM_SERVICE_OFFERING_MAX_RAM_SIZE.value() == 0 ? Integer.MAX_VALUE: VM_SERVICE_OFFERING_MAX_RAM_SIZE.value();
            if (cpuNumber != null && (cpuNumber.intValue() <= 0 || cpuNumber.longValue() > maxCPUCores)) {
                throw new InvalidParameterValueException("Failed to create service offering " + offeringName + ": specify the cpu number value between 1 and " + maxCPUCores);
            }
            if (cpuSpeed == null || (cpuSpeed.intValue() < 0 || cpuSpeed.longValue() > Integer.MAX_VALUE)) {
                throw new InvalidParameterValueException("Failed to create service offering " + offeringName + ": specify the cpu speed value between 0 and " + Integer.MAX_VALUE);
            }
            if (memory != null && (memory.intValue() < 32 || memory.longValue() > maxRAMSize)) {
                throw new InvalidParameterValueException("Failed to create service offering " + offeringName + ": specify the memory value between 32 and " + maxRAMSize + " MB");
            }
        }

        // check if valid domain
        if (CollectionUtils.isNotEmpty(cmd.getDomainIds())) {
            for (final Long domainId: cmd.getDomainIds()) {
                if (_domainDao.findById(domainId) == null) {
                    throw new InvalidParameterValueException("Please specify a valid domain id");
                }
            }
        }

        // check if valid zone
        if (CollectionUtils.isNotEmpty(cmd.getZoneIds())) {
            for (Long zoneId : cmd.getZoneIds()) {
                if (_zoneDao.findById(zoneId) == null)
                    throw new InvalidParameterValueException("Please specify a valid zone id");
            }
        }

        // check if cache_mode parameter is valid
        validateCacheMode(cmd.getCacheMode());

        final Boolean offerHA = cmd.isOfferHa();

        boolean localStorageRequired = false;
        final String storageType = cmd.getStorageType();
        if (storageType != null) {
            if (storageType.equalsIgnoreCase(ServiceOffering.StorageType.local.toString())) {
                if(offerHA) {
                    throw new InvalidParameterValueException("HA offering with local storage is not supported. ");
                }
                localStorageRequired = true;
            } else if (!storageType.equalsIgnoreCase(ServiceOffering.StorageType.shared.toString())) {
                throw new InvalidParameterValueException("Invalid storage type " + storageType + " specified, valid types are: 'local' and 'shared'");
            }
        }

        final Boolean limitCpuUse = cmd.isLimitCpuUse();
        final Boolean volatileVm = cmd.isVolatileVm();

        final String vmTypeString = cmd.getSystemVmType();
        VirtualMachine.Type vmType = null;
        boolean allowNetworkRate = false;

        Boolean isCustomizedIops;

        if (cmd.isSystem()) {
            if (vmTypeString == null || VirtualMachine.Type.DomainRouter.toString().toLowerCase().equals(vmTypeString)) {
                vmType = VirtualMachine.Type.DomainRouter;
                allowNetworkRate = true;
            } else if (VirtualMachine.Type.ConsoleProxy.toString().toLowerCase().equals(vmTypeString)) {
                vmType = VirtualMachine.Type.ConsoleProxy;
            } else if (VirtualMachine.Type.SecondaryStorageVm.toString().toLowerCase().equals(vmTypeString)) {
                vmType = VirtualMachine.Type.SecondaryStorageVm;
            } else if (VirtualMachine.Type.InternalLoadBalancerVm.toString().toLowerCase().equals(vmTypeString)) {
                vmType = VirtualMachine.Type.InternalLoadBalancerVm;
            } else {
                throw new InvalidParameterValueException("Invalid systemVmType. Supported types are: " + VirtualMachine.Type.DomainRouter + ", " + VirtualMachine.Type.ConsoleProxy
                        + ", " + VirtualMachine.Type.SecondaryStorageVm);
            }

            if (cmd.isCustomizedIops() != null) {
                throw new InvalidParameterValueException("Customized IOPS is not a valid parameter for a system VM.");
            }

            isCustomizedIops = false;

            if (cmd.getHypervisorSnapshotReserve() != null) {
                throw new InvalidParameterValueException("Hypervisor snapshot reserve is not a valid parameter for a system VM.");
            }
        } else {
            allowNetworkRate = true;
            isCustomizedIops = cmd.isCustomizedIops();
        }

        if (cmd.getNetworkRate() != null) {
            if(!allowNetworkRate) {
                throw new InvalidParameterValueException("Network rate can be specified only for non-System offering and system offerings having \"domainrouter\" systemvmtype");
            }
            if(cmd.getNetworkRate().intValue() < 0) {
                throw new InvalidParameterValueException("Failed to create service offering " + name + ": specify the network rate value more than 0");
            }
        }

        if (cmd.getDeploymentPlanner() != null) {
            final List<String> planners = _mgr.listDeploymentPlanners();
            if (planners != null && !planners.isEmpty()) {
                if (!planners.contains(cmd.getDeploymentPlanner())) {
                    throw new InvalidParameterValueException("Invalid name for Deployment Planner specified, please use listDeploymentPlanners to get the valid set");
                }
            } else {
                throw new InvalidParameterValueException("No deployment planners found");
            }
        }

        final Long storagePolicyId = cmd.getStoragePolicy();
        if (storagePolicyId != null) {
            if (vsphereStoragePolicyDao.findById(storagePolicyId) == null) {
                throw new InvalidParameterValueException("Please specify a valid vSphere storage policy id");
            }
        }

        final Long diskOfferingId = cmd.getDiskOfferingId();
        if (diskOfferingId != null) {
            DiskOfferingVO diskOffering = _diskOfferingDao.findById(diskOfferingId);
            if ((diskOffering == null) || diskOffering.isComputeOnly()) {
                throw new InvalidParameterValueException("Please specify a valid disk offering.");
            }
        }

        return createServiceOffering(userId, cmd.isSystem(), vmType, cmd.getServiceOfferingName(), cpuNumber, memory, cpuSpeed, cmd.getDisplayText(),
                cmd.getProvisioningType(), localStorageRequired, offerHA, limitCpuUse, volatileVm, cmd.getTags(), cmd.getDomainIds(), cmd.getZoneIds(), cmd.getHostTag(),
                cmd.getNetworkRate(), cmd.getDeploymentPlanner(), details, cmd.getRootDiskSize(), isCustomizedIops, cmd.getMinIops(), cmd.getMaxIops(),
                cmd.getBytesReadRate(), cmd.getBytesReadRateMax(), cmd.getBytesReadRateMaxLength(),
                cmd.getBytesWriteRate(), cmd.getBytesWriteRateMax(), cmd.getBytesWriteRateMaxLength(),
                cmd.getIopsReadRate(), cmd.getIopsReadRateMax(), cmd.getIopsReadRateMaxLength(),
                cmd.getIopsWriteRate(), cmd.getIopsWriteRateMax(), cmd.getIopsWriteRateMaxLength(),
                cmd.getHypervisorSnapshotReserve(), cmd.getCacheMode(), storagePolicyId, cmd.getDynamicScalingEnabled(), diskOfferingId,
                cmd.getDiskOfferingStrictness(), cmd.isCustomized(), cmd.getEncryptRoot(), cmd.isPurgeResources());
    }

    protected ServiceOfferingVO createServiceOffering(final long userId, final boolean isSystem, final VirtualMachine.Type vmType,
            final String name, final Integer cpu, final Integer ramSize, final Integer speed, final String displayText, final String provisioningType, final boolean localStorageRequired,
            final boolean offerHA, final boolean limitResourceUse, final boolean volatileVm, String tags, final List<Long> domainIds, List<Long> zoneIds, final String hostTag,
            final Integer networkRate, final String deploymentPlanner, final Map<String, String> details, Long rootDiskSizeInGiB, final Boolean isCustomizedIops, Long minIops, Long maxIops,
            Long bytesReadRate, Long bytesReadRateMax, Long bytesReadRateMaxLength,
            Long bytesWriteRate, Long bytesWriteRateMax, Long bytesWriteRateMaxLength,
            Long iopsReadRate, Long iopsReadRateMax, Long iopsReadRateMaxLength,
            Long iopsWriteRate, Long iopsWriteRateMax, Long iopsWriteRateMaxLength,
            final Integer hypervisorSnapshotReserve, String cacheMode, final Long storagePolicyID,
            final boolean dynamicScalingEnabled, final Long diskOfferingId, final boolean diskOfferingStrictness,
            final boolean isCustomized, final boolean encryptRoot, final boolean purgeResources) {

        // Filter child domains when both parent and child domains are present
        List<Long> filteredDomainIds = filterChildSubDomains(domainIds);

        // Check if user exists in the system
        final User user = _userDao.findById(userId);
        if (user == null || user.getRemoved() != null) {
            throw new InvalidParameterValueException("Unable to find active user by id " + userId);
        }
        final Account account = _accountDao.findById(user.getAccountId());
        if (account.getType() == Account.Type.DOMAIN_ADMIN) {
            if (filteredDomainIds.isEmpty()) {
                throw new InvalidParameterValueException(String.format("Unable to create public service offering by admin: %s because it is domain-admin", user));
            }
            if (!org.apache.commons.lang3.StringUtils.isAllBlank(tags, hostTag) && !ALLOW_DOMAIN_ADMINS_TO_CREATE_TAGGED_OFFERINGS.valueIn(account.getAccountId())) {
                throw new InvalidParameterValueException(String.format("User [%s] is unable to create service offerings with storage tags or host tags.", user));
            }
            for (Long domainId : filteredDomainIds) {
                if (!_domainDao.isChildDomain(account.getDomainId(), domainId)) {
                    throw new InvalidParameterValueException(String.format("Unable to create service offering by another domain-admin: %s for domain: %s", user, _entityMgr.findById(Domain.class, domainId).getUuid()));
                }
            }
        } else if (account.getType() != Account.Type.ADMIN) {
            throw new InvalidParameterValueException(String.format("Unable to create service offering by user: %s because it is not root-admin or domain-admin", user));
        }

        final ProvisioningType typedProvisioningType = ProvisioningType.getProvisioningType(provisioningType);

        tags = com.cloud.utils.StringUtils.cleanupTags(tags);

        ServiceOfferingVO serviceOffering = new ServiceOfferingVO(name, cpu, ramSize, speed, networkRate, null, offerHA,
                limitResourceUse, volatileVm, displayText, isSystem, vmType,
                hostTag, deploymentPlanner, dynamicScalingEnabled, isCustomized);

        List<ServiceOfferingDetailsVO> detailsVOList = new ArrayList<ServiceOfferingDetailsVO>();
        if (details != null) {
            // To have correct input, either both gpu card name and VGPU type should be passed or nothing should be passed.
            // Use XOR condition to verify that.
            final boolean entry1 = details.containsKey(GPU.Keys.pciDevice.toString());
            final boolean entry2 = details.containsKey(GPU.Keys.vgpuType.toString());
            if ((entry1 || entry2) && !(entry1 && entry2)) {
                throw new InvalidParameterValueException("Please specify the pciDevice and vgpuType correctly.");
            }
            for (final Entry<String, String> detailEntry : details.entrySet()) {
                String detailEntryValue = detailEntry.getValue();
                if (detailEntry.getKey().equals(GPU.Keys.pciDevice.toString())) {
                    if (detailEntryValue == null) {
                        throw new InvalidParameterValueException("Please specify a GPU Card.");
                    }
                }
                if (detailEntry.getKey().equals(GPU.Keys.vgpuType.toString())) {
                    if (detailEntryValue == null) {
                        throw new InvalidParameterValueException("vGPUType value cannot be null");
                    }
                }
                if (detailEntry.getKey().startsWith(ApiConstants.EXTRA_CONFIG)) {
                    validateExtraConfigInServiceOfferingDetail(detailEntry.getKey());
                    try {
                        detailEntryValue = URLDecoder.decode(detailEntry.getValue(), "UTF-8");
                    } catch (UnsupportedEncodingException | IllegalArgumentException e) {
                        logger.error("Cannot decode extra configuration value for key: " + detailEntry.getKey() + ", skipping it");
                        continue;
                    }
                }
                if (detailEntry.getKey().equalsIgnoreCase(Volume.BANDWIDTH_LIMIT_IN_MBPS) || detailEntry.getKey().equalsIgnoreCase(Volume.IOPS_LIMIT)) {
                    // Add in disk offering details
                    continue;
                }
                detailsVOList.add(new ServiceOfferingDetailsVO(serviceOffering.getId(), detailEntry.getKey(), detailEntryValue, true));
            }
        }

        if (storagePolicyID != null) {
            detailsVOList.add(new ServiceOfferingDetailsVO(serviceOffering.getId(), ApiConstants.STORAGE_POLICY, String.valueOf(storagePolicyID), false));
        }
        if (purgeResources) {
            detailsVOList.add(new ServiceOfferingDetailsVO(serviceOffering.getId(),
                    ServiceOffering.PURGE_DB_ENTITIES_KEY, Boolean.TRUE.toString(), false));
        }

        serviceOffering.setDiskOfferingStrictness(diskOfferingStrictness);

        DiskOfferingVO diskOffering = null;
        if (diskOfferingId == null) {
            diskOffering = createDiskOfferingInternal(
                    name, displayText, typedProvisioningType, localStorageRequired,
                    tags, details, rootDiskSizeInGiB, isCustomizedIops, minIops, maxIops,
                    bytesReadRate, bytesReadRateMax, bytesReadRateMaxLength,
                    bytesWriteRate, bytesWriteRateMax, bytesWriteRateMaxLength,
                    iopsReadRate, iopsReadRateMax, iopsReadRateMaxLength,
                    iopsWriteRate, iopsWriteRateMax, iopsWriteRateMaxLength,
                    hypervisorSnapshotReserve, cacheMode, storagePolicyID, encryptRoot);
        } else {
            diskOffering = _diskOfferingDao.findById(diskOfferingId);
            String diskStoragePolicyId = diskOfferingDetailsDao.getDetail(diskOfferingId, ApiConstants.STORAGE_POLICY);
            if (storagePolicyID != null && diskStoragePolicyId != null) {
                throw new InvalidParameterValueException("Storage policy cannot be defined on both compute and disk offering");
            }
        }
        if (diskOffering != null) {
            serviceOffering.setDiskOfferingId(diskOffering.getId());
        } else {
            return null;
        }

        if ((serviceOffering = _serviceOfferingDao.persist(serviceOffering)) != null) {
            for (Long domainId : filteredDomainIds) {
                detailsVOList.add(new ServiceOfferingDetailsVO(serviceOffering.getId(), ApiConstants.DOMAIN_ID, String.valueOf(domainId), false));
            }
            if (CollectionUtils.isNotEmpty(zoneIds)) {
                for (Long zoneId : zoneIds) {
                    detailsVOList.add(new ServiceOfferingDetailsVO(serviceOffering.getId(), ApiConstants.ZONE_ID, String.valueOf(zoneId), false));
                }
            }
            if (CollectionUtils.isNotEmpty(detailsVOList)) {
                for (ServiceOfferingDetailsVO detail : detailsVOList) {
                    detail.setResourceId(serviceOffering.getId());
                }
                _serviceOfferingDetailsDao.saveDetails(detailsVOList);
            }

            CallContext.current().setEventDetails("Service offering id=" + serviceOffering.getId());
            CallContext.current().putContextParameter(ServiceOffering.class, serviceOffering.getId());
            return serviceOffering;
        } else {
            return null;
        }
    }

    @Override
    public void validateExtraConfigInServiceOfferingDetail(String detailName) {
        if (!detailName.equals(DpdkHelper.DPDK_NUMA) && !detailName.equals(DpdkHelper.DPDK_HUGE_PAGES)
                && !detailName.startsWith(DpdkHelper.DPDK_INTERFACE_PREFIX)) {
            throw new InvalidParameterValueException("Only extraconfig for DPDK are supported in service offering details");
        }
    }

    private DiskOfferingVO createDiskOfferingInternal(final String name, final String displayText, final ProvisioningType typedProvisioningType, final boolean localStorageRequired,
                                                      String tags, final Map<String, String> details, Long rootDiskSizeInGiB, final Boolean isCustomizedIops, Long minIops, Long maxIops,
                                                      Long bytesReadRate, Long bytesReadRateMax, Long bytesReadRateMaxLength,
                                                      Long bytesWriteRate, Long bytesWriteRateMax, Long bytesWriteRateMaxLength,
                                                      Long iopsReadRate, Long iopsReadRateMax, Long iopsReadRateMaxLength,
                                                      Long iopsWriteRate, Long iopsWriteRateMax, Long iopsWriteRateMaxLength,
                                                      final Integer hypervisorSnapshotReserve, String cacheMode, final Long storagePolicyID, boolean encrypt) {

        DiskOfferingVO diskOffering = new DiskOfferingVO(name, displayText, typedProvisioningType, false, tags, false, localStorageRequired, false);

        if (Boolean.TRUE.equals(isCustomizedIops) || isCustomizedIops == null) {
            minIops = null;
            maxIops = null;
        } else {
            if (minIops == null && maxIops == null) {
                minIops = 0L;
                maxIops = 0L;
            } else {
                if (minIops == null || minIops <= 0) {
                    throw new InvalidParameterValueException("The min IOPS must be greater than 0.");
                }

                if (maxIops == null) {
                    maxIops = 0L;
                }

                if (minIops > maxIops) {
                    throw new InvalidParameterValueException("The min IOPS must be less than or equal to the max IOPS.");
                }
            }
        }

        if (rootDiskSizeInGiB != null && rootDiskSizeInGiB <= 0L) {
            throw new InvalidParameterValueException(String.format("The Root disk size is of %s GB but it must be greater than 0.", rootDiskSizeInGiB));
        } else if (rootDiskSizeInGiB != null) {
            long maxVolumeSizeInGb = VolumeOrchestrationService.MaxVolumeSize.value();
            if (rootDiskSizeInGiB > maxVolumeSizeInGb) {
                throw new InvalidParameterValueException(String.format("The maximum size for a disk is %d GB.", maxVolumeSizeInGb));
            }
            long rootDiskSizeInBytes = rootDiskSizeInGiB * GiB_TO_BYTES;
            diskOffering.setDiskSize(rootDiskSizeInBytes);
        }

        diskOffering.setCustomizedIops(isCustomizedIops);
        diskOffering.setMinIops(minIops);
        diskOffering.setMaxIops(maxIops);
        diskOffering.setEncrypt(encrypt);

        setBytesRate(diskOffering, bytesReadRate, bytesReadRateMax, bytesReadRateMaxLength, bytesWriteRate, bytesWriteRateMax, bytesWriteRateMaxLength);
        setIopsRate(diskOffering, iopsReadRate, iopsReadRateMax, iopsReadRateMaxLength, iopsWriteRate, iopsWriteRateMax, iopsWriteRateMaxLength);

        if(cacheMode != null) {
            diskOffering.setCacheMode(DiskOffering.DiskCacheMode.valueOf(cacheMode.toUpperCase()));
        }

        if (hypervisorSnapshotReserve != null && hypervisorSnapshotReserve < 0) {
            throw new InvalidParameterValueException("If provided, Hypervisor Snapshot Reserve must be greater than or equal to 0.");
        }

        diskOffering.setHypervisorSnapshotReserve(hypervisorSnapshotReserve);

        if ((diskOffering = _diskOfferingDao.persist(diskOffering)) != null) {
            if ((details != null && !details.isEmpty()) || (storagePolicyID != null)) {
                List<DiskOfferingDetailVO> diskDetailsVO = new ArrayList<>();
                // Support disk offering details for below parameters
                if (details.containsKey(Volume.BANDWIDTH_LIMIT_IN_MBPS)) {
                    diskDetailsVO.add(new DiskOfferingDetailVO(diskOffering.getId(), Volume.BANDWIDTH_LIMIT_IN_MBPS, details.get(Volume.BANDWIDTH_LIMIT_IN_MBPS), false));
                }
                if (details.containsKey(Volume.IOPS_LIMIT)) {
                    diskDetailsVO.add(new DiskOfferingDetailVO(diskOffering.getId(), Volume.IOPS_LIMIT, details.get(Volume.IOPS_LIMIT), false));
                }

                if (storagePolicyID != null) {
                    diskDetailsVO.add(new DiskOfferingDetailVO(diskOffering.getId(), ApiConstants.STORAGE_POLICY, String.valueOf(storagePolicyID), false));
                }

                if (!diskDetailsVO.isEmpty()) {
                    diskOfferingDetailsDao.saveDetails(diskDetailsVO);
                }
            }
        } else {
            return null;
        }

        return diskOffering;
    }
    private void setIopsRate(DiskOffering offering, Long iopsReadRate, Long iopsReadRateMax, Long iopsReadRateMaxLength, Long iopsWriteRate, Long iopsWriteRateMax, Long iopsWriteRateMaxLength) {
        if (iopsReadRate != null && iopsReadRate > 0) {
            offering.setIopsReadRate(iopsReadRate);
        }
        if (iopsReadRateMax != null && iopsReadRateMax > 0) {
            offering.setIopsReadRateMax(iopsReadRateMax);
        }
        if (iopsReadRateMaxLength != null && iopsReadRateMaxLength > 0) {
            offering.setIopsReadRateMaxLength(iopsReadRateMaxLength);
        }
        if (iopsWriteRate != null && iopsWriteRate > 0) {
            offering.setIopsWriteRate(iopsWriteRate);
        }
        if (iopsWriteRateMax != null && iopsWriteRateMax > 0) {
            offering.setIopsWriteRateMax(iopsWriteRateMax);
        }
        if (iopsWriteRateMaxLength != null && iopsWriteRateMaxLength > 0) {
            offering.setIopsWriteRateMaxLength(iopsWriteRateMaxLength);
        }
    }

    private void setBytesRate(DiskOffering offering, Long bytesReadRate, Long bytesReadRateMax, Long bytesReadRateMaxLength, Long bytesWriteRate, Long bytesWriteRateMax, Long bytesWriteRateMaxLength) {
        if (bytesReadRate != null && bytesReadRate > 0) {
            offering.setBytesReadRate(bytesReadRate);
        }
        if (bytesReadRateMax != null && bytesReadRateMax > 0) {
            offering.setBytesReadRateMax(bytesReadRateMax);
        }
        if (bytesReadRateMaxLength != null && bytesReadRateMaxLength > 0) {
            offering.setBytesReadRateMaxLength(bytesReadRateMaxLength);
        }
        if (bytesWriteRate != null && bytesWriteRate > 0) {
            offering.setBytesWriteRate(bytesWriteRate);
        }
        if (bytesWriteRateMax != null && bytesWriteRateMax > 0) {
            offering.setBytesWriteRateMax(bytesWriteRateMax);
        }
        if (bytesWriteRateMaxLength != null && bytesWriteRateMaxLength > 0) {
            offering.setBytesWriteRateMaxLength(bytesWriteRateMaxLength);
        }
    }

    @Override
    @ActionEvent(eventType = EventTypes.EVENT_SERVICE_OFFERING_EDIT, eventDescription = "updating service offering")
    public ServiceOffering updateServiceOffering(final UpdateServiceOfferingCmd cmd) {
        final String displayText = cmd.getDisplayText();
        final Long id = cmd.getId();
        final String name = cmd.getServiceOfferingName();
        final Integer sortKey = cmd.getSortKey();
        Long userId = CallContext.current().getCallingUserId();
        final List<Long> domainIds = cmd.getDomainIds();
        final List<Long> zoneIds = cmd.getZoneIds();
        String storageTags = cmd.getStorageTags();
        String hostTags = cmd.getHostTags();
        ServiceOffering.State state = cmd.getState();
        boolean purgeResources = cmd.isPurgeResources();

        if (userId == null) {
            userId = Long.valueOf(User.UID_SYSTEM);
        }

        // Verify input parameters
        final ServiceOffering offeringHandle = _entityMgr.findById(ServiceOffering.class, id);
        if (offeringHandle == null) {
            throw new InvalidParameterValueException("unable to find service offering " + id);
        }

        List<Long> existingDomainIds = _serviceOfferingDetailsDao.findDomainIds(id);
        Collections.sort(existingDomainIds);

        List<Long> existingZoneIds = _serviceOfferingDetailsDao.findZoneIds(id);
        Collections.sort(existingZoneIds);

        String purgeResourceStr = _serviceOfferingDetailsDao.getDetail(id, ServiceOffering.PURGE_DB_ENTITIES_KEY);
        boolean existingPurgeResources = false;
        if (StringUtils.isNotBlank(purgeResourceStr)) {
            existingPurgeResources = Boolean.parseBoolean(purgeResourceStr);
        }

        // check if valid domain
        if (CollectionUtils.isNotEmpty(domainIds)) {
            for (final Long domainId: domainIds) {
                if (_domainDao.findById(domainId) == null) {
                    throw new InvalidParameterValueException("Please specify a valid domain id");
                }
            }
        }

        // check if valid zone
        if (CollectionUtils.isNotEmpty(zoneIds)) {
            for (Long zoneId : zoneIds) {
                if (_zoneDao.findById(zoneId) == null)
                    throw new InvalidParameterValueException("Please specify a valid zone id");
            }
        }

        final User user = _userDao.findById(userId);
        if (user == null || user.getRemoved() != null) {
            throw new InvalidParameterValueException("Unable to find active user by id " + userId);
        }
        final Account account = _accountDao.findById(user.getAccountId());

        // Filter child domains when both parent and child domains are present
        List<Long> filteredDomainIds = filterChildSubDomains(domainIds);
        Collections.sort(filteredDomainIds);

        List<Long> filteredZoneIds = new ArrayList<>();
        if (CollectionUtils.isNotEmpty(zoneIds)) {
            filteredZoneIds.addAll(zoneIds);
        }
        Collections.sort(filteredZoneIds);

        if (account.getType() == Account.Type.DOMAIN_ADMIN) {
            if (!filteredZoneIds.equals(existingZoneIds)) { // Domain-admins cannot update zone(s) for offerings
                throw new InvalidParameterValueException(String.format("Unable to update zone(s) for service offering: %s by admin: %s as it is domain-admin", offeringHandle, user));
            }
            if (existingDomainIds.isEmpty()) {
                throw new InvalidParameterValueException(String.format("Unable to update public service offering: %s by user: %s because it is domain-admin", offeringHandle, user));
            } else {
                if (filteredDomainIds.isEmpty()) {
                    throw new InvalidParameterValueException(String.format("Unable to update service offering: %s to a public offering by user: %s because it is domain-admin", offeringHandle, user));
                }
            }
            if (!org.apache.commons.lang3.StringUtils.isAllBlank(hostTags, storageTags) && !ALLOW_DOMAIN_ADMINS_TO_CREATE_TAGGED_OFFERINGS.valueIn(account.getAccountId())) {
                throw new InvalidParameterValueException(String.format("User [%s] is unable to update storage tags or host tags.", user));
            }
            List<Long> nonChildDomains = new ArrayList<>();
            for (Long domainId : existingDomainIds) {
                if (!_domainDao.isChildDomain(account.getDomainId(), domainId)) {
                    if (name != null || displayText != null || sortKey != null) { // Domain-admins cannot update name, display text, sort key for offerings with domain which are not child domains for domain-admin
                        throw new InvalidParameterValueException(String.format("Unable to update service offering: %s as it has linked domain(s) which are not child domain for domain-admin: %s", offeringHandle, user));
                    }
                    nonChildDomains.add(domainId);
                }
            }
            for (Long domainId : filteredDomainIds) {
                if (!_domainDao.isChildDomain(account.getDomainId(), domainId)) {
                    Domain domain = _entityMgr.findById(Domain.class, domainId);
                    throw new InvalidParameterValueException(String.format("Unable to update service offering: %s by domain-admin: %s with domain: %s which is not a child domain", offeringHandle, user, domain));
                }
            }
            filteredDomainIds.addAll(nonChildDomains); // Final list must include domains which were not child domain for domain-admin but specified for this offering prior to update
        } else if (account.getType() != Account.Type.ADMIN) {
            throw new InvalidParameterValueException(String.format("Unable to update service offering: %s by id user: %s because it is not root-admin or domain-admin", offeringHandle, user));
        }

        final boolean updateNeeded = name != null || displayText != null || sortKey != null || storageTags != null || hostTags != null || state != null;
        final boolean detailsUpdateNeeded = !filteredDomainIds.equals(existingDomainIds) ||
                !filteredZoneIds.equals(existingZoneIds) || purgeResources != existingPurgeResources;
        if (!updateNeeded && !detailsUpdateNeeded) {
            return _serviceOfferingDao.findById(id);
        }

        ServiceOfferingVO offering = _serviceOfferingDao.createForUpdate(id);

        if (name != null) {
            offering.setName(name);
        }

        if (displayText != null) {
            offering.setDisplayText(displayText);
        }

        if (sortKey != null) {
            offering.setSortKey(sortKey);
        }

        if (state != null) {
            offering.setState(state);
        }

        DiskOfferingVO diskOffering = _diskOfferingDao.findById(offeringHandle.getDiskOfferingId());
        updateOfferingTagsIfIsNotNull(storageTags, diskOffering);

        if (diskOffering.isComputeOnly() && state != null) {
            diskOffering.setState(state == ServiceOffering.State.Active ? DiskOffering.State.Active : DiskOffering.State.Inactive);
        }

        _diskOfferingDao.update(diskOffering.getId(), diskOffering);

        updateServiceOfferingHostTagsIfNotNull(hostTags, offering);

        if (updateNeeded && !_serviceOfferingDao.update(id, offering)) {
            return null;
        }
        List<ServiceOfferingDetailsVO> detailsVO = new ArrayList<>();
        if(detailsUpdateNeeded) {
            SearchBuilder<ServiceOfferingDetailsVO> sb = _serviceOfferingDetailsDao.createSearchBuilder();
            sb.and("offeringId", sb.entity().getResourceId(), SearchCriteria.Op.EQ);
            sb.and("detailName", sb.entity().getName(), SearchCriteria.Op.EQ);
            sb.done();
            SearchCriteria<ServiceOfferingDetailsVO> sc = sb.create();
            sc.setParameters("offeringId", String.valueOf(id));
            if(!filteredDomainIds.equals(existingDomainIds)) {
                sc.setParameters("detailName", ApiConstants.DOMAIN_ID);
                _serviceOfferingDetailsDao.remove(sc);
                for (Long domainId : filteredDomainIds) {
                    detailsVO.add(new ServiceOfferingDetailsVO(id, ApiConstants.DOMAIN_ID, String.valueOf(domainId), false));
                }
            }
            if(!filteredZoneIds.equals(existingZoneIds)) {
                sc.setParameters("detailName", ApiConstants.ZONE_ID);
                _serviceOfferingDetailsDao.remove(sc);
                for (Long zoneId : filteredZoneIds) {
                    detailsVO.add(new ServiceOfferingDetailsVO(id, ApiConstants.ZONE_ID, String.valueOf(zoneId), false));
                }
            }
            if (purgeResources != existingPurgeResources) {
                sc.setParameters("detailName", ServiceOffering.PURGE_DB_ENTITIES_KEY);
                _serviceOfferingDetailsDao.remove(sc);
                if (purgeResources) {
                    detailsVO.add(new ServiceOfferingDetailsVO(id, ServiceOffering.PURGE_DB_ENTITIES_KEY,
                            "true", false));
                }
            }
        }
        if (!detailsVO.isEmpty()) {
            for (ServiceOfferingDetailsVO detailVO : detailsVO) {
                _serviceOfferingDetailsDao.persist(detailVO);
            }
        }
        offering = _serviceOfferingDao.findById(id);
        CallContext.current().setEventDetails("Service offering id=" + offering.getId());
        return offering;
    }

    @Override
    public List<Long> getServiceOfferingDomains(Long serviceOfferingId) {
        final ServiceOffering offeringHandle = _entityMgr.findById(ServiceOffering.class, serviceOfferingId);
        if (offeringHandle == null) {
            throw new InvalidParameterValueException("Unable to find service offering " + serviceOfferingId);
        }
        return _serviceOfferingDetailsDao.findDomainIds(serviceOfferingId);
    }

    @Override
    public List<Long> getServiceOfferingZones(Long serviceOfferingId) {
        final ServiceOffering offeringHandle = _entityMgr.findById(ServiceOffering.class, serviceOfferingId);
        if (offeringHandle == null) {
            throw new InvalidParameterValueException("Unable to find service offering " + serviceOfferingId);
        }
        return _serviceOfferingDetailsDao.findZoneIds(serviceOfferingId);
    }

    protected DiskOfferingVO createDiskOffering(final Long userId, final List<Long> domainIds, final List<Long> zoneIds, final String name, final String description, final String provisioningType,
                                                final Long numGibibytes, String tags, boolean isCustomized, final boolean localStorageRequired,
                                                final boolean isDisplayOfferingEnabled, final Boolean isCustomizedIops, Long minIops, Long maxIops,
                                                Long bytesReadRate, Long bytesReadRateMax, Long bytesReadRateMaxLength,
                                                Long bytesWriteRate, Long bytesWriteRateMax, Long bytesWriteRateMaxLength,
                                                Long iopsReadRate, Long iopsReadRateMax, Long iopsReadRateMaxLength,
                                                Long iopsWriteRate, Long iopsWriteRateMax, Long iopsWriteRateMaxLength,
                                                final Integer hypervisorSnapshotReserve, String cacheMode, final Map<String, String> details, final Long storagePolicyID,
                                                final boolean diskSizeStrictness, final boolean encrypt) {
        long diskSize = 0;// special case for custom disk offerings
        long maxVolumeSizeInGb = VolumeOrchestrationService.MaxVolumeSize.value();
        if (numGibibytes != null && numGibibytes <= 0) {
            throw new InvalidParameterValueException("Please specify a disk size of at least 1 GB.");
        } else if (numGibibytes != null && numGibibytes > maxVolumeSizeInGb) {
            throw new InvalidParameterValueException(String.format("The maximum size for a disk is %d GB.", maxVolumeSizeInGb));
        }
        final ProvisioningType typedProvisioningType = ProvisioningType.getProvisioningType(provisioningType);

        if (numGibibytes != null) {
            diskSize = numGibibytes * 1024 * 1024 * 1024;
        }

        if (diskSize == 0) {
            isCustomized = true;
        }

        if (Boolean.TRUE.equals(isCustomizedIops) || isCustomizedIops == null) {
            minIops = null;
            maxIops = null;
        } else {
            if (minIops == null && maxIops == null) {
                minIops = 0L;
                maxIops = 0L;
            } else {
                if (minIops == null || minIops <= 0) {
                    throw new InvalidParameterValueException("The min IOPS must be greater than 0.");
                }

                if (maxIops == null) {
                    maxIops = 0L;
                }

                if (minIops > maxIops) {
                    throw new InvalidParameterValueException("The min IOPS must be less than or equal to the max IOPS.");
                }
            }
        }

        // Filter child domains when both parent and child domains are present
        List<Long> filteredDomainIds = filterChildSubDomains(domainIds);

        // Check if user exists in the system
        final User user = _userDao.findById(userId);
        if (user == null || user.getRemoved() != null) {
            throw new InvalidParameterValueException("Unable to find active user by id " + userId);
        }
        final Account account = _accountDao.findById(user.getAccountId());
        if (account.getType() == Account.Type.DOMAIN_ADMIN) {
            if (filteredDomainIds.isEmpty()) {
                throw new InvalidParameterValueException(String.format("Unable to create public disk offering by admin: %s because it is domain-admin", user));
            }
            if (StringUtils.isNotBlank(tags) && !ALLOW_DOMAIN_ADMINS_TO_CREATE_TAGGED_OFFERINGS.valueIn(account.getAccountId())) {
                throw new InvalidParameterValueException(String.format("User [%s] is unable to create disk offerings with storage tags.", user));
            }
            for (Long domainId : filteredDomainIds) {
                if (domainId == null || !_domainDao.isChildDomain(account.getDomainId(), domainId)) {
                    throw new InvalidParameterValueException(String.format("Unable to create disk offering by another domain-admin: %s for domain: %s", user, _entityMgr.findById(Domain.class, domainId).getUuid()));
                }
            }
        } else if (account.getType() != Account.Type.ADMIN) {
            throw new InvalidParameterValueException(String.format("Unable to create disk offering by user: %s because it is not root-admin or domain-admin", user));
        }

        tags = com.cloud.utils.StringUtils.cleanupTags(tags);
        final DiskOfferingVO newDiskOffering = new DiskOfferingVO(name, description, typedProvisioningType, diskSize, tags, isCustomized,
                isCustomizedIops, minIops, maxIops);
        newDiskOffering.setUseLocalStorage(localStorageRequired);
        newDiskOffering.setDisplayOffering(isDisplayOfferingEnabled);

        setBytesRate(newDiskOffering, bytesReadRate, bytesReadRateMax, bytesReadRateMaxLength, bytesWriteRate, bytesWriteRateMax, bytesWriteRateMaxLength);
        setIopsRate(newDiskOffering, iopsReadRate, iopsReadRateMax, iopsReadRateMaxLength, iopsWriteRate, iopsWriteRateMax, iopsWriteRateMaxLength);

        if (cacheMode != null) {
            newDiskOffering.setCacheMode(DiskOffering.DiskCacheMode.valueOf(cacheMode.toUpperCase()));
        }

        if (hypervisorSnapshotReserve != null && hypervisorSnapshotReserve < 0) {
            throw new InvalidParameterValueException("If provided, Hypervisor Snapshot Reserve must be greater than or equal to 0.");
        }

        newDiskOffering.setEncrypt(encrypt);
        newDiskOffering.setHypervisorSnapshotReserve(hypervisorSnapshotReserve);
        newDiskOffering.setDiskSizeStrictness(diskSizeStrictness);

        CallContext.current().setEventDetails("Disk offering id=" + newDiskOffering.getId());
        final DiskOfferingVO offering = _diskOfferingDao.persist(newDiskOffering);
        if (offering != null) {
            List<DiskOfferingDetailVO> detailsVO = new ArrayList<>();
            for (Long domainId : filteredDomainIds) {
                detailsVO.add(new DiskOfferingDetailVO(offering.getId(), ApiConstants.DOMAIN_ID, String.valueOf(domainId), false));
            }
            if (CollectionUtils.isNotEmpty(zoneIds)) {
                for (Long zoneId : zoneIds) {
                    detailsVO.add(new DiskOfferingDetailVO(offering.getId(), ApiConstants.ZONE_ID, String.valueOf(zoneId), false));
                }
            }

            if (MapUtils.isNotEmpty(details)) {
                details.forEach((key, value) -> {
                    boolean displayDetail = !StringUtils.equalsAny(key, Volume.BANDWIDTH_LIMIT_IN_MBPS, Volume.IOPS_LIMIT);
                    detailsVO.add(new DiskOfferingDetailVO(offering.getId(), key, value, displayDetail));
                });
            }
            if (storagePolicyID != null) {
                detailsVO.add(new DiskOfferingDetailVO(offering.getId(), ApiConstants.STORAGE_POLICY, String.valueOf(storagePolicyID), false));
            }
            if (!detailsVO.isEmpty()) {
                diskOfferingDetailsDao.saveDetails(detailsVO);
            }
            CallContext.current().setEventDetails("Disk offering id=" + newDiskOffering.getId());
            CallContext.current().putContextParameter(DiskOffering.class, newDiskOffering.getId());
            return offering;
        }
        return null;
    }

    @Override
    @ActionEvent(eventType = EventTypes.EVENT_DISK_OFFERING_CREATE, eventDescription = "creating disk offering")
    public DiskOffering createDiskOffering(final CreateDiskOfferingCmd cmd) {
        final String name = cmd.getOfferingName();
        final String description = cmd.getDisplayText();
        final String provisioningType = cmd.getProvisioningType();
        final Long numGibibytes = cmd.getDiskSize();
        final boolean isDisplayOfferingEnabled = cmd.getDisplayOffering() != null ? cmd.getDisplayOffering() : true;
        final boolean isCustomized = cmd.isCustomized() != null ? cmd.isCustomized() : false; // false
        final String tags = cmd.getTags();
        final List<Long> domainIds = cmd.getDomainIds();
        final List<Long> zoneIds = cmd.getZoneIds();
        final Map<String, String> details = cmd.getDetails();
        final Long storagePolicyId = cmd.getStoragePolicy();
        final boolean diskSizeStrictness =  cmd.getDiskSizeStrictness();

        // check if valid domain
        if (CollectionUtils.isNotEmpty(domainIds)) {
            for (final Long domainId: domainIds) {
                if (_domainDao.findById(domainId) == null) {
                    throw new InvalidParameterValueException("Please specify a valid domain id");
                }
            }
        }

        // check if valid zone
        if (CollectionUtils.isNotEmpty(zoneIds)) {
            for (Long zoneId : zoneIds) {
                if (_zoneDao.findById(zoneId) == null)
                    throw new InvalidParameterValueException("Please specify a valid zone id");
            }
        }

        if (!isCustomized && numGibibytes == null) {
            throw new InvalidParameterValueException("Disksize is required for a non-customized disk offering");
        }

        if (isCustomized && numGibibytes != null) {
            throw new InvalidParameterValueException("Disksize is not allowed for a customized disk offering");
        }

        // check if cache_mode parameter is valid
        validateCacheMode(cmd.getCacheMode());

        boolean localStorageRequired = false;
        final String storageType = cmd.getStorageType();
        if (storageType != null) {
            if (storageType.equalsIgnoreCase(ServiceOffering.StorageType.local.toString())) {
                localStorageRequired = true;
            } else if (!storageType.equalsIgnoreCase(ServiceOffering.StorageType.shared.toString())) {
                throw new InvalidParameterValueException("Invalid storage type " + storageType + " specified, valid types are: 'local' and 'shared'");
            }
        }

        if (storagePolicyId != null) {
            if (vsphereStoragePolicyDao.findById(storagePolicyId) == null) {
                throw new InvalidParameterValueException("Please specify a valid vSphere storage policy id");
            }
        }

        final Boolean isCustomizedIops = cmd.isCustomizedIops();
        final Long minIops = cmd.getMinIops();
        final Long maxIops = cmd.getMaxIops();
        final Long bytesReadRate = cmd.getBytesReadRate();
        final Long bytesReadRateMax = cmd.getBytesReadRateMax();
        final Long bytesReadRateMaxLength = cmd.getBytesReadRateMaxLength();
        final Long bytesWriteRate = cmd.getBytesWriteRate();
        final Long bytesWriteRateMax = cmd.getBytesWriteRateMax();
        final Long bytesWriteRateMaxLength = cmd.getBytesWriteRateMaxLength();
        final Long iopsReadRate = cmd.getIopsReadRate();
        final Long iopsReadRateMax = cmd.getIopsReadRateMax();
        final Long iopsReadRateMaxLength = cmd.getIopsReadRateMaxLength();
        final Long iopsWriteRate = cmd.getIopsWriteRate();
        final Long iopsWriteRateMax = cmd.getIopsWriteRateMax();
        final Long iopsWriteRateMaxLength = cmd.getIopsWriteRateMaxLength();
        final Integer hypervisorSnapshotReserve = cmd.getHypervisorSnapshotReserve();
        final String cacheMode = cmd.getCacheMode();
        final boolean encrypt = cmd.getEncrypt();

        validateMaxRateEqualsOrGreater(iopsReadRate, iopsReadRateMax, IOPS_READ_RATE);
        validateMaxRateEqualsOrGreater(iopsWriteRate, iopsWriteRateMax, IOPS_WRITE_RATE);
        validateMaxRateEqualsOrGreater(bytesReadRate, bytesReadRateMax, BYTES_READ_RATE);
        validateMaxRateEqualsOrGreater(bytesWriteRate, bytesWriteRateMax, BYTES_WRITE_RATE);

        validateMaximumIopsAndBytesLength(iopsReadRateMaxLength, iopsWriteRateMaxLength, bytesReadRateMaxLength, bytesWriteRateMaxLength);

        final Long userId = CallContext.current().getCallingUserId();
        return createDiskOffering(userId, domainIds, zoneIds, name, description, provisioningType, numGibibytes, tags, isCustomized,
                localStorageRequired, isDisplayOfferingEnabled, isCustomizedIops, minIops,
                maxIops, bytesReadRate, bytesReadRateMax, bytesReadRateMaxLength, bytesWriteRate, bytesWriteRateMax, bytesWriteRateMaxLength,
                iopsReadRate, iopsReadRateMax, iopsReadRateMaxLength, iopsWriteRate, iopsWriteRateMax, iopsWriteRateMaxLength,
                hypervisorSnapshotReserve, cacheMode, details, storagePolicyId, diskSizeStrictness, encrypt);
    }

    /**
     * Validates rate offerings, being flexible about which rate is being validated (e.g. read/write Bytes, read/write IOPS).</br>
     * It throws InvalidParameterValueException if normal rate is greater than maximum rate
     */
    protected void validateMaxRateEqualsOrGreater(Long normalRate, Long maxRate, String rateType) {
        if (normalRate != null && maxRate != null && maxRate < normalRate) {
            throw new InvalidParameterValueException(
                    String.format("%s rate (%d) cannot be greater than %s maximum rate (%d)", rateType, normalRate, rateType, maxRate));
        }
    }

    /**
     *  Throws InvalidParameterValueException if At least one of the VM disk Bytes/IOPS Read/Write length are smaller than the respective disk offering max length.</br>
     *  It will ignore verification in case of default values (zero):
     * <ul>
     *  <li>vm.disk.bytes.maximum.read.length = 0</li>
     *  <li>vm.disk.bytes.maximum.write.length = 0</li>
     *  <li>vm.disk.iops.maximum.read.length = 0</li>
     *  <li>vm.disk.iops.maximum.write.length = 0</li>
     * </ul>
     */
    protected void validateMaximumIopsAndBytesLength(final Long iopsReadRateMaxLength, final Long iopsWriteRateMaxLength, Long bytesReadRateMaxLength, Long bytesWriteRateMaxLength) {
        if (IOPS_MAX_READ_LENGTH.value() != null && IOPS_MAX_READ_LENGTH.value() != 0l) {
            if (iopsReadRateMaxLength != null && iopsReadRateMaxLength > IOPS_MAX_READ_LENGTH.value()) {
                throw new InvalidParameterValueException(String.format("IOPS read max length (%d seconds) cannot be greater than vm.disk.iops.maximum.read.length (%d seconds)",
                        iopsReadRateMaxLength, IOPS_MAX_READ_LENGTH.value()));
            }
        }

        if (IOPS_MAX_WRITE_LENGTH.value() != null && IOPS_MAX_WRITE_LENGTH.value() != 0l) {
            if (iopsWriteRateMaxLength != null && iopsWriteRateMaxLength > IOPS_MAX_WRITE_LENGTH.value()) {
                throw new InvalidParameterValueException(String.format("IOPS write max length (%d seconds) cannot be greater than vm.disk.iops.maximum.write.length (%d seconds)",
                        iopsWriteRateMaxLength, IOPS_MAX_WRITE_LENGTH.value()));
            }
        }

        if (BYTES_MAX_READ_LENGTH.value() != null && BYTES_MAX_READ_LENGTH.value() != 0l) {
            if (bytesReadRateMaxLength != null && bytesReadRateMaxLength > BYTES_MAX_READ_LENGTH.value()) {
                throw new InvalidParameterValueException(String.format("Bytes read max length (%d seconds) cannot be greater than vm.disk.bytes.maximum.read.length (%d seconds)",
                        bytesReadRateMaxLength, BYTES_MAX_READ_LENGTH.value()));
            }
        }

        if (BYTES_MAX_WRITE_LENGTH.value() != null && BYTES_MAX_WRITE_LENGTH.value() != 0l) {
            if (bytesWriteRateMaxLength != null && bytesWriteRateMaxLength > BYTES_MAX_WRITE_LENGTH.value()) {
                throw new InvalidParameterValueException(String.format("Bytes write max length (%d seconds) cannot be greater than vm.disk.bytes.maximum.write.length (%d seconds)",
                        bytesWriteRateMaxLength, BYTES_MAX_WRITE_LENGTH.value()));
            }
        }
    }

    @Override
    @ActionEvent(eventType = EventTypes.EVENT_DISK_OFFERING_EDIT, eventDescription = "updating disk offering")
    public DiskOffering updateDiskOffering(final UpdateDiskOfferingCmd cmd) {
        final Long diskOfferingId = cmd.getId();
        final String name = cmd.getDiskOfferingName();
        final String displayText = cmd.getDisplayText();
        final Integer sortKey = cmd.getSortKey();
        final Boolean displayDiskOffering = cmd.getDisplayOffering();
        final List<Long> domainIds = cmd.getDomainIds();
        final List<Long> zoneIds = cmd.getZoneIds();
        final String tags = cmd.getTags();

        Long bytesReadRate = cmd.getBytesReadRate();
        Long bytesReadRateMax = cmd.getBytesReadRateMax();
        Long bytesReadRateMaxLength = cmd.getBytesReadRateMaxLength();
        Long bytesWriteRate = cmd.getBytesWriteRate();
        Long bytesWriteRateMax = cmd.getBytesWriteRateMax();
        Long bytesWriteRateMaxLength = cmd.getBytesWriteRateMaxLength();
        Long iopsReadRate = cmd.getIopsReadRate();
        Long iopsReadRateMax = cmd.getIopsReadRateMax();
        Long iopsReadRateMaxLength = cmd.getIopsReadRateMaxLength();
        Long iopsWriteRate = cmd.getIopsWriteRate();
        Long iopsWriteRateMax = cmd.getIopsWriteRateMax();
        Long iopsWriteRateMaxLength = cmd.getIopsWriteRateMaxLength();
        String cacheMode = cmd.getCacheMode();
        DiskOffering.State state = cmd.getState();

        // Check if diskOffering exists
        final DiskOffering diskOfferingHandle = _entityMgr.findById(DiskOffering.class, diskOfferingId);
        if (diskOfferingHandle == null) {
            throw new InvalidParameterValueException("Unable to find disk offering by id " + diskOfferingId);
        }

        List<Long> existingDomainIds = diskOfferingDetailsDao.findDomainIds(diskOfferingId);
        Collections.sort(existingDomainIds);

        List<Long> existingZoneIds = diskOfferingDetailsDao.findZoneIds(diskOfferingId);
        Collections.sort(existingZoneIds);

        validateDomain(domainIds);

        validateZone(zoneIds);

        Long userId = CallContext.current().getCallingUserId();
        if (userId == null) {
            userId = Long.valueOf(User.UID_SYSTEM);
        }
        final User user = _userDao.findById(userId);
        if (user == null || user.getRemoved() != null) {
            throw new InvalidParameterValueException("Unable to find active user by id " + userId);
        }
        final Account account = _accountDao.findById(user.getAccountId());

        // Filter child domains when both parent and child domains are present
        List<Long> filteredDomainIds = filterChildSubDomains(domainIds);
        Collections.sort(filteredDomainIds);

        List<Long> filteredZoneIds = new ArrayList<>();
        if (CollectionUtils.isNotEmpty(zoneIds)) {
            filteredZoneIds.addAll(zoneIds);
        }
        Collections.sort(filteredZoneIds);

        if (account.getType() == Account.Type.DOMAIN_ADMIN) {
            checkDomainAdminUpdateOfferingRestrictions(diskOfferingHandle, user, filteredZoneIds, existingZoneIds, existingDomainIds, filteredDomainIds);

            if (StringUtils.isNotBlank(tags) && !ALLOW_DOMAIN_ADMINS_TO_CREATE_TAGGED_OFFERINGS.valueIn(account.getAccountId())) {
                throw new InvalidParameterValueException(String.format("User [%s] is unable to update disk offering tags.", user));
            }

            List<Long> nonChildDomains = getAccountNonChildDomains(diskOfferingHandle, account, user, cmd, existingDomainIds);

            checkIfDomainIsChildDomain(diskOfferingHandle, account, user, filteredDomainIds);

            filteredDomainIds.addAll(nonChildDomains); // Final list must include domains which were not child domain for domain-admin but specified for this offering prior to update
        } else if (account.getType() != Account.Type.ADMIN) {
            throw new InvalidParameterValueException(String.format("Unable to update disk offering: %s by id user: %s because it is not root-admin or domain-admin", diskOfferingHandle, user));
        }

        boolean updateNeeded = shouldUpdateDiskOffering(name, displayText, sortKey, displayDiskOffering, tags, cacheMode, state) ||
                shouldUpdateIopsRateParameters(iopsReadRate, iopsReadRateMax, iopsReadRateMaxLength, iopsWriteRate, iopsWriteRateMax, iopsWriteRateMaxLength) ||
                shouldUpdateBytesRateParameters(bytesReadRate, bytesReadRateMax, bytesReadRateMaxLength, bytesWriteRate, bytesWriteRateMax, bytesWriteRateMaxLength);

        final boolean detailsUpdateNeeded = !filteredDomainIds.equals(existingDomainIds) || !filteredZoneIds.equals(existingZoneIds);
        if (!updateNeeded && !detailsUpdateNeeded) {
            return _diskOfferingDao.findById(diskOfferingId);
        }

        final DiskOfferingVO diskOffering = _diskOfferingDao.createForUpdate(diskOfferingId);
        updateDiskOfferingIfCmdAttributeNotNull(diskOffering, cmd);

        updateOfferingTagsIfIsNotNull(tags, diskOffering);

        validateMaxRateEqualsOrGreater(iopsReadRate, iopsReadRateMax, IOPS_READ_RATE);
        validateMaxRateEqualsOrGreater(iopsWriteRate, iopsWriteRateMax, IOPS_WRITE_RATE);
        validateMaxRateEqualsOrGreater(bytesReadRate, bytesReadRateMax, BYTES_READ_RATE);
        validateMaxRateEqualsOrGreater(bytesWriteRate, bytesWriteRateMax, BYTES_WRITE_RATE);
        validateMaximumIopsAndBytesLength(iopsReadRateMaxLength, iopsWriteRateMaxLength, bytesReadRateMaxLength, bytesWriteRateMaxLength);

        setBytesRate(diskOffering, bytesReadRate, bytesReadRateMax, bytesReadRateMaxLength, bytesWriteRate, bytesWriteRateMax, bytesWriteRateMaxLength);
        setIopsRate(diskOffering, iopsReadRate, iopsReadRateMax, iopsReadRateMaxLength, iopsWriteRate, iopsWriteRateMax, iopsWriteRateMaxLength);

        if (cacheMode != null) {
            validateCacheMode(cacheMode);
            diskOffering.setCacheMode(DiskOffering.DiskCacheMode.valueOf(cacheMode.toUpperCase()));
        }

        if (state != null) {
            diskOffering.setState(state);
        }

        if (updateNeeded && !_diskOfferingDao.update(diskOfferingId, diskOffering)) {
            return null;
        }
        List<DiskOfferingDetailVO> detailsVO = new ArrayList<>();
        if(detailsUpdateNeeded) {
            updateDiskOfferingDetails(detailsVO, diskOfferingId, filteredDomainIds, existingDomainIds, filteredZoneIds, existingZoneIds);
        }
        if (!detailsVO.isEmpty()) {
            for (DiskOfferingDetailVO detailVO : detailsVO) {
                diskOfferingDetailsDao.persist(detailVO);
            }
        }
        CallContext.current().setEventDetails("Disk offering id=" + diskOffering.getId());
        return _diskOfferingDao.findById(diskOfferingId);
    }

    protected void validateDomain(List<Long> domainIds) {
        if (CollectionUtils.isEmpty(domainIds)) {
            return;
        }

        for (final Long domainId: domainIds) {
            if (_domainDao.findById(domainId) == null) {
                throw new InvalidParameterValueException("Please specify a valid domain id.");
            }
        }
    }

    protected void validateZone(List<Long> zoneIds) {
        if (CollectionUtils.isEmpty(zoneIds)) {
            return;
        }

        for (Long zoneId : zoneIds) {
            if (_zoneDao.findById(zoneId) == null) {
                throw new InvalidParameterValueException("Please specify a valid zone id.");
            }
        }
    }

    protected void updateDiskOfferingIfCmdAttributeNotNull(DiskOfferingVO diskOffering, UpdateDiskOfferingCmd cmd) {
        if (cmd.getDiskOfferingName() != null) {
            diskOffering.setName(cmd.getDiskOfferingName());
        }

        if (cmd.getDisplayText() != null) {
            diskOffering.setDisplayText(cmd.getDisplayText());
        }

        if (cmd.getSortKey() != null) {
            diskOffering.setSortKey(cmd.getSortKey());
        }

        if (cmd.getDisplayOffering() != null) {
            diskOffering.setDisplayOffering(cmd.getDisplayOffering());
        }
    }

    protected void updateDiskOfferingDetails(List<DiskOfferingDetailVO> detailsVO, Long diskOfferingId, List<Long> filteredDomainIds,
                                           List<Long> existingDomainIds, List<Long> filteredZoneIds, List<Long> existingZoneIds) {
        SearchBuilder<DiskOfferingDetailVO> sb = diskOfferingDetailsDao.createSearchBuilder();
        sb.and("offeringId", sb.entity().getResourceId(), SearchCriteria.Op.EQ);
        sb.and("detailName", sb.entity().getName(), SearchCriteria.Op.EQ);
        sb.done();
        SearchCriteria<DiskOfferingDetailVO> sc = sb.create();
        sc.setParameters("offeringId", String.valueOf(diskOfferingId));

        updateDiskOfferingDetailsDomainIds(detailsVO, sc, diskOfferingId, filteredDomainIds, existingDomainIds);
        updateDiskOfferingDetailsZoneIds(detailsVO, sc, diskOfferingId, filteredZoneIds, existingZoneIds);
    }

    protected void updateDiskOfferingDetailsDomainIds(List<DiskOfferingDetailVO> detailsVO, SearchCriteria<DiskOfferingDetailVO> sc, Long diskOfferingId, List<Long> filteredDomainIds, List<Long> existingDomainIds) {
        if (filteredDomainIds.equals(existingDomainIds)) {
            return;
        }

        sc.setParameters("detailName", ApiConstants.DOMAIN_ID);
        diskOfferingDetailsDao.remove(sc);
        for (Long domainId : filteredDomainIds) {
            detailsVO.add(new DiskOfferingDetailVO(diskOfferingId, ApiConstants.DOMAIN_ID, String.valueOf(domainId), false));
        }
    }

    protected void updateDiskOfferingDetailsZoneIds(List<DiskOfferingDetailVO> detailsVO, SearchCriteria<DiskOfferingDetailVO> sc, Long diskOfferingId, List<Long> filteredZoneIds, List<Long> existingZoneIds) {
        if (filteredZoneIds.equals(existingZoneIds)) {
            return;
        }

        sc.setParameters("detailName", ApiConstants.ZONE_ID);
        diskOfferingDetailsDao.remove(sc);
        for (Long zoneId : filteredZoneIds) {
            detailsVO.add(new DiskOfferingDetailVO(diskOfferingId, ApiConstants.ZONE_ID, String.valueOf(zoneId), false));
        }
    }

    protected void checkDomainAdminUpdateOfferingRestrictions(DiskOffering diskOffering, User user, List<Long> filteredZoneIds, List<Long> existingZoneIds,
                                                            List<Long> existingDomainIds, List<Long> filteredDomainIds) {
        if (!filteredZoneIds.equals(existingZoneIds)) {
            throw new InvalidParameterValueException(String.format("Unable to update zone(s) for disk offering [%s] by admin [%s] as it is domain-admin.", diskOffering, user));
        }
        if (existingDomainIds.isEmpty()) {
            throw new InvalidParameterValueException(String.format("Unable to update public disk offering [%s] by user [%s] because it is domain-admin.", diskOffering, user));
        }
        if (filteredDomainIds.isEmpty()) {
            throw new InvalidParameterValueException(String.format("Unable to update disk offering [%s] to a public offering by user [%s] because it is domain-admin.", diskOffering, user));
        }
    }

    protected List<Long> getAccountNonChildDomains(DiskOffering diskOffering, Account account, User user,
                                                 UpdateDiskOfferingCmd cmd, List<Long> existingDomainIds) {
        List<Long> nonChildDomains = new ArrayList<>();
        String name = cmd.getDiskOfferingName();
        String displayText = cmd.getDisplayText();
        Integer sortKey = cmd.getSortKey();
        for (Long domainId : existingDomainIds) {
            if (_domainDao.isChildDomain(account.getDomainId(), domainId)) {
                continue;
            }

            if (ObjectUtils.anyNotNull(name, displayText, sortKey)) {
                throw new InvalidParameterValueException(String.format("Unable to update disk offering [%s] as it has linked domain(s) which are not child domain for domain-admin [%s].", diskOffering.getUuid(), user.getUuid()));
            }
            nonChildDomains.add(domainId);
        }
        return nonChildDomains;
    }

    protected void checkIfDomainIsChildDomain(DiskOffering diskOffering, Account account, User user, List<Long> filteredDomainIds) {
        for (Long domainId : filteredDomainIds) {
            if (_domainDao.isChildDomain(account.getDomainId(), domainId)) {
                continue;
            }

            Domain domain = _entityMgr.findById(Domain.class, domainId);
            throw new InvalidParameterValueException(String.format("Unable to update disk offering [%s] by domain-admin [%s] with domain [%3$s] which is not a child domain.", diskOffering.getUuid(), user.getUuid(), domain.getUuid()));
        }
    }

    /**
     * Check the tags parameters to the disk/service offering
     * <ul>
     *     <li>If tags is null, do nothing and return.</li>
     *     <li>If tags is not null, will set tag to the disk/service offering if the pools with active volumes have the new tags.</li>
     *     <li>If tags is an blank string, set null on disk/service offering tag.</li>
     * </ul>
     */
    protected void updateOfferingTagsIfIsNotNull(String tags, DiskOfferingVO diskOffering) {
        if (tags == null) { return; }
        if (StringUtils.isNotBlank(tags)) {
            tags = com.cloud.utils.StringUtils.cleanupTags(tags);
            List<StoragePoolVO> pools = _storagePoolDao.listStoragePoolsWithActiveVolumesByOfferingId(diskOffering.getId());
            if (CollectionUtils.isNotEmpty(pools)) {
                List<String> listOfTags = Arrays.asList(tags.split(","));
                for (StoragePoolVO storagePoolVO : pools) {
                    List<StoragePoolTagVO> tagsOnPool = storagePoolTagDao.findStoragePoolTags(storagePoolVO.getId());
                    List<String> tagsAsString = tagsOnPool.stream().map(StoragePoolTagVO::getTag).collect(Collectors.toList());

                    if ((CollectionUtils.isNotEmpty(tagsAsString) && tagsAsString.containsAll(listOfTags)) ||
                        (tagsOnPool.size() == 1 && tagsOnPool.get(0).isTagARule() &&
                        TagAsRuleHelper.interpretTagAsRule(tagsOnPool.get(0).getTag(), tags, VolumeApiServiceImpl.storageTagRuleExecutionTimeout.value()))) {
                        continue;
                    }

                    DiskOfferingVO offeringToRetrieveInfo = _diskOfferingDao.findById(diskOffering.getId());
                    List<VolumeVO> volumes = _volumeDao.findByDiskOfferingId(diskOffering.getId());
                    String listOfVolumesNamesAndUuid = ReflectionToStringBuilderUtils.reflectOnlySelectedFields(volumes, "name", "uuid");
                    String diskOfferingInfo = ReflectionToStringBuilderUtils.reflectOnlySelectedFields(offeringToRetrieveInfo, "name", "uuid");
                    String poolInfo = ReflectionToStringBuilderUtils.reflectOnlySelectedFields(storagePoolVO, "name", "uuid");
                    throw new InvalidParameterValueException(String.format("There are active volumes using the disk offering %s, and the pool %s doesn't have the new tags. " +
                            "The following volumes are using the mentioned disk offering %s. Please first add the new tags to the mentioned storage pools before adding them" +
                            " to the disk offering.", diskOfferingInfo, poolInfo, listOfVolumesNamesAndUuid));
                }
            }
            diskOffering.setTags(tags);
        } else {
            diskOffering.setTags(null);
        }
    }

    /**
     * Check the host tags parameters to the service offering
     * <ul>
     *     <li>If host tags is null, do nothing and return.</li>
     *     <li>If host tags is not null, will set host tag to the service offering if the hosts with active VMs have the new tags.</li>
     *     <li>If host tags is an blank string, set null on service offering tag.</li>
     * </ul>
     */
    protected void updateServiceOfferingHostTagsIfNotNull(String hostTags, ServiceOfferingVO offering) {
        if (hostTags == null) {
            return;
        }
        if (StringUtils.isNotBlank(hostTags)) {
            hostTags = com.cloud.utils.StringUtils.cleanupTags(hostTags);
            List<HostVO> hosts = _hostDao.listHostsWithActiveVMs(offering.getId());
            if (CollectionUtils.isNotEmpty(hosts)) {
                List<String> listOfHostTags = Arrays.asList(hostTags.split(","));
                for (HostVO host : hosts) {
                    List<HostTagVO> tagsOnHost = hostTagDao.getHostTags(host.getId());
                    List<String> tagsAsString = tagsOnHost.stream().map(HostTagVO::getTag).collect(Collectors.toList());

                    if ((CollectionUtils.isNotEmpty(tagsAsString) && tagsAsString.containsAll(listOfHostTags)) ||
                        (tagsOnHost.size() == 1 && tagsOnHost.get(0).getIsTagARule() &&
                        TagAsRuleHelper.interpretTagAsRule(tagsOnHost.get(0).getTag(), hostTags, HostTagsDao.hostTagRuleExecutionTimeout.value()))) {
                        continue;
                    }

                    throw new InvalidParameterValueException(String.format("There are active VMs using offering [%s], and the hosts [%s] don't have the new tags",
                        offering, hosts));
                }
            }
            offering.setHostTag(hostTags);
        } else {
            offering.setHostTag(null);
        }
    }

    /**
     * Check if it needs to update any parameter when updateDiskoffering is called
     * Verify if name or displayText are not blank, tags is not null, sortkey and displayDiskOffering is not null
     */
    protected boolean shouldUpdateDiskOffering(String name, String displayText, Integer sortKey, Boolean displayDiskOffering, String tags, String cacheMode, DiskOffering.State state) {
        return !StringUtils.isAllBlank(name, displayText, cacheMode) || tags != null || sortKey != null || displayDiskOffering != null || state != null;
    }

    protected boolean shouldUpdateBytesRateParameters(Long bytesReadRate, Long bytesReadRateMax, Long bytesReadRateMaxLength, Long bytesWriteRate, Long bytesWriteRateMax, Long bytesWriteRateMaxLength) {
        return bytesReadRate != null || bytesReadRateMax != null || bytesReadRateMaxLength != null || bytesWriteRate != null ||
                bytesWriteRateMax != null || bytesWriteRateMaxLength != null;
    }

    protected boolean shouldUpdateIopsRateParameters(Long iopsReadRate, Long iopsReadRateMax, Long iopsReadRateMaxLength, Long iopsWriteRate, Long iopsWriteRateMax, Long iopsWriteRateMaxLength) {
        return iopsReadRate != null || iopsReadRateMax != null || iopsReadRateMaxLength != null || iopsWriteRate != null || iopsWriteRateMax != null || iopsWriteRateMaxLength != null;
    }

    @Override
    @ActionEvent(eventType = EventTypes.EVENT_DISK_OFFERING_DELETE, eventDescription = "deleting disk offering")
    public boolean deleteDiskOffering(final DeleteDiskOfferingCmd cmd) {
        final Long diskOfferingId = cmd.getId();

        final DiskOfferingVO offering = _diskOfferingDao.findById(diskOfferingId);

        if (offering == null) {
            throw new InvalidParameterValueException("Unable to find disk offering by id " + diskOfferingId);
        }

        Long userId = CallContext.current().getCallingUserId();
        if (userId == null) {
            userId = Long.valueOf(User.UID_SYSTEM);
        }
        final User user = _userDao.findById(userId);
        if (user == null || user.getRemoved() != null) {
            throw new InvalidParameterValueException("Unable to find active user by id " + userId);
        }
        final Account account = _accountDao.findById(user.getAccountId());
        if (account.getType() == Account.Type.DOMAIN_ADMIN) {
            List<Long> existingDomainIds = diskOfferingDetailsDao.findDomainIds(diskOfferingId);
            if (existingDomainIds.isEmpty()) {
                throw new InvalidParameterValueException(String.format("Unable to delete public disk offering: %s by admin: %s because it is domain-admin", offering, user));
            }
            for (Long domainId : existingDomainIds) {
                if (!_domainDao.isChildDomain(account.getDomainId(), domainId)) {
                    throw new InvalidParameterValueException(String.format("Unable to delete disk offering: %s as it has linked domain(s) which are not child domain for domain-admin: %s", offering, user));
                }
            }
        } else if (account.getType() != Account.Type.ADMIN) {
            throw new InvalidParameterValueException(String.format("Unable to delete disk offering: %s by user: %s because it is not root-admin or domain-admin", offering, user));
        }

        annotationDao.removeByEntityType(AnnotationService.EntityType.DISK_OFFERING.name(), offering.getUuid());
        offering.setState(DiskOffering.State.Inactive);
        if (_diskOfferingDao.update(offering.getId(), offering)) {
            CallContext.current().setEventDetails("Disk offering id=" + diskOfferingId);
            return true;
        } else {
            return false;
        }
    }

    @Override
    public List<Long> getDiskOfferingDomains(Long diskOfferingId) {
        final DiskOffering offeringHandle = _entityMgr.findById(DiskOffering.class, diskOfferingId);
        if (offeringHandle == null) {
            throw new InvalidParameterValueException("Unable to find disk offering " + diskOfferingId);
        }
        return diskOfferingDetailsDao.findDomainIds(diskOfferingId);
    }

    @Override
    public List<Long> getDiskOfferingZones(Long diskOfferingId) {
        final DiskOffering offeringHandle = _entityMgr.findById(DiskOffering.class, diskOfferingId);
        if (offeringHandle == null) {
            throw new InvalidParameterValueException("Unable to find disk offering " + diskOfferingId);
        }
        return diskOfferingDetailsDao.findZoneIds(diskOfferingId);
    }

    @Override
    @ActionEvent(eventType = EventTypes.EVENT_SERVICE_OFFERING_DELETE, eventDescription = "deleting service offering")
    public boolean deleteServiceOffering(final DeleteServiceOfferingCmd cmd) {

        final Long offeringId = cmd.getId();
        Long userId = CallContext.current().getCallingUserId();

        if (userId == null) {
            userId = Long.valueOf(User.UID_SYSTEM);
        }

        // Verify service offering id
        final ServiceOfferingVO offering = _serviceOfferingDao.findById(offeringId);
        if (offering == null) {
            throw new InvalidParameterValueException("unable to find service offering " + offeringId);
        }

        // Verify disk offering id mapped to the service offering
        final DiskOfferingVO diskOffering = _diskOfferingDao.findById(offering.getDiskOfferingId());
        if (diskOffering == null) {
            throw new InvalidParameterValueException("unable to find disk offering " + offering.getDiskOfferingId() + " mapped to the service offering " + offering);
        }

        if (offering.getDefaultUse()) {
            throw new InvalidParameterValueException(String.format("The system service offering [%s] is marked for default use and cannot be deleted", offering.getDisplayText()));
        }

        final User user = _userDao.findById(userId);
        if (user == null || user.getRemoved() != null) {
            throw new InvalidParameterValueException("Unable to find active user by id " + userId);
        }
        final Account account = _accountDao.findById(user.getAccountId());
        if (account.getType() == Account.Type.DOMAIN_ADMIN) {
            List<Long> existingDomainIds = _serviceOfferingDetailsDao.findDomainIds(offeringId);
            if (existingDomainIds.isEmpty()) {
                throw new InvalidParameterValueException(String.format("Unable to delete public service offering: %s by admin: %s because it is domain-admin", offering, user));
            }
            for (Long domainId : existingDomainIds) {
                if (!_domainDao.isChildDomain(account.getDomainId(), domainId)) {
                    throw new InvalidParameterValueException(String.format("Unable to delete service offering: %s as it has linked domain(s) which are not child domain for domain-admin: %s", offering, user));
                }
            }
        } else if (account.getType() != Account.Type.ADMIN) {
            throw new InvalidParameterValueException(String.format("Unable to delete service offering: %s by user: %s because it is not root-admin or domain-admin", offering, user));
        }

        annotationDao.removeByEntityType(AnnotationService.EntityType.SERVICE_OFFERING.name(), offering.getUuid());
        if (diskOffering.isComputeOnly()) {
            diskOffering.setState(DiskOffering.State.Inactive);
            if (!_diskOfferingDao.update(diskOffering.getId(), diskOffering)) {
                throw new CloudRuntimeException(String.format("Unable to delete disk offering %s mapped to the service offering %s", diskOffering, offering));
            }
        }
        offering.setState(ServiceOffering.State.Inactive);
        if (_serviceOfferingDao.update(offeringId, offering)) {
            CallContext.current().setEventDetails("Service offering id=" + offeringId);
            return true;
        } else {
            return false;
        }
    }

    @Override
    @DB
    @ActionEvent(eventType = EventTypes.EVENT_VLAN_IP_RANGE_CREATE, eventDescription = "creating vlan ip range", async = false)
    public Vlan createVlanAndPublicIpRange(final CreateVlanIpRangeCmd cmd) throws InsufficientCapacityException, ConcurrentOperationException, ResourceUnavailableException,
    ResourceAllocationException {
        Long zoneId = cmd.getZoneId();
        final Long podId = cmd.getPodId();
        final String startIP = cmd.getStartIp();
        String endIP = cmd.getEndIp();
        final String newVlanGateway = cmd.getGateway();
        final String newVlanNetmask = cmd.getNetmask();
        Long networkId = cmd.getNetworkID();
        Long physicalNetworkId = cmd.getPhysicalNetworkId();

        // Verify that network exists
        Network network = getNetwork(networkId);
        if (network != null) {
            zoneId = network.getDataCenterId();
            physicalNetworkId = network.getPhysicalNetworkId();
        }

        String vlanId = cmd.getVlan();
        vlanId = verifyAndUpdateVlanId(vlanId, network);

        // TODO decide if we should be forgiving or demand a valid and complete URI
        if (!(vlanId == null || "".equals(vlanId) || vlanId.startsWith(BroadcastDomainType.Vlan.scheme()))) {
            vlanId = BroadcastDomainType.Vlan.toUri(vlanId).toString();
        }
        final Boolean forVirtualNetwork = cmd.isForVirtualNetwork();
        final String accountName = cmd.getAccountName();
        final Long projectId = cmd.getProjectId();
        final Long domainId = cmd.getDomainId();
        final String startIPv6 = cmd.getStartIpv6();
        String endIPv6 = cmd.getEndIpv6();
        final String ip6Gateway = cmd.getIp6Gateway();
        final String ip6Cidr = cmd.getIp6Cidr();
        final Boolean forSystemVms = cmd.isForSystemVms();

        Account vlanOwner = null;

        if (forSystemVms && accountName != null) {
            throw new InvalidParameterValueException("Account name should not be provided when ForSystemVMs is enabled");
        }

        final boolean ipv4 = startIP != null;
        final boolean ipv6 = ip6Cidr != null;

        if (!ipv4 && !ipv6) {
            throw new InvalidParameterValueException("StartIP or IPv6 CIDR is missing in the parameters!");
        }

        if (ipv4) {
            // if end ip is not specified, default it to startIp
            if (endIP == null && startIP != null) {
                endIP = startIP;
            }
        }

        if (ipv6) {
            // if end ip is not specified, default it to startIp
            if (endIPv6 == null && startIPv6 != null) {
                endIPv6 = startIPv6;
            }

            IPv6Network iPv6Network = IPv6Network.fromString(ip6Cidr);
            if (iPv6Network.getNetmask().asPrefixLength() > Ipv6Service.IPV6_SLAAC_CIDR_NETMASK) {
                throw new InvalidParameterValueException(String.format("For IPv6 range, prefix must be /%d or less", Ipv6Service.IPV6_SLAAC_CIDR_NETMASK));
            }
        }

        if (projectId != null) {
            if (accountName != null) {
                throw new InvalidParameterValueException("Account and projectId are mutually exclusive");
            }
            final Project project = _projectMgr.getProject(projectId);
            if (project == null) {
                throw new InvalidParameterValueException("Unable to find project by id " + projectId);
            }

            vlanOwner = _accountMgr.getAccount(project.getProjectAccountId());
            if (vlanOwner == null) {
                throw new InvalidParameterValueException("Please specify a valid projectId");
            }
        }

        Domain domain = null;
        if (accountName != null && domainId != null) {
            vlanOwner = _accountDao.findActiveAccount(accountName, domainId);
            if (vlanOwner == null) {
                throw new InvalidParameterValueException("Please specify a valid account.");
            } else if (vlanOwner.getId() == Account.ACCOUNT_ID_SYSTEM) {
                // by default vlan is dedicated to system account
                vlanOwner = null;
            }
        } else if (domainId != null) {
            domain = _domainDao.findById(domainId);
            if (domain == null) {
                throw new InvalidParameterValueException("Please specify a valid domain id");
            }
        }

        // Verify that zone exists
        final DataCenterVO zone = _zoneDao.findById(zoneId);
        if (zone == null) {
            throw new InvalidParameterValueException("Unable to find zone by id " + zoneId);
        }

        // verify that physical network exists
        PhysicalNetworkVO pNtwk = null;
        if (physicalNetworkId != null) {
            pNtwk = _physicalNetworkDao.findById(physicalNetworkId);
            if (pNtwk == null) {
                throw new InvalidParameterValueException("Unable to find Physical Network with id=" + physicalNetworkId);
            }
            if (zoneId == null) {
                zoneId = pNtwk.getDataCenterId();
            }
        } else {
            if (zoneId == null) {
                throw new InvalidParameterValueException("");
            }
            // deduce physicalNetworkFrom Zone or Network.
            if (network != null && network.getPhysicalNetworkId() != null) {
                physicalNetworkId = network.getPhysicalNetworkId();
            } else {
                if (forVirtualNetwork) {
                    // default physical network with public traffic in the zone
                    physicalNetworkId = _networkModel.getDefaultPhysicalNetworkByZoneAndTrafficType(zoneId, TrafficType.Public).getId();
                } else {
                    if (zone.getNetworkType() == DataCenter.NetworkType.Basic) {
                        // default physical network with guest traffic in the
                        // zone
                        physicalNetworkId = _networkModel.getDefaultPhysicalNetworkByZoneAndTrafficType(zoneId, TrafficType.Guest).getId();
                    } else if (zone.getNetworkType() == DataCenter.NetworkType.Advanced) {
                        if (zone.isSecurityGroupEnabled()) {
                            physicalNetworkId = _networkModel.getDefaultPhysicalNetworkByZoneAndTrafficType(zoneId, TrafficType.Guest).getId();
                        } else {
                            throw new InvalidParameterValueException("Physical Network Id is null, please provide the Network id for Direct vlan creation ");
                        }
                    }
                }
            }
        }

        // Check if zone is enabled
        final Account caller = CallContext.current().getCallingAccount();
        if (Grouping.AllocationState.Disabled == zone.getAllocationState()
                && !_accountMgr.isRootAdmin(caller.getId())) {
            throw new PermissionDeniedException(String.format("Cannot perform this operation, Zone is currently disabled: %s", zone));
        }

        if (zone.isSecurityGroupEnabled() && zone.getNetworkType() != DataCenter.NetworkType.Basic && forVirtualNetwork) {
            throw new InvalidParameterValueException("Can't add virtual ip range into a zone with security group enabled");
        }

        // If networkId is not specified, and vlan is Virtual or Direct
        // Untagged, try to locate default networks
        if (forVirtualNetwork) {
            if (network == null) {
                // find default public network in the zone
                networkId = _networkModel.getSystemNetworkByZoneAndTrafficType(zoneId, TrafficType.Public).getId();
                network = _networkModel.getNetwork(networkId);
            } else if (network.getGuestType() != null || network.getTrafficType() != TrafficType.Public) {
                throw new InvalidParameterValueException(String.format("Can't find Public network %s", network));
            }
        } else {
            if (network == null) {
                if (zone.getNetworkType() == DataCenter.NetworkType.Basic) {
                    networkId = _networkModel.getExclusiveGuestNetwork(zoneId).getId();
                    network = _networkModel.getNetwork(networkId);
                } else {
                    network = _networkModel.getNetworkWithSecurityGroupEnabled(zoneId);
                    if (network == null) {
                        throw new InvalidParameterValueException("Network id is required for Direct vlan creation ");
                    }
                    networkId = network.getId();
                    zoneId = network.getDataCenterId();
                }
            } else if (network.getGuestType() == null ||
                    network.getGuestType() == Network.GuestType.Isolated
                    && _ntwkOffServiceMapDao.areServicesSupportedByNetworkOffering(network.getNetworkOfferingId(), Service.SourceNat)) {
                throw new InvalidParameterValueException(String.format("Can't create direct vlan for network %s with type: %s", network, network.getGuestType()));
            }
        }

        Pair<Boolean, Pair<String, String>> sameSubnet = null;
        // Can add vlan range only to the network which allows it
        if (!network.getSpecifyIpRanges()) {
            throw new InvalidParameterValueException("Network " + network + " doesn't support adding ip ranges");
        }

        if (zone.getNetworkType() == DataCenter.NetworkType.Advanced) {
            if (network.getTrafficType() == TrafficType.Guest) {
                if (network.getGuestType() != GuestType.Shared) {
                    throw new InvalidParameterValueException(String.format("Can execute createVLANIpRanges on shared guest network, but type of this guest network %s is %s", network, network.getGuestType()));
                }

                final List<VlanVO> vlans = _vlanDao.listVlansByNetworkId(network.getId());
                if (vlans != null && vlans.size() > 0) {
                    final VlanVO vlan = vlans.get(0);
                    if (vlanId == null || vlanId.contains(Vlan.UNTAGGED)) {
                        vlanId = vlan.getVlanTag();
                    } else if (!NetUtils.isSameIsolationId(vlan.getVlanTag(), vlanId)) {
                        throw new InvalidParameterValueException(String.format("there is already one vlan %s on network :%s, only one vlan is allowed on guest network", vlan.getVlanTag(), network));
                    }
                }
                sameSubnet = validateIpRange(startIP, endIP, newVlanGateway, newVlanNetmask, vlans, ipv4, ipv6, ip6Gateway, ip6Cidr, startIPv6, endIPv6, network);

            }

        } else if (network.getTrafficType() == TrafficType.Management) {
            throw new InvalidParameterValueException("Cannot execute createVLANIpRanges on management network");
        } else if (zone.getNetworkType() == NetworkType.Basic) {
            final List<VlanVO> vlans = _vlanDao.listVlansByNetworkId(network.getId());
            sameSubnet = validateIpRange(startIP, endIP, newVlanGateway, newVlanNetmask, vlans, ipv4, ipv6, ip6Gateway, ip6Cidr, startIPv6, endIPv6, network);
        }

        if (zoneId == null || ipv6 && (ip6Gateway == null || ip6Cidr == null)) {
            throw new InvalidParameterValueException("Gateway, netmask and zoneId have to be passed in for virtual and direct untagged networks");
        }

        if (forVirtualNetwork) {
            if (vlanOwner != null) {

                final long accountIpRange = NetUtils.ip2Long(endIP) - NetUtils.ip2Long(startIP) + 1;

                // check resource limits
                _resourceLimitMgr.checkResourceLimit(vlanOwner, ResourceType.public_ip, accountIpRange);
            }
        }
        // Check if the IP range overlaps with the private ip
        if (ipv4) {
            checkOverlapPrivateIpRange(zoneId, startIP, endIP);
        }

        return commitVlan(zoneId, podId, startIP, endIP, newVlanGateway, newVlanNetmask, vlanId, forVirtualNetwork, forSystemVms, networkId, physicalNetworkId, startIPv6, endIPv6, ip6Gateway,
                ip6Cidr, domain, vlanOwner, network, sameSubnet, cmd.isForNsx());
    }

    private Network getNetwork(Long networkId) {
        if (networkId == null) {
            return null;
        }

        Network network = _networkDao.findById(networkId);
        if (network == null) {
            throw new InvalidParameterValueException("Unable to find network by id " + networkId);
        }

        return network;
    }

    private String verifyAndUpdateVlanId(String vlanId, Network network) {
        if (!StringUtils.isBlank(vlanId)) {
            return vlanId;
        }

        if (network == null || network.getTrafficType() != TrafficType.Guest) {
            return Vlan.UNTAGGED;
        }

        boolean connectivityWithoutVlan = isConnectivityWithoutVlan(network);
        return getNetworkVlanId(network, connectivityWithoutVlan);
    }

    private Vlan commitVlan(final Long zoneId, final Long podId, final String startIP, final String endIP, final String newVlanGatewayFinal, final String newVlanNetmaskFinal,
            final String vlanId, final Boolean forVirtualNetwork, final Boolean forSystemVms, final Long networkId, final Long physicalNetworkId, final String startIPv6, final String endIPv6,
            final String ip6Gateway, final String ip6Cidr, final Domain domain, final Account vlanOwner, final Network network, final Pair<Boolean, Pair<String, String>> sameSubnet, boolean forNsx) {
        final GlobalLock commitVlanLock = GlobalLock.getInternLock("CommitVlan");
        commitVlanLock.lock(5);
        logger.debug("Acquiring lock for committing vlan");
        try {
            Vlan vlan = Transaction.execute(new TransactionCallback<Vlan>() {
                @Override
                public Vlan doInTransaction(final TransactionStatus status) {
                    String newVlanNetmask = newVlanNetmaskFinal;
                    String newVlanGateway = newVlanGatewayFinal;

                    if ((sameSubnet == null || !sameSubnet.first()) && network.getTrafficType() == TrafficType.Guest && network.getGuestType() == GuestType.Shared
                            && _vlanDao.listVlansByNetworkId(networkId) != null) {
                        final Map<Capability, String> dhcpCapabilities = _networkSvc.getNetworkOfferingServiceCapabilities(_networkOfferingDao.findById(network.getNetworkOfferingId()),
                            Service.Dhcp);
                        final String supportsMultipleSubnets = dhcpCapabilities.get(Capability.DhcpAccrossMultipleSubnets);
                        if (supportsMultipleSubnets == null || !Boolean.valueOf(supportsMultipleSubnets)) {
                            throw new  InvalidParameterValueException("The dhcp service provider for this network does not support dhcp across multiple subnets");
                        }
                        logger.info("adding a new subnet to the network {}", network);
                    } else if (sameSubnet != null) {
                        // if it is same subnet the user might not send the vlan and the
                        // netmask details. so we are
                        // figuring out while validation and setting them here.
                        newVlanGateway = sameSubnet.second().first();
                        newVlanNetmask = sameSubnet.second().second();
                    }
                    final Vlan vlan = createVlanAndPublicIpRange(zoneId, networkId, physicalNetworkId, forVirtualNetwork, forSystemVms, podId, startIP, endIP, newVlanGateway, newVlanNetmask, vlanId,
                            false, domain, vlanOwner, startIPv6, endIPv6, ip6Gateway, ip6Cidr, forNsx);
                    // create an entry in the nic_secondary table. This will be the new
                    // gateway that will be configured on the corresponding routervm.
                    return vlan;
                }
            });

            messageBus.publish(_name, MESSAGE_CREATE_VLAN_IP_RANGE_EVENT, PublishScope.LOCAL, vlan);

            return vlan;
        } finally {
            commitVlanLock.unlock();
        }
    }

    public NetUtils.SupersetOrSubset checkIfSubsetOrSuperset(String vlanGateway, String vlanNetmask, String newVlanGateway, String newVlanNetmask, final String newStartIP, final String newEndIP) {
        if (newVlanGateway == null && newVlanNetmask == null) {
            newVlanGateway = vlanGateway;
            newVlanNetmask = vlanNetmask;
            // this means we are trying to add to the existing subnet.
            if (NetUtils.sameSubnet(newStartIP, newVlanGateway, newVlanNetmask)) {
                if (NetUtils.sameSubnet(newEndIP, newVlanGateway, newVlanNetmask)) {
                    return NetUtils.SupersetOrSubset.sameSubnet;
                }
            }
            return NetUtils.SupersetOrSubset.neitherSubetNorSuperset;
        } else if (newVlanGateway == null || newVlanNetmask == null) {
            throw new InvalidParameterValueException(
                    "either both netmask and gateway should be passed or both should me omited.");
        } else {
            if (!NetUtils.sameSubnet(newStartIP, newVlanGateway, newVlanNetmask)) {
                throw new InvalidParameterValueException("The start ip and gateway do not belong to the same subnet");
            }
            if (!NetUtils.sameSubnet(newEndIP, newVlanGateway, newVlanNetmask)) {
                throw new InvalidParameterValueException("The end ip and gateway do not belong to the same subnet");
            }
        }
        final String cidrnew = NetUtils.getCidrFromGatewayAndNetmask(newVlanGateway, newVlanNetmask);
        final String existing_cidr = NetUtils.getCidrFromGatewayAndNetmask(vlanGateway, vlanNetmask);

        return NetUtils.isNetworkASubsetOrSupersetOfNetworkB(cidrnew, existing_cidr);
    }

    public Pair<Boolean, Pair<String, String>> validateIpRange(final String startIP, final String endIP, final String newVlanGateway, final String newVlanNetmask, final List<VlanVO> vlans, final boolean ipv4,
            final boolean ipv6, String ip6Gateway, String ip6Cidr, final String startIPv6, final String endIPv6, final Network network) {
        String vlanGateway = null;
        String vlanNetmask = null;
        boolean sameSubnet = false;
        if (CollectionUtils.isNotEmpty(vlans)) {
            for (final VlanVO vlan : vlans) {
                vlanGateway = vlan.getVlanGateway();
                vlanNetmask = vlan.getVlanNetmask();
                sameSubnet = hasSameSubnet(ipv4, vlanGateway, vlanNetmask, newVlanGateway, newVlanNetmask, startIP, endIP,
                        ipv6, ip6Gateway, ip6Cidr, startIPv6, endIPv6, network);
                if (sameSubnet) break;
            }
        } else if(network.getGateway() != null && network.getCidr() != null) {
            vlanGateway = network.getGateway();
            vlanNetmask = NetUtils.getCidrNetmask(network.getCidr());
            sameSubnet = hasSameSubnet(ipv4, vlanGateway, vlanNetmask, newVlanGateway, newVlanNetmask, startIP, endIP,
                    ipv6, ip6Gateway, ip6Cidr, startIPv6, endIPv6, network);
        }
        if (newVlanGateway == null && newVlanNetmask == null && !sameSubnet) {
            throw new InvalidParameterValueException("The ip range dose not belong to any of the existing subnets, Provide the netmask and gateway if you want to add new subnet");
        }
        Pair<String, String> vlanDetails = null;

        if (sameSubnet) {
            vlanDetails = new Pair<String, String>(vlanGateway, vlanNetmask);
        } else {
            vlanDetails = new Pair<String, String>(newVlanGateway, newVlanNetmask);
        }
        // check if the gatewayip is the part of the ip range being added.
        if (ipv4 && NetUtils.ipRangesOverlap(startIP, endIP, vlanDetails.first(), vlanDetails.first())) {
            throw new InvalidParameterValueException("The gateway ip should not be the part of the ip range being added.");
        }

        return new Pair<Boolean, Pair<String, String>>(sameSubnet, vlanDetails);
    }

    public boolean hasSameSubnet(boolean ipv4, String vlanGateway, String vlanNetmask, String newVlanGateway, String newVlanNetmask, String newStartIp, String newEndIp,
                                  boolean ipv6, String newIp6Gateway, String newIp6Cidr, String newIp6StartIp, String newIp6EndIp, Network network) {
        if (ipv4) {
            // check if subset or super set or neither.
            final NetUtils.SupersetOrSubset val = checkIfSubsetOrSuperset(vlanGateway, vlanNetmask, newVlanGateway, newVlanNetmask, newStartIp, newEndIp);
            if (val == NetUtils.SupersetOrSubset.isSuperset) {
                // this means that new cidr is a superset of the
                // existing subnet.
                throw new InvalidParameterValueException("The subnet you are trying to add is a superset of the existing subnet having gateway " + vlanGateway
                        + " and netmask " + vlanNetmask);
            } else if (val == NetUtils.SupersetOrSubset.neitherSubetNorSuperset) {
                // this implies the user is trying to add a new subnet
                // which is not a superset or subset of this subnet.
            } else if (val == NetUtils.SupersetOrSubset.isSubset) {
                // this means we are trying to add to the same subnet.
                throw new InvalidParameterValueException("The subnet you are trying to add is a subset of the existing subnet having gateway " + vlanGateway
                        + " and netmask " + vlanNetmask);
            } else if (val == NetUtils.SupersetOrSubset.sameSubnet) {
                //check if the gateway provided by the user is same as that of the subnet.
                if (newVlanGateway != null && !newVlanGateway.equals(vlanGateway)) {
                    throw new InvalidParameterValueException("The gateway of the subnet should be unique. The subnet already has a gateway " + vlanGateway);
                }
                return true;
            }
        }
        if (ipv6) {
            if (newIp6Gateway != null && !newIp6Gateway.equals(network.getIp6Gateway())) {
                throw new InvalidParameterValueException("The input gateway " + newIp6Gateway + " is not same as network gateway " + network.getIp6Gateway());
            }
            if (newIp6Cidr != null && !newIp6Cidr.equals(network.getIp6Cidr())) {
                throw new InvalidParameterValueException("The input cidr " + newIp6Cidr + " is not same as network cidr " + network.getIp6Cidr());
            }

            newIp6Gateway = MoreObjects.firstNonNull(newIp6Gateway, network.getIp6Gateway());
            newIp6Cidr = MoreObjects.firstNonNull(newIp6Cidr, network.getIp6Cidr());
            _networkModel.checkIp6Parameters(newIp6StartIp, newIp6EndIp, newIp6Gateway, newIp6Cidr);
            if (!GuestType.Shared.equals(network.getGuestType())) {
                _networkModel.checkIp6CidrSizeEqualTo64(newIp6Cidr);
            }
            return true;
        }
        return false;
    }

    @Override
    @DB
    public Vlan createVlanAndPublicIpRange(final long zoneId, final long networkId, final long physicalNetworkId, final boolean forVirtualNetwork, final boolean forSystemVms, final Long podId, final String startIP, final String endIP,
                                           final String vlanGateway, final String vlanNetmask, String vlanId, boolean bypassVlanOverlapCheck, Domain domain, final Account vlanOwner, final String startIPv6, final String endIPv6, final String vlanIp6Gateway, final String vlanIp6Cidr, boolean forNsx) {
        final Network network = _networkModel.getNetwork(networkId);

        boolean ipv4 = false, ipv6 = false;

        if (startIP != null) {
            ipv4 = true;
        }

        if (vlanIp6Cidr != null) {
            ipv6 = true;
        }

        if (!ipv4 && !ipv6) {
            throw new InvalidParameterValueException("Please specify IPv4 or IPv6 address.");
        }

        // Validate the zone
        final DataCenterVO zone = _zoneDao.findById(zoneId);
        if (zone == null) {
            throw new InvalidParameterValueException("Please specify a valid zone.");
        }

        // ACL check
        checkZoneAccess(CallContext.current().getCallingAccount(), zone);

        // Validate the physical network
        if (_physicalNetworkDao.findById(physicalNetworkId) == null) {
            throw new InvalidParameterValueException("Please specify a valid physical network id");
        }

        // Validate the pod
        if (podId != null) {
            final Pod pod = _podDao.findById(podId);
            if (pod == null) {
                throw new InvalidParameterValueException("Please specify a valid pod.");
            }
            if (pod.getDataCenterId() != zoneId) {
                throw new InvalidParameterValueException(String.format("Pod %s doesn't belong to zone id=%d", pod, zoneId));
            }
            // pod vlans can be created in basic zone only
            if (zone.getNetworkType() != NetworkType.Basic || network.getTrafficType() != TrafficType.Guest) {
                throw new InvalidParameterValueException("Pod id can be specified only for the networks of type " + TrafficType.Guest + " in zone of type " + NetworkType.Basic);
            }
        }


        // 1) if vlan is specified for the guest network range, it should be the
        // same as network's vlan
        // 2) if vlan is missing, default it to the guest network's vlan
        if (network.getTrafficType() == TrafficType.Guest) {
            boolean connectivityWithoutVlan = isConnectivityWithoutVlan(network);
            String networkVlanId = getNetworkVlanId(network, connectivityWithoutVlan);
            if (vlanId != null && !connectivityWithoutVlan) {
                // if vlan is specified, throw an error if it's not equal to
                // network's vlanId
                if (networkVlanId != null && !NetUtils.isSameIsolationId(networkVlanId, vlanId)) {
                    throw new InvalidParameterValueException("Vlan doesn't match vlan of the network");
                }
            } else {
                vlanId = networkVlanId;
            }
        } else if (network.getTrafficType() == TrafficType.Public && vlanId == null && !forNsx) {
            throw new InvalidParameterValueException("Unable to determine vlan id or untagged vlan for public network");
        }

        if (vlanId == null && !forNsx) {
            vlanId = Vlan.UNTAGGED;
        }

        final VlanType vlanType = forVirtualNetwork ? VlanType.VirtualNetwork : VlanType.DirectAttached;

        if ((domain != null || vlanOwner != null) && zone.getNetworkType() != NetworkType.Advanced) {
            throw new InvalidParameterValueException("Vlan owner can be defined only in the zone of type " + NetworkType.Advanced);
        }

        if (ipv4) {
            // Make sure the gateway is valid
            if (!NetUtils.isValidIp4(vlanGateway)) {
                throw new InvalidParameterValueException("Please specify a valid gateway");
            }

            // Make sure the netmask is valid
            if (!NetUtils.isValidIp4Netmask(vlanNetmask)) {
                throw new InvalidParameterValueException("Please specify a valid netmask");
            }
        }

        if (ipv6) {
            if (!NetUtils.isValidIp6(vlanIp6Gateway)) {
                throw new InvalidParameterValueException("Please specify a valid IPv6 gateway");
            }
            if (!NetUtils.isValidIp6Cidr(vlanIp6Cidr)) {
                throw new InvalidParameterValueException("Please specify a valid IPv6 CIDR");
            }
        }

        boolean isSharedNetworkWithoutSpecifyVlan = _networkMgr.isSharedNetworkWithoutSpecifyVlan(_networkOfferingDao.findById(network.getNetworkOfferingId()));
        if (ipv4) {
            final String newCidr = NetUtils.getCidrFromGatewayAndNetmask(vlanGateway, vlanNetmask);

            //Make sure start and end ips are with in the range of cidr calculated for this gateway and netmask {
            if (!NetUtils.isIpWithInCidrRange(vlanGateway, newCidr) || !NetUtils.isIpWithInCidrRange(startIP, newCidr) || !NetUtils.isIpWithInCidrRange(endIP, newCidr)) {
                throw new InvalidParameterValueException("Please specify a valid IP range or valid netmask or valid gateway");
            }

            // Check if the new VLAN's subnet conflicts with the guest network
            // in
            // the specified zone (guestCidr is null for basic zone)
            // when adding shared network with same cidr of zone guest cidr,
            // if the specified vlan is not present in zone, physical network, allow to create the network as the isolation is based on VLAN.
            final String guestNetworkCidr = zone.getGuestNetworkCidr();
            if (guestNetworkCidr != null && NetUtils.isNetworksOverlap(newCidr, guestNetworkCidr) && _zoneDao.findVnet(zoneId, physicalNetworkId, vlanId).isEmpty() != true) {
                throw new InvalidParameterValueException("The new IP range you have specified has  overlapped with the guest network in zone: " + zone.getName()
                        + "along with existing Vlan also. Please specify a different gateway/netmask");
            }

            // Check if there are any errors with the IP range
            checkPublicIpRangeErrors(zoneId, vlanId, vlanGateway, vlanNetmask, startIP, endIP);

            checkConflictsWithPortableIpRange(zoneId, vlanId, vlanGateway, vlanNetmask, startIP, endIP);

            if (!isSharedNetworkWithoutSpecifyVlan) {
                checkZoneVlanIpOverlap(zone, network, newCidr, vlanId, vlanGateway, vlanNetmask, startIP, endIP);
            }
        }

        String ipv6Range = null;
        if (ipv6) {
            ipv6Range = startIPv6;
            if (StringUtils.isNotEmpty(ipv6Range) && StringUtils.isNotEmpty(endIPv6)) {
                ipv6Range += "-" + endIPv6;
            }

            final List<VlanVO> vlans = _vlanDao.listByZone(zone.getId());
            for (final VlanVO vlan : vlans) {
                if (vlan.getIp6Gateway() == null) {
                    continue;
                }
                if ((StringUtils.isAllEmpty(ipv6Range, vlan.getIp6Range())) &&
                        NetUtils.ipv6NetworksOverlap(IPv6Network.fromString(vlanIp6Cidr), IPv6Network.fromString(vlan.getIp6Cidr()))) {
                    throw new InvalidParameterValueException(String.format("The IPv6 range with tag: %s already has IPs that overlap with the new range.",
                            vlan.getVlanTag()));
                }
                if (!StringUtils.isAllEmpty(ipv6Range, vlan.getIp6Range())) {
                    String r1 = StringUtils.isEmpty(ipv6Range) ? NetUtils.getIpv6RangeFromCidr(vlanIp6Cidr) : ipv6Range;
                    String r2 = StringUtils.isEmpty(vlan.getIp6Range()) ? NetUtils.getIpv6RangeFromCidr(vlan.getIp6Cidr()) : vlan.getIp6Range();
                    if(NetUtils.isIp6RangeOverlap(r1, r2)) {
                        throw new InvalidParameterValueException(String.format("The IPv6 range with tag: %s already has IPs that overlap with the new range.",
                                vlan.getVlanTag()));
                    }
                }
                if (NetUtils.isSameIsolationId(vlanId, vlan.getVlanTag()) && !vlanIp6Gateway.equals(vlan.getIp6Gateway())) {
                    throw new InvalidParameterValueException(String.format("The IP range with tag: %s has already been added with gateway %s. Please specify a different tag.",
                            vlan.getVlanTag(), vlan.getIp6Gateway()));
                }
            }
        }

        // Check if the vlan is being used
        if (isSharedNetworkWithoutSpecifyVlan) {
            bypassVlanOverlapCheck = true;
        }
        if (!bypassVlanOverlapCheck && !forNsx && !_zoneDao.findVnet(zoneId, physicalNetworkId, BroadcastDomainType.getValue(BroadcastDomainType.fromString(vlanId))).isEmpty()) {
            throw new InvalidParameterValueException("The VLAN tag " + vlanId + " is already being used for dynamic vlan allocation for the guest network in zone "
                    + zone.getName());
        }

        String ipRange = null;

        if (ipv4) {
            ipRange = startIP;
            if (endIP != null) {
                ipRange += "-" + endIP;
            }
        }

        // Everything was fine, so persist the VLAN
        final VlanVO vlan = commitVlanAndIpRange(zoneId, networkId, physicalNetworkId, podId, startIP, endIP, vlanGateway, vlanNetmask, vlanId, domain, vlanOwner, vlanIp6Gateway, vlanIp6Cidr,
                ipv4, zone, vlanType, ipv6Range, ipRange, forSystemVms, forNsx);

        return vlan;
    }

    private boolean isConnectivityWithoutVlan(Network network) {
        boolean connectivityWithoutVlan = false;
        if (_networkModel.areServicesSupportedInNetwork(network.getId(), Service.Connectivity)) {
            Map<Capability, String> connectivityCapabilities = _networkModel.getNetworkServiceCapabilities(network.getId(), Service.Connectivity);
            connectivityWithoutVlan = MapUtils.isNotEmpty(connectivityCapabilities) && connectivityCapabilities.containsKey(Capability.NoVlan);
        }
        return connectivityWithoutVlan;
    }

    private String getNetworkVlanId(Network network, boolean connectivityWithoutVlan) {
        String networkVlanId = null;
        if (connectivityWithoutVlan) {
            return network.getBroadcastDomainType().toUri(network.getUuid()).toString();
        }

        final URI uri = network.getBroadcastUri();
        if (uri != null) {
            // Do not search for the VLAN tag when the network doesn't support VLAN
            if (uri.toString().startsWith("vlan")) {
                final String[] vlan = uri.toString().split("vlan:\\/\\/");
                networkVlanId = vlan[1];
                // For pvlan
                if (network.getBroadcastDomainType() != BroadcastDomainType.Vlan) {
                    networkVlanId = networkVlanId.split("-")[0];
                }
            }
        }
        return networkVlanId;
    }

    private void checkZoneVlanIpOverlap(DataCenterVO zone, Network network, String newCidr, String vlanId, String vlanGateway, String vlanNetmask, String startIP, String endIP) {
        // Throw an exception if this subnet overlaps with subnet on other VLAN,
        // if this is ip range extension, gateway, network mask should be same and ip range should not overlap

        final List<VlanVO> vlans = _vlanDao.listByZone(zone.getId());
        for (final VlanVO vlan : vlans) {
            final String otherVlanGateway = vlan.getVlanGateway();
            final String otherVlanNetmask = vlan.getVlanNetmask();
            // Continue if it's not IPv4
            if (ObjectUtils.anyNull(otherVlanGateway, otherVlanNetmask, vlan.getNetworkId())) {
                continue;
            }
            final String otherCidr = NetUtils.getCidrFromGatewayAndNetmask(otherVlanGateway, otherVlanNetmask);
            if( !NetUtils.isNetworksOverlap(newCidr,  otherCidr)) {
                continue;
            }
            // from here, subnet overlaps
            VlanDetailsVO vlanDetail = vlanDetailsDao.findDetail(vlan.getId(), ApiConstants.NSX_DETAIL_KEY);
            if ((Objects.isNull(vlanId) && Objects.nonNull(vlanDetail) && vlanDetail.getValue().equals("true")) || Objects.nonNull(vlanId) &&
                    (vlanId.toLowerCase().contains(Vlan.UNTAGGED) || UriUtils.checkVlanUriOverlap(
                    BroadcastDomainType.getValue(BroadcastDomainType.fromString(vlanId)),
                    BroadcastDomainType.getValue(BroadcastDomainType.fromString(vlan.getVlanTag()))))) {
                // For untagged VLAN Id and overlapping URIs we need to expand and verify IP ranges
                final String[] otherVlanIpRange = vlan.getIpRange().split("\\-");
                final String otherVlanStartIP = otherVlanIpRange[0];
                String otherVlanEndIP = null;
                if (otherVlanIpRange.length > 1) {
                    otherVlanEndIP = otherVlanIpRange[1];
                }

                // extend IP range
                if (!vlanGateway.equals(otherVlanGateway) || !vlanNetmask.equals(vlan.getVlanNetmask())) {
                    throw new InvalidParameterValueException("The IP range has already been added with gateway "
                            + otherVlanGateway + " ,and netmask " + otherVlanNetmask
                            + ", Please specify the gateway/netmask if you want to extend ip range" );
                }
                if (!NetUtils.is31PrefixCidr(newCidr) && NetUtils.ipRangesOverlap(startIP, endIP, otherVlanStartIP, otherVlanEndIP)) {
                    throw new InvalidParameterValueException("The IP range already has IPs that overlap with the new range." +
                            " Please specify a different start IP/end IP.");
                }
            } else {
                // For tagged or non-overlapping URIs we need to ensure there is no Public traffic type
                boolean overlapped = false;
                if (network.getTrafficType() == TrafficType.Public) {
                    overlapped = true;
                } else {
                    final Long nwId = vlan.getNetworkId();
                    if (nwId != null) {
                        final Network nw = _networkModel.getNetwork(nwId);
                        if (nw != null && nw.getTrafficType() == TrafficType.Public) {
                            overlapped = true;
                        }
                    }

                }
                if (overlapped) {
                    throw new InvalidParameterValueException("The IP range with tag: " + vlan.getVlanTag()
                            + " in zone " + zone.getName()
                            + " has overlapped with the subnet. Please specify a different gateway/netmask.");
                }
            }
        }
    }

    private VlanVO commitVlanAndIpRange(final long zoneId, final long networkId, final long physicalNetworkId, final Long podId, final String startIP, final String endIP,
            final String vlanGateway, final String vlanNetmask, final String vlanId, final Domain domain, final Account vlanOwner, final String vlanIp6Gateway, final String vlanIp6Cidr,
            final boolean ipv4, final DataCenterVO zone, final VlanType vlanType, final String ipv6Range, final String ipRange, final boolean forSystemVms, final boolean forNsx) {
        return Transaction.execute(new TransactionCallback<VlanVO>() {
            @Override
            public VlanVO doInTransaction(final TransactionStatus status) {
                VlanVO vlan = new VlanVO(vlanType, vlanId, vlanGateway, vlanNetmask, zone.getId(), ipRange, networkId, physicalNetworkId, vlanIp6Gateway, vlanIp6Cidr, ipv6Range);
                logger.debug("Saving vlan range " + vlan);
                vlan = _vlanDao.persist(vlan);
                vlanDetailsDao.addDetail(vlan.getId(), ApiConstants.NSX_DETAIL_KEY, String.valueOf(forNsx), true);

                // IPv6 use a used ip map, is different from ipv4, no need to save
                // public ip range
                if (ipv4) {
                    if (!savePublicIPRange(startIP, endIP, zoneId, vlan.getId(), networkId, physicalNetworkId, forSystemVms)) {
                        throw new CloudRuntimeException("Failed to save IPv4 range. Please contact Cloud Support.");
                    }
                }

                if (vlanOwner != null) {
                    // This VLAN is account-specific, so create an AccountVlanMapVO
                    // entry
                    final AccountVlanMapVO accountVlanMapVO = new AccountVlanMapVO(vlanOwner.getId(), vlan.getId());
                    _accountVlanMapDao.persist(accountVlanMapVO);

                    // generate usage event for dedication of every ip address in the
                    // range
                    final List<IPAddressVO> ips = _publicIpAddressDao.listByVlanId(vlan.getId());
                    for (final IPAddressVO ip : ips) {
                        final boolean usageHidden = _ipAddrMgr.isUsageHidden(ip);
                        UsageEventUtils.publishUsageEvent(EventTypes.EVENT_NET_IP_ASSIGN, vlanOwner.getId(), ip.getDataCenterId(), ip.getId(), ip.getAddress().toString(),
                                ip.isSourceNat(), vlan.getVlanType().toString(), ip.getSystem(), usageHidden, ip.getClass().getName(), ip.getUuid());
                    }
                    // increment resource count for dedicated public ip's
                    _resourceLimitMgr.incrementResourceCount(vlanOwner.getId(), ResourceType.public_ip, new Long(ips.size()));
                } else if (domain != null && !forSystemVms) {
                    // This VLAN is domain-wide, so create a DomainVlanMapVO entry
                    final DomainVlanMapVO domainVlanMapVO = new DomainVlanMapVO(domain.getId(), vlan.getId());
                    _domainVlanMapDao.persist(domainVlanMapVO);
                } else if (podId != null) {
                    // This VLAN is pod-wide, so create a PodVlanMapVO entry
                    final PodVlanMapVO podVlanMapVO = new PodVlanMapVO(podId, vlan.getId());
                    podVlanMapDao.persist(podVlanMapVO);
                }
                return vlan;
            }
        });

    }

    @Override
    public Vlan updateVlanAndPublicIpRange(UpdateVlanIpRangeCmd cmd) throws ConcurrentOperationException,
            ResourceUnavailableException,ResourceAllocationException {

        return  updateVlanAndPublicIpRange(cmd.getId(), cmd.getStartIp(),cmd.getEndIp(), cmd.getGateway(),cmd.getNetmask(),
                cmd.getStartIpv6(), cmd.getEndIpv6(), cmd.getIp6Gateway(), cmd.getIp6Cidr(), cmd.isForSystemVms());
    }

    @DB
    @ActionEvent(eventType = EventTypes.EVENT_VLAN_IP_RANGE_UPDATE, eventDescription = "update vlan ip Range", async
            = false)
    public Vlan updateVlanAndPublicIpRange(final long id, String startIp,
                                           String endIp,
                                           String gateway,
                                           String netmask,
                                           String startIpv6,
                                           String endIpv6,
                                           String ip6Gateway,
                                           String ip6Cidr,
                                           Boolean forSystemVms) throws ConcurrentOperationException {

        VlanVO vlanRange = _vlanDao.findById(id);
        if (vlanRange == null) {
            throw new InvalidParameterValueException("Please specify a valid IP range id.");
        }

        final boolean ipv4 = vlanRange.getVlanGateway() != null;
        final boolean ipv6 = vlanRange.getIp6Gateway() != null;
        if (!ipv4) {
            if (startIp != null || endIp != null || gateway != null || netmask != null) {
                throw new InvalidParameterValueException("IPv4 is not support in this IP range.");
            }
        }
        if (!ipv6) {
            if (startIpv6 != null || endIpv6 != null || ip6Gateway != null || ip6Cidr != null) {
                throw new InvalidParameterValueException("IPv6 is not support in this IP range.");
            }
        }

        final Boolean isRangeForSystemVM = checkIfVlanRangeIsForSystemVM(id);
        if (forSystemVms != null && isRangeForSystemVM != forSystemVms) {
            if (VlanType.DirectAttached.equals(vlanRange.getVlanType())) {
                throw new InvalidParameterValueException("forSystemVms is not available for this IP range with vlan type: " + VlanType.DirectAttached);
            }
            // Check if range has already been dedicated
            final List<AccountVlanMapVO> maps = _accountVlanMapDao.listAccountVlanMapsByVlan(id);
            if (maps != null && !maps.isEmpty()) {
                throw new InvalidParameterValueException("Specified Public IP range has already been dedicated to an account");
            }

            List<DomainVlanMapVO> domainmaps = _domainVlanMapDao.listDomainVlanMapsByVlan(id);
            if (domainmaps != null && !domainmaps.isEmpty()) {
                throw new InvalidParameterValueException("Specified Public IP range has already been dedicated to a domain");
            }
        }
        if (ipv4) {
            updateVlanAndIpv4Range(id, vlanRange, startIp, endIp, gateway, netmask, isRangeForSystemVM, forSystemVms);
        }
        if (ipv6) {
            updateVlanAndIpv6Range(id, vlanRange, startIpv6, endIpv6, ip6Gateway, ip6Cidr, isRangeForSystemVM, forSystemVms);
        }
        return _vlanDao.findById(id);
    }

    private void updateVlanAndIpv4Range(final long id, final VlanVO vlanRange,
                                        String startIp,
                                        String endIp,
                                        String gateway,
                                        String netmask,
                                        final Boolean isRangeForSystemVM,
                                        final Boolean forSystemVms) {
        final List<IPAddressVO> listAllocatedIPs = _publicIpAddressDao.listByVlanIdAndState(id, IpAddress.State.Allocated);

        if (gateway != null && !gateway.equals(vlanRange.getVlanGateway()) && CollectionUtils.isNotEmpty(listAllocatedIPs)) {
            throw new InvalidParameterValueException(String.format("Unable to change gateway to %s because some IPs are in use", gateway));
        }
        if (netmask != null && !netmask.equals(vlanRange.getVlanNetmask()) && CollectionUtils.isNotEmpty(listAllocatedIPs)) {
            throw new InvalidParameterValueException(String.format("Unable to change netmask to %s because some IPs are in use", netmask));
        }

        gateway = MoreObjects.firstNonNull(gateway, vlanRange.getVlanGateway());
        netmask = MoreObjects.firstNonNull(netmask, vlanRange.getVlanNetmask());

        final String[] existingVlanIPRangeArray = vlanRange.getIpRange().split("-");
        final String currentStartIP = existingVlanIPRangeArray[0];
        final String currentEndIP = existingVlanIPRangeArray[1];

        startIp = MoreObjects.firstNonNull(startIp, currentStartIP);
        endIp = MoreObjects.firstNonNull(endIp, currentEndIP);

        final String cidr = NetUtils.ipAndNetMaskToCidr(gateway, netmask);
        if (StringUtils.isEmpty(cidr)) {
            throw new InvalidParameterValueException(String.format("Invalid gateway (%s) or netmask (%s)", gateway, netmask));
        }
        final String cidrAddress = getCidrAddress(cidr);
        final long cidrSize = getCidrSize(cidr);

        checkIpRange(startIp, endIp, cidrAddress, cidrSize);

        checkGatewayOverlap(startIp, endIp, gateway);

        checkAllocatedIpsAreWithinVlanRange(listAllocatedIPs, startIp, endIp, forSystemVms);

        try {
            final String newStartIP = startIp;
            final String newEndIP = endIp;

            VlanVO range = _vlanDao.acquireInLockTable(id, 30);
            if (range == null) {
                throw new CloudRuntimeException("Unable to acquire vlan configuration: " + id);
            }

            if (logger.isDebugEnabled()) {
                logger.debug("lock on vlan {} is acquired", range);
            }

            commitUpdateVlanAndIpRange(id, newStartIP, newEndIP, currentStartIP, currentEndIP, gateway, netmask,true, isRangeForSystemVM, forSystemVms);

        } catch (final Exception e) {
            logger.error("Unable to edit VlanRange due to " + e.getMessage(), e);
            throw new CloudRuntimeException("Failed to edit VlanRange. Please contact Cloud Support.");
        } finally {
            _vlanDao.releaseFromLockTable(id);
        }
    }

    private void updateVlanAndIpv6Range(final long id, final VlanVO vlanRange,
                                        String startIpv6,
                                        String endIpv6,
                                        String ip6Gateway,
                                        String ip6Cidr,
                                        final Boolean isRangeForSystemVM,
                                        final Boolean forSystemVms) {
        final List<UserIpv6AddressVO> listAllocatedIPs = _ipv6Dao.listByVlanIdAndState(id, IpAddress.State.Allocated);

        if (ip6Gateway != null && !ip6Gateway.equals(vlanRange.getIp6Gateway()) && (CollectionUtils.isNotEmpty(listAllocatedIPs) || CollectionUtils.isNotEmpty(ipv6Service.getAllocatedIpv6FromVlanRange(vlanRange)))) {
            throw new InvalidParameterValueException(String.format("Unable to change ipv6 gateway to %s because some IPs are in use", ip6Gateway));
        }
        if (ip6Cidr != null && !ip6Cidr.equals(vlanRange.getIp6Cidr()) && (CollectionUtils.isNotEmpty(listAllocatedIPs) || CollectionUtils.isNotEmpty(ipv6Service.getAllocatedIpv6FromVlanRange(vlanRange)))) {
            throw new InvalidParameterValueException(String.format("Unable to change ipv6 cidr to %s because some IPs are in use", ip6Cidr));
        }
        ip6Gateway = MoreObjects.firstNonNull(ip6Gateway, vlanRange.getIp6Gateway());
        ip6Cidr = MoreObjects.firstNonNull(ip6Cidr, vlanRange.getIp6Cidr());

        final String[] existingVlanIPRangeArray = StringUtils.isNotEmpty(vlanRange.getIp6Range()) ? vlanRange.getIp6Range().split("-") : null;
        final String currentStartIPv6 = existingVlanIPRangeArray != null ? existingVlanIPRangeArray[0] : null;
        final String currentEndIPv6 = existingVlanIPRangeArray != null ? existingVlanIPRangeArray[1] : null;

        startIpv6 = ObjectUtils.allNull(startIpv6, currentStartIPv6) ? null : MoreObjects.firstNonNull(startIpv6, currentStartIPv6);
        endIpv6 = ObjectUtils.allNull(endIpv6, currentEndIPv6) ? null : MoreObjects.firstNonNull(endIpv6, currentEndIPv6);

        _networkModel.checkIp6Parameters(startIpv6, endIpv6, ip6Gateway, ip6Cidr);
        final Network network = _networkModel.getNetwork(vlanRange.getNetworkId());
        if (!GuestType.Shared.equals(network.getGuestType())) {
            _networkModel.checkIp6CidrSizeEqualTo64(ip6Cidr);
        }

        if (!ObjectUtils.allNull(startIpv6, endIpv6) && ObjectUtils.anyNull(startIpv6, endIpv6)) {
            throw new InvalidParameterValueException(String.format("Invalid IPv6 range %s-%s", startIpv6, endIpv6));
        }
        if (ObjectUtils.allNotNull(startIpv6, endIpv6) && (!startIpv6.equals(currentStartIPv6) || !endIpv6.equals(currentEndIPv6))) {
            checkAllocatedIpv6sAreWithinVlanRange(listAllocatedIPs, startIpv6, endIpv6);
        }

        try {
            VlanVO range = _vlanDao.acquireInLockTable(id, 30);
            if (range == null) {
                throw new CloudRuntimeException("Unable to acquire vlan configuration: " + id);
            }

            if (logger.isDebugEnabled()) {
                logger.debug("lock on vlan {} is acquired", range);
            }

            commitUpdateVlanAndIpRange(id, startIpv6, endIpv6, currentStartIPv6, currentEndIPv6, ip6Gateway, ip6Cidr, false, isRangeForSystemVM,forSystemVms);

        } catch (final Exception e) {
            logger.error("Unable to edit VlanRange due to " + e.getMessage(), e);
            throw new CloudRuntimeException("Failed to edit VlanRange. Please contact Cloud Support.");
        } finally {
            _vlanDao.releaseFromLockTable(id);
        }
    }

    private VlanVO commitUpdateVlanAndIpRange(final Long id, final String newStartIP, final String newEndIP, final String currentStartIP, final String currentEndIP,
                                              final String gateway, final String netmask,
                                              final boolean ipv4, final Boolean isRangeForSystemVM, final Boolean forSystemvms) {

        return Transaction.execute(new TransactionCallback<VlanVO>() {
            @Override
            public VlanVO doInTransaction(final TransactionStatus status) {
                VlanVO vlanRange = _vlanDao.findById(id);
                logger.debug("Updating vlan range {}", vlanRange);
                if (ipv4) {
                    vlanRange.setIpRange(newStartIP + "-" + newEndIP);
                    vlanRange.setVlanGateway(gateway);
                    vlanRange.setVlanNetmask(netmask);
                    _vlanDao.update(vlanRange.getId(), vlanRange);
                    if (!updatePublicIPRange(newStartIP, currentStartIP, newEndIP, currentEndIP, vlanRange.getDataCenterId(), vlanRange.getId(), vlanRange.getNetworkId(), vlanRange.getPhysicalNetworkId(), isRangeForSystemVM, forSystemvms)) {
                        throw new CloudRuntimeException("Failed to update IPv4 range. Please contact Cloud Support.");
                    }
                } else {
                    if (ObjectUtils.allNotNull(newStartIP, newEndIP)) {
                        vlanRange.setIp6Range(newStartIP + "-" + newEndIP);
                    } else {
                        vlanRange.setIp6Range(null);
                    }
                    vlanRange.setIp6Gateway(gateway);
                    vlanRange.setIp6Cidr(netmask);
                    _vlanDao.update(vlanRange.getId(), vlanRange);
                }
                return vlanRange;
            }
        });
    }

    private boolean checkIfVlanRangeIsForSystemVM(final long vlanId) {
        List<IPAddressVO> existingPublicIPs = _publicIpAddressDao.listByVlanId(vlanId);
        if (CollectionUtils.isEmpty(existingPublicIPs)) {
            return false;
        }
        boolean initialIsSystemVmValue = existingPublicIPs.get(0).isForSystemVms();
        for (IPAddressVO existingIPs : existingPublicIPs) {
            if (initialIsSystemVmValue != existingIPs.isForSystemVms()) {
                throw new CloudRuntimeException("Your \"For System VM\" value seems to be inconsistent with the rest of the records. Please contact Cloud Support");
            }
        }
        return initialIsSystemVmValue;
    }

    private void checkAllocatedIpsAreWithinVlanRange
            (List<IPAddressVO> listAllocatedIPs, String startIp, String endIp, Boolean forSystemVms) {
        Collections.sort(listAllocatedIPs, Comparator.comparing(IPAddressVO::getAddress));
        for (IPAddressVO allocatedIP : listAllocatedIPs) {
            if ((StringUtils.isNotEmpty(startIp) && NetUtils.ip2Long(startIp) > NetUtils.ip2Long(allocatedIP.getAddress().addr()))
                    || (StringUtils.isNotEmpty(endIp) && NetUtils.ip2Long(endIp) < NetUtils.ip2Long(allocatedIP.getAddress().addr()))) {
                throw new InvalidParameterValueException(String.format("The start IP address must be less than or equal to %s which is already in use. "
                                + "The end IP address must be greater than or equal to %s which is already in use. "
                                + "There are %d IPs already allocated in this range.",
                        listAllocatedIPs.get(0).getAddress(), listAllocatedIPs.get(listAllocatedIPs.size() - 1).getAddress(), listAllocatedIPs.size()));
            }
            if (forSystemVms != null && allocatedIP.isForSystemVms() != forSystemVms) {
                throw new InvalidParameterValueException(String.format("IP %s is in use, cannot change forSystemVms of the IP range", allocatedIP.getAddress().addr()));
            }
        }
    }

    private void checkAllocatedIpv6sAreWithinVlanRange(List<UserIpv6AddressVO> listAllocatedIPs, String startIpv6, String endIpv6) {
        Collections.sort(listAllocatedIPs, Comparator.comparing(UserIpv6AddressVO::getAddress));
        for (UserIpv6AddressVO allocatedIP : listAllocatedIPs) {
            if ((StringUtils.isNotEmpty(startIpv6)
                    && IPv6Address.fromString(startIpv6).toBigInteger().compareTo(IPv6Address.fromString(allocatedIP.getAddress()).toBigInteger()) > 0)
                    || (StringUtils.isNotEmpty(endIpv6)
                    && IPv6Address.fromString(endIpv6).toBigInteger().compareTo(IPv6Address.fromString(allocatedIP.getAddress()).toBigInteger()) < 0)) {
                throw new InvalidParameterValueException(String.format("The start IPv6 address must be less than or equal to %s which is already in use. "
                                + "The end IPv6 address must be greater than or equal to %s which is already in use. "
                                + "There are %d IPv6 addresses already allocated in this range.",
                        listAllocatedIPs.get(0).getAddress(), listAllocatedIPs.get(listAllocatedIPs.size() - 1).getAddress(), listAllocatedIPs.size()));
            }
        }
    }

    private void checkGatewayOverlap(String startIp, String endIp, String gateway) {
        if (NetUtils.ipRangesOverlap(startIp, endIp, gateway, gateway)) {
            throw new InvalidParameterValueException("The gateway shouldn't overlap the new start/end ip "
                    + "addresses");
        }
    }

    @Override
    @DB
    public VlanVO deleteVlanAndPublicIpRange(final long userId, final long vlanDbId, final Account caller) {
        VlanVO vlanRange = _vlanDao.findById(vlanDbId);
        if (vlanRange == null) {
            throw new InvalidParameterValueException("Please specify a valid IP range id.");
        }

        boolean isAccountSpecific = false;
        final List<AccountVlanMapVO> acctVln = _accountVlanMapDao.listAccountVlanMapsByVlan(vlanRange.getId());
        // Check for account wide pool. It will have an entry for
        // account_vlan_map.
        if (acctVln != null && !acctVln.isEmpty()) {
            isAccountSpecific = true;
        }

        boolean isDomainSpecific = false;
        List<DomainVlanMapVO> domainVlan = _domainVlanMapDao.listDomainVlanMapsByVlan(vlanRange.getId());
        // Check for domain wide pool. It will have an entry for domain_vlan_map.
        if (domainVlan != null && !domainVlan.isEmpty()) {
            isDomainSpecific = true;
        }

        // Check if the VLAN has any allocated public IPs
        final List<IPAddressVO> ips = _publicIpAddressDao.listByVlanId(vlanDbId);
        if (isAccountSpecific) {
            int resourceCountToBeDecrement = 0;
            try {
                vlanRange = _vlanDao.acquireInLockTable(vlanDbId, 30);
                if (vlanRange == null) {
                    throw new CloudRuntimeException("Unable to acquire vlan configuration: " + vlanDbId);
                }

                if (logger.isDebugEnabled()) {
                    logger.debug("lock on vlan {} is acquired", vlanRange);
                }
                for (final IPAddressVO ip : ips) {
                    boolean success = true;
                    if (ip.isOneToOneNat()) {
                        throw new InvalidParameterValueException(String.format("Can't delete account specific vlan %s as ip %s belonging to the range is used for static nat purposes. Cleanup the rules first", vlanRange, ip));
                    }

                    if (ip.isSourceNat()) {
                        throw new InvalidParameterValueException(String.format("Can't delete account specific vlan %s as ip %s belonging to the range is a source nat ip for the network id=%d. IP range with the source nat ip address can be removed either as a part of Network, or account removal", vlanRange, ip, ip.getSourceNetworkId()));
                    }

                    if (_firewallDao.countRulesByIpId(ip.getId()) > 0) {
                        throw new InvalidParameterValueException(String.format("Can't delete account specific vlan %s as ip %s belonging to the range has firewall rules applied. Cleanup the rules first", vlanRange, ip));
                    }
                    if (ip.getAllocatedTime() != null) {
                        // This means IP is allocated
                        // release public ip address here
                        success = _ipAddrMgr.disassociatePublicIpAddress(ip, userId, caller);
                    }
                    if (!success) {
                        logger.warn("Some ip addresses failed to be released as a part of vlan {} removal", vlanRange);
                    } else {
                        resourceCountToBeDecrement++;
                        final boolean usageHidden = _ipAddrMgr.isUsageHidden(ip);
                        UsageEventUtils.publishUsageEvent(EventTypes.EVENT_NET_IP_RELEASE, acctVln.get(0).getAccountId(), ip.getDataCenterId(), ip.getId(),
                                ip.getAddress().toString(), ip.isSourceNat(), vlanRange.getVlanType().toString(), ip.getSystem(), usageHidden, ip.getClass().getName(), ip.getUuid());
                    }
                }
            } finally {
                _vlanDao.releaseFromLockTable(vlanDbId);
                if (resourceCountToBeDecrement > 0) {  //Making sure to decrement the count of only success operations above. For any reaason if disassociation fails then this number will vary from original range length.
                    _resourceLimitMgr.decrementResourceCount(acctVln.get(0).getAccountId(), ResourceType.public_ip, new Long(resourceCountToBeDecrement));
                }
            }
        } else {   // !isAccountSpecific
            final NicIpAliasVO ipAlias = _nicIpAliasDao.findByGatewayAndNetworkIdAndState(vlanRange.getVlanGateway(), vlanRange.getNetworkId(), NicIpAlias.State.active);
            //check if the ipalias belongs to the vlan range being deleted.
            if (ipAlias != null && vlanDbId == _publicIpAddressDao.findByIpAndSourceNetworkId(vlanRange.getNetworkId(), ipAlias.getIp4Address()).getVlanId()) {
                throw new InvalidParameterValueException(String.format("Cannot delete vlan range %s as %sis being used for providing dhcp service in this subnet. Delete all VMs in this subnet and try again", vlanRange, ipAlias.getIp4Address()));
            }
            final long allocIpCount = _publicIpAddressDao.countIPs(vlanRange.getDataCenterId(), vlanDbId, true);
            if (allocIpCount > 0) {
                throw new InvalidParameterValueException(allocIpCount + "  Ips are in use. Cannot delete this vlan");
            }
        }
        List<String> ipAddresses = ipv6Service.getAllocatedIpv6FromVlanRange(vlanRange);
        if (CollectionUtils.isNotEmpty(ipAddresses)) {
            throw new InvalidParameterValueException(String.format("%d IPv6 addresses are in use. Cannot delete this vlan", ipAddresses.size()));
        }

        VlanVO finalVlanRange = vlanRange;
        Transaction.execute(new TransactionCallbackNoReturn() {
            @Override
            public void doInTransactionWithoutResult(final TransactionStatus status) {
                _publicIpAddressDao.deletePublicIPRange(vlanDbId);
                logger.debug("Delete Public IP Range (from user_ip_address, where vlan_db_id={})", vlanDbId);

                _vlanDao.remove(vlanDbId);
                logger.debug("Mark vlan as Remove vlan (vlan_db_id={})", vlanDbId);

                SearchBuilder<PodVlanMapVO> sb = podVlanMapDao.createSearchBuilder();
                sb.and("vlan_db_id", sb.entity().getVlanDbId(), SearchCriteria.Op.EQ);
                SearchCriteria<PodVlanMapVO> sc = sb.create();
                sc.setParameters("vlan_db_id", vlanDbId);
                podVlanMapDao.remove(sc);
                logger.debug("Delete vlan_db_id={} in pod_vlan_map", vlanDbId);
            }
        });

        return vlanRange;
    }

    @Override
    @DB
    @ActionEvent(eventType = EventTypes.EVENT_VLAN_IP_RANGE_DEDICATE, eventDescription = "dedicating vlan ip range", async = false)
    public Vlan dedicatePublicIpRange(final DedicatePublicIpRangeCmd cmd) throws ResourceAllocationException {
        final Long vlanDbId = cmd.getId();
        final String accountName = cmd.getAccountName();
        final Long domainId = cmd.getDomainId();
        final Long projectId = cmd.getProjectId();

        // Check if account is valid
        Account vlanOwner = null;
        if (projectId != null) {
            if (accountName != null) {
                throw new InvalidParameterValueException("accountName and projectId are mutually exclusive");
            }
            final Project project = _projectMgr.getProject(projectId);
            if (project == null) {
                throw new InvalidParameterValueException("Unable to find project by id " + projectId);
            }
            vlanOwner = _accountMgr.getAccount(project.getProjectAccountId());
            if (vlanOwner == null) {
                throw new InvalidParameterValueException("Please specify a valid projectId");
            }
        }

        Domain domain = null;
        if (accountName != null && domainId != null) {
            vlanOwner = _accountDao.findActiveAccount(accountName, domainId);
            if (vlanOwner == null) {
                throw new InvalidParameterValueException("Unable to find account by name " + accountName);
            } else if (vlanOwner.getId() == Account.ACCOUNT_ID_SYSTEM) {
                throw new InvalidParameterValueException("Please specify a valid account. Cannot dedicate IP range to system account");
            }
        } else if (domainId != null) {
            domain = _domainDao.findById(domainId);
            if (domain == null) {
                throw new InvalidParameterValueException("Please specify a valid domain id");
            }
        }

        // Check if range is valid
        final VlanVO vlan = _vlanDao.findById(vlanDbId);
        if (vlan == null) {
            throw new InvalidParameterValueException("Unable to find vlan by id " + vlanDbId);
        }

        // Check if range has already been dedicated
        final List<AccountVlanMapVO> maps = _accountVlanMapDao.listAccountVlanMapsByVlan(vlanDbId);
        if (maps != null && !maps.isEmpty()) {
            throw new InvalidParameterValueException("Specified Public IP range has already been dedicated");
        }

        List<DomainVlanMapVO> domainmaps = _domainVlanMapDao.listDomainVlanMapsByVlan(vlanDbId);
        if (domainmaps != null && !domainmaps.isEmpty()) {
            throw new InvalidParameterValueException("Specified Public IP range has already been dedicated to a domain");
        }

        // Verify that zone exists and is advanced
        final Long zoneId = vlan.getDataCenterId();
        final DataCenterVO zone = _zoneDao.findById(zoneId);
        if (zone == null) {
            throw new InvalidParameterValueException("Unable to find zone by id " + zoneId);
        }
        if (zone.getNetworkType() == NetworkType.Basic) {
            throw new InvalidParameterValueException("Public IP range can be dedicated to an account only in the zone of type " + NetworkType.Advanced);
        }

        // Check Public IP resource limits
        if (vlanOwner != null) {
            final int accountPublicIpRange = _publicIpAddressDao.countIPs(zoneId, vlanDbId, false);
            _resourceLimitMgr.checkResourceLimit(vlanOwner, ResourceType.public_ip, accountPublicIpRange);
        }

        // Check if any of the Public IP addresses is allocated to another
        // account
        final List<IPAddressVO> ips = _publicIpAddressDao.listByVlanId(vlanDbId);
        for (final IPAddressVO ip : ips) {
            if (ip.isForSystemVms()) {
                throw new InvalidParameterValueException(ip.getAddress() + " Public IP address in range is dedicated to system vms ");
            }
            final Long allocatedToAccountId = ip.getAllocatedToAccountId();
            if (allocatedToAccountId != null) {
                if (vlanOwner != null && allocatedToAccountId != vlanOwner.getId()) {
                    throw new InvalidParameterValueException(ip.getAddress() + " Public IP address in range is allocated to another account ");
                }
                final Account accountAllocatedTo = _accountMgr.getActiveAccountById(allocatedToAccountId);
                if (vlanOwner == null && domain != null && domain.getId() != accountAllocatedTo.getDomainId()){
                    throw new InvalidParameterValueException(ip.getAddress()
                            + " Public IP address in range is allocated to another domain/account ");
                }
            }
        }

        if (vlanOwner != null) {
            // Create an AccountVlanMapVO entry
            final AccountVlanMapVO accountVlanMapVO = new AccountVlanMapVO(vlanOwner.getId(), vlan.getId());
            _accountVlanMapDao.persist(accountVlanMapVO);

           // generate usage event for dedication of every ip address in the range
            for (final IPAddressVO ip : ips) {
                final boolean usageHidden = _ipAddrMgr.isUsageHidden(ip);
                UsageEventUtils.publishUsageEvent(EventTypes.EVENT_NET_IP_ASSIGN, vlanOwner.getId(), ip.getDataCenterId(), ip.getId(), ip.getAddress().toString(), ip.isSourceNat(),
                        vlan.getVlanType().toString(), ip.getSystem(), usageHidden, ip.getClass().getName(), ip.getUuid());
            }
        } else if (domain != null) {
            // Create an DomainVlanMapVO entry
            DomainVlanMapVO domainVlanMapVO = new DomainVlanMapVO(domain.getId(), vlan.getId());
            _domainVlanMapDao.persist(domainVlanMapVO);
        }

        // increment resource count for dedicated public ip's
        if (vlanOwner != null) {
            _resourceLimitMgr.incrementResourceCount(vlanOwner.getId(), ResourceType.public_ip, new Long(ips.size()));
        }

        return vlan;
    }

    @Override
    @ActionEvent(eventType = EventTypes.EVENT_VLAN_IP_RANGE_RELEASE, eventDescription = "releasing a public ip range", async = false)
    public boolean releasePublicIpRange(final ReleasePublicIpRangeCmd cmd) {
        final Long vlanDbId = cmd.getId();

        final VlanVO vlan = _vlanDao.findById(vlanDbId);
        if (vlan == null) {
            throw new InvalidParameterValueException("Please specify a valid IP range id.");
        }

        return releasePublicIpRange(vlanDbId, CallContext.current().getCallingUser(), CallContext.current().getCallingAccount());
    }

    @DB
    public boolean releasePublicIpRange(final long vlanDbId, final User user, final Account caller) {
        VlanVO vlan = _vlanDao.findById(vlanDbId);
        if(vlan == null) {
            // Nothing to do if vlan can't be found
            logger.warn("Skipping the process for releasing public IP range as could not find a VLAN with ID '{}' for Account '{}' and User '{}'.",
                    vlanDbId, caller, user);
            return true;
        }

        // Verify range is dedicated
        boolean isAccountSpecific = false;
        final List<AccountVlanMapVO> acctVln = _accountVlanMapDao.listAccountVlanMapsByVlan(vlanDbId);
        // Verify range is dedicated
        if (acctVln != null && !acctVln.isEmpty()) {
            isAccountSpecific = true;
        }

        boolean isDomainSpecific = false;
        final List<DomainVlanMapVO> domainVlan = _domainVlanMapDao.listDomainVlanMapsByVlan(vlanDbId);
        // Check for domain wide pool. It will have an entry for domain_vlan_map.
        if (domainVlan != null && !domainVlan.isEmpty()) {
            isDomainSpecific = true;
        }

        if (!isAccountSpecific && !isDomainSpecific) {
            throw new InvalidParameterValueException("Can't release Public IP range " + vlanDbId
                    + " as it not dedicated to any domain and any account");
        }
        // Check if range has any allocated public IPs
        final long allocIpCount = _publicIpAddressDao.countIPs(vlan.getDataCenterId(), vlanDbId, true);
        final List<IPAddressVO> ips = _publicIpAddressDao.listByVlanId(vlanDbId);
        boolean success = true;
        final List<IPAddressVO> ipsInUse = new ArrayList<IPAddressVO>();
        if (allocIpCount > 0) {
            try {
                vlan = _vlanDao.acquireInLockTable(vlanDbId, 30);
                if (vlan == null) {
                    throw new CloudRuntimeException("Unable to acquire vlan configuration: " + vlanDbId);
                }
                if (logger.isDebugEnabled()) {
                    logger.debug("lock on vlan {} is acquired", vlan);
                }
                for (final IPAddressVO ip : ips) {
                    // Disassociate allocated IP's that are not in use
                    if (!ip.isOneToOneNat() && !ip.isSourceNat() && !(_firewallDao.countRulesByIpId(ip.getId()) > 0)) {
                        if (logger.isDebugEnabled()) {
                            logger.debug("Releasing Public IP addresses {} of vlan {} as part of Public IP range release to the system pool", ip, vlan);
                        }
                        success = success && _ipAddrMgr.disassociatePublicIpAddress(ip, user.getId(), caller);
                    } else {
                        ipsInUse.add(ip);
                    }
                }
                if (!success) {
                    logger.warn("Some Public IP addresses that were not in use failed to be released as a part of vlan {} release to the system pool", vlan);
                }
            } finally {
                _vlanDao.releaseFromLockTable(vlanDbId);
            }
        }

        // A Public IP range can only be dedicated to one account at a time
        if (isAccountSpecific && _accountVlanMapDao.remove(acctVln.get(0).getId())) {
            // generate usage events to remove dedication for every ip in the range that has been disassociated
            for (final IPAddressVO ip : ips) {
                if (!ipsInUse.contains(ip)) {
                    final boolean usageHidden = _ipAddrMgr.isUsageHidden(ip);
                    UsageEventUtils.publishUsageEvent(EventTypes.EVENT_NET_IP_RELEASE, acctVln.get(0).getAccountId(), ip.getDataCenterId(), ip.getId(), ip.getAddress().toString(),
                            ip.isSourceNat(), vlan.getVlanType().toString(), ip.getSystem(), usageHidden, ip.getClass().getName(), ip.getUuid());
                }
            }
            // decrement resource count for dedicated public ip's
            _resourceLimitMgr.decrementResourceCount(acctVln.get(0).getAccountId(), ResourceType.public_ip, new Long(ips.size()));
            success = true;
        } else if (isDomainSpecific && _domainVlanMapDao.remove(domainVlan.get(0).getId())) {
            logger.debug("Remove the vlan from domain_vlan_map successfully.");
            success = true;
        } else {
            success = false;
        }

        return success;
    }

    @DB
    protected boolean savePublicIPRange(final String startIP, final String endIP, final long zoneId, final long vlanDbId, final long sourceNetworkid, final long physicalNetworkId, final boolean forSystemVms) {
        final long startIPLong = NetUtils.ip2Long(startIP);
        final long endIPLong = NetUtils.ip2Long(endIP);

        final List<String> problemIps = Transaction.execute(new TransactionCallback<List<String>>() {
            @Override
            public List<String> doInTransaction(final TransactionStatus status) {
                final IPRangeConfig config = new IPRangeConfig();
                return config.savePublicIPRange(TransactionLegacy.currentTxn(), startIPLong, endIPLong, zoneId, vlanDbId, sourceNetworkid, physicalNetworkId, forSystemVms);
            }
        });

        return CollectionUtils.isEmpty(problemIps);
    }

    @DB
    protected boolean updatePublicIPRange(final String newStartIP, final String currentStartIP, final String newEndIP, final String currentEndIP, final long zoneId, final long vlanDbId, final long sourceNetworkid, final long physicalNetworkId, final boolean isRangeForSystemVM, final Boolean forSystemVms) {
        long newStartIPLong = NetUtils.ip2Long(newStartIP);
        long newEndIPLong = NetUtils.ip2Long(newEndIP);
        long currentStartIPLong = NetUtils.ip2Long(currentStartIP);
        long currentEndIPLong = NetUtils.ip2Long(currentEndIP);

        List<Long> currentIPRange = new ArrayList<>();
        List<Long> newIPRange = new ArrayList<>();
        while (newStartIPLong <= newEndIPLong) {
            newIPRange.add(newStartIPLong);
            newStartIPLong++;
        }
        while (currentStartIPLong <= currentEndIPLong) {
            currentIPRange.add(currentStartIPLong);
            currentStartIPLong++;
        }

        final List<String> problemIps = Transaction.execute(new TransactionCallback<List<String>>() {

            @Override
            public List<String> doInTransaction(final TransactionStatus status) {
                final IPRangeConfig config = new IPRangeConfig();
                Vector<String> configResult = new Vector<>();
                List<Long> ipAddressesToAdd = new ArrayList(newIPRange);
                ipAddressesToAdd.removeAll(currentIPRange);
                if (ipAddressesToAdd.size() > 0) {
                    for (Long startIP : ipAddressesToAdd) {
                        configResult.addAll(config.savePublicIPRange(TransactionLegacy.currentTxn(), startIP, startIP, zoneId, vlanDbId, sourceNetworkid, physicalNetworkId, forSystemVms != null ? forSystemVms : isRangeForSystemVM));
                    }
                }
                List<Long> ipAddressesToDelete = new ArrayList(currentIPRange);
                ipAddressesToDelete.removeAll(newIPRange);
                if (ipAddressesToDelete.size() > 0) {
                    for (Long startIP : ipAddressesToDelete) {
                        configResult.addAll(config.deletePublicIPRange(TransactionLegacy.currentTxn(), startIP, startIP, vlanDbId));
                    }
                }
                if (forSystemVms != null && isRangeForSystemVM != forSystemVms) {
                    List<Long> ipAddressesToUpdate = new ArrayList(currentIPRange);
                    ipAddressesToUpdate.removeAll(ipAddressesToDelete);
                    if (ipAddressesToUpdate.size() > 0) {
                        for (Long startIP : ipAddressesToUpdate) {
                            configResult.addAll(config.updatePublicIPRange(TransactionLegacy.currentTxn(), startIP, startIP, vlanDbId, forSystemVms));
                        }
                    }
                }
                return configResult;
            }
        });
        return problemIps != null && problemIps.size() == 0;
    }

    private void checkPublicIpRangeErrors(final long zoneId, final String vlanId, final String vlanGateway, final String vlanNetmask, final String startIP, final String endIP) {
        // Check that the start and end IPs are valid
        if (!NetUtils.isValidIp4(startIP)) {
            throw new InvalidParameterValueException("Please specify a valid start IP");
        }

        if (endIP != null && !NetUtils.isValidIp4(endIP)) {
            throw new InvalidParameterValueException("Please specify a valid end IP");
        }

        if (endIP != null && !NetUtils.validIpRange(startIP, endIP)) {
            throw new InvalidParameterValueException("Please specify a valid IP range.");
        }

        // Check that the IPs that are being added are compatible with the
        // VLAN's gateway and netmask
        if (vlanNetmask == null) {
            throw new InvalidParameterValueException("Please ensure that your IP range's netmask is specified");
        }

        if (endIP != null && !NetUtils.sameSubnet(startIP, endIP, vlanNetmask)) {
            throw new InvalidParameterValueException("Please ensure that your start IP and end IP are in the same subnet, as per the IP range's netmask.");
        }

        if (!NetUtils.sameSubnet(startIP, vlanGateway, vlanNetmask)) {
            throw new InvalidParameterValueException("Please ensure that your start IP is in the same subnet as your IP range's gateway, as per the IP range's netmask.");
        }

        if (endIP != null && !NetUtils.sameSubnet(endIP, vlanGateway, vlanNetmask)) {
            throw new InvalidParameterValueException("Please ensure that your end IP is in the same subnet as your IP range's gateway, as per the IP range's netmask.");
        }
        // check if the gatewayip is the part of the ip range being added.
        // RFC 3021 - 31-Bit Prefixes on IPv4 Point-to-Point Links
        //     GW              Netmask         Stat IP        End IP
        // 192.168.24.0 - 255.255.255.254 - 192.168.24.0 - 192.168.24.1
        // https://tools.ietf.org/html/rfc3021
        // Added by Wilder Rodrigues
        final String newCidr = NetUtils.getCidrFromGatewayAndNetmask(vlanGateway, vlanNetmask);
        if (!NetUtils.is31PrefixCidr(newCidr)) {
            if (NetUtils.ipRangesOverlap(startIP, endIP, vlanGateway, vlanGateway)) {
                throw new InvalidParameterValueException(
                        "The gateway ip should not be the part of the ip range being added.");
            }
        }
    }

    private void checkConflictsWithPortableIpRange(final long zoneId, final String vlanId, final String vlanGateway, final String vlanNetmask, final String startIP, final String endIP) {
        // check and throw exception if there is portable IP range that overlaps with public ip range being configured
        if (checkOverlapPortableIpRange(_regionDao.getRegionId(), startIP, endIP)) {
            throw new InvalidParameterValueException("Ip range: " + startIP + "-" + endIP + " overlaps with a portable" + " IP range already configured in the region "
                    + _regionDao.getRegionId());
        }

        // verify and throw exception if the VLAN Id is used by any portable IP range
        final List<PortableIpRangeVO> existingPortableIPRanges = _portableIpRangeDao.listByRegionId(_regionDao.getRegionId());
        if (existingPortableIPRanges != null && !existingPortableIPRanges.isEmpty()) {
            for (final PortableIpRangeVO portableIpRange : existingPortableIPRanges) {
                if (NetUtils.isSameIsolationId(portableIpRange.getVlanTag(), vlanId)) {
                    throw new InvalidParameterValueException("The VLAN tag " + vlanId + " is already being used for portable ip range in this region");
                }
            }
        }
    }

    private String getCidrAddress(final String cidr) {
        final String[] cidrPair = cidr.split("\\/");
        return cidrPair[0];
    }

    private int getCidrSize(final String cidr) {
        final String[] cidrPair = cidr.split("\\/");
        return Integer.parseInt(cidrPair[1]);
    }

    @Override
    public void checkPodCidrSubnets(final long dcId, final Long podIdToBeSkipped, final String cidr) {
        // For each pod, return an error if any of the following is true:
        // The pod's CIDR subnet conflicts with the CIDR subnet of any other pod

        // Check if the CIDR conflicts with the Guest Network or other pods
        long skipPod = 0;
        if (podIdToBeSkipped != null) {
            skipPod = podIdToBeSkipped;
        }
        final HashMap<Long, List<Object>> currentPodCidrSubnets = _podDao.getCurrentPodCidrSubnets(dcId, skipPod);
        final List<Object> newCidrPair = new ArrayList<Object>();
        newCidrPair.add(0, getCidrAddress(cidr));
        newCidrPair.add(1, (long)getCidrSize(cidr));
        currentPodCidrSubnets.put(new Long(-1), newCidrPair);

        final DataCenterVO dcVo = _zoneDao.findById(dcId);
        final String guestNetworkCidr = dcVo.getGuestNetworkCidr();

        // Guest cidr can be null for Basic zone
        String guestIpNetwork = null;
        Long guestCidrSize = null;
        if (guestNetworkCidr != null) {
            final String[] cidrTuple = guestNetworkCidr.split("\\/");
            guestIpNetwork = NetUtils.getIpRangeStartIpFromCidr(cidrTuple[0], Long.parseLong(cidrTuple[1]));
            guestCidrSize = Long.parseLong(cidrTuple[1]);
        }

        final String zoneName = getZoneName(dcId);

        // Iterate through all pods in this zone
        for (final Long podId : currentPodCidrSubnets.keySet()) {
            String podName;
            if (podId.longValue() == -1) {
                podName = "newPod";
            } else {
                podName = getPodName(podId.longValue());
            }

            final List<Object> cidrPair = currentPodCidrSubnets.get(podId);
            final String cidrAddress = (String)cidrPair.get(0);
            final long cidrSize = ((Long)cidrPair.get(1)).longValue();

            long cidrSizeToUse = -1;
            if (guestCidrSize == null || cidrSize < guestCidrSize) {
                cidrSizeToUse = cidrSize;
            } else {
                cidrSizeToUse = guestCidrSize;
            }

            String cidrSubnet = NetUtils.getCidrSubNet(cidrAddress, cidrSizeToUse);

            if (guestNetworkCidr != null) {
                final String guestSubnet = NetUtils.getCidrSubNet(guestIpNetwork, cidrSizeToUse);
                // Check that cidrSubnet does not equal guestSubnet
                if (cidrSubnet.equals(guestSubnet)) {
                    if (podName.equals("newPod")) {
                        throw new InvalidParameterValueException(
                                "The subnet of the pod you are adding conflicts with the subnet of the Guest IP Network. Please specify a different CIDR.");
                    } else {
                        throw new InvalidParameterValueException(
                                "Warning: The subnet of pod "
                                        + podName
                                        + " in zone "
                                        + zoneName
                                        + " conflicts with the subnet of the Guest IP Network. Please change either the pod's CIDR or the Guest IP Network's subnet, and re-run install-vmops-management.");
                    }
                }
            }

            // Iterate through the rest of the pods
            for (final Long otherPodId : currentPodCidrSubnets.keySet()) {
                if (podId.equals(otherPodId)) {
                    continue;
                }

                // Check that cidrSubnet does not equal otherCidrSubnet
                final List<Object> otherCidrPair = currentPodCidrSubnets.get(otherPodId);
                final String otherCidrAddress = (String)otherCidrPair.get(0);
                final long otherCidrSize = ((Long)otherCidrPair.get(1)).longValue();

                if (cidrSize < otherCidrSize) {
                    cidrSizeToUse = cidrSize;
                } else {
                    cidrSizeToUse = otherCidrSize;
                }

                cidrSubnet = NetUtils.getCidrSubNet(cidrAddress, cidrSizeToUse);
                final String otherCidrSubnet = NetUtils.getCidrSubNet(otherCidrAddress, cidrSizeToUse);

                if (cidrSubnet.equals(otherCidrSubnet)) {
                    final String otherPodName = getPodName(otherPodId.longValue());
                    if (podName.equals("newPod")) {
                        throw new InvalidParameterValueException("The subnet of the pod you are adding conflicts with the subnet of pod " + otherPodName + " in zone " + zoneName
                                + ". Please specify a different CIDR.");
                    } else {
                        throw new InvalidParameterValueException("Warning: The pods " + podName + " and " + otherPodName + " in zone " + zoneName
                                + " have conflicting CIDR subnets. Please change the CIDR of one of these pods.");
                    }
                }
            }
        }

    }

    private boolean validPod(final long podId) {
        return _podDao.findById(podId) != null;
    }

    private boolean validPod(final String podName, final long zoneId) {
        return _podDao.findByName(podName, zoneId) != null;
    }

    private String getPodName(final long podId) {
        return _podDao.findById(new Long(podId)).getName();
    }

    private boolean validZone(final String zoneName) {
        return _zoneDao.findByName(zoneName) != null;
    }

    private boolean validZone(final long zoneId) {
        return _zoneDao.findById(zoneId) != null;
    }

    private String getZoneName(final long zoneId) {
        final DataCenterVO zone = _zoneDao.findById(new Long(zoneId));
        if (zone != null) {
            return zone.getName();
        } else {
            return null;
        }
    }

    @Override
    @ActionEvent(eventType = EventTypes.EVENT_VLAN_IP_RANGE_DELETE, eventDescription = "deleting vlan ip range", async = false)
    public boolean deleteVlanIpRange(final DeleteVlanIpRangeCmd cmd) {
        final Long vlanDbId = cmd.getId();

        final VlanVO vlan = _vlanDao.findById(vlanDbId);
        if (vlan == null) {
            throw new InvalidParameterValueException("Please specify a valid IP range id.");
        }

        return deleteAndPublishVlanAndPublicIpRange(CallContext.current().getCallingUserId(), vlanDbId, CallContext.current().getCallingAccount());
    }

    private boolean deleteAndPublishVlanAndPublicIpRange(final long userId, final long vlanDbId, final Account caller) {
        VlanVO deletedVlan = deleteVlanAndPublicIpRange(userId, vlanDbId, caller);
        if (deletedVlan != null) {
            messageBus.publish(_name, MESSAGE_DELETE_VLAN_IP_RANGE_EVENT, PublishScope.LOCAL, deletedVlan);
            return true;
        }
        return false;
    }

    @Override
    public void checkDiskOfferingAccess(final Account caller, final DiskOffering dof, DataCenter zone) {
        for (final SecurityChecker checker : _secChecker) {
            if (checker.checkAccess(caller, dof, zone)) {
                if (logger.isDebugEnabled()) {
                    logger.debug("Access granted to {} to disk offering: {} by {}", caller, dof, checker.getName());
                }
                return;
            } else {
                throw new PermissionDeniedException(String.format("Access denied to %s for disk offering: %s, zone: %s by %s", caller, dof, zone, checker.getName()));
            }
        }

        assert false : "How can all of the security checkers pass on checking this caller?";
        throw new PermissionDeniedException(String.format("There's no way to confirm %s has access to disk offering:%s", caller, dof));
    }

    @Override
    public void checkZoneAccess(final Account caller, final DataCenter zone) {
        for (final SecurityChecker checker : _secChecker) {
            if (checker.checkAccess(caller, zone)) {
                if (logger.isDebugEnabled()) {
                    logger.debug("Access granted to {} to zone:{} by {}", caller, zone, checker.getName());
                }
                return;
            } else {
                throw new PermissionDeniedException(String.format("Access denied to %s by %s for zone %s", caller, checker.getName(), zone));
            }
        }

        assert false : "How can all of the security checkers pass on checking this caller?";
        throw new PermissionDeniedException(String.format("There's no way to confirm %s has access to zone:%s", caller, zone));
    }

    @Override
    @ActionEvent(eventType = EventTypes.EVENT_NETWORK_OFFERING_CREATE, eventDescription = "creating network offering")
    public NetworkOffering createNetworkOffering(final CreateNetworkOfferingCmd cmd) {
        final String name = cmd.getNetworkOfferingName();
        final String displayText = cmd.getDisplayText();
        final NetUtils.InternetProtocol internetProtocol = NetUtils.InternetProtocol.fromValue(cmd.getInternetProtocol());
        final String tags = cmd.getTags();
        final String trafficTypeString = cmd.getTraffictype();
        final boolean specifyVlan = cmd.getSpecifyVlan();
        final boolean conserveMode = cmd.getConserveMode();
        final String availabilityStr = cmd.getAvailability();
        Integer networkRate = cmd.getNetworkRate();
        TrafficType trafficType = null;
        Availability availability = null;
        Network.GuestType guestType = null;
        final boolean specifyIpRanges = cmd.getSpecifyIpRanges();
        final boolean isPersistent = cmd.getIsPersistent();
        final Map<String, String> detailsStr = cmd.getDetails();
        final Boolean egressDefaultPolicy = cmd.getEgressDefaultPolicy();
        Boolean forVpc = cmd.getForVpc();
        Boolean forNsx = cmd.isForNsx();
        Boolean forTungsten = cmd.getForTungsten();
        String networkModeStr = cmd.getNetworkMode();
        boolean nsxSupportInternalLbSvc = cmd.getNsxSupportsInternalLbService();
        Integer maxconn = null;
        boolean enableKeepAlive = false;
        String servicePackageuuid = cmd.getServicePackageId();
        final List<Long> domainIds = cmd.getDomainIds();
        final List<Long> zoneIds = cmd.getZoneIds();
        final boolean enable = cmd.getEnable();
        boolean specifyAsNumber = cmd.getSpecifyAsNumber();
        String routingModeString = cmd.getRoutingMode();
        // check if valid domain
        if (CollectionUtils.isNotEmpty(domainIds)) {
            for (final Long domainId: domainIds) {
                if (_domainDao.findById(domainId) == null) {
                    throw new InvalidParameterValueException("Please specify a valid domain id");
                }
            }
        }

        // check if valid zone
        if (CollectionUtils.isNotEmpty(zoneIds)) {
            for (Long zoneId : zoneIds) {
                if (_zoneDao.findById(zoneId) == null)
                    throw new InvalidParameterValueException("Please specify a valid zone id");
            }
        }

        // if network offering is for tungsten check if every item from serviceProviderList has Tungsten-Fabric provider
        // except ConfigDrive
        if(Boolean.TRUE.equals(forTungsten)){
            for(Map.Entry<String, List<String>> item : cmd.getServiceProviders().entrySet()) {
                if (item.getValue().size() != 1 || !(item.getValue().contains("Tungsten") || item.getValue().contains("ConfigDrive"))) {
                    throw new InvalidParameterValueException("Please specify Tungsten-Fabric provider for the " + item.getKey() + " service provider.");
                }
            }
        }

        if (Boolean.TRUE.equals(forNsx) && Boolean.TRUE.equals(forTungsten)) {
            throw new InvalidParameterValueException("Network Offering cannot be for both Tungsten-Fabric and NSX");
        }

        NetworkOffering.NetworkMode networkMode = null;
        if (networkModeStr != null) {
            if (!EnumUtils.isValidEnum(NetworkOffering.NetworkMode.class, networkModeStr)) {
                throw new InvalidParameterValueException("Invalid mode passed. Valid values: " + Arrays.toString(NetworkOffering.NetworkMode.values()));
            }
            networkMode = NetworkOffering.NetworkMode.valueOf(networkModeStr);
        }

        // Verify traffic type
        for (final TrafficType tType : TrafficType.values()) {
            if (tType.name().equalsIgnoreCase(trafficTypeString)) {
                trafficType = tType;
                break;
            }
        }
        if (trafficType == null) {
            throw new InvalidParameterValueException("Invalid value for traffictype. Supported traffic types: Public, Management, Control, Guest, Vlan or Storage");
        }

        // Only GUEST traffic type is supported in Acton
        if (trafficType != TrafficType.Guest) {
            throw new InvalidParameterValueException("Only traffic type " + TrafficType.Guest + " is supported in the current release");
        }

        // Verify offering type
        for (final Network.GuestType offType : Network.GuestType.values()) {
            if (offType.name().equalsIgnoreCase(cmd.getGuestIpType())) {
                guestType = offType;
                break;
            }
        }

        if (guestType == null) {
            throw new InvalidParameterValueException("Invalid \"type\" parameter is given; can have Shared and Isolated values");
        }

        if (internetProtocol != null) {
            if (!GuestType.Isolated.equals(guestType)) {
                throw new InvalidParameterValueException(String.format("%s is supported only for %s guest type", ApiConstants.INTERNET_PROTOCOL, GuestType.Isolated));
            }

            if (!Ipv6Service.Ipv6OfferingCreationEnabled.value() && !NetUtils.InternetProtocol.IPv4.equals(internetProtocol)) {
                throw new InvalidParameterValueException(String.format("Configuration %s needs to be enabled for creating IPv6 supported network offering", Ipv6Service.Ipv6OfferingCreationEnabled.key()));
            }
        }

        // Verify availability
        for (final Availability avlb : Availability.values()) {
            if (avlb.name().equalsIgnoreCase(availabilityStr)) {
                availability = avlb;
            }
        }

        if (availability == null) {
            throw new InvalidParameterValueException("Invalid value for Availability. Supported types: " + Availability.Required + ", " + Availability.Optional);
        }

        if (networkRate != null && networkRate < 0) {
            networkRate = 0;
        }

        final Long serviceOfferingId = cmd.getServiceOfferingId();

        if (serviceOfferingId != null) {
            _networkSvc.validateIfServiceOfferingIsActiveAndSystemVmTypeIsDomainRouter(serviceOfferingId);
        }

        NetworkOffering.RoutingMode routingMode = verifyRoutingMode(routingModeString);

        // configure service provider map
        final Map<Network.Service, Set<Network.Provider>> serviceProviderMap = new HashMap<Network.Service, Set<Network.Provider>>();
        final Set<Network.Provider> defaultProviders = new HashSet<Network.Provider>();

        // populate the services first
        for (final String serviceName : cmd.getSupportedServices()) {
            // validate if the service is supported
            final Service service = Network.Service.getService(serviceName);
            if (service == null || service == Service.Gateway) {
                throw new InvalidParameterValueException("Invalid service " + serviceName);
            }

            if (forVpc == null) {
                if (service == Service.SecurityGroup || service == Service.Firewall) {
                    forVpc = false;
                } else if (service == Service.NetworkACL) {
                    forVpc = true;
                }
            }

            if (service == Service.SecurityGroup) {
                // allow security group service for Shared networks only
                if (guestType != GuestType.Shared) {
                    throw new InvalidParameterValueException("Security group service is supported for network offerings with guest ip type " + GuestType.Shared);
                }
                final Set<Network.Provider> sgProviders = new HashSet<Network.Provider>();
                sgProviders.add(Provider.SecurityGroupProvider);
                serviceProviderMap.put(Network.Service.SecurityGroup, sgProviders);
                continue;
            }

            serviceProviderMap.put(service, defaultProviders);
        }

        // add gateway provider (if sourceNat provider is enabled)
        final Set<Provider> sourceNatServiceProviders = serviceProviderMap.get(Service.SourceNat);
        if (sourceNatServiceProviders != null && !sourceNatServiceProviders.isEmpty()) {
            serviceProviderMap.put(Service.Gateway, sourceNatServiceProviders);
        }

        // populate providers
        final Map<Provider, Set<Service>> providerCombinationToVerify = new HashMap<Provider, Set<Service>>();
        final Map<String, List<String>> svcPrv = cmd.getServiceProviders();
        Provider firewallProvider = null;
        Provider dhcpProvider = null;
        Boolean IsVrUserdataProvider = false;
        if (svcPrv != null) {
            for (final String serviceStr : svcPrv.keySet()) {
                final Network.Service service = Network.Service.getService(serviceStr);
                if (serviceProviderMap.containsKey(service)) {
                    final Set<Provider> providers = new HashSet<Provider>();
                    // Allow to specify more than 1 provider per service only if
                    // the service is LB
                    if (!serviceStr.equalsIgnoreCase(Service.Lb.getName()) && svcPrv.get(serviceStr) != null && svcPrv.get(serviceStr).size() > 1) {
                        throw new InvalidParameterValueException("In the current release only one provider can be " + "specified for the service if the service is not LB");
                    }
                    for (final String prvNameStr : svcPrv.get(serviceStr)) {
                        // check if provider is supported
                        final Network.Provider provider = Network.Provider.getProvider(prvNameStr);
                        if (provider == null) {
                            throw new InvalidParameterValueException("Invalid service provider: " + prvNameStr);
                        }

                        if (provider == Provider.CiscoVnmc) {
                            firewallProvider = provider;
                        }

                        if (provider == Provider.PaloAlto) {
                            firewallProvider = Provider.PaloAlto;
                        }

                        if ((service == Service.PortForwarding || service == Service.StaticNat) && provider == Provider.VirtualRouter) {
                            firewallProvider = Provider.VirtualRouter;
                        }

                        if (forVpc == null && VPC_ONLY_PROVIDERS.contains(provider)) {
                            forVpc = true;
                        }

                        if (forTungsten == null && Provider.Tungsten.equals(provider)){
                            forTungsten = true;
                        }

                        if (service == Service.Dhcp) {
                            dhcpProvider = provider;
                        }

                        if (service == Service.UserData && provider == Provider.VirtualRouter) {
                            IsVrUserdataProvider = true;
                        }

                        providers.add(provider);

                        Set<Service> serviceSet = null;
                        if (providerCombinationToVerify.get(provider) == null) {
                            serviceSet = new HashSet<Service>();
                        } else {
                            serviceSet = providerCombinationToVerify.get(provider);
                        }
                        serviceSet.add(service);
                        providerCombinationToVerify.put(provider, serviceSet);

                    }
                    serviceProviderMap.put(service, providers);
                } else {
                    throw new InvalidParameterValueException("Service " + serviceStr + " is not enabled for the network " + "offering, can't add a provider to it");
                }
            }
        }

        // dhcp provider and userdata provider should be same because vm will be contacting dhcp server for user data.
        if (dhcpProvider == null && IsVrUserdataProvider) {
            logger.debug("User data provider VR can't be selected without VR as dhcp provider. In this case VM fails to contact the DHCP server for userdata");
            throw new InvalidParameterValueException("Without VR as dhcp provider, User data can't selected for VR. Please select VR as DHCP provider ");
        }

        // validate providers combination here
        _networkModel.canProviderSupportServices(providerCombinationToVerify);

        // validate the LB service capabilities specified in the network
        // offering
        final Map<Capability, String> lbServiceCapabilityMap = cmd.getServiceCapabilities(Service.Lb);
        if (!serviceProviderMap.containsKey(Service.Lb) && lbServiceCapabilityMap != null && !lbServiceCapabilityMap.isEmpty()) {
            throw new InvalidParameterValueException("Capabilities for LB service can be specifed only when LB service is enabled for network offering.");
        }
        validateLoadBalancerServiceCapabilities(lbServiceCapabilityMap);

        if (lbServiceCapabilityMap != null && !lbServiceCapabilityMap.isEmpty()) {
            maxconn = cmd.getMaxconnections();
            if (maxconn == null) {
                maxconn = Integer.parseInt(_configDao.getValue(Config.NetworkLBHaproxyMaxConn.key()));
            }
        }
        if (cmd.getKeepAliveEnabled() != null && cmd.getKeepAliveEnabled()) {
            enableKeepAlive = true;
        }

        // validate the Source NAT service capabilities specified in the network
        // offering
        final Map<Capability, String> sourceNatServiceCapabilityMap = cmd.getServiceCapabilities(Service.SourceNat);
        if (!serviceProviderMap.containsKey(Service.SourceNat) && sourceNatServiceCapabilityMap != null && !sourceNatServiceCapabilityMap.isEmpty()) {
            throw new InvalidParameterValueException("Capabilities for source NAT service can be specifed only when source NAT service is enabled for network offering.");
        }
        validateSourceNatServiceCapablities(sourceNatServiceCapabilityMap);

        // validate the Static Nat service capabilities specified in the network
        // offering
        final Map<Capability, String> staticNatServiceCapabilityMap = cmd.getServiceCapabilities(Service.StaticNat);
        if (!serviceProviderMap.containsKey(Service.StaticNat) && sourceNatServiceCapabilityMap != null && !staticNatServiceCapabilityMap.isEmpty()) {
            throw new InvalidParameterValueException("Capabilities for static NAT service can be specifed only when static NAT service is enabled for network offering.");
        }
        validateStaticNatServiceCapablities(staticNatServiceCapabilityMap);

        // validate the 'Connectivity' service capabilities specified in the network offering, if 'Connectivity' service
        // is in the supported services of network offering
        final Map<Capability, String> connectivityServiceCapabilityMap = cmd.getServiceCapabilities(Service.Connectivity);
        if (!serviceProviderMap.containsKey(Service.Connectivity) &&
                connectivityServiceCapabilityMap != null && !connectivityServiceCapabilityMap.isEmpty())  {
            throw new InvalidParameterValueException("Capabilities for 'Connectivity' service can be specified " +
                    "only when Connectivity service is enabled for network offering.");
        }
        validateConnectivityServiceCapablities(guestType, serviceProviderMap.get(Service.Connectivity), connectivityServiceCapabilityMap);

        final Map<Service, Map<Capability, String>> serviceCapabilityMap = new HashMap<Service, Map<Capability, String>>();
        serviceCapabilityMap.put(Service.Lb, lbServiceCapabilityMap);
        serviceCapabilityMap.put(Service.SourceNat, sourceNatServiceCapabilityMap);
        serviceCapabilityMap.put(Service.StaticNat, staticNatServiceCapabilityMap);
        serviceCapabilityMap.put(Service.Connectivity, connectivityServiceCapabilityMap);

        final Map<Capability, String> gatewayServiceCapabilityMap = cmd.getServiceCapabilities(Service.Gateway);
        if (MapUtils.isNotEmpty(gatewayServiceCapabilityMap)) {
            serviceCapabilityMap.put(Service.Gateway, gatewayServiceCapabilityMap);
        }

        // if Firewall service is missing, add Firewall service/provider
        // combination
        if (firewallProvider != null) {
            logger.debug("Adding Firewall service with provider " + firewallProvider.getName());
            final Set<Provider> firewallProviderSet = new HashSet<Provider>();
            firewallProviderSet.add(firewallProvider);
            serviceProviderMap.put(Service.Firewall, firewallProviderSet);
            if (!(firewallProvider.getName().equals(Provider.JuniperSRX.getName()) || firewallProvider.getName().equals(Provider.PaloAlto.getName()) || firewallProvider.getName()
                    .equals(Provider.VirtualRouter.getName())) && egressDefaultPolicy == false) {
                throw new InvalidParameterValueException("Firewall egress with default policy " + egressDefaultPolicy + " is not supported by the provider "
                        + firewallProvider.getName());
            }
        }

        final Map<NetworkOffering.Detail, String> details = new HashMap<NetworkOffering.Detail, String>();
        if (detailsStr != null) {
            for (final String detailStr : detailsStr.keySet()) {
                NetworkOffering.Detail offDetail = null;
                for (final NetworkOffering.Detail supportedDetail : NetworkOffering.Detail.values()) {
                    if (detailStr.equalsIgnoreCase(supportedDetail.toString())) {
                        offDetail = supportedDetail;
                        break;
                    }
                }
                if (offDetail == null) {
                    throw new InvalidParameterValueException("Unsupported detail " + detailStr);
                }
                details.put(offDetail, detailsStr.get(detailStr));
            }
        }

        if (forVpc == null) {
            forVpc = false;
        }

        final NetworkOfferingVO offering = createNetworkOffering(name, displayText, trafficType, tags, specifyVlan, availability, networkRate, serviceProviderMap, false, guestType, false,
                serviceOfferingId, conserveMode, serviceCapabilityMap, specifyIpRanges, isPersistent, details, egressDefaultPolicy, maxconn, enableKeepAlive, forVpc, forTungsten, forNsx, networkMode, domainIds, zoneIds, enable, internetProtocol, routingMode, specifyAsNumber);
        if (Boolean.TRUE.equals(forNsx) && nsxSupportInternalLbSvc) {
            offering.setInternalLb(true);
            offering.setPublicLb(false);
            _networkOfferingDao.update(offering.getId(), offering);
        }
        CallContext.current().setEventDetails(" Id: " + offering.getId() + " Name: " + name);
        CallContext.current().putContextParameter(NetworkOffering.class, offering.getId());
        return offering;
    }

    public static NetworkOffering.RoutingMode verifyRoutingMode(String routingModeString) {
        NetworkOffering.RoutingMode routingMode = null;
        if (routingModeString != null) {
            try {
                if (!SUPPORTED_ROUTING_MODE_STRS.contains(routingModeString.toLowerCase())) {
                    throw new IllegalArgumentException(String.format("Unsupported value: %s", routingModeString));
                }
                routingMode = routingModeString.equalsIgnoreCase(Static.toString()) ? Static : Dynamic;
            } catch (IllegalArgumentException e) {
                String msg = String.format("Invalid value %s for Routing Mode, Supported values: %s, %s.",
                        routingModeString, Static, Dynamic);
                throw new InvalidParameterValueException(msg);
            }
        }
        return routingMode;
    }

    void validateLoadBalancerServiceCapabilities(final Map<Capability, String> lbServiceCapabilityMap) {
        if (lbServiceCapabilityMap != null && !lbServiceCapabilityMap.isEmpty()) {
            if (lbServiceCapabilityMap.keySet().size() > 4 || !lbServiceCapabilityMap.containsKey(Capability.SupportedLBIsolation)) {
                throw new InvalidParameterValueException(String.format("Only %s capabilities can be specified for LB service",
                        StringUtils.join(Capability.SupportedLBIsolation.getName(), Capability.ElasticLb.getName(),
                                Capability.InlineMode.getName(), Capability.LbSchemes.getName(), Capability.VmAutoScaling.getName())));
            }

            for (final Capability cap : lbServiceCapabilityMap.keySet()) {
                final String value = lbServiceCapabilityMap.get(cap);
                if (cap == Capability.SupportedLBIsolation) {
                    final boolean dedicatedLb = value.contains("dedicated");
                    final boolean sharedLB = value.contains("shared");
                    if (dedicatedLb && sharedLB || !dedicatedLb && !sharedLB) {
                        throw new InvalidParameterValueException("Either dedicated or shared isolation can be specified for " + Capability.SupportedLBIsolation.getName());
                    }
                } else if (cap == Capability.ElasticLb) {
                    final boolean enabled = value.contains("true");
                    final boolean disabled = value.contains("false");
                    if (!enabled && !disabled) {
                        throw new InvalidParameterValueException("Unknown specified value for " + Capability.ElasticLb.getName());
                    }
                } else if (cap == Capability.InlineMode) {
                    final boolean enabled = value.contains("true");
                    final boolean disabled = value.contains("false");
                    if (!enabled && !disabled) {
                        throw new InvalidParameterValueException("Unknown specified value for " + Capability.InlineMode.getName());
                    }
                } else if (cap == Capability.LbSchemes) {
                    final boolean internalLb = value.contains("internal");
                    final boolean publicLb = value.contains("public");
                    if (!internalLb && !publicLb) {
                        throw new InvalidParameterValueException("Unknown specified value for " + Capability.LbSchemes.getName());
                    }
                } else if (cap == Capability.VmAutoScaling) {
                    final boolean enabled = value.contains("true");
                    final boolean disabled = value.contains("false");
                    if (!enabled && !disabled) {
                        throw new InvalidParameterValueException("Unknown specified value for " + Capability.VmAutoScaling.getName());
                    }
                } else {
                    throw new InvalidParameterValueException(String.format("Only %s capabilities can be specified for LB service",
                            StringUtils.join(Capability.SupportedLBIsolation.getName(), Capability.ElasticLb.getName(),
                                    Capability.InlineMode.getName(), Capability.LbSchemes.getName(), Capability.VmAutoScaling.getName())));
                }
            }
        }
    }

    void validateSourceNatServiceCapablities(final Map<Capability, String> sourceNatServiceCapabilityMap) {
        if (MapUtils.isNotEmpty(sourceNatServiceCapabilityMap) && (sourceNatServiceCapabilityMap.size() > 2 || ! sourceNatCapabilitiesContainValidValues(sourceNatServiceCapabilityMap))) {
            throw new InvalidParameterValueException("Only " + Capability.SupportedSourceNatTypes.getName()
                    + ", " + Capability.RedundantRouter
                    + " capabilities can be specified for source nat service");
        }
    }

    boolean sourceNatCapabilitiesContainValidValues(Map<Capability, String> sourceNatServiceCapabilityMap) {
        for (final Entry<Capability ,String> srcNatPair : sourceNatServiceCapabilityMap.entrySet()) {
            final Capability capability = srcNatPair.getKey();
            final String value = srcNatPair.getValue();
            if (Capability.SupportedSourceNatTypes.equals(capability)) {
                List<String> snatTypes = Arrays.asList(PERACCOUNT, PERZONE);
                if (! snatTypes.contains(value) || ( value.contains(PERACCOUNT) && value.contains(PERZONE))) {
                    throw new InvalidParameterValueException("Either peraccount or perzone source NAT type can be specified for "
                            + Capability.SupportedSourceNatTypes.getName());
                }
            } else if (Capability.RedundantRouter.equals(capability)) {
                if (! Arrays.asList("true", "false").contains(value.toLowerCase())) {
                    throw new InvalidParameterValueException("Unknown specified value for " + capability.getName());
                }
            } else {
                return false;
            }
        }
        return true;
    }

    void validateStaticNatServiceCapablities(final Map<Capability, String> staticNatServiceCapabilityMap) {
        if (staticNatServiceCapabilityMap != null && !staticNatServiceCapabilityMap.isEmpty()) {
            boolean eipEnabled = false;
            boolean associatePublicIP = true;
            for (final Capability capability : staticNatServiceCapabilityMap.keySet()) {
                final String value = staticNatServiceCapabilityMap.get(capability).toLowerCase();
                if (!(value.contains("true") ^ value.contains("false"))) {
                    throw new InvalidParameterValueException("Unknown specified value (" + value + ") for " + capability);
                }
                if (capability == Capability.ElasticIp) {
                    eipEnabled = value.contains("true");
                } else if (capability == Capability.AssociatePublicIP) {
                    associatePublicIP = value.contains("true");
                } else {
                    throw new InvalidParameterValueException("Only " + Capability.ElasticIp.getName() + " and " + Capability.AssociatePublicIP.getName()
                            + " capability can be sepcified for static nat service");
                }
            }
            if (!eipEnabled && associatePublicIP) {
                throw new InvalidParameterValueException("Capability " + Capability.AssociatePublicIP.getName() + " can only be set when capability "
                        + Capability.ElasticIp.getName() + " is true");
            }
        }
    }

    void validateConnectivityServiceCapablities(final Network.GuestType guestType, final Set<Provider> providers, final Map<Capability, String> connectivityServiceCapabilityMap) {
        if (connectivityServiceCapabilityMap != null && !connectivityServiceCapabilityMap.isEmpty()) {
            for (final Map.Entry<Capability, String>entry: connectivityServiceCapabilityMap.entrySet()) {
                final Capability capability = entry.getKey();
                if (capability == Capability.StretchedL2Subnet || capability == Capability.PublicAccess) {
                    final String value = entry.getValue().toLowerCase();
                    if (!(value.contains("true") ^ value.contains("false"))) {
                        throw new InvalidParameterValueException("Invalid value (" + value + ") for " + capability +
                                " should be true/false");
                    } else if (capability == Capability.PublicAccess && guestType != GuestType.Shared) {
                        throw new InvalidParameterValueException("Capability " + capability.getName() + " can only be enabled for network offerings " +
                                "with guest type Shared.");
                    }
                } else {
                    throw new InvalidParameterValueException("Capability " + capability.getName() + " can not be "
                            + " specified with connectivity service.");
                }
            }

            // validate connectivity service provider actually supports specified capabilities
            if (providers != null && !providers.isEmpty()) {
                for (Capability capability : connectivityServiceCapabilityMap.keySet()) {
                    _networkModel.providerSupportsCapability(providers, Service.Connectivity, capability);
                }
            }
        }
    }

    @Override
    @DB
    public NetworkOfferingVO createNetworkOffering(final String name, final String displayText, final TrafficType trafficType, String tags, final boolean specifyVlan,
                                                   final Availability availability,
                                                   final Integer networkRate, final Map<Service, Set<Provider>> serviceProviderMap, final boolean isDefault, final GuestType type, final boolean systemOnly,
                                                   final Long serviceOfferingId,
                                                   final boolean conserveMode, final Map<Service, Map<Capability, String>> serviceCapabilityMap, final boolean specifyIpRanges, final boolean isPersistent,
                                                   final Map<Detail, String> details, final boolean egressDefaultPolicy, final Integer maxconn, final boolean enableKeepAlive, Boolean forVpc,
                                                   Boolean forTungsten, boolean forNsx, NetworkOffering.NetworkMode networkMode, final List<Long> domainIds, final List<Long> zoneIds, final boolean enableOffering, final NetUtils.InternetProtocol internetProtocol,
                                                   final NetworkOffering.RoutingMode routingMode, final boolean specifyAsNumber) {

        String servicePackageUuid;
        String spDescription = null;
        if (details == null) {
            servicePackageUuid = null;
        } else {
            servicePackageUuid = details.get(NetworkOffering.Detail.servicepackageuuid);
            spDescription = details.get(NetworkOffering.Detail.servicepackagedescription);
        }


        final String multicastRateStr = _configDao.getValue("multicast.throttling.rate");
        final int multicastRate = multicastRateStr == null ? 10 : Integer.parseInt(multicastRateStr);
        tags = com.cloud.utils.StringUtils.cleanupTags(tags);

        // specifyIpRanges should always be true for Shared networks
        // specifyIpRanges can only be true for Isolated networks with no Source
        // Nat service
        if (specifyIpRanges) {
            if (type == GuestType.Isolated) {
                if (serviceProviderMap.containsKey(Service.SourceNat)) {
                    throw new InvalidParameterValueException("SpecifyIpRanges can only be true for Shared network offerings and Isolated with no SourceNat service");
                }
            }
        } else {
            if (type == GuestType.Shared) {
                throw new InvalidParameterValueException("SpecifyIpRanges should always be true for Shared network offerings");
            }
        }

        if (specifyAsNumber && !forNsx) {
            String msg = "SpecifyAsNumber can only be true for network offerings for NSX";
            logger.error(msg);
            throw new InvalidParameterValueException(msg);
        }

        if (specifyAsNumber && !Dynamic.equals(routingMode)) {
            String msg = "SpecifyAsNumber can only be true for Dynamic Route Mode network offerings";
            logger.error(msg);
            throw new InvalidParameterValueException(msg);
        }

        if (specifyAsNumber && Boolean.TRUE.equals(forVpc)) {
            String msg = "SpecifyAsNumber cannot be set for VPC network tiers. It needs to be defined at VPC level";
            logger.error(msg);
            throw new InvalidParameterValueException(msg);
        }

        // isPersistent should always be false for Shared network Offerings
        if (isPersistent && type == GuestType.Shared) {
            throw new InvalidParameterValueException("isPersistent should be false if network offering's type is " + type);
        }

        // Validate network mode
        if (networkMode != null) {
            if (type != GuestType.Isolated) {
                throw new InvalidParameterValueException("networkMode should be set only for Isolated network offerings");
            }
            if (NetworkOffering.NetworkMode.ROUTED.equals(networkMode)) {
                if (!RoutedIpv4Manager.RoutedNetworkVpcEnabled.value()) {
                    throw new InvalidParameterValueException(String.format("Configuration %s needs to be enabled for Routed networks", RoutedIpv4Manager.RoutedNetworkVpcEnabled.key()));
                }
                if (zoneIds != null) {
                    for (Long zoneId: zoneIds) {
                        if (!RoutedIpv4Manager.RoutedNetworkVpcEnabled.valueIn(zoneId)) {
                            throw new InvalidParameterValueException(String.format("Configuration %s needs to be enabled for Routed networks in zone (ID: %s)", RoutedIpv4Manager.RoutedNetworkVpcEnabled.key(), zoneId));
                        }
                    }
                }
                boolean useVirtualRouterOnly = true;
                for (Service service : serviceProviderMap.keySet()) {
                    Set<Provider> providers = serviceProviderMap.get(service);
                    if (Arrays.asList(Service.SourceNat, Service.StaticNat, Service.Lb, Service.PortForwarding, Service.Vpn).contains(service)) {
                        if (providers != null) {
                            throw new InvalidParameterValueException("SourceNat/StaticNat/Lb/PortForwarding/Vpn service are not supported in ROUTED mode");
                        }
                    }
                    if (useVirtualRouterOnly && Arrays.asList(Service.Firewall, Service.NetworkACL).contains(service)) {
                        for (Provider provider : providers) {
                            if (!Provider.VirtualRouter.equals(provider) && !Provider.VPCVirtualRouter.equals(provider)) {
                                useVirtualRouterOnly = false;
                                break;
                            }
                        }
                    }
                }
                if (useVirtualRouterOnly) {
                    // Add VirtualRouter/VPCVirtualRouter as provider of Gateway service
                    if (forVpc) {
                        serviceProviderMap.put(Service.Gateway, Sets.newHashSet(Provider.VPCVirtualRouter));
                    } else {
                        serviceProviderMap.put(Service.Gateway, Sets.newHashSet(Provider.VirtualRouter));
                    }
                }
            }
        }

        // validate availability value
        if (availability == NetworkOffering.Availability.Required) {
            final boolean canOffBeRequired = type == GuestType.Isolated && serviceProviderMap.containsKey(Service.SourceNat);
            if (!canOffBeRequired) {
                throw new InvalidParameterValueException("Availability can be " + NetworkOffering.Availability.Required + " only for networkOfferings of type "
                        + GuestType.Isolated + " and with " + Service.SourceNat.getName() + " enabled");
            }

            // only one network offering in the system can be Required
            final List<NetworkOfferingVO> offerings = _networkOfferingDao.listByAvailability(Availability.Required, false);
            if (!offerings.isEmpty()) {
                throw new InvalidParameterValueException("System already has network offering id=" + offerings.get(0).getId() + " with availability " + Availability.Required);
            }
        }

        boolean dedicatedLb = false;
        boolean elasticLb = false;
        boolean sharedSourceNat = false;
        boolean redundantRouter = false;
        boolean elasticIp = false;
        boolean associatePublicIp = false;
        boolean inline = false;
        boolean publicLb = false;
        boolean internalLb = false;
        boolean strechedL2Subnet = false;
        boolean publicAccess = false;
        boolean vmAutoScaling = false;

        if (serviceCapabilityMap != null && !serviceCapabilityMap.isEmpty()) {
            final Map<Capability, String> lbServiceCapabilityMap = serviceCapabilityMap.get(Service.Lb);

            if (lbServiceCapabilityMap != null && !lbServiceCapabilityMap.isEmpty()) {
                final String isolationCapability = lbServiceCapabilityMap.get(Capability.SupportedLBIsolation);
                if (isolationCapability != null) {
                    _networkModel.checkCapabilityForProvider(serviceProviderMap.get(Service.Lb), Service.Lb, Capability.SupportedLBIsolation, isolationCapability);
                    dedicatedLb = isolationCapability.contains("dedicated");
                } else {
                    dedicatedLb = true;
                }

                final String param = lbServiceCapabilityMap.get(Capability.ElasticLb);
                if (param != null) {
                    elasticLb = param.contains("true");
                }

                final String inlineMode = lbServiceCapabilityMap.get(Capability.InlineMode);
                if (inlineMode != null) {
                    _networkModel.checkCapabilityForProvider(serviceProviderMap.get(Service.Lb), Service.Lb, Capability.InlineMode, inlineMode);
                    inline = inlineMode.contains("true");
                } else {
                    inline = false;
                }

                final String publicLbStr = lbServiceCapabilityMap.get(Capability.LbSchemes);
                if (serviceProviderMap.containsKey(Service.Lb)) {
                    if (publicLbStr != null) {
                        _networkModel.checkCapabilityForProvider(serviceProviderMap.get(Service.Lb), Service.Lb, Capability.LbSchemes, publicLbStr);
                        internalLb = publicLbStr.contains("internal");
                        publicLb = publicLbStr.contains("public");
                    }
                }

                final String vmAutoScalingStr = lbServiceCapabilityMap.get(Capability.VmAutoScaling);
                if (vmAutoScalingStr != null) {
                    _networkModel.checkCapabilityForProvider(serviceProviderMap.get(Service.Lb), Service.Lb, Capability.VmAutoScaling, vmAutoScalingStr);
                    vmAutoScaling = vmAutoScalingStr.contains("true");
                }
            }

            // in the current version of the code, publicLb and specificLb can't
            // both be set to true for the same network offering
            if (publicLb && internalLb) {
                throw new InvalidParameterValueException("Public lb and internal lb can't be enabled at the same time on the offering");
            }

            final Map<Capability, String> sourceNatServiceCapabilityMap = serviceCapabilityMap.get(Service.SourceNat);
            if (MapUtils.isNotEmpty(sourceNatServiceCapabilityMap)) {
                sharedSourceNat = isSharedSourceNat(serviceProviderMap, sourceNatServiceCapabilityMap);
                redundantRouter = isRedundantRouter(serviceProviderMap.get(Service.SourceNat), Service.SourceNat, sourceNatServiceCapabilityMap);
            }

            final Map<Capability, String> gatewayServiceCapabilityMap = serviceCapabilityMap.get(Service.Gateway);
            if (MapUtils.isNotEmpty(gatewayServiceCapabilityMap)) {
                redundantRouter = redundantRouter || isRedundantRouter(serviceProviderMap.get(Service.Gateway), Service.Gateway, gatewayServiceCapabilityMap);
            }

            final Map<Capability, String> staticNatServiceCapabilityMap = serviceCapabilityMap.get(Service.StaticNat);
            if (staticNatServiceCapabilityMap != null && !staticNatServiceCapabilityMap.isEmpty()) {
                final String param = staticNatServiceCapabilityMap.get(Capability.ElasticIp);
                if (param != null) {
                    elasticIp = param.contains("true");
                    final String associatePublicIP = staticNatServiceCapabilityMap.get(Capability.AssociatePublicIP);
                    if (associatePublicIP != null) {
                        associatePublicIp = associatePublicIP.contains("true");
                    }
                }
            }

            final Map<Capability, String> connectivityServiceCapabilityMap = serviceCapabilityMap.get(Service.Connectivity);
            if (connectivityServiceCapabilityMap != null && !connectivityServiceCapabilityMap.isEmpty()) {
                if (connectivityServiceCapabilityMap.containsKey(Capability.StretchedL2Subnet)) {
                    final String value = connectivityServiceCapabilityMap.get(Capability.StretchedL2Subnet);
                    if ("true".equalsIgnoreCase(value)) {
                        strechedL2Subnet = true;
                    }
                }

                if (connectivityServiceCapabilityMap.containsKey(Capability.PublicAccess)) {
                    final String value = connectivityServiceCapabilityMap.get(Capability.PublicAccess);
                    if ("true".equalsIgnoreCase(value)) {
                        publicAccess = true;
                    }
                }
            }
        }

        if (serviceProviderMap != null && serviceProviderMap.containsKey(Service.Lb) && !internalLb && !publicLb) {
            //if not specified, default public lb to true
            publicLb = true;
        }

        final NetworkOfferingVO offeringFinal = new NetworkOfferingVO(name, displayText, trafficType, systemOnly, specifyVlan, networkRate, multicastRate, isDefault, availability,
                tags, type, conserveMode, dedicatedLb, sharedSourceNat, redundantRouter, elasticIp, elasticLb, specifyIpRanges, inline, isPersistent, associatePublicIp, publicLb,
                internalLb, forVpc, egressDefaultPolicy, strechedL2Subnet, publicAccess);

        if (serviceOfferingId != null) {
            offeringFinal.setServiceOfferingId(serviceOfferingId);
        }

        offeringFinal.setForTungsten(Objects.requireNonNullElse(forTungsten, false));
        offeringFinal.setForNsx(Objects.requireNonNullElse(forNsx, false));
        offeringFinal.setNetworkMode(networkMode);

        if (enableOffering) {
            offeringFinal.setState(NetworkOffering.State.Enabled);
        }

        offeringFinal.setSpecifyAsNumber(specifyAsNumber);
        if (routingMode != null) {
            offeringFinal.setRoutingMode(routingMode);
        }

        // Set VM AutoScaling capability
        offeringFinal.setSupportsVmAutoScaling(vmAutoScaling);

        //Set Service package id
        offeringFinal.setServicePackage(servicePackageUuid);
        // validate the details
        if (details != null) {
            validateNtwkOffDetails(details, serviceProviderMap);
        }

        boolean vpcOff = false;
        boolean nsOff = false;

        if (serviceProviderMap != null && spDescription != null) {
            for (final Network.Service service : serviceProviderMap.keySet()) {
                final Set<Provider> providers = serviceProviderMap.get(service);
                if (providers != null && !providers.isEmpty()) {
                    for (final Network.Provider provider : providers) {
                        if (provider == Provider.VPCVirtualRouter) {
                            vpcOff = true;
                        }
                        if (provider == Provider.Netscaler) {
                            nsOff = true;
                        }
                    }
                }
            }
            if(vpcOff && nsOff) {
                if(!(spDescription.equalsIgnoreCase("A NetScalerVPX is dedicated per network.") || spDescription.contains("dedicated NetScaler"))) {
                    throw new InvalidParameterValueException("Only NetScaler Service Package with Dedicated Device Mode is Supported in VPC Type Guest Network");
                }
            }
        }

        return Transaction.execute(new TransactionCallback<NetworkOfferingVO>() {
            @Override
            public NetworkOfferingVO doInTransaction(final TransactionStatus status) {
                NetworkOfferingVO offering = offeringFinal;

                // 1) create network offering object
                logger.debug("Adding network offering " + offering);
                offering.setConcurrentConnections(maxconn);
                offering.setKeepAliveEnabled(enableKeepAlive);
                offering = _networkOfferingDao.persist(offering, details);
                // 2) populate services and providers
                if (serviceProviderMap != null) {
                    for (final Network.Service service : serviceProviderMap.keySet()) {
                        final Set<Provider> providers = serviceProviderMap.get(service);
                        if (providers != null && !providers.isEmpty()) {
                            boolean vpcOff = false;
                            for (final Network.Provider provider : providers) {
                                if (provider == Provider.VPCVirtualRouter) {
                                    vpcOff = true;
                                }
                                final NetworkOfferingServiceMapVO offService = new NetworkOfferingServiceMapVO(offering.getId(), service, provider);
                                _ntwkOffServiceMapDao.persist(offService);
                                logger.trace("Added service for the network offering: " + offService + " with provider " + provider.getName());
                            }

                            if (vpcOff && !forNsx) {
                                final List<Service> supportedSvcs = new ArrayList<Service>();
                                supportedSvcs.addAll(serviceProviderMap.keySet());
                                _vpcMgr.validateNtwkOffForVpc(offering, supportedSvcs);
                            }
                        } else {
                            final NetworkOfferingServiceMapVO offService = new NetworkOfferingServiceMapVO(offering.getId(), service, null);
                            _ntwkOffServiceMapDao.persist(offService);
                            logger.trace("Added service for the network offering: " + offService + " with null provider");
                        }
                    }
                    if (offering != null) {
                        // Filter child domains when both parent and child domains are present
                        List<Long> filteredDomainIds = filterChildSubDomains(domainIds);
                        List<NetworkOfferingDetailsVO> detailsVO = new ArrayList<>();
                        for (Long domainId : filteredDomainIds) {
                            detailsVO.add(new NetworkOfferingDetailsVO(offering.getId(), Detail.domainid, String.valueOf(domainId), false));
                        }
                        if (CollectionUtils.isNotEmpty(zoneIds)) {
                            for (Long zoneId : zoneIds) {
                                detailsVO.add(new NetworkOfferingDetailsVO(offering.getId(), Detail.zoneid, String.valueOf(zoneId), false));
                            }
                        }
                        if (internetProtocol != null) {
                            detailsVO.add(new NetworkOfferingDetailsVO(offering.getId(), Detail.internetProtocol, String.valueOf(internetProtocol), true));
                        }
                        if (!detailsVO.isEmpty()) {
                            for (NetworkOfferingDetailsVO detail : detailsVO) {
                                networkOfferingDetailsDao.persist(detail);
                            }
                        }
                    }
                }

                return offering;
            }
        });
    }

    boolean isRedundantRouter(Set<Provider> providers, Service service, Map<Capability, String> sourceNatServiceCapabilityMap) {
        boolean redundantRouter = false;
        String param = sourceNatServiceCapabilityMap.get(Capability.RedundantRouter);
        if (param != null) {
            _networkModel.checkCapabilityForProvider(providers, service, Capability.RedundantRouter, param);
            redundantRouter = param.contains("true");
        }
        return redundantRouter;
    }

    boolean isSharedSourceNat(Map<Service, Set<Provider>> serviceProviderMap, Map<Capability, String> sourceNatServiceCapabilityMap) {
        boolean sharedSourceNat = false;
        String param = sourceNatServiceCapabilityMap.get(Capability.SupportedSourceNatTypes);
        if (param != null) {
            _networkModel.checkCapabilityForProvider(serviceProviderMap.get(Service.SourceNat), Service.SourceNat, Capability.SupportedSourceNatTypes, param);
            sharedSourceNat = param.contains(PERZONE);
        }
        return sharedSourceNat;
    }

    protected void validateNtwkOffDetails(final Map<Detail, String> details, final Map<Service, Set<Provider>> serviceProviderMap) {
        for (final Detail detail : details.keySet()) {

            Provider lbProvider = null;
            if (detail == NetworkOffering.Detail.InternalLbProvider || detail == NetworkOffering.Detail.PublicLbProvider) {
                // 1) Vaidate the detail values - have to match the lb provider
                // name
                final String providerStr = details.get(detail);
                if (Network.Provider.getProvider(providerStr) == null) {
                    throw new InvalidParameterValueException("Invalid value " + providerStr + " for the detail " + detail);
                }
                if (serviceProviderMap.get(Service.Lb) != null) {
                    for (final Provider provider : serviceProviderMap.get(Service.Lb)) {
                        if (provider.getName().equalsIgnoreCase(providerStr)) {
                            lbProvider = provider;
                            break;
                        }
                    }
                }

                if (lbProvider == null) {
                    throw new InvalidParameterValueException("Invalid value " + details.get(detail) + " for the detail " + detail
                            + ". The provider is not supported by the network offering");
                }

                // 2) validate if the provider supports the scheme
                final Set<Provider> lbProviders = new HashSet<Provider>();
                lbProviders.add(lbProvider);
                if (detail == NetworkOffering.Detail.InternalLbProvider) {
                    _networkModel.checkCapabilityForProvider(lbProviders, Service.Lb, Capability.LbSchemes, Scheme.Internal.toString());
                } else if (detail == NetworkOffering.Detail.PublicLbProvider) {
                    _networkModel.checkCapabilityForProvider(lbProviders, Service.Lb, Capability.LbSchemes, Scheme.Public.toString());
                }
            }
        }
    }

    @Override
    public Pair<List<? extends NetworkOffering>, Integer> searchForNetworkOfferings(final ListNetworkOfferingsCmd cmd) {
        final Filter searchFilter = new Filter(NetworkOfferingJoinVO.class, "sortKey", QueryService.SortKeyAscending.value(), null, null);
        searchFilter.addOrderBy(NetworkOfferingJoinVO.class, "id", true);
        final Account caller = CallContext.current().getCallingAccount();
        final SearchCriteria<NetworkOfferingJoinVO> sc = networkOfferingJoinDao.createSearchCriteria();

        final Long id = cmd.getId();
        final Object name = cmd.getNetworkOfferingName();
        final Object displayText = cmd.getDisplayText();
        final Object trafficType = cmd.getTrafficType();
        final Object isDefault = cmd.getIsDefault();
        final Object specifyVlan = cmd.getSpecifyVlan();
        final Object availability = cmd.getAvailability();
        final Object state = cmd.getState();
        final Long domainId = cmd.getDomainId();
        final Long zoneId = cmd.getZoneId();
        DataCenter zone = null;
        final Long networkId = cmd.getNetworkId();
        final String guestIpType = cmd.getGuestIpType();
        final List<String> supportedServicesStr = cmd.getSupportedServices();
        final Object specifyIpRanges = cmd.getSpecifyIpRanges();
        final String tags = cmd.getTags();
        final Boolean isTagged = cmd.isTagged();
        final Boolean forVpc = cmd.getForVpc();
        final String routingMode = cmd.getRoutingMode();

        if (domainId != null) {
            Domain domain = _entityMgr.findById(Domain.class, domainId);
            if (domain == null) {
                throw new InvalidParameterValueException("Unable to find the domain by id=" + domainId);
            }
            if (!_domainDao.isChildDomain(caller.getDomainId(), domainId)) {
                throw new InvalidParameterValueException(String.format("Unable to list network offerings for domain: %s as caller does not have access for it", domain.getUuid()));
            }
        }

        if (zoneId != null) {
            zone = _entityMgr.findById(DataCenter.class, zoneId);
            if (zone == null) {
                throw new InvalidParameterValueException("Unable to find the zone by id=" + zoneId);
            }
        }

        final Object keyword = cmd.getKeyword();

        if (keyword != null) {
            final SearchCriteria<NetworkOfferingJoinVO> ssc = networkOfferingJoinDao.createSearchCriteria();
            ssc.addOr("displayText", SearchCriteria.Op.LIKE, "%" + keyword + "%");
            ssc.addOr("name", SearchCriteria.Op.LIKE, "%" + keyword + "%");

            sc.addAnd("name", SearchCriteria.Op.SC, ssc);
        }

        if (name != null) {
            sc.addAnd("name", SearchCriteria.Op.EQ, name);
        }

        if (guestIpType != null) {
            sc.addAnd("guestType", SearchCriteria.Op.EQ, guestIpType);
        }

        if (displayText != null) {
            sc.addAnd("displayText", SearchCriteria.Op.LIKE, "%" + displayText + "%");
        }

        if (trafficType != null) {
            sc.addAnd("trafficType", SearchCriteria.Op.EQ, trafficType);
        }

        if (isDefault != null) {
            sc.addAnd("isDefault", SearchCriteria.Op.EQ, isDefault);
        }

        // only root admin can list network offering with specifyVlan = true
        if (specifyVlan != null) {
            sc.addAnd("specifyVlan", SearchCriteria.Op.EQ, specifyVlan);
        }

        if (availability != null) {
            sc.addAnd("availability", SearchCriteria.Op.EQ, availability);
        }

        if (state != null) {
            sc.addAnd("state", SearchCriteria.Op.EQ, state);
        }

        if (specifyIpRanges != null) {
            sc.addAnd("specifyIpRanges", SearchCriteria.Op.EQ, specifyIpRanges);
        }

        if (zone != null) {
            if (zone.getNetworkType() == NetworkType.Basic) {
                // return empty list as we don't allow to create networks in
                // basic zone, and shouldn't display networkOfferings
                return new Pair<List<? extends NetworkOffering>, Integer>(new ArrayList<NetworkOffering>(), 0);
            }
        }

        if (routingMode != null && EnumUtils.isValidEnumIgnoreCase(NetworkOffering.RoutingMode.class, routingMode)) {
            sc.addAnd("routingMode", SearchCriteria.Op.EQ, routingMode);
        }

        // Don't return system network offerings to the user
        sc.addAnd("systemOnly", SearchCriteria.Op.EQ, false);

        // if networkId is specified, list offerings available for upgrade only
        // (for this network)
        Network network = null;
        if (networkId != null) {
            // check if network exists and the caller can operate with it
            network = _networkModel.getNetwork(networkId);
            if (network == null) {
                throw new InvalidParameterValueException("Unable to find the network by id=" + networkId);
            }
            // Don't allow to update system network
            final NetworkOffering offering = _networkOfferingDao.findByIdIncludingRemoved(network.getNetworkOfferingId());
            if (offering.isSystemOnly()) {
                throw new InvalidParameterValueException("Can't update system networks");
            }

            _accountMgr.checkAccess(caller, null, true, network);

            final List<Long> offeringIds = _networkModel.listNetworkOfferingsForUpgrade(networkId);

            if (!offeringIds.isEmpty()) {
                sc.addAnd("id", SearchCriteria.Op.IN, offeringIds.toArray());
            } else {
                return new Pair<List<? extends NetworkOffering>, Integer>(new ArrayList<NetworkOffering>(), 0);
            }
        }

        if (id != null) {
            sc.addAnd("id", SearchCriteria.Op.EQ, id);
        }

        if (isTagged != null) {
            if (isTagged) {
                sc.addAnd("tags", SearchCriteria.Op.NNULL);
            } else {
                sc.addAnd("tags", SearchCriteria.Op.NULL);
            }
        }

        if (tags != null) {
            if (GuestType.Shared.name().equalsIgnoreCase(guestIpType)) {
                SearchCriteria<NetworkOfferingJoinVO> tagsSc = networkOfferingJoinDao.createSearchCriteria();
                tagsSc.addAnd("tags", SearchCriteria.Op.EQ, tags);
                tagsSc.addOr("isDefault", SearchCriteria.Op.EQ, true);
                sc.addAnd("tags", SearchCriteria.Op.SC, tagsSc);
            } else {
                sc.addAnd("tags", SearchCriteria.Op.EQ, tags);
            }
        }

        if (zoneId != null) {
            SearchBuilder<NetworkOfferingJoinVO> sb = networkOfferingJoinDao.createSearchBuilder();
            sb.and("zoneId", sb.entity().getZoneId(), SearchCriteria.Op.FIND_IN_SET);
            sb.or("zId", sb.entity().getZoneId(), SearchCriteria.Op.NULL);
            sb.done();
            SearchCriteria<NetworkOfferingJoinVO> zoneSC = sb.create();
            zoneSC.setParameters("zoneId", String.valueOf(zoneId));
            sc.addAnd("zoneId", SearchCriteria.Op.SC, zoneSC);
        }

        final List<NetworkOfferingJoinVO> offerings = networkOfferingJoinDao.search(sc, searchFilter);
        // Remove offerings that are not associated with caller's domain or domainId passed
        if ((!Account.Type.ADMIN.equals(caller.getType()) || domainId != null) && CollectionUtils.isNotEmpty(offerings)) {
            ListIterator<NetworkOfferingJoinVO> it = offerings.listIterator();
            while (it.hasNext()) {
                NetworkOfferingJoinVO offering = it.next();
                if (StringUtils.isEmpty(offering.getDomainId())) {
                    continue;
                }
                if (!_domainDao.domainIdListContainsAccessibleDomain(offering.getDomainId(), caller, domainId)) {
                    it.remove();
                }
            }
        }
        final Boolean sourceNatSupported = cmd.getSourceNatSupported();
        final List<String> pNtwkTags = new ArrayList<String>();
        boolean checkForTags = false;
        boolean allowNullTag = false;
        if (zone != null) {
            allowNullTag = allowNetworkOfferingWithNullTag(zoneId, pNtwkTags);
            checkForTags = !pNtwkTags.isEmpty() || allowNullTag;
        }

        // filter by supported services
        final boolean listBySupportedServices = supportedServicesStr != null && !supportedServicesStr.isEmpty() && !offerings.isEmpty();
        final boolean checkIfProvidersAreEnabled = zoneId != null;
        final boolean parseOfferings = listBySupportedServices || sourceNatSupported != null || checkIfProvidersAreEnabled || forVpc != null || network != null;

        if (parseOfferings) {
            final List<NetworkOfferingJoinVO> supportedOfferings = new ArrayList<>();
            Service[] supportedServices = null;

            if (listBySupportedServices) {
                supportedServices = new Service[supportedServicesStr.size()];
                int i = 0;
                for (final String supportedServiceStr : supportedServicesStr) {
                    final Service service = Service.getService(supportedServiceStr);
                    if (service == null) {
                        throw new InvalidParameterValueException("Invalid service specified " + supportedServiceStr);
                    } else {
                        supportedServices[i] = service;
                    }
                    i++;
                }
            }

            for (final NetworkOfferingJoinVO offering : offerings) {
                boolean addOffering = true;
                List<Service> checkForProviders = new ArrayList<Service>();

                if (checkForTags && !checkNetworkOfferingTags(pNtwkTags, allowNullTag, offering.getTags())) {
                    continue;
                }

                if (listBySupportedServices) {
                    addOffering = addOffering && _networkModel.areServicesSupportedByNetworkOffering(offering.getId(), supportedServices);
                }

                if (checkIfProvidersAreEnabled) {
                    if (supportedServices != null && supportedServices.length > 0) {
                        checkForProviders = Arrays.asList(supportedServices);
                    } else {
                        checkForProviders = _networkModel.listNetworkOfferingServices(offering.getId());
                    }

                    addOffering = addOffering && _networkModel.areServicesEnabledInZone(zoneId, offering, checkForProviders);
                }

                if (sourceNatSupported != null) {
                    addOffering = addOffering && _networkModel.areServicesSupportedByNetworkOffering(offering.getId(), Network.Service.SourceNat) == sourceNatSupported;
                }

                if (forVpc != null) {
                    addOffering = addOffering && offering.isForVpc() == forVpc.booleanValue();
                } else if (network != null) {
                    addOffering = addOffering && offering.isForVpc() == (network.getVpcId() != null);
                }

                if (addOffering) {
                    supportedOfferings.add(offering);
                }

            }

            // Now apply pagination
            final List<NetworkOfferingJoinVO> wPagination = com.cloud.utils.StringUtils.applyPagination(supportedOfferings, cmd.getStartIndex(), cmd.getPageSizeVal());
            if (wPagination != null) {
                final Pair<List<? extends NetworkOffering>, Integer> listWPagination = new Pair<List<? extends NetworkOffering>, Integer>(wPagination, supportedOfferings.size());
                return listWPagination;
            }
            return new Pair<List<? extends NetworkOffering>, Integer>(supportedOfferings, supportedOfferings.size());
        } else {
            final List<NetworkOfferingJoinVO> wPagination = com.cloud.utils.StringUtils.applyPagination(offerings, cmd.getStartIndex(), cmd.getPageSizeVal());
            if (wPagination != null) {
                final Pair<List<? extends NetworkOffering>, Integer> listWPagination = new Pair<>(wPagination, offerings.size());
                return listWPagination;
            }
            return new Pair<List<? extends NetworkOffering>, Integer>(offerings, offerings.size());
        }
    }

    private boolean allowNetworkOfferingWithNullTag(Long zoneId, List<String> allPhysicalNetworkTags) {
        boolean allowNullTag = false;
        final List<PhysicalNetworkVO> physicalNetworks = _physicalNetworkDao.listByZoneAndTrafficType(zoneId, TrafficType.Guest);
        for (final PhysicalNetworkVO physicalNetwork : physicalNetworks) {
            final List<String> physicalNetworkTags = physicalNetwork.getTags();
            if (CollectionUtils.isEmpty(physicalNetworkTags)) {
                if (!allowNullTag) {
                    allowNullTag = true;
                } else {
                    throw new CloudRuntimeException("There are more than 1 physical network with empty tag in the zone id=" + zoneId);
                }
            } else {
                allPhysicalNetworkTags.addAll(physicalNetworkTags);
            }
        }
        return allowNullTag;
    }

    private boolean checkNetworkOfferingTags(List<String> physicalNetworkTags, boolean allowNullTag, String offeringTags) {
      return (offeringTags != null || allowNullTag) && (offeringTags == null || physicalNetworkTags.contains(offeringTags));
    }

    @Override
    public boolean isOfferingForVpc(final NetworkOffering offering) {
        return offering.isForVpc();
    }

    @DB
    @Override
    @ActionEvent(eventType = EventTypes.EVENT_NETWORK_OFFERING_DELETE, eventDescription = "deleting network offering")
    public boolean deleteNetworkOffering(final DeleteNetworkOfferingCmd cmd) {
        final Long offeringId = cmd.getId();
        CallContext.current().setEventDetails(" Id: " + offeringId);

        // Verify network offering id
        final NetworkOfferingVO offering = _networkOfferingDao.findById(offeringId);
        if (offering == null) {
            throw new InvalidParameterValueException("unable to find network offering " + offeringId);
        } else if (offering.getRemoved() != null || offering.isSystemOnly()) {
            throw new InvalidParameterValueException("unable to find network offering " + offeringId);
        }

        // Don't allow to delete default network offerings
        if (offering.isDefault() == true) {
            throw new InvalidParameterValueException("Default network offering can't be deleted");
        }

        // don't allow to delete network offering if it's in use by existing
        // networks (the offering can be disabled
        // though)
        final int networkCount = _networkDao.getNetworkCountByNetworkOffId(offeringId);
        if (networkCount > 0) {
            throw new InvalidParameterValueException(String.format("Can't delete network offering %s as its used by %d networks. To make the network offering unavailable, disable it", offering, networkCount));
        }

        annotationDao.removeByEntityType(AnnotationService.EntityType.NETWORK_OFFERING.name(), offering.getUuid());

        networkOfferingDetailsDao.removeDetails(offeringId);

        if (_networkOfferingDao.remove(offeringId)) {
            return true;
        } else {
            return false;
        }
    }

    @Override
    @ActionEvent(eventType = EventTypes.EVENT_NETWORK_OFFERING_EDIT, eventDescription = "updating network offering")
    public NetworkOffering updateNetworkOffering(final UpdateNetworkOfferingCmd cmd) {
        final String displayText = cmd.getDisplayText();
        final Long id = cmd.getId();
        final String name = cmd.getNetworkOfferingName();
        final String availabilityStr = cmd.getAvailability();
        final Integer sortKey = cmd.getSortKey();
        final Integer maxconn = cmd.getMaxconnections();
        Availability availability = null;
        final String state = cmd.getState();
        final String tags = cmd.getTags();
        final List<Long> domainIds = cmd.getDomainIds();
        final List<Long> zoneIds = cmd.getZoneIds();
        CallContext.current().setEventDetails(" Id: " + id);

        // Verify input parameters
        final NetworkOfferingVO offeringToUpdate = _networkOfferingDao.findById(id);
        if (offeringToUpdate == null) {
            throw new InvalidParameterValueException("unable to find network offering " + id);
        }

        List<Long> existingDomainIds = networkOfferingDetailsDao.findDomainIds(id);
        Collections.sort(existingDomainIds);

        List<Long> existingZoneIds = networkOfferingDetailsDao.findZoneIds(id);
        Collections.sort(existingZoneIds);

        // Don't allow to update system network offering
        if (offeringToUpdate.isSystemOnly()) {
            throw new InvalidParameterValueException("Can't update system network offerings");
        }

        // check if valid domain
        if (CollectionUtils.isNotEmpty(domainIds)) {
            for (final Long domainId: domainIds) {
                if (_domainDao.findById(domainId) == null) {
                    throw new InvalidParameterValueException("Please specify a valid domain id");
                }
            }
        }

        // check if valid zone
        if (CollectionUtils.isNotEmpty(zoneIds)) {
            for (Long zoneId : zoneIds) {
                if (_zoneDao.findById(zoneId) == null)
                    throw new InvalidParameterValueException("Please specify a valid zone id");
            }
        }

        // Filter child domains when both parent and child domains are present
        List<Long> filteredDomainIds = filterChildSubDomains(domainIds);
        Collections.sort(filteredDomainIds);

        List<Long> filteredZoneIds = new ArrayList<>();
        if (CollectionUtils.isNotEmpty(zoneIds)) {
            filteredZoneIds.addAll(zoneIds);
        }
        Collections.sort(filteredZoneIds);

        final NetworkOfferingVO offering = _networkOfferingDao.createForUpdate(id);

        boolean updateNeeded = name != null || displayText != null || sortKey != null ||
                state != null || tags != null || availabilityStr != null || maxconn != null;

        if(updateNeeded) {
            if (name != null) {
                offering.setName(name);
            }

            if (displayText != null) {
                offering.setDisplayText(displayText);
            }

            if (sortKey != null) {
                offering.setSortKey(sortKey);
            }

            if (state != null) {
                boolean validState = false;
                for (final NetworkOffering.State st : NetworkOffering.State.values()) {
                    if (st.name().equalsIgnoreCase(state)) {
                        validState = true;
                        offering.setState(st);
                    }
                }
                if (!validState) {
                    throw new InvalidParameterValueException("Incorrect state value: " + state);
                }
            }

            if (tags != null) {
                List<DataCenterVO> dataCenters = _zoneDao.listAll();
                TrafficType trafficType = offeringToUpdate.getTrafficType();
                String oldTags = offeringToUpdate.getTags();

                for (DataCenterVO dataCenter : dataCenters) {
                    long zoneId = dataCenter.getId();
                    long newPhysicalNetworkId = _networkModel.findPhysicalNetworkId(zoneId, tags, trafficType);
                    if (oldTags != null) {
                        long oldPhysicalNetworkId = _networkModel.findPhysicalNetworkId(zoneId, oldTags, trafficType);
                        if (newPhysicalNetworkId != oldPhysicalNetworkId) {
                            throw new InvalidParameterValueException(String.format("New tags: selects different physical network for zone %s", dataCenter));
                        }
                    }
                }

                if (StringUtils.isBlank(tags)) {
                    offering.setTags(null);
                } else {
                    offering.setTags(tags);
                }
            }

            // Verify availability
            if (availabilityStr != null) {
                for (final Availability avlb : Availability.values()) {
                    if (avlb.name().equalsIgnoreCase(availabilityStr)) {
                        availability = avlb;
                    }
                }
                if (availability == null) {
                    throw new InvalidParameterValueException("Invalid value for Availability. Supported types: " + Availability.Required + ", " + Availability.Optional);
                } else {
                    if (availability == NetworkOffering.Availability.Required) {
                        final boolean canOffBeRequired = offeringToUpdate.getGuestType() == GuestType.Isolated && _networkModel.areServicesSupportedByNetworkOffering(
                                offeringToUpdate.getId(), Service.SourceNat);
                        if (!canOffBeRequired) {
                            throw new InvalidParameterValueException("Availability can be " + NetworkOffering.Availability.Required + " only for networkOfferings of type "
                                    + GuestType.Isolated + " and with " + Service.SourceNat.getName() + " enabled");
                        }

                        // only one network offering in the system can be Required
                        final List<NetworkOfferingVO> offerings = _networkOfferingDao.listByAvailability(Availability.Required, false);
                        if (!offerings.isEmpty() && offerings.get(0).getId() != offeringToUpdate.getId()) {
                            throw new InvalidParameterValueException("System already has network offering id=" + offerings.get(0).getId() + " with availability "
                                    + Availability.Required);
                        }
                    }
                    offering.setAvailability(availability);
                }
            }
            if (_ntwkOffServiceMapDao.areServicesSupportedByNetworkOffering(offering.getId(), Service.Lb)) {
                if (maxconn != null) {
                    offering.setConcurrentConnections(maxconn);
                }
            }

            if (!_networkOfferingDao.update(id, offering)) {
                return null;
            }
        }

        List<NetworkOfferingDetailsVO> detailsVO = new ArrayList<>();
        if(!filteredDomainIds.equals(existingDomainIds) || !filteredZoneIds.equals(existingZoneIds)) {
            SearchBuilder<NetworkOfferingDetailsVO> sb = networkOfferingDetailsDao.createSearchBuilder();
            sb.and("offeringId", sb.entity().getResourceId(), SearchCriteria.Op.EQ);
            sb.and("detailName", sb.entity().getName(), SearchCriteria.Op.EQ);
            sb.done();
            SearchCriteria<NetworkOfferingDetailsVO> sc = sb.create();
            sc.setParameters("offeringId", String.valueOf(id));
            if(!filteredDomainIds.equals(existingDomainIds)) {
                sc.setParameters("detailName", ApiConstants.DOMAIN_ID);
                networkOfferingDetailsDao.remove(sc);
                for (Long domainId : filteredDomainIds) {
                    detailsVO.add(new NetworkOfferingDetailsVO(id, Detail.domainid, String.valueOf(domainId), false));
                }
            }
            if(!filteredZoneIds.equals(existingZoneIds)) {
                sc.setParameters("detailName", ApiConstants.ZONE_ID);
                networkOfferingDetailsDao.remove(sc);
                for (Long zoneId : filteredZoneIds) {
                    detailsVO.add(new NetworkOfferingDetailsVO(id, Detail.zoneid, String.valueOf(zoneId), false));
                }
            }
        }
        if (!detailsVO.isEmpty()) {
            for (NetworkOfferingDetailsVO detailVO : detailsVO) {
                networkOfferingDetailsDao.persist(detailVO);
            }
        }

        return _networkOfferingDao.findById(id);
    }

    @Override
    public List<Long> getNetworkOfferingDomains(Long networkOfferingId) {
        final NetworkOffering offeringHandle = _entityMgr.findById(NetworkOffering.class, networkOfferingId);
        if (offeringHandle == null) {
            throw new InvalidParameterValueException("Unable to find network offering " + networkOfferingId);
        }
        return networkOfferingDetailsDao.findDomainIds(networkOfferingId);
    }

    @Override
    public List<Long> getNetworkOfferingZones(Long networkOfferingId) {
        final NetworkOffering offeringHandle = _entityMgr.findById(NetworkOffering.class, networkOfferingId);
        if (offeringHandle == null) {
            throw new InvalidParameterValueException("Unable to find network offering " + networkOfferingId);
        }
        return networkOfferingDetailsDao.findZoneIds(networkOfferingId);
    }

    @Override
    @ActionEvent(eventType = EventTypes.EVENT_ACCOUNT_MARK_DEFAULT_ZONE, eventDescription = "Marking account with the " + "default zone", async = true)
    public AccountVO markDefaultZone(final String accountName, final long domainId, final long defaultZoneId) {

        // Check if the account exists
        final Account account = _accountDao.findEnabledAccount(accountName, domainId);
        if (account == null) {
            DomainVO domain = _domainDao.findById(domainId);
            String domainStr = domain == null ? String.valueOf(domainId) : domain.toString();
            logger.error("Unable to find account by name: {} in domain {}", accountName, domainStr);
            throw new InvalidParameterValueException(String.format("Account by name: %s doesn't exist in domain %s", accountName, domainStr));
        }

        // Don't allow modification of system account
        if (account.getId() == Account.ACCOUNT_ID_SYSTEM) {
            throw new InvalidParameterValueException("Can not modify system account");
        }

        final AccountVO acctForUpdate = _accountDao.findById(account.getId());

        acctForUpdate.setDefaultZoneId(defaultZoneId);

        if (_accountDao.update(account.getId(), acctForUpdate)) {
            CallContext.current().setEventDetails("Default zone id= " + defaultZoneId);
            return _accountDao.findById(account.getId());
        } else {
            return null;
        }
    }

    // Note: This method will be used for entity name validations in the coming
    // releases (place holder for now)
    @SuppressWarnings("unused")
    private void validateEntityName(final String str) {
        final String forbidden = "~!@#$%^&*()+=";
        final char[] searchChars = forbidden.toCharArray();
        if (str == null || str.length() == 0 || searchChars == null || searchChars.length == 0) {
            return;
        }
        for (int i = 0; i < str.length(); i++) {
            final char ch = str.charAt(i);
            for (int j = 0; j < searchChars.length; j++) {
                if (searchChars[j] == ch) {
                    throw new InvalidParameterValueException("Name cannot contain any of the following special characters:" + forbidden);
                }
            }
        }
    }

    @Override
    public Integer getNetworkOfferingNetworkRate(final long networkOfferingId, final Long dataCenterId) {

        // validate network offering information
        final NetworkOffering no = _entityMgr.findById(NetworkOffering.class, networkOfferingId);
        if (no == null) {
            throw new InvalidParameterValueException("Unable to find network offering by id=" + networkOfferingId);
        }

        Integer networkRate;
        if (no.getRateMbps() != null) {
            networkRate = no.getRateMbps();
        } else {
            networkRate = NetworkOrchestrationService.NetworkThrottlingRate.valueIn(dataCenterId);
        }

        // networkRate is unsigned int in networkOfferings table, and can't be
        // set to -1
        // so 0 means unlimited; we convert it to -1, so we are consistent with
        // all our other resources where -1 means unlimited
        if (networkRate == 0) {
            networkRate = -1;
        }

        return networkRate;
    }

    @Override
    public Account getVlanAccount(final long vlanId) {
        final Vlan vlan = _vlanDao.findById(vlanId);

        // if vlan is Virtual Account specific, get vlan information from the
        // accountVlanMap; otherwise get account information
        // from the network
        if (vlan.getVlanType() == VlanType.VirtualNetwork) {
            final List<AccountVlanMapVO> maps = _accountVlanMapDao.listAccountVlanMapsByVlan(vlanId);
            if (maps != null && !maps.isEmpty()) {
                return _accountMgr.getAccount(maps.get(0).getAccountId());
            }
        }

        return null;
    }

    @Override
    public Domain getVlanDomain(long vlanId) {
        Vlan vlan = _vlanDao.findById(vlanId);

        // if vlan is Virtual Domain specific, get vlan information from the
        // accountVlanMap; otherwise get account information
        // from the network
        if (vlan.getVlanType() == VlanType.VirtualNetwork) {
            List<DomainVlanMapVO> maps = _domainVlanMapDao.listDomainVlanMapsByVlan(vlanId);
            if (maps != null && !maps.isEmpty()) {
                return _domainDao.findById(maps.get(0).getDomainId());
            }
        }

        return null;
    }

    @Override
    public List<? extends NetworkOffering> listNetworkOfferings(final TrafficType trafficType, final boolean systemOnly) {
        final Filter searchFilter = new Filter(NetworkOfferingVO.class, "created", false, null, null);
        final SearchCriteria<NetworkOfferingVO> sc = _networkOfferingDao.createSearchCriteria();
        if (trafficType != null) {
            sc.addAnd("trafficType", SearchCriteria.Op.EQ, trafficType);
        }
        sc.addAnd("systemOnly", SearchCriteria.Op.EQ, systemOnly);

        return _networkOfferingDao.search(sc, searchFilter);
    }

     @Override
     @DB
     public boolean releaseDomainSpecificVirtualRanges(final Domain domain) {
        final List<DomainVlanMapVO> maps = _domainVlanMapDao.listDomainVlanMapsByDomain(domain.getId());
        if (CollectionUtils.isNotEmpty(maps)) {
            try {
                Transaction.execute(new TransactionCallbackNoReturn() {
                    @Override
                    public void doInTransactionWithoutResult(final TransactionStatus status) {
                        for (DomainVlanMapVO map : maps) {
                            if (!releasePublicIpRange(map.getVlanDbId(), _accountMgr.getSystemUser(), _accountMgr.getAccount(Account.ACCOUNT_ID_SYSTEM))) {
                                throw new CloudRuntimeException(String.format("Failed to release domain specific virtual ip ranges for domain %s", domain));
                            }
                        }
                    }
                });
            } catch (final CloudRuntimeException e) {
                logger.error(e);
                return false;
            }
        } else {
            logger.trace("Domain {} has no domain specific virtual ip ranges, nothing to release", domain);
        }
        return true;
    }

    @Override
    @DB
    public boolean releaseAccountSpecificVirtualRanges(final Account account) {
        final List<AccountVlanMapVO> maps = _accountVlanMapDao.listAccountVlanMapsByAccount(account.getId());
        if (maps != null && !maps.isEmpty()) {
            try {
                Transaction.execute(new TransactionCallbackNoReturn() {
                    @Override
                    public void doInTransactionWithoutResult(final TransactionStatus status) {
                        for (final AccountVlanMapVO map : maps) {
                            if (!releasePublicIpRange(map.getVlanDbId(), _accountMgr.getSystemUser(), _accountMgr.getAccount(Account.ACCOUNT_ID_SYSTEM))) {
                                throw new CloudRuntimeException(String.format("Failed to release account specific virtual ip ranges for account %s", account));
                            }
                        }
                    }
                });
            } catch (final CloudRuntimeException e) {
                logger.error(e);
                return false;
            }
        } else {
            logger.trace("Account {} has no account specific virtual ip ranges, nothing to release", account);
        }
        return true;
    }

    @Override
    public AllocationState findClusterAllocationState(final ClusterVO cluster) {

        if (cluster.getAllocationState() == AllocationState.Disabled) {
            return AllocationState.Disabled;
        } else if (ApiDBUtils.findPodById(cluster.getPodId()).getAllocationState() == AllocationState.Disabled) {
            return AllocationState.Disabled;
        } else {
            final DataCenterVO zone = ApiDBUtils.findZoneById(cluster.getDataCenterId());
            return zone.getAllocationState();
        }
    }

    @Override
    public AllocationState findPodAllocationState(final HostPodVO pod) {

        if (pod.getAllocationState() == AllocationState.Disabled) {
            return AllocationState.Disabled;
        } else {
            final DataCenterVO zone = ApiDBUtils.findZoneById(pod.getDataCenterId());
            return zone.getAllocationState();
        }
    }

    @Override
    public Long getDefaultPageSize() {
        return _defaultPageSize;
    }

    @Override
    public Integer getServiceOfferingNetworkRate(final long serviceOfferingId, final Long dataCenterId) {

        // validate network offering information
        final ServiceOffering offering = _serviceOfferingDao.findById(serviceOfferingId);
        if (offering == null) {
            throw new InvalidParameterValueException("Unable to find service offering by id=" + serviceOfferingId);
        }

        Integer networkRate;
        if (offering.getRateMbps() != null) {
            networkRate = offering.getRateMbps();
        } else {
            // for domain router service offering, get network rate from
            if (offering.getVmType() != null && offering.getVmType().equalsIgnoreCase(VirtualMachine.Type.DomainRouter.toString())) {
                networkRate = NetworkOrchestrationService.NetworkThrottlingRate.valueIn(dataCenterId);
            } else {
                networkRate = Integer.parseInt(_configDao.getValue(Config.VmNetworkThrottlingRate.key()));
            }
        }

        // networkRate is unsigned int in serviceOffering table, and can't be
        // set to -1
        // so 0 means unlimited; we convert it to -1, so we are consistent with
        // all our other resources where -1 means unlimited
        if (networkRate == 0) {
            networkRate = -1;
        }

        return networkRate;
    }

    @Override
    @DB
    @ActionEvent(eventType = EventTypes.EVENT_PORTABLE_IP_RANGE_CREATE, eventDescription = "creating portable ip range", async = false)
    public PortableIpRange createPortableIpRange(final CreatePortableIpRangeCmd cmd) throws ConcurrentOperationException {
        final Integer regionId = cmd.getRegionId();
        final String startIP = cmd.getStartIp();
        final String endIP = cmd.getEndIp();
        final String gateway = cmd.getGateway();
        final String netmask = cmd.getNetmask();
        String vlanId = cmd.getVlan();

        final RegionVO region = _regionDao.findById(regionId);
        if (region == null) {
            throw new InvalidParameterValueException("Invalid region ID: " + regionId);
        }

        if (!NetUtils.isValidIp4(startIP) || !NetUtils.isValidIp4(endIP) || !NetUtils.validIpRange(startIP, endIP)) {
            throw new InvalidParameterValueException("Invalid portable ip  range: " + startIP + "-" + endIP);
        }

        if (!NetUtils.sameSubnet(startIP, gateway, netmask)) {
            throw new InvalidParameterValueException("Please ensure that your start IP is in the same subnet as "
                    + "your portable IP range's gateway and as per the IP range's netmask.");
        }

        if (!NetUtils.sameSubnet(endIP, gateway, netmask)) {
            throw new InvalidParameterValueException("Please ensure that your end IP is in the same subnet as "
                    + "your portable IP range's gateway and as per the IP range's netmask.");
        }

        if (checkOverlapPortableIpRange(regionId, startIP, endIP)) {
            throw new InvalidParameterValueException("Ip  range: " + startIP + "-" + endIP + " overlaps with a portable" + " IP range already configured in the region " + regionId);
        }

        if (vlanId == null) {
            vlanId = Vlan.UNTAGGED;
        } else {
            if (!NetUtils.isValidVlan(vlanId)) {
                throw new InvalidParameterValueException("Invalid vlan id " + vlanId);
            }

            final List<DataCenterVO> zones = _zoneDao.listAllZones();
            if (zones != null && !zones.isEmpty()) {
                for (final DataCenterVO zone : zones) {
                    // check if there is zone vlan with same id
                    VlanVO vlanVO = _vlanDao.findByZoneAndVlanId(zone.getId(), vlanId);
                    if (vlanVO != null) {
                        throw new InvalidParameterValueException(String.format("Found a VLAN id %s already existing in zone %s that conflicts with VLAN id of the portable ip range being configured", vlanVO, zone));
                    }
                    //check if there is a public ip range that overlaps with portable ip range being created
                    checkOverlapPublicIpRange(zone.getId(), startIP, endIP);
                }
            }

        }
        final GlobalLock portableIpLock = GlobalLock.getInternLock("PortablePublicIpRange");
        portableIpLock.lock(5);
        try {
            final String vlanIdFinal = vlanId;
            return Transaction.execute(new TransactionCallback<PortableIpRangeVO>() {
                @Override
                public PortableIpRangeVO doInTransaction(final TransactionStatus status) {
                    PortableIpRangeVO portableIpRange = new PortableIpRangeVO(regionId, vlanIdFinal, gateway, netmask, startIP, endIP);
                    portableIpRange = _portableIpRangeDao.persist(portableIpRange);

                    long startIpLong = NetUtils.ip2Long(startIP);
                    final long endIpLong = NetUtils.ip2Long(endIP);
                    while (startIpLong <= endIpLong) {
                        final PortableIpVO portableIP = new PortableIpVO(regionId, portableIpRange.getId(), vlanIdFinal, gateway, netmask, NetUtils.long2Ip(startIpLong));
                        _portableIpDao.persist(portableIP);
                        startIpLong++;
                    }

                    // implicitly enable portable IP service for the region
                    region.setPortableipEnabled(true);
                    _regionDao.update(region.getId(), region);

                    return portableIpRange;
                }
            });
        } finally {
            portableIpLock.unlock();
        }
    }

    @Override
    @DB
    @ActionEvent(eventType = EventTypes.EVENT_PORTABLE_IP_RANGE_DELETE, eventDescription = "deleting portable ip range", async = false)
    public boolean deletePortableIpRange(final DeletePortableIpRangeCmd cmd) {
        final long rangeId = cmd.getId();

        final PortableIpRangeVO portableIpRange = _portableIpRangeDao.findById(rangeId);
        if (portableIpRange == null) {
            throw new InvalidParameterValueException("Please specify a valid portable IP range id.");
        }

        final List<PortableIpVO> fullIpRange = _portableIpDao.listByRangeId(portableIpRange.getId());
        final List<PortableIpVO> freeIpRange = _portableIpDao.listByRangeIdAndState(portableIpRange.getId(), PortableIp.State.Free);

        if (fullIpRange != null && freeIpRange != null) {
            if (fullIpRange.size() == freeIpRange.size()) {
                _portableIpRangeDao.expunge(portableIpRange.getId());
                final List<PortableIpRangeVO> pipranges = _portableIpRangeDao.listAll();
                if (pipranges == null || pipranges.isEmpty()) {
                    final RegionVO region = _regionDao.findById(portableIpRange.getRegionId());
                    region.setPortableipEnabled(false);
                    _regionDao.update(region.getId(), region);
                }
                return true;
            } else {
                throw new InvalidParameterValueException("Can't delete portable IP range as there are IP's assigned.");
            }
        }
        return false;
    }

    @Override
    public List<? extends PortableIpRange> listPortableIpRanges(final ListPortableIpRangesCmd cmd) {
        final Integer regionId = cmd.getRegionIdId();
        final Long rangeId = cmd.getPortableIpRangeId();

        final List<PortableIpRangeVO> ranges = new ArrayList<PortableIpRangeVO>();
        if (regionId != null) {
            final Region region = _regionDao.findById(regionId);
            if (region == null) {
                throw new InvalidParameterValueException("Invalid region ID: " + regionId);
            }
            return _portableIpRangeDao.listByRegionId(regionId);
        }

        if (rangeId != null) {
            final PortableIpRangeVO range = _portableIpRangeDao.findById(rangeId);
            if (range == null) {
                throw new InvalidParameterValueException("Invalid portable IP range ID: " + regionId);
            }
            ranges.add(range);
            return ranges;
        }

        return _portableIpRangeDao.listAll();
    }

    @Override
    public List<? extends PortableIp> listPortableIps(final long id) {

        final PortableIpRangeVO portableIpRange = _portableIpRangeDao.findById(id);
        if (portableIpRange == null) {
            throw new InvalidParameterValueException("Please specify a valid portable IP range id.");
        }

        return _portableIpDao.listByRangeId(portableIpRange.getId());
    }

    private boolean checkOverlapPortableIpRange(final int regionId, final String newStartIpStr, final String newEndIpStr) {
        final long newStartIp = NetUtils.ip2Long(newStartIpStr);
        final long newEndIp = NetUtils.ip2Long(newEndIpStr);

        final List<PortableIpRangeVO> existingPortableIPRanges = _portableIpRangeDao.listByRegionId(regionId);

        if (existingPortableIPRanges == null || existingPortableIPRanges.isEmpty()) {
            return false;
        }

        for (final PortableIpRangeVO portableIpRange : existingPortableIPRanges) {
            final String ipRangeStr = portableIpRange.getIpRange();
            final String[] range = ipRangeStr.split("-");
            final long startip = NetUtils.ip2Long(range[0]);
            final long endIp = NetUtils.ip2Long(range[1]);

            if (newStartIp >= startip && newStartIp <= endIp || newEndIp >= startip && newEndIp <= endIp) {
                return true;
            }

            if (startip >= newStartIp && startip <= newEndIp || endIp >= newStartIp && endIp <= newEndIp) {
                return true;
            }
        }
        return false;
    }

    private List<Long> filterChildSubDomains(final List<Long> domainIds) {
        List<Long> filteredDomainIds = new ArrayList<>();
        if (domainIds != null) {
            filteredDomainIds.addAll(domainIds);
        }
        if (filteredDomainIds.size() > 1) {
            for (int i = filteredDomainIds.size() - 1; i >= 1; i--) {
                long first = filteredDomainIds.get(i);
                for (int j = i - 1; j >= 0; j--) {
                    long second = filteredDomainIds.get(j);
                    if (_domainDao.isChildDomain(filteredDomainIds.get(i), filteredDomainIds.get(j))) {
                        filteredDomainIds.remove(j);
                        i--;
                    }
                    if (_domainDao.isChildDomain(filteredDomainIds.get(j), filteredDomainIds.get(i))) {
                        filteredDomainIds.remove(i);
                        break;
                    }
                }
            }
        }
        return filteredDomainIds;
    }

    protected void validateCacheMode(String cacheMode){
        if(cacheMode != null &&
                !Enums.getIfPresent(DiskOffering.DiskCacheMode.class,
                        cacheMode.toUpperCase()).isPresent()) {
            throw new InvalidParameterValueException(String.format("Invalid cache mode (%s). Please specify one of the following " +
                    "valid cache mode parameters: none, writeback or writethrough", cacheMode));
        }
    }

    public List<SecurityChecker> getSecChecker() {
        return _secChecker;
    }


    @Override
    public Boolean isAccountAllowedToCreateOfferingsWithTags(IsAccountAllowedToCreateOfferingsWithTagsCmd cmd) {
        Account caller = CallContext.current().getCallingAccount();
        Account targetAccount = _accountMgr.getAccount(cmd.getId());
        _accountMgr.checkAccess(caller, null, true, targetAccount);
        return ALLOW_DOMAIN_ADMINS_TO_CREATE_TAGGED_OFFERINGS.valueIn(cmd.getId());
    }

    @Inject
    public void setSecChecker(final List<SecurityChecker> secChecker) {
        _secChecker = secChecker;
    }

    @Override
    public String getConfigComponentName() {
        return ConfigurationManagerImpl.class.getSimpleName();
    }

    @Override
    public ConfigKey<?>[] getConfigKeys() {
        return new ConfigKey<?>[] {SystemVMUseLocalStorage, IOPS_MAX_READ_LENGTH, IOPS_MAX_WRITE_LENGTH,
                BYTES_MAX_READ_LENGTH, BYTES_MAX_WRITE_LENGTH, ADD_HOST_ON_SERVICE_RESTART_KVM, SET_HOST_DOWN_TO_MAINTENANCE,
                VM_SERVICE_OFFERING_MAX_CPU_CORES, VM_SERVICE_OFFERING_MAX_RAM_SIZE, MIGRATE_VM_ACROSS_CLUSTERS,
                ENABLE_ACCOUNT_SETTINGS_FOR_DOMAIN, ENABLE_DOMAIN_SETTINGS_FOR_CHILD_DOMAIN,
                ALLOW_DOMAIN_ADMINS_TO_CREATE_TAGGED_OFFERINGS, DELETE_QUERY_BATCH_SIZE, AllowNonRFC1918CompliantIPs
        };
    }

    @Override
    public String getConfigurationType(final String configName) {
        final ConfigurationVO cfg = _configDao.findByName(configName);
        if (cfg == null) {
            logger.warn("Configuration " + configName + " not found");
            return Configuration.ValueType.String.name();
        }

        if (weightBasedParametersForValidation.contains(configName)) {
            return Configuration.ValueType.Range.name();
        }

        Class<?> type = null;
        final Config c = Config.getConfig(configName);
        if (c == null) {
            logger.warn("Configuration " + configName + " no found. Perhaps moved to ConfigDepot");
            final ConfigKey<?> configKey = _configDepot.get(configName);
            if (configKey == null) {
                logger.warn("Couldn't find configuration " + configName + " in ConfigDepot too.");
                return Configuration.ValueType.String.name();
            }
            type = configKey.type();
        } else {
            type = c.getType();
        }

        return getInputType(type, cfg);
    }

    private String getInputType(Class<?> type, ConfigurationVO cfg) {
        if (type == null) {
            return Configuration.ValueType.String.name();
        }

        if (type == String.class || type == Character.class) {
            if (cfg.getKind() == null) {
                return Configuration.ValueType.String.name();
            }
            return cfg.getKind();
        }
        if (type == Integer.class || type == Long.class || type == Short.class) {
            return Configuration.ValueType.Number.name();
        }
        if (type == Float.class || type == Double.class) {
            return Configuration.ValueType.Decimal.name();
        }
        if (type == Boolean.class) {
            return Configuration.ValueType.Boolean.name();
        }
        return Configuration.ValueType.String.name();
    }

    @Override
    public Pair<String, String> getConfigurationGroupAndSubGroup(final String configName) {
        if (StringUtils.isBlank(configName)) {
            throw new CloudRuntimeException("Empty configuration name provided");
        }

        final ConfigurationVO cfg = _configDao.findByName(configName);
        if (cfg == null) {
            logger.warn("Configuration " + configName + " not found");
            throw new InvalidParameterValueException("configuration with name " + configName + " doesn't exist");
        }

        String groupName = "Miscellaneous";
        String subGroupName = "Others";
        ConfigurationSubGroupVO configSubGroup = _configSubGroupDao.findById(cfg.getSubGroupId());
        if (configSubGroup != null) {
            subGroupName = configSubGroup.getName();
        }

        ConfigurationGroupVO configGroup = _configGroupDao.findById(cfg.getGroupId());
        if (configGroup != null) {
            groupName = configGroup.getName();
        }

        return new Pair<String, String>(groupName, subGroupName);
    }

    @Override
    public List<ConfigurationSubGroupVO> getConfigurationSubGroups(final Long groupId) {
        List<ConfigurationSubGroupVO> configSubGroups = _configSubGroupDao.findByGroup(groupId);
        return configSubGroups;
    }

    static class ParamCountPair {
        private Long id;
        private int paramCount;
        private String scope;

        public ParamCountPair(Long id, int paramCount, String scope) {
            this.id = id;
            this.paramCount = paramCount;
            this.scope = scope;
        }

        public Long getId() {
            return id;
        }

        public void setId(Long id) {
            this.id = id;
        }

        public int getParamCount() {
            return paramCount;
        }

        public void setParamCount(int paramCount) {
            this.paramCount = paramCount;
        }

        public String getScope() {
            return scope;
        }

        public void setScope(String scope) {
            this.scope = scope;
        }
    }
}<|MERGE_RESOLUTION|>--- conflicted
+++ resolved
@@ -50,12 +50,7 @@
 import javax.inject.Inject;
 import javax.naming.ConfigurationException;
 
-<<<<<<< HEAD
-import com.cloud.resource.ResourceManager;
-=======
-import com.cloud.user.AccountManagerImpl;
 import org.apache.cloudstack.acl.RoleType;
->>>>>>> 6bb6fe7b
 import org.apache.cloudstack.acl.SecurityChecker;
 import org.apache.cloudstack.affinity.AffinityGroup;
 import org.apache.cloudstack.affinity.AffinityGroupService;
@@ -259,6 +254,7 @@
 import com.cloud.org.Grouping.AllocationState;
 import com.cloud.projects.Project;
 import com.cloud.projects.ProjectManager;
+import com.cloud.resource.ResourceManager;
 import com.cloud.server.ConfigurationServer;
 import com.cloud.server.ManagementService;
 import com.cloud.service.ServiceOfferingDetailsVO;
@@ -282,6 +278,7 @@
 import com.cloud.user.AccountDetailVO;
 import com.cloud.user.AccountDetailsDao;
 import com.cloud.user.AccountManager;
+import com.cloud.user.AccountManagerImpl;
 import com.cloud.user.AccountVO;
 import com.cloud.user.ResourceLimitService;
 import com.cloud.user.User;
@@ -1522,33 +1519,6 @@
         return true;
     }
 
-    protected void validateConfigurationAllowedOnlyForDefaultAdmin(String configName, String value) {
-        if (configKeysAllowedOnlyForDefaultAdmin.contains(configName)) {
-            final Long userId = CallContext.current().getCallingUserId();
-            if (userId != User.UID_ADMIN) {
-                throw new CloudRuntimeException("Only default admin is allowed to change this setting");
-            }
-
-            if (AccountManagerImpl.listOfRoleTypesAllowedForOperationsOfSameRoleType.key().equals(configName)) {
-                if (value != null && !value.isBlank()) {
-                    List<String> validRoleTypes = Arrays.stream(RoleType.values())
-                            .map(Enum::name)
-                            .collect(Collectors.toList());
-
-                    boolean allValid = Arrays.stream(value.split(","))
-                            .map(String::trim)
-                            .allMatch(validRoleTypes::contains);
-
-                    if (!allValid) {
-                        throw new CloudRuntimeException("Invalid role types provided in value");
-                    }
-                } else {
-                    throw new CloudRuntimeException("Value for role types must not be empty");
-                }
-            }
-        }
-    }
-
     /**
      * A valid value should be an integer between min and max (the values from the range).
      */
