--- conflicted
+++ resolved
@@ -42,7 +42,6 @@
 import javax.inject.Inject;
 import javax.naming.ConfigurationException;
 
-<<<<<<< HEAD
 import com.cloud.configuration.ConfigurationManager;
 import com.cloud.configuration.ConfigurationManagerImpl;
 import com.cloud.bgp.BGPService;
@@ -51,10 +50,7 @@
 import com.cloud.dc.Vlan;
 import com.cloud.network.dao.NsxProviderDao;
 import com.cloud.network.element.NsxProviderVO;
-import com.cloud.resourcelimit.CheckedReservation;
 import com.google.common.collect.Sets;
-=======
->>>>>>> 4a1d80dd
 import org.apache.cloudstack.acl.ControlledEntity.ACLType;
 import org.apache.cloudstack.alert.AlertService;
 import org.apache.cloudstack.annotation.AnnotationService;
@@ -3194,21 +3190,11 @@
         // check permissions
         _accountMgr.checkAccess(caller, null, false, owner, vpc);
 
-<<<<<<< HEAD
-        logger.debug("Associating ip " + ipToAssoc + " to vpc " + vpc);
+        logger.debug(String.format("Associating IP [%s] to VPC [%s]", ipToAssoc, vpc));
 
         final boolean isSourceNatFinal = isSrcNatIpRequired(vpc.getVpcOfferingId()) && getExistingSourceNatInVpc(vpc.getAccountId(), vpcId, false) == null;
-        try (CheckedReservation publicIpReservation = new CheckedReservation(owner, ResourceType.public_ip, 1l, reservationDao, _resourceLimitMgr)) {
-            Transaction.execute(new TransactionCallbackNoReturn() {
-                @Override
-                public void doInTransactionWithoutResult(final TransactionStatus status) {
-=======
-        s_logger.debug(String.format("Associating IP [%s] to VPC [%s]", ipToAssoc, vpc));
-
-        final boolean isSourceNatFinal = isSrcNatIpRequired(vpc.getVpcOfferingId()) && getExistingSourceNatInVpc(vpc.getAccountId(), vpcId) == null;
         try {
             IPAddressVO updatedIpAddress = Transaction.execute((TransactionCallbackWithException<IPAddressVO, CloudRuntimeException>) status -> {
->>>>>>> 4a1d80dd
                 final IPAddressVO ip = _ipAddressDao.findById(ipId);
                 ip.setVpcId(vpcId);
                 ip.setSourceNat(isSourceNatFinal);
@@ -3217,24 +3203,14 @@
                 return _ipAddressDao.findById(ipId);
             });
 
-            s_logger.debug(String.format("Successfully assigned IP [%s] to VPC [%s]", ipToAssoc, vpc));
+            logger.debug(String.format("Successfully assigned IP [%s] to VPC [%s]", ipToAssoc, vpc));
             CallContext.current().putContextParameter(IpAddress.class, ipToAssoc.getUuid());
             return updatedIpAddress;
         } catch (Exception e) {
-<<<<<<< HEAD
-            logger.error("Failed to associate ip " + ipToAssoc + " to vpc " + vpc, e);
-            throw new CloudRuntimeException("Failed to associate ip " + ipToAssoc + " to vpc " + vpc, e);
-        }
-
-        logger.debug("Successfully assigned ip " + ipToAssoc + " to vpc " + vpc);
-        CallContext.current().putContextParameter(IpAddress.class, ipToAssoc.getUuid());
-        return _ipAddressDao.findById(ipId);
-=======
             String errorMessage = String.format("Failed to associate IP address [%s] to VPC [%s]", ipToAssoc, vpc);
-            s_logger.error(errorMessage, e);
+            logger.error(errorMessage, e);
             throw new CloudRuntimeException(errorMessage, e);
         }
->>>>>>> 4a1d80dd
     }
 
     @Override
