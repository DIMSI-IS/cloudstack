--- conflicted
+++ resolved
@@ -135,13 +135,11 @@
     @Inject
     protected HypervisorGuruManager _hvGuruMgr;
     @Inject
-<<<<<<< HEAD
     protected NetworkDao networkDao;
     @Inject
     protected VpcDao vpcDao;
-=======
+    @Inject
     private LoadBalancerDao loadBalancerDao;
->>>>>>> c7626ebf
 
     @Override
     public boolean configure(final String name, final Map<String, Object> params) throws ConfigurationException {
@@ -552,7 +550,7 @@
         final List<LoadBalancerVO> lbs = loadBalancerDao.listByVpcIdAndScheme(domainRouterVO.getVpcId(), Scheme.Public);
         final List<LoadBalancingRule> lbRules = new ArrayList<>();
         createLoadBalancingRulesList(lbRules, lbs);
-        s_logger.debug("Found " + lbRules.size() + " load balancing rule(s) to apply as a part of VPC VR " + domainRouterVO + " start.");
+        logger.debug("Found " + lbRules.size() + " load balancing rule(s) to apply as a part of VPC VR " + domainRouterVO + " start.");
         if (!lbRules.isEmpty()) {
             for (final Pair<Nic, Network> nicNtwk : guestNics) {
                 final Nic guestNic = nicNtwk.first();
