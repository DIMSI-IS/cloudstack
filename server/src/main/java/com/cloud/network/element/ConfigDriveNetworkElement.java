--- conflicted
+++ resolved
@@ -345,17 +345,10 @@
             try {
                 if (isConfigDriveIsoOnHostCache(vm.getId())) {
                     vm.setConfigDriveLocation(Location.HOST);
-<<<<<<< HEAD
-                    configureConfigDriveData(vm, nic, dest);
-
-                    // Create the config drive on dest host cache
-                    createConfigDriveIsoOnHostCache(nic, vm, dest.getHost().getId());
-=======
                     if (configureConfigDriveData(vm, nic, dest)) {
                         // Create the config drive on dest host cache
                         createConfigDriveIsoOnHostCache(vm, dest.getHost().getId());
                     }
->>>>>>> ed1b145a
                 } else {
                     vm.setConfigDriveLocation(getConfigDriveLocation(vm.getId()));
                     boolean result = addPasswordAndUserdata(network, nic, vm, dest, context);
@@ -544,9 +537,6 @@
         return false;
     }
 
-<<<<<<< HEAD
-    private boolean createConfigDriveIsoOnHostCache(NicProfile nic, VirtualMachineProfile profile, Long hostId) throws ResourceUnavailableException {
-=======
     private boolean isLastConfigDriveIsoOnHostCache(long vmId) {
         final UserVmDetailVO vmDetailLastConfigDriveLocation = _userVmDetailsDao.findDetail(vmId, VmDetailConstants.LAST_CONFIG_DRIVE_LOCATION);
         if (vmDetailLastConfigDriveLocation == null) {
@@ -559,7 +549,6 @@
     }
 
     private boolean createConfigDriveIsoOnHostCache(VirtualMachineProfile profile, Long hostId) throws ResourceUnavailableException {
->>>>>>> ed1b145a
         if (hostId == null) {
             throw new ResourceUnavailableException("Config drive iso creation failed, dest host not available",
                     ConfigDriveNetworkElement.class, 0L);
@@ -571,7 +560,7 @@
 
         final String isoFileName = ConfigDrive.configIsoFileName(profile.getInstanceName());
         final String isoPath = ConfigDrive.createConfigDrivePath(profile.getInstanceName());
-        List<NicProfile> nicProfiles = _networkOrchestrationService.getNicProfiles(nic.getVirtualMachineId(), profile.getHypervisorType());
+        List<NicProfile> nicProfiles = _networkOrchestrationService.getNicProfiles(profile.getVirtualMachine().getId(), profile.getHypervisorType());
         final Map<Long, List<Service>> supportedServices = getSupportedServicesByElementForNetwork(nicProfiles);
         final String isoData = ConfigDriveBuilder.buildConfigDrive(nicProfiles, profile.getVmData(), isoFileName, profile.getConfigDriveLabel(), customUserdataParamMap, supportedServices);
         final HandleConfigDriveIsoCommand configDriveIsoCommand = new HandleConfigDriveIsoCommand(isoPath, isoData, null, false, true, true);
