// Licensed to the Apache Software Foundation (ASF) under one
// or more contributor license agreements.  See the NOTICE file
// distributed with this work for additional information
// regarding copyright ownership.  The ASF licenses this file
// to you under the Apache License, Version 2.0 (the
// "License"); you may not use this file except in compliance
// with the License.  You may obtain a copy of the License at
//
//   http://www.apache.org/licenses/LICENSE-2.0
//
// Unless required by applicable law or agreed to in writing,
// software distributed under the License is distributed on an
// "AS IS" BASIS, WITHOUT WARRANTIES OR CONDITIONS OF ANY
// KIND, either express or implied.  See the License for the
// specific language governing permissions and limitations
// under the License.
package com.cloud.network.element;

import java.util.ArrayList;
import java.util.Arrays;
import java.util.HashMap;
import java.util.List;
import java.util.Map;
import java.util.Set;

import javax.inject.Inject;

import com.cloud.host.Host;
import org.apache.cloudstack.engine.orchestration.service.NetworkOrchestrationService;
import org.apache.cloudstack.engine.subsystem.api.storage.DataStore;
import org.apache.cloudstack.engine.subsystem.api.storage.DataStoreManager;
import org.apache.cloudstack.engine.subsystem.api.storage.EndPoint;
import org.apache.cloudstack.engine.subsystem.api.storage.EndPointSelector;
import org.apache.cloudstack.storage.configdrive.ConfigDrive;
import org.apache.cloudstack.storage.configdrive.ConfigDriveBuilder;
import org.apache.cloudstack.storage.datastore.db.ImageStoreDao;
import org.apache.cloudstack.storage.to.TemplateObjectTO;
import org.apache.commons.collections.CollectionUtils;
import org.apache.commons.collections.MapUtils;

import com.cloud.agent.AgentManager;
import com.cloud.agent.api.HandleConfigDriveIsoAnswer;
import com.cloud.agent.api.HandleConfigDriveIsoCommand;
import com.cloud.agent.api.to.DiskTO;
import com.cloud.configuration.ConfigurationManager;
import com.cloud.dc.dao.ClusterDao;
import com.cloud.dc.dao.DataCenterDao;
import com.cloud.dc.dao.HostPodDao;
import com.cloud.deploy.DeployDestination;
import com.cloud.exception.ConcurrentOperationException;
import com.cloud.exception.InsufficientCapacityException;
import com.cloud.exception.ResourceUnavailableException;
import com.cloud.exception.UnsupportedServiceException;
import com.cloud.host.HostVO;
import com.cloud.host.dao.HostDao;
import com.cloud.host.Status;
import com.cloud.hypervisor.HypervisorGuruManager;
import com.cloud.network.Network;
import com.cloud.network.Network.Capability;
import com.cloud.network.Network.Provider;
import com.cloud.network.Network.Service;
import com.cloud.network.NetworkMigrationResponder;
import com.cloud.network.NetworkModel;
import com.cloud.network.Networks.TrafficType;
import com.cloud.network.PhysicalNetworkServiceProvider;
import com.cloud.offering.NetworkOffering;
import com.cloud.service.dao.ServiceOfferingDao;
import com.cloud.storage.DataStoreRole;
import com.cloud.storage.Storage;
import com.cloud.storage.StoragePool;
import com.cloud.storage.Volume;
import com.cloud.storage.VolumeVO;
import com.cloud.storage.dao.GuestOSCategoryDao;
import com.cloud.storage.dao.GuestOSDao;
import com.cloud.storage.dao.VolumeDao;
import com.cloud.utils.Pair;
import com.cloud.utils.StringUtils;
import com.cloud.utils.component.AdapterBase;
import com.cloud.utils.crypt.DBEncryptionUtil;
import com.cloud.utils.db.EntityManager;
import com.cloud.utils.exception.CloudRuntimeException;
import com.cloud.utils.fsm.StateListener;
import com.cloud.utils.fsm.StateMachine2;
import com.cloud.vm.Nic;
import com.cloud.vm.NicProfile;
import com.cloud.vm.ReservationContext;
import com.cloud.vm.UserVmDetailVO;
import com.cloud.vm.UserVmVO;
import com.cloud.vm.VirtualMachine;
import com.cloud.vm.VirtualMachineManager;
import com.cloud.vm.VirtualMachineProfile;
import com.cloud.vm.VmDetailConstants;
import com.cloud.vm.dao.UserVmDao;
import com.cloud.vm.dao.UserVmDetailsDao;

public class ConfigDriveNetworkElement extends AdapterBase implements NetworkElement,
        UserDataServiceProvider, DhcpServiceProvider, DnsServiceProvider,
        StateListener<VirtualMachine.State, VirtualMachine.Event, VirtualMachine>, NetworkMigrationResponder {

    private static final Map<Service, Map<Capability, String>> capabilities = setCapabilities();

    @Inject
    NetworkModel _networkMgr;
    @Inject
    UserVmDao _userVmDao;
    @Inject
    UserVmDetailsDao _userVmDetailsDao;
    @Inject
    ConfigurationManager _configMgr;
    @Inject
    DataCenterDao _dcDao;
    @Inject
    ServiceOfferingDao _serviceOfferingDao;
    @Inject
    NetworkModel _networkModel;
    @Inject
    NetworkOrchestrationService _networkOrchestrationService;
    @Inject
    GuestOSCategoryDao _guestOSCategoryDao;
    @Inject
    GuestOSDao _guestOSDao;
    @Inject
    VolumeDao _volumeDao;
    @Inject
    HostDao _hostDao;
    @Inject
    HostPodDao _podDao;
    @Inject
    ClusterDao _clusterDao;
    @Inject
    AgentManager agentManager;
    @Inject
    DataStoreManager _dataStoreMgr;
    @Inject
    EndPointSelector _ep;
    @Inject
    EntityManager _entityMgr;
    @Inject
    ServiceOfferingDao _offeringDao;
    @Inject
    ImageStoreDao imgstore;
    @Inject
    private HypervisorGuruManager _hvGuruMgr;

    private final static Integer CONFIGDRIVEDISKSEQ = 4;

    private boolean canHandle(TrafficType trafficType) {
        return trafficType.equals(TrafficType.Guest);
    }

    @Override
    public boolean start() {
        VirtualMachine.State.getStateMachine().registerListener(this);
        return super.start();
    }

    @Override
    public boolean implement(Network network, NetworkOffering offering, DeployDestination dest, ReservationContext context) throws ResourceUnavailableException, ConcurrentOperationException,
            InsufficientCapacityException {
        return canHandle(offering.getTrafficType());
    }

    @Override
    public boolean prepare(Network network, NicProfile nic, VirtualMachineProfile vmProfile, DeployDestination dest, ReservationContext context) throws ConcurrentOperationException,
            InsufficientCapacityException, ResourceUnavailableException {
        return true;
    }

    @Override
    public boolean release(Network network, NicProfile nic, VirtualMachineProfile vm, ReservationContext context) {
        if (!nic.isDefaultNic()) {
            return true;
        }

        try {
            return deleteConfigDriveIso(vm.getVirtualMachine());
        } catch (ResourceUnavailableException e) {
            logger.error("Failed to delete config drive due to: ", e);
            return false;
        }
    }

    @Override
    public boolean shutdown(Network network, ReservationContext context, boolean cleanup) throws ConcurrentOperationException, ResourceUnavailableException {
        return true; // assume that the agent will remove userdata etc
    }

    @Override
    public boolean destroy(Network config, ReservationContext context) throws ConcurrentOperationException, ResourceUnavailableException {
        return true; // assume that the agent will remove userdata etc
    }

    @Override
    public Provider getProvider() {
        return Provider.ConfigDrive;
    }

    @Override
    public Map<Service, Map<Capability, String>> getCapabilities() {
        return capabilities;
    }

    private static Map<Service, Map<Capability, String>> setCapabilities() {
        Map<Service, Map<Capability, String>> capabilities = new HashMap<>();
        capabilities.put(Service.UserData, null);
        capabilities.put(Service.Dhcp, new HashMap<>());
        capabilities.put(Service.Dns, new HashMap<>());
        return capabilities;
    }

    @Override
    public boolean isReady(PhysicalNetworkServiceProvider provider) {
        return true;
    }

    @Override
    public boolean shutdownProviderInstances(PhysicalNetworkServiceProvider provider, ReservationContext context) throws ConcurrentOperationException, ResourceUnavailableException {
        return true;
    }

    @Override
    public boolean canEnableIndividualServices() {
        return false;
    }

    private String getSshKey(VirtualMachineProfile profile) {
        final UserVmDetailVO vmDetailSshKey = _userVmDetailsDao.findDetail(profile.getId(), VmDetailConstants.SSH_PUBLIC_KEY);
        return (vmDetailSshKey!=null ? vmDetailSshKey.getValue() : null);
    }

    @Override
    public boolean addPasswordAndUserdata(Network network, NicProfile nic, VirtualMachineProfile profile, DeployDestination dest, ReservationContext context)
            throws ConcurrentOperationException, InsufficientCapacityException, ResourceUnavailableException {
        return (canHandle(network.getTrafficType())
                && configureConfigDriveData(profile, nic, dest));
    }

    @Override
    public boolean savePassword(final Network network, final NicProfile nic, final VirtualMachineProfile vm) throws ResourceUnavailableException {
        // savePassword is called by resetPasswordForVirtualMachine API which requires VM to be shutdown
        // Upper layers should save password in db, we do not need to update/create config drive iso at this point
        // Config drive will be created with updated password when VM starts in future
        if (vm != null && vm.getVirtualMachine().getState().equals(VirtualMachine.State.Running)) {
            throw new CloudRuntimeException("VM should to stopped to reset password");
        }

        final boolean canHandle = canHandle(network.getTrafficType());

        if (canHandle) {
            storePasswordInVmDetails(vm);
        }

        return canHandle;
    }

    @Override
    public boolean saveSSHKey(final Network network, final NicProfile nic, final VirtualMachineProfile vm, final String sshPublicKey) throws ResourceUnavailableException {
        // saveSSHKey is called by resetSSHKeyForVirtualMachine API which requires VM to be shutdown
        // Upper layers should save ssh public key in db, we do not need to update/create config drive iso at this point
        // Config drive will be created with updated password when VM starts in future
        if (vm != null && vm.getVirtualMachine().getState().equals(VirtualMachine.State.Running)) {
            throw new CloudRuntimeException("VM should to stopped to reset password");
        }

        final boolean canHandle = canHandle(network.getTrafficType());

        return canHandle;
    }

    @Override
    public boolean saveHypervisorHostname(NicProfile nic, Network network, VirtualMachineProfile vm, DeployDestination dest) throws ResourceUnavailableException {
        if (vm.getVirtualMachine().getType() == VirtualMachine.Type.User) {
            try {
                recreateConfigDriveIso(nic, network, vm, dest);
            } catch (ResourceUnavailableException e) {
                logger.error("Failed to add config disk drive due to: ", e);
                return false;
            }
        }
        return true;
    }

    @Override
    public boolean saveUserData(final Network network, final NicProfile nic, final VirtualMachineProfile vm) throws ResourceUnavailableException {
        // saveUserData is called by updateVirtualMachine API which requires VM to be shutdown
        // Upper layers should save userdata in db, we do not need to update/create config drive iso at this point
        // Config drive will be created with updated password when VM starts in future
        if (vm != null && vm.getVirtualMachine().getState().equals(VirtualMachine.State.Running)) {
            throw new CloudRuntimeException("VM should to stopped to reset password");
        }
        return canHandle(network.getTrafficType());
    }

    /**
     * Store password in vm details so it can be picked up during VM start.
     */
    private void storePasswordInVmDetails(VirtualMachineProfile vm) {
        final String password = (String) vm.getParameter(VirtualMachineProfile.Param.VmPassword);
        final String password_encrypted = DBEncryptionUtil.encrypt(password);
        final UserVmVO userVmVO = _userVmDao.findById(vm.getId());

        _userVmDetailsDao.addDetail(vm.getId(), VmDetailConstants.PASSWORD,  password_encrypted, false);

        userVmVO.setUpdateParameters(true);
        _userVmDao.update(userVmVO.getId(), userVmVO);
    }

    @Override
    public boolean verifyServicesCombination(Set<Service> services) {
        return true;
    }

    @Override
    public boolean preStateTransitionEvent(VirtualMachine.State oldState, VirtualMachine.Event event, VirtualMachine.State newState, VirtualMachine vo, boolean status, Object opaque) {
        return true;
    }

    @Override
    public boolean postStateTransitionEvent(StateMachine2.Transition<VirtualMachine.State, VirtualMachine.Event> transition, VirtualMachine vm, boolean status, Object opaque) {
        if (transition.getToState().equals(VirtualMachine.State.Expunging) && transition.getEvent().equals(VirtualMachine.Event.ExpungeOperation)) {
            Nic nic = _networkModel.getDefaultNic(vm.getId());
            if (nic == null) {
                return true;
            }
            try {
                final Network network = _networkMgr.getNetwork(nic.getNetworkId());
                final UserDataServiceProvider userDataUpdateProvider = _networkModel.getUserDataUpdateProvider(network);
                if (userDataUpdateProvider == null) {
                    LOG.warn("Failed to get user data provider");
                    return false;
                }
                final Provider provider = userDataUpdateProvider.getProvider();
                if (Provider.ConfigDrive.equals(provider)) {
                    try {
                        return deleteConfigDriveIso(vm);
                    } catch (ResourceUnavailableException e) {
                        logger.error("Failed to delete config drive due to: ", e);
                        return false;
                    }
                }
            } catch (UnsupportedServiceException usse) {}
        }
        return true;
    }

    @Override
    public boolean prepareMigration(NicProfile nic, Network network, VirtualMachineProfile vm, DeployDestination dest, ReservationContext context) {
<<<<<<< HEAD
        if (_networkModel.getUserDataUpdateProvider(network).getProvider().equals(Provider.ConfigDrive)) {
            logger.trace(String.format("[prepareMigration] for vm: %s", vm));
=======
        final UserDataServiceProvider userDataUpdateProvider = _networkModel.getUserDataUpdateProvider(network);
        if (userDataUpdateProvider == null) {
            LOG.warn("Failed to prepare for migration, can't get user data provider");
            return false;
        }
        if (Provider.ConfigDrive.equals(userDataUpdateProvider.getProvider())) {
            LOG.trace(String.format("[prepareMigration] for vm: %s", vm.getInstanceName()));
>>>>>>> ae1d7cc8
            try {
                if (isConfigDriveIsoOnHostCache(vm.getId())) {
                    vm.setConfigDriveLocation(Location.HOST);
                    if (configureConfigDriveData(vm, nic, dest)) {
                        // Create the config drive on dest host cache
                        createConfigDriveIsoOnHostCache(nic, vm, dest.getHost());
                    }
                } else {
                    vm.setConfigDriveLocation(getConfigDriveLocation(vm.getId()));
                    boolean result = addPasswordAndUserdata(network, nic, vm, dest, context);
                    if (result) {
                        createConfigDriveIso(nic, vm, dest, null);
                    }
                }
            } catch (InsufficientCapacityException | ResourceUnavailableException e) {
                logger.error("Failed to add config disk drive due to: ", e);
                return false;
            }
        }
        return  true;
    }

    @Override
    public void rollbackMigration(NicProfile nic, Network network, VirtualMachineProfile vm, ReservationContext src, ReservationContext dst) {
        try {
            if (isConfigDriveIsoOnHostCache(vm.getId())) {
                vm.setConfigDriveLocation(Location.HOST);
                // Delete the config drive on dest host cache
                deleteConfigDriveIsoOnHostCache(vm.getVirtualMachine(), vm.getHostId());
            }
        } catch (ConcurrentOperationException | ResourceUnavailableException e) {
            logger.error("rollbackMigration failed.", e);
        }
    }

    @Override
    public void commitMigration(NicProfile nic, Network network, VirtualMachineProfile vm, ReservationContext src, ReservationContext dst) {
        try {
            if (isLastConfigDriveIsoOnHostCache(vm.getId())) {
                vm.setConfigDriveLocation(Location.HOST);
                // Delete the config drive on src host cache
                deleteConfigDriveIsoOnHostCache(vm.getVirtualMachine(), vm.getHostId());
            }
        } catch (ConcurrentOperationException | ResourceUnavailableException e) {
            logger.error("commitMigration failed.", e);
        }
    }

    private void recreateConfigDriveIso(NicProfile nic, Network network, VirtualMachineProfile vm, DeployDestination dest) throws ResourceUnavailableException {
        final UserDataServiceProvider userDataUpdateProvider = _networkModel.getUserDataUpdateProvider(network);
        if (userDataUpdateProvider == null) {
            return;
        }
        if (nic.isDefaultNic() && Provider.ConfigDrive.equals(userDataUpdateProvider.getProvider())) {
            DiskTO diskToUse = null;
            for (DiskTO disk : vm.getDisks()) {
                if (disk.getType() == Volume.Type.ISO && disk.getPath() != null && disk.getPath().contains("configdrive")) {
                    diskToUse = disk;
                    break;
                }
            }
            final UserVmVO userVm = _userVmDao.findById(vm.getId());

            if (userVm != null) {
                final boolean isWindows = isWindows(userVm.getGuestOSId());
                List<String[]> vmData = _networkModel.generateVmData(userVm.getUserData(), userVm.getUserDataDetails(), _serviceOfferingDao.findById(userVm.getServiceOfferingId()).getName(), userVm.getDataCenterId(), userVm.getInstanceName(), vm.getHostName(), vm.getId(),
                        vm.getUuid(), nic.getMacAddress(), userVm.getDetail("SSH.PublicKey"), (String) vm.getParameter(VirtualMachineProfile.Param.VmPassword), isWindows, VirtualMachineManager.getHypervisorHostname(dest.getHost() != null ? dest.getHost().getName() : ""));
                vm.setVmData(vmData);
                vm.setConfigDriveLabel(VirtualMachineManager.VmConfigDriveLabel.value());
                createConfigDriveIso(nic, vm, dest, diskToUse);
            }
        }
    }

    private boolean isWindows(long guestOSId) {
        return _guestOSCategoryDao.findById(_guestOSDao.findById(guestOSId).getCategoryId()).getName().equalsIgnoreCase("Windows");
    }

    private DataStore findDataStore(VirtualMachineProfile profile, DeployDestination dest) {
        DataStore dataStore = null;
        if (VirtualMachineManager.VmConfigDriveOnPrimaryPool.valueIn(dest.getDataCenter().getId()) ||
                VirtualMachineManager.VmConfigDriveForceHostCacheUse.valueIn(dest.getDataCenter().getId())) {
            if(MapUtils.isNotEmpty(dest.getStorageForDisks())) {
                dataStore = getPlannedDataStore(dest, dataStore);
            }
            if (dataStore == null) {
                dataStore = pickExistingRootVolumeFromDataStore(profile, dataStore);
            }
        } else {
            dataStore = _dataStoreMgr.getImageStoreWithFreeCapacity(dest.getDataCenter().getId());
        }
        return dataStore;
    }

    private DataStore getPlannedDataStore(DeployDestination dest, DataStore dataStore) {
        for (final Volume volume : dest.getStorageForDisks().keySet()) {
            if (volume.getVolumeType() == Volume.Type.ROOT) {
                final StoragePool primaryPool = dest.getStorageForDisks().get(volume);
                dataStore = _dataStoreMgr.getDataStore(primaryPool.getId(), DataStoreRole.Primary);
                break;
            }
        }
        return dataStore;
    }

    private DataStore pickExistingRootVolumeFromDataStore(VirtualMachineProfile profile, DataStore dataStore) {
        final List<VolumeVO> volumes = _volumeDao.findByInstanceAndType(profile.getVirtualMachine().getId(), Volume.Type.ROOT);
        if (CollectionUtils.isNotEmpty(volumes)) {
            dataStore = pickDataStoreFromVolumes(volumes);
        }
        return dataStore;
    }

    private DataStore pickDataStoreFromVolumes(List<VolumeVO> volumes) {
        DataStore dataStore = null;
        for (Volume vol : volumes) {
            if (doesVolumeStateCheckout(vol)) {
                dataStore = _dataStoreMgr.getDataStore(vol.getPoolId(), DataStoreRole.Primary);
                if (dataStore != null) {
                    return dataStore;
                }
            }
        }
        return dataStore;
    }

    private boolean doesVolumeStateCheckout(Volume vol) {
        switch (vol.getState()) {
        case Allocated:
        case Creating:
        case Ready:
        case Snapshotting:
        case RevertSnapshotting:
        case Resizing:
        case Copying:
        case Attaching:
            return true;
        case Migrating:
        case Expunging:
        case Expunged:
        case Destroy:
        case Destroying:
        case UploadOp:
        case Uploaded:
        case NotUploaded:
        case UploadInProgress:
        case UploadError:
        case UploadAbandoned:
            return false;
        default:
            throw new IllegalArgumentException("volume has a state that does not compute: " +vol.getState());
        }
    }

    private Long findAgentIdForImageStore(final DataStore dataStore) throws ResourceUnavailableException {
        EndPoint endpoint = _ep.select(dataStore);
        if (endpoint == null) {
            throw new ResourceUnavailableException("Config drive creation failed, secondary store not available",
                    dataStore.getClass(), dataStore.getId());
        }
        return endpoint.getId();
    }

    private Long findAgentId(VirtualMachineProfile profile, DeployDestination dest, DataStore dataStore) throws ResourceUnavailableException {
        Long agentId;
        if (dest.getHost() == null) {
            agentId = (profile.getVirtualMachine().getHostId() == null ? profile.getVirtualMachine().getLastHostId() : profile.getVirtualMachine().getHostId());
        } else {
            agentId = dest.getHost().getId();
        }
        if (!VirtualMachineManager.VmConfigDriveOnPrimaryPool.valueIn(dest.getDataCenter().getId()) &&
                !VirtualMachineManager.VmConfigDriveForceHostCacheUse.valueIn(dest.getDataCenter().getId()) && dataStore != null) {
            agentId = findAgentIdForImageStore(dataStore);
        }
        return agentId;
    }

    private Location getConfigDriveLocation(long vmId) {
        final UserVmDetailVO vmDetailConfigDriveLocation = _userVmDetailsDao.findDetail(vmId, VmDetailConstants.CONFIG_DRIVE_LOCATION);
        if (vmDetailConfigDriveLocation != null) {
            if (Location.HOST.toString().equalsIgnoreCase(vmDetailConfigDriveLocation.getValue())) {
                return Location.HOST;
            } else if (Location.PRIMARY.toString().equalsIgnoreCase(vmDetailConfigDriveLocation.getValue())) {
                return Location.PRIMARY;
            } else {
                return Location.SECONDARY;
            }
        }
        return Location.SECONDARY;
    }

    private boolean isConfigDriveIsoOnHostCache(long vmId) {
        final UserVmDetailVO vmDetailConfigDriveLocation = _userVmDetailsDao.findDetail(vmId, VmDetailConstants.CONFIG_DRIVE_LOCATION);
        if (vmDetailConfigDriveLocation != null && Location.HOST.toString().equalsIgnoreCase(vmDetailConfigDriveLocation.getValue())) {
            return true;
        }
        return false;
    }

    private boolean isLastConfigDriveIsoOnHostCache(long vmId) {
        final UserVmDetailVO vmDetailLastConfigDriveLocation = _userVmDetailsDao.findDetail(vmId, VmDetailConstants.LAST_CONFIG_DRIVE_LOCATION);
        if (vmDetailLastConfigDriveLocation == null) {
            return isConfigDriveIsoOnHostCache(vmId);
        }
        if (Location.HOST.toString().equalsIgnoreCase(vmDetailLastConfigDriveLocation.getValue())) {
            return true;
        }
        return false;
    }

    private boolean createConfigDriveIsoOnHostCache(NicProfile nic, VirtualMachineProfile profile, Host host) throws ResourceUnavailableException {
        if (host == null) {
            throw new ResourceUnavailableException("Config drive iso creation failed, dest host not available",
                    ConfigDriveNetworkElement.class, 0L);
        }

        logger.debug("Creating config drive ISO for vm: {} on host: {}", profile, host);

        Map<String, String> customUserdataParamMap = getVMCustomUserdataParamMap(profile.getId());

        final String isoFileName = ConfigDrive.configIsoFileName(profile.getInstanceName());
        final String isoPath = ConfigDrive.createConfigDrivePath(profile.getInstanceName());
        List<NicProfile> nicProfiles = _networkOrchestrationService.getNicProfiles(profile.getVirtualMachine().getId(), profile.getHypervisorType());
        final Map<Long, List<Service>> supportedServices = getSupportedServicesByElementForNetwork(nicProfiles);
        final String isoData = ConfigDriveBuilder.buildConfigDrive(nicProfiles, profile.getVmData(), isoFileName, profile.getConfigDriveLabel(), customUserdataParamMap, supportedServices);
        final HandleConfigDriveIsoCommand configDriveIsoCommand = new HandleConfigDriveIsoCommand(isoPath, isoData, null, false, true, true);

        final HandleConfigDriveIsoAnswer answer = (HandleConfigDriveIsoAnswer) agentManager.easySend(host.getId(), configDriveIsoCommand);
        if (answer == null) {
            throw new CloudRuntimeException(String.format("Unable to get an answer to handle config drive creation for vm: %s on host: %s", profile, host));
        }

        if (!answer.getResult()) {
            throw new ResourceUnavailableException(String.format("Config drive iso creation failed, details: %s",
                    answer.getDetails()), ConfigDriveNetworkElement.class, 0L);
        }

        profile.setConfigDriveLocation(answer.getConfigDriveLocation());
        updateConfigDriveLocationInVMDetails(profile.getId(), answer.getConfigDriveLocation());
        addConfigDriveDisk(profile, null);
        return true;
    }

    private boolean deleteConfigDriveIsoOnHostCache(final VirtualMachine vm, final Long hostId) throws ResourceUnavailableException {
        if (hostId == null) {
            throw new ResourceUnavailableException("Config drive iso deletion failed, host not available",
                    ConfigDriveNetworkElement.class, 0L);
        }

        final String isoPath = ConfigDrive.createConfigDrivePath(vm.getInstanceName());
        final HandleConfigDriveIsoCommand configDriveIsoCommand = new HandleConfigDriveIsoCommand(isoPath, null, null, false, true, false);
        HostVO hostVO = _hostDao.findById(hostId);
        logger.debug("Deleting config drive ISO for vm: {} on host: {}({})", vm, hostId, hostVO);
        if (hostVO == null) {
            logger.warn(String.format("Host %s appears to be unavailable, skipping deletion of config-drive ISO on host cache", hostId));
            return false;
        }
        if (!Arrays.asList(Status.Up, Status.Connecting).contains(hostVO.getStatus())) {
            logger.warn("Host status {} is not Up or Connecting, skipping deletion of config-drive ISO on host cache", hostVO);
            return false;
        }

        final HandleConfigDriveIsoAnswer answer = (HandleConfigDriveIsoAnswer) agentManager.easySend(hostId, configDriveIsoCommand);
        if (answer == null) {
            throw new CloudRuntimeException(String.format("Unable to get an answer to handle config drive deletion for vm: %s on host: %s", vm, hostVO));
        }

        if (!answer.getResult()) {
            logger.error("Failed to remove config drive for instance: {}", vm);
            return false;
        }
        return true;
    }

    private Map<Long, List<Network.Service>> getSupportedServicesByElementForNetwork(List<NicProfile> nics) {

        Map<Long, List<Network.Service>> supportedServices = new HashMap<>();
        for (NicProfile nic: nics) {
            ArrayList<Network.Service> serviceList = new ArrayList<>();
            if (_networkModel.isProviderSupportServiceInNetwork(nic.getNetworkId(), Service.Dns, getProvider())) {
                serviceList.add(Service.Dns);
            }
            if (_networkModel.isProviderSupportServiceInNetwork(nic.getNetworkId(), Service.UserData, getProvider())) {
                serviceList.add(Service.UserData);
            }
            if (_networkModel.isProviderSupportServiceInNetwork(nic.getNetworkId(), Service.Dhcp, getProvider())) {
                serviceList.add(Service.Dhcp);
            }
            supportedServices.put(nic.getId(), serviceList);
        }

        return supportedServices;
    }

    public boolean createConfigDriveIso(NicProfile nic, VirtualMachineProfile profile, DeployDestination dest, DiskTO disk) throws ResourceUnavailableException {
        DataStore dataStore = getDatastoreForConfigDriveIso(disk, profile, dest);

        final Long agentId = findAgentId(profile, dest, dataStore);
        if (agentId == null || dataStore == null) {
            throw new ResourceUnavailableException("Config drive iso creation failed, agent or datastore not available",
                    ConfigDriveNetworkElement.class, 0L);
        }

        logger.debug("Creating config drive ISO for vm: {}", profile);

        Map<String, String> customUserdataParamMap = getVMCustomUserdataParamMap(profile.getId());

        final String isoFileName = ConfigDrive.configIsoFileName(profile.getInstanceName());
        final String isoPath = ConfigDrive.createConfigDrivePath(profile.getInstanceName());
        List<NicProfile> nicProfiles = _networkOrchestrationService.getNicProfiles(nic.getVirtualMachineId(), profile.getHypervisorType());
        final Map<Long, List<Service>> supportedServices = getSupportedServicesByElementForNetwork(nicProfiles);
        final String isoData = ConfigDriveBuilder.buildConfigDrive(
                nicProfiles, profile.getVmData(), isoFileName, profile.getConfigDriveLabel(), customUserdataParamMap, supportedServices);
        boolean useHostCacheOnUnsupportedPool = VirtualMachineManager.VmConfigDriveUseHostCacheOnUnsupportedPool.valueIn(dest.getDataCenter().getId());
        boolean preferHostCache = VirtualMachineManager.VmConfigDriveForceHostCacheUse.valueIn(dest.getDataCenter().getId());
        final HandleConfigDriveIsoCommand configDriveIsoCommand = new HandleConfigDriveIsoCommand(isoPath, isoData, dataStore.getTO(), useHostCacheOnUnsupportedPool, preferHostCache, true);

        final HandleConfigDriveIsoAnswer answer = (HandleConfigDriveIsoAnswer) agentManager.easySend(agentId, configDriveIsoCommand);
        if (!answer.getResult()) {
            throw new ResourceUnavailableException(String.format("Config drive iso creation failed, details: %s",
                    answer.getDetails()), ConfigDriveNetworkElement.class, 0L);
        }
        profile.setConfigDriveLocation(answer.getConfigDriveLocation());
        updateConfigDriveLocationInVMDetails(profile.getId(), answer.getConfigDriveLocation());
        addConfigDriveDisk(profile, dataStore);
        return true;
    }

    private void updateConfigDriveLocationInVMDetails(long vmId, NetworkElement.Location configDriveLocation) {
        final UserVmDetailVO vmDetailConfigDriveLocation = _userVmDetailsDao.findDetail(vmId, VmDetailConstants.CONFIG_DRIVE_LOCATION);
        if (vmDetailConfigDriveLocation != null) {
            if (!configDriveLocation.toString().equalsIgnoreCase(vmDetailConfigDriveLocation.getValue())) {
                _userVmDetailsDao.addDetail(vmId, VmDetailConstants.LAST_CONFIG_DRIVE_LOCATION, vmDetailConfigDriveLocation.getValue(), false);
            } else {
                _userVmDetailsDao.removeDetail(vmId, VmDetailConstants.LAST_CONFIG_DRIVE_LOCATION);
            }
        }
        _userVmDetailsDao.addDetail(vmId, VmDetailConstants.CONFIG_DRIVE_LOCATION, configDriveLocation.toString(), false);
    }

    private Map<String, String> getVMCustomUserdataParamMap(long vmId) {
        UserVmVO userVm = _userVmDao.findById(vmId);
        String userDataDetails = userVm.getUserDataDetails();
        Map<String,String> customUserdataParamMap = new HashMap<>();
        if(userDataDetails != null && !userDataDetails.isEmpty()) {
            userDataDetails = userDataDetails.substring(1, userDataDetails.length()-1);
            String[] keyValuePairs = userDataDetails.split(",");
            for(String pair : keyValuePairs)
            {
                final Pair<String, String> keyValue = StringUtils.getKeyValuePairWithSeparator(pair, "=");
                customUserdataParamMap.put(keyValue.first(), keyValue.second());
            }
        }

        return customUserdataParamMap;
    }

    private DataStore getDatastoreForConfigDriveIso(DiskTO disk, VirtualMachineProfile profile, DeployDestination dest) {
        DataStore dataStore = null;
        if (disk != null) {
            String dId = disk.getData().getDataStore().getUuid();
            if (VirtualMachineManager.VmConfigDriveOnPrimaryPool.value()) {
                dataStore = _dataStoreMgr.getDataStore(dId, DataStoreRole.Primary);
            } else {
                List<DataStore> dataStores = _dataStoreMgr.listImageStores();
                String url = disk.getData().getDataStore().getUrl();
                for(DataStore ds : dataStores) {
                    if (url.equals(ds.getUri()) && DataStoreRole.Image.equals(ds.getRole())) {
                        dataStore = ds;
                        break;
                    }
                }
            }
        } else {
            dataStore = findDataStore(profile, dest);
        }
        return dataStore;
    }

    private boolean deleteConfigDriveIso(final VirtualMachine vm) throws ResourceUnavailableException {
        Long hostId  = (vm.getHostId() != null) ? vm.getHostId() : vm.getLastHostId();
        Location location = getConfigDriveLocation(vm.getId());
        if (hostId == null) {
            logger.info("The VM was never booted; no config-drive ISO created for VM {}", vm);
            return true;
        }
        if (location == Location.HOST) {
            return deleteConfigDriveIsoOnHostCache(vm, hostId);
        }

        Long agentId = null;
        DataStore dataStore = null;

        if (location == Location.SECONDARY) {
            dataStore = _dataStoreMgr.getImageStoreWithFreeCapacity(vm.getDataCenterId());
            if (dataStore != null) {
                agentId = findAgentIdForImageStore(dataStore);
            }
        } else if (location == Location.PRIMARY) {
            List<VolumeVO> volumes = _volumeDao.findByInstanceAndType(vm.getId(), Volume.Type.ROOT);
            if (volumes != null && volumes.size() > 0) {
                dataStore = _dataStoreMgr.getDataStore(volumes.get(0).getPoolId(), DataStoreRole.Primary);
            }
            agentId = hostId;
        }

        if (agentId == null || dataStore == null) {
            throw new ResourceUnavailableException("Config drive iso deletion failed, agent or datastore not available",
                    ConfigDriveNetworkElement.class, 0L);
        }

        logger.debug("Deleting config drive ISO for vm: {}", vm);

        final String isoPath = ConfigDrive.createConfigDrivePath(vm.getInstanceName());
        final HandleConfigDriveIsoCommand configDriveIsoCommand = new HandleConfigDriveIsoCommand(isoPath, null, dataStore.getTO(), false, false, false);

        final HandleConfigDriveIsoAnswer answer = (HandleConfigDriveIsoAnswer) agentManager.easySend(agentId, configDriveIsoCommand);
        if (!answer.getResult()) {
            logger.error("Failed to remove config drive for instance: {}", vm);
            return false;
        }
        return true;
    }

    private void addConfigDriveDisk(final VirtualMachineProfile profile, final DataStore dataStore) throws ResourceUnavailableException {
        boolean isoAvailable = false;
        final String isoPath = ConfigDrive.createConfigDrivePath(profile.getInstanceName());
        for (DiskTO dataTo : profile.getDisks()) {
            if (dataTo.getPath().equals(isoPath)) {
                isoAvailable = true;
                break;
            }
        }
        if (!isoAvailable) {
            TemplateObjectTO dataTO = new TemplateObjectTO();
            if (dataStore == null && !isConfigDriveIsoOnHostCache(profile.getId())) {
                throw new ResourceUnavailableException("Config drive disk add failed, datastore not available",
                        ConfigDriveNetworkElement.class, 0L);
            } else if (dataStore != null) {
                dataTO.setDataStore(dataStore.getTO());
            }

            dataTO.setUuid(profile.getUuid());
            dataTO.setPath(isoPath);
            dataTO.setFormat(Storage.ImageFormat.ISO);

            profile.addDisk(new DiskTO(dataTO, CONFIGDRIVEDISKSEQ.longValue(), isoPath, Volume.Type.ISO));
        } else {
            logger.warn("Config drive iso already is in VM profile.");
        }
    }

    private boolean configureConfigDriveData(final VirtualMachineProfile profile, final NicProfile nic, final DeployDestination dest) {
        final UserVmVO vm = _userVmDao.findById(profile.getId());
        if (vm == null || vm.getType() != VirtualMachine.Type.User) {
            return false;
        }
        final Nic defaultNic = _networkModel.getDefaultNic(vm.getId());
        if (defaultNic != null) {
            final String sshPublicKey = getSshKey(profile);
            final String serviceOffering = _serviceOfferingDao.findByIdIncludingRemoved(vm.getId(), vm.getServiceOfferingId()).getDisplayText();
            boolean isWindows = _guestOSCategoryDao.findById(_guestOSDao.findById(vm.getGuestOSId()).getCategoryId()).getName().equalsIgnoreCase("Windows");
            String hostname = _hostDao.findById(vm.getHostId()).getName();
            String destHostname = null;
            if (dest.getHost() == null ) {
                destHostname = VirtualMachineManager.getHypervisorHostname(hostname);
            } else {
                destHostname = VirtualMachineManager.getHypervisorHostname(dest.getHost().getName());
            }
            final List<String[]> vmData = _networkModel.generateVmData(vm.getUserData(), vm.getUserDataDetails(), serviceOffering, vm.getDataCenterId(), vm.getInstanceName(), vm.getHostName(), vm.getId(),
                    vm.getUuid(), nic.getIPv4Address(), sshPublicKey, (String) profile.getParameter(VirtualMachineProfile.Param.VmPassword), isWindows, destHostname);
            profile.setVmData(vmData);
            profile.setConfigDriveLabel(VirtualMachineManager.VmConfigDriveLabel.value());
        }
        return true;
    }

    @Override
    public boolean addDhcpEntry(Network network, NicProfile nic, VirtualMachineProfile vm, DeployDestination dest,
            ReservationContext context) throws ConcurrentOperationException, InsufficientCapacityException, ResourceUnavailableException {
        // Update nic profile with required information.
        // Add network checks
        return true;
    }

    @Override
    public boolean configDhcpSupportForSubnet(Network network, NicProfile nic, VirtualMachineProfile vm,
            DeployDestination dest,
            ReservationContext context) throws ConcurrentOperationException, InsufficientCapacityException, ResourceUnavailableException {
        return false;
    }

    @Override
    public boolean removeDhcpSupportForSubnet(Network network) throws ResourceUnavailableException {
        return true;
    }

    @Override
    public boolean setExtraDhcpOptions(Network network, long nicId, Map<Integer, String> dhcpOptions) {
        return false;
    }

    @Override
    public boolean removeDhcpEntry(Network network, NicProfile nic,
            VirtualMachineProfile vmProfile) throws ResourceUnavailableException {
        return true;
    }

    @Override
    public boolean addDnsEntry(Network network, NicProfile nic, VirtualMachineProfile vm, DeployDestination dest,
            ReservationContext context) throws ConcurrentOperationException, InsufficientCapacityException, ResourceUnavailableException {
        return true;
    }

    @Override
    public boolean configDnsSupportForSubnet(Network network, NicProfile nic, VirtualMachineProfile vm,
            DeployDestination dest,
            ReservationContext context) throws ConcurrentOperationException, InsufficientCapacityException, ResourceUnavailableException {
        return true;
    }

    @Override
    public boolean removeDnsSupportForSubnet(Network network) throws ResourceUnavailableException {
        return true;
    }
}<|MERGE_RESOLUTION|>--- conflicted
+++ resolved
@@ -326,7 +326,7 @@
                 final Network network = _networkMgr.getNetwork(nic.getNetworkId());
                 final UserDataServiceProvider userDataUpdateProvider = _networkModel.getUserDataUpdateProvider(network);
                 if (userDataUpdateProvider == null) {
-                    LOG.warn("Failed to get user data provider");
+                    logger.warn("Failed to get user data provider");
                     return false;
                 }
                 final Provider provider = userDataUpdateProvider.getProvider();
@@ -345,18 +345,13 @@
 
     @Override
     public boolean prepareMigration(NicProfile nic, Network network, VirtualMachineProfile vm, DeployDestination dest, ReservationContext context) {
-<<<<<<< HEAD
-        if (_networkModel.getUserDataUpdateProvider(network).getProvider().equals(Provider.ConfigDrive)) {
-            logger.trace(String.format("[prepareMigration] for vm: %s", vm));
-=======
         final UserDataServiceProvider userDataUpdateProvider = _networkModel.getUserDataUpdateProvider(network);
         if (userDataUpdateProvider == null) {
-            LOG.warn("Failed to prepare for migration, can't get user data provider");
+            logger.warn("Failed to prepare for migration, can't get user data provider");
             return false;
         }
         if (Provider.ConfigDrive.equals(userDataUpdateProvider.getProvider())) {
-            LOG.trace(String.format("[prepareMigration] for vm: %s", vm.getInstanceName()));
->>>>>>> ae1d7cc8
+            logger.trace(String.format("[prepareMigration] for vm: %s", vm.getInstanceName()));
             try {
                 if (isConfigDriveIsoOnHostCache(vm.getId())) {
                     vm.setConfigDriveLocation(Location.HOST);
