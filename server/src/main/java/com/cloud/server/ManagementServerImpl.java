--- conflicted
+++ resolved
@@ -774,14 +774,12 @@
 import com.cloud.network.dao.NetworkDomainDao;
 import com.cloud.network.dao.NetworkDomainVO;
 import com.cloud.network.dao.NetworkVO;
-import com.cloud.network.dao.PublicIpQuarantineDao;
 import com.cloud.network.vpc.dao.VpcDao;
 import com.cloud.org.Cluster;
 import com.cloud.org.Grouping.AllocationState;
 import com.cloud.projects.Project;
 import com.cloud.projects.Project.ListProjectResourcesCriteria;
 import com.cloud.projects.ProjectManager;
-import com.cloud.resource.ResourceManager;
 import com.cloud.server.ResourceTag.ResourceObjectType;
 import com.cloud.service.ServiceOfferingVO;
 import com.cloud.service.dao.ServiceOfferingDao;
@@ -883,8 +881,8 @@
     static final ConfigKey<Integer> sshKeyLength = new ConfigKey<>("Advanced", Integer.class, "ssh.key.length", "2048", "Specifies custom SSH key length (bit)", true, ConfigKey.Scope.Global);
     static final ConfigKey<Boolean> humanReadableSizes = new ConfigKey<>("Advanced", Boolean.class, "display.human.readable.sizes", "true", "Enables outputting human readable byte sizes to logs and usage records.", false, ConfigKey.Scope.Global);
     public static final ConfigKey<String> customCsIdentifier = new ConfigKey<>("Advanced", String.class, "custom.cs.identifier", UUID.randomUUID().toString().split("-")[0].substring(4), "Custom identifier for the cloudstack installation", true, ConfigKey.Scope.Global);
-    public static final ConfigKey<Boolean> exposeCloudStackVersionInApiXmlResponse = new ConfigKey<Boolean>("Advanced", Boolean.class, "expose.cloudstack.version.api.xml.response", "true", "Indicates whether ACS version should appear in the root element of an API XML response.", true, ConfigKey.Scope.Global);
-    public static final ConfigKey<Boolean> exposeCloudStackVersionInApiListCapabilities = new ConfigKey<Boolean>("Advanced", Boolean.class, "expose.cloudstack.version.api.list.capabilities", "true", "Indicates whether ACS version should show in the listCapabilities API.", true, ConfigKey.Scope.Global);
+    public static final ConfigKey<Boolean> exposeCloudStackVersionInApiXmlResponse = new ConfigKey<>("Advanced", Boolean.class, "expose.cloudstack.version.api.xml.response", "true", "Indicates whether ACS version should appear in the root element of an API XML response.", true, ConfigKey.Scope.Global);
+    public static final ConfigKey<Boolean> exposeCloudStackVersionInApiListCapabilities = new ConfigKey<>("Advanced", Boolean.class, "expose.cloudstack.version.api.list.capabilities", "true", "Indicates whether ACS version should show in the listCapabilities API.", true, ConfigKey.Scope.Global);
 
     private static final VirtualMachine.Type []systemVmTypes = { VirtualMachine.Type.SecondaryStorageVm, VirtualMachine.Type.ConsoleProxy};
     private static final List<HypervisorType> LIVE_MIGRATION_SUPPORTING_HYPERVISORS = List.of(HypervisorType.Hyperv, HypervisorType.KVM,
@@ -991,8 +989,6 @@
     @Inject
     private ProjectManager _projectMgr;
     @Inject
-    private ResourceManager _resourceMgr;
-    @Inject
     private HighAvailabilityManager _haMgr;
     @Inject
     private HostTagsDao _hostTagsDao;
@@ -1050,10 +1046,6 @@
     StoragePoolTagsDao storagePoolTagsDao;
     @Inject
     protected ManagementServerJoinDao managementServerJoinDao;
-
-    @Inject
-    private PublicIpQuarantineDao publicIpQuarantineDao;
-
     @Inject
     ClusterManager _clusterMgr;
 
@@ -1080,7 +1072,6 @@
     private List<UserAuthenticator> _userAuthenticators;
     private List<UserTwoFactorAuthenticator> _userTwoFactorAuthenticators;
     private List<UserAuthenticator> _userPasswordEncoders;
-    protected boolean _executeInSequence;
 
     protected List<DeploymentPlanner> _planners;
 
@@ -4750,11 +4741,8 @@
         capabilities.put(ApiConstants.INSTANCES_STATS_USER_ONLY, StatsCollector.vmStatsCollectUserVMOnly.value());
         capabilities.put(ApiConstants.INSTANCES_DISKS_STATS_RETENTION_ENABLED, StatsCollector.vmDiskStatsRetentionEnabled.value());
         capabilities.put(ApiConstants.INSTANCES_DISKS_STATS_RETENTION_TIME, StatsCollector.vmDiskStatsMaxRetentionTime.value());
-<<<<<<< HEAD
         capabilities.put(ApiConstants.INSTANCE_LEASE_ENABLED, VMLeaseManager.InstanceLeaseEnabled.value());
-=======
         capabilities.put(ApiConstants.DYNAMIC_SCALING_ENABLED, UserVmManager.EnableDynamicallyScaleVm.value());
->>>>>>> be08fff3
         if (apiLimitEnabled) {
             capabilities.put("apiLimitInterval", apiLimitInterval);
             capabilities.put("apiLimitMax", apiLimitMax);
