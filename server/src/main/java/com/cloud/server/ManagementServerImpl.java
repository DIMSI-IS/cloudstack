// Licensed to the Apache Software Foundation (ASF) under one
// or more contributor license agreements.  See the NOTICE file
// distributed with this work for additional information
// regarding copyright ownership.  The ASF licenses this file
// to you under the Apache License, Version 2.0 (the
// "License"); you may not use this file except in compliance
// with the License.  You may obtain a copy of the License at
//
//   http://www.apache.org/licenses/LICENSE-2.0
//
// Unless required by applicable law or agreed to in writing,
// software distributed under the License is distributed on an
// "AS IS" BASIS, WITHOUT WARRANTIES OR CONDITIONS OF ANY
// KIND, either express or implied.  See the License for the
// specific language governing permissions and limitations
// under the License.
package com.cloud.server;

import java.lang.reflect.Field;
import java.util.ArrayList;
import java.util.Arrays;
import java.util.Calendar;
import java.util.Collections;
import java.util.Comparator;
import java.util.Date;
import java.util.HashMap;
import java.util.Iterator;
import java.util.List;
import java.util.Map;
import java.util.Objects;
import java.util.Optional;
import java.util.Set;
import java.util.TimeZone;
import java.util.UUID;
import java.util.concurrent.Executors;
import java.util.concurrent.ScheduledExecutorService;
import java.util.concurrent.TimeUnit;
import java.util.function.Predicate;
import java.util.stream.Collectors;

import javax.crypto.Mac;
import javax.crypto.spec.SecretKeySpec;
import javax.inject.Inject;
import javax.naming.ConfigurationException;

import org.apache.cloudstack.acl.ControlledEntity;
import org.apache.cloudstack.acl.SecurityChecker;
import org.apache.cloudstack.affinity.AffinityGroupProcessor;
import org.apache.cloudstack.affinity.dao.AffinityGroupVMMapDao;
import org.apache.cloudstack.annotation.AnnotationService;
import org.apache.cloudstack.annotation.dao.AnnotationDao;
import org.apache.cloudstack.api.ApiCommandResourceType;
import org.apache.cloudstack.api.ApiConstants;
import org.apache.cloudstack.api.command.admin.account.CreateAccountCmd;
import org.apache.cloudstack.api.command.admin.account.DeleteAccountCmd;
import org.apache.cloudstack.api.command.admin.account.DisableAccountCmd;
import org.apache.cloudstack.api.command.admin.account.EnableAccountCmd;
import org.apache.cloudstack.api.command.admin.account.ListAccountsCmdByAdmin;
import org.apache.cloudstack.api.command.admin.account.LockAccountCmd;
import org.apache.cloudstack.api.command.admin.account.UpdateAccountCmd;
import org.apache.cloudstack.api.command.admin.address.AcquirePodIpCmdByAdmin;
import org.apache.cloudstack.api.command.admin.address.AssociateIPAddrCmdByAdmin;
import org.apache.cloudstack.api.command.admin.address.ListPublicIpAddressesCmdByAdmin;
import org.apache.cloudstack.api.command.admin.address.ReleasePodIpCmdByAdmin;
import org.apache.cloudstack.api.command.admin.affinitygroup.UpdateVMAffinityGroupCmdByAdmin;
import org.apache.cloudstack.api.command.admin.alert.GenerateAlertCmd;
import org.apache.cloudstack.api.command.admin.autoscale.CreateCounterCmd;
import org.apache.cloudstack.api.command.admin.autoscale.DeleteCounterCmd;
import org.apache.cloudstack.api.command.admin.cluster.AddClusterCmd;
import org.apache.cloudstack.api.command.admin.cluster.DeleteClusterCmd;
import org.apache.cloudstack.api.command.admin.cluster.ListClustersCmd;
import org.apache.cloudstack.api.command.admin.cluster.UpdateClusterCmd;
import org.apache.cloudstack.api.command.admin.config.ListCfgGroupsByCmd;
import org.apache.cloudstack.api.command.admin.config.ListCfgsByCmd;
import org.apache.cloudstack.api.command.admin.config.ListDeploymentPlannersCmd;
import org.apache.cloudstack.api.command.admin.config.ListHypervisorCapabilitiesCmd;
import org.apache.cloudstack.api.command.admin.config.ResetCfgCmd;
import org.apache.cloudstack.api.command.admin.config.UpdateCfgCmd;
import org.apache.cloudstack.api.command.admin.config.UpdateHypervisorCapabilitiesCmd;
import org.apache.cloudstack.api.command.admin.direct.download.ListTemplateDirectDownloadCertificatesCmd;
import org.apache.cloudstack.api.command.admin.direct.download.ProvisionTemplateDirectDownloadCertificateCmd;
import org.apache.cloudstack.api.command.admin.direct.download.RevokeTemplateDirectDownloadCertificateCmd;
import org.apache.cloudstack.api.command.admin.direct.download.UploadTemplateDirectDownloadCertificateCmd;
import org.apache.cloudstack.api.command.admin.domain.CreateDomainCmd;
import org.apache.cloudstack.api.command.admin.domain.DeleteDomainCmd;
import org.apache.cloudstack.api.command.admin.domain.ListDomainChildrenCmd;
import org.apache.cloudstack.api.command.admin.domain.ListDomainsCmd;
import org.apache.cloudstack.api.command.admin.domain.ListDomainsCmdByAdmin;
import org.apache.cloudstack.api.command.admin.domain.MoveDomainCmd;
import org.apache.cloudstack.api.command.admin.domain.UpdateDomainCmd;
import org.apache.cloudstack.api.command.admin.guest.AddGuestOsCmd;
import org.apache.cloudstack.api.command.admin.guest.AddGuestOsMappingCmd;
import org.apache.cloudstack.api.command.admin.guest.GetHypervisorGuestOsNamesCmd;
import org.apache.cloudstack.api.command.admin.guest.ListGuestOsMappingCmd;
import org.apache.cloudstack.api.command.admin.guest.RemoveGuestOsCmd;
import org.apache.cloudstack.api.command.admin.guest.RemoveGuestOsMappingCmd;
import org.apache.cloudstack.api.command.admin.guest.UpdateGuestOsCmd;
import org.apache.cloudstack.api.command.admin.guest.UpdateGuestOsMappingCmd;
import org.apache.cloudstack.api.command.admin.host.AddHostCmd;
import org.apache.cloudstack.api.command.admin.host.AddSecondaryStorageCmd;
import org.apache.cloudstack.api.command.admin.host.CancelHostAsDegradedCmd;
import org.apache.cloudstack.api.command.admin.host.CancelMaintenanceCmd;
import org.apache.cloudstack.api.command.admin.host.DeclareHostAsDegradedCmd;
import org.apache.cloudstack.api.command.admin.host.DeleteHostCmd;
import org.apache.cloudstack.api.command.admin.host.FindHostsForMigrationCmd;
import org.apache.cloudstack.api.command.admin.host.ListHostTagsCmd;
import org.apache.cloudstack.api.command.admin.host.ListHostsCmd;
import org.apache.cloudstack.api.command.admin.host.PrepareForMaintenanceCmd;
import org.apache.cloudstack.api.command.admin.host.ReconnectHostCmd;
import org.apache.cloudstack.api.command.admin.host.ReleaseHostReservationCmd;
import org.apache.cloudstack.api.command.admin.host.UpdateHostCmd;
import org.apache.cloudstack.api.command.admin.host.UpdateHostPasswordCmd;
import org.apache.cloudstack.api.command.admin.internallb.ConfigureInternalLoadBalancerElementCmd;
import org.apache.cloudstack.api.command.admin.internallb.CreateInternalLoadBalancerElementCmd;
import org.apache.cloudstack.api.command.admin.internallb.ListInternalLBVMsCmd;
import org.apache.cloudstack.api.command.admin.internallb.ListInternalLoadBalancerElementsCmd;
import org.apache.cloudstack.api.command.admin.internallb.StartInternalLBVMCmd;
import org.apache.cloudstack.api.command.admin.internallb.StopInternalLBVMCmd;
import org.apache.cloudstack.api.command.admin.iso.AttachIsoCmdByAdmin;
import org.apache.cloudstack.api.command.admin.iso.CopyIsoCmdByAdmin;
import org.apache.cloudstack.api.command.admin.iso.DetachIsoCmdByAdmin;
import org.apache.cloudstack.api.command.admin.iso.ListIsoPermissionsCmdByAdmin;
import org.apache.cloudstack.api.command.admin.iso.ListIsosCmdByAdmin;
import org.apache.cloudstack.api.command.admin.iso.RegisterIsoCmdByAdmin;
import org.apache.cloudstack.api.command.admin.loadbalancer.ListLoadBalancerRuleInstancesCmdByAdmin;
import org.apache.cloudstack.api.command.admin.management.ListMgmtsCmd;
import org.apache.cloudstack.api.command.admin.network.AddNetworkDeviceCmd;
import org.apache.cloudstack.api.command.admin.network.AddNetworkServiceProviderCmd;
import org.apache.cloudstack.api.command.admin.network.CreateManagementNetworkIpRangeCmd;
import org.apache.cloudstack.api.command.admin.network.CreateNetworkCmdByAdmin;
import org.apache.cloudstack.api.command.admin.network.CreateNetworkOfferingCmd;
import org.apache.cloudstack.api.command.admin.network.CreatePhysicalNetworkCmd;
import org.apache.cloudstack.api.command.admin.network.CreateStorageNetworkIpRangeCmd;
import org.apache.cloudstack.api.command.admin.network.DedicateGuestVlanRangeCmd;
import org.apache.cloudstack.api.command.admin.network.DeleteManagementNetworkIpRangeCmd;
import org.apache.cloudstack.api.command.admin.network.DeleteNetworkDeviceCmd;
import org.apache.cloudstack.api.command.admin.network.DeleteNetworkOfferingCmd;
import org.apache.cloudstack.api.command.admin.network.DeleteNetworkServiceProviderCmd;
import org.apache.cloudstack.api.command.admin.network.DeletePhysicalNetworkCmd;
import org.apache.cloudstack.api.command.admin.network.DeleteStorageNetworkIpRangeCmd;
import org.apache.cloudstack.api.command.admin.network.ListDedicatedGuestVlanRangesCmd;
import org.apache.cloudstack.api.command.admin.network.ListGuestVlansCmd;
import org.apache.cloudstack.api.command.admin.network.ListNetworkDeviceCmd;
import org.apache.cloudstack.api.command.admin.network.ListNetworkIsolationMethodsCmd;
import org.apache.cloudstack.api.command.admin.network.ListNetworkServiceProvidersCmd;
import org.apache.cloudstack.api.command.admin.network.ListNetworksCmdByAdmin;
import org.apache.cloudstack.api.command.admin.network.ListPhysicalNetworksCmd;
import org.apache.cloudstack.api.command.admin.network.ListStorageNetworkIpRangeCmd;
import org.apache.cloudstack.api.command.admin.network.ListSupportedNetworkServicesCmd;
import org.apache.cloudstack.api.command.admin.network.MigrateNetworkCmd;
import org.apache.cloudstack.api.command.admin.network.MigrateVPCCmd;
import org.apache.cloudstack.api.command.admin.network.ReleaseDedicatedGuestVlanRangeCmd;
import org.apache.cloudstack.api.command.admin.network.UpdateNetworkCmdByAdmin;
import org.apache.cloudstack.api.command.admin.network.UpdateNetworkOfferingCmd;
import org.apache.cloudstack.api.command.admin.network.UpdateNetworkServiceProviderCmd;
import org.apache.cloudstack.api.command.admin.network.UpdatePhysicalNetworkCmd;
import org.apache.cloudstack.api.command.admin.network.UpdatePodManagementNetworkIpRangeCmd;
import org.apache.cloudstack.api.command.admin.network.UpdateStorageNetworkIpRangeCmd;
import org.apache.cloudstack.api.command.admin.offering.CreateDiskOfferingCmd;
import org.apache.cloudstack.api.command.admin.offering.CreateServiceOfferingCmd;
import org.apache.cloudstack.api.command.admin.offering.DeleteDiskOfferingCmd;
import org.apache.cloudstack.api.command.admin.offering.DeleteServiceOfferingCmd;
import org.apache.cloudstack.api.command.admin.offering.IsAccountAllowedToCreateOfferingsWithTagsCmd;
import org.apache.cloudstack.api.command.admin.offering.UpdateDiskOfferingCmd;
import org.apache.cloudstack.api.command.admin.offering.UpdateServiceOfferingCmd;
import org.apache.cloudstack.api.command.admin.outofbandmanagement.ChangeOutOfBandManagementPasswordCmd;
import org.apache.cloudstack.api.command.admin.outofbandmanagement.ConfigureOutOfBandManagementCmd;
import org.apache.cloudstack.api.command.admin.outofbandmanagement.DisableOutOfBandManagementForClusterCmd;
import org.apache.cloudstack.api.command.admin.outofbandmanagement.DisableOutOfBandManagementForHostCmd;
import org.apache.cloudstack.api.command.admin.outofbandmanagement.DisableOutOfBandManagementForZoneCmd;
import org.apache.cloudstack.api.command.admin.outofbandmanagement.EnableOutOfBandManagementForClusterCmd;
import org.apache.cloudstack.api.command.admin.outofbandmanagement.EnableOutOfBandManagementForHostCmd;
import org.apache.cloudstack.api.command.admin.outofbandmanagement.EnableOutOfBandManagementForZoneCmd;
import org.apache.cloudstack.api.command.admin.outofbandmanagement.IssueOutOfBandManagementPowerActionCmd;
import org.apache.cloudstack.api.command.admin.pod.CreatePodCmd;
import org.apache.cloudstack.api.command.admin.pod.DeletePodCmd;
import org.apache.cloudstack.api.command.admin.pod.ListPodsByCmd;
import org.apache.cloudstack.api.command.admin.pod.UpdatePodCmd;
import org.apache.cloudstack.api.command.admin.region.AddRegionCmd;
import org.apache.cloudstack.api.command.admin.region.CreatePortableIpRangeCmd;
import org.apache.cloudstack.api.command.admin.region.DeletePortableIpRangeCmd;
import org.apache.cloudstack.api.command.admin.region.ListPortableIpRangesCmd;
import org.apache.cloudstack.api.command.admin.region.RemoveRegionCmd;
import org.apache.cloudstack.api.command.admin.region.UpdateRegionCmd;
import org.apache.cloudstack.api.command.admin.resource.ArchiveAlertsCmd;
import org.apache.cloudstack.api.command.admin.resource.CleanVMReservationsCmd;
import org.apache.cloudstack.api.command.admin.resource.DeleteAlertsCmd;
import org.apache.cloudstack.api.command.admin.resource.ListAlertTypesCmd;
import org.apache.cloudstack.api.command.admin.resource.ListAlertsCmd;
import org.apache.cloudstack.api.command.admin.resource.ListCapacityCmd;
import org.apache.cloudstack.api.command.admin.resource.StartRollingMaintenanceCmd;
import org.apache.cloudstack.api.command.admin.resource.UploadCustomCertificateCmd;
import org.apache.cloudstack.api.command.admin.resource.icon.DeleteResourceIconCmd;
import org.apache.cloudstack.api.command.admin.resource.icon.ListResourceIconCmd;
import org.apache.cloudstack.api.command.admin.resource.icon.UploadResourceIconCmd;
import org.apache.cloudstack.api.command.admin.router.ConfigureOvsElementCmd;
import org.apache.cloudstack.api.command.admin.router.ConfigureVirtualRouterElementCmd;
import org.apache.cloudstack.api.command.admin.router.CreateVirtualRouterElementCmd;
import org.apache.cloudstack.api.command.admin.router.DestroyRouterCmd;
import org.apache.cloudstack.api.command.admin.router.GetRouterHealthCheckResultsCmd;
import org.apache.cloudstack.api.command.admin.router.ListOvsElementsCmd;
import org.apache.cloudstack.api.command.admin.router.ListRoutersCmd;
import org.apache.cloudstack.api.command.admin.router.ListVirtualRouterElementsCmd;
import org.apache.cloudstack.api.command.admin.router.RebootRouterCmd;
import org.apache.cloudstack.api.command.admin.router.StartRouterCmd;
import org.apache.cloudstack.api.command.admin.router.StopRouterCmd;
import org.apache.cloudstack.api.command.admin.router.UpgradeRouterCmd;
import org.apache.cloudstack.api.command.admin.router.UpgradeRouterTemplateCmd;
import org.apache.cloudstack.api.command.admin.snapshot.ListSnapshotsCmdByAdmin;
import org.apache.cloudstack.api.command.admin.storage.AddImageStoreCmd;
import org.apache.cloudstack.api.command.admin.storage.AddImageStoreS3CMD;
import org.apache.cloudstack.api.command.admin.storage.AddObjectStoragePoolCmd;
import org.apache.cloudstack.api.command.admin.storage.CancelPrimaryStorageMaintenanceCmd;
import org.apache.cloudstack.api.command.admin.storage.CreateSecondaryStagingStoreCmd;
import org.apache.cloudstack.api.command.admin.storage.CreateStoragePoolCmd;
import org.apache.cloudstack.api.command.admin.storage.DeleteImageStoreCmd;
import org.apache.cloudstack.api.command.admin.storage.DeleteObjectStoragePoolCmd;
import org.apache.cloudstack.api.command.admin.storage.DeletePoolCmd;
import org.apache.cloudstack.api.command.admin.storage.DeleteSecondaryStagingStoreCmd;
import org.apache.cloudstack.api.command.admin.storage.FindStoragePoolsForMigrationCmd;
import org.apache.cloudstack.api.command.admin.storage.ListImageStoresCmd;
import org.apache.cloudstack.api.command.admin.storage.ListObjectStoragePoolsCmd;
import org.apache.cloudstack.api.command.admin.storage.ListSecondaryStagingStoresCmd;
import org.apache.cloudstack.api.command.admin.storage.ListStoragePoolsCmd;
import org.apache.cloudstack.api.command.admin.storage.ListStorageProvidersCmd;
import org.apache.cloudstack.api.command.admin.storage.ListStorageTagsCmd;
import org.apache.cloudstack.api.command.admin.storage.MigrateResourcesToAnotherSecondaryStorageCmd;
import org.apache.cloudstack.api.command.admin.storage.MigrateSecondaryStorageDataCmd;
import org.apache.cloudstack.api.command.admin.storage.PreparePrimaryStorageForMaintenanceCmd;
import org.apache.cloudstack.api.command.admin.storage.SyncStoragePoolCmd;
import org.apache.cloudstack.api.command.admin.storage.UpdateCloudToUseObjectStoreCmd;
import org.apache.cloudstack.api.command.admin.storage.UpdateImageStoreCmd;
import org.apache.cloudstack.api.command.admin.storage.UpdateObjectStoragePoolCmd;
import org.apache.cloudstack.api.command.admin.storage.UpdateStorageCapabilitiesCmd;
import org.apache.cloudstack.api.command.admin.storage.UpdateStoragePoolCmd;
import org.apache.cloudstack.api.command.admin.storage.heuristics.CreateSecondaryStorageSelectorCmd;
import org.apache.cloudstack.api.command.admin.storage.heuristics.ListSecondaryStorageSelectorsCmd;
import org.apache.cloudstack.api.command.admin.storage.heuristics.RemoveSecondaryStorageSelectorCmd;
import org.apache.cloudstack.api.command.admin.storage.heuristics.UpdateSecondaryStorageSelectorCmd;
import org.apache.cloudstack.api.command.admin.swift.AddSwiftCmd;
import org.apache.cloudstack.api.command.admin.swift.ListSwiftsCmd;
import org.apache.cloudstack.api.command.admin.systemvm.DestroySystemVmCmd;
import org.apache.cloudstack.api.command.admin.systemvm.ListSystemVMsCmd;
import org.apache.cloudstack.api.command.admin.systemvm.MigrateSystemVMCmd;
import org.apache.cloudstack.api.command.admin.systemvm.PatchSystemVMCmd;
import org.apache.cloudstack.api.command.admin.systemvm.RebootSystemVmCmd;
import org.apache.cloudstack.api.command.admin.systemvm.ScaleSystemVMCmd;
import org.apache.cloudstack.api.command.admin.systemvm.StartSystemVMCmd;
import org.apache.cloudstack.api.command.admin.systemvm.StopSystemVmCmd;
import org.apache.cloudstack.api.command.admin.systemvm.UpgradeSystemVMCmd;
import org.apache.cloudstack.api.command.admin.template.CopyTemplateCmdByAdmin;
import org.apache.cloudstack.api.command.admin.template.CreateTemplateCmdByAdmin;
import org.apache.cloudstack.api.command.admin.template.ListTemplatePermissionsCmdByAdmin;
import org.apache.cloudstack.api.command.admin.template.ListTemplatesCmdByAdmin;
import org.apache.cloudstack.api.command.admin.template.PrepareTemplateCmd;
import org.apache.cloudstack.api.command.admin.template.RegisterTemplateCmdByAdmin;
import org.apache.cloudstack.api.command.admin.usage.AddTrafficMonitorCmd;
import org.apache.cloudstack.api.command.admin.usage.AddTrafficTypeCmd;
import org.apache.cloudstack.api.command.admin.usage.DeleteTrafficMonitorCmd;
import org.apache.cloudstack.api.command.admin.usage.DeleteTrafficTypeCmd;
import org.apache.cloudstack.api.command.admin.usage.GenerateUsageRecordsCmd;
import org.apache.cloudstack.api.command.admin.usage.ListTrafficMonitorsCmd;
import org.apache.cloudstack.api.command.admin.usage.ListTrafficTypeImplementorsCmd;
import org.apache.cloudstack.api.command.admin.usage.ListTrafficTypesCmd;
import org.apache.cloudstack.api.command.admin.usage.ListUsageRecordsCmd;
import org.apache.cloudstack.api.command.admin.usage.ListUsageTypesCmd;
import org.apache.cloudstack.api.command.admin.usage.RemoveRawUsageRecordsCmd;
import org.apache.cloudstack.api.command.admin.usage.UpdateTrafficTypeCmd;
import org.apache.cloudstack.api.command.admin.user.CreateUserCmd;
import org.apache.cloudstack.api.command.admin.user.DeleteUserCmd;
import org.apache.cloudstack.api.command.admin.user.DisableUserCmd;
import org.apache.cloudstack.api.command.admin.user.EnableUserCmd;
import org.apache.cloudstack.api.command.admin.user.GetUserCmd;
import org.apache.cloudstack.api.command.admin.user.GetUserKeysCmd;
import org.apache.cloudstack.api.command.admin.user.ListUsersCmd;
import org.apache.cloudstack.api.command.admin.user.LockUserCmd;
import org.apache.cloudstack.api.command.admin.user.MoveUserCmd;
import org.apache.cloudstack.api.command.admin.user.RegisterCmd;
import org.apache.cloudstack.api.command.admin.user.UpdateUserCmd;
import org.apache.cloudstack.api.command.admin.vlan.CreateVlanIpRangeCmd;
import org.apache.cloudstack.api.command.admin.vlan.DedicatePublicIpRangeCmd;
import org.apache.cloudstack.api.command.admin.vlan.DeleteVlanIpRangeCmd;
import org.apache.cloudstack.api.command.admin.vlan.ListVlanIpRangesCmd;
import org.apache.cloudstack.api.command.admin.vlan.ReleasePublicIpRangeCmd;
import org.apache.cloudstack.api.command.admin.vlan.UpdateVlanIpRangeCmd;
import org.apache.cloudstack.api.command.admin.vm.AddNicToVMCmdByAdmin;
import org.apache.cloudstack.api.command.admin.vm.AssignVMCmd;
import org.apache.cloudstack.api.command.admin.vm.DeployVMCmdByAdmin;
import org.apache.cloudstack.api.command.admin.vm.DestroyVMCmdByAdmin;
import org.apache.cloudstack.api.command.admin.vm.ExpungeVMCmd;
import org.apache.cloudstack.api.command.admin.vm.GetVMUserDataCmd;
import org.apache.cloudstack.api.command.admin.vm.ListVMsCmdByAdmin;
import org.apache.cloudstack.api.command.admin.vm.MigrateVMCmd;
import org.apache.cloudstack.api.command.admin.vm.MigrateVirtualMachineWithVolumeCmd;
import org.apache.cloudstack.api.command.admin.vm.RebootVMCmdByAdmin;
import org.apache.cloudstack.api.command.admin.vm.RecoverVMCmd;
import org.apache.cloudstack.api.command.admin.vm.RemoveNicFromVMCmdByAdmin;
import org.apache.cloudstack.api.command.admin.vm.ResetVMPasswordCmdByAdmin;
import org.apache.cloudstack.api.command.admin.vm.ResetVMSSHKeyCmdByAdmin;
import org.apache.cloudstack.api.command.admin.vm.RestoreVMCmdByAdmin;
import org.apache.cloudstack.api.command.admin.vm.ScaleVMCmdByAdmin;
import org.apache.cloudstack.api.command.admin.vm.StartVMCmdByAdmin;
import org.apache.cloudstack.api.command.admin.vm.StopVMCmdByAdmin;
import org.apache.cloudstack.api.command.admin.vm.UpdateDefaultNicForVMCmdByAdmin;
import org.apache.cloudstack.api.command.admin.vm.UpdateVMCmdByAdmin;
import org.apache.cloudstack.api.command.admin.vm.UpgradeVMCmdByAdmin;
import org.apache.cloudstack.api.command.admin.vmsnapshot.RevertToVMSnapshotCmdByAdmin;
import org.apache.cloudstack.api.command.admin.volume.AttachVolumeCmdByAdmin;
import org.apache.cloudstack.api.command.admin.volume.CreateVolumeCmdByAdmin;
import org.apache.cloudstack.api.command.admin.volume.DestroyVolumeCmdByAdmin;
import org.apache.cloudstack.api.command.admin.volume.DetachVolumeCmdByAdmin;
import org.apache.cloudstack.api.command.admin.volume.ListVolumesCmdByAdmin;
import org.apache.cloudstack.api.command.admin.volume.MigrateVolumeCmdByAdmin;
import org.apache.cloudstack.api.command.admin.volume.RecoverVolumeCmdByAdmin;
import org.apache.cloudstack.api.command.admin.volume.ResizeVolumeCmdByAdmin;
import org.apache.cloudstack.api.command.admin.volume.UpdateVolumeCmdByAdmin;
import org.apache.cloudstack.api.command.admin.volume.UploadVolumeCmdByAdmin;
import org.apache.cloudstack.api.command.admin.vpc.CreatePrivateGatewayByAdminCmd;
import org.apache.cloudstack.api.command.admin.vpc.CreateVPCCmdByAdmin;
import org.apache.cloudstack.api.command.admin.vpc.CreateVPCOfferingCmd;
import org.apache.cloudstack.api.command.admin.vpc.DeletePrivateGatewayCmd;
import org.apache.cloudstack.api.command.admin.vpc.DeleteVPCOfferingCmd;
import org.apache.cloudstack.api.command.admin.vpc.ListPrivateGatewaysCmdByAdminCmd;
import org.apache.cloudstack.api.command.admin.vpc.ListVPCsCmdByAdmin;
import org.apache.cloudstack.api.command.admin.vpc.UpdateVPCCmdByAdmin;
import org.apache.cloudstack.api.command.admin.vpc.UpdateVPCOfferingCmd;
import org.apache.cloudstack.api.command.admin.zone.CreateZoneCmd;
import org.apache.cloudstack.api.command.admin.zone.DeleteZoneCmd;
import org.apache.cloudstack.api.command.admin.zone.ListZonesCmdByAdmin;
import org.apache.cloudstack.api.command.admin.zone.MarkDefaultZoneForAccountCmd;
import org.apache.cloudstack.api.command.admin.zone.UpdateZoneCmd;
import org.apache.cloudstack.api.command.user.account.AddAccountToProjectCmd;
import org.apache.cloudstack.api.command.user.account.AddUserToProjectCmd;
import org.apache.cloudstack.api.command.user.account.DeleteAccountFromProjectCmd;
import org.apache.cloudstack.api.command.user.account.DeleteUserFromProjectCmd;
import org.apache.cloudstack.api.command.user.account.ListAccountsCmd;
import org.apache.cloudstack.api.command.user.account.ListProjectAccountsCmd;
import org.apache.cloudstack.api.command.user.address.AssociateIPAddrCmd;
import org.apache.cloudstack.api.command.user.address.DisassociateIPAddrCmd;
import org.apache.cloudstack.api.command.user.address.ListPublicIpAddressesCmd;
import org.apache.cloudstack.api.command.user.address.ListQuarantinedIpsCmd;
import org.apache.cloudstack.api.command.user.address.ReleaseIPAddrCmd;
import org.apache.cloudstack.api.command.user.address.RemoveQuarantinedIpCmd;
import org.apache.cloudstack.api.command.user.address.ReserveIPAddrCmd;
import org.apache.cloudstack.api.command.user.address.UpdateIPAddrCmd;
import org.apache.cloudstack.api.command.user.address.UpdateQuarantinedIpCmd;
import org.apache.cloudstack.api.command.user.affinitygroup.CreateAffinityGroupCmd;
import org.apache.cloudstack.api.command.user.affinitygroup.DeleteAffinityGroupCmd;
import org.apache.cloudstack.api.command.user.affinitygroup.ListAffinityGroupTypesCmd;
import org.apache.cloudstack.api.command.user.affinitygroup.ListAffinityGroupsCmd;
import org.apache.cloudstack.api.command.user.affinitygroup.UpdateVMAffinityGroupCmd;
import org.apache.cloudstack.api.command.user.autoscale.CreateAutoScalePolicyCmd;
import org.apache.cloudstack.api.command.user.autoscale.CreateAutoScaleVmGroupCmd;
import org.apache.cloudstack.api.command.user.autoscale.CreateAutoScaleVmProfileCmd;
import org.apache.cloudstack.api.command.user.autoscale.CreateConditionCmd;
import org.apache.cloudstack.api.command.user.autoscale.DeleteAutoScalePolicyCmd;
import org.apache.cloudstack.api.command.user.autoscale.DeleteAutoScaleVmGroupCmd;
import org.apache.cloudstack.api.command.user.autoscale.DeleteAutoScaleVmProfileCmd;
import org.apache.cloudstack.api.command.user.autoscale.DeleteConditionCmd;
import org.apache.cloudstack.api.command.user.autoscale.DisableAutoScaleVmGroupCmd;
import org.apache.cloudstack.api.command.user.autoscale.EnableAutoScaleVmGroupCmd;
import org.apache.cloudstack.api.command.user.autoscale.ListAutoScalePoliciesCmd;
import org.apache.cloudstack.api.command.user.autoscale.ListAutoScaleVmGroupsCmd;
import org.apache.cloudstack.api.command.user.autoscale.ListAutoScaleVmProfilesCmd;
import org.apache.cloudstack.api.command.user.autoscale.ListConditionsCmd;
import org.apache.cloudstack.api.command.user.autoscale.ListCountersCmd;
import org.apache.cloudstack.api.command.user.autoscale.UpdateAutoScalePolicyCmd;
import org.apache.cloudstack.api.command.user.autoscale.UpdateAutoScaleVmGroupCmd;
import org.apache.cloudstack.api.command.user.autoscale.UpdateAutoScaleVmProfileCmd;
import org.apache.cloudstack.api.command.user.autoscale.UpdateConditionCmd;
import org.apache.cloudstack.api.command.user.bucket.CreateBucketCmd;
import org.apache.cloudstack.api.command.user.bucket.DeleteBucketCmd;
import org.apache.cloudstack.api.command.user.bucket.ListBucketsCmd;
import org.apache.cloudstack.api.command.user.bucket.UpdateBucketCmd;
import org.apache.cloudstack.api.command.user.config.ListCapabilitiesCmd;
import org.apache.cloudstack.api.command.user.consoleproxy.CreateConsoleEndpointCmd;
import org.apache.cloudstack.api.command.user.event.ArchiveEventsCmd;
import org.apache.cloudstack.api.command.user.event.DeleteEventsCmd;
import org.apache.cloudstack.api.command.user.event.ListEventTypesCmd;
import org.apache.cloudstack.api.command.user.event.ListEventsCmd;
import org.apache.cloudstack.api.command.user.firewall.CreateEgressFirewallRuleCmd;
import org.apache.cloudstack.api.command.user.firewall.CreateFirewallRuleCmd;
import org.apache.cloudstack.api.command.user.firewall.CreatePortForwardingRuleCmd;
import org.apache.cloudstack.api.command.user.firewall.DeleteEgressFirewallRuleCmd;
import org.apache.cloudstack.api.command.user.firewall.DeleteFirewallRuleCmd;
import org.apache.cloudstack.api.command.user.firewall.DeletePortForwardingRuleCmd;
import org.apache.cloudstack.api.command.user.firewall.ListEgressFirewallRulesCmd;
import org.apache.cloudstack.api.command.user.firewall.ListFirewallRulesCmd;
import org.apache.cloudstack.api.command.user.firewall.ListPortForwardingRulesCmd;
import org.apache.cloudstack.api.command.user.firewall.UpdateEgressFirewallRuleCmd;
import org.apache.cloudstack.api.command.user.firewall.UpdateFirewallRuleCmd;
import org.apache.cloudstack.api.command.user.firewall.UpdatePortForwardingRuleCmd;
import org.apache.cloudstack.api.command.user.guest.ListGuestOsCategoriesCmd;
import org.apache.cloudstack.api.command.user.guest.ListGuestOsCmd;
import org.apache.cloudstack.api.command.user.iso.AttachIsoCmd;
import org.apache.cloudstack.api.command.user.iso.CopyIsoCmd;
import org.apache.cloudstack.api.command.user.iso.DeleteIsoCmd;
import org.apache.cloudstack.api.command.user.iso.DetachIsoCmd;
import org.apache.cloudstack.api.command.user.iso.ExtractIsoCmd;
import org.apache.cloudstack.api.command.user.iso.GetUploadParamsForIsoCmd;
import org.apache.cloudstack.api.command.user.iso.ListIsoPermissionsCmd;
import org.apache.cloudstack.api.command.user.iso.ListIsosCmd;
import org.apache.cloudstack.api.command.user.iso.RegisterIsoCmd;
import org.apache.cloudstack.api.command.user.iso.UpdateIsoCmd;
import org.apache.cloudstack.api.command.user.iso.UpdateIsoPermissionsCmd;
import org.apache.cloudstack.api.command.user.job.ListAsyncJobsCmd;
import org.apache.cloudstack.api.command.user.job.QueryAsyncJobResultCmd;
import org.apache.cloudstack.api.command.user.loadbalancer.AssignCertToLoadBalancerCmd;
import org.apache.cloudstack.api.command.user.loadbalancer.AssignToLoadBalancerRuleCmd;
import org.apache.cloudstack.api.command.user.loadbalancer.CreateApplicationLoadBalancerCmd;
import org.apache.cloudstack.api.command.user.loadbalancer.CreateLBHealthCheckPolicyCmd;
import org.apache.cloudstack.api.command.user.loadbalancer.CreateLBStickinessPolicyCmd;
import org.apache.cloudstack.api.command.user.loadbalancer.CreateLoadBalancerRuleCmd;
import org.apache.cloudstack.api.command.user.loadbalancer.DeleteApplicationLoadBalancerCmd;
import org.apache.cloudstack.api.command.user.loadbalancer.DeleteLBHealthCheckPolicyCmd;
import org.apache.cloudstack.api.command.user.loadbalancer.DeleteLBStickinessPolicyCmd;
import org.apache.cloudstack.api.command.user.loadbalancer.DeleteLoadBalancerRuleCmd;
import org.apache.cloudstack.api.command.user.loadbalancer.DeleteSslCertCmd;
import org.apache.cloudstack.api.command.user.loadbalancer.ListApplicationLoadBalancersCmd;
import org.apache.cloudstack.api.command.user.loadbalancer.ListLBHealthCheckPoliciesCmd;
import org.apache.cloudstack.api.command.user.loadbalancer.ListLBStickinessPoliciesCmd;
import org.apache.cloudstack.api.command.user.loadbalancer.ListLoadBalancerRuleInstancesCmd;
import org.apache.cloudstack.api.command.user.loadbalancer.ListLoadBalancerRulesCmd;
import org.apache.cloudstack.api.command.user.loadbalancer.ListSslCertsCmd;
import org.apache.cloudstack.api.command.user.loadbalancer.RemoveCertFromLoadBalancerCmd;
import org.apache.cloudstack.api.command.user.loadbalancer.RemoveFromLoadBalancerRuleCmd;
import org.apache.cloudstack.api.command.user.loadbalancer.UpdateApplicationLoadBalancerCmd;
import org.apache.cloudstack.api.command.user.loadbalancer.UpdateLBHealthCheckPolicyCmd;
import org.apache.cloudstack.api.command.user.loadbalancer.UpdateLBStickinessPolicyCmd;
import org.apache.cloudstack.api.command.user.loadbalancer.UpdateLoadBalancerRuleCmd;
import org.apache.cloudstack.api.command.user.loadbalancer.UploadSslCertCmd;
import org.apache.cloudstack.api.command.user.nat.CreateIpForwardingRuleCmd;
import org.apache.cloudstack.api.command.user.nat.DeleteIpForwardingRuleCmd;
import org.apache.cloudstack.api.command.user.nat.DisableStaticNatCmd;
import org.apache.cloudstack.api.command.user.nat.EnableStaticNatCmd;
import org.apache.cloudstack.api.command.user.nat.ListIpForwardingRulesCmd;
import org.apache.cloudstack.api.command.user.network.CreateNetworkACLCmd;
import org.apache.cloudstack.api.command.user.network.CreateNetworkACLListCmd;
import org.apache.cloudstack.api.command.user.network.CreateNetworkCmd;
import org.apache.cloudstack.api.command.user.network.CreateNetworkPermissionsCmd;
import org.apache.cloudstack.api.command.user.network.DeleteNetworkACLCmd;
import org.apache.cloudstack.api.command.user.network.DeleteNetworkACLListCmd;
import org.apache.cloudstack.api.command.user.network.DeleteNetworkCmd;
import org.apache.cloudstack.api.command.user.network.ListNetworkACLListsCmd;
import org.apache.cloudstack.api.command.user.network.ListNetworkACLsCmd;
import org.apache.cloudstack.api.command.user.network.ListNetworkOfferingsCmd;
import org.apache.cloudstack.api.command.user.network.ListNetworkPermissionsCmd;
import org.apache.cloudstack.api.command.user.network.ListNetworkProtocolsCmd;
import org.apache.cloudstack.api.command.user.network.ListNetworksCmd;
import org.apache.cloudstack.api.command.user.network.MoveNetworkAclItemCmd;
import org.apache.cloudstack.api.command.user.network.RemoveNetworkPermissionsCmd;
import org.apache.cloudstack.api.command.user.network.ReplaceNetworkACLListCmd;
import org.apache.cloudstack.api.command.user.network.ResetNetworkPermissionsCmd;
import org.apache.cloudstack.api.command.user.network.RestartNetworkCmd;
import org.apache.cloudstack.api.command.user.network.UpdateNetworkACLItemCmd;
import org.apache.cloudstack.api.command.user.network.UpdateNetworkACLListCmd;
import org.apache.cloudstack.api.command.user.network.UpdateNetworkCmd;
import org.apache.cloudstack.api.command.user.offering.ListDiskOfferingsCmd;
import org.apache.cloudstack.api.command.user.offering.ListServiceOfferingsCmd;
import org.apache.cloudstack.api.command.user.project.ActivateProjectCmd;
import org.apache.cloudstack.api.command.user.project.CreateProjectCmd;
import org.apache.cloudstack.api.command.user.project.DeleteProjectCmd;
import org.apache.cloudstack.api.command.user.project.DeleteProjectInvitationCmd;
import org.apache.cloudstack.api.command.user.project.ListProjectInvitationsCmd;
import org.apache.cloudstack.api.command.user.project.ListProjectsCmd;
import org.apache.cloudstack.api.command.user.project.SuspendProjectCmd;
import org.apache.cloudstack.api.command.user.project.UpdateProjectCmd;
import org.apache.cloudstack.api.command.user.project.UpdateProjectInvitationCmd;
import org.apache.cloudstack.api.command.user.region.ListRegionsCmd;
import org.apache.cloudstack.api.command.user.region.ha.gslb.AssignToGlobalLoadBalancerRuleCmd;
import org.apache.cloudstack.api.command.user.region.ha.gslb.CreateGlobalLoadBalancerRuleCmd;
import org.apache.cloudstack.api.command.user.region.ha.gslb.DeleteGlobalLoadBalancerRuleCmd;
import org.apache.cloudstack.api.command.user.region.ha.gslb.ListGlobalLoadBalancerRuleCmd;
import org.apache.cloudstack.api.command.user.region.ha.gslb.RemoveFromGlobalLoadBalancerRuleCmd;
import org.apache.cloudstack.api.command.user.region.ha.gslb.UpdateGlobalLoadBalancerRuleCmd;
import org.apache.cloudstack.api.command.user.resource.GetCloudIdentifierCmd;
import org.apache.cloudstack.api.command.user.resource.ListDetailOptionsCmd;
import org.apache.cloudstack.api.command.user.resource.ListHypervisorsCmd;
import org.apache.cloudstack.api.command.user.resource.ListResourceLimitsCmd;
import org.apache.cloudstack.api.command.user.resource.UpdateResourceCountCmd;
import org.apache.cloudstack.api.command.user.resource.UpdateResourceLimitCmd;
import org.apache.cloudstack.api.command.user.securitygroup.AuthorizeSecurityGroupEgressCmd;
import org.apache.cloudstack.api.command.user.securitygroup.AuthorizeSecurityGroupIngressCmd;
import org.apache.cloudstack.api.command.user.securitygroup.CreateSecurityGroupCmd;
import org.apache.cloudstack.api.command.user.securitygroup.DeleteSecurityGroupCmd;
import org.apache.cloudstack.api.command.user.securitygroup.ListSecurityGroupsCmd;
import org.apache.cloudstack.api.command.user.securitygroup.RevokeSecurityGroupEgressCmd;
import org.apache.cloudstack.api.command.user.securitygroup.RevokeSecurityGroupIngressCmd;
import org.apache.cloudstack.api.command.user.securitygroup.UpdateSecurityGroupCmd;
import org.apache.cloudstack.api.command.user.snapshot.ArchiveSnapshotCmd;
import org.apache.cloudstack.api.command.user.snapshot.CopySnapshotCmd;
import org.apache.cloudstack.api.command.user.snapshot.CreateSnapshotCmd;
import org.apache.cloudstack.api.command.user.snapshot.CreateSnapshotFromVMSnapshotCmd;
import org.apache.cloudstack.api.command.user.snapshot.CreateSnapshotPolicyCmd;
import org.apache.cloudstack.api.command.user.snapshot.DeleteSnapshotCmd;
import org.apache.cloudstack.api.command.user.snapshot.DeleteSnapshotPoliciesCmd;
import org.apache.cloudstack.api.command.user.snapshot.ListSnapshotPoliciesCmd;
import org.apache.cloudstack.api.command.user.snapshot.ListSnapshotsCmd;
import org.apache.cloudstack.api.command.user.snapshot.RevertSnapshotCmd;
import org.apache.cloudstack.api.command.user.snapshot.UpdateSnapshotPolicyCmd;
import org.apache.cloudstack.api.command.user.ssh.CreateSSHKeyPairCmd;
import org.apache.cloudstack.api.command.user.ssh.DeleteSSHKeyPairCmd;
import org.apache.cloudstack.api.command.user.ssh.ListSSHKeyPairsCmd;
import org.apache.cloudstack.api.command.user.ssh.RegisterSSHKeyPairCmd;
import org.apache.cloudstack.api.command.user.tag.CreateTagsCmd;
import org.apache.cloudstack.api.command.user.tag.DeleteTagsCmd;
import org.apache.cloudstack.api.command.user.tag.ListTagsCmd;
import org.apache.cloudstack.api.command.user.template.CopyTemplateCmd;
import org.apache.cloudstack.api.command.user.template.CreateTemplateCmd;
import org.apache.cloudstack.api.command.user.template.DeleteTemplateCmd;
import org.apache.cloudstack.api.command.user.template.ExtractTemplateCmd;
import org.apache.cloudstack.api.command.user.template.GetUploadParamsForTemplateCmd;
import org.apache.cloudstack.api.command.user.template.ListTemplatePermissionsCmd;
import org.apache.cloudstack.api.command.user.template.ListTemplatesCmd;
import org.apache.cloudstack.api.command.user.template.RegisterTemplateCmd;
import org.apache.cloudstack.api.command.user.template.UpdateTemplateCmd;
import org.apache.cloudstack.api.command.user.template.UpdateTemplatePermissionsCmd;
import org.apache.cloudstack.api.command.user.userdata.DeleteUserDataCmd;
import org.apache.cloudstack.api.command.user.userdata.LinkUserDataToTemplateCmd;
import org.apache.cloudstack.api.command.user.userdata.ListUserDataCmd;
import org.apache.cloudstack.api.command.user.userdata.RegisterUserDataCmd;
import org.apache.cloudstack.api.command.user.vm.AddIpToVmNicCmd;
import org.apache.cloudstack.api.command.user.vm.AddNicToVMCmd;
import org.apache.cloudstack.api.command.user.vm.DeployVMCmd;
import org.apache.cloudstack.api.command.user.vm.DestroyVMCmd;
import org.apache.cloudstack.api.command.user.vm.GetVMPasswordCmd;
import org.apache.cloudstack.api.command.user.vm.ListNicsCmd;
import org.apache.cloudstack.api.command.user.vm.ListVMsCmd;
import org.apache.cloudstack.api.command.user.vm.RebootVMCmd;
import org.apache.cloudstack.api.command.user.vm.RemoveIpFromVmNicCmd;
import org.apache.cloudstack.api.command.user.vm.RemoveNicFromVMCmd;
import org.apache.cloudstack.api.command.user.vm.ResetVMPasswordCmd;
import org.apache.cloudstack.api.command.user.vm.ResetVMSSHKeyCmd;
import org.apache.cloudstack.api.command.user.vm.ResetVMUserDataCmd;
import org.apache.cloudstack.api.command.user.vm.RestoreVMCmd;
import org.apache.cloudstack.api.command.user.vm.ScaleVMCmd;
import org.apache.cloudstack.api.command.user.vm.StartVMCmd;
import org.apache.cloudstack.api.command.user.vm.StopVMCmd;
import org.apache.cloudstack.api.command.user.vm.UpdateDefaultNicForVMCmd;
import org.apache.cloudstack.api.command.user.vm.UpdateVMCmd;
import org.apache.cloudstack.api.command.user.vm.UpdateVmNicIpCmd;
import org.apache.cloudstack.api.command.user.vm.UpgradeVMCmd;
import org.apache.cloudstack.api.command.user.vmgroup.CreateVMGroupCmd;
import org.apache.cloudstack.api.command.user.vmgroup.DeleteVMGroupCmd;
import org.apache.cloudstack.api.command.user.vmgroup.ListVMGroupsCmd;
import org.apache.cloudstack.api.command.user.vmgroup.UpdateVMGroupCmd;
import org.apache.cloudstack.api.command.user.vmsnapshot.CreateVMSnapshotCmd;
import org.apache.cloudstack.api.command.user.vmsnapshot.DeleteVMSnapshotCmd;
import org.apache.cloudstack.api.command.user.vmsnapshot.ListVMSnapshotCmd;
import org.apache.cloudstack.api.command.user.vmsnapshot.RevertToVMSnapshotCmd;
import org.apache.cloudstack.api.command.user.volume.AddResourceDetailCmd;
import org.apache.cloudstack.api.command.user.volume.AssignVolumeCmd;
import org.apache.cloudstack.api.command.user.volume.AttachVolumeCmd;
import org.apache.cloudstack.api.command.user.volume.ChangeOfferingForVolumeCmd;
import org.apache.cloudstack.api.command.user.volume.CheckAndRepairVolumeCmd;
import org.apache.cloudstack.api.command.user.volume.CreateVolumeCmd;
import org.apache.cloudstack.api.command.user.volume.DeleteVolumeCmd;
import org.apache.cloudstack.api.command.user.volume.DestroyVolumeCmd;
import org.apache.cloudstack.api.command.user.volume.DetachVolumeCmd;
import org.apache.cloudstack.api.command.user.volume.ExtractVolumeCmd;
import org.apache.cloudstack.api.command.user.volume.GetUploadParamsForVolumeCmd;
import org.apache.cloudstack.api.command.user.volume.ListResourceDetailsCmd;
import org.apache.cloudstack.api.command.user.volume.ListVolumesCmd;
import org.apache.cloudstack.api.command.user.volume.MigrateVolumeCmd;
import org.apache.cloudstack.api.command.user.volume.RecoverVolumeCmd;
import org.apache.cloudstack.api.command.user.volume.RemoveResourceDetailCmd;
import org.apache.cloudstack.api.command.user.volume.ResizeVolumeCmd;
import org.apache.cloudstack.api.command.user.volume.UpdateVolumeCmd;
import org.apache.cloudstack.api.command.user.volume.UploadVolumeCmd;
import org.apache.cloudstack.api.command.user.vpc.CreatePrivateGatewayCmd;
import org.apache.cloudstack.api.command.user.vpc.CreateStaticRouteCmd;
import org.apache.cloudstack.api.command.user.vpc.CreateVPCCmd;
import org.apache.cloudstack.api.command.user.vpc.DeleteStaticRouteCmd;
import org.apache.cloudstack.api.command.user.vpc.DeleteVPCCmd;
import org.apache.cloudstack.api.command.user.vpc.ListPrivateGatewaysCmd;
import org.apache.cloudstack.api.command.user.vpc.ListStaticRoutesCmd;
import org.apache.cloudstack.api.command.user.vpc.ListVPCOfferingsCmd;
import org.apache.cloudstack.api.command.user.vpc.ListVPCsCmd;
import org.apache.cloudstack.api.command.user.vpc.RestartVPCCmd;
import org.apache.cloudstack.api.command.user.vpc.UpdateVPCCmd;
import org.apache.cloudstack.api.command.user.vpn.AddVpnUserCmd;
import org.apache.cloudstack.api.command.user.vpn.CreateRemoteAccessVpnCmd;
import org.apache.cloudstack.api.command.user.vpn.CreateVpnConnectionCmd;
import org.apache.cloudstack.api.command.user.vpn.CreateVpnCustomerGatewayCmd;
import org.apache.cloudstack.api.command.user.vpn.CreateVpnGatewayCmd;
import org.apache.cloudstack.api.command.user.vpn.DeleteRemoteAccessVpnCmd;
import org.apache.cloudstack.api.command.user.vpn.DeleteVpnConnectionCmd;
import org.apache.cloudstack.api.command.user.vpn.DeleteVpnCustomerGatewayCmd;
import org.apache.cloudstack.api.command.user.vpn.DeleteVpnGatewayCmd;
import org.apache.cloudstack.api.command.user.vpn.ListRemoteAccessVpnsCmd;
import org.apache.cloudstack.api.command.user.vpn.ListVpnConnectionsCmd;
import org.apache.cloudstack.api.command.user.vpn.ListVpnCustomerGatewaysCmd;
import org.apache.cloudstack.api.command.user.vpn.ListVpnGatewaysCmd;
import org.apache.cloudstack.api.command.user.vpn.ListVpnUsersCmd;
import org.apache.cloudstack.api.command.user.vpn.RemoveVpnUserCmd;
import org.apache.cloudstack.api.command.user.vpn.ResetVpnConnectionCmd;
import org.apache.cloudstack.api.command.user.vpn.UpdateRemoteAccessVpnCmd;
import org.apache.cloudstack.api.command.user.vpn.UpdateVpnConnectionCmd;
import org.apache.cloudstack.api.command.user.vpn.UpdateVpnCustomerGatewayCmd;
import org.apache.cloudstack.api.command.user.vpn.UpdateVpnGatewayCmd;
import org.apache.cloudstack.api.command.user.zone.ListZonesCmd;
import org.apache.cloudstack.auth.UserAuthenticator;
import org.apache.cloudstack.auth.UserTwoFactorAuthenticator;
import org.apache.cloudstack.config.ApiServiceConfiguration;
import org.apache.cloudstack.config.Configuration;
import org.apache.cloudstack.config.ConfigurationGroup;
import org.apache.cloudstack.context.CallContext;
import org.apache.cloudstack.engine.orchestration.service.VolumeOrchestrationService;
import org.apache.cloudstack.engine.subsystem.api.storage.DataStoreManager;
import org.apache.cloudstack.engine.subsystem.api.storage.PrimaryDataStore;
import org.apache.cloudstack.engine.subsystem.api.storage.PrimaryDataStoreDriver;
import org.apache.cloudstack.engine.subsystem.api.storage.StoragePoolAllocator;
import org.apache.cloudstack.framework.config.ConfigDepot;
import org.apache.cloudstack.framework.config.ConfigKey;
import org.apache.cloudstack.framework.config.Configurable;
import org.apache.cloudstack.framework.config.dao.ConfigurationDao;
import org.apache.cloudstack.framework.config.dao.ConfigurationGroupDao;
import org.apache.cloudstack.framework.config.dao.ConfigurationSubGroupDao;
import org.apache.cloudstack.framework.config.impl.ConfigurationGroupVO;
import org.apache.cloudstack.framework.config.impl.ConfigurationSubGroupVO;
import org.apache.cloudstack.framework.config.impl.ConfigurationVO;
import org.apache.cloudstack.framework.security.keystore.KeystoreManager;
import org.apache.cloudstack.managed.context.ManagedContextRunnable;
import org.apache.cloudstack.query.QueryService;
import org.apache.cloudstack.resourcedetail.dao.GuestOsDetailsDao;
import org.apache.cloudstack.storage.datastore.db.ImageStoreDao;
import org.apache.cloudstack.storage.datastore.db.ImageStoreVO;
import org.apache.cloudstack.storage.datastore.db.PrimaryDataStoreDao;
import org.apache.cloudstack.storage.datastore.db.StoragePoolVO;
import org.apache.cloudstack.storage.datastore.db.TemplateDataStoreDao;
import org.apache.cloudstack.storage.datastore.db.TemplateDataStoreVO;
import org.apache.cloudstack.storage.datastore.db.VolumeDataStoreDao;
import org.apache.cloudstack.storage.datastore.db.VolumeDataStoreVO;
import org.apache.cloudstack.userdata.UserDataManager;
import org.apache.cloudstack.utils.CloudStackVersion;
import org.apache.cloudstack.utils.identity.ManagementServerNode;
import org.apache.commons.codec.binary.Base64;
import org.apache.commons.collections.CollectionUtils;
import org.apache.commons.lang3.StringUtils;

import com.cloud.agent.AgentManager;
import com.cloud.agent.api.Answer;
import com.cloud.agent.api.CheckGuestOsMappingAnswer;
import com.cloud.agent.api.CheckGuestOsMappingCommand;
import com.cloud.agent.api.Command;
import com.cloud.agent.api.GetHypervisorGuestOsNamesAnswer;
import com.cloud.agent.api.GetHypervisorGuestOsNamesCommand;
import com.cloud.agent.api.GetVncPortAnswer;
import com.cloud.agent.api.GetVncPortCommand;
import com.cloud.agent.api.PatchSystemVmAnswer;
import com.cloud.agent.api.PatchSystemVmCommand;
import com.cloud.agent.api.proxy.AllowConsoleAccessCommand;
import com.cloud.agent.api.routing.NetworkElementCommand;
import com.cloud.agent.manager.Commands;
import com.cloud.agent.manager.allocator.HostAllocator;
import com.cloud.alert.Alert;
import com.cloud.alert.AlertManager;
import com.cloud.alert.AlertVO;
import com.cloud.alert.dao.AlertDao;
import com.cloud.api.ApiDBUtils;
import com.cloud.api.query.dao.StoragePoolJoinDao;
import com.cloud.api.query.vo.StoragePoolJoinVO;
import com.cloud.capacity.Capacity;
import com.cloud.capacity.CapacityVO;
import com.cloud.capacity.dao.CapacityDao;
import com.cloud.capacity.dao.CapacityDaoImpl.SummedCapacity;
import com.cloud.cluster.ClusterManager;
import com.cloud.configuration.Config;
import com.cloud.configuration.ConfigurationManagerImpl;
import com.cloud.consoleproxy.ConsoleProxyManagementState;
import com.cloud.consoleproxy.ConsoleProxyManager;
import com.cloud.dc.AccountVlanMapVO;
import com.cloud.dc.ClusterVO;
import com.cloud.dc.DataCenterVO;
import com.cloud.dc.DomainVlanMapVO;
import com.cloud.dc.HostPodVO;
import com.cloud.dc.Pod;
import com.cloud.dc.PodVlanMapVO;
import com.cloud.dc.Vlan;
import com.cloud.dc.Vlan.VlanType;
import com.cloud.dc.VlanVO;
import com.cloud.dc.dao.AccountVlanMapDao;
import com.cloud.dc.dao.ClusterDao;
import com.cloud.dc.dao.DataCenterDao;
import com.cloud.dc.dao.DomainVlanMapDao;
import com.cloud.dc.dao.HostPodDao;
import com.cloud.dc.dao.PodVlanMapDao;
import com.cloud.dc.dao.VlanDao;
import com.cloud.deploy.DataCenterDeployment;
import com.cloud.deploy.DeploymentPlanner;
import com.cloud.deploy.DeploymentPlanner.ExcludeList;
import com.cloud.deploy.DeploymentPlanningManager;
import com.cloud.domain.DomainVO;
import com.cloud.domain.dao.DomainDao;
import com.cloud.event.ActionEvent;
import com.cloud.event.ActionEventUtils;
import com.cloud.event.EventTypes;
import com.cloud.event.EventVO;
import com.cloud.event.dao.EventDao;
import com.cloud.exception.AgentUnavailableException;
import com.cloud.exception.ConcurrentOperationException;
import com.cloud.exception.InsufficientAddressCapacityException;
import com.cloud.exception.InvalidParameterValueException;
import com.cloud.exception.ManagementServerException;
import com.cloud.exception.OperationTimedoutException;
import com.cloud.exception.PermissionDeniedException;
import com.cloud.exception.ResourceUnavailableException;
import com.cloud.exception.VirtualMachineMigrationException;
import com.cloud.gpu.GPU;
import com.cloud.ha.HighAvailabilityManager;
import com.cloud.host.DetailVO;
import com.cloud.host.Host;
import com.cloud.host.Host.Type;
import com.cloud.host.HostTagVO;
import com.cloud.host.HostVO;
import com.cloud.host.dao.HostDao;
import com.cloud.host.dao.HostDetailsDao;
import com.cloud.host.dao.HostTagsDao;
import com.cloud.hypervisor.Hypervisor.HypervisorType;
import com.cloud.hypervisor.HypervisorCapabilities;
import com.cloud.hypervisor.HypervisorCapabilitiesVO;
import com.cloud.hypervisor.HypervisorGuru;
import com.cloud.hypervisor.dao.HypervisorCapabilitiesDao;
import com.cloud.hypervisor.kvm.dpdk.DpdkHelper;
import com.cloud.info.ConsoleProxyInfo;
import com.cloud.network.IpAddress;
import com.cloud.network.IpAddressManager;
import com.cloud.network.IpAddressManagerImpl;
import com.cloud.network.Network;
import com.cloud.network.NetworkModel;
import com.cloud.network.Networks;
import com.cloud.network.dao.IPAddressDao;
import com.cloud.network.dao.IPAddressVO;
import com.cloud.network.dao.LoadBalancerDao;
import com.cloud.network.dao.LoadBalancerVO;
import com.cloud.network.dao.NetworkAccountDao;
import com.cloud.network.dao.NetworkAccountVO;
import com.cloud.network.dao.NetworkDao;
import com.cloud.network.dao.NetworkDomainDao;
import com.cloud.network.dao.NetworkDomainVO;
import com.cloud.network.dao.NetworkVO;
import com.cloud.network.dao.PublicIpQuarantineDao;
import com.cloud.network.vpc.dao.VpcDao;
import com.cloud.org.Cluster;
import com.cloud.org.Grouping.AllocationState;
import com.cloud.projects.Project;
import com.cloud.projects.Project.ListProjectResourcesCriteria;
import com.cloud.projects.ProjectManager;
import com.cloud.resource.ResourceManager;
import com.cloud.server.ResourceTag.ResourceObjectType;
import com.cloud.service.ServiceOfferingVO;
import com.cloud.service.dao.ServiceOfferingDao;
import com.cloud.service.dao.ServiceOfferingDetailsDao;
import com.cloud.storage.DiskOfferingVO;
import com.cloud.storage.GuestOS;
import com.cloud.storage.GuestOSCategoryVO;
import com.cloud.storage.GuestOSHypervisor;
import com.cloud.storage.GuestOSHypervisorVO;
import com.cloud.storage.GuestOSVO;
import com.cloud.storage.GuestOsCategory;
import com.cloud.storage.ScopeType;
import com.cloud.storage.Storage;
import com.cloud.storage.StorageManager;
import com.cloud.storage.StoragePool;
import com.cloud.storage.StoragePoolStatus;
import com.cloud.storage.VMTemplateVO;
import com.cloud.storage.Volume;
import com.cloud.storage.VolumeApiServiceImpl;
import com.cloud.storage.VolumeVO;
import com.cloud.storage.dao.DiskOfferingDao;
import com.cloud.storage.dao.GuestOSCategoryDao;
import com.cloud.storage.dao.GuestOSDao;
import com.cloud.storage.dao.GuestOSHypervisorDao;
import com.cloud.storage.dao.StoragePoolTagsDao;
import com.cloud.storage.dao.VMTemplateDao;
import com.cloud.storage.dao.VolumeDao;
import com.cloud.storage.secondary.SecondaryStorageVmManager;
import com.cloud.tags.ResourceTagVO;
import com.cloud.tags.dao.ResourceTagDao;
import com.cloud.template.TemplateManager;
import com.cloud.user.Account;
import com.cloud.user.AccountManager;
import com.cloud.user.AccountService;
import com.cloud.user.ResourceLimitService;
import com.cloud.user.SSHKeyPair;
import com.cloud.user.SSHKeyPairVO;
import com.cloud.user.User;
import com.cloud.user.UserData;
import com.cloud.user.UserDataVO;
import com.cloud.user.UserVO;
import com.cloud.user.dao.AccountDao;
import com.cloud.user.dao.SSHKeyPairDao;
import com.cloud.user.dao.UserDao;
import com.cloud.user.dao.UserDataDao;
import com.cloud.utils.NumbersUtil;
import com.cloud.utils.Pair;
import com.cloud.utils.PasswordGenerator;
import com.cloud.utils.Ternary;
import com.cloud.utils.component.ComponentLifecycle;
import com.cloud.utils.component.ManagerBase;
import com.cloud.utils.concurrency.NamedThreadFactory;
import com.cloud.utils.crypt.DBEncryptionUtil;
import com.cloud.utils.db.DB;
import com.cloud.utils.db.Filter;
import com.cloud.utils.db.GlobalLock;
import com.cloud.utils.db.JoinBuilder;
import com.cloud.utils.db.JoinBuilder.JoinType;
import com.cloud.utils.db.SearchBuilder;
import com.cloud.utils.db.SearchCriteria;
import com.cloud.utils.db.Transaction;
import com.cloud.utils.db.TransactionCallbackNoReturn;
import com.cloud.utils.db.TransactionStatus;
import com.cloud.utils.db.UUIDManager;
import com.cloud.utils.exception.CloudRuntimeException;
import com.cloud.utils.fsm.StateMachine2;
import com.cloud.utils.net.MacAddress;
import com.cloud.utils.net.NetUtils;
import com.cloud.utils.ssh.SSHKeysHelper;
import com.cloud.vm.ConsoleProxyVO;
import com.cloud.vm.DiskProfile;
import com.cloud.vm.DomainRouterVO;
import com.cloud.vm.InstanceGroupVO;
import com.cloud.vm.NicVO;
import com.cloud.vm.SecondaryStorageVmVO;
import com.cloud.vm.UserVmDetailVO;
import com.cloud.vm.UserVmManager;
import com.cloud.vm.UserVmVO;
import com.cloud.vm.VMInstanceVO;
import com.cloud.vm.VirtualMachine;
import com.cloud.vm.VirtualMachine.State;
import com.cloud.vm.VirtualMachineManager;
import com.cloud.vm.VirtualMachineProfile;
import com.cloud.vm.VirtualMachineProfileImpl;
import com.cloud.vm.dao.ConsoleProxyDao;
import com.cloud.vm.dao.DomainRouterDao;
import com.cloud.vm.dao.InstanceGroupDao;
import com.cloud.vm.dao.NicDao;
import com.cloud.vm.dao.SecondaryStorageVmDao;
import com.cloud.vm.dao.UserVmDao;
import com.cloud.vm.dao.UserVmDetailsDao;
import com.cloud.vm.dao.VMInstanceDao;

public class ManagementServerImpl extends ManagerBase implements ManagementServer, Configurable {
    protected StateMachine2<State, VirtualMachine.Event, VirtualMachine> _stateMachine;

    static final String FOR_SYSTEMVMS = "forsystemvms";
    static final ConfigKey<Integer> vmPasswordLength = new ConfigKey<Integer>("Advanced", Integer.class, "vm.password.length", "6", "Specifies the length of a randomly generated password", false);
    static final ConfigKey<Integer> sshKeyLength = new ConfigKey<Integer>("Advanced", Integer.class, "ssh.key.length", "2048", "Specifies custom SSH key length (bit)", true, ConfigKey.Scope.Global);
    static final ConfigKey<Boolean> humanReadableSizes = new ConfigKey<Boolean>("Advanced", Boolean.class, "display.human.readable.sizes", "true", "Enables outputting human readable byte sizes to logs and usage records.", false, ConfigKey.Scope.Global);
    public static final ConfigKey<String> customCsIdentifier = new ConfigKey<String>("Advanced", String.class, "custom.cs.identifier", UUID.randomUUID().toString().split("-")[0].substring(4), "Custom identifier for the cloudstack installation", true, ConfigKey.Scope.Global);
    private static final VirtualMachine.Type []systemVmTypes = { VirtualMachine.Type.SecondaryStorageVm, VirtualMachine.Type.ConsoleProxy};
    private static final List<HypervisorType> LIVE_MIGRATION_SUPPORTING_HYPERVISORS = List.of(HypervisorType.Hyperv, HypervisorType.KVM,
            HypervisorType.LXC, HypervisorType.Ovm, HypervisorType.Ovm3, HypervisorType.Simulator, HypervisorType.VMware, HypervisorType.XenServer);

    @Inject
    public AccountManager _accountMgr;
    @Inject
    private AgentManager _agentMgr;
    @Inject
    private AlertManager _alertMgr;
    @Inject
    private IPAddressDao _publicIpAddressDao;
    @Inject
    private ConsoleProxyDao _consoleProxyDao;
    @Inject
    private ClusterDao _clusterDao;
    @Inject
    protected UserVmDetailsDao _UserVmDetailsDao;
    @Inject
    private SecondaryStorageVmDao _secStorageVmDao;
    @Inject
    public EventDao _eventDao;
    @Inject
    private DataCenterDao _dcDao;
    @Inject
    private VlanDao _vlanDao;
    @Inject
    private AccountVlanMapDao _accountVlanMapDao;
    @Inject
    private PodVlanMapDao _podVlanMapDao;
    @Inject
    private HostDao _hostDao;
    @Inject
    protected HostDetailsDao _detailsDao;
    @Inject
    private UserDao _userDao;
    @Inject
    protected UserVmDao _userVmDao;
    @Inject
    private ConfigurationDao _configDao;
    @Inject
    private ConfigurationGroupDao _configGroupDao;
    @Inject
    private ConfigurationSubGroupDao _configSubGroupDao;
    @Inject
    private ConsoleProxyManager _consoleProxyMgr;
    @Inject
    private SecondaryStorageVmManager _secStorageVmMgr;
    @Inject
    private DiskOfferingDao _diskOfferingDao;
    @Inject
    private DomainDao _domainDao;
    @Inject
    private AccountDao _accountDao;
    @Inject
    public AlertDao _alertDao;
    @Inject
    private CapacityDao _capacityDao;
    @Inject
    private GuestOSDao _guestOSDao;
    @Inject
    private GuestOSCategoryDao _guestOSCategoryDao;
    @Inject
    private GuestOSHypervisorDao _guestOSHypervisorDao;
    @Inject
    private PrimaryDataStoreDao _poolDao;
    @Inject
    private StoragePoolJoinDao _poolJoinDao;
    @Inject
    private NetworkDao networkDao;
    @Inject
    private StorageManager _storageMgr;
    @Inject
    private VirtualMachineManager _itMgr;
    @Inject
    private HostPodDao _hostPodDao;
    @Inject
    private VMInstanceDao _vmInstanceDao;
    @Inject
    private VolumeDao _volumeDao;
    private int _purgeDelay;
    private int _alertPurgeDelay;
    @Inject
    private InstanceGroupDao _vmGroupDao;
    @Inject
    protected SSHKeyPairDao _sshKeyPairDao;
    @Inject
    private LoadBalancerDao _loadbalancerDao;
    @Inject
    private HypervisorCapabilitiesDao _hypervisorCapabilitiesDao;
    private List<HostAllocator> hostAllocators;
    private List<StoragePoolAllocator> _storagePoolAllocators;
    @Inject
    private ResourceTagDao _resourceTagDao;
    @Inject
    private ImageStoreDao _imgStoreDao;
    @Inject
    private ServiceOfferingDetailsDao _serviceOfferingDetailsDao;
    @Inject
    private ProjectManager _projectMgr;
    @Inject
    private ResourceManager _resourceMgr;
    @Inject
    private HighAvailabilityManager _haMgr;
    @Inject
    private HostTagsDao _hostTagsDao;
    @Inject
    private ConfigDepot _configDepot;
    @Inject
    private UserVmManager _userVmMgr;
    @Inject
    private AccountService _accountService;
    @Inject
    private ServiceOfferingDao _offeringDao;
    @Inject
    private DeploymentPlanningManager _dpMgr;
    @Inject
    private GuestOsDetailsDao _guestOsDetailsDao;
    @Inject
    private KeystoreManager _ksMgr;
    @Inject
    private DpdkHelper dpdkHelper;
    @Inject
    private PrimaryDataStoreDao _primaryDataStoreDao;
    @Inject
    private DataStoreManager dataStoreManager;
    @Inject
    private VolumeDataStoreDao _volumeStoreDao;
    @Inject
    private TemplateDataStoreDao _vmTemplateStoreDao;
    @Inject
    private IpAddressManager _ipAddressMgr;
    @Inject
    private NetworkAccountDao _networkAccountDao;
    @Inject
    private NetworkDomainDao _networkDomainDao;
    @Inject
    private NetworkModel _networkMgr;
    @Inject
    private VpcDao _vpcDao;
    @Inject
    private DomainVlanMapDao _domainVlanMapDao;
    @Inject
    private NicDao nicDao;
    @Inject
    DomainRouterDao routerDao;
    @Inject
    public UUIDManager uuidMgr;
    @Inject
    protected UserDataDao userDataDao;
    @Inject
    protected VMTemplateDao templateDao;
    @Inject
    protected AnnotationDao annotationDao;
    @Inject
    UserDataManager userDataManager;
    @Inject
    StoragePoolTagsDao storagePoolTagsDao;

    @Inject
    private PublicIpQuarantineDao publicIpQuarantineDao;

    @Inject
    ClusterManager _clusterMgr;

    @Inject
    protected AffinityGroupVMMapDao _affinityGroupVMMapDao;
    @Inject
    ResourceLimitService resourceLimitService;

    private LockControllerListener _lockControllerListener;
    private final ScheduledExecutorService _eventExecutor = Executors.newScheduledThreadPool(1, new NamedThreadFactory("EventChecker"));
    private final ScheduledExecutorService _alertExecutor = Executors.newScheduledThreadPool(1, new NamedThreadFactory("AlertChecker"));
    private static final int patchCommandTimeout = 600000;

    private Map<String, String> _configs;

    private Map<String, Boolean> _availableIdsMap;

    private List<UserAuthenticator> _userAuthenticators;
    private List<UserTwoFactorAuthenticator> _userTwoFactorAuthenticators;
    private List<UserAuthenticator> _userPasswordEncoders;
    protected boolean _executeInSequence;

    protected List<DeploymentPlanner> _planners;

    private final List<HypervisorType> supportedHypervisors = new ArrayList<HypervisorType>();

    public List<DeploymentPlanner> getPlanners() {
        return _planners;
    }

    public void setPlanners(final List<DeploymentPlanner> planners) {
        _planners = planners;
    }

    protected List<AffinityGroupProcessor> _affinityProcessors;

    public List<AffinityGroupProcessor> getAffinityGroupProcessors() {
        return _affinityProcessors;
    }

    public void setAffinityGroupProcessors(final List<AffinityGroupProcessor> affinityProcessors) {
        _affinityProcessors = affinityProcessors;
    }

    public ManagementServerImpl() {
        setRunLevel(ComponentLifecycle.RUN_LEVEL_APPLICATION_MAINLOOP);
        setStateMachine();
    }

    public List<UserAuthenticator> getUserAuthenticators() {
        return _userAuthenticators;
    }

    public void setUserAuthenticators(final List<UserAuthenticator> authenticators) {
        _userAuthenticators = authenticators;
    }

    public List<UserTwoFactorAuthenticator> getUserTwoFactorAuthenticators() {
        return _userTwoFactorAuthenticators;
    }

    public void setUserTwoFactorAuthenticators(final List<UserTwoFactorAuthenticator> userTwoFactorAuthenticators) {
        _userTwoFactorAuthenticators = userTwoFactorAuthenticators;
    }

    public List<UserAuthenticator> getUserPasswordEncoders() {
        return _userPasswordEncoders;
    }

    public void setUserPasswordEncoders(final List<UserAuthenticator> encoders) {
        _userPasswordEncoders = encoders;
    }

    public List<HostAllocator> getHostAllocators() {
        return hostAllocators;
    }

    public void setHostAllocators(final List<HostAllocator> hostAllocators) {
        this.hostAllocators = hostAllocators;
    }

    @Override
    public boolean configure(final String name, final Map<String, Object> params) throws ConfigurationException {

        _configs = _configDao.getConfiguration();

        final String value = _configs.get("event.purge.interval");
        final int cleanup = NumbersUtil.parseInt(value, 60 * 60 * 24); // 1 day.

        _purgeDelay = NumbersUtil.parseInt(_configs.get("event.purge.delay"), 0);
        if (_purgeDelay != 0) {
            _eventExecutor.scheduleAtFixedRate(new EventPurgeTask(), cleanup, cleanup, TimeUnit.SECONDS);
        }

        //Alerts purge configurations
        final int alertPurgeInterval = NumbersUtil.parseInt(_configDao.getValue(Config.AlertPurgeInterval.key()), 60 * 60 * 24); // 1 day.
        _alertPurgeDelay = NumbersUtil.parseInt(_configDao.getValue(Config.AlertPurgeDelay.key()), 0);
        if (_alertPurgeDelay != 0) {
            _alertExecutor.scheduleAtFixedRate(new AlertPurgeTask(), alertPurgeInterval, alertPurgeInterval, TimeUnit.SECONDS);
        }

        final String[] availableIds = TimeZone.getAvailableIDs();
        _availableIdsMap = new HashMap<String, Boolean>(availableIds.length);
        for (final String id : availableIds) {
            _availableIdsMap.put(id, true);
        }

        supportedHypervisors.add(HypervisorType.KVM);
        supportedHypervisors.add(HypervisorType.XenServer);

        return true;
    }

    private void setStateMachine() {
        _stateMachine = VirtualMachine.State.getStateMachine();
    }

    @Override
    public boolean start() {
        logger.info("Startup CloudStack management server...");
        // Set human readable sizes
        NumbersUtil.enableHumanReadableSizes = _configDao.findByName("display.human.readable.sizes").getValue().equals("true");

        if (_lockControllerListener == null) {
            _lockControllerListener = new LockControllerListener(ManagementServerNode.getManagementServerId());
        }

        _clusterMgr.registerListener(_lockControllerListener);

        enableAdminUser("password");
        return true;
    }

    protected Map<String, String> getConfigs() {
        return _configs;
    }

    @Override
    public String generateRandomPassword() {
        final Integer passwordLength = vmPasswordLength.value();
        return PasswordGenerator.generateRandomPassword(passwordLength);
    }

    @Override
    public HostVO getHostBy(final long hostId) {
        return _hostDao.findById(hostId);
    }

    @Override
    public DetailVO findDetail(final long hostId, final String name) {
        return _detailsDao.findDetail(hostId, name);
    }

    @Override
    public long getId() {
        return MacAddress.getMacAddress().toLong();
    }

    protected void checkPortParameters(final String publicPort, final String privatePort, final String privateIp, final String proto) {

        if (!NetUtils.isValidPort(publicPort)) {
            throw new InvalidParameterValueException("publicPort is an invalid value");
        }
        if (!NetUtils.isValidPort(privatePort)) {
            throw new InvalidParameterValueException("privatePort is an invalid value");
        }

        // logger.debug("Checking if " + privateIp +
        // " is a valid private IP address. Guest IP address is: " +
        // _configs.get("guest.ip.network"));
        //
        // if (!NetUtils.isValidPrivateIp(privateIp,
        // _configs.get("guest.ip.network"))) {
        // throw new
        // InvalidParameterValueException("Invalid private ip address");
        // }
        if (!NetUtils.isValidProto(proto)) {
            throw new InvalidParameterValueException("Invalid protocol");
        }
    }

    @Override
    public boolean archiveEvents(final ArchiveEventsCmd cmd) {
        final Account caller = getCaller();
        final List<Long> ids = cmd.getIds();
        boolean result = true;
        List<Long> permittedAccountIds = new ArrayList<Long>();

        if (_accountService.isNormalUser(caller.getId()) || caller.getType() == Account.Type.PROJECT) {
            permittedAccountIds.add(caller.getId());
        } else {
            final DomainVO domain = _domainDao.findById(caller.getDomainId());
            final List<Long> permittedDomainIds = _domainDao.getDomainChildrenIds(domain.getPath());
            permittedAccountIds = _accountDao.getAccountIdsForDomains(permittedDomainIds);
        }

        final List<EventVO> events = _eventDao.listToArchiveOrDeleteEvents(ids, cmd.getType(), cmd.getStartDate(), cmd.getEndDate(), permittedAccountIds);
        final ControlledEntity[] sameOwnerEvents = events.toArray(new ControlledEntity[events.size()]);
        _accountMgr.checkAccess(CallContext.current().getCallingAccount(), null, false, sameOwnerEvents);

        if (ids != null && events.size() < ids.size()) {
            result = false;
            return result;
        }
        _eventDao.archiveEvents(events);
        return result;
    }

    @Override
    public boolean deleteEvents(final DeleteEventsCmd cmd) {
        final Account caller = getCaller();
        final List<Long> ids = cmd.getIds();
        boolean result = true;
        List<Long> permittedAccountIds = new ArrayList<Long>();

        if (_accountMgr.isNormalUser(caller.getId()) || caller.getType() == Account.Type.PROJECT) {
            permittedAccountIds.add(caller.getId());
        } else {
            final DomainVO domain = _domainDao.findById(caller.getDomainId());
            final List<Long> permittedDomainIds = _domainDao.getDomainChildrenIds(domain.getPath());
            permittedAccountIds = _accountDao.getAccountIdsForDomains(permittedDomainIds);
        }

        final List<EventVO> events = _eventDao.listToArchiveOrDeleteEvents(ids, cmd.getType(), cmd.getStartDate(), cmd.getEndDate(), permittedAccountIds);
        final ControlledEntity[] sameOwnerEvents = events.toArray(new ControlledEntity[events.size()]);
        _accountMgr.checkAccess(CallContext.current().getCallingAccount(), null, false, sameOwnerEvents);

        if (ids != null && events.size() < ids.size()) {
            result = false;
            return result;
        }
        for (final EventVO event : events) {
            _eventDao.remove(event.getId());
        }
        return result;
    }

    @Override
    public List<? extends Cluster> searchForClusters(long zoneId, final Long startIndex, final Long pageSizeVal, final String hypervisorType) {
        final Filter searchFilter = new Filter(ClusterVO.class, "id", true, startIndex, pageSizeVal);
        final SearchCriteria<ClusterVO> sc = _clusterDao.createSearchCriteria();

        zoneId = _accountMgr.checkAccessAndSpecifyAuthority(CallContext.current().getCallingAccount(), zoneId);

        sc.addAnd("dataCenterId", SearchCriteria.Op.EQ, zoneId);
        sc.addAnd("hypervisorType", SearchCriteria.Op.EQ, hypervisorType);

        return _clusterDao.search(sc, searchFilter);
    }

    @Override
    public Pair<List<? extends Cluster>, Integer> searchForClusters(final ListClustersCmd cmd) {
        final Object id = cmd.getId();
        final Object name = cmd.getClusterName();
        final Object podId = cmd.getPodId();
        Long zoneId = cmd.getZoneId();
        final Object hypervisorType = cmd.getHypervisorType();
        final Object clusterType = cmd.getClusterType();
        final Object allocationState = cmd.getAllocationState();
        final String keyword = cmd.getKeyword();
        zoneId = _accountMgr.checkAccessAndSpecifyAuthority(CallContext.current().getCallingAccount(), zoneId);

        final Filter searchFilter = new Filter(ClusterVO.class, "id", true, cmd.getStartIndex(), cmd.getPageSizeVal());

        final SearchBuilder<ClusterVO> sb = _clusterDao.createSearchBuilder();
        sb.and("id", sb.entity().getId(), SearchCriteria.Op.EQ);
        sb.and("name", sb.entity().getName(), SearchCriteria.Op.EQ);
        sb.and("podId", sb.entity().getPodId(), SearchCriteria.Op.EQ);
        sb.and("dataCenterId", sb.entity().getDataCenterId(), SearchCriteria.Op.EQ);
        sb.and("hypervisorType", sb.entity().getHypervisorType(), SearchCriteria.Op.EQ);
        sb.and("clusterType", sb.entity().getClusterType(), SearchCriteria.Op.EQ);
        sb.and("allocationState", sb.entity().getAllocationState(), SearchCriteria.Op.EQ);

        final SearchCriteria<ClusterVO> sc = sb.create();
        if (id != null) {
            sc.setParameters("id", id);
        }

        if (name != null) {
            sc.setParameters("name", name);
        }

        if (podId != null) {
            sc.setParameters("podId", podId);
        }

        if (zoneId != null) {
            sc.setParameters("dataCenterId", zoneId);
        }

        if (hypervisorType != null) {
            String hypervisorStr = (String) hypervisorType;
            String hypervisorSearch = HypervisorType.getType(hypervisorStr).toString();
            sc.setParameters("hypervisorType", hypervisorSearch);
        }

        if (clusterType != null) {
            sc.setParameters("clusterType", clusterType);
        }

        if (allocationState != null) {
            sc.setParameters("allocationState", allocationState);
        }

        if (keyword != null) {
            final SearchCriteria<ClusterVO> ssc = _clusterDao.createSearchCriteria();
            ssc.addOr("name", SearchCriteria.Op.LIKE, "%" + keyword + "%");
            ssc.addOr("hypervisorType", SearchCriteria.Op.LIKE, "%" + keyword + "%");
            sc.addAnd("name", SearchCriteria.Op.SC, ssc);
        }

        final Pair<List<ClusterVO>, Integer> result = _clusterDao.searchAndCount(sc, searchFilter);
        return new Pair<List<? extends Cluster>, Integer>(result.first(), result.second());
    }

    private HypervisorType getHypervisorType(VMInstanceVO vm, StoragePool srcVolumePool) {
        HypervisorType type = null;
        if (vm == null) {
            StoragePoolVO poolVo = _poolDao.findById(srcVolumePool.getId());
            if (ScopeType.CLUSTER.equals(poolVo.getScope())) {
                Long clusterId = poolVo.getClusterId();
                if (clusterId != null) {
                    ClusterVO cluster = _clusterDao.findById(clusterId);
                    type = cluster.getHypervisorType();
                }
            }

            if (null == type) {
                type = srcVolumePool.getHypervisor();
            }
        } else {
            type = vm.getHypervisorType();
        }
        return type;
    }

    @Override
    public Pair<List<? extends Host>, Integer> searchForServers(final ListHostsCmd cmd) {

        final Long zoneId = _accountMgr.checkAccessAndSpecifyAuthority(CallContext.current().getCallingAccount(), cmd.getZoneId());
        final Object name = cmd.getHostName();
        final Object type = cmd.getType();
        final Object state = cmd.getState();
        final Object pod = cmd.getPodId();
        final Object cluster = cmd.getClusterId();
        final Object id = cmd.getId();
        final Object keyword = cmd.getKeyword();
        final Object resourceState = cmd.getResourceState();
        final Object haHosts = cmd.getHaHost();

        final Pair<List<HostVO>, Integer> result = searchForServers(cmd.getStartIndex(), cmd.getPageSizeVal(), name, type, state, zoneId, pod,
            cluster, id, keyword, resourceState, haHosts, null, null);
        return new Pair<List<? extends Host>, Integer>(result.first(), result.second());
    }

    protected Pair<Boolean, List<HostVO>> filterUefiHostsForMigration(List<HostVO> allHosts, List<HostVO> filteredHosts, VirtualMachine vm) {
        UserVmDetailVO userVmDetailVO = _UserVmDetailsDao.findDetail(vm.getId(), ApiConstants.BootType.UEFI.toString());
        if (userVmDetailVO != null &&
                (ApiConstants.BootMode.LEGACY.toString().equalsIgnoreCase(userVmDetailVO.getValue()) ||
                        ApiConstants.BootMode.SECURE.toString().equalsIgnoreCase(userVmDetailVO.getValue()))) {
            logger.info(" Live Migration of UEFI enabled VM : " + vm.getInstanceName() + " is not supported");
            if (CollectionUtils.isEmpty(filteredHosts)) {
                filteredHosts = new ArrayList<>(allHosts);
            }
            List<DetailVO> details = _detailsDao.findByName(Host.HOST_UEFI_ENABLE);
            List<Long> uefiEnabledHosts = details.stream().filter(x -> Boolean.TRUE.toString().equalsIgnoreCase(x.getValue())).map(DetailVO::getHostId).collect(Collectors.toList());
            if (CollectionUtils.isEmpty(uefiEnabledHosts)) {
                return new Pair<>(false, null);
            }
            filteredHosts.removeIf(host -> !uefiEnabledHosts.contains(host.getId()));
            return new Pair<>(!filteredHosts.isEmpty(), filteredHosts);
        }
        return new Pair<>(true, filteredHosts);
    }

    private void validateVmForHostMigration(VirtualMachine vm) {
        final Account caller = getCaller();
        if (!_accountMgr.isRootAdmin(caller.getId())) {
            if (logger.isDebugEnabled()) {
                logger.debug("Caller is not a root admin, permission denied to migrate the VM");
            }
            throw new PermissionDeniedException("No permission to migrate VM, Only Root Admin can migrate a VM!");
        }

        if (vm == null) {
            throw new InvalidParameterValueException("Unable to find the VM with given id");
        }

        if (vm.getState() != State.Running) {
            if (logger.isDebugEnabled()) {
                logger.debug("VM is not running, cannot migrate the vm" + vm);
            }
            final InvalidParameterValueException ex = new InvalidParameterValueException("VM is not Running, cannot " + "migrate the vm with specified id");
            ex.addProxyObject(vm.getUuid(), "vmId");
            throw ex;
        }

        if (!LIVE_MIGRATION_SUPPORTING_HYPERVISORS.contains(vm.getHypervisorType())) {
            if (logger.isDebugEnabled()) {
                logger.debug(vm + " is not XenServer/VMware/KVM/Ovm/Hyperv/Ovm3, cannot migrate this VM.");
            }
            throw new InvalidParameterValueException("Unsupported Hypervisor Type for VM migration, we support " + "XenServer/VMware/KVM/Ovm/Hyperv/Ovm3 only");
        }

        if (VirtualMachine.Type.User.equals(vm.getType()) && HypervisorType.LXC.equals(vm.getHypervisorType())) {
            throw new InvalidParameterValueException("Unsupported Hypervisor Type for User VM migration, we support XenServer/VMware/KVM/Ovm/Hyperv/Ovm3 only");
        }
    }

    @Override
    public Ternary<Pair<List<? extends Host>, Integer>, List<? extends Host>, Map<Host, Boolean>> listHostsForMigrationOfVM(final Long vmId, final Long startIndex, final Long pageSize,
                                                                                                                            final String keyword) {
        final VMInstanceVO vm = _vmInstanceDao.findById(vmId);
        return listHostsForMigrationOfVM(vm, startIndex, pageSize, keyword, Collections.emptyList());
    }

    protected boolean zoneWideVolumeRequiresStorageMotion(PrimaryDataStore volumeDataStore,
               final Host sourceHost, final Host destinationHost) {
        if (volumeDataStore.isManaged() && sourceHost.getClusterId() != destinationHost.getClusterId()) {
            PrimaryDataStoreDriver driver = (PrimaryDataStoreDriver)volumeDataStore.getDriver();
            // Depends on the storage driver. For some storages simply
            // changing volume access to host should work: grant access on destination
            // host and revoke access on source host. For others, we still have to perform a storage migration
            // because we need to create a new target volume and copy the contents of the
            // source volume into it before deleting the source volume.
            return !driver.zoneWideVolumesAvailableWithoutClusterMotion();
        }
        return false;
    }

    @Override
    public Ternary<Pair<List<? extends Host>, Integer>, List<? extends Host>, Map<Host, Boolean>> listHostsForMigrationOfVM(final VirtualMachine vm, final Long startIndex, final Long pageSize,
            final String keyword, List<VirtualMachine> vmList) {

        validateVmForHostMigration(vm);

        if (_serviceOfferingDetailsDao.findDetail(vm.getServiceOfferingId(), GPU.Keys.pciDevice.toString()) != null) {
            logger.info(" Live Migration of GPU enabled VM : " + vm.getInstanceName() + " is not supported");
            // Return empty list.
            return new Ternary<>(new Pair<>(new ArrayList<>(), 0),
                    new ArrayList<>(), new HashMap<>());
        }

        final long srcHostId = vm.getHostId();
        final Host srcHost = _hostDao.findById(srcHostId);
        if (srcHost == null) {
            if (logger.isDebugEnabled()) {
                logger.debug("Unable to find the host with id: " + srcHostId + " of this VM:" + vm);
            }
            final InvalidParameterValueException ex = new InvalidParameterValueException("Unable to find the host (with specified id) of VM with specified id");
            ex.addProxyObject(String.valueOf(srcHostId), "hostId");
            ex.addProxyObject(vm.getUuid(), "vmId");
            throw ex;
        }
        String srcHostVersion = srcHost.getHypervisorVersion();
        if (HypervisorType.KVM.equals(srcHost.getHypervisorType()) && srcHostVersion == null) {
            srcHostVersion = "";
        }

        // Check if the vm can be migrated with storage.
        boolean canMigrateWithStorage = false;

        List<HypervisorType> hypervisorTypes = Arrays.asList(new HypervisorType[]{HypervisorType.VMware, HypervisorType.KVM});
        if (VirtualMachine.Type.User.equals(vm.getType()) || hypervisorTypes.contains(vm.getHypervisorType())) {
            canMigrateWithStorage = _hypervisorCapabilitiesDao.isStorageMotionSupported(srcHost.getHypervisorType(), srcHostVersion);
        }

        // Check if the vm is using any disks on local storage.
        final VirtualMachineProfile vmProfile = new VirtualMachineProfileImpl(vm, null, _offeringDao.findById(vm.getId(), vm.getServiceOfferingId()), null, null);
        final List<VolumeVO> volumes = _volumeDao.findCreatedByInstance(vmProfile.getId());
        boolean usesLocal = false;
        for (final VolumeVO volume : volumes) {
            final DiskOfferingVO diskOffering = _diskOfferingDao.findById(volume.getDiskOfferingId());
            final DiskProfile diskProfile = new DiskProfile(volume, diskOffering, vmProfile.getHypervisorType());
            if (diskProfile.useLocalStorage()) {
                usesLocal = true;
                break;
            }
        }

        if (!canMigrateWithStorage && usesLocal) {
            throw new InvalidParameterValueException("Unsupported operation, VM uses Local storage, cannot migrate");
        }

        final Type hostType = srcHost.getType();
        Pair<List<HostVO>, Integer> allHostsPair = null;
        List<HostVO> allHosts = null;
        List<HostVO> filteredHosts = null;
        final Map<Host, Boolean> requiresStorageMotion = new HashMap<>();
        DataCenterDeployment plan = null;
        if (canMigrateWithStorage) {
            Long podId = !VirtualMachine.Type.User.equals(vm.getType()) ? srcHost.getPodId() : null;
            allHostsPair = searchForServers(startIndex, pageSize, null, hostType, null, srcHost.getDataCenterId(), podId, null, null, keyword,
                null, null, srcHost.getHypervisorType(), null, srcHost.getId());
            allHosts = allHostsPair.first();
            filteredHosts = new ArrayList<>(allHosts);

            for (final VolumeVO volume : volumes) {
                PrimaryDataStore primaryDataStore = (PrimaryDataStore)dataStoreManager.getPrimaryDataStore(volume.getPoolId());
                Long volClusterId = primaryDataStore.getClusterId();

                for (Iterator<HostVO> iterator = filteredHosts.iterator(); iterator.hasNext();) {
                    final Host host = iterator.next();
                    String hostVersion = host.getHypervisorVersion();
                    if (HypervisorType.KVM.equals(host.getHypervisorType()) && hostVersion == null) {
                        hostVersion = "";
                    }

                    if (volClusterId != null) {
                        if (primaryDataStore.isLocal() || !host.getClusterId().equals(volClusterId) || usesLocal) {
                            if (primaryDataStore.isManaged()) {
                                // At the time being, we do not support storage migration of a volume from managed storage unless the managed storage
                                // is at the zone level and the source and target storage pool is the same.
                                // If the source and target storage pool is the same and it is managed, then we still have to perform a storage migration
                                // because we need to create a new target volume and copy the contents of the source volume into it before deleting the
                                // source volume.
                                iterator.remove();
                            } else {
                                boolean hostSupportsStorageMigration = (srcHostVersion != null && srcHostVersion.equals(hostVersion)) ||
                                        _hypervisorCapabilitiesDao.isStorageMotionSupported(host.getHypervisorType(), hostVersion);
                                if (hostSupportsStorageMigration && hasSuitablePoolsForVolume(volume, host, vmProfile)) {
                                    requiresStorageMotion.put(host, true);
                                } else {
                                    iterator.remove();
                                }
                            }
                        }
                    } else {
                        if (zoneWideVolumeRequiresStorageMotion(primaryDataStore, srcHost, host)) {
                            requiresStorageMotion.put(host, true);
                        }
                    }
                }
            }

            if (CollectionUtils.isEmpty(filteredHosts)) {
                return new Ternary<>(new Pair<>(allHosts, allHostsPair.second()), new ArrayList<>(), new HashMap<>());
            }
            plan = new DataCenterDeployment(srcHost.getDataCenterId(), podId, null, null, null, null);
        } else {
            final Long cluster = srcHost.getClusterId();
            if (logger.isDebugEnabled()) {
                logger.debug("Searching for all hosts in cluster " + cluster + " for migrating VM " + vm);
            }
            allHostsPair = searchForServers(startIndex, pageSize, null, hostType, null, null, null, cluster, null, keyword, null, null, null,
                null, srcHost.getId());
            allHosts = allHostsPair.first();
            plan = new DataCenterDeployment(srcHost.getDataCenterId(), srcHost.getPodId(), srcHost.getClusterId(), null, null, null);
        }

        final Pair<List<? extends Host>, Integer> otherHosts = new Pair<>(allHosts, allHostsPair.second());
        Pair<Boolean, List<HostVO>> uefiFilteredResult = filterUefiHostsForMigration(allHosts, filteredHosts, vm);
        if (!uefiFilteredResult.first()) {
            return new Ternary<>(otherHosts, new ArrayList<>(), new HashMap<>());
        }
        filteredHosts = uefiFilteredResult.second();

        List<Host> suitableHosts = new ArrayList<>();
        final ExcludeList excludes = new ExcludeList();
        excludes.addHost(srcHostId);

        if (dpdkHelper.isVMDpdkEnabled(vm.getId())) {
            excludeNonDPDKEnabledHosts(plan, excludes);
        }

        // call affinitygroup chain
        final long vmGroupCount = _affinityGroupVMMapDao.countAffinityGroupsForVm(vm.getId());

        if (vmGroupCount > 0) {
            for (final AffinityGroupProcessor processor : _affinityProcessors) {
                processor.process(vmProfile, plan, excludes, vmList);
            }
        }

        if (vm.getType() == VirtualMachine.Type.User || vm.getType() == VirtualMachine.Type.DomainRouter) {
            final DataCenterVO dc = _dcDao.findById(srcHost.getDataCenterId());
            _dpMgr.checkForNonDedicatedResources(vmProfile, dc, excludes);
        }

        for (final HostAllocator allocator : hostAllocators) {
            if (CollectionUtils.isNotEmpty(filteredHosts)) {
                suitableHosts = allocator.allocateTo(vmProfile, plan, Host.Type.Routing, excludes, filteredHosts, HostAllocator.RETURN_UPTO_ALL, false);
            } else {
                suitableHosts = allocator.allocateTo(vmProfile, plan, Host.Type.Routing, excludes, HostAllocator.RETURN_UPTO_ALL, false);
            }

            if (CollectionUtils.isNotEmpty(suitableHosts)) {
                break;
            }
        }

        _dpMgr.reorderHostsByPriority(plan.getHostPriorities(), suitableHosts);

<<<<<<< HEAD
        if (logger.isDebugEnabled()) {
            if (suitableHosts.isEmpty()) {
                logger.debug("No suitable hosts found");
            } else {
                logger.debug("Hosts having capacity and suitable for migration: " + suitableHosts);
            }
=======
        if (suitableHosts.isEmpty()) {
            s_logger.warn("No suitable hosts found.");
        } else {
            s_logger.debug("Hosts having capacity and suitable for migration: " + suitableHosts);
>>>>>>> 050ee441
        }

        return new Ternary<>(otherHosts, suitableHosts, requiresStorageMotion);
    }

    /**
     * Add non DPDK enabled hosts to the avoid list
     */
    private void excludeNonDPDKEnabledHosts(DataCenterDeployment plan, ExcludeList excludes) {
        long dataCenterId = plan.getDataCenterId();
        Long clusterId = plan.getClusterId();
        Long podId = plan.getPodId();
        List<HostVO> hosts = _hostDao.listAllUpAndEnabledNonHAHosts(Type.Routing, clusterId, podId, dataCenterId, null);
        for (HostVO host : hosts) {
            if (!dpdkHelper.isHostDpdkEnabled(host.getId())) {
                excludes.addHost(host.getId());
            }
        }
    }

    private boolean hasSuitablePoolsForVolume(final VolumeVO volume, final Host host, final VirtualMachineProfile vmProfile) {
        final DiskOfferingVO diskOffering = _diskOfferingDao.findById(volume.getDiskOfferingId());
        final DiskProfile diskProfile = new DiskProfile(volume, diskOffering, vmProfile.getHypervisorType());
        final DataCenterDeployment plan = new DataCenterDeployment(host.getDataCenterId(), host.getPodId(), host.getClusterId(), host.getId(), null, null);
        final ExcludeList avoid = new ExcludeList();

        for (final StoragePoolAllocator allocator : _storagePoolAllocators) {
            final List<StoragePool> poolList = allocator.allocateToPool(diskProfile, vmProfile, plan, avoid, 1);
            if (poolList != null && !poolList.isEmpty()) {
                return true;
            }
        }

        return false;
    }

    @Override
    public Pair<List<? extends StoragePool>, List<? extends StoragePool>> listStoragePoolsForMigrationOfVolume(final Long volumeId, String keyword) {

        Pair<List<? extends StoragePool>, List<? extends StoragePool>> allPoolsAndSuitablePoolsPair = listStoragePoolsForMigrationOfVolumeInternal(volumeId, null, null, null, null, false, true, false, keyword);
        List<? extends StoragePool> allPools = allPoolsAndSuitablePoolsPair.first();
        List<? extends StoragePool> suitablePools = allPoolsAndSuitablePoolsPair.second();
        List<StoragePool> avoidPools = new ArrayList<>();

        final VolumeVO volume = _volumeDao.findById(volumeId);
        StoragePool srcVolumePool = _poolDao.findById(volume.getPoolId());
        if (srcVolumePool.getParent() != 0L) {
            StoragePool datastoreCluster = _poolDao.findById(srcVolumePool.getParent());
            avoidPools.add(datastoreCluster);
        }
        abstractDataStoreClustersList((List<StoragePool>) allPools, new ArrayList<StoragePool>());
        abstractDataStoreClustersList((List<StoragePool>) suitablePools, avoidPools);
        return new Pair<List<? extends StoragePool>, List<? extends StoragePool>>(allPools, suitablePools);
    }

    @Override
    public Pair<List<? extends StoragePool>, List<? extends StoragePool>> listStoragePoolsForSystemMigrationOfVolume(final Long volumeId, Long newDiskOfferingId, Long newSize, Long newMinIops, Long newMaxIops, boolean keepSourceStoragePool, boolean bypassStorageTypeCheck) {
        return listStoragePoolsForMigrationOfVolumeInternal(volumeId, newDiskOfferingId, newSize, newMinIops, newMaxIops, keepSourceStoragePool, bypassStorageTypeCheck, true, null);
    }

    public Pair<List<? extends StoragePool>, List<? extends StoragePool>> listStoragePoolsForMigrationOfVolumeInternal(final Long volumeId, Long newDiskOfferingId, Long newSize, Long newMinIops, Long newMaxIops, boolean keepSourceStoragePool, boolean bypassStorageTypeCheck, boolean bypassAccountCheck, String keyword) {
        if (!bypassAccountCheck) {
            final Account caller = getCaller();
            if (!_accountMgr.isRootAdmin(caller.getId())) {
                if (logger.isDebugEnabled()) {
                    logger.debug("Caller is not a root admin, permission denied to migrate the volume");
                }
                throw new PermissionDeniedException("No permission to migrate volume, only root admin can migrate a volume");
            }
        }

        final VolumeVO volume = _volumeDao.findById(volumeId);
        if (volume == null) {
            final InvalidParameterValueException ex = new InvalidParameterValueException("Unable to find volume with" + " specified id.");
            ex.addProxyObject(volumeId.toString(), "volumeId");
            throw ex;
        }

        Long diskOfferingId = volume.getDiskOfferingId();
        if (newDiskOfferingId != null) {
            diskOfferingId = newDiskOfferingId;
        }

        // Volume must be attached to an instance for live migration.
        List<? extends StoragePool> allPools = new ArrayList<StoragePool>();
        List<? extends StoragePool> suitablePools = new ArrayList<StoragePool>();

        // Volume must be in Ready state to be migrated.
        if (!Volume.State.Ready.equals(volume.getState())) {
            logger.info("Volume " + volume + " must be in ready state for migration.");
            return new Pair<List<? extends StoragePool>, List<? extends StoragePool>>(allPools, suitablePools);
        }

        final Long instanceId = volume.getInstanceId();
        VMInstanceVO vm = null;
        if (instanceId != null) {
            vm = _vmInstanceDao.findById(instanceId);
        }

        if (vm == null) {
            logger.info("Volume " + volume + " isn't attached to any vm. Looking for storage pools in the " + "zone to which this volumes can be migrated.");
        } else if (vm.getState() != State.Running) {
            logger.info("Volume " + volume + " isn't attached to any running vm. Looking for storage pools in the " + "cluster to which this volumes can be migrated.");
        } else {
            logger.info("Volume " + volume + " is attached to any running vm. Looking for storage pools in the " + "cluster to which this volumes can be migrated.");
            boolean storageMotionSupported = false;
            // Check if the underlying hypervisor supports storage motion.
            final Long hostId = vm.getHostId();
            if (hostId != null) {
                final HostVO host = _hostDao.findById(hostId);
                HypervisorCapabilitiesVO capabilities = null;
                if (host != null) {
                    capabilities = _hypervisorCapabilitiesDao.findByHypervisorTypeAndVersion(host.getHypervisorType(), host.getHypervisorVersion());
                } else {
                    logger.error("Details of the host on which the vm " + vm + ", to which volume " + volume + " is " + "attached, couldn't be retrieved.");
                }

                if (capabilities != null) {
                    storageMotionSupported = capabilities.isStorageMotionSupported();
                } else {
                    logger.error("Capabilities for host " + host + " couldn't be retrieved.");
                }
            }

            if (!storageMotionSupported) {
                logger.info("Volume " + volume + " is attached to a running vm and the hypervisor doesn't support" + " storage motion.");
                return new Pair<List<? extends StoragePool>, List<? extends StoragePool>>(allPools, suitablePools);
            }
        }

        StoragePool srcVolumePool = _poolDao.findById(volume.getPoolId());
        HypervisorType hypervisorType = getHypervisorType(vm, srcVolumePool);
        Pair<Host, List<Cluster>> hostClusterPair = getVolumeVmHostClusters(srcVolumePool, vm, hypervisorType);
        Host vmHost = hostClusterPair.first();
        List<Cluster> clusters = hostClusterPair.second();
        allPools = getAllStoragePoolCompatibleWithVolumeSourceStoragePool(srcVolumePool, hypervisorType, clusters, keyword);
        ExcludeList avoid = new ExcludeList();
        if (!keepSourceStoragePool) {
            allPools.remove(srcVolumePool);
            avoid.addPool(srcVolumePool.getId());
        }
        if (vm != null) {
            suitablePools = findAllSuitableStoragePoolsForVm(volume, diskOfferingId, newSize, newMinIops, newMaxIops, vm, vmHost, avoid,
                    CollectionUtils.isNotEmpty(clusters) ? clusters.get(0) : null, hypervisorType, bypassStorageTypeCheck, keyword);
        } else {
            suitablePools = findAllSuitableStoragePoolsForDetachedVolume(volume, diskOfferingId, allPools);
        }
        removeDataStoreClusterParents((List<StoragePool>) allPools);
        removeDataStoreClusterParents((List<StoragePool>) suitablePools);
        return new Pair<List<? extends StoragePool>, List<? extends StoragePool>>(allPools, suitablePools);
    }

    private void removeDataStoreClusterParents(List<StoragePool> storagePools) {
        Predicate<StoragePool> childDatastorePredicate = pool -> (pool.getParent() != 0);
        List<StoragePool> childDatastores = storagePools.stream().filter(childDatastorePredicate).collect(Collectors.toList());
        if (!childDatastores.isEmpty()) {
            Set<Long> parentStoragePoolIds = childDatastores.stream().map(mo -> mo.getParent()).collect(Collectors.toSet());
            for (Long parentStoragePoolId : parentStoragePoolIds) {
                StoragePool parentPool = _poolDao.findById(parentStoragePoolId);
                storagePools.remove(parentPool);
            }
        }
    }

        private void abstractDataStoreClustersList(List<StoragePool> storagePools, List<StoragePool> avoidPools) {
        Predicate<StoragePool> childDatastorePredicate = pool -> (pool.getParent() != 0);
        List<StoragePool> childDatastores = storagePools.stream().filter(childDatastorePredicate).collect(Collectors.toList());
        storagePools.removeAll(avoidPools);
        if (!childDatastores.isEmpty()) {
            storagePools.removeAll(childDatastores);
            Set<Long> parentStoragePoolIds = childDatastores.stream().map(mo -> mo.getParent()).collect(Collectors.toSet());
            for (Long parentStoragePoolId : parentStoragePoolIds) {
                StoragePool parentPool = _poolDao.findById(parentStoragePoolId);
                if (!storagePools.contains(parentPool) && !avoidPools.contains(parentPool))
                    storagePools.add(parentPool);
            }
        }
    }

    private Pair<Host, List<Cluster>> getVolumeVmHostClusters(StoragePool srcVolumePool, VirtualMachine vm, HypervisorType hypervisorType) {
        Host host = null;
        List<Cluster> clusters = new ArrayList<>();
        Long clusterId = srcVolumePool.getClusterId();
        if (vm != null) {
            Long hostId = vm.getHostId();
            if (hostId == null) {
                hostId = vm.getLastHostId();
            }
            if (hostId != null) {
                host = _hostDao.findById(hostId);
            }
        }
        if (clusterId == null && host != null) {
            clusterId = host.getClusterId();
        }
        if (clusterId != null && vm != null) {
            clusters.add(_clusterDao.findById(clusterId));
        } else {
            clusters.addAll(_clusterDao.listByDcHyType(srcVolumePool.getDataCenterId(), hypervisorType.toString()));
        }
        return new Pair<>(host, clusters);
    }

    /**
     * This method looks for all storage pools that are compatible with the given volume.
     * <ul>
     *  <li>We will look for storage systems that are zone wide.</li>
     *  <li>We also all storage available filtering by data center, pod and cluster as the current storage pool used by the given volume.</li>
     * </ul>
     */
    private List<? extends StoragePool> getAllStoragePoolCompatibleWithVolumeSourceStoragePool(StoragePool srcVolumePool, HypervisorType hypervisorType, List<Cluster> clusters, String keyword) {
        List<StoragePoolVO> storagePools = new ArrayList<>();
        List<StoragePoolVO> zoneWideStoragePools = _poolDao.findZoneWideStoragePoolsByHypervisor(srcVolumePool.getDataCenterId(), hypervisorType, keyword);
        if (CollectionUtils.isNotEmpty(zoneWideStoragePools)) {
            storagePools.addAll(zoneWideStoragePools);
        }
        if (CollectionUtils.isNotEmpty(clusters)) {
            List<Long> clusterIds = clusters.stream().map(Cluster::getId).collect(Collectors.toList());
            List<StoragePoolVO> clusterAndLocalStoragePools = _poolDao.findPoolsInClusters(clusterIds, keyword);
            if (CollectionUtils.isNotEmpty(clusterAndLocalStoragePools)) {
                storagePools.addAll(clusterAndLocalStoragePools);
            }
        }

        return storagePools;
    }

    /**
     *  Looks for all suitable storage pools to allocate the given volume.
     *  We take into account the service offering of the VM and volume to find suitable storage pools. It is also excluded from the search the current storage pool used by the volume.
     *  We use {@link StoragePoolAllocator} to look for possible storage pools to allocate the given volume. We will look for possible local storage poosl even if the volume is using a shared storage disk offering.
     *
     *  Side note: the idea behind this method is to provide power for administrators of manually overriding deployments defined by CloudStack.
     */
    private List<StoragePool> findAllSuitableStoragePoolsForVm(final VolumeVO volume, Long diskOfferingId, Long newSize, Long newMinIops, Long newMaxIops, VMInstanceVO vm, Host vmHost, ExcludeList avoid, Cluster srcCluster, HypervisorType hypervisorType, boolean bypassStorageTypeCheck, String keyword) {
        List<StoragePool> suitablePools = new ArrayList<>();
        Long clusterId = null;
        Long podId = null;
        if (srcCluster != null) {
            clusterId = srcCluster.getId();
            podId = srcCluster.getPodId();
        }
        DataCenterDeployment plan = new DataCenterDeployment(volume.getDataCenterId(), podId, clusterId,
                null, null, null, null);
        VirtualMachineProfile profile = new VirtualMachineProfileImpl(vm);
        // OfflineVmwareMigration: vm might be null here; deal!

        DiskOfferingVO diskOffering = _diskOfferingDao.findById(diskOfferingId);
        DiskProfile diskProfile = new DiskProfile(volume, diskOffering, hypervisorType);
        if (!Objects.equals(volume.getDiskOfferingId(), diskOfferingId)) {
            diskProfile.setSize(newSize);
            diskProfile.setMinIops(newMinIops);
            diskProfile.setMaxIops(newMaxIops);
        }

        for (StoragePoolAllocator allocator : _storagePoolAllocators) {
            List<StoragePool> pools = allocator.allocateToPool(diskProfile, profile, plan, avoid, StoragePoolAllocator.RETURN_UPTO_ALL, bypassStorageTypeCheck, keyword);
            if (CollectionUtils.isEmpty(pools)) {
                continue;
            }
            for (StoragePool pool : pools) {
                boolean isLocalPoolSameHostAsVmHost = pool.isLocal() &&
                        (vmHost == null || StringUtils.equals(vmHost.getPrivateIpAddress(), pool.getHostAddress()));
                if (isLocalPoolSameHostAsVmHost || pool.isShared()) {
                    suitablePools.add(pool);
                }
            }
        }
        return suitablePools;
    }

    private List<StoragePool> findAllSuitableStoragePoolsForDetachedVolume(Volume volume, Long diskOfferingId, List<? extends StoragePool> allPools) {
        List<StoragePool> suitablePools = new ArrayList<>();
        if (CollectionUtils.isEmpty(allPools)) {
            return  suitablePools;
        }
        DiskOfferingVO diskOffering = _diskOfferingDao.findById(diskOfferingId);
        List<String> tags = new ArrayList<>();
        String[] tagsArray = diskOffering.getTagsArray();
        if (tagsArray != null && tagsArray.length > 0) {
            tags = Arrays.asList(tagsArray);
        }
        Long[] poolIds = allPools.stream().map(StoragePool::getId).toArray(Long[]::new);
        List<StoragePoolJoinVO> pools = _poolJoinDao.searchByIds(poolIds);
        for (StoragePoolJoinVO storagePool : pools) {
            if (StoragePoolStatus.Up.equals(storagePool.getStatus()) &&
                    (CollectionUtils.isEmpty(tags) || tags.contains(storagePool.getTag()))) {
                Optional<? extends StoragePool> match = allPools.stream().filter(x -> x.getId() == storagePool.getId()).findFirst();
                match.ifPresent(suitablePools::add);
            }
        }
        return suitablePools;
    }

    private Pair<List<HostVO>, Integer> searchForServers(final Long startIndex, final Long pageSize, final Object name, final Object type,
        final Object state, final Object zone, final Object pod, final Object cluster, final Object id, final Object keyword,
        final Object resourceState, final Object haHosts, final Object hypervisorType, final Object hypervisorVersion, final Object... excludes) {
        final Filter searchFilter = new Filter(HostVO.class, "id", Boolean.TRUE, startIndex, pageSize);

        final SearchBuilder<HostVO> sb = _hostDao.createSearchBuilder();
        sb.and("id", sb.entity().getId(), SearchCriteria.Op.EQ);
        sb.and("idsNotIn", sb.entity().getId(), SearchCriteria.Op.NOTIN);
        sb.and("name", sb.entity().getName(), SearchCriteria.Op.EQ);
        sb.and("type", sb.entity().getType(), SearchCriteria.Op.LIKE);
        sb.and("status", sb.entity().getStatus(), SearchCriteria.Op.EQ);
        sb.and("dataCenterId", sb.entity().getDataCenterId(), SearchCriteria.Op.EQ);
        sb.and("podId", sb.entity().getPodId(), SearchCriteria.Op.EQ);
        sb.and("clusterId", sb.entity().getClusterId(), SearchCriteria.Op.EQ);
        sb.and("resourceState", sb.entity().getResourceState(), SearchCriteria.Op.EQ);
        sb.and("hypervisorType", sb.entity().getHypervisorType(), SearchCriteria.Op.EQ);
        sb.and("hypervisorVersion", sb.entity().getHypervisorVersion(), SearchCriteria.Op.GTEQ);

        final String haTag = _haMgr.getHaTag();
        SearchBuilder<HostTagVO> hostTagSearch = null;
        if (haHosts != null && haTag != null && !haTag.isEmpty()) {
            hostTagSearch = _hostTagsDao.createSearchBuilder();
            if ((Boolean)haHosts) {
                hostTagSearch.and().op("tag", hostTagSearch.entity().getTag(), SearchCriteria.Op.EQ);
            } else {
                hostTagSearch.and().op("tag", hostTagSearch.entity().getTag(), SearchCriteria.Op.NEQ);
                hostTagSearch.or("tagNull", hostTagSearch.entity().getTag(), SearchCriteria.Op.NULL);
            }

            hostTagSearch.cp();
            sb.join("hostTagSearch", hostTagSearch, sb.entity().getId(), hostTagSearch.entity().getHostId(), JoinBuilder.JoinType.LEFTOUTER);
        }

        final SearchCriteria<HostVO> sc = sb.create();

        if (keyword != null) {
            final SearchCriteria<HostVO> ssc = _hostDao.createSearchCriteria();
            ssc.addOr("name", SearchCriteria.Op.LIKE, "%" + keyword + "%");
            ssc.addOr("status", SearchCriteria.Op.LIKE, "%" + keyword + "%");
            ssc.addOr("type", SearchCriteria.Op.LIKE, "%" + keyword + "%");

            sc.addAnd("name", SearchCriteria.Op.SC, ssc);
        }

        if (id != null) {
            sc.setParameters("id", id);
        }

        if (excludes != null && excludes.length > 0) {
            sc.setParameters("idsNotIn", excludes);
        }

        if (name != null) {
            sc.setParameters("name", name);
        }
        if (type != null) {
            sc.setParameters("type", "%" + type);
        }
        if (state != null) {
            sc.setParameters("status", state);
        }
        if (zone != null) {
            sc.setParameters("dataCenterId", zone);
        }
        if (pod != null) {
            sc.setParameters("podId", pod);
        }
        if (cluster != null) {
            sc.setParameters("clusterId", cluster);
        }
        if (hypervisorType != null) {
            sc.setParameters("hypervisorType", hypervisorType);
        }
        if (hypervisorVersion != null) {
            sc.setParameters("hypervisorVersion", hypervisorVersion);
        }

        if (resourceState != null) {
            sc.setParameters("resourceState", resourceState);
        }

        if (haHosts != null && haTag != null && !haTag.isEmpty()) {
            sc.setJoinParameters("hostTagSearch", "tag", haTag);
        }

        return _hostDao.searchAndCount(sc, searchFilter);
    }

    @Override
    public Pair<List<? extends Pod>, Integer> searchForPods(final ListPodsByCmd cmd) {
        final String podName = cmd.getPodName();
        final Long id = cmd.getId();
        Long zoneId = cmd.getZoneId();
        final Object keyword = cmd.getKeyword();
        final Object allocationState = cmd.getAllocationState();
        zoneId = _accountMgr.checkAccessAndSpecifyAuthority(CallContext.current().getCallingAccount(), zoneId);

        final Filter searchFilter = new Filter(HostPodVO.class, "dataCenterId", true, cmd.getStartIndex(), cmd.getPageSizeVal());
        final SearchBuilder<HostPodVO> sb = _hostPodDao.createSearchBuilder();
        sb.and("id", sb.entity().getId(), SearchCriteria.Op.EQ);
        sb.and("name", sb.entity().getName(), SearchCriteria.Op.EQ);
        sb.and("dataCenterId", sb.entity().getDataCenterId(), SearchCriteria.Op.EQ);
        sb.and("allocationState", sb.entity().getAllocationState(), SearchCriteria.Op.EQ);

        final SearchCriteria<HostPodVO> sc = sb.create();
        if (keyword != null) {
            final SearchCriteria<HostPodVO> ssc = _hostPodDao.createSearchCriteria();
            ssc.addOr("name", SearchCriteria.Op.LIKE, "%" + keyword + "%");
            ssc.addOr("description", SearchCriteria.Op.LIKE, "%" + keyword + "%");

            sc.addAnd("name", SearchCriteria.Op.SC, ssc);
        }

        if (id != null) {
            sc.setParameters("id", id);
        }

        if (podName != null) {
            sc.setParameters("name", podName);
        }

        if (zoneId != null) {
            sc.setParameters("dataCenterId", zoneId);
        }

        if (allocationState != null) {
            sc.setParameters("allocationState", allocationState);
        }

        final Pair<List<HostPodVO>, Integer> result = _hostPodDao.searchAndCount(sc, searchFilter);
        return new Pair<List<? extends Pod>, Integer>(result.first(), result.second());
    }

    @Override
    public Pair<List<? extends Vlan>, Integer> searchForVlans(final ListVlanIpRangesCmd cmd) {
        // If an account name and domain ID are specified, look up the account
        final String accountName = cmd.getAccountName();
        final Long domainId = cmd.getDomainId();
        Long accountId = null;
        final Long networkId = cmd.getNetworkId();
        final Boolean forVirtual = cmd.isForVirtualNetwork();
        String vlanType = null;
        final Long projectId = cmd.getProjectId();
        final Long physicalNetworkId = cmd.getPhysicalNetworkId();

        if (accountName != null && domainId != null) {
            if (projectId != null) {
                throw new InvalidParameterValueException("Account and projectId can't be specified together");
            }
            final Account account = _accountDao.findActiveAccount(accountName, domainId);
            if (account == null) {
                final InvalidParameterValueException ex = new InvalidParameterValueException("Unable to find account " + accountName + " in specified domain");
                // Since we don't have a DomainVO object here, we directly set
                // tablename to "domain".
                final DomainVO domain = ApiDBUtils.findDomainById(domainId);
                String domainUuid = domainId.toString();
                if (domain != null) {
                    domainUuid = domain.getUuid();
                }
                ex.addProxyObject(domainUuid, "domainId");
                throw ex;
            } else {
                accountId = account.getId();
            }
        }

        if (forVirtual != null) {
            if (forVirtual) {
                vlanType = VlanType.VirtualNetwork.toString();
            } else {
                vlanType = VlanType.DirectAttached.toString();
            }
        }

        // set project information
        if (projectId != null) {
            final Project project = _projectMgr.getProject(projectId);
            if (project == null) {
                final InvalidParameterValueException ex = new InvalidParameterValueException("Unable to find project by id " + projectId);
                ex.addProxyObject(projectId.toString(), "projectId");
                throw ex;
            }
            accountId = project.getProjectAccountId();
        }

        final Filter searchFilter = new Filter(VlanVO.class, "id", true, cmd.getStartIndex(), cmd.getPageSizeVal());

        final Object id = cmd.getId();
        final Object vlan = cmd.getVlan();
        final Object dataCenterId = cmd.getZoneId();
        final Object podId = cmd.getPodId();
        final Object keyword = cmd.getKeyword();

        final SearchBuilder<VlanVO> sb = _vlanDao.createSearchBuilder();
        sb.and("id", sb.entity().getId(), SearchCriteria.Op.EQ);
        sb.and("vlan", sb.entity().getVlanTag(), SearchCriteria.Op.EQ);
        sb.and("dataCenterId", sb.entity().getDataCenterId(), SearchCriteria.Op.EQ);
        sb.and("vlan", sb.entity().getVlanTag(), SearchCriteria.Op.EQ);
        sb.and("networkId", sb.entity().getNetworkId(), SearchCriteria.Op.EQ);
        sb.and("vlanType", sb.entity().getVlanType(), SearchCriteria.Op.EQ);
        sb.and("physicalNetworkId", sb.entity().getPhysicalNetworkId(), SearchCriteria.Op.EQ);

        if (accountId != null) {
            final SearchBuilder<AccountVlanMapVO> accountVlanMapSearch = _accountVlanMapDao.createSearchBuilder();
            accountVlanMapSearch.and("accountId", accountVlanMapSearch.entity().getAccountId(), SearchCriteria.Op.EQ);
            sb.join("accountVlanMapSearch", accountVlanMapSearch, sb.entity().getId(), accountVlanMapSearch.entity().getVlanDbId(), JoinBuilder.JoinType.INNER);
        }

        if (domainId != null) {
            DomainVO domain = ApiDBUtils.findDomainById(domainId);
            if (domain == null) {
                throw new InvalidParameterValueException("Unable to find domain with id " + domainId);
            }
            final SearchBuilder<DomainVlanMapVO> domainVlanMapSearch = _domainVlanMapDao.createSearchBuilder();
            domainVlanMapSearch.and("domainId", domainVlanMapSearch.entity().getDomainId(), SearchCriteria.Op.EQ);
            sb.join("domainVlanMapSearch", domainVlanMapSearch, sb.entity().getId(), domainVlanMapSearch.entity().getVlanDbId(), JoinType.INNER);
        }

        if (podId != null) {
            final SearchBuilder<PodVlanMapVO> podVlanMapSearch = _podVlanMapDao.createSearchBuilder();
            podVlanMapSearch.and("podId", podVlanMapSearch.entity().getPodId(), SearchCriteria.Op.EQ);
            sb.join("podVlanMapSearch", podVlanMapSearch, sb.entity().getId(), podVlanMapSearch.entity().getVlanDbId(), JoinBuilder.JoinType.INNER);
        }

        final SearchCriteria<VlanVO> sc = sb.create();
        if (keyword != null) {
            final SearchCriteria<VlanVO> ssc = _vlanDao.createSearchCriteria();
            ssc.addOr("vlanTag", SearchCriteria.Op.LIKE, "%" + keyword + "%");
            ssc.addOr("ipRange", SearchCriteria.Op.LIKE, "%" + keyword + "%");
            sc.addAnd("vlanTag", SearchCriteria.Op.SC, ssc);
        } else {
            if (id != null) {
                sc.setParameters("id", id);
            }

            if (vlan != null) {
                sc.setParameters("vlan", vlan);
            }

            if (dataCenterId != null) {
                sc.setParameters("dataCenterId", dataCenterId);
            }

            if (networkId != null) {
                sc.setParameters("networkId", networkId);
            }

            if (accountId != null) {
                sc.setJoinParameters("accountVlanMapSearch", "accountId", accountId);
            }

            if (podId != null) {
                sc.setJoinParameters("podVlanMapSearch", "podId", podId);
            }
            if (vlanType != null) {
                sc.setParameters("vlanType", vlanType);
            }

            if (physicalNetworkId != null) {
                sc.setParameters("physicalNetworkId", physicalNetworkId);
            }

            if (domainId != null) {
                sc.setJoinParameters("domainVlanMapSearch", "domainId", domainId);
            }
        }

        final Pair<List<VlanVO>, Integer> result = _vlanDao.searchAndCount(sc, searchFilter);
        return new Pair<List<? extends Vlan>, Integer>(result.first(), result.second());
    }

    @Override
    public Pair<List<? extends Configuration>, Integer> searchForConfigurations(final ListCfgsByCmd cmd) {
        final Filter searchFilter = new Filter(ConfigurationVO.class, "name", true, cmd.getStartIndex(), cmd.getPageSizeVal());
        final SearchCriteria<ConfigurationVO> sc = _configDao.createSearchCriteria();

        final Object name = cmd.getConfigName();
        final Object category = cmd.getCategory();
        final Object keyword = cmd.getKeyword();
        final Long zoneId = cmd.getZoneId();
        final Long clusterId = cmd.getClusterId();
        final Long storagepoolId = cmd.getStoragepoolId();
        final Long imageStoreId = cmd.getImageStoreId();
        Long accountId = cmd.getAccountId();
        Long domainId = cmd.getDomainId();
        final String groupName = cmd.getGroupName();
        final String subGroupName = cmd.getSubGroupName();
        final String parentName = cmd.getParentName();
        String scope = null;
        Long id = null;
        int paramCountCheck = 0;

        final Account caller = CallContext.current().getCallingAccount();
        if (_accountMgr.isDomainAdmin(caller.getId())) {
            if (accountId == null && domainId == null) {
                domainId = caller.getDomainId();
            }
        } else if (_accountMgr.isNormalUser(caller.getId())) {
            if (accountId == null) {
                accountId = caller.getAccountId();
            }
        }

        if (zoneId != null) {
            scope = ConfigKey.Scope.Zone.toString();
            id = zoneId;
            paramCountCheck++;
        }
        if (clusterId != null) {
            scope = ConfigKey.Scope.Cluster.toString();
            id = clusterId;
            paramCountCheck++;
        }
        if (accountId != null) {
            Account account = _accountMgr.getAccount(accountId);
            _accountMgr.checkAccess(caller, null, false, account);
            scope = ConfigKey.Scope.Account.toString();
            id = accountId;
            paramCountCheck++;
        }
        if (domainId != null) {
            _accountMgr.checkAccess(caller, _domainDao.findById(domainId));
            scope = ConfigKey.Scope.Domain.toString();
            id = domainId;
            paramCountCheck++;
        }
        if (storagepoolId != null) {
            scope = ConfigKey.Scope.StoragePool.toString();
            id = storagepoolId;
            paramCountCheck++;
        }
        if (imageStoreId != null) {
            scope = ConfigKey.Scope.ImageStore.toString();
            id = imageStoreId;
            paramCountCheck++;
        }

        if (paramCountCheck > 1) {
            throw new InvalidParameterValueException("cannot handle multiple IDs, provide only one ID corresponding to the scope");
        }

        if (keyword != null) {
            final SearchCriteria<ConfigurationVO> ssc = _configDao.createSearchCriteria();
            ssc.addOr("name", SearchCriteria.Op.LIKE, "%" + keyword + "%");
            ssc.addOr("instance", SearchCriteria.Op.LIKE, "%" + keyword + "%");
            ssc.addOr("component", SearchCriteria.Op.LIKE, "%" + keyword + "%");
            ssc.addOr("description", SearchCriteria.Op.LIKE, "%" + keyword + "%");
            ssc.addOr("category", SearchCriteria.Op.LIKE, "%" + keyword + "%");
            ssc.addOr("value", SearchCriteria.Op.LIKE, "%" + keyword + "%");

            sc.addAnd("name", SearchCriteria.Op.SC, ssc);
        }

        if (name != null) {
            sc.addAnd("name", SearchCriteria.Op.LIKE, "%" + name + "%");
        }

        if (groupName != null) {
            ConfigurationGroupVO configGroupVO = _configGroupDao.findByName(groupName);
            if (configGroupVO == null) {
                throw new InvalidParameterValueException("Invalid configuration group: " + groupName);
            }
            Long groupId = configGroupVO.getId();
            sc.addAnd("groupId", SearchCriteria.Op.EQ, groupId);
        }

        if (subGroupName != null) {
            ConfigurationSubGroupVO configSubGroupVO = _configSubGroupDao.findByName(subGroupName);
            if (configSubGroupVO == null) {
                throw new InvalidParameterValueException("Invalid configuration subgroup: " + subGroupName);
            }

            Long subGroupId = configSubGroupVO.getId();
            sc.addAnd("subGroupId", SearchCriteria.Op.EQ, subGroupId);
        }

        if (parentName != null) {
            sc.addAnd("parent", SearchCriteria.Op.EQ, parentName);
        }

        if (category != null) {
            sc.addAnd("category", SearchCriteria.Op.EQ, category);
        }

        // hidden configurations are not displayed using the search API
        sc.addAnd("category", SearchCriteria.Op.NEQ, "Hidden");

        if (scope != null && !scope.isEmpty()) {
            // getting the list of parameters at requested scope
            if (ConfigurationManagerImpl.ENABLE_ACCOUNT_SETTINGS_FOR_DOMAIN.value()
                && scope.equals(ConfigKey.Scope.Domain.toString())) {
                sc.addAnd("scope", SearchCriteria.Op.IN, ConfigKey.Scope.Domain.toString(), ConfigKey.Scope.Account.toString());
            } else {
                sc.addAnd("scope", SearchCriteria.Op.EQ, scope);
            }
        }

        final Pair<List<ConfigurationVO>, Integer> result = _configDao.searchAndCount(sc, searchFilter);

        if (scope != null && !scope.isEmpty()) {
            // Populate values corresponding the resource id
            final List<ConfigurationVO> configVOList = new ArrayList<ConfigurationVO>();
            for (final ConfigurationVO param : result.first()) {
                final ConfigurationVO configVo = _configDao.findByName(param.getName());
                if (configVo != null) {
                    final ConfigKey<?> key = _configDepot.get(param.getName());
                    if (key != null) {
                        if (scope.equals(ConfigKey.Scope.Domain.toString())) {
                            Object value = key.valueInDomain(id);
                            configVo.setValue(value == null ? null : value.toString());
                        } else {
                            Object value = key.valueIn(id);
                            configVo.setValue(value == null ? null : value.toString());
                        }
                        configVOList.add(configVo);
                    } else {
                        logger.warn("ConfigDepot could not find parameter " + param.getName() + " for scope " + scope);
                    }
                } else {
                    logger.warn("Configuration item  " + param.getName() + " not found in " + scope);
                }
            }

            return new Pair<List<? extends Configuration>, Integer>(configVOList, configVOList.size());
        }

        return new Pair<List<? extends Configuration>, Integer>(result.first(), result.second());
    }

    @Override
    public Pair<List<? extends ConfigurationGroup>, Integer> listConfigurationGroups(ListCfgGroupsByCmd cmd) {
        final Filter searchFilter = new Filter(ConfigurationGroupVO.class, "precedence", true, null, null);
        final SearchCriteria<ConfigurationGroupVO> sc = _configGroupDao.createSearchCriteria();

        final String groupName = cmd.getGroupName();
        if (StringUtils.isNotBlank(groupName)) {
            sc.addAnd("name", SearchCriteria.Op.EQ, groupName);
        }

        final Pair<List<ConfigurationGroupVO>, Integer> result = _configGroupDao.searchAndCount(sc, searchFilter);
        return new Pair<List<? extends ConfigurationGroup>, Integer>(result.first(), result.second());
    }

    @Override
    public Pair<List<? extends IpAddress>, Integer> searchForIPAddresses(final ListPublicIpAddressesCmd cmd) {
        final Long associatedNetworkId = cmd.getAssociatedNetworkId();
        final Long zone = cmd.getZoneId();
        final Long vlan = cmd.getVlanId();
        final Boolean forVirtualNetwork = cmd.isForVirtualNetwork();
        final Long ipId = cmd.getId();
        final Long networkId = cmd.getNetworkId();
        final Long vpcId = cmd.getVpcId();

        final String state = cmd.getState();
        Boolean isAllocated = cmd.isAllocatedOnly();
        if (isAllocated == null) {
            if (state != null && (state.equalsIgnoreCase(IpAddress.State.Free.name()) || state.equalsIgnoreCase(IpAddress.State.Reserved.name()))) {
                isAllocated = Boolean.FALSE;
            } else {
                isAllocated = Boolean.TRUE; // default
            }
        } else {
            if (state != null && (state.equalsIgnoreCase(IpAddress.State.Free.name()) || state.equalsIgnoreCase(IpAddress.State.Reserved.name()))) {
                if (isAllocated) {
                    throw new InvalidParameterValueException("Conflict: allocatedonly is true but state is Free");
                }
            } else if (state != null && state.equalsIgnoreCase(IpAddress.State.Allocated.name())) {
                isAllocated = Boolean.TRUE;
            }
        }
        boolean isAllocatedTemp = isAllocated;

        VlanType vlanType = null;
        if (forVirtualNetwork != null) {
            vlanType = forVirtualNetwork ? VlanType.VirtualNetwork : VlanType.DirectAttached;
        } else {
            vlanType = VlanType.VirtualNetwork;
        }

        final Account caller = getCaller();
        List<IPAddressVO> addrs = new ArrayList<>();
        NetworkVO network = null;   // shared network

        if (vlanType == VlanType.DirectAttached && networkId == null && ipId == null) { // only root admin can list public ips in all shared networks
            if (caller.getType() != Account.Type.ADMIN) {
                isAllocated = true;
            }
        } else if (vlanType == VlanType.DirectAttached) {
            // list public ip address on shared network
            // access control. admin: all Ips, domain admin/user: all Ips in shared network in the domain/sub-domain/user
            if (networkId == null) {
                IPAddressVO ip = _publicIpAddressDao.findById(ipId);
                if (ip == null) {
                    throw new InvalidParameterValueException("Please specify a valid ipaddress id");
                }
                network = networkDao.findById(ip.getSourceNetworkId());
            } else {
                network = networkDao.findById(networkId);
            }
            if (network == null || network.getGuestType() != Network.GuestType.Shared) {
                throw new InvalidParameterValueException("Please specify a valid network id");
            }
            if (network.getAclType() == ControlledEntity.ACLType.Account) {
                NetworkAccountVO networkMap = _networkAccountDao.getAccountNetworkMapByNetworkId(network.getId());
                if (networkMap == null) {
                    return new Pair<>(addrs, 0);
                }
                try {
                    _accountMgr.checkAccess(caller, null, false, _accountDao.findById(networkMap.getAccountId()));
                } catch (PermissionDeniedException ex) {
                    logger.info("Account " + caller + " do not have permission to access account of network " + network);
                    _accountMgr.checkAccess(caller, SecurityChecker.AccessType.UseEntry, false, network);
                    isAllocated = Boolean.TRUE;
                }
            } else { // Domain level
                NetworkDomainVO networkMap = _networkDomainDao.getDomainNetworkMapByNetworkId(network.getId());
                if (networkMap == null) {
                    return new Pair<>(addrs, 0);
                }
                if (caller.getType() == Account.Type.NORMAL || caller.getType() == Account.Type.PROJECT) {
                    if (_networkMgr.isNetworkAvailableInDomain(network.getId(), caller.getDomainId())) {
                        isAllocated = Boolean.TRUE;
                    } else {
                        return new Pair<>(addrs, 0);
                    }
                } else if (caller.getType() == Account.Type.DOMAIN_ADMIN || caller.getType() == Account.Type.RESOURCE_DOMAIN_ADMIN) {
                    if (caller.getDomainId() == networkMap.getDomainId() || _domainDao.isChildDomain(caller.getDomainId(), networkMap.getDomainId())) {
                        logger.debug("Caller " + caller.getUuid() + " has permission to access the network : " + network.getUuid());
                    } else {
                        if (_networkMgr.isNetworkAvailableInDomain(network.getId(), caller.getDomainId())) {
                            isAllocated = Boolean.TRUE;
                        } else {
                            return new Pair<>(addrs, 0);
                        }
                    }
                }
            }
        }

        final Filter searchFilter = new Filter(IPAddressVO.class, "address", false, null, null);
        final SearchBuilder<IPAddressVO> sb = _publicIpAddressDao.createSearchBuilder();
        Long domainId = null;
        Boolean isRecursive = cmd.isRecursive();
        final List<Long> permittedAccounts = new ArrayList<>();
        ListProjectResourcesCriteria listProjectResourcesCriteria = null;
        Boolean isAllocatedOrReserved = false;
        if (isAllocated || IpAddress.State.Reserved.name().equalsIgnoreCase(state)) {
            isAllocatedOrReserved = true;
        }
        if (isAllocatedOrReserved || (vlanType == VlanType.VirtualNetwork && (caller.getType() != Account.Type.ADMIN || cmd.getDomainId() != null))) {
            final Ternary<Long, Boolean, ListProjectResourcesCriteria> domainIdRecursiveListProject = new Ternary<>(cmd.getDomainId(), cmd.isRecursive(),
                    null);
            _accountMgr.buildACLSearchParameters(caller, cmd.getId(), cmd.getAccountName(), cmd.getProjectId(), permittedAccounts, domainIdRecursiveListProject, cmd.listAll(), false);
            domainId = domainIdRecursiveListProject.first();
            isRecursive = domainIdRecursiveListProject.second();
            listProjectResourcesCriteria = domainIdRecursiveListProject.third();
            _accountMgr.buildACLSearchBuilder(sb, domainId, isRecursive, permittedAccounts, listProjectResourcesCriteria);
        }

        buildParameters(sb, cmd, vlanType == VlanType.VirtualNetwork ? true : isAllocated);

        SearchCriteria<IPAddressVO> sc = sb.create();
        setParameters(sc, cmd, vlanType, isAllocated);

        if (isAllocatedOrReserved || (vlanType == VlanType.VirtualNetwork && (caller.getType() != Account.Type.ADMIN || cmd.getDomainId() != null))) {
            _accountMgr.buildACLSearchCriteria(sc, domainId, isRecursive, permittedAccounts, listProjectResourcesCriteria);
        }

        if (associatedNetworkId != null) {
            _accountMgr.checkAccess(caller, null, false, networkDao.findById(associatedNetworkId));
            sc.setParameters("associatedNetworkIdEq", associatedNetworkId);
        }
        if (vpcId != null) {
            _accountMgr.checkAccess(caller, null, false, _vpcDao.findById(vpcId));
            sc.setParameters("vpcId", vpcId);
        }

        addrs = _publicIpAddressDao.search(sc, searchFilter); // Allocated

        // Free IP addresses in system IP ranges
        List<Long> freeAddrIds = new ArrayList<>();
        if (!(isAllocatedOrReserved || vlanType == VlanType.DirectAttached)) {
            Long zoneId = zone;
            Account owner;
            if (cmd.getProjectId() != null && cmd.getProjectId() != -1) {
                owner = _accountMgr.finalizeOwner(CallContext.current().getCallingAccount(), cmd.getAccountName(), cmd.getDomainId(), cmd.getProjectId());
            } else {
                owner = _accountMgr.finalizeOwner(CallContext.current().getCallingAccount(), cmd.getAccountName(), cmd.getDomainId(), null);
            }
            if (associatedNetworkId != null) {
                NetworkVO guestNetwork = networkDao.findById(associatedNetworkId);
                if (zoneId == null) {
                    zoneId = guestNetwork.getDataCenterId();
                } else if (zoneId != guestNetwork.getDataCenterId()) {
                    InvalidParameterValueException ex = new InvalidParameterValueException("Please specify a valid associated network id in the specified zone.");
                    throw ex;
                }
                owner = _accountDao.findById(guestNetwork.getAccountId());
            }
            List<DataCenterVO> dcList = new ArrayList<>();
            if (zoneId == null){
                dcList = ApiDBUtils.listZones();
            } else {
                dcList.add(ApiDBUtils.findZoneById(zoneId));
            }
            List<Long> vlanDbIds = null;
            if (vlan != null) {
                vlanDbIds = new ArrayList<>();
                vlanDbIds.add(vlan);
            }
            List<IPAddressVO> freeAddrs = new ArrayList<>();
            for (DataCenterVO dc : dcList) {
                long dcId = dc.getId();
                try {
                    freeAddrs.addAll(_ipAddressMgr.listAvailablePublicIps(dcId, null, vlanDbIds, owner, VlanType.VirtualNetwork, associatedNetworkId,
                            false, false, false, null, null, false, cmd.getVpcId(), cmd.isDisplay(), false, false)); // Free
                } catch (InsufficientAddressCapacityException e) {
                    logger.warn("no free address is found in zone " + dcId);
                }
            }
            for (IPAddressVO addr: freeAddrs) {
                freeAddrIds.add(addr.getId());
            }
        } else if (vlanType == VlanType.DirectAttached && network != null && !isAllocatedTemp && isAllocated) {
            if (caller.getType() != Account.Type.ADMIN && !IpAddressManager.AllowUserListAvailableIpsOnSharedNetwork.value()) {
                logger.debug("Non-admin users are not allowed to list available IPs on shared networks");
            } else {
                final SearchBuilder<IPAddressVO> searchBuilder = _publicIpAddressDao.createSearchBuilder();
                buildParameters(searchBuilder, cmd, false);

                SearchCriteria<IPAddressVO> searchCriteria = searchBuilder.create();
                setParameters(searchCriteria, cmd, vlanType, false);
                searchCriteria.setParameters("state", IpAddress.State.Free.name());
                addrs.addAll(_publicIpAddressDao.search(searchCriteria, searchFilter)); // Free IPs on shared network
            }
        }

        if (freeAddrIds.size() > 0) {
            final SearchBuilder<IPAddressVO> sb2 = _publicIpAddressDao.createSearchBuilder();
            buildParameters(sb2, cmd, false);
            sb2.and("ids", sb2.entity().getId(), SearchCriteria.Op.IN);
            sb2.and("quarantinedPublicIpsIdsNIN", sb2.entity().getId(), SearchCriteria.Op.NIN);

            SearchCriteria<IPAddressVO> sc2 = sb2.create();
            setParameters(sc2, cmd, vlanType, isAllocated);
            sc2.setParameters("ids", freeAddrIds.toArray());
            _publicIpAddressDao.buildQuarantineSearchCriteria(sc2);
            addrs.addAll(_publicIpAddressDao.search(sc2, searchFilter)); // Allocated + Free
        }
        Collections.sort(addrs, Comparator.comparing(IPAddressVO::getAddress));
        List<? extends IpAddress> wPagination = com.cloud.utils.StringUtils.applyPagination(addrs, cmd.getStartIndex(), cmd.getPageSizeVal());
        if (wPagination != null) {
            return new Pair<List<? extends IpAddress>, Integer>(wPagination, addrs.size());
        }
        return new Pair<>(addrs, addrs.size());
    }

    private void buildParameters(final SearchBuilder<IPAddressVO> sb, final ListPublicIpAddressesCmd cmd, final Boolean isAllocated) {
        final Object keyword = cmd.getKeyword();
        final String address = cmd.getIpAddress();
        final Boolean forLoadBalancing = cmd.isForLoadBalancing();
        final Map<String, String> tags = cmd.getTags();

        sb.and("dataCenterId", sb.entity().getDataCenterId(), SearchCriteria.Op.EQ);
        sb.and("address", sb.entity().getAddress(), SearchCriteria.Op.EQ);
        sb.and("vlanDbId", sb.entity().getVlanId(), SearchCriteria.Op.EQ);
        sb.and("id", sb.entity().getId(), SearchCriteria.Op.EQ);
        sb.and("physicalNetworkId", sb.entity().getPhysicalNetworkId(), SearchCriteria.Op.EQ);
        sb.and("associatedNetworkIdEq", sb.entity().getAssociatedWithNetworkId(), SearchCriteria.Op.EQ);
        sb.and("sourceNetworkId", sb.entity().getSourceNetworkId(), SearchCriteria.Op.EQ);
        sb.and("isSourceNat", sb.entity().isSourceNat(), SearchCriteria.Op.EQ);
        sb.and("isStaticNat", sb.entity().isOneToOneNat(), SearchCriteria.Op.EQ);
        sb.and("vpcId", sb.entity().getVpcId(), SearchCriteria.Op.EQ);
        sb.and("state", sb.entity().getState(), SearchCriteria.Op.EQ);
        sb.and("display", sb.entity().isDisplay(), SearchCriteria.Op.EQ);
        sb.and(FOR_SYSTEMVMS, sb.entity().isForSystemVms(), SearchCriteria.Op.EQ);

        if (forLoadBalancing != null && forLoadBalancing) {
            final SearchBuilder<LoadBalancerVO> lbSearch = _loadbalancerDao.createSearchBuilder();
            sb.join("lbSearch", lbSearch, sb.entity().getId(), lbSearch.entity().getSourceIpAddressId(), JoinType.INNER);
            sb.groupBy(sb.entity().getId());
        }

        if (keyword != null && address == null) {
            sb.and("addressLIKE", sb.entity().getAddress(), SearchCriteria.Op.LIKE);
        }

        if (tags != null && !tags.isEmpty()) {
            final SearchBuilder<ResourceTagVO> tagSearch = _resourceTagDao.createSearchBuilder();
            for (int count = 0; count < tags.size(); count++) {
                tagSearch.or().op("key" + String.valueOf(count), tagSearch.entity().getKey(), SearchCriteria.Op.EQ);
                tagSearch.and("value" + String.valueOf(count), tagSearch.entity().getValue(), SearchCriteria.Op.EQ);
                tagSearch.cp();
            }
            tagSearch.and("resourceType", tagSearch.entity().getResourceType(), SearchCriteria.Op.EQ);
            sb.groupBy(sb.entity().getId());
            sb.join("tagSearch", tagSearch, sb.entity().getId(), tagSearch.entity().getResourceId(), JoinBuilder.JoinType.INNER);
        }

        final SearchBuilder<VlanVO> vlanSearch = _vlanDao.createSearchBuilder();
        vlanSearch.and("vlanType", vlanSearch.entity().getVlanType(), SearchCriteria.Op.EQ);
        vlanSearch.and("removed", vlanSearch.entity().getRemoved(), SearchCriteria.Op.NULL);
        sb.join("vlanSearch", vlanSearch, sb.entity().getVlanId(), vlanSearch.entity().getId(), JoinBuilder.JoinType.INNER);

        if (isAllocated != null && isAllocated) {
            sb.and("allocated", sb.entity().getAllocatedTime(), SearchCriteria.Op.NNULL);
        }
    }

    protected void setParameters(SearchCriteria<IPAddressVO> sc, final ListPublicIpAddressesCmd cmd, VlanType vlanType, Boolean isAllocated) {
        final Object keyword = cmd.getKeyword();
        final Long physicalNetworkId = cmd.getPhysicalNetworkId();
        final Long sourceNetworkId = cmd.getNetworkId();
        final Long zone = cmd.getZoneId();
        final String address = cmd.getIpAddress();
        final Long vlan = cmd.getVlanId();
        final Long ipId = cmd.getId();
        final Boolean sourceNat = cmd.isSourceNat();
        final Boolean staticNat = cmd.isStaticNat();
        final Boolean forDisplay = cmd.getDisplay();
        final String state = cmd.getState();
        final Boolean forSystemVms = cmd.getForSystemVMs();
        final Map<String, String> tags = cmd.getTags();

        sc.setJoinParameters("vlanSearch", "vlanType", vlanType);

        if (tags != null && !tags.isEmpty()) {
            int count = 0;
            sc.setJoinParameters("tagSearch", "resourceType", ResourceObjectType.PublicIpAddress.toString());
            for (final String key : tags.keySet()) {
                sc.setJoinParameters("tagSearch", "key" + String.valueOf(count), key);
                sc.setJoinParameters("tagSearch", "value" + String.valueOf(count), tags.get(key));
                count++;
            }
        }

        if (zone != null) {
            sc.setParameters("dataCenterId", zone);
        }

        if (ipId != null) {
            sc.setParameters("id", ipId);
        }

        if (sourceNat != null) {
            sc.setParameters("isSourceNat", sourceNat);
        }

        if (staticNat != null) {
            sc.setParameters("isStaticNat", staticNat);
        }

        if (address == null && keyword != null) {
            sc.setParameters("addressLIKE", "%" + keyword + "%");
        }

        if (address != null) {
            sc.setParameters("address", address);
        }

        if (vlan != null) {
            sc.setParameters("vlanDbId", vlan);
        }

        if (physicalNetworkId != null) {
            sc.setParameters("physicalNetworkId", physicalNetworkId);
        }

        if (sourceNetworkId != null) {
            sc.setParameters("sourceNetworkId", sourceNetworkId);
        }

        if (forDisplay != null) {
            sc.setParameters("display", forDisplay);
        }

        if (state != null) {
            sc.setParameters("state", state);
        } else if (isAllocated != null && isAllocated) {
            sc.setParameters("state", IpAddress.State.Allocated);
        }

        if (IpAddressManagerImpl.getSystemvmpublicipreservationmodestrictness().value() && IpAddress.State.Free.name().equalsIgnoreCase(state)) {
            sc.setParameters(FOR_SYSTEMVMS, false);
        } else {
            sc.setParameters(FOR_SYSTEMVMS, forSystemVms);
        }
    }

    @Override
    public Pair<List<? extends GuestOS>, Integer> listGuestOSByCriteria(final ListGuestOsCmd cmd) {
        final Long id = cmd.getId();
        final Long osCategoryId = cmd.getOsCategoryId();
        final String description = cmd.getDescription();
        final String keyword = cmd.getKeyword();
        final Long startIndex = cmd.getStartIndex();
        final Long pageSize = cmd.getPageSizeVal();
        Boolean forDisplay = cmd.getDisplay();

        return _guestOSDao.listGuestOSByCriteria(startIndex, pageSize, id, osCategoryId, description, keyword, forDisplay);
    }

    @Override
    public Pair<List<? extends GuestOsCategory>, Integer> listGuestOSCategoriesByCriteria(final ListGuestOsCategoriesCmd cmd) {
        final Filter searchFilter = new Filter(GuestOSCategoryVO.class, "id", true, cmd.getStartIndex(), cmd.getPageSizeVal());
        final Long id = cmd.getId();
        final String name = cmd.getName();
        final String keyword = cmd.getKeyword();

        final SearchCriteria<GuestOSCategoryVO> sc = _guestOSCategoryDao.createSearchCriteria();

        if (id != null) {
            sc.addAnd("id", SearchCriteria.Op.EQ, id);
        }

        if (name != null) {
            sc.addAnd("name", SearchCriteria.Op.LIKE, "%" + name + "%");
        }

        if (keyword != null) {
            sc.addAnd("name", SearchCriteria.Op.LIKE, "%" + keyword + "%");
        }

        final Pair<List<GuestOSCategoryVO>, Integer> result = _guestOSCategoryDao.searchAndCount(sc, searchFilter);
        return new Pair<List<? extends GuestOsCategory>, Integer>(result.first(), result.second());
    }

    @Override
    public Pair<List<? extends GuestOSHypervisor>, Integer> listGuestOSMappingByCriteria(final ListGuestOsMappingCmd cmd) {
        final String guestOsId = "guestOsId";
        final Filter searchFilter = new Filter(GuestOSHypervisorVO.class, "hypervisorType", true, cmd.getStartIndex(), cmd.getPageSizeVal());
        searchFilter.addOrderBy(GuestOSHypervisorVO.class, "hypervisorVersion", false);
        searchFilter.addOrderBy(GuestOSHypervisorVO.class, guestOsId, true);
        searchFilter.addOrderBy(GuestOSHypervisorVO.class, "created", false);
        final Long id = cmd.getId();
        final Long osTypeId = cmd.getOsTypeId();
        final String osDisplayName = cmd.getOsDisplayName();
        final String osNameForHypervisor = cmd.getOsNameForHypervisor();
        final String hypervisor = cmd.getHypervisor();
        final String hypervisorVersion = cmd.getHypervisorVersion();

        //throw exception if hypervisor name is not passed, but version is
        if (hypervisorVersion != null && (hypervisor == null || hypervisor.isEmpty())) {
            throw new InvalidParameterValueException("Hypervisor version parameter cannot be used without specifying a hypervisor : XenServer, KVM or VMware");
        }

        final SearchCriteria<GuestOSHypervisorVO> sc = _guestOSHypervisorDao.createSearchCriteria();

        if (id != null) {
            sc.addAnd("id", SearchCriteria.Op.EQ, id);
        }

        if (osTypeId != null) {
            sc.addAnd(guestOsId, SearchCriteria.Op.EQ, osTypeId);
        }

        if (osNameForHypervisor != null) {
            sc.addAnd("guestOsName", SearchCriteria.Op.LIKE, "%" + osNameForHypervisor + "%");
        }

        if (hypervisor != null) {
            sc.addAnd("hypervisorType", SearchCriteria.Op.LIKE, "%" + hypervisor + "%");
        }

        if (hypervisorVersion != null) {
            sc.addAnd("hypervisorVersion", SearchCriteria.Op.LIKE, "%" + hypervisorVersion + "%");
        }

        if (osDisplayName != null) {
            List<GuestOSVO> guestOSVOS = _guestOSDao.listLikeDisplayName(osDisplayName);
            if (CollectionUtils.isNotEmpty(guestOSVOS)) {
                List<Long> guestOSids = guestOSVOS.stream().map(mo -> mo.getId()).collect(Collectors.toList());
                sc.addAnd(guestOsId, SearchCriteria.Op.IN, guestOSids.toArray());
            }
        }

        final Pair<List<GuestOSHypervisorVO>, Integer> result = _guestOSHypervisorDao.searchAndCount(sc, searchFilter);
        return new Pair<List<? extends GuestOSHypervisor>, Integer>(result.first(), result.second());
    }

    @Override
    @DB
    @ActionEvent(eventType = EventTypes.EVENT_GUEST_OS_MAPPING_ADD, eventDescription = "Adding new guest OS to hypervisor name mapping", create = true)
    public GuestOSHypervisor addGuestOsMapping(final AddGuestOsMappingCmd cmd) {
        final Long osTypeId = cmd.getOsTypeId();
        final String osStdName = cmd.getOsStdName();
        final String hypervisor = cmd.getHypervisor();
        final String hypervisorVersion = cmd.getHypervisorVersion();
        final String osNameForHypervisor = cmd.getOsNameForHypervisor();
        GuestOS guestOs = null;

        if (osTypeId == null && StringUtils.isEmpty(osStdName)) {
            throw new InvalidParameterValueException("Please specify either a guest OS name or UUID");
        }

        final HypervisorType hypervisorType = HypervisorType.getType(hypervisor);

        if (!(hypervisorType == HypervisorType.KVM || hypervisorType == HypervisorType.XenServer || hypervisorType == HypervisorType.VMware)) {
            throw new InvalidParameterValueException("Please specify a valid hypervisor : XenServer, KVM or VMware");
        }

        final HypervisorCapabilitiesVO hypervisorCapabilities = _hypervisorCapabilitiesDao.findByHypervisorTypeAndVersion(hypervisorType, hypervisorVersion);
        if (hypervisorCapabilities == null) {
            throw new InvalidParameterValueException("Please specify a valid hypervisor and supported version");
        }

        //by this point either osTypeId or osStdType is non-empty. Find by either of them. ID takes preference if both are specified
        if (osTypeId != null) {
            guestOs = ApiDBUtils.findGuestOSById(osTypeId);
        } else if (osStdName != null) {
            guestOs = ApiDBUtils.findGuestOSByDisplayName(osStdName);
        }

        if (guestOs == null) {
            throw new InvalidParameterValueException("Unable to find the guest OS by name or UUID");
        }
        //check for duplicates
        final GuestOSHypervisorVO duplicate = _guestOSHypervisorDao.findByOsIdAndHypervisorAndUserDefined(guestOs.getId(), hypervisorType.toString(), hypervisorVersion, true);

        if (duplicate != null) {
            if (!cmd.isForced()) {
                throw new InvalidParameterValueException(
                        "Mapping from hypervisor : " + hypervisorType.toString() + ", version : " + hypervisorVersion + " and guest OS : " + guestOs.getDisplayName() + " already exists!");
            }

            if (Boolean.TRUE.equals(cmd.getOsMappingCheckEnabled())) {
                checkGuestOSHypervisorMapping(hypervisorType, hypervisorVersion, guestOs.getDisplayName(), osNameForHypervisor);
            }

            final long guestOsId = duplicate.getId();
            final GuestOSHypervisorVO guestOsHypervisor = _guestOSHypervisorDao.createForUpdate(guestOsId);
            guestOsHypervisor.setGuestOsName(osNameForHypervisor);
            if (_guestOSHypervisorDao.update(guestOsId, guestOsHypervisor)) {
                return _guestOSHypervisorDao.findById(guestOsId);
            }
            return null;
        }

        if (Boolean.TRUE.equals(cmd.getOsMappingCheckEnabled())) {
            checkGuestOSHypervisorMapping(hypervisorType, hypervisorVersion, guestOs.getDisplayName(), osNameForHypervisor);
        }

        final GuestOSHypervisorVO guestOsMapping = new GuestOSHypervisorVO();
        guestOsMapping.setGuestOsId(guestOs.getId());
        guestOsMapping.setGuestOsName(osNameForHypervisor);
        guestOsMapping.setHypervisorType(hypervisorType.toString());
        guestOsMapping.setHypervisorVersion(hypervisorVersion);
        guestOsMapping.setIsUserDefined(true);
        return _guestOSHypervisorDao.persist(guestOsMapping);
    }

    private void checkGuestOSHypervisorMapping(HypervisorType hypervisorType, String hypervisorVersion, String guestOsName, String guestOsNameForHypervisor) {
        if (!canCheckGuestOsNameInHypervisor(hypervisorType)) {
            throw new InvalidParameterValueException(String.format("Guest OS mapping check is not supported for hypervisor: %s, please specify a valid hypervisor : VMware, XenServer", hypervisorType.toString()));
        }
        final HostVO host = _hostDao.findHostByHypervisorTypeAndVersion(hypervisorType, hypervisorVersion);
        if (host == null) {
            throw new CloudRuntimeException(String.format("No %s hypervisor with version: %s exists, please specify available hypervisor and version", hypervisorType.toString(), hypervisorVersion));
        }
        CheckGuestOsMappingAnswer answer = (CheckGuestOsMappingAnswer) _agentMgr.easySend(host.getId(), new CheckGuestOsMappingCommand(guestOsName, guestOsNameForHypervisor, hypervisorVersion));
        if (answer == null || !answer.getResult()) {
            throw new CloudRuntimeException(String.format("Invalid hypervisor os mapping: %s for guest os: %s, hypervisor: %s and version: %s", guestOsNameForHypervisor, guestOsName, hypervisorType.toString(), hypervisorVersion));
        }
    }

    private boolean canCheckGuestOsNameInHypervisor(HypervisorType hypervisorType) {
        return (hypervisorType == HypervisorType.VMware || hypervisorType == HypervisorType.XenServer);
    }

    @Override
    @ActionEvent(eventType = EventTypes.EVENT_GUEST_OS_MAPPING_ADD, eventDescription = "Adding a new guest OS to hypervisor name mapping", async = true)
    public GuestOSHypervisor getAddedGuestOsMapping(final Long guestOsMappingId) {
        return getGuestOsHypervisor(guestOsMappingId);
    }

    @Override
    @ActionEvent(eventType = EventTypes.EVENT_GUEST_OS_HYPERVISOR_NAME_FETCH, eventDescription = "Getting guest OS names from hypervisor", async = true)
    public List<Pair<String, String>> getHypervisorGuestOsNames(GetHypervisorGuestOsNamesCmd getHypervisorGuestOsNamesCmd) {
        final HypervisorType hypervisorType = HypervisorType.getType(getHypervisorGuestOsNamesCmd.getHypervisor());
        if (!canCheckGuestOsNameInHypervisor(hypervisorType)) {
            throw new InvalidParameterValueException(String.format("Guest OS names cannot be fetched for hypervisor: %s, please specify a valid hypervisor : VMware, XenServer", hypervisorType.toString()));
        }

        final HostVO host = _hostDao.findHostByHypervisorTypeAndVersion(hypervisorType, getHypervisorGuestOsNamesCmd.getHypervisorVersion());
        if (host == null) {
            throw new CloudRuntimeException(String.format("No %s hypervisor with version: %s exists, please specify available hypervisor and version", hypervisorType.toString(), getHypervisorGuestOsNamesCmd.getHypervisorVersion()));
        }
        GetHypervisorGuestOsNamesAnswer answer = (GetHypervisorGuestOsNamesAnswer) _agentMgr.easySend(host.getId(), new GetHypervisorGuestOsNamesCommand(getHypervisorGuestOsNamesCmd.getKeyword()));
        if (answer == null || !answer.getResult()) {
            throw new CloudRuntimeException(String.format("Unable to get guest os names for hypervisor: %s, version: %s", hypervisorType.toString(), getHypervisorGuestOsNamesCmd.getHypervisorVersion()));
        }
        return answer.getHypervisorGuestOsNames();
    }

    @Override
    @DB
    @ActionEvent(eventType = EventTypes.EVENT_GUEST_OS_ADD, eventDescription = "Adding new guest OS type", create = true)
    public GuestOS addGuestOs(final AddGuestOsCmd cmd) {
        final Long categoryId = cmd.getOsCategoryId();
        final String displayName = cmd.getOsDisplayName();
        final String name = cmd.getOsName();

        final GuestOSCategoryVO guestOsCategory = ApiDBUtils.findGuestOsCategoryById(categoryId);
        if (guestOsCategory == null) {
            throw new InvalidParameterValueException("Guest OS category not found. Please specify a valid Guest OS category");
        }

        final GuestOS guestOs = ApiDBUtils.findGuestOSByDisplayName(displayName);
        if (guestOs != null) {
            throw new InvalidParameterValueException("The specified Guest OS name : " + displayName + " already exists. Please specify a unique name");
        }

        logger.debug("GuestOSDetails");
        final GuestOSVO guestOsVo = new GuestOSVO();
        guestOsVo.setCategoryId(categoryId.longValue());
        guestOsVo.setDisplayName(displayName);
        guestOsVo.setName(name);
        guestOsVo.setIsUserDefined(true);
        guestOsVo.setDisplay(cmd.getForDisplay() == null ? true : cmd.getForDisplay());
        final GuestOS guestOsPersisted = _guestOSDao.persist(guestOsVo);

        persistGuestOsDetails(cmd.getDetails(), guestOsPersisted.getId());

        return guestOsPersisted;
    }

    private void persistGuestOsDetails(Map<String, String> details, long guestOsPersistedId) {
        for (Object key : details.keySet()) {
            _guestOsDetailsDao.addDetail(guestOsPersistedId, (String)key, details.get(key), false);
        }
    }

    @Override
    @ActionEvent(eventType = EventTypes.EVENT_GUEST_OS_ADD, eventDescription = "Adding a new guest OS type", async = true)
    public GuestOS getAddedGuestOs(final Long guestOsId) {
        return getGuestOs(guestOsId);
    }

    @Override
    @DB
    @ActionEvent(eventType = EventTypes.EVENT_GUEST_OS_UPDATE, eventDescription = "updating guest OS type", async = true)
    public GuestOS updateGuestOs(final UpdateGuestOsCmd cmd) {
        final Long id = cmd.getId();
        final String displayName = cmd.getOsDisplayName();

        //check if guest OS exists
        final GuestOS guestOsHandle = ApiDBUtils.findGuestOSById(id);
        if (guestOsHandle == null) {
            throw new InvalidParameterValueException("Guest OS not found. Please specify a valid ID for the Guest OS");
        }

        if (!guestOsHandle.getIsUserDefined()) {
            throw new InvalidParameterValueException("Unable to modify system defined guest OS");
        }

        persistGuestOsDetails(cmd.getDetails(), id);

        //Check if update is needed
        if (displayName.equals(guestOsHandle.getDisplayName())) {
            return guestOsHandle;
        }

        //Check if another Guest OS by same name exists
        final GuestOS duplicate = ApiDBUtils.findGuestOSByDisplayName(displayName);
        if (duplicate != null) {
            throw new InvalidParameterValueException("The specified Guest OS name : " + displayName + " already exists. Please specify a unique guest OS name");
        }
        final GuestOSVO guestOs = _guestOSDao.createForUpdate(id);
        guestOs.setDisplayName(displayName);
        if (cmd.getForDisplay() != null) {
            guestOs.setDisplay(cmd.getForDisplay());
        }
        if (_guestOSDao.update(id, guestOs)) {
            return _guestOSDao.findById(id);
        } else {
            return null;
        }
    }

    @Override
    @DB
    @ActionEvent(eventType = EventTypes.EVENT_GUEST_OS_REMOVE, eventDescription = "removing guest OS type", async = true)
    public boolean removeGuestOs(final RemoveGuestOsCmd cmd) {
        final Long id = cmd.getId();

        //check if guest OS exists
        final GuestOS guestOs = ApiDBUtils.findGuestOSById(id);
        if (guestOs == null) {
            throw new InvalidParameterValueException("Guest OS not found. Please specify a valid ID for the Guest OS");
        }

        if (!guestOs.getIsUserDefined()) {
            throw new InvalidParameterValueException("Unable to remove system defined guest OS");
        }

        return _guestOSDao.remove(id);
    }

    @Override
    @DB
    @ActionEvent(eventType = EventTypes.EVENT_GUEST_OS_MAPPING_UPDATE, eventDescription = "updating guest OS mapping", async = true)
    public GuestOSHypervisor updateGuestOsMapping(final UpdateGuestOsMappingCmd cmd) {
        final Long id = cmd.getId();
        final String osNameForHypervisor = cmd.getOsNameForHypervisor();

        //check if mapping exists
        final GuestOSHypervisor guestOsHypervisorHandle = _guestOSHypervisorDao.findById(id);
        if (guestOsHypervisorHandle == null) {
            throw new InvalidParameterValueException("Guest OS Mapping not found. Please specify a valid ID for the Guest OS Mapping");
        }

        if (!guestOsHypervisorHandle.getIsUserDefined()) {
            throw new InvalidParameterValueException("Unable to modify system defined Guest OS mapping");
        }

        if (Boolean.TRUE.equals(cmd.getOsMappingCheckEnabled())) {
            GuestOS guestOs = ApiDBUtils.findGuestOSById(guestOsHypervisorHandle.getGuestOsId());
            if (guestOs == null) {
                throw new InvalidParameterValueException("Unable to find the guest OS for the mapping");
            }
            checkGuestOSHypervisorMapping(HypervisorType.getType(guestOsHypervisorHandle.getHypervisorType()), guestOsHypervisorHandle.getHypervisorVersion(), guestOs.getDisplayName(), osNameForHypervisor);
        }

        final GuestOSHypervisorVO guestOsHypervisor = _guestOSHypervisorDao.createForUpdate(id);
        guestOsHypervisor.setGuestOsName(osNameForHypervisor);
        if (_guestOSHypervisorDao.update(id, guestOsHypervisor)) {
            return _guestOSHypervisorDao.findById(id);
        } else {
            return null;
        }
    }

    @Override
    @DB
    @ActionEvent(eventType = EventTypes.EVENT_GUEST_OS_MAPPING_REMOVE, eventDescription = "removing guest OS mapping", async = true)
    public boolean removeGuestOsMapping(final RemoveGuestOsMappingCmd cmd) {
        final Long id = cmd.getId();

        //check if mapping exists
        final GuestOSHypervisor guestOsHypervisorHandle = _guestOSHypervisorDao.findById(id);
        if (guestOsHypervisorHandle == null) {
            throw new InvalidParameterValueException("Guest OS Mapping not found. Please specify a valid ID for the Guest OS Mapping");
        }

        if (!guestOsHypervisorHandle.getIsUserDefined()) {
            throw new InvalidParameterValueException("Unable to remove system defined Guest OS mapping");
        }

        return _guestOSHypervisorDao.removeGuestOsMapping(id);

    }

    protected ConsoleProxyInfo getConsoleProxyForVm(final long dataCenterId, final long userVmId) {
        return _consoleProxyMgr.assignProxy(dataCenterId, userVmId);
    }

    private ConsoleProxyVO startConsoleProxy(final long instanceId) {
        return _consoleProxyMgr.startProxy(instanceId, true);
    }

    private ConsoleProxyVO stopConsoleProxy(final VMInstanceVO systemVm, final boolean isForced) throws ResourceUnavailableException, OperationTimedoutException, ConcurrentOperationException {
        _itMgr.advanceStop(systemVm.getUuid(), isForced);
        return _consoleProxyDao.findById(systemVm.getId());
    }

    private ConsoleProxyVO rebootConsoleProxy(final long instanceId) {
        _consoleProxyMgr.rebootProxy(instanceId);
        return _consoleProxyDao.findById(instanceId);
    }

    private ConsoleProxyVO forceRebootConsoleProxy(final VMInstanceVO systemVm)  throws ResourceUnavailableException, OperationTimedoutException, ConcurrentOperationException {
        _itMgr.advanceStop(systemVm.getUuid(), false);
        return _consoleProxyMgr.startProxy(systemVm.getId(), true);
    }

    protected ConsoleProxyVO destroyConsoleProxy(final long instanceId) {
        final ConsoleProxyVO proxy = _consoleProxyDao.findById(instanceId);

        if (_consoleProxyMgr.destroyProxy(instanceId)) {
            return proxy;
        }
        return null;
    }

    @Override
    public String getConsoleAccessUrlRoot(final long vmId) {
        final VMInstanceVO vm = _vmInstanceDao.findById(vmId);
        if (vm != null) {
            final ConsoleProxyInfo proxy = getConsoleProxyForVm(vm.getDataCenterId(), vmId);
            if (proxy != null) {
                return proxy.getProxyImageUrl();
            }
        }
        return null;
    }

    @Override
    public Pair<Boolean, String> setConsoleAccessForVm(long vmId, String sessionUuid) {
        final VMInstanceVO vm = _vmInstanceDao.findById(vmId);
        if (vm == null) {
            return new Pair<>(false, "Cannot find a VM with id = " + vmId);
        }
        final ConsoleProxyInfo proxy = getConsoleProxyForVm(vm.getDataCenterId(), vmId);
        if (proxy == null) {
            return new Pair<>(false, "Cannot find a console proxy for the VM " + vmId);
        }
        AllowConsoleAccessCommand cmd = new AllowConsoleAccessCommand(sessionUuid);
        HostVO hostVO = _hostDao.findByTypeNameAndZoneId(vm.getDataCenterId(), proxy.getProxyName(), Type.ConsoleProxy);
        if (hostVO == null) {
            return new Pair<>(false, "Cannot find a console proxy agent for CPVM with name " + proxy.getProxyName());
        }
        Answer answer;
        try {
            answer = _agentMgr.send(hostVO.getId(), cmd);
        } catch (AgentUnavailableException | OperationTimedoutException e) {
            String errorMsg = "Could not send allow session command to CPVM: " + e.getMessage();
            logger.error(errorMsg, e);
            return new Pair<>(false, errorMsg);
        }
        boolean result = false;
        String details = "null answer";

        if (answer != null) {
            result = answer.getResult();
            details = answer.getDetails();
        }
        return new Pair<>(result, details);
    }

    @Override
    public String getConsoleAccessAddress(long vmId) {
        final VMInstanceVO vm = _vmInstanceDao.findById(vmId);
        if (vm != null) {
            final ConsoleProxyInfo proxy = getConsoleProxyForVm(vm.getDataCenterId(), vmId);
            return proxy != null ? proxy.getProxyAddress() : null;
        }
        return null;
    }

    @Override
    public Pair<String, Integer> getVncPort(final VirtualMachine vm) {
        if (vm.getHostId() == null) {
            logger.warn("VM " + vm.getHostName() + " does not have host, return -1 for its VNC port");
            return new Pair<String, Integer>(null, -1);
        }

        if (logger.isTraceEnabled()) {
            logger.trace("Trying to retrieve VNC port from agent about VM " + vm.getHostName());
        }

        GetVncPortAnswer answer = null;
        if (vm.getState() == State.Migrating && vm.getLastHostId() != null) {
            answer = (GetVncPortAnswer)_agentMgr.easySend(vm.getLastHostId(), new GetVncPortCommand(vm.getId(), vm.getInstanceName()));
        } else {
            answer = (GetVncPortAnswer)_agentMgr.easySend(vm.getHostId(), new GetVncPortCommand(vm.getId(), vm.getInstanceName()));
        }
        if (answer != null && answer.getResult()) {
            return new Pair<String, Integer>(answer.getAddress(), answer.getPort());
        }

        return new Pair<String, Integer>(null, -1);
    }

    @Override
    public Pair<List<? extends Alert>, Integer> searchForAlerts(final ListAlertsCmd cmd) {
        final Filter searchFilter = new Filter(AlertVO.class, "lastSent", false, cmd.getStartIndex(), cmd.getPageSizeVal());
        final SearchCriteria<AlertVO> sc = _alertDao.createSearchCriteria();

        final Object id = cmd.getId();
        final Object type = cmd.getType();
        final Object keyword = cmd.getKeyword();
        final Object name = cmd.getName();

        final Long zoneId = _accountMgr.checkAccessAndSpecifyAuthority(CallContext.current().getCallingAccount(), null);
        if (id != null) {
            sc.addAnd("id", SearchCriteria.Op.EQ, id);
        }
        if (zoneId != null) {
            sc.addAnd("data_center_id", SearchCriteria.Op.EQ, zoneId);
        }

        if (keyword != null) {
            final SearchCriteria<AlertVO> ssc = _alertDao.createSearchCriteria();
            ssc.addOr("subject", SearchCriteria.Op.LIKE, "%" + keyword + "%");

            sc.addAnd("subject", SearchCriteria.Op.SC, ssc);
        }

        if (type != null) {
            sc.addAnd("type", SearchCriteria.Op.EQ, type);
        }

        if (name != null) {
            sc.addAnd("name", SearchCriteria.Op.EQ, name);
        }

        sc.addAnd("archived", SearchCriteria.Op.EQ, false);
        final Pair<List<AlertVO>, Integer> result = _alertDao.searchAndCount(sc, searchFilter);
        return new Pair<List<? extends Alert>, Integer>(result.first(), result.second());
    }

    @Override
    public boolean archiveAlerts(final ArchiveAlertsCmd cmd) {
        final Long zoneId = _accountMgr.checkAccessAndSpecifyAuthority(CallContext.current().getCallingAccount(), null);
        final boolean result = _alertDao.archiveAlert(cmd.getIds(), cmd.getType(), cmd.getStartDate(), cmd.getEndDate(), zoneId);
        return result;
    }

    @Override
    public boolean deleteAlerts(final DeleteAlertsCmd cmd) {
        final Long zoneId = _accountMgr.checkAccessAndSpecifyAuthority(CallContext.current().getCallingAccount(), null);
        final boolean result = _alertDao.deleteAlert(cmd.getIds(), cmd.getType(), cmd.getStartDate(), cmd.getEndDate(), zoneId);
        return result;
    }

    Pair<Boolean, List<Long>> getHostIdsForCapacityListing(Long zoneId, Long podId, Long clusterId, Integer capacityType, String tag) {
        if (StringUtils.isEmpty(tag)) {
            return new Pair<>(true, null);
        }
        Short type = capacityType == null ? null : capacityType.shortValue();
        if (type != null && Capacity.STORAGE_CAPACITY_TYPES.contains(type)) {
            return new Pair<>(false, null);
        }
        List<Long> hostIds = null;
        try {
            List<HostVO> hosts = _hostDao.listByHostTag(Type.Routing, clusterId, podId, zoneId, tag);
            hostIds = hosts.stream().map(HostVO::getId).collect(Collectors.toList());
        } catch (CloudRuntimeException ignored) {}
        return new Pair<>(CollectionUtils.isNotEmpty(hostIds), hostIds);
    }

    protected List<String> getResourceLimitTagsForCapacityListing() {
        List<String> tags = new ArrayList<>();
        tags.add(null);
        tags.addAll(resourceLimitService.getResourceLimitHostTags());
        tags.addAll(resourceLimitService.getResourceLimitStorageTags());
        tags = tags.stream().distinct().collect(Collectors.toList());
        return tags;
    }

    protected Pair<Boolean, List<Long>> getStoragePoolIdsForCapacityListing(Integer capacityType, String tag) {
        if (StringUtils.isEmpty(tag)) {
            return new Pair<>(true, null);
        }
        Short type = capacityType == null ? null : capacityType.shortValue();
        if (type != null && !Capacity.STORAGE_CAPACITY_TYPES.contains(type)) {
            return new Pair<>(false, null);
        }
        List<Long> storagePoolIds = storagePoolTagsDao.listPoolIdsByTag(tag);
        return new Pair<>(CollectionUtils.isNotEmpty(storagePoolIds), storagePoolIds);
    }

    protected List<SummedCapacity> getCapacitiesWithDetails(final Long zoneId, final Long podId, Long clusterId,
            final Integer capacityType, final String tag, int level, Long pageSize) {
        List<String> tags = new ArrayList<>();
        if (StringUtils.isNotEmpty(tag)) {
            tags.add(tag);
        } else {
            tags = getResourceLimitTagsForCapacityListing();
        }
        List<SummedCapacity> summedCapacities = new ArrayList<>();
        for (String t : tags) {
            List<SummedCapacity> taggedSummedCapacities = new ArrayList<>();
            Pair<Boolean, List<Long>> hostIdsForCapacity = getHostIdsForCapacityListing(zoneId, podId, clusterId, capacityType, t);
            Pair<Boolean, List<Long>> storagePoolIdsForCapacity = getStoragePoolIdsForCapacityListing(capacityType, t);
            if (hostIdsForCapacity.first() || storagePoolIdsForCapacity.first()) {
                final List<SummedCapacity> summedHostCapacities = _capacityDao.listCapacitiesGroupedByLevelAndType(
                        capacityType, zoneId, podId, clusterId, level, hostIdsForCapacity.second(),
                        storagePoolIdsForCapacity.second(), pageSize);
                if (summedHostCapacities != null) {
                    taggedSummedCapacities.addAll(summedHostCapacities);
                }
            }
            if (storagePoolIdsForCapacity.first()) {
                List<SummedCapacity> summedStorageCapacities = getStorageCapacities(clusterId, podId, zoneId,
                        storagePoolIdsForCapacity.second(), capacityType == null ? null : capacityType.shortValue());
                if (summedStorageCapacities != null) {
                    taggedSummedCapacities.addAll(summedStorageCapacities);
                }
            }
            taggedSummedCapacities.forEach(x -> x.setTag(t));
            summedCapacities.addAll(taggedSummedCapacities);
        }
        return summedCapacities;
    }

    @Override
    public List<CapacityVO> listTopConsumedResources(final ListCapacityCmd cmd) {

        final Integer capacityType = cmd.getType();
        Long zoneId = cmd.getZoneId();
        final Long podId = cmd.getPodId();
        final Long clusterId = cmd.getClusterId();
        final Boolean fetchLatest = cmd.getFetchLatest();
        final String tag = cmd.getTag();

        if (clusterId != null) {
            throw new InvalidParameterValueException("Currently clusterId param is not supported");
        }
        zoneId = _accountMgr.checkAccessAndSpecifyAuthority(CallContext.current().getCallingAccount(), zoneId);

        if (fetchLatest != null && fetchLatest) {
            _alertMgr.recalculateCapacity();
        }

        int level = 3;
        if (zoneId == null && podId == null) {// Group by Zone, capacity type
            level = 1;
        } else if (podId == null) {// Group by Pod, capacity type
            level = 2;
        }

        final List<CapacityVO> capacities = new ArrayList<>();
        List<SummedCapacity> summedCapacities = getCapacitiesWithDetails(zoneId, podId, clusterId, capacityType, tag, level, cmd.getPageSizeVal());

        // Sort Capacities
        summedCapacities.sort((arg0, arg1) -> {
            if (arg0.getPercentUsed() < arg1.getPercentUsed()) {
                return 1;
            } else if (arg0.getPercentUsed().equals(arg1.getPercentUsed())) {
                return 0;
            }
            return -1;
        });


        Integer pageSize = null;
        try {
            pageSize = Integer.valueOf(cmd.getPageSizeVal().toString());
        } catch (final IllegalArgumentException e) {
            throw new InvalidParameterValueException("pageSize " + cmd.getPageSizeVal() + " is out of Integer range is not supported for this call");
        }

        summedCapacities = summedCapacities.subList(0, summedCapacities.size() < cmd.getPageSizeVal() ? summedCapacities.size() : pageSize);
        for (final SummedCapacity summedCapacity : summedCapacities) {
            final CapacityVO capacity = new CapacityVO(summedCapacity.getDataCenterId(), summedCapacity.getPodId(), summedCapacity.getClusterId(), summedCapacity.getCapacityType(),
                    summedCapacity.getPercentUsed());
            capacity.setUsedCapacity(summedCapacity.getUsedCapacity() + summedCapacity.getReservedCapacity());
            capacity.setTotalCapacity(summedCapacity.getTotalCapacity());
            capacity.setTag(summedCapacity.getTag());
            capacities.add(capacity);
        }
        return capacities;
    }

    List<SummedCapacity> getStorageCapacities(Long clusterId, Long podId, Long zoneId, List<Long> poolIds, Short capacityType) {
        List<Short> capacityTypes = Arrays.asList(Capacity.CAPACITY_TYPE_STORAGE, Capacity.CAPACITY_TYPE_SECONDARY_STORAGE);
        if (capacityType != null && !capacityTypes.contains(capacityType)) {
            return null;
        }
        if (capacityType != null) {
            capacityTypes = capacityTypes.stream().filter(x -> x.equals(capacityType)).collect(Collectors.toList());
        }
        if (CollectionUtils.isNotEmpty(poolIds)) {
            capacityTypes = capacityTypes.stream().filter(x -> x != Capacity.CAPACITY_TYPE_SECONDARY_STORAGE).collect(Collectors.toList());
        }
        if (CollectionUtils.isEmpty(capacityTypes)) {
            return null;
        }
        final List<SummedCapacity> list = new ArrayList<>();
        List<DataCenterVO> dcList = new ArrayList<>();
        if (zoneId != null) {
            final DataCenterVO zone = ApiDBUtils.findZoneById(zoneId);
            if (zone == null || zone.getAllocationState() == AllocationState.Disabled) {
                return null;
            }
            dcList.add(zone);
        } else {
            dcList = _dcDao.listEnabledZones();
            podId = null;
            clusterId = null;
        }
        for (DataCenterVO dc : dcList) {
            List<CapacityVO> capacities = new ArrayList<>();
            if (capacityTypes.contains(Capacity.CAPACITY_TYPE_SECONDARY_STORAGE)) {
                capacities.add(_storageMgr.getSecondaryStorageUsedStats(null, dc.getId()));
            }
            if (capacityTypes.contains(Capacity.CAPACITY_TYPE_STORAGE)) {
                capacities.add(_storageMgr.getStoragePoolUsedStats(dc.getId(), podId, clusterId, poolIds));
            }
            for (CapacityVO capacity : capacities) {
                if (capacity.getTotalCapacity() != 0) {
                    capacity.setUsedPercentage((float)capacity.getUsedCapacity() / capacity.getTotalCapacity());
                } else {
                    capacity.setUsedPercentage(0);
                }
                SummedCapacity summedCapacity = new SummedCapacity(capacity.getUsedCapacity(), capacity.getTotalCapacity(), capacity.getUsedPercentage(), capacity.getCapacityType(),
                        capacity.getDataCenterId(), capacity.getPodId(), capacity.getClusterId());
                list.add(summedCapacity);
            }
        }// End of for
        return list;
    }


    protected List<CapacityVO> listCapacitiesWithDetails(final Long zoneId, final Long podId, Long clusterId,
             final Integer capacityType, final String tag, List<Long> dcList) {
        List<String> tags = new ArrayList<>();
        if (StringUtils.isNotEmpty(tag)) {
            tags.add(tag);
        } else {
            tags = getResourceLimitTagsForCapacityListing();
        }
        List<CapacityVO> capacities = new ArrayList<>();
        for (String t : tags) {
            List<CapacityVO> taggedCapacities = new ArrayList<>();
            Pair<Boolean, List<Long>> hostIdsForCapacity = getHostIdsForCapacityListing(zoneId, podId, clusterId, capacityType, t);
            Pair<Boolean, List<Long>> storagePoolIdsForCapacity = getStoragePoolIdsForCapacityListing(capacityType, t);
            if (hostIdsForCapacity.first() || storagePoolIdsForCapacity.first()) {
                final List<SummedCapacity> summedCapacities = _capacityDao.findFilteredCapacityBy(capacityType,
                        zoneId, podId, clusterId, hostIdsForCapacity.second(), storagePoolIdsForCapacity.second());

                for (final SummedCapacity summedCapacity : summedCapacities) {
                    final CapacityVO capacity = new CapacityVO(null, summedCapacity.getDataCenterId(), summedCapacity.getPodId(), summedCapacity.getClusterId(),
                            summedCapacity.getUsedCapacity() + summedCapacity.getReservedCapacity(), summedCapacity.getTotalCapacity(), summedCapacity.getCapacityType());
                    capacity.setAllocatedCapacity(summedCapacity.getAllocatedCapacity());
                    taggedCapacities.add(capacity);
                }
            }
            for (final Long zId : dcList) {
                // op_host_Capacity contains only allocated stats and the real time
                // stats are stored "in memory".
                // List secondary storage capacity only when the api is invoked for the zone layer.
                if ((capacityType == null || capacityType == Capacity.CAPACITY_TYPE_SECONDARY_STORAGE) &&
                        podId == null && clusterId == null &&
                        StringUtils.isEmpty(t)) {
                    taggedCapacities.add(_storageMgr.getSecondaryStorageUsedStats(null, zId));
                }
                if ((capacityType == null || capacityType == Capacity.CAPACITY_TYPE_STORAGE) && storagePoolIdsForCapacity.first()) {
                    taggedCapacities.add(_storageMgr.getStoragePoolUsedStats(zId, podId, clusterId, storagePoolIdsForCapacity.second()));
                }
            }
            taggedCapacities.forEach(x -> x.setTag(t));
            capacities.addAll(taggedCapacities);
        }
        return capacities;

    }

    @Override
    public List<CapacityVO> listCapacities(final ListCapacityCmd cmd) {

        final Integer capacityType = cmd.getType();
        Long zoneId = cmd.getZoneId();
        final Long podId = cmd.getPodId();
        final Long clusterId = cmd.getClusterId();
        final Boolean fetchLatest = cmd.getFetchLatest();
        final String tag = cmd.getTag();

        zoneId = _accountMgr.checkAccessAndSpecifyAuthority(CallContext.current().getCallingAccount(), zoneId);
        if (fetchLatest != null && fetchLatest) {
            _alertMgr.recalculateCapacity();
        }
        List<Long> dcList = new ArrayList<>();
        if (zoneId != null) {
            dcList.add(zoneId);
        } else {
            if (podId == null && clusterId == null) {
                dcList.addAll(ApiDBUtils.listZones().stream().map(DataCenterVO::getId).collect(Collectors.toList()));
            } if (clusterId != null) {
                dcList.add(ApiDBUtils.findClusterById(clusterId).getDataCenterId());
            } else if (podId != null) {
                dcList.add(ApiDBUtils.findPodById(podId).getDataCenterId());
            }
        }
        return listCapacitiesWithDetails(zoneId, podId, clusterId, capacityType, tag, dcList);
    }

    @Override
    public long getMemoryOrCpuCapacityByHost(final Long hostId, final short capacityType) {

        final CapacityVO capacity = _capacityDao.findByHostIdType(hostId, capacityType);
        return capacity == null ? 0 : capacity.getReservedCapacity() + capacity.getUsedCapacity();

    }

    @Override
    public List<Class<?>> getCommands() {
        final List<Class<?>> cmdList = new ArrayList<Class<?>>();
        cmdList.add(CreateAccountCmd.class);
        cmdList.add(DeleteAccountCmd.class);
        cmdList.add(DisableAccountCmd.class);
        cmdList.add(EnableAccountCmd.class);
        cmdList.add(LockAccountCmd.class);
        cmdList.add(UpdateAccountCmd.class);
        cmdList.add(CreateCounterCmd.class);
        cmdList.add(DeleteCounterCmd.class);
        cmdList.add(AddClusterCmd.class);
        cmdList.add(DeleteClusterCmd.class);
        cmdList.add(ListClustersCmd.class);
        cmdList.add(UpdateClusterCmd.class);
        cmdList.add(ListCfgsByCmd.class);
        cmdList.add(ListCfgGroupsByCmd.class);
        cmdList.add(ListHypervisorCapabilitiesCmd.class);
        cmdList.add(UpdateCfgCmd.class);
        cmdList.add(UpdateHypervisorCapabilitiesCmd.class);
        cmdList.add(ResetCfgCmd.class);
        cmdList.add(CreateDomainCmd.class);
        cmdList.add(DeleteDomainCmd.class);
        cmdList.add(ListDomainChildrenCmd.class);
        cmdList.add(ListDomainsCmd.class);
        cmdList.add(ListDomainsCmdByAdmin.class);
        cmdList.add(UpdateDomainCmd.class);
        cmdList.add(MoveDomainCmd.class);
        cmdList.add(AddHostCmd.class);
        cmdList.add(AddSecondaryStorageCmd.class);
        cmdList.add(CancelMaintenanceCmd.class);
        cmdList.add(CancelHostAsDegradedCmd.class);
        cmdList.add(DeclareHostAsDegradedCmd.class);
        cmdList.add(DeleteHostCmd.class);
        cmdList.add(ListHostsCmd.class);
        cmdList.add(ListHostTagsCmd.class);
        cmdList.add(FindHostsForMigrationCmd.class);
        cmdList.add(PrepareForMaintenanceCmd.class);
        cmdList.add(ReconnectHostCmd.class);
        cmdList.add(UpdateHostCmd.class);
        cmdList.add(UpdateHostPasswordCmd.class);
        cmdList.add(AddNetworkDeviceCmd.class);
        cmdList.add(AddNetworkServiceProviderCmd.class);
        cmdList.add(CreateNetworkOfferingCmd.class);
        cmdList.add(CreatePhysicalNetworkCmd.class);
        cmdList.add(CreateStorageNetworkIpRangeCmd.class);
        cmdList.add(DeleteNetworkDeviceCmd.class);
        cmdList.add(DeleteNetworkOfferingCmd.class);
        cmdList.add(DeleteNetworkServiceProviderCmd.class);
        cmdList.add(DeletePhysicalNetworkCmd.class);
        cmdList.add(DeleteStorageNetworkIpRangeCmd.class);
        cmdList.add(ListNetworkDeviceCmd.class);
        cmdList.add(ListNetworkServiceProvidersCmd.class);
        cmdList.add(ListPhysicalNetworksCmd.class);
        cmdList.add(ListStorageNetworkIpRangeCmd.class);
        cmdList.add(ListSupportedNetworkServicesCmd.class);
        cmdList.add(UpdateNetworkOfferingCmd.class);
        cmdList.add(UpdateNetworkServiceProviderCmd.class);
        cmdList.add(UpdatePhysicalNetworkCmd.class);
        cmdList.add(UpdateStorageNetworkIpRangeCmd.class);
        cmdList.add(DedicateGuestVlanRangeCmd.class);
        cmdList.add(ListDedicatedGuestVlanRangesCmd.class);
        cmdList.add(ReleaseDedicatedGuestVlanRangeCmd.class);
        cmdList.add(CreateDiskOfferingCmd.class);
        cmdList.add(CreateServiceOfferingCmd.class);
        cmdList.add(DeleteDiskOfferingCmd.class);
        cmdList.add(DeleteServiceOfferingCmd.class);
        cmdList.add(IsAccountAllowedToCreateOfferingsWithTagsCmd.class);
        cmdList.add(UpdateDiskOfferingCmd.class);
        cmdList.add(UpdateServiceOfferingCmd.class);
        cmdList.add(CreatePodCmd.class);
        cmdList.add(DeletePodCmd.class);
        cmdList.add(ListPodsByCmd.class);
        cmdList.add(UpdatePodCmd.class);
        cmdList.add(AddRegionCmd.class);
        cmdList.add(RemoveRegionCmd.class);
        cmdList.add(UpdateRegionCmd.class);
        cmdList.add(ListAlertsCmd.class);
        cmdList.add(ListAlertTypesCmd.class);
        cmdList.add(ListCapacityCmd.class);
        cmdList.add(UpdatePodManagementNetworkIpRangeCmd.class);
        cmdList.add(UploadCustomCertificateCmd.class);
        cmdList.add(ConfigureVirtualRouterElementCmd.class);
        cmdList.add(CreateVirtualRouterElementCmd.class);
        cmdList.add(DestroyRouterCmd.class);
        cmdList.add(ListRoutersCmd.class);
        cmdList.add(ListVirtualRouterElementsCmd.class);
        cmdList.add(RebootRouterCmd.class);
        cmdList.add(StartRouterCmd.class);
        cmdList.add(StopRouterCmd.class);
        cmdList.add(UpgradeRouterCmd.class);
        cmdList.add(AddSwiftCmd.class);
        cmdList.add(CancelPrimaryStorageMaintenanceCmd.class);
        cmdList.add(CreateStoragePoolCmd.class);
        cmdList.add(DeletePoolCmd.class);
        cmdList.add(ListSwiftsCmd.class);
        cmdList.add(ListStoragePoolsCmd.class);
        cmdList.add(ListStorageTagsCmd.class);
        cmdList.add(FindStoragePoolsForMigrationCmd.class);
        cmdList.add(PreparePrimaryStorageForMaintenanceCmd.class);
        cmdList.add(UpdateStoragePoolCmd.class);
        cmdList.add(SyncStoragePoolCmd.class);
        cmdList.add(UpdateStorageCapabilitiesCmd.class);
        cmdList.add(UpdateImageStoreCmd.class);
        cmdList.add(DestroySystemVmCmd.class);
        cmdList.add(ListSystemVMsCmd.class);
        cmdList.add(MigrateSystemVMCmd.class);
        cmdList.add(RebootSystemVmCmd.class);
        cmdList.add(StartSystemVMCmd.class);
        cmdList.add(StopSystemVmCmd.class);
        cmdList.add(UpgradeSystemVMCmd.class);
        cmdList.add(PrepareTemplateCmd.class);
        cmdList.add(AddTrafficMonitorCmd.class);
        cmdList.add(AddTrafficTypeCmd.class);
        cmdList.add(DeleteTrafficMonitorCmd.class);
        cmdList.add(DeleteTrafficTypeCmd.class);
        cmdList.add(GenerateUsageRecordsCmd.class);
        cmdList.add(ListUsageRecordsCmd.class);
        cmdList.add(RemoveRawUsageRecordsCmd.class);
        cmdList.add(ListTrafficMonitorsCmd.class);
        cmdList.add(ListTrafficTypeImplementorsCmd.class);
        cmdList.add(ListTrafficTypesCmd.class);
        cmdList.add(ListUsageTypesCmd.class);
        cmdList.add(UpdateTrafficTypeCmd.class);
        cmdList.add(CreateUserCmd.class);
        cmdList.add(DeleteUserCmd.class);
        cmdList.add(DisableUserCmd.class);
        cmdList.add(EnableUserCmd.class);
        cmdList.add(GetUserCmd.class);
        cmdList.add(ListUsersCmd.class);
        cmdList.add(LockUserCmd.class);
        cmdList.add(MoveUserCmd.class);
        cmdList.add(RegisterCmd.class);
        cmdList.add(UpdateUserCmd.class);
        cmdList.add(CreateVlanIpRangeCmd.class);
        cmdList.add(UpdateVlanIpRangeCmd.class);
        cmdList.add(DeleteVlanIpRangeCmd.class);
        cmdList.add(ListVlanIpRangesCmd.class);
        cmdList.add(DedicatePublicIpRangeCmd.class);
        cmdList.add(ReleasePublicIpRangeCmd.class);
        cmdList.add(AssignVMCmd.class);
        cmdList.add(MigrateVMCmd.class);
        cmdList.add(MigrateVirtualMachineWithVolumeCmd.class);
        cmdList.add(RecoverVMCmd.class);
        cmdList.add(CreatePrivateGatewayCmd.class);
        cmdList.add(CreateVPCOfferingCmd.class);
        cmdList.add(DeletePrivateGatewayCmd.class);
        cmdList.add(DeleteVPCOfferingCmd.class);
        cmdList.add(UpdateVPCOfferingCmd.class);
        cmdList.add(CreateZoneCmd.class);
        cmdList.add(DeleteZoneCmd.class);
        cmdList.add(MarkDefaultZoneForAccountCmd.class);
        cmdList.add(UpdateZoneCmd.class);
        cmdList.add(AddAccountToProjectCmd.class);
        cmdList.add(AddUserToProjectCmd.class);
        cmdList.add(DeleteAccountFromProjectCmd.class);
        cmdList.add(DeleteUserFromProjectCmd.class);
        cmdList.add(ListAccountsCmd.class);
        cmdList.add(ListProjectAccountsCmd.class);
        cmdList.add(AssociateIPAddrCmd.class);
        cmdList.add(DisassociateIPAddrCmd.class);
        cmdList.add(ReserveIPAddrCmd.class);
        cmdList.add(ReleaseIPAddrCmd.class);
        cmdList.add(ListPublicIpAddressesCmd.class);
        cmdList.add(CreateAutoScalePolicyCmd.class);
        cmdList.add(CreateAutoScaleVmGroupCmd.class);
        cmdList.add(CreateAutoScaleVmProfileCmd.class);
        cmdList.add(CreateConditionCmd.class);
        cmdList.add(DeleteAutoScalePolicyCmd.class);
        cmdList.add(DeleteAutoScaleVmGroupCmd.class);
        cmdList.add(DeleteAutoScaleVmProfileCmd.class);
        cmdList.add(DeleteConditionCmd.class);
        cmdList.add(DisableAutoScaleVmGroupCmd.class);
        cmdList.add(EnableAutoScaleVmGroupCmd.class);
        cmdList.add(ListAutoScalePoliciesCmd.class);
        cmdList.add(ListAutoScaleVmGroupsCmd.class);
        cmdList.add(ListAutoScaleVmProfilesCmd.class);
        cmdList.add(ListConditionsCmd.class);
        cmdList.add(ListCountersCmd.class);
        cmdList.add(UpdateAutoScalePolicyCmd.class);
        cmdList.add(UpdateAutoScaleVmGroupCmd.class);
        cmdList.add(UpdateAutoScaleVmProfileCmd.class);
        cmdList.add(UpdateConditionCmd.class);
        cmdList.add(ListCapabilitiesCmd.class);
        cmdList.add(ListEventsCmd.class);
        cmdList.add(ListEventTypesCmd.class);
        cmdList.add(CreateEgressFirewallRuleCmd.class);
        cmdList.add(CreateFirewallRuleCmd.class);
        cmdList.add(CreatePortForwardingRuleCmd.class);
        cmdList.add(DeleteEgressFirewallRuleCmd.class);
        cmdList.add(DeleteFirewallRuleCmd.class);
        cmdList.add(DeletePortForwardingRuleCmd.class);
        cmdList.add(ListEgressFirewallRulesCmd.class);
        cmdList.add(ListFirewallRulesCmd.class);
        cmdList.add(ListPortForwardingRulesCmd.class);
        cmdList.add(UpdatePortForwardingRuleCmd.class);
        cmdList.add(ListGuestOsCategoriesCmd.class);
        cmdList.add(ListGuestOsCmd.class);
        cmdList.add(ListGuestOsMappingCmd.class);
        cmdList.add(AddGuestOsCmd.class);
        cmdList.add(AddGuestOsMappingCmd.class);
        cmdList.add(UpdateGuestOsCmd.class);
        cmdList.add(UpdateGuestOsMappingCmd.class);
        cmdList.add(RemoveGuestOsCmd.class);
        cmdList.add(RemoveGuestOsMappingCmd.class);
        cmdList.add(GetHypervisorGuestOsNamesCmd.class);
        cmdList.add(AttachIsoCmd.class);
        cmdList.add(CopyIsoCmd.class);
        cmdList.add(DeleteIsoCmd.class);
        cmdList.add(DetachIsoCmd.class);
        cmdList.add(ExtractIsoCmd.class);
        cmdList.add(ListIsoPermissionsCmd.class);
        cmdList.add(ListIsosCmd.class);
        cmdList.add(RegisterIsoCmd.class);
        cmdList.add(UpdateIsoCmd.class);
        cmdList.add(UpdateIsoPermissionsCmd.class);
        cmdList.add(ListAsyncJobsCmd.class);
        cmdList.add(QueryAsyncJobResultCmd.class);
        cmdList.add(AssignToLoadBalancerRuleCmd.class);
        cmdList.add(CreateLBStickinessPolicyCmd.class);
        cmdList.add(CreateLBHealthCheckPolicyCmd.class);
        cmdList.add(CreateLoadBalancerRuleCmd.class);
        cmdList.add(DeleteLBStickinessPolicyCmd.class);
        cmdList.add(DeleteLBHealthCheckPolicyCmd.class);
        cmdList.add(DeleteLoadBalancerRuleCmd.class);
        cmdList.add(ListLBStickinessPoliciesCmd.class);
        cmdList.add(ListLBHealthCheckPoliciesCmd.class);
        cmdList.add(ListLoadBalancerRuleInstancesCmd.class);
        cmdList.add(ListLoadBalancerRulesCmd.class);
        cmdList.add(RemoveFromLoadBalancerRuleCmd.class);
        cmdList.add(UpdateLoadBalancerRuleCmd.class);
        cmdList.add(CreateIpForwardingRuleCmd.class);
        cmdList.add(DeleteIpForwardingRuleCmd.class);
        cmdList.add(DisableStaticNatCmd.class);
        cmdList.add(EnableStaticNatCmd.class);
        cmdList.add(ListIpForwardingRulesCmd.class);
        cmdList.add(CreateNetworkACLCmd.class);
        cmdList.add(CreateNetworkCmd.class);
        cmdList.add(DeleteNetworkACLCmd.class);
        cmdList.add(DeleteNetworkCmd.class);
        cmdList.add(ListNetworkACLsCmd.class);
        cmdList.add(ListNetworkOfferingsCmd.class);
        cmdList.add(ListNetworkProtocolsCmd.class);
        cmdList.add(ListNetworksCmd.class);
        cmdList.add(RestartNetworkCmd.class);
        cmdList.add(UpdateNetworkCmd.class);
        cmdList.add(CreateNetworkPermissionsCmd.class);
        cmdList.add(ListNetworkPermissionsCmd.class);
        cmdList.add(RemoveNetworkPermissionsCmd.class);
        cmdList.add(ResetNetworkPermissionsCmd.class);
        cmdList.add(ListDiskOfferingsCmd.class);
        cmdList.add(ListServiceOfferingsCmd.class);
        cmdList.add(ActivateProjectCmd.class);
        cmdList.add(CreateProjectCmd.class);
        cmdList.add(DeleteProjectCmd.class);
        cmdList.add(DeleteProjectInvitationCmd.class);
        cmdList.add(ListProjectInvitationsCmd.class);
        cmdList.add(ListProjectsCmd.class);
        cmdList.add(SuspendProjectCmd.class);
        cmdList.add(UpdateProjectCmd.class);
        cmdList.add(UpdateProjectInvitationCmd.class);
        cmdList.add(ListRegionsCmd.class);
        cmdList.add(GetCloudIdentifierCmd.class);
        cmdList.add(ListHypervisorsCmd.class);
        cmdList.add(ListResourceLimitsCmd.class);
        cmdList.add(UpdateResourceCountCmd.class);
        cmdList.add(UpdateResourceLimitCmd.class);
        cmdList.add(AuthorizeSecurityGroupEgressCmd.class);
        cmdList.add(AuthorizeSecurityGroupIngressCmd.class);
        cmdList.add(CreateSecurityGroupCmd.class);
        cmdList.add(DeleteSecurityGroupCmd.class);
        cmdList.add(ListSecurityGroupsCmd.class);
        cmdList.add(RevokeSecurityGroupEgressCmd.class);
        cmdList.add(RevokeSecurityGroupIngressCmd.class);
        cmdList.add(UpdateSecurityGroupCmd.class);
        cmdList.add(CreateSnapshotCmd.class);
        cmdList.add(CreateSnapshotFromVMSnapshotCmd.class);
        cmdList.add(CopySnapshotCmd.class);
        cmdList.add(DeleteSnapshotCmd.class);
        cmdList.add(ArchiveSnapshotCmd.class);
        cmdList.add(CreateSnapshotPolicyCmd.class);
        cmdList.add(UpdateSnapshotPolicyCmd.class);
        cmdList.add(DeleteSnapshotPoliciesCmd.class);
        cmdList.add(ListSnapshotPoliciesCmd.class);
        cmdList.add(ListSnapshotsCmd.class);
        cmdList.add(RevertSnapshotCmd.class);
        cmdList.add(CreateSSHKeyPairCmd.class);
        cmdList.add(DeleteSSHKeyPairCmd.class);
        cmdList.add(ListSSHKeyPairsCmd.class);
        cmdList.add(RegisterSSHKeyPairCmd.class);
        cmdList.add(CreateTagsCmd.class);
        cmdList.add(DeleteTagsCmd.class);
        cmdList.add(ListTagsCmd.class);
        cmdList.add(CopyTemplateCmd.class);
        cmdList.add(CreateTemplateCmd.class);
        cmdList.add(DeleteTemplateCmd.class);
        cmdList.add(ExtractTemplateCmd.class);
        cmdList.add(ListTemplatePermissionsCmd.class);
        cmdList.add(ListTemplatesCmd.class);
        cmdList.add(ListDetailOptionsCmd.class);
        cmdList.add(RegisterTemplateCmd.class);
        cmdList.add(UpdateTemplateCmd.class);
        cmdList.add(UpdateTemplatePermissionsCmd.class);
        cmdList.add(AddNicToVMCmd.class);
        cmdList.add(DeployVMCmd.class);
        cmdList.add(DestroyVMCmd.class);
        cmdList.add(ExpungeVMCmd.class);
        cmdList.add(GetVMPasswordCmd.class);
        cmdList.add(ListVMsCmd.class);
        cmdList.add(ScaleVMCmd.class);
        cmdList.add(RebootVMCmd.class);
        cmdList.add(RemoveNicFromVMCmd.class);
        cmdList.add(ResetVMPasswordCmd.class);
        cmdList.add(ResetVMSSHKeyCmd.class);
        cmdList.add(ResetVMUserDataCmd.class);
        cmdList.add(RestoreVMCmd.class);
        cmdList.add(StartVMCmd.class);
        cmdList.add(StopVMCmd.class);
        cmdList.add(UpdateDefaultNicForVMCmd.class);
        cmdList.add(UpdateVMCmd.class);
        cmdList.add(UpgradeVMCmd.class);
        cmdList.add(CreateVMGroupCmd.class);
        cmdList.add(DeleteVMGroupCmd.class);
        cmdList.add(ListVMGroupsCmd.class);
        cmdList.add(UpdateVMGroupCmd.class);
        cmdList.add(AttachVolumeCmd.class);
        cmdList.add(CheckAndRepairVolumeCmd.class);
        cmdList.add(CreateVolumeCmd.class);
        cmdList.add(DeleteVolumeCmd.class);
        cmdList.add(UpdateVolumeCmd.class);
        cmdList.add(DetachVolumeCmd.class);
        cmdList.add(ExtractVolumeCmd.class);
        cmdList.add(ListVolumesCmd.class);
        cmdList.add(MigrateVolumeCmd.class);
        cmdList.add(ResizeVolumeCmd.class);
        cmdList.add(UploadVolumeCmd.class);
        cmdList.add(DestroyVolumeCmd.class);
        cmdList.add(RecoverVolumeCmd.class);
        cmdList.add(ChangeOfferingForVolumeCmd.class);
        cmdList.add(CreateStaticRouteCmd.class);
        cmdList.add(CreateVPCCmd.class);
        cmdList.add(DeleteStaticRouteCmd.class);
        cmdList.add(DeleteVPCCmd.class);
        cmdList.add(ListPrivateGatewaysCmd.class);
        cmdList.add(ListStaticRoutesCmd.class);
        cmdList.add(ListVPCOfferingsCmd.class);
        cmdList.add(ListVPCsCmd.class);
        cmdList.add(RestartVPCCmd.class);
        cmdList.add(UpdateVPCCmd.class);
        cmdList.add(AddVpnUserCmd.class);
        cmdList.add(CreateRemoteAccessVpnCmd.class);
        cmdList.add(CreateVpnConnectionCmd.class);
        cmdList.add(CreateVpnCustomerGatewayCmd.class);
        cmdList.add(CreateVpnGatewayCmd.class);
        cmdList.add(DeleteRemoteAccessVpnCmd.class);
        cmdList.add(DeleteVpnConnectionCmd.class);
        cmdList.add(DeleteVpnCustomerGatewayCmd.class);
        cmdList.add(DeleteVpnGatewayCmd.class);
        cmdList.add(ListRemoteAccessVpnsCmd.class);
        cmdList.add(ListVpnConnectionsCmd.class);
        cmdList.add(ListVpnCustomerGatewaysCmd.class);
        cmdList.add(ListVpnGatewaysCmd.class);
        cmdList.add(ListVpnUsersCmd.class);
        cmdList.add(RemoveVpnUserCmd.class);
        cmdList.add(ResetVpnConnectionCmd.class);
        cmdList.add(UpdateVpnCustomerGatewayCmd.class);
        cmdList.add(ListZonesCmd.class);
        cmdList.add(ListVMSnapshotCmd.class);
        cmdList.add(CreateVMSnapshotCmd.class);
        cmdList.add(RevertToVMSnapshotCmd.class);
        cmdList.add(DeleteVMSnapshotCmd.class);
        cmdList.add(AddIpToVmNicCmd.class);
        cmdList.add(RemoveIpFromVmNicCmd.class);
        cmdList.add(UpdateVmNicIpCmd.class);
        cmdList.add(ListNicsCmd.class);
        cmdList.add(ArchiveAlertsCmd.class);
        cmdList.add(DeleteAlertsCmd.class);
        cmdList.add(ArchiveEventsCmd.class);
        cmdList.add(DeleteEventsCmd.class);
        cmdList.add(CreateGlobalLoadBalancerRuleCmd.class);
        cmdList.add(DeleteGlobalLoadBalancerRuleCmd.class);
        cmdList.add(ListGlobalLoadBalancerRuleCmd.class);
        cmdList.add(UpdateGlobalLoadBalancerRuleCmd.class);
        cmdList.add(AssignToGlobalLoadBalancerRuleCmd.class);
        cmdList.add(RemoveFromGlobalLoadBalancerRuleCmd.class);
        cmdList.add(ListStorageProvidersCmd.class);
        cmdList.add(AddImageStoreCmd.class);
        cmdList.add(AddImageStoreS3CMD.class);
        cmdList.add(ListImageStoresCmd.class);
        cmdList.add(DeleteImageStoreCmd.class);
        cmdList.add(CreateSecondaryStagingStoreCmd.class);
        cmdList.add(ListSecondaryStagingStoresCmd.class);
        cmdList.add(DeleteSecondaryStagingStoreCmd.class);
        cmdList.add(UpdateCloudToUseObjectStoreCmd.class);
        cmdList.add(CreateApplicationLoadBalancerCmd.class);
        cmdList.add(ListApplicationLoadBalancersCmd.class);
        cmdList.add(DeleteApplicationLoadBalancerCmd.class);
        cmdList.add(ConfigureInternalLoadBalancerElementCmd.class);
        cmdList.add(CreateInternalLoadBalancerElementCmd.class);
        cmdList.add(ListInternalLoadBalancerElementsCmd.class);
        cmdList.add(CreateAffinityGroupCmd.class);
        cmdList.add(DeleteAffinityGroupCmd.class);
        cmdList.add(ListAffinityGroupsCmd.class);
        cmdList.add(UpdateVMAffinityGroupCmd.class);
        cmdList.add(ListAffinityGroupTypesCmd.class);
        cmdList.add(CreatePortableIpRangeCmd.class);
        cmdList.add(DeletePortableIpRangeCmd.class);
        cmdList.add(ListPortableIpRangesCmd.class);
        cmdList.add(ListDeploymentPlannersCmd.class);
        cmdList.add(ReleaseHostReservationCmd.class);
        cmdList.add(ScaleSystemVMCmd.class);
        cmdList.add(AddResourceDetailCmd.class);
        cmdList.add(RemoveResourceDetailCmd.class);
        cmdList.add(ListResourceDetailsCmd.class);
        cmdList.add(StopInternalLBVMCmd.class);
        cmdList.add(StartInternalLBVMCmd.class);
        cmdList.add(ListInternalLBVMsCmd.class);
        cmdList.add(ListNetworkIsolationMethodsCmd.class);
        cmdList.add(ListNetworkIsolationMethodsCmd.class);
        cmdList.add(CreateNetworkACLListCmd.class);
        cmdList.add(DeleteNetworkACLListCmd.class);
        cmdList.add(ListNetworkACLListsCmd.class);
        cmdList.add(ReplaceNetworkACLListCmd.class);
        cmdList.add(UpdateNetworkACLItemCmd.class);
        cmdList.add(MoveNetworkAclItemCmd.class);
        cmdList.add(CleanVMReservationsCmd.class);
        cmdList.add(UpgradeRouterTemplateCmd.class);
        cmdList.add(UploadSslCertCmd.class);
        cmdList.add(DeleteSslCertCmd.class);
        cmdList.add(ListSslCertsCmd.class);
        cmdList.add(AssignCertToLoadBalancerCmd.class);
        cmdList.add(RemoveCertFromLoadBalancerCmd.class);
        cmdList.add(GenerateAlertCmd.class);
        cmdList.add(ListOvsElementsCmd.class);
        cmdList.add(ConfigureOvsElementCmd.class);
        cmdList.add(GetVMUserDataCmd.class);
        cmdList.add(UpdateEgressFirewallRuleCmd.class);
        cmdList.add(UpdateFirewallRuleCmd.class);
        cmdList.add(UpdateNetworkACLListCmd.class);
        cmdList.add(UpdateApplicationLoadBalancerCmd.class);
        cmdList.add(UpdateIPAddrCmd.class);
        cmdList.add(UpdateRemoteAccessVpnCmd.class);
        cmdList.add(UpdateVpnConnectionCmd.class);
        cmdList.add(UpdateVpnGatewayCmd.class);
        cmdList.add(ListQuarantinedIpsCmd.class);
        cmdList.add(UpdateQuarantinedIpCmd.class);
        cmdList.add(RemoveQuarantinedIpCmd.class);
        // separated admin commands
        cmdList.add(ListAccountsCmdByAdmin.class);
        cmdList.add(ListZonesCmdByAdmin.class);
        cmdList.add(ListTemplatesCmdByAdmin.class);
        cmdList.add(CreateTemplateCmdByAdmin.class);
        cmdList.add(CopyTemplateCmdByAdmin.class);
        cmdList.add(RegisterTemplateCmdByAdmin.class);
        cmdList.add(ListTemplatePermissionsCmdByAdmin.class);
        cmdList.add(ListSnapshotsCmdByAdmin.class);
        cmdList.add(RegisterIsoCmdByAdmin.class);
        cmdList.add(CopyIsoCmdByAdmin.class);
        cmdList.add(ListIsosCmdByAdmin.class);
        cmdList.add(AttachIsoCmdByAdmin.class);
        cmdList.add(DetachIsoCmdByAdmin.class);
        cmdList.add(ListIsoPermissionsCmdByAdmin.class);
        cmdList.add(UpdateVMAffinityGroupCmdByAdmin.class);
        cmdList.add(AddNicToVMCmdByAdmin.class);
        cmdList.add(RemoveNicFromVMCmdByAdmin.class);
        cmdList.add(UpdateDefaultNicForVMCmdByAdmin.class);
        cmdList.add(ListLoadBalancerRuleInstancesCmdByAdmin.class);
        cmdList.add(DeployVMCmdByAdmin.class);
        cmdList.add(DestroyVMCmdByAdmin.class);
        cmdList.add(RebootVMCmdByAdmin.class);
        cmdList.add(ResetVMPasswordCmdByAdmin.class);
        cmdList.add(ResetVMSSHKeyCmdByAdmin.class);
        cmdList.add(RestoreVMCmdByAdmin.class);
        cmdList.add(ScaleVMCmdByAdmin.class);
        cmdList.add(StartVMCmdByAdmin.class);
        cmdList.add(StopVMCmdByAdmin.class);
        cmdList.add(UpdateVMCmdByAdmin.class);
        cmdList.add(UpgradeVMCmdByAdmin.class);
        cmdList.add(RevertToVMSnapshotCmdByAdmin.class);
        cmdList.add(ListVMsCmdByAdmin.class);
        cmdList.add(AttachVolumeCmdByAdmin.class);
        cmdList.add(CreateVolumeCmdByAdmin.class);
        cmdList.add(DetachVolumeCmdByAdmin.class);
        cmdList.add(MigrateVolumeCmdByAdmin.class);
        cmdList.add(ResizeVolumeCmdByAdmin.class);
        cmdList.add(UpdateVolumeCmdByAdmin.class);
        cmdList.add(UploadVolumeCmdByAdmin.class);
        cmdList.add(ListVolumesCmdByAdmin.class);
        cmdList.add(DestroyVolumeCmdByAdmin.class);
        cmdList.add(RecoverVolumeCmdByAdmin.class);
        cmdList.add(AssociateIPAddrCmdByAdmin.class);
        cmdList.add(ListPublicIpAddressesCmdByAdmin.class);
        cmdList.add(CreateNetworkCmdByAdmin.class);
        cmdList.add(UpdateNetworkCmdByAdmin.class);
        cmdList.add(ListNetworksCmdByAdmin.class);
        cmdList.add(CreateVPCCmdByAdmin.class);
        cmdList.add(ListVPCsCmdByAdmin.class);
        cmdList.add(UpdateVPCCmdByAdmin.class);
        cmdList.add(CreatePrivateGatewayByAdminCmd.class);
        cmdList.add(ListPrivateGatewaysCmdByAdminCmd.class);
        cmdList.add(UpdateLBStickinessPolicyCmd.class);
        cmdList.add(UpdateLBHealthCheckPolicyCmd.class);
        cmdList.add(GetUploadParamsForTemplateCmd.class);
        cmdList.add(GetUploadParamsForVolumeCmd.class);
        cmdList.add(MigrateNetworkCmd.class);
        cmdList.add(MigrateVPCCmd.class);
        cmdList.add(AcquirePodIpCmdByAdmin.class);
        cmdList.add(ReleasePodIpCmdByAdmin.class);
        cmdList.add(CreateManagementNetworkIpRangeCmd.class);
        cmdList.add(DeleteManagementNetworkIpRangeCmd.class);
        cmdList.add(UploadTemplateDirectDownloadCertificateCmd.class);
        cmdList.add(RevokeTemplateDirectDownloadCertificateCmd.class);
        cmdList.add(ListTemplateDirectDownloadCertificatesCmd.class);
        cmdList.add(ProvisionTemplateDirectDownloadCertificateCmd.class);
        cmdList.add(ListMgmtsCmd.class);
        cmdList.add(GetUploadParamsForIsoCmd.class);
        cmdList.add(GetRouterHealthCheckResultsCmd.class);
        cmdList.add(StartRollingMaintenanceCmd.class);
        cmdList.add(MigrateSecondaryStorageDataCmd.class);
        cmdList.add(MigrateResourcesToAnotherSecondaryStorageCmd.class);
        cmdList.add(UploadResourceIconCmd.class);
        cmdList.add(DeleteResourceIconCmd.class);
        cmdList.add(ListResourceIconCmd.class);
        cmdList.add(PatchSystemVMCmd.class);
        cmdList.add(ListGuestVlansCmd.class);
        cmdList.add(AssignVolumeCmd.class);
        cmdList.add(ListSecondaryStorageSelectorsCmd.class);
        cmdList.add(CreateSecondaryStorageSelectorCmd.class);
        cmdList.add(UpdateSecondaryStorageSelectorCmd.class);
        cmdList.add(RemoveSecondaryStorageSelectorCmd.class);


        // Out-of-band management APIs for admins
        cmdList.add(EnableOutOfBandManagementForHostCmd.class);
        cmdList.add(DisableOutOfBandManagementForHostCmd.class);
        cmdList.add(EnableOutOfBandManagementForClusterCmd.class);
        cmdList.add(DisableOutOfBandManagementForClusterCmd.class);
        cmdList.add(EnableOutOfBandManagementForZoneCmd.class);
        cmdList.add(DisableOutOfBandManagementForZoneCmd.class);
        cmdList.add(ConfigureOutOfBandManagementCmd.class);
        cmdList.add(IssueOutOfBandManagementPowerActionCmd.class);
        cmdList.add(ChangeOutOfBandManagementPasswordCmd.class);
        cmdList.add(GetUserKeysCmd.class);
        cmdList.add(CreateConsoleEndpointCmd.class);

        //user data APIs
        cmdList.add(RegisterUserDataCmd.class);
        cmdList.add(DeleteUserDataCmd.class);
        cmdList.add(ListUserDataCmd.class);
        cmdList.add(LinkUserDataToTemplateCmd.class);

        //object store APIs
        cmdList.add(AddObjectStoragePoolCmd.class);
        cmdList.add(ListObjectStoragePoolsCmd.class);
        cmdList.add(UpdateObjectStoragePoolCmd.class);
        cmdList.add(DeleteObjectStoragePoolCmd.class);
        cmdList.add(CreateBucketCmd.class);
        cmdList.add(UpdateBucketCmd.class);
        cmdList.add(DeleteBucketCmd.class);
        cmdList.add(ListBucketsCmd.class);
        return cmdList;
    }

    @Override
    public String getConfigComponentName() {
        return ManagementServer.class.getSimpleName();
    }

    @Override
    public ConfigKey<?>[] getConfigKeys() {
        return new ConfigKey<?>[] {vmPasswordLength, sshKeyLength, humanReadableSizes, customCsIdentifier};
    }

    protected class EventPurgeTask extends ManagedContextRunnable {
        @Override
        protected void runInContext() {
            try {
                final GlobalLock lock = GlobalLock.getInternLock("EventPurge");
                if (lock == null) {
                    logger.debug("Couldn't get the global lock");
                    return;
                }
                if (!lock.lock(30)) {
                    logger.debug("Couldn't lock the db");
                    return;
                }
                try {
                    final Calendar purgeCal = Calendar.getInstance();
                    purgeCal.add(Calendar.DAY_OF_YEAR, -_purgeDelay);
                    final Date purgeTime = purgeCal.getTime();
                    logger.debug("Deleting events older than: " + purgeTime.toString());
                    final List<EventVO> oldEvents = _eventDao.listOlderEvents(purgeTime);
                    logger.debug("Found " + oldEvents.size() + " events to be purged");
                    for (final EventVO event : oldEvents) {
                        _eventDao.expunge(event.getId());
                    }
                } catch (final Exception e) {
                    logger.error("Exception ", e);
                } finally {
                    lock.unlock();
                }
            } catch (final Exception e) {
                logger.error("Exception ", e);
            }
        }
    }

    protected class AlertPurgeTask extends ManagedContextRunnable {
        @Override
        protected void runInContext() {
            try {
                final GlobalLock lock = GlobalLock.getInternLock("AlertPurge");
                if (lock == null) {
                    logger.debug("Couldn't get the global lock");
                    return;
                }
                if (!lock.lock(30)) {
                    logger.debug("Couldn't lock the db");
                    return;
                }
                try {
                    final Calendar purgeCal = Calendar.getInstance();
                    purgeCal.add(Calendar.DAY_OF_YEAR, -_alertPurgeDelay);
                    final Date purgeTime = purgeCal.getTime();
                    logger.debug("Deleting alerts older than: " + purgeTime.toString());
                    final List<AlertVO> oldAlerts = _alertDao.listOlderAlerts(purgeTime);
                    logger.debug("Found " + oldAlerts.size() + " events to be purged");
                    for (final AlertVO alert : oldAlerts) {
                        _alertDao.expunge(alert.getId());
                    }
                } catch (final Exception e) {
                    logger.error("Exception ", e);
                } finally {
                    lock.unlock();
                }
            } catch (final Exception e) {
                logger.error("Exception ", e);
            }
        }
    }

    private void cleanupDownloadUrlsInZone(final long zoneId) {
        // clean download URLs when destroying ssvm
        // clean only the volumes and templates of the zone to which ssvm belongs to
        for (VolumeDataStoreVO volume :_volumeStoreDao.listVolumeDownloadUrlsByZoneId(zoneId)) {
            volume.setExtractUrl(null);
            _volumeStoreDao.update(volume.getId(), volume);
        }
        for (ImageStoreVO imageStore : _imgStoreDao.listStoresByZoneId(zoneId)) {
            for (TemplateDataStoreVO template : _vmTemplateStoreDao.listTemplateDownloadUrlsByStoreId(imageStore.getId())) {
                template.setExtractUrl(null);
                template.setExtractUrlCreated(null);
                _vmTemplateStoreDao.update(template.getId(), template);
            }
        }
    }

    private SecondaryStorageVmVO startSecondaryStorageVm(final long instanceId) {
        return _secStorageVmMgr.startSecStorageVm(instanceId);
    }

    private SecondaryStorageVmVO stopSecondaryStorageVm(final VMInstanceVO systemVm, final boolean isForced)
            throws ResourceUnavailableException, OperationTimedoutException, ConcurrentOperationException {
        _itMgr.advanceStop(systemVm.getUuid(), isForced);
        return _secStorageVmDao.findById(systemVm.getId());
    }

    public SecondaryStorageVmVO rebootSecondaryStorageVm(final long instanceId) {
        _secStorageVmMgr.rebootSecStorageVm(instanceId);
        return _secStorageVmDao.findById(instanceId);
    }

    private SecondaryStorageVmVO forceRebootSecondaryStorageVm(final VMInstanceVO systemVm)  throws ResourceUnavailableException, OperationTimedoutException, ConcurrentOperationException {
        _itMgr.advanceStop(systemVm.getUuid(), false);
        return _secStorageVmMgr.startSecStorageVm(systemVm.getId());
    }

    protected SecondaryStorageVmVO destroySecondaryStorageVm(final long instanceId) {
        final SecondaryStorageVmVO secStorageVm = _secStorageVmDao.findById(instanceId);
        cleanupDownloadUrlsInZone(secStorageVm.getDataCenterId());
        if (_secStorageVmMgr.destroySecStorageVm(instanceId)) {
            return secStorageVm;
        }
        return null;
    }

    @Override
    public Pair<List<? extends VirtualMachine>, Integer> searchForSystemVm(final ListSystemVMsCmd cmd) {
        final String type = cmd.getSystemVmType();
        final Long zoneId = _accountMgr.checkAccessAndSpecifyAuthority(CallContext.current().getCallingAccount(), cmd.getZoneId());
        final Long id = cmd.getId();
        final String name = cmd.getSystemVmName();
        final String state = cmd.getState();
        final String keyword = cmd.getKeyword();
        final Long podId = cmd.getPodId();
        final Long hostId = cmd.getHostId();
        final Long storageId = cmd.getStorageId();

        final Filter searchFilter = new Filter(VMInstanceVO.class, "id", true, cmd.getStartIndex(), cmd.getPageSizeVal());
        final SearchBuilder<VMInstanceVO> sb = _vmInstanceDao.createSearchBuilder();

        sb.and("id", sb.entity().getId(), SearchCriteria.Op.EQ);
        sb.and("hostName", sb.entity().getHostName(), SearchCriteria.Op.LIKE);
        sb.and("state", sb.entity().getState(), SearchCriteria.Op.EQ);
        sb.and("dataCenterId", sb.entity().getDataCenterId(), SearchCriteria.Op.EQ);
        sb.and("podId", sb.entity().getPodIdToDeployIn(), SearchCriteria.Op.EQ);
        sb.and("hostId", sb.entity().getHostId(), SearchCriteria.Op.EQ);
        sb.and("type", sb.entity().getType(), SearchCriteria.Op.EQ);
        sb.and("nulltype", sb.entity().getType(), SearchCriteria.Op.IN);

        if (storageId != null) {
            StoragePoolVO storagePool = _primaryDataStoreDao.findById(storageId);
            if (storagePool.getPoolType() == Storage.StoragePoolType.DatastoreCluster) {
                final SearchBuilder<VolumeVO> volumeSearch = _volumeDao.createSearchBuilder();
                volumeSearch.and("poolId", volumeSearch.entity().getPoolId(), SearchCriteria.Op.IN);
                sb.join("volumeSearch", volumeSearch, sb.entity().getId(), volumeSearch.entity().getInstanceId(), JoinBuilder.JoinType.INNER);
            } else {
                final SearchBuilder<VolumeVO> volumeSearch = _volumeDao.createSearchBuilder();
                volumeSearch.and("poolId", volumeSearch.entity().getPoolId(), SearchCriteria.Op.EQ);
                sb.join("volumeSearch", volumeSearch, sb.entity().getId(), volumeSearch.entity().getInstanceId(), JoinBuilder.JoinType.INNER);
            }
        }

        final SearchCriteria<VMInstanceVO> sc = sb.create();

        if (keyword != null) {
            final SearchCriteria<VMInstanceVO> ssc = _vmInstanceDao.createSearchCriteria();
            ssc.addOr("hostName", SearchCriteria.Op.LIKE, "%" + keyword + "%");
            ssc.addOr("state", SearchCriteria.Op.LIKE, "%" + keyword + "%");

            sc.addAnd("hostName", SearchCriteria.Op.SC, ssc);
        }

        if (id != null) {
            sc.setParameters("id", id);
        }

        if (name != null) {
            sc.setParameters("hostName", name);
        }
        if (state != null) {
            sc.setParameters("state", state);
        }
        if (zoneId != null) {
            sc.setParameters("dataCenterId", zoneId);
        }
        if (podId != null) {
            sc.setParameters("podId", podId);
        }
        if (hostId != null) {
            sc.setParameters("hostId", hostId);
        }

        if (type != null) {
            sc.setParameters("type", type);
        } else {
            sc.setParameters("nulltype", VirtualMachine.Type.SecondaryStorageVm, VirtualMachine.Type.ConsoleProxy);
        }

        if (storageId != null) {
            StoragePoolVO storagePool = _primaryDataStoreDao.findById(storageId);
            if (storagePool.getPoolType() == Storage.StoragePoolType.DatastoreCluster) {
                List<StoragePoolVO> childDataStores = _primaryDataStoreDao.listChildStoragePoolsInDatastoreCluster(storageId);
                List<Long> childDatastoreIds = childDataStores.stream().map(mo -> mo.getId()).collect(Collectors.toList());
                sc.setJoinParameters("volumeSearch", "poolId", childDatastoreIds.toArray());
            } else {
                sc.setJoinParameters("volumeSearch", "poolId", storageId);
            }
        }

        final Pair<List<VMInstanceVO>, Integer> result = _vmInstanceDao.searchAndCount(sc, searchFilter);
        return new Pair<List<? extends VirtualMachine>, Integer>(result.first(), result.second());
    }

    @Override
    public VirtualMachine.Type findSystemVMTypeById(final long instanceId) {
        final VMInstanceVO systemVm = _vmInstanceDao.findByIdTypes(instanceId, VirtualMachine.Type.ConsoleProxy, VirtualMachine.Type.SecondaryStorageVm);
        if (systemVm == null) {
            final InvalidParameterValueException ex = new InvalidParameterValueException("Unable to find a system vm of specified instanceId");
            ex.addProxyObject(String.valueOf(instanceId), "instanceId");
            throw ex;
        }
        return systemVm.getType();
    }

    @Override
    @ActionEvent(eventType = "", eventDescription = "", async = true)
    public VirtualMachine startSystemVM(final long vmId) {

        final VMInstanceVO systemVm = _vmInstanceDao.findByIdTypes(vmId, VirtualMachine.Type.ConsoleProxy, VirtualMachine.Type.SecondaryStorageVm);
        if (systemVm == null) {
            final InvalidParameterValueException ex = new InvalidParameterValueException("unable to find a system vm with specified vmId");
            ex.addProxyObject(String.valueOf(vmId), "vmId");
            throw ex;
        }

        if (systemVm.getType() == VirtualMachine.Type.ConsoleProxy) {
            ActionEventUtils.startNestedActionEvent(EventTypes.EVENT_PROXY_START, "starting console proxy Vm", vmId, ApiCommandResourceType.ConsoleProxy.toString());
            return startConsoleProxy(vmId);
        } else if (systemVm.getType() == VirtualMachine.Type.SecondaryStorageVm) {
            ActionEventUtils.startNestedActionEvent(EventTypes.EVENT_SSVM_START, "starting secondary storage Vm", vmId, ApiCommandResourceType.SystemVm.toString());
            return startSecondaryStorageVm(vmId);
        } else {
            final InvalidParameterValueException ex = new InvalidParameterValueException("Unable to find a system vm with specified vmId");
            ex.addProxyObject(systemVm.getUuid(), "vmId");
            throw ex;
        }
    }

    @Override
    @ActionEvent(eventType = "", eventDescription = "", async = true)
    public VMInstanceVO stopSystemVM(final StopSystemVmCmd cmd) throws ResourceUnavailableException, ConcurrentOperationException {
        final Long id = cmd.getId();

        // verify parameters
        final VMInstanceVO systemVm = _vmInstanceDao.findByIdTypes(id, VirtualMachine.Type.ConsoleProxy, VirtualMachine.Type.SecondaryStorageVm);
        if (systemVm == null) {
            final InvalidParameterValueException ex = new InvalidParameterValueException("unable to find a system vm with specified vmId");
            ex.addProxyObject(id.toString(), "vmId");
            throw ex;
        }

        try {
            if (systemVm.getType() == VirtualMachine.Type.ConsoleProxy) {
                ActionEventUtils.startNestedActionEvent(EventTypes.EVENT_PROXY_STOP, "stopping console proxy Vm", systemVm.getId(), ApiCommandResourceType.ConsoleProxy.toString());
                return stopConsoleProxy(systemVm, cmd.isForced());
            } else if (systemVm.getType() == VirtualMachine.Type.SecondaryStorageVm) {
                ActionEventUtils.startNestedActionEvent(EventTypes.EVENT_SSVM_STOP, "stopping secondary storage Vm", systemVm.getId(), ApiCommandResourceType.SystemVm.toString());
                return stopSecondaryStorageVm(systemVm, cmd.isForced());
            }
            return null;
        } catch (final OperationTimedoutException e) {
            throw new CloudRuntimeException("Unable to stop " + systemVm, e);
        }
    }

    @Override
    public VMInstanceVO rebootSystemVM(final RebootSystemVmCmd cmd) {
        final VMInstanceVO systemVm = _vmInstanceDao.findByIdTypes(cmd.getId(), VirtualMachine.Type.ConsoleProxy, VirtualMachine.Type.SecondaryStorageVm);

        if (systemVm == null) {
            final InvalidParameterValueException ex = new InvalidParameterValueException("unable to find a system vm with specified vmId");
            ex.addProxyObject(cmd.getId().toString(), "vmId");
            throw ex;
        }

        try {
            if (systemVm.getType().equals(VirtualMachine.Type.ConsoleProxy)) {
                ActionEventUtils.startNestedActionEvent(EventTypes.EVENT_PROXY_REBOOT, "rebooting console proxy Vm", systemVm.getId(), ApiCommandResourceType.ConsoleProxy.toString());
                if (cmd.isForced()) {
                    return forceRebootConsoleProxy(systemVm);
                }
                return rebootConsoleProxy(cmd.getId());
            } else {
                ActionEventUtils.startNestedActionEvent(EventTypes.EVENT_SSVM_REBOOT, "rebooting secondary storage Vm", systemVm.getId(), ApiCommandResourceType.SystemVm.toString());
                if (cmd.isForced()) {
                    return forceRebootSecondaryStorageVm(systemVm);
                }
                return rebootSecondaryStorageVm(cmd.getId());
            }
        } catch (final ResourceUnavailableException e) {
            throw new CloudRuntimeException("Unable to reboot " + systemVm, e);
        } catch (final OperationTimedoutException e) {
            throw new CloudRuntimeException("Operation timed out - Unable to reboot " + systemVm, e);
        }
    }

    @Override
    @ActionEvent(eventType = "", eventDescription = "", async = true)
    public VMInstanceVO destroySystemVM(final DestroySystemVmCmd cmd) {
        final VMInstanceVO systemVm = _vmInstanceDao.findByIdTypes(cmd.getId(), VirtualMachine.Type.ConsoleProxy, VirtualMachine.Type.SecondaryStorageVm);

        if (systemVm == null) {
            final InvalidParameterValueException ex = new InvalidParameterValueException("unable to find a system vm with specified vmId");
            ex.addProxyObject(cmd.getId().toString(), "vmId");
            throw ex;
        }

        if (systemVm.getType().equals(VirtualMachine.Type.ConsoleProxy)) {
            ActionEventUtils.startNestedActionEvent(EventTypes.EVENT_PROXY_DESTROY, "destroying console proxy Vm", systemVm.getId(), ApiCommandResourceType.ConsoleProxy.toString());
            return destroyConsoleProxy(cmd.getId());
        } else {
            ActionEventUtils.startNestedActionEvent(EventTypes.EVENT_SSVM_DESTROY, "destroying secondary storage Vm", systemVm.getId(), ApiCommandResourceType.SystemVm.toString());
            return destroySecondaryStorageVm(cmd.getId());
        }
    }

    private String signRequest(final String request, final String key) {
        try {
            logger.info("Request: " + request);
            logger.info("Key: " + key);

            if (key != null && request != null) {
                final Mac mac = Mac.getInstance("HmacSHA1");
                final SecretKeySpec keySpec = new SecretKeySpec(key.getBytes(), "HmacSHA1");
                mac.init(keySpec);
                mac.update(request.getBytes());
                final byte[] encryptedBytes = mac.doFinal();
                return new String(Base64.encodeBase64(encryptedBytes));
            }
        } catch (final Exception ex) {
            logger.error("unable to sign request", ex);
        }
        return null;
    }

    @Override
    public ArrayList<String> getCloudIdentifierResponse(final long userId) {
        final Account caller = getCaller();

        // verify that user exists
        User user = _accountMgr.getUserIncludingRemoved(userId);
        if (user == null || user.getRemoved() != null) {
            final InvalidParameterValueException ex = new InvalidParameterValueException("Unable to find active user of specified id");
            ex.addProxyObject(String.valueOf(userId), "userId");
            throw ex;
        }

        // check permissions
        _accountMgr.checkAccess(caller, null, true, _accountMgr.getAccount(user.getAccountId()));

        String cloudIdentifier = _configDao.getValue("cloud.identifier");
        if (cloudIdentifier == null) {
            cloudIdentifier = "";
        }

        String signature = "";
        try {
            // get the user obj to get their secret key
            user = _accountMgr.getActiveUser(userId);
            final String secretKey = user.getSecretKey();
            final String input = cloudIdentifier;
            signature = signRequest(input, secretKey);
        } catch (final Exception e) {
            logger.warn("Exception whilst creating a signature:" + e);
        }

        final ArrayList<String> cloudParams = new ArrayList<String>();
        cloudParams.add(cloudIdentifier);
        cloudParams.add(signature);

        return cloudParams;
    }

    @Override
    public Map<String, Object> listCapabilities(final ListCapabilitiesCmd cmd) {
        final Map<String, Object> capabilities = new HashMap<String, Object>();

        final Account caller = getCaller();
        boolean securityGroupsEnabled = false;
        boolean elasticLoadBalancerEnabled = false;
        boolean KVMSnapshotEnabled = false;
        String supportELB = "false";
        final List<NetworkVO> networks = networkDao.listSecurityGroupEnabledNetworks();
        if (networks != null && !networks.isEmpty()) {
            securityGroupsEnabled = true;
            final String elbEnabled = _configDao.getValue(Config.ElasticLoadBalancerEnabled.key());
            elasticLoadBalancerEnabled = elbEnabled == null ? false : Boolean.parseBoolean(elbEnabled);
            if (elasticLoadBalancerEnabled) {
                final String networkType = _configDao.getValue(Config.ElasticLoadBalancerNetwork.key());
                if (networkType != null) {
                    supportELB = networkType;
                }
            }
        }

        final long diskOffMinSize = VolumeOrchestrationService.CustomDiskOfferingMinSize.value();
        final long diskOffMaxSize = VolumeOrchestrationService.CustomDiskOfferingMaxSize.value();
        KVMSnapshotEnabled = Boolean.parseBoolean(_configDao.getValue("KVM.snapshot.enabled"));

        final boolean userPublicTemplateEnabled = TemplateManager.AllowPublicUserTemplates.valueIn(caller.getId());

        // add some parameters UI needs to handle API throttling
        final boolean apiLimitEnabled = Boolean.parseBoolean(_configDao.getValue(Config.ApiLimitEnabled.key()));
        final Integer apiLimitInterval = Integer.valueOf(_configDao.getValue(Config.ApiLimitInterval.key()));
        final Integer apiLimitMax = Integer.valueOf(_configDao.getValue(Config.ApiLimitMax.key()));

        final boolean allowUserViewDestroyedVM = (QueryService.AllowUserViewDestroyedVM.valueIn(caller.getId()) | _accountService.isAdmin(caller.getId()));
        final boolean allowUserExpungeRecoverVM = (UserVmManager.AllowUserExpungeRecoverVm.valueIn(caller.getId()) | _accountService.isAdmin(caller.getId()));
        final boolean allowUserExpungeRecoverVolume = (VolumeApiServiceImpl.AllowUserExpungeRecoverVolume.valueIn(caller.getId()) | _accountService.isAdmin(caller.getId()));

        final boolean allowUserViewAllDomainAccounts = (QueryService.AllowUserViewAllDomainAccounts.valueIn(caller.getDomainId()));

        final boolean kubernetesServiceEnabled = Boolean.parseBoolean(_configDao.getValue("cloud.kubernetes.service.enabled"));
        final boolean kubernetesClusterExperimentalFeaturesEnabled = Boolean.parseBoolean(_configDao.getValue("cloud.kubernetes.cluster.experimental.features.enabled"));

        // check if region-wide secondary storage is used
        boolean regionSecondaryEnabled = false;
        final List<ImageStoreVO> imgStores = _imgStoreDao.findRegionImageStores();
        if (imgStores != null && imgStores.size() > 0) {
            regionSecondaryEnabled = true;
        }

        capabilities.put("securityGroupsEnabled", securityGroupsEnabled);
        capabilities.put("userPublicTemplateEnabled", userPublicTemplateEnabled);
        capabilities.put("cloudStackVersion", getVersion());
        capabilities.put("supportELB", supportELB);
        capabilities.put("projectInviteRequired", _projectMgr.projectInviteRequired());
        capabilities.put("allowusercreateprojects", _projectMgr.allowUserToCreateProject());
        capabilities.put("customDiskOffMinSize", diskOffMinSize);
        capabilities.put("customDiskOffMaxSize", diskOffMaxSize);
        capabilities.put("regionSecondaryEnabled", regionSecondaryEnabled);
        capabilities.put("KVMSnapshotEnabled", KVMSnapshotEnabled);
        capabilities.put("allowUserViewDestroyedVM", allowUserViewDestroyedVM);
        capabilities.put("allowUserExpungeRecoverVM", allowUserExpungeRecoverVM);
        capabilities.put("allowUserExpungeRecoverVolume", allowUserExpungeRecoverVolume);
        capabilities.put("allowUserViewAllDomainAccounts", allowUserViewAllDomainAccounts);
        capabilities.put("kubernetesServiceEnabled", kubernetesServiceEnabled);
        capabilities.put("kubernetesClusterExperimentalFeaturesEnabled", kubernetesClusterExperimentalFeaturesEnabled);
        capabilities.put("customHypervisorDisplayName", HypervisorGuru.HypervisorCustomDisplayName.value());
        capabilities.put(ApiServiceConfiguration.DefaultUIPageSize.key(), ApiServiceConfiguration.DefaultUIPageSize.value());
        capabilities.put(ApiConstants.INSTANCES_STATS_RETENTION_TIME, StatsCollector.vmStatsMaxRetentionTime.value());
        capabilities.put(ApiConstants.INSTANCES_STATS_USER_ONLY, StatsCollector.vmStatsCollectUserVMOnly.value());
        capabilities.put(ApiConstants.INSTANCES_DISKS_STATS_RETENTION_ENABLED, StatsCollector.vmDiskStatsRetentionEnabled.value());
        capabilities.put(ApiConstants.INSTANCES_DISKS_STATS_RETENTION_TIME, StatsCollector.vmDiskStatsMaxRetentionTime.value());
        if (apiLimitEnabled) {
            capabilities.put("apiLimitInterval", apiLimitInterval);
            capabilities.put("apiLimitMax", apiLimitMax);
        }

        return capabilities;
    }

    @Override
    public GuestOSVO getGuestOs(final Long guestOsId) {
        return _guestOSDao.findById(guestOsId);
    }

    @Override
    public GuestOSHypervisorVO getGuestOsHypervisor(final Long guestOsHypervisorId) {
        return _guestOSHypervisorDao.findById(guestOsHypervisorId);
    }

    @Override
    public InstanceGroupVO updateVmGroup(final UpdateVMGroupCmd cmd) {
        final Account caller = getCaller();
        final Long groupId = cmd.getId();
        final String groupName = cmd.getGroupName();

        // Verify input parameters
        final InstanceGroupVO group = _vmGroupDao.findById(groupId.longValue());
        if (group == null) {
            final InvalidParameterValueException ex = new InvalidParameterValueException("unable to find a vm group with specified groupId");
            ex.addProxyObject(groupId.toString(), "groupId");
            throw ex;
        }

        _accountMgr.checkAccess(caller, null, true, group);

        // Check if name is already in use by this account (exclude this group)
        final boolean isNameInUse = _vmGroupDao.isNameInUse(group.getAccountId(), groupName);

        if (isNameInUse && !group.getName().equals(groupName)) {
            throw new InvalidParameterValueException("Unable to update vm group, a group with name " + groupName + " already exists for account");
        }

        if (groupName != null) {
            _vmGroupDao.updateVmGroup(groupId, groupName);
        }

        return _vmGroupDao.findById(groupId);
    }

    @Override
    public String getVersion() {
        final Class<?> c = ManagementServer.class;
        final String fullVersion = c.getPackage().getImplementationVersion();
        if (fullVersion != null && fullVersion.length() > 0) {
            return fullVersion;
        }

        return "unknown";
    }

    @Override
    @DB
    public String uploadCertificate(final UploadCustomCertificateCmd cmd) {
        if (cmd.getPrivateKey() != null && cmd.getAlias() != null) {
            throw new InvalidParameterValueException("Can't change the alias for private key certification");
        }

        if (cmd.getPrivateKey() == null) {
            if (cmd.getAlias() == null) {
                throw new InvalidParameterValueException("alias can't be empty, if it's a certification chain");
            }

            if (cmd.getCertIndex() == null) {
                throw new InvalidParameterValueException("index can't be empty, if it's a certification chain");
            }
        }

        final String certificate = cmd.getCertificate();
        final String key = cmd.getPrivateKey();

        if (cmd.getPrivateKey() != null && !_ksMgr.validateCertificate(certificate, key, cmd.getDomainSuffix())) {
            throw new InvalidParameterValueException("Failed to pass certificate validation check");
        }

        if (cmd.getPrivateKey() != null) {
            _ksMgr.saveCertificate(ConsoleProxyManager.CERTIFICATE_NAME, certificate, key, cmd.getDomainSuffix());

            // Reboot ssvm here since private key is present - meaning server cert being passed
            final List<SecondaryStorageVmVO> alreadyRunning = _secStorageVmDao.getSecStorageVmListInStates(null, State.Running, State.Migrating, State.Starting);
            for (final SecondaryStorageVmVO ssVmVm : alreadyRunning) {
                _secStorageVmMgr.rebootSecStorageVm(ssVmVm.getId());
            }
        } else {
            _ksMgr.saveCertificate(cmd.getAlias(), certificate, cmd.getCertIndex(), cmd.getDomainSuffix());
        }

        _consoleProxyMgr.setManagementState(ConsoleProxyManagementState.ResetSuspending);
        return "Certificate has been successfully updated, if its the server certificate we would reboot all "
        + "running console proxy VMs and secondary storage VMs to propagate the new certificate, "
        + "please give a few minutes for console access and storage services service to be up and working again";
    }

    @Override
    public List<String> getHypervisors(final Long zoneId) {
        final List<String> result = new ArrayList<String>();
        final String hypers = _configDao.getValue(Config.HypervisorList.key());
        final String[] hypervisors = hypers.split(",");

        if (zoneId != null) {
            if (zoneId.longValue() == -1L) {
                final List<DataCenterVO> zones = _dcDao.listAll();

                for (final String hypervisor : hypervisors) {
                    int hyperCount = 0;
                    for (final DataCenterVO zone : zones) {
                        final List<ClusterVO> clusters = _clusterDao.listByDcHyType(zone.getId(), hypervisor);
                        if (!clusters.isEmpty()) {
                            hyperCount++;
                        }
                    }
                    if (hyperCount == zones.size()) {
                        result.add(hypervisor);
                    }
                }
            } else {
                final List<ClusterVO> clustersForZone = _clusterDao.listByZoneId(zoneId);
                for (final ClusterVO cluster : clustersForZone) {
                    result.add(cluster.getHypervisorType().getHypervisorDisplayName());
                }
            }

        } else {
            return Arrays.asList(hypervisors);
        }
        return result;
    }

    @Override
    public SSHKeyPair createSSHKeyPair(final CreateSSHKeyPairCmd cmd) {
        final Account caller = getCaller();
        final String accountName = cmd.getAccountName();
        final Long domainId = cmd.getDomainId();
        final Long projectId = cmd.getProjectId();

        final String name = cmd.getName();

        if (StringUtils.isBlank(name)) {
            throw new InvalidParameterValueException("Please specify a valid name for the key pair. The key name can't be empty");
        }

        final Account owner = _accountMgr.finalizeOwner(caller, accountName, domainId, projectId);

        final SSHKeyPairVO s = _sshKeyPairDao.findByName(owner.getAccountId(), owner.getDomainId(), cmd.getName());
        if (s != null) {
            throw new InvalidParameterValueException("A key pair with name '" + cmd.getName() + "' already exists.");
        }

        final SSHKeysHelper keys = new SSHKeysHelper(sshKeyLength.value());
        final String publicKey = keys.getPublicKey();
        final String fingerprint = keys.getPublicKeyFingerPrint();
        final String privateKey = keys.getPrivateKey();

        return createAndSaveSSHKeyPair(name, fingerprint, publicKey, privateKey, owner);
    }

    @Override
    public boolean deleteSSHKeyPair(final DeleteSSHKeyPairCmd cmd) {
        final Account caller = getCaller();
        final String accountName = cmd.getAccountName();
        final Long domainId = cmd.getDomainId();
        final Long projectId = cmd.getProjectId();

        Account owner = null;
        try {
            owner = _accountMgr.finalizeOwner(caller, accountName, domainId, projectId);
        } catch (InvalidParameterValueException ex) {
            if (caller.getType() == Account.Type.ADMIN && accountName != null && domainId != null) {
                owner = _accountDao.findAccountIncludingRemoved(accountName, domainId);
            }
            if (owner == null) {
                throw ex;
            }
        }

        final SSHKeyPairVO s = _sshKeyPairDao.findByName(owner.getAccountId(), owner.getDomainId(), cmd.getName());
        if (s == null) {
            final InvalidParameterValueException ex = new InvalidParameterValueException(
                    "A key pair with name '" + cmd.getName() + "' does not exist for account " + owner.getAccountName() + " in specified domain id");
            final DomainVO domain = ApiDBUtils.findDomainById(owner.getDomainId());
            String domainUuid = String.valueOf(owner.getDomainId());
            if (domain != null) {
                domainUuid = domain.getUuid();
            }
            ex.addProxyObject(domainUuid, "domainId");
            throw ex;
        }
        annotationDao.removeByEntityType(AnnotationService.EntityType.SSH_KEYPAIR.name(), s.getUuid());

        return _sshKeyPairDao.deleteByName(owner.getAccountId(), owner.getDomainId(), cmd.getName());
    }

    @Override
    public Pair<List<? extends SSHKeyPair>, Integer> listSSHKeyPairs(final ListSSHKeyPairsCmd cmd) {
        final Long id = cmd.getId();
        final String name = cmd.getName();
        final String fingerPrint = cmd.getFingerprint();
        final String keyword = cmd.getKeyword();

        final Account caller = getCaller();
        final List<Long> permittedAccounts = new ArrayList<>();

        final Ternary<Long, Boolean, ListProjectResourcesCriteria> domainIdRecursiveListProject = new Ternary<>(cmd.getDomainId(), cmd.isRecursive(), null);
        _accountMgr.buildACLSearchParameters(caller, null, cmd.getAccountName(), cmd.getProjectId(), permittedAccounts, domainIdRecursiveListProject, cmd.listAll(), false);
        final Long domainId = domainIdRecursiveListProject.first();
        final Boolean isRecursive = domainIdRecursiveListProject.second();
        final ListProjectResourcesCriteria listProjectResourcesCriteria = domainIdRecursiveListProject.third();
        final SearchBuilder<SSHKeyPairVO> sb = _sshKeyPairDao.createSearchBuilder();
        _accountMgr.buildACLSearchBuilder(sb, domainId, isRecursive, permittedAccounts, listProjectResourcesCriteria);
        final Filter searchFilter = new Filter(SSHKeyPairVO.class, "id", false, cmd.getStartIndex(), cmd.getPageSizeVal());

        final SearchCriteria<SSHKeyPairVO> sc = sb.create();
        _accountMgr.buildACLSearchCriteria(sc, domainId, isRecursive, permittedAccounts, listProjectResourcesCriteria);

        if (id != null) {
            sc.addAnd("id", SearchCriteria.Op.EQ, id);
        }

        if (name != null) {
            sc.addAnd("name", SearchCriteria.Op.EQ, name);
        }

        if (fingerPrint != null) {
            sc.addAnd("fingerprint", SearchCriteria.Op.EQ, fingerPrint);
        }

        if (keyword != null) {
            final SearchCriteria<SSHKeyPairVO> ssc = _sshKeyPairDao.createSearchCriteria();
            ssc.addOr("name", SearchCriteria.Op.LIKE, "%" + keyword + "%");
            ssc.addOr("fingerprint", SearchCriteria.Op.LIKE, "%" + keyword + "%");
            sc.addAnd("name", SearchCriteria.Op.SC, ssc);
        }

        final Pair<List<SSHKeyPairVO>, Integer> result = _sshKeyPairDao.searchAndCount(sc, searchFilter);
        return new Pair<>(result.first(), result.second());
    }

    @Override
    @ActionEvent(eventType = EventTypes.EVENT_REGISTER_SSH_KEYPAIR, eventDescription = "registering ssh keypair", async = true)
    public SSHKeyPair registerSSHKeyPair(final RegisterSSHKeyPairCmd cmd) {
        final Account owner = getOwner(cmd);
        checkForKeyByName(cmd, owner);
        checkForKeyByPublicKey(cmd, owner);

        final String name = cmd.getName();
        String key = cmd.getPublicKey();

        final String publicKey = getPublicKeyFromKeyKeyMaterial(key);
        final String fingerprint = getFingerprint(publicKey);

        return createAndSaveSSHKeyPair(name, fingerprint, publicKey, null, owner);
    }

    @Override
    public boolean deleteUserData(final DeleteUserDataCmd cmd) {
        final Account caller = getCaller();
        final String accountName = cmd.getAccountName();
        final Long domainId = cmd.getDomainId();
        final Long projectId = cmd.getProjectId();

        Account owner = null;
        try {
            owner = _accountMgr.finalizeOwner(caller, accountName, domainId, projectId);
        } catch (InvalidParameterValueException ex) {
            if (caller.getType() == Account.Type.ADMIN && accountName != null && domainId != null) {
                owner = _accountDao.findAccountIncludingRemoved(accountName, domainId);
            }
            if (owner == null) {
                throw ex;
            }
        }

        final UserDataVO userData = userDataDao.findById(cmd.getId());
        if (userData == null) {
            final InvalidParameterValueException ex = new InvalidParameterValueException(
                    "A UserData with id '" + cmd.getId() + "' does not exist for account " + owner.getAccountName() + " in specified domain id");
            final DomainVO domain = ApiDBUtils.findDomainById(owner.getDomainId());
            String domainUuid = String.valueOf(owner.getDomainId());
            if (domain != null) {
                domainUuid = domain.getUuid();
            }
            ex.addProxyObject(domainUuid, "domainId");
            throw ex;
        }

        List<VMTemplateVO> templatesLinkedToUserData = templateDao.findTemplatesLinkedToUserdata(userData.getId());
        if (CollectionUtils.isNotEmpty(templatesLinkedToUserData)) {
            throw new CloudRuntimeException(String.format("Userdata %s cannot be removed as it is linked to active template/templates", userData.getName()));
        }

        List<UserVmVO> userVMsHavingUserdata = _userVmDao.findByUserDataId(userData.getId());
        if (CollectionUtils.isNotEmpty(userVMsHavingUserdata)) {
            throw new CloudRuntimeException(String.format("Userdata %s cannot be removed as it is being used by some VMs", userData.getName()));
        }

        annotationDao.removeByEntityType(AnnotationService.EntityType.USER_DATA.name(), userData.getUuid());

        return userDataDao.remove(userData.getId());
    }

    @Override
    public Pair<List<? extends UserData>, Integer> listUserDatas(final ListUserDataCmd cmd) {
        final Long id = cmd.getId();
        final String name = cmd.getName();
        final String keyword = cmd.getKeyword();

        final Account caller = getCaller();
        final List<Long> permittedAccounts = new ArrayList<Long>();

        final Ternary<Long, Boolean, ListProjectResourcesCriteria> domainIdRecursiveListProject = new Ternary<Long, Boolean, ListProjectResourcesCriteria>(cmd.getDomainId(), cmd.isRecursive(), null);
        _accountMgr.buildACLSearchParameters(caller, null, cmd.getAccountName(), cmd.getProjectId(), permittedAccounts, domainIdRecursiveListProject, cmd.listAll(), false);
        final Long domainId = domainIdRecursiveListProject.first();
        final Boolean isRecursive = domainIdRecursiveListProject.second();
        final ListProjectResourcesCriteria listProjectResourcesCriteria = domainIdRecursiveListProject.third();
        final SearchBuilder<UserDataVO> sb = userDataDao.createSearchBuilder();
        _accountMgr.buildACLSearchBuilder(sb, domainId, isRecursive, permittedAccounts, listProjectResourcesCriteria);
        final Filter searchFilter = new Filter(UserDataVO.class, "id", false, cmd.getStartIndex(), cmd.getPageSizeVal());

        sb.and("id", sb.entity().getId(), SearchCriteria.Op.EQ);
        sb.and("name", sb.entity().getName(), SearchCriteria.Op.EQ);
        sb.and("name", sb.entity().getName(), SearchCriteria.Op.EQ);
        final SearchCriteria<UserDataVO> sc = sb.create();
        _accountMgr.buildACLSearchCriteria(sc, domainId, isRecursive, permittedAccounts, listProjectResourcesCriteria);

        if (id != null) {
            sc.setParameters("id", id);
        }

        if (name != null) {
            sc.setParameters("name", name);
        }

        if (keyword != null) {
            sc.setParameters("name",  "%" + keyword + "%");
        }

        final Pair<List<UserDataVO>, Integer> result = userDataDao.searchAndCount(sc, searchFilter);
        return new Pair<>(result.first(), result.second());
    }

    @Override
    @ActionEvent(eventType = EventTypes.EVENT_REGISTER_USER_DATA, eventDescription = "registering userdata", async = true)
    public UserData registerUserData(final RegisterUserDataCmd cmd) {
        final Account owner = getOwner(cmd);
        checkForUserDataByName(cmd, owner);
        checkForUserData(cmd, owner);

        final String name = cmd.getName();
        String userdata = cmd.getUserData();
        final String params = cmd.getParams();

        userdata = userDataManager.validateUserData(userdata, cmd.getHttpMethod());

        return createAndSaveUserData(name, userdata, params, owner);
    }

    /**
     * @param cmd
     * @param owner
     * @throws InvalidParameterValueException
     */
    private void checkForUserData(final RegisterUserDataCmd cmd, final Account owner) throws InvalidParameterValueException {
        final UserDataVO userData = userDataDao.findByUserData(owner.getAccountId(), owner.getDomainId(), cmd.getUserData());
        if (userData != null) {
            throw new InvalidParameterValueException(String.format("Userdata %s with same content already exists for this account.", userData.getName()));
        }
    }

    /**
     * @param cmd
     * @param owner
     * @throws InvalidParameterValueException
     */
    private void checkForUserDataByName(final RegisterUserDataCmd cmd, final Account owner) throws InvalidParameterValueException {
        final UserDataVO userData = userDataDao.findByName(owner.getAccountId(), owner.getDomainId(), cmd.getName());
        if (userData != null) {
            throw new InvalidParameterValueException(String.format("A userdata with name %s already exists for this account.", cmd.getName()));
        }
    }

    /**
     * @param cmd
     * @param owner
     * @throws InvalidParameterValueException
     */
    private void checkForKeyByPublicKey(final RegisterSSHKeyPairCmd cmd, final Account owner) throws InvalidParameterValueException {
        final SSHKeyPairVO existingPair = _sshKeyPairDao.findByPublicKey(owner.getAccountId(), owner.getDomainId(), getPublicKeyFromKeyKeyMaterial(cmd.getPublicKey()));
        if (existingPair != null) {
            throw new InvalidParameterValueException("A key pair with key '" + cmd.getPublicKey() + "' already exists for this account.");
        }
    }

    /**
     * @param cmd
     * @param owner
     * @throws InvalidParameterValueException
     */
    protected void checkForKeyByName(final RegisterSSHKeyPairCmd cmd, final Account owner) throws InvalidParameterValueException {
        final SSHKeyPairVO existingPair = _sshKeyPairDao.findByName(owner.getAccountId(), owner.getDomainId(), cmd.getName());
        if (existingPair != null) {
            throw new InvalidParameterValueException("A key pair with name '" + cmd.getName() + "' already exists for this account.");
        }
    }

    /**
     * @param publicKey
     * @return
     */
    private String getFingerprint(final String publicKey) {
        final String fingerprint = SSHKeysHelper.getPublicKeyFingerprint(publicKey);
        return fingerprint;
    }

    /**
     * @param key
     * @return
     * @throws InvalidParameterValueException
     */
    protected String getPublicKeyFromKeyKeyMaterial(final String key) throws InvalidParameterValueException {
        final String publicKey = SSHKeysHelper.getPublicKeyFromKeyMaterial(key);

        if (publicKey == null) {
            throw new InvalidParameterValueException("Public key is invalid");
        }
        return publicKey;
    }

    /**
     * @param cmd
     * @return
     */
    protected Account getOwner(final RegisterSSHKeyPairCmd cmd) {
        final Account caller = getCaller();

        final Account owner = _accountMgr.finalizeOwner(caller, cmd.getAccountName(), cmd.getDomainId(), cmd.getProjectId());
        return owner;
    }

    /**
     * @param cmd
     * @return Account
     */
    protected Account getOwner(final RegisterUserDataCmd cmd) {
        final Account caller = getCaller();
        return  _accountMgr.finalizeOwner(caller, cmd.getAccountName(), cmd.getDomainId(), cmd.getProjectId());
    }

    /**
     * @return
     */
    protected Account getCaller() {
        final Account caller = CallContext.current().getCallingAccount();
        return caller;
    }

    private SSHKeyPair createAndSaveSSHKeyPair(final String name, final String fingerprint, final String publicKey, final String privateKey, final Account owner) {
        final SSHKeyPairVO newPair = new SSHKeyPairVO();

        newPair.setAccountId(owner.getAccountId());
        newPair.setDomainId(owner.getDomainId());
        newPair.setName(name);
        newPair.setFingerprint(fingerprint);
        newPair.setPublicKey(publicKey);
        newPair.setPrivateKey(privateKey); // transient; not saved.

        _sshKeyPairDao.persist(newPair);

        return newPair;
    }

    private UserData createAndSaveUserData(final String name, final String userdata, final String params, final Account owner) {
        final UserDataVO userDataVO = new UserDataVO();

        userDataVO.setAccountId(owner.getAccountId());
        userDataVO.setDomainId(owner.getDomainId());
        userDataVO.setName(name);
        userDataVO.setUserData(userdata);
        userDataVO.setParams(params);

        userDataDao.persist(userDataVO);

        return userDataVO;
    }

    @Override
    public String getVMPassword(GetVMPasswordCmd cmd) {
        Account caller = getCaller();
        long vmId = cmd.getId();
        UserVmVO vm = _userVmDao.findById(vmId);

        if (vm == null) {
            throw new InvalidParameterValueException(String.format("No VM found with id [%s].", vmId));
        }

        _accountMgr.checkAccess(caller, null, true, vm);

        _userVmDao.loadDetails(vm);
        String password = vm.getDetail("Encrypted.Password");

        if (StringUtils.isEmpty(password)) {
            throw new InvalidParameterValueException(String.format("No password found for VM with id [%s]. When the VM's SSH keypair is changed, the current encrypted password is "
              + "removed due to incosistency in the encryptation, as the new SSH keypair is different from which the password was encrypted. To get a new password, it must be reseted.", vmId));
        }

        return password;
    }

    private boolean updateHostsInCluster(final UpdateHostPasswordCmd command) {
        // get all the hosts in this cluster
        final List<HostVO> hosts = _resourceMgr.listAllHostsInCluster(command.getClusterId());

        String userNameWithoutSpaces = StringUtils.deleteWhitespace(command.getUsername());
        if (StringUtils.isBlank(userNameWithoutSpaces)) {
            throw new InvalidParameterValueException("Username should be non empty string");
        }

        Transaction.execute(new TransactionCallbackNoReturn() {
            @Override
            public void doInTransactionWithoutResult(final TransactionStatus status) {
                for (final HostVO h : hosts) {
                    if (logger.isDebugEnabled()) {
                        logger.debug("Changing password for host name = " + h.getName());
                    }
                    // update password for this host
                    final DetailVO nv = _detailsDao.findDetail(h.getId(), ApiConstants.USERNAME);
                    if (nv == null) {
                        final DetailVO nvu = new DetailVO(h.getId(), ApiConstants.USERNAME, userNameWithoutSpaces);
                        _detailsDao.persist(nvu);
                        final DetailVO nvp = new DetailVO(h.getId(), ApiConstants.PASSWORD, DBEncryptionUtil.encrypt(command.getPassword()));
                        _detailsDao.persist(nvp);
                    } else if (nv.getValue().equals(userNameWithoutSpaces)) {
                        final DetailVO nvp = _detailsDao.findDetail(h.getId(), ApiConstants.PASSWORD);
                        nvp.setValue(DBEncryptionUtil.encrypt(command.getPassword()));
                        _detailsDao.persist(nvp);
                    } else {
                        // if one host in the cluster has diff username then
                        // rollback to maintain consistency
                        throw new InvalidParameterValueException("The username is not same for all hosts, please modify passwords for individual hosts.");
                    }
                }
            }
        });
        return true;
    }

    /**
     * This method updates the password of all hosts in a given cluster.
     */
    @Override
    @DB
    public boolean updateClusterPassword(final UpdateHostPasswordCmd command) {
        if (command.getClusterId() == null) {
            throw new InvalidParameterValueException("You should provide a cluster id.");
        }

        final ClusterVO cluster = ApiDBUtils.findClusterById(command.getClusterId());
        if (cluster == null || !supportedHypervisors.contains(cluster.getHypervisorType())) {
            throw new InvalidParameterValueException("This operation is not supported for this hypervisor type");
        }
        return updateHostsInCluster(command);
    }

    @Override
    @DB
    public boolean updateHostPassword(final UpdateHostPasswordCmd cmd) {
        if (cmd.getHostId() == null) {
            throw new InvalidParameterValueException("You should provide an host id.");
        }

        final HostVO host = _hostDao.findById(cmd.getHostId());

        if (host.getHypervisorType() == HypervisorType.XenServer) {
            throw new InvalidParameterValueException("Single host update is not supported by XenServer hypervisors. Please try again informing the Cluster ID.");
        }

        if (!supportedHypervisors.contains(host.getHypervisorType())) {
            throw new InvalidParameterValueException("This operation is not supported for this hypervisor type");
        }

        String userNameWithoutSpaces = StringUtils.deleteWhitespace(cmd.getUsername());
        if (StringUtils.isBlank(userNameWithoutSpaces)) {
            throw new InvalidParameterValueException("Username should be non empty string");
        }

        Transaction.execute(new TransactionCallbackNoReturn() {
            @Override
            public void doInTransactionWithoutResult(final TransactionStatus status) {
                if (logger.isDebugEnabled()) {
                    logger.debug("Changing password for host name = " + host.getName());
                }
                // update password for this host
                final DetailVO nv = _detailsDao.findDetail(host.getId(), ApiConstants.USERNAME);
                if (nv == null) {
                    final DetailVO nvu = new DetailVO(host.getId(), ApiConstants.USERNAME, userNameWithoutSpaces);
                    _detailsDao.persist(nvu);
                    final DetailVO nvp = new DetailVO(host.getId(), ApiConstants.PASSWORD, DBEncryptionUtil.encrypt(cmd.getPassword()));
                    _detailsDao.persist(nvp);
                } else if (nv.getValue().equals(userNameWithoutSpaces)) {
                    final DetailVO nvp = _detailsDao.findDetail(host.getId(), ApiConstants.PASSWORD);
                    nvp.setValue(DBEncryptionUtil.encrypt(cmd.getPassword()));
                    _detailsDao.persist(nvp);
                } else {
                    // if one host in the cluster has diff username then
                    // rollback to maintain consistency
                    throw new InvalidParameterValueException("The username is not same for the hosts..");
                }
            }
        });
        return true;
    }

    @Override
    public String[] listEventTypes() {
        final Object eventObj = new EventTypes();
        final Class<EventTypes> c = EventTypes.class;
        final Field[] fields = c.getFields();
        final String[] eventTypes = new String[fields.length];
        try {
            int i = 0;
            for (final Field field : fields) {
                eventTypes[i++] = field.get(eventObj).toString();
            }
            return eventTypes;
        } catch (final IllegalArgumentException e) {
            logger.error("Error while listing Event Types", e);
        } catch (final IllegalAccessException e) {
            logger.error("Error while listing Event Types", e);
        }
        return null;
    }

    @Override
    public Pair<List<? extends HypervisorCapabilities>, Integer> listHypervisorCapabilities(final Long id, final HypervisorType hypervisorType, final String keyword, final Long startIndex,
            final Long pageSizeVal) {
        final Filter searchFilter = new Filter(HypervisorCapabilitiesVO.class, "id", true, startIndex, pageSizeVal);
        final SearchCriteria<HypervisorCapabilitiesVO> sc = _hypervisorCapabilitiesDao.createSearchCriteria();

        if (id != null) {
            sc.addAnd("id", SearchCriteria.Op.EQ, id);
        }

        if (hypervisorType != null) {
            sc.addAnd("hypervisorType", SearchCriteria.Op.EQ, hypervisorType);
        }

        if (keyword != null) {
            final SearchCriteria<HypervisorCapabilitiesVO> ssc = _hypervisorCapabilitiesDao.createSearchCriteria();
            ssc.addOr("hypervisorType", SearchCriteria.Op.LIKE, "%" + keyword + "%");
            sc.addAnd("hypervisorType", SearchCriteria.Op.SC, ssc);
        }

        final Pair<List<HypervisorCapabilitiesVO>, Integer> result = _hypervisorCapabilitiesDao.searchAndCount(sc, searchFilter);
        return new Pair<List<? extends HypervisorCapabilities>, Integer>(result.first(), result.second());
    }

    @Override
    public HypervisorCapabilities updateHypervisorCapabilities(UpdateHypervisorCapabilitiesCmd cmd) {
        final Long id = cmd.getId();
        final Boolean securityGroupEnabled = cmd.getSecurityGroupEnabled();
        final Long maxGuestsLimit = cmd.getMaxGuestsLimit();
        final Integer maxDataVolumesLimit = cmd.getMaxDataVolumesLimit();
        final Boolean storageMotionSupported = cmd.getStorageMotionSupported();
        final Integer maxHostsPerClusterLimit = cmd.getMaxHostsPerClusterLimit();
        final Boolean vmSnapshotEnabled = cmd.getVmSnapshotEnabled();
        HypervisorCapabilitiesVO hpvCapabilities = _hypervisorCapabilitiesDao.findById(id, true);

        if (hpvCapabilities == null) {
            final InvalidParameterValueException ex = new InvalidParameterValueException("unable to find the hypervisor capabilities for specified id");
            ex.addProxyObject(id.toString(), "Id");
            throw ex;
        }

        final boolean updateNeeded = securityGroupEnabled != null || maxGuestsLimit != null ||
                maxDataVolumesLimit != null || storageMotionSupported != null || maxHostsPerClusterLimit != null ||
                vmSnapshotEnabled != null;
        if (!updateNeeded) {
            return hpvCapabilities;
        }

        hpvCapabilities = _hypervisorCapabilitiesDao.createForUpdate(id);

        if (securityGroupEnabled != null) {
            hpvCapabilities.setSecurityGroupEnabled(securityGroupEnabled);
        }

        if (maxGuestsLimit != null) {
            hpvCapabilities.setMaxGuestsLimit(maxGuestsLimit);
        }

        if (maxDataVolumesLimit != null) {
            hpvCapabilities.setMaxDataVolumesLimit(maxDataVolumesLimit);
        }

        if (storageMotionSupported != null) {
            hpvCapabilities.setStorageMotionSupported(storageMotionSupported);
        }

        if (maxHostsPerClusterLimit != null) {
            hpvCapabilities.setMaxHostsPerCluster(maxHostsPerClusterLimit);
        }

        if (vmSnapshotEnabled != null) {
            hpvCapabilities.setVmSnapshotEnabled(vmSnapshotEnabled);
        }

        if (_hypervisorCapabilitiesDao.update(id, hpvCapabilities)) {
            hpvCapabilities = _hypervisorCapabilitiesDao.findById(id);
            CallContext.current().setEventDetails("Hypervisor Capabilities id=" + hpvCapabilities.getId());
            return hpvCapabilities;
        } else {
            return null;
        }
    }

    @Override
    @ActionEvent(eventType = EventTypes.EVENT_VM_UPGRADE, eventDescription = "Upgrading system VM", async = true)
    public VirtualMachine upgradeSystemVM(final ScaleSystemVMCmd cmd) throws ResourceUnavailableException, ManagementServerException, VirtualMachineMigrationException, ConcurrentOperationException {

        final VMInstanceVO vmInstance = _vmInstanceDao.findById(cmd.getId());
        if (vmInstance.getHypervisorType() == HypervisorType.XenServer && vmInstance.getState().equals(State.Running)) {
            throw new InvalidParameterValueException("Dynamic Scaling operation is not permitted for this hypervisor on system vm");
        }
        final boolean result = _userVmMgr.upgradeVirtualMachine(cmd.getId(), cmd.getServiceOfferingId(), cmd.getDetails());
        if (result) {
            final VirtualMachine vm = _vmInstanceDao.findById(cmd.getId());
            return vm;
        } else {
            throw new CloudRuntimeException("Failed to upgrade System VM");
        }
    }

    @Override
    public VirtualMachine upgradeSystemVM(final UpgradeSystemVMCmd cmd) {
        final Long systemVmId = cmd.getId();
        final Long serviceOfferingId = cmd.getServiceOfferingId();
        return upgradeStoppedSystemVm(systemVmId, serviceOfferingId, cmd.getDetails());

    }

    private VirtualMachine upgradeStoppedSystemVm(final Long systemVmId, final Long serviceOfferingId, final Map<String, String> customparameters) {
        final Account caller = getCaller();

        final VMInstanceVO systemVm = _vmInstanceDao.findByIdTypes(systemVmId, VirtualMachine.Type.ConsoleProxy, VirtualMachine.Type.SecondaryStorageVm);
        if (systemVm == null) {
            throw new InvalidParameterValueException("Unable to find SystemVm with id " + systemVmId);
        }

        _accountMgr.checkAccess(caller, null, true, systemVm);

        // Check that the specified service offering ID is valid
        ServiceOfferingVO newServiceOffering = _offeringDao.findById(serviceOfferingId);
        final ServiceOfferingVO currentServiceOffering = _offeringDao.findById(systemVmId, systemVm.getServiceOfferingId());
        if (newServiceOffering.isDynamic()) {
            newServiceOffering.setDynamicFlag(true);
            _userVmMgr.validateCustomParameters(newServiceOffering, customparameters);
            newServiceOffering = _offeringDao.getComputeOffering(newServiceOffering, customparameters);
        }
        _itMgr.checkIfCanUpgrade(systemVm, newServiceOffering);

        final boolean result = _itMgr.upgradeVmDb(systemVmId, newServiceOffering, currentServiceOffering);

        if (result) {
            return _vmInstanceDao.findById(systemVmId);
        } else {
            throw new CloudRuntimeException("Unable to upgrade system vm " + systemVm);
        }

    }

    private void enableAdminUser(final String password) {
        String encodedPassword = null;

        final UserVO adminUser = _userDao.getUser(2);
        if (adminUser == null) {
            final String msg = "CANNOT find admin user";
            logger.error(msg);
            throw new CloudRuntimeException(msg);
        }
        if (adminUser.getState() == Account.State.DISABLED) {
            // This means its a new account, set the password using the
            // authenticator

            for (final UserAuthenticator authenticator : _userPasswordEncoders) {
                encodedPassword = authenticator.encode(password);
                if (encodedPassword != null) {
                    break;
                }
            }

            adminUser.setPassword(encodedPassword);
            adminUser.setState(Account.State.ENABLED);
            _userDao.persist(adminUser);
            logger.info("Admin user enabled");
        }

    }

    @Override
    public List<String> listDeploymentPlanners() {
        final List<String> plannersAvailable = new ArrayList<String>();
        for (final DeploymentPlanner planner : _planners) {
            plannersAvailable.add(planner.getName());
        }

        return plannersAvailable;
    }

    @Override
    public void cleanupVMReservations() {
        if (logger.isDebugEnabled()) {
            logger.debug("Processing cleanupVMReservations");
        }

        _dpMgr.cleanupVMReservations();
    }

    @Override
    public Pair<Boolean, String> patchSystemVM(PatchSystemVMCmd cmd) {
        Long systemVmId = cmd.getId();
        boolean forced = cmd.isForced();

        if (systemVmId == null) {
            throw new InvalidParameterValueException("Please provide a valid ID of a system VM to be patched");
        }

        final VMInstanceVO systemVm = _vmInstanceDao.findByIdTypes(systemVmId, systemVmTypes);
        if (systemVm == null) {
            throw new InvalidParameterValueException(String.format("Unable to find SystemVm with id %s. patchSystemVm API can be used to patch CPVM / SSVM only.", systemVmId));
        }

        return updateSystemVM(systemVm, forced);
    }


    private String getControlIp(final long systemVmId) {
        String controlIpAddress = null;
        final List<NicVO> nics = nicDao.listByVmId(systemVmId);
        for (final NicVO n : nics) {
            final NetworkVO nc = networkDao.findById(n.getNetworkId());
            if (nc != null && nc.getTrafficType() == Networks.TrafficType.Control) {
                controlIpAddress = n.getIPv4Address();
                // router will have only one control IP
                break;
            }
        }

        if (controlIpAddress == null) {
            logger.warn(String.format("Unable to find systemVm's control ip in its attached NICs!. systemVmId: %s", systemVmId));
            VMInstanceVO systemVM = _vmInstanceDao.findById(systemVmId);
            return systemVM.getPrivateIpAddress();
        }

        return controlIpAddress;
    }

    public Pair<Boolean, String> updateSystemVM(VMInstanceVO systemVM, boolean forced) {
        String msg = String.format("Unable to patch SystemVM: %s as it is not in Running state. Please destroy and recreate the SystemVM.", systemVM);
        if (systemVM.getState() != State.Running) {
            logger.error(msg);
            return new Pair<>(false, msg);
        }
        return patchSystemVm(systemVM, forced);
    }

    private boolean updateRouterDetails(Long routerId, String scriptVersion, String templateVersion) {
        DomainRouterVO router = routerDao.findById(routerId);
        if (router == null) {
            throw new CloudRuntimeException(String.format("Failed to find router with id: %s", routerId));
        }

        router.setTemplateVersion(templateVersion);
        router.setScriptsVersion(scriptVersion);
        String codeVersion = getVersion();
        if (StringUtils.isNotEmpty(codeVersion)) {
            codeVersion = CloudStackVersion.parse(codeVersion).toString();
        }
        router.setSoftwareVersion(codeVersion);
        return routerDao.update(routerId, router);
    }

    private Pair<Boolean, String> patchSystemVm(VMInstanceVO systemVM, boolean forced) {
        PatchSystemVmAnswer answer;
        final PatchSystemVmCommand command = new PatchSystemVmCommand();
        command.setAccessDetail(NetworkElementCommand.ROUTER_IP, getControlIp(systemVM.getId()));
        command.setAccessDetail(NetworkElementCommand.ROUTER_NAME, systemVM.getInstanceName());
        command.setForced(forced);
        try {
            Commands cmds = new Commands(Command.OnError.Stop);
            cmds.addCommand(command);
            Answer[] answers = _agentMgr.send(systemVM.getHostId(), cmds, patchCommandTimeout);
            answer = (PatchSystemVmAnswer) answers[0];
            if (!answer.getResult()) {
                String errMsg = String.format("Failed to patch systemVM %s due to %s", systemVM.getInstanceName(), answer.getDetails());
                logger.error(errMsg);
                return new Pair<>(false, errMsg);
            }
        } catch (AgentUnavailableException | OperationTimedoutException e) {
            String errMsg = "SystemVM live patch failed";
            logger.error(errMsg, e);
            return new Pair<>(false,  String.format("%s due to: %s", errMsg, e.getMessage()));
        }
        logger.info(String.format("Successfully patched system VM %s", systemVM.getInstanceName()));
        List<VirtualMachine.Type> routerTypes = new ArrayList<>();
        routerTypes.add(VirtualMachine.Type.DomainRouter);
        routerTypes.add(VirtualMachine.Type.InternalLoadBalancerVm);
        if (routerTypes.contains(systemVM.getType())) {
            boolean updated = updateRouterDetails(systemVM.getId(), answer.getScriptsVersion(), answer.getTemplateVersion());
            if (!updated) {
                logger.warn("Failed to update router's script and template version details");
            }
        }
        return new Pair<>(true, answer.getDetails());
    }

    public List<StoragePoolAllocator> getStoragePoolAllocators() {
        return _storagePoolAllocators;
    }

    @Inject
    public void setStoragePoolAllocators(final List<StoragePoolAllocator> storagePoolAllocators) {
        _storagePoolAllocators = storagePoolAllocators;
    }

    public LockControllerListener getLockControllerListener() {
        return _lockControllerListener;
    }

    public void setLockControllerListener(final LockControllerListener lockControllerListener) {
        _lockControllerListener = lockControllerListener;
    }

}<|MERGE_RESOLUTION|>--- conflicted
+++ resolved
@@ -844,10 +844,10 @@
     protected StateMachine2<State, VirtualMachine.Event, VirtualMachine> _stateMachine;
 
     static final String FOR_SYSTEMVMS = "forsystemvms";
-    static final ConfigKey<Integer> vmPasswordLength = new ConfigKey<Integer>("Advanced", Integer.class, "vm.password.length", "6", "Specifies the length of a randomly generated password", false);
-    static final ConfigKey<Integer> sshKeyLength = new ConfigKey<Integer>("Advanced", Integer.class, "ssh.key.length", "2048", "Specifies custom SSH key length (bit)", true, ConfigKey.Scope.Global);
-    static final ConfigKey<Boolean> humanReadableSizes = new ConfigKey<Boolean>("Advanced", Boolean.class, "display.human.readable.sizes", "true", "Enables outputting human readable byte sizes to logs and usage records.", false, ConfigKey.Scope.Global);
-    public static final ConfigKey<String> customCsIdentifier = new ConfigKey<String>("Advanced", String.class, "custom.cs.identifier", UUID.randomUUID().toString().split("-")[0].substring(4), "Custom identifier for the cloudstack installation", true, ConfigKey.Scope.Global);
+    static final ConfigKey<Integer> vmPasswordLength = new ConfigKey<>("Advanced", Integer.class, "vm.password.length", "6", "Specifies the length of a randomly generated password", false);
+    static final ConfigKey<Integer> sshKeyLength = new ConfigKey<>("Advanced", Integer.class, "ssh.key.length", "2048", "Specifies custom SSH key length (bit)", true, ConfigKey.Scope.Global);
+    static final ConfigKey<Boolean> humanReadableSizes = new ConfigKey<>("Advanced", Boolean.class, "display.human.readable.sizes", "true", "Enables outputting human readable byte sizes to logs and usage records.", false, ConfigKey.Scope.Global);
+    public static final ConfigKey<String> customCsIdentifier = new ConfigKey<>("Advanced", String.class, "custom.cs.identifier", UUID.randomUUID().toString().split("-")[0].substring(4), "Custom identifier for the cloudstack installation", true, ConfigKey.Scope.Global);
     private static final VirtualMachine.Type []systemVmTypes = { VirtualMachine.Type.SecondaryStorageVm, VirtualMachine.Type.ConsoleProxy};
     private static final List<HypervisorType> LIVE_MIGRATION_SUPPORTING_HYPERVISORS = List.of(HypervisorType.Hyperv, HypervisorType.KVM,
             HypervisorType.LXC, HypervisorType.Ovm, HypervisorType.Ovm3, HypervisorType.Simulator, HypervisorType.VMware, HypervisorType.XenServer);
@@ -1034,7 +1034,7 @@
 
     protected List<DeploymentPlanner> _planners;
 
-    private final List<HypervisorType> supportedHypervisors = new ArrayList<HypervisorType>();
+    private final List<HypervisorType> supportedHypervisors = new ArrayList<>();
 
     public List<DeploymentPlanner> getPlanners() {
         return _planners;
@@ -1112,7 +1112,7 @@
         }
 
         final String[] availableIds = TimeZone.getAvailableIDs();
-        _availableIdsMap = new HashMap<String, Boolean>(availableIds.length);
+        _availableIdsMap = new HashMap<>(availableIds.length);
         for (final String id : availableIds) {
             _availableIdsMap.put(id, true);
         }
@@ -1196,7 +1196,7 @@
         final Account caller = getCaller();
         final List<Long> ids = cmd.getIds();
         boolean result = true;
-        List<Long> permittedAccountIds = new ArrayList<Long>();
+        List<Long> permittedAccountIds = new ArrayList<>();
 
         if (_accountService.isNormalUser(caller.getId()) || caller.getType() == Account.Type.PROJECT) {
             permittedAccountIds.add(caller.getId());
@@ -1211,8 +1211,7 @@
         _accountMgr.checkAccess(CallContext.current().getCallingAccount(), null, false, sameOwnerEvents);
 
         if (ids != null && events.size() < ids.size()) {
-            result = false;
-            return result;
+            return false;
         }
         _eventDao.archiveEvents(events);
         return result;
@@ -1223,7 +1222,7 @@
         final Account caller = getCaller();
         final List<Long> ids = cmd.getIds();
         boolean result = true;
-        List<Long> permittedAccountIds = new ArrayList<Long>();
+        List<Long> permittedAccountIds = new ArrayList<>();
 
         if (_accountMgr.isNormalUser(caller.getId()) || caller.getType() == Account.Type.PROJECT) {
             permittedAccountIds.add(caller.getId());
@@ -1238,8 +1237,7 @@
         _accountMgr.checkAccess(CallContext.current().getCallingAccount(), null, false, sameOwnerEvents);
 
         if (ids != null && events.size() < ids.size()) {
-            result = false;
-            return result;
+            return false;
         }
         for (final EventVO event : events) {
             _eventDao.remove(event.getId());
@@ -1322,7 +1320,7 @@
         }
 
         final Pair<List<ClusterVO>, Integer> result = _clusterDao.searchAndCount(sc, searchFilter);
-        return new Pair<List<? extends Cluster>, Integer>(result.first(), result.second());
+        return new Pair<>(result.first(), result.second());
     }
 
     private HypervisorType getHypervisorType(VMInstanceVO vm, StoragePool srcVolumePool) {
@@ -1362,7 +1360,7 @@
 
         final Pair<List<HostVO>, Integer> result = searchForServers(cmd.getStartIndex(), cmd.getPageSizeVal(), name, type, state, zoneId, pod,
             cluster, id, keyword, resourceState, haHosts, null, null);
-        return new Pair<List<? extends Host>, Integer>(result.first(), result.second());
+        return new Pair<>(result.first(), result.second());
     }
 
     protected Pair<Boolean, List<HostVO>> filterUefiHostsForMigration(List<HostVO> allHosts, List<HostVO> filteredHosts, VirtualMachine vm) {
@@ -1603,19 +1601,10 @@
 
         _dpMgr.reorderHostsByPriority(plan.getHostPriorities(), suitableHosts);
 
-<<<<<<< HEAD
-        if (logger.isDebugEnabled()) {
-            if (suitableHosts.isEmpty()) {
-                logger.debug("No suitable hosts found");
-            } else {
-                logger.debug("Hosts having capacity and suitable for migration: " + suitableHosts);
-            }
-=======
         if (suitableHosts.isEmpty()) {
-            s_logger.warn("No suitable hosts found.");
+            logger.warn("No suitable hosts found.");
         } else {
-            s_logger.debug("Hosts having capacity and suitable for migration: " + suitableHosts);
->>>>>>> 050ee441
+            logger.debug("Hosts having capacity and suitable for migration: {}", suitableHosts);
         }
 
         return new Ternary<>(otherHosts, suitableHosts, requiresStorageMotion);
@@ -1666,9 +1655,9 @@
             StoragePool datastoreCluster = _poolDao.findById(srcVolumePool.getParent());
             avoidPools.add(datastoreCluster);
         }
-        abstractDataStoreClustersList((List<StoragePool>) allPools, new ArrayList<StoragePool>());
+        abstractDataStoreClustersList((List<StoragePool>) allPools, new ArrayList<>());
         abstractDataStoreClustersList((List<StoragePool>) suitablePools, avoidPools);
-        return new Pair<List<? extends StoragePool>, List<? extends StoragePool>>(allPools, suitablePools);
+        return new Pair<>(allPools, suitablePools);
     }
 
     @Override
@@ -1700,13 +1689,13 @@
         }
 
         // Volume must be attached to an instance for live migration.
-        List<? extends StoragePool> allPools = new ArrayList<StoragePool>();
-        List<? extends StoragePool> suitablePools = new ArrayList<StoragePool>();
+        List<? extends StoragePool> allPools = new ArrayList<>();
+        List<? extends StoragePool> suitablePools = new ArrayList<>();
 
         // Volume must be in Ready state to be migrated.
         if (!Volume.State.Ready.equals(volume.getState())) {
             logger.info("Volume " + volume + " must be in ready state for migration.");
-            return new Pair<List<? extends StoragePool>, List<? extends StoragePool>>(allPools, suitablePools);
+            return new Pair<>(allPools, suitablePools);
         }
 
         final Long instanceId = volume.getInstanceId();
@@ -1742,7 +1731,7 @@
 
             if (!storageMotionSupported) {
                 logger.info("Volume " + volume + " is attached to a running vm and the hypervisor doesn't support" + " storage motion.");
-                return new Pair<List<? extends StoragePool>, List<? extends StoragePool>>(allPools, suitablePools);
+                return new Pair<>(allPools, suitablePools);
             }
         }
 
@@ -1765,7 +1754,7 @@
         }
         removeDataStoreClusterParents((List<StoragePool>) allPools);
         removeDataStoreClusterParents((List<StoragePool>) suitablePools);
-        return new Pair<List<? extends StoragePool>, List<? extends StoragePool>>(allPools, suitablePools);
+        return new Pair<>(allPools, suitablePools);
     }
 
     private void removeDataStoreClusterParents(List<StoragePool> storagePools) {
@@ -2040,7 +2029,7 @@
         }
 
         final Pair<List<HostPodVO>, Integer> result = _hostPodDao.searchAndCount(sc, searchFilter);
-        return new Pair<List<? extends Pod>, Integer>(result.first(), result.second());
+        return new Pair<>(result.first(), result.second());
     }
 
     @Override
@@ -2178,7 +2167,7 @@
         }
 
         final Pair<List<VlanVO>, Integer> result = _vlanDao.searchAndCount(sc, searchFilter);
-        return new Pair<List<? extends Vlan>, Integer>(result.first(), result.second());
+        return new Pair<>(result.first(), result.second());
     }
 
     @Override
@@ -2311,7 +2300,7 @@
 
         if (scope != null && !scope.isEmpty()) {
             // Populate values corresponding the resource id
-            final List<ConfigurationVO> configVOList = new ArrayList<ConfigurationVO>();
+            final List<ConfigurationVO> configVOList = new ArrayList<>();
             for (final ConfigurationVO param : result.first()) {
                 final ConfigurationVO configVo = _configDao.findByName(param.getName());
                 if (configVo != null) {
@@ -2333,10 +2322,10 @@
                 }
             }
 
-            return new Pair<List<? extends Configuration>, Integer>(configVOList, configVOList.size());
-        }
-
-        return new Pair<List<? extends Configuration>, Integer>(result.first(), result.second());
+            return new Pair<>(configVOList, configVOList.size());
+        }
+
+        return new Pair<>(result.first(), result.second());
     }
 
     @Override
@@ -2350,7 +2339,7 @@
         }
 
         final Pair<List<ConfigurationGroupVO>, Integer> result = _configGroupDao.searchAndCount(sc, searchFilter);
-        return new Pair<List<? extends ConfigurationGroup>, Integer>(result.first(), result.second());
+        return new Pair<>(result.first(), result.second());
     }
 
     @Override
@@ -2562,7 +2551,7 @@
         Collections.sort(addrs, Comparator.comparing(IPAddressVO::getAddress));
         List<? extends IpAddress> wPagination = com.cloud.utils.StringUtils.applyPagination(addrs, cmd.getStartIndex(), cmd.getPageSizeVal());
         if (wPagination != null) {
-            return new Pair<List<? extends IpAddress>, Integer>(wPagination, addrs.size());
+            return new Pair<>(wPagination, addrs.size());
         }
         return new Pair<>(addrs, addrs.size());
     }
@@ -2734,7 +2723,7 @@
         }
 
         final Pair<List<GuestOSCategoryVO>, Integer> result = _guestOSCategoryDao.searchAndCount(sc, searchFilter);
-        return new Pair<List<? extends GuestOsCategory>, Integer>(result.first(), result.second());
+        return new Pair<>(result.first(), result.second());
     }
 
     @Override
@@ -2787,7 +2776,7 @@
         }
 
         final Pair<List<GuestOSHypervisorVO>, Integer> result = _guestOSHypervisorDao.searchAndCount(sc, searchFilter);
-        return new Pair<List<? extends GuestOSHypervisor>, Integer>(result.first(), result.second());
+        return new Pair<>(result.first(), result.second());
     }
 
     @Override
@@ -3153,7 +3142,7 @@
     public Pair<String, Integer> getVncPort(final VirtualMachine vm) {
         if (vm.getHostId() == null) {
             logger.warn("VM " + vm.getHostName() + " does not have host, return -1 for its VNC port");
-            return new Pair<String, Integer>(null, -1);
+            return new Pair<>(null, -1);
         }
 
         if (logger.isTraceEnabled()) {
@@ -3167,10 +3156,10 @@
             answer = (GetVncPortAnswer)_agentMgr.easySend(vm.getHostId(), new GetVncPortCommand(vm.getId(), vm.getInstanceName()));
         }
         if (answer != null && answer.getResult()) {
-            return new Pair<String, Integer>(answer.getAddress(), answer.getPort());
-        }
-
-        return new Pair<String, Integer>(null, -1);
+            return new Pair<>(answer.getAddress(), answer.getPort());
+        }
+
+        return new Pair<>(null, -1);
     }
 
     @Override
@@ -3208,21 +3197,19 @@
 
         sc.addAnd("archived", SearchCriteria.Op.EQ, false);
         final Pair<List<AlertVO>, Integer> result = _alertDao.searchAndCount(sc, searchFilter);
-        return new Pair<List<? extends Alert>, Integer>(result.first(), result.second());
+        return new Pair<>(result.first(), result.second());
     }
 
     @Override
     public boolean archiveAlerts(final ArchiveAlertsCmd cmd) {
         final Long zoneId = _accountMgr.checkAccessAndSpecifyAuthority(CallContext.current().getCallingAccount(), null);
-        final boolean result = _alertDao.archiveAlert(cmd.getIds(), cmd.getType(), cmd.getStartDate(), cmd.getEndDate(), zoneId);
-        return result;
+        return _alertDao.archiveAlert(cmd.getIds(), cmd.getType(), cmd.getStartDate(), cmd.getEndDate(), zoneId);
     }
 
     @Override
     public boolean deleteAlerts(final DeleteAlertsCmd cmd) {
         final Long zoneId = _accountMgr.checkAccessAndSpecifyAuthority(CallContext.current().getCallingAccount(), null);
-        final boolean result = _alertDao.deleteAlert(cmd.getIds(), cmd.getType(), cmd.getStartDate(), cmd.getEndDate(), zoneId);
-        return result;
+        return _alertDao.deleteAlert(cmd.getIds(), cmd.getType(), cmd.getStartDate(), cmd.getEndDate(), zoneId);
     }
 
     Pair<Boolean, List<Long>> getHostIdsForCapacityListing(Long zoneId, Long podId, Long clusterId, Integer capacityType, String tag) {
@@ -3488,7 +3475,7 @@
 
     @Override
     public List<Class<?>> getCommands() {
-        final List<Class<?>> cmdList = new ArrayList<Class<?>>();
+        final List<Class<?>> cmdList = new ArrayList<>();
         cmdList.add(CreateAccountCmd.class);
         cmdList.add(DeleteAccountCmd.class);
         cmdList.add(DisableAccountCmd.class);
@@ -4257,7 +4244,7 @@
         }
 
         final Pair<List<VMInstanceVO>, Integer> result = _vmInstanceDao.searchAndCount(sc, searchFilter);
-        return new Pair<List<? extends VirtualMachine>, Integer>(result.first(), result.second());
+        return new Pair<>(result.first(), result.second());
     }
 
     @Override
@@ -4423,7 +4410,7 @@
             logger.warn("Exception whilst creating a signature:" + e);
         }
 
-        final ArrayList<String> cloudParams = new ArrayList<String>();
+        final ArrayList<String> cloudParams = new ArrayList<>();
         cloudParams.add(cloudIdentifier);
         cloudParams.add(signature);
 
@@ -4432,7 +4419,7 @@
 
     @Override
     public Map<String, Object> listCapabilities(final ListCapabilitiesCmd cmd) {
-        final Map<String, Object> capabilities = new HashMap<String, Object>();
+        final Map<String, Object> capabilities = new HashMap<>();
 
         final Account caller = getCaller();
         boolean securityGroupsEnabled = false;
@@ -4604,7 +4591,7 @@
 
     @Override
     public List<String> getHypervisors(final Long zoneId) {
-        final List<String> result = new ArrayList<String>();
+        final List<String> result = new ArrayList<>();
         final String hypers = _configDao.getValue(Config.HypervisorList.key());
         final String[] hypervisors = hypers.split(",");
 
@@ -4816,9 +4803,9 @@
         final String keyword = cmd.getKeyword();
 
         final Account caller = getCaller();
-        final List<Long> permittedAccounts = new ArrayList<Long>();
-
-        final Ternary<Long, Boolean, ListProjectResourcesCriteria> domainIdRecursiveListProject = new Ternary<Long, Boolean, ListProjectResourcesCriteria>(cmd.getDomainId(), cmd.isRecursive(), null);
+        final List<Long> permittedAccounts = new ArrayList<>();
+
+        final Ternary<Long, Boolean, ListProjectResourcesCriteria> domainIdRecursiveListProject = new Ternary<>(cmd.getDomainId(), cmd.isRecursive(), null);
         _accountMgr.buildACLSearchParameters(caller, null, cmd.getAccountName(), cmd.getProjectId(), permittedAccounts, domainIdRecursiveListProject, cmd.listAll(), false);
         final Long domainId = domainIdRecursiveListProject.first();
         final Boolean isRecursive = domainIdRecursiveListProject.second();
@@ -5161,7 +5148,7 @@
         }
 
         final Pair<List<HypervisorCapabilitiesVO>, Integer> result = _hypervisorCapabilitiesDao.searchAndCount(sc, searchFilter);
-        return new Pair<List<? extends HypervisorCapabilities>, Integer>(result.first(), result.second());
+        return new Pair<>(result.first(), result.second());
     }
 
     @Override
@@ -5308,7 +5295,7 @@
 
     @Override
     public List<String> listDeploymentPlanners() {
-        final List<String> plannersAvailable = new ArrayList<String>();
+        final List<String> plannersAvailable = new ArrayList<>();
         for (final DeploymentPlanner planner : _planners) {
             plannersAvailable.add(planner.getName());
         }
