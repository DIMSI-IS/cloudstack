--- conflicted
+++ resolved
@@ -52,12 +52,7 @@
 import com.cloud.host.dao.HostDao;
 import com.cloud.hypervisor.Hypervisor;
 import com.cloud.hypervisor.Hypervisor.HypervisorType;
-<<<<<<< HEAD
-import com.cloud.network.NetworkManager;
-=======
-import com.cloud.hypervisor.kvm.discoverer.KvmDummyResourceBase;
 import com.cloud.network.NetworkModel;
->>>>>>> ce4b49d3
 import com.cloud.network.PhysicalNetworkSetupInfo;
 import com.cloud.resource.Discoverer;
 import com.cloud.resource.DiscovererBase;
@@ -69,7 +64,6 @@
 
 @Local(value=Discoverer.class)
 public class KvmServerDiscoverer extends DiscovererBase implements Discoverer,
-<<<<<<< HEAD
 Listener, ResourceStateAdapter {
     private static final Logger s_logger = Logger.getLogger(KvmServerDiscoverer.class);
     private String _hostIp;
@@ -81,8 +75,8 @@
     @Inject ClusterDao _clusterDao;
     @Inject ResourceManager _resourceMgr;
     @Inject AgentManager _agentMgr;
-    @Inject NetworkManager _networkMgr;
     @Inject ConfigurationDao _configDao;
+    @Inject NetworkModel _networkMgr;
 
     @Override
     public boolean processAnswers(long agentId, long seq, Answer[] answers) {
@@ -136,74 +130,6 @@
             Long podId, Long clusterId, URI uri, String username,
             String password, List<String> hostTags) throws DiscoveryException {
 
-=======
-		Listener, ResourceStateAdapter {
-	 private static final Logger s_logger = Logger.getLogger(KvmServerDiscoverer.class);
-	 private ConfigurationDao _configDao;
-	 private String _hostIp;
-	 private int _waitTime = 5; /*wait for 5 minutes*/
-	 private String _kvmPrivateNic;
-	 private String _kvmPublicNic;
-	 private String _kvmGuestNic;
-	 @Inject HostDao _hostDao = null;
-	 @Inject ClusterDao _clusterDao;
-	 @Inject ResourceManager _resourceMgr;
-	 @Inject AgentManager _agentMgr;
-	 @Inject NetworkModel _networkMgr;
-	 
-	@Override
-	public boolean processAnswers(long agentId, long seq, Answer[] answers) {
-		// TODO Auto-generated method stub
-		return false;
-	}
-
-	@Override
-	public boolean processCommands(long agentId, long seq, Command[] commands) {
-		// TODO Auto-generated method stub
-		return false;
-	}
-
-	@Override
-	public AgentControlAnswer processControlCommand(long agentId,
-			AgentControlCommand cmd) {
-		// TODO Auto-generated method stub
-		return null;
-	}
-
-	@Override
-	public void processConnect(HostVO host, StartupCommand cmd, boolean forRebalance) {
-	}
-
-	@Override
-	public boolean processDisconnect(long agentId, Status state) {
-		// TODO Auto-generated method stub
-		return false;
-	}
-
-	@Override
-	public boolean isRecurring() {
-		// TODO Auto-generated method stub
-		return false;
-	}
-
-	@Override
-	public int getTimeout() {
-		// TODO Auto-generated method stub
-		return 0;
-	}
-
-	@Override
-	public boolean processTimeout(long agentId, long seq) {
-		// TODO Auto-generated method stub
-		return false;
-	}
-
-	@Override
-	public Map<? extends ServerResource, Map<String, String>> find(long dcId,
-			Long podId, Long clusterId, URI uri, String username,
-			String password, List<String> hostTags) throws DiscoveryException {
-		
->>>>>>> ce4b49d3
         ClusterVO cluster = _clusterDao.findById(clusterId);
         if(cluster == null || cluster.getHypervisorType() != HypervisorType.KVM) {
             if(s_logger.isInfoEnabled())
