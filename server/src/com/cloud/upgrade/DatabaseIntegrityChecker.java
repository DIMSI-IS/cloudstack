--- conflicted
+++ resolved
@@ -167,17 +167,10 @@
 		txn.start();
 		try {
 		    String dbVersion = _dao.getCurrentVersion();
-<<<<<<< HEAD
-		    
+
 		    if ( dbVersion == null )
 		    	return false;
-		    
-=======
-
-		    if ( dbVersion == null )
-		    	return false;
-
->>>>>>> 86427559
+
 		    if (Version.compare(Version.trimToPatch(dbVersion), Version.trimToPatch("2.2.8")) != 0) {
 		        return true;
 		    }
