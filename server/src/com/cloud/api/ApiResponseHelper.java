--- conflicted
+++ resolved
@@ -310,16 +310,11 @@
 
     public final Logger s_logger = Logger.getLogger(ApiResponseHelper.class);
     private static final DecimalFormat s_percentFormat = new DecimalFormat("##.##");
-<<<<<<< HEAD
     @Inject
     private EntityManager _entityMgr = null;
     @Inject
     private UsageService _usageSvc = null;
-=======
-    @Inject private EntityManager _entityMgr = null;
-    @Inject private UsageService _usageSvc = null;
     @Inject NetworkModel _ntwkModel;
->>>>>>> be985016
 
     @Override
     public UserResponse createUserResponse(User user) {
@@ -778,13 +773,8 @@
             lbResponse.setZoneId(zone.getUuid());
         }
 
-<<<<<<< HEAD
-        // set tag information
-        List<? extends ResourceTag> tags = ApiDBUtils.listByResourceTypeAndId(TaggedResourceType.UserVm, loadBalancer.getId());
-=======
         //set tag information
         List<? extends ResourceTag> tags = ApiDBUtils.listByResourceTypeAndId(TaggedResourceType.LoadBalancer, loadBalancer.getId());
->>>>>>> be985016
         List<ResourceTagResponse> tagResponses = new ArrayList<ResourceTagResponse>();
         for (ResourceTag tag : tags) {
             ResourceTagResponse tagResponse = createResourceTagResponse(tag, true);
@@ -2404,13 +2394,8 @@
             response.setAclId(acl.getUuid());
         }
 
-<<<<<<< HEAD
-        // set tag information
-        List<? extends ResourceTag> tags = ApiDBUtils.listByResourceTypeAndId(TaggedResourceType.NetworkACL, networkACL.getId());
-=======
         //set tag information
         List<? extends ResourceTag> tags = ApiDBUtils.listByResourceTypeAndId(TaggedResourceType.NetworkACL, aclItem.getId());
->>>>>>> be985016
         List<ResourceTagResponse> tagResponses = new ArrayList<ResourceTagResponse>();
         for (ResourceTag tag : tags) {
             ResourceTagResponse tagResponse = createResourceTagResponse(tag, true);
