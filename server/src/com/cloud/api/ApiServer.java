--- conflicted
+++ resolved
@@ -1152,8 +1152,6 @@
     @Inject
     public void setApiAccessCheckers(List<APIChecker> apiAccessCheckers) {
         _apiAccessCheckers = apiAccessCheckers;
-<<<<<<< HEAD
-=======
     }
 
     public static boolean isEncodeApiResponse() {
@@ -1166,6 +1164,5 @@
 
     public static String getJsonContentType() {
         return jsonContentType;
->>>>>>> 7d0472bd
     }
 }