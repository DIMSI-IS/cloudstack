--- conflicted
+++ resolved
@@ -572,19 +572,13 @@
         return path;
     }
 
-<<<<<<< HEAD
-=======
+
     public String getChainInfo() {
         return chainInfo;
     }
 
->>>>>>> 63e3eea7
     @Override
     public IAMEntityType getEntityType() {
         return IAMEntityType.Volume;
     }
-<<<<<<< HEAD
-=======
-
->>>>>>> 63e3eea7
 }