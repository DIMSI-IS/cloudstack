--- conflicted
+++ resolved
@@ -95,17 +95,12 @@
         _createSnapshotQueueSizeLimit = snapshotLimit;
     }
 
-<<<<<<< HEAD
-    public void dispatchCreateCmd(BaseAsyncCreateCmd cmd, Map<String, String> params) {
-        processParameters(cmd, params);
-=======
     public void dispatchCreateCmd(BaseAsyncCreateCmd cmd, Map<String, String> params) throws Exception {
         processParameters(cmd, params);
 
-        UserContext ctx = UserContext.current();
-        ctx.setAccountId(cmd.getEntityOwnerId());
-        cmd.create();
->>>>>>> ce4b49d3
+            UserContext ctx = UserContext.current();
+            ctx.setAccountId(cmd.getEntityOwnerId());
+            cmd.create();
 
     }
 
@@ -132,9 +127,7 @@
         }
     }
 
-<<<<<<< HEAD
-    public void dispatch(BaseCmd cmd, Map<String, String> params) {
-        try {
+    public void dispatch(BaseCmd cmd, Map<String, String> params) throws Exception {
             processParameters(cmd, params);
             UserContext ctx = UserContext.current();
             ctx.setAccountId(cmd.getEntityOwnerId());
@@ -154,8 +147,8 @@
                     }
 
                     if (queueSizeLimit != null) {
-                        _asyncMgr.syncAsyncJobExecution(asyncCmd.getJob(), asyncCmd.getSyncObjType(),
-                                asyncCmd.getSyncObjId().longValue(), queueSizeLimit);
+                    _asyncMgr
+                            .syncAsyncJobExecution(asyncCmd.getJob(), asyncCmd.getSyncObjType(), asyncCmd.getSyncObjId().longValue(), queueSizeLimit);
                     } else {
                         s_logger.trace("The queue size is unlimited, skipping the synchronizing");
                     }
@@ -163,163 +156,6 @@
             }
 
             cmd.execute();
-
-        } catch (Throwable t) {
-            if (t instanceof InvalidParameterValueException) {
-                // earlier, we'd log the db id as part of the log message, but now since we've pushed
-                // the id into a IdentityProxy object, we would need to dump that object alongwith the
-                // message.
-                InvalidParameterValueException ref = (InvalidParameterValueException) t;
-                ServerApiException ex = new ServerApiException(BaseCmd.PARAM_ERROR, t.getMessage());
-                // copy over the IdentityProxy information as well and throw the serverapiexception.
-                ArrayList<String> idList = ref.getIdProxyList();
-                if (idList != null) {
-                    // Iterate through entire arraylist and copy over each proxy id.
-                    for (int i = 0 ; i < idList.size(); i++) {
-                        ex.addProxyObject(idList.get(i));
-                        s_logger.info(t.getMessage() + " uuid: " + idList.get(i));
-                    }
-                } else {
-                    s_logger.info(t.getMessage());
-                }
-                // Also copy over the cserror code.
-                ex.setCSErrorCode(ref.getCSErrorCode());
-                throw ex;
-            } else if(t instanceof IllegalArgumentException) {            	
-                throw new ServerApiException(BaseCmd.PARAM_ERROR, t.getMessage());
-            } else if (t instanceof PermissionDeniedException) {            	
-                PermissionDeniedException ref = (PermissionDeniedException)t;
-                ServerApiException ex = new ServerApiException(BaseCmd.ACCOUNT_ERROR, t.getMessage());
-                // copy over the IdentityProxy information as well and throw the serverapiexception.
-                ArrayList<String> idList = ref.getIdProxyList();
-                if (idList != null) {
-                    // Iterate through entire arraylist and copy over each proxy id.
-                    for (int i = 0 ; i < idList.size(); i++) {
-                        ex.addProxyObject(idList.get(i));
-                        s_logger.info("PermissionDenied: " + t.getMessage() + "uuid: " + idList.get(i));
-                    }
-                } else {
-                    s_logger.info("PermissionDenied: " + t.getMessage());
-                }
-                // Also copy over the cserror code.
-                ex.setCSErrorCode(ref.getCSErrorCode());
-                throw ex;
-            } else if (t instanceof AccountLimitException) {            	
-                AccountLimitException ref = (AccountLimitException)t;
-                ServerApiException ex = new ServerApiException(BaseCmd.ACCOUNT_RESOURCE_LIMIT_ERROR, t.getMessage());
-                // copy over the IdentityProxy information as well and throw the serverapiexception.
-                ArrayList<String> idList = ref.getIdProxyList();
-                if (idList != null) {
-                    // Iterate through entire arraylist and copy over each proxy id.
-                    for (int i = 0 ; i < idList.size(); i++) {
-                        ex.addProxyObject(idList.get(i));
-                        s_logger.info(t.getMessage() + "uuid: " + idList.get(i));
-                    }
-                } else {
-                    s_logger.info(t.getMessage());
-                }
-                // Also copy over the cserror code.
-                ex.setCSErrorCode(ref.getCSErrorCode());
-                throw ex;
-            } else if (t instanceof InsufficientCapacityException) {            	
-                InsufficientCapacityException ref = (InsufficientCapacityException)t;
-                ServerApiException ex = new ServerApiException(BaseCmd.INSUFFICIENT_CAPACITY_ERROR, t.getMessage());
-                // copy over the IdentityProxy information as well and throw the serverapiexception.
-                ArrayList<String> idList = ref.getIdProxyList();
-                if (idList != null) {
-                    // Iterate through entire arraylist and copy over each proxy id.
-                    for (int i = 0 ; i < idList.size(); i++) {
-                        ex.addProxyObject(idList.get(i));
-                        s_logger.info(t.getMessage() + "uuid: " + idList.get(i));
-                    }
-                } else {
-                    s_logger.info(t.getMessage());
-                }
-                // Also copy over the cserror code
-                ex.setCSErrorCode(ref.getCSErrorCode());
-                throw ex;
-            } else if (t instanceof ResourceAllocationException) {
-                ResourceAllocationException ref = (ResourceAllocationException)t;
-                ServerApiException ex = new ServerApiException(BaseCmd.RESOURCE_ALLOCATION_ERROR, t.getMessage());
-                // copy over the IdentityProxy information as well and throw the serverapiexception.
-                ArrayList<String> idList = ref.getIdProxyList();
-                if (idList != null) {
-                    // Iterate through entire arraylist and copy over each proxy id.
-                    for (int i = 0 ; i < idList.size(); i++) {
-                        String id = idList.get(i);
-                        ex.addProxyObject(id);
-                        s_logger.warn("Exception: " + t.getMessage() + "uuid: " + id);
-                    }
-                } else {
-                    s_logger.warn("Exception: ", t);
-                }
-                // Also copy over the cserror code.
-                ex.setCSErrorCode(ref.getCSErrorCode());
-                throw ex;
-            } else if (t instanceof ResourceUnavailableException) {
-                ResourceUnavailableException ref = (ResourceUnavailableException)t;
-                ServerApiException ex = new ServerApiException(BaseCmd.RESOURCE_UNAVAILABLE_ERROR, t.getMessage());
-                // copy over the IdentityProxy information as well and throw the serverapiexception.
-                ArrayList<String> idList = ref.getIdProxyList();
-                if (idList != null) {
-                    // Iterate through entire arraylist and copy over each proxy id.
-                    for (int i = 0 ; i < idList.size(); i++) {
-                        String id = idList.get(i);
-                        ex.addProxyObject(id);
-                        s_logger.warn("Exception: " + t.getMessage() + "uuid: " + id);
-                    }
-                } else {
-                    s_logger.warn("Exception: ", t);
-                }
-                // Also copy over the cserror code.
-                ex.setCSErrorCode(ref.getCSErrorCode());
-                throw ex;
-            } else if (t instanceof AsyncCommandQueued) {            	
-                throw (AsyncCommandQueued) t;
-            } else if (t instanceof ServerApiException) {
-                s_logger.warn(t.getClass() + " : " + ((ServerApiException) t).getDescription());
-                throw (ServerApiException) t;
-            } else {
-                s_logger.error("Exception while executing " + cmd.getClass().getSimpleName() + ":", t);
-                ServerApiException ex;
-                if (UserContext.current().getCaller().getType() == Account.ACCOUNT_TYPE_ADMIN) {
-                    ex = new ServerApiException(BaseCmd.INTERNAL_ERROR, t.getMessage());
-                } else {
-                    ex = new ServerApiException(BaseCmd.INTERNAL_ERROR, BaseCmd.USER_ERROR_MESSAGE);
-                }                
-                ex.setCSErrorCode(CSExceptionErrorCode.getCSErrCode(ex.getClass().getName()));
-                throw ex;
-=======
-    public void dispatch(BaseCmd cmd, Map<String, String> params) throws Exception {
-        processParameters(cmd, params);
-        UserContext ctx = UserContext.current();
-        ctx.setAccountId(cmd.getEntityOwnerId());
-        if (cmd instanceof BaseAsyncCmd) {
-
-            BaseAsyncCmd asyncCmd = (BaseAsyncCmd) cmd;
-            String startEventId = params.get("ctxStartEventId");
-            ctx.setStartEventId(Long.valueOf(startEventId));
-
-            // Synchronise job on the object if needed
-            if (asyncCmd.getJob() != null && asyncCmd.getSyncObjId() != null && asyncCmd.getSyncObjType() != null) {
-                Long queueSizeLimit = null;
-                if (asyncCmd.getSyncObjType() != null && asyncCmd.getSyncObjType().equalsIgnoreCase(BaseAsyncCmd.snapshotHostSyncObject)) {
-                    queueSizeLimit = _createSnapshotQueueSizeLimit;
-                } else {
-                    queueSizeLimit = 1L;
-                }
-
-                if (queueSizeLimit != null) {
-                    _asyncMgr
-                            .syncAsyncJobExecution(asyncCmd.getJob(), asyncCmd.getSyncObjType(), asyncCmd.getSyncObjId().longValue(), queueSizeLimit);
-                } else {
-                    s_logger.trace("The queue size is unlimited, skipping the synchronizing");
-                }
->>>>>>> ce4b49d3
-            }
-        }
-
-        cmd.execute();
 
     }
 
@@ -338,11 +174,7 @@
             }
 
             if ((unpackedParams.get(ApiConstants.PAGE) == null) && (pageSize != null && pageSize != BaseListCmd.PAGESIZE_UNLIMITED)) {
-<<<<<<< HEAD
-                ServerApiException ex = new ServerApiException(BaseCmd.PARAM_ERROR, "\"page\" parameter is required when \"pagesize\" is specified");                
-=======
                 ServerApiException ex = new ServerApiException(ApiErrorCode.PARAM_ERROR, "\"page\" parameter is required when \"pagesize\" is specified");
->>>>>>> ce4b49d3
                 ex.setCSErrorCode(CSExceptionErrorCode.getCSErrCode(ex.getClass().getName()));
                 throw ex;
             } else if (pageSize == null && (unpackedParams.get(ApiConstants.PAGE) != null)) {
