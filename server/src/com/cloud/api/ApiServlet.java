// Licensed to the Apache Software Foundation (ASF) under one
// or more contributor license agreements.  See the NOTICE file
// distributed with this work for additional information
// regarding copyright ownership.  The ASF licenses this file
// to you under the Apache License, Version 2.0 (the
// "License"); you may not use this file except in compliance
// with the License.  You may obtain a copy of the License at
//
//   http://www.apache.org/licenses/LICENSE-2.0
//
// Unless required by applicable law or agreed to in writing,
// software distributed under the License is distributed on an
// "AS IS" BASIS, WITHOUT WARRANTIES OR CONDITIONS OF ANY
// KIND, either express or implied.  See the License for the
// specific language governing permissions and limitations
// under the License.
package com.cloud.api;

import java.io.IOException;
import java.io.UnsupportedEncodingException;
import java.net.URLDecoder;
import java.util.Enumeration;
import java.util.HashMap;
import java.util.Map;

import javax.inject.Inject;
import javax.servlet.http.HttpServlet;
import javax.servlet.http.HttpServletRequest;
import javax.servlet.http.HttpServletResponse;
import javax.servlet.http.HttpSession;

import org.apache.cloudstack.api.ApiErrorCode;
import org.apache.cloudstack.api.BaseCmd;
import org.apache.cloudstack.api.ServerApiException;
import org.apache.log4j.Logger;
import org.springframework.stereotype.Component;

import com.cloud.exception.CloudAuthenticationException;
import com.cloud.user.Account;
import com.cloud.user.AccountService;
import com.cloud.user.UserContext;
import com.cloud.utils.StringUtils;
import com.cloud.utils.component.ComponentContext;
import com.cloud.utils.exception.CloudRuntimeException;

@Component("apiServlet")
@SuppressWarnings("serial")
public class ApiServlet extends HttpServlet {
    public static final Logger s_logger = Logger.getLogger(ApiServlet.class.getName());
    private static final Logger s_accessLogger = Logger.getLogger("apiserver." + ApiServer.class.getName());

    @Inject ApiServer _apiServer;
    @Inject AccountService _accountMgr;

    public ApiServlet() {
        super();
        _apiServer = ApiServer.getInstance();
        _accountMgr = ComponentContext.getComponent(AccountService.class);
        if (_apiServer == null) {
            throw new CloudRuntimeException("ApiServer not initialized");
        }
    }

    @Override
    protected void doGet(HttpServletRequest req, HttpServletResponse resp) {
        processRequest(req, resp);
    }

    @Override
    protected void doPost(HttpServletRequest req, HttpServletResponse resp) {
        processRequest(req, resp);
    }

    private void utf8Fixup(HttpServletRequest req, Map<String, Object[]> params) {
        if (req.getQueryString() == null)
            return;

        String[] paramsInQueryString = req.getQueryString().split("&");
        if (paramsInQueryString != null) {
            for (String param : paramsInQueryString) {
                String[] paramTokens = param.split("=");
                if (paramTokens != null && paramTokens.length == 2) {
                    String name = paramTokens[0];
                    String value = paramTokens[1];

                    try {
                        name = URLDecoder.decode(name, "UTF-8");
                    } catch (UnsupportedEncodingException e) {
                    }
                    try {
                        value = URLDecoder.decode(value, "UTF-8");
                    } catch (UnsupportedEncodingException e) {
                    }
                    params.put(name, new String[] { value });
                } else {
                    s_logger.debug("Invalid parameter in URL found. param: " + param);
                }
            }
        }
    }

    @SuppressWarnings("unchecked")
    private void processRequest(HttpServletRequest req, HttpServletResponse resp) {
        StringBuffer auditTrailSb = new StringBuffer();
        auditTrailSb.append(" " + req.getRemoteAddr());
        auditTrailSb.append(" -- " + req.getMethod() + " ");
        // get the response format since we'll need it in a couple of places
        String responseType = BaseCmd.RESPONSE_TYPE_XML;
        Map<String, Object[]> params = new HashMap<String, Object[]>();
        params.putAll(req.getParameterMap());

        // For HTTP GET requests, it seems that HttpServletRequest.getParameterMap() actually tries
        // to unwrap URL encoded content from ISO-9959-1.
        // After failed in using setCharacterEncoding() to control it, end up with following hacking:
        // for all GET requests, we will override it with our-own way of UTF-8 based URL decoding.
        utf8Fixup(req, params);

        // logging the request start and end in management log for easy debugging
        String reqStr = "";
        if (s_logger.isDebugEnabled()) {
            reqStr = auditTrailSb.toString() + " " + req.getQueryString();
            s_logger.debug("===START=== " + StringUtils.cleanString(reqStr));
        }

        try {
            HttpSession session = req.getSession(false);
            Object[] responseTypeParam = params.get("response");
            if (responseTypeParam != null) {
                responseType = (String) responseTypeParam[0];
            }

            Object[] commandObj = params.get("command");
            if (commandObj != null) {
                String command = (String) commandObj[0];
                if ("logout".equalsIgnoreCase(command)) {
                    // if this is just a logout, invalidate the session and return
                    if (session != null) {
                        Long userId = (Long) session.getAttribute("userid");
                        Account account = (Account) session.getAttribute("accountobj");
                        Long accountId = null;
                        if (account != null) {
                            accountId = account.getId();
                        }
                        auditTrailSb.insert(0, "(userId=" + userId + " accountId=" + accountId + " sessionId=" + session.getId() + ")");
                        if (userId != null) {
                            _apiServer.logoutUser(userId);
                        }
                        try {
                            session.invalidate();
                        } catch (IllegalStateException ise) {
                        }
                    }
                    auditTrailSb.append("command=logout");
                    auditTrailSb.append(" " + HttpServletResponse.SC_OK);
                    writeResponse(resp, getLogoutSuccessResponse(responseType), HttpServletResponse.SC_OK, responseType);
                    return;
                } else if ("login".equalsIgnoreCase(command)) {
                    auditTrailSb.append("command=login");
                    // if this is a login, authenticate the user and return
                    if (session != null) {
                        try {
                            session.invalidate();
                        } catch (IllegalStateException ise) {
                        }
                    }
                    session = req.getSession(true);
                    String[] username = (String[]) params.get("username");
                    String[] password = (String[]) params.get("password");
                    String[] domainIdArr = (String[]) params.get("domainid");

                    if (domainIdArr == null) {
                        domainIdArr = (String[]) params.get("domainId");
                    }
                    String[] domainName = (String[]) params.get("domain");
                    Long domainId = null;
                    if ((domainIdArr != null) && (domainIdArr.length > 0)) {
                        try {
                            //check if UUID is passed in for domain
                            domainId = _apiServer.fetchDomainId(domainIdArr[0]);
                            if(domainId == null){
                                domainId = new Long(Long.parseLong(domainIdArr[0]));
                            }
                            auditTrailSb.append(" domainid=" + domainId);// building the params for POST call
                        } catch (NumberFormatException e) {
                            s_logger.warn("Invalid domain id entered by user");
                            auditTrailSb.append(" " + HttpServletResponse.SC_UNAUTHORIZED + " " + "Invalid domain id entered, please enter a valid one");
                            String serializedResponse = _apiServer.getSerializedApiError(HttpServletResponse.SC_UNAUTHORIZED, "Invalid domain id entered, please enter a valid one", params,
                                    responseType);
                            writeResponse(resp, serializedResponse, HttpServletResponse.SC_UNAUTHORIZED, responseType);
                        }
                    }
                    String domain = null;
                    if (domainName != null) {
                        domain = domainName[0];
                        auditTrailSb.append(" domain=" + domain);
                        if (domain != null) {
                            // ensure domain starts with '/' and ends with '/'
                            if (!domain.endsWith("/")) {
                                domain += '/';
                            }
                            if (!domain.startsWith("/")) {
                                domain = "/" + domain;
                            }
                        }
                    }

                    if (username != null) {
                        String pwd = ((password == null) ? null : password[0]);
                        try {
                            _apiServer.loginUser(session, username[0], pwd, domainId, domain, req.getRemoteAddr(), params);
                            auditTrailSb.insert(0,
                                    "(userId=" + session.getAttribute("userid") + " accountId=" + ((Account) session.getAttribute("accountobj")).getId() + " sessionId=" + session.getId() + ")");
                            String loginResponse = getLoginSuccessResponse(session, responseType);
                            writeResponse(resp, loginResponse, HttpServletResponse.SC_OK, responseType);
                            return;
                        } catch (CloudAuthenticationException ex) {
                            // TODO: fall through to API key, or just fail here w/ auth error? (HTTP 401)
                            try {
                                session.invalidate();
                            } catch (IllegalStateException ise) {
                            }

                            auditTrailSb.append(" " + ApiErrorCode.ACCOUNT_ERROR + " " + ex.getMessage() != null ? ex.getMessage() : "failed to authenticate user, check if username/password are correct");
                            String serializedResponse = _apiServer.getSerializedApiError(ApiErrorCode.ACCOUNT_ERROR.getHttpCode(), ex.getMessage() != null ? ex.getMessage()
                                    : "failed to authenticate user, check if username/password are correct", params, responseType);
                            writeResponse(resp, serializedResponse, ApiErrorCode.ACCOUNT_ERROR.getHttpCode(), responseType);
                            return;
                        }
                    }
                }
            }
            auditTrailSb.append(req.getQueryString());
            boolean isNew = ((session == null) ? true : session.isNew());

            // Initialize an empty context and we will update it after we have verified the request below,
            // we no longer rely on web-session here, verifyRequest will populate user/account information
            // if a API key exists
            UserContext.registerContext(_accountMgr.getSystemUser().getId(), _accountMgr.getSystemAccount(), null, false);
            Long userId = null;

            if (!isNew) {
                userId = (Long) session.getAttribute("userid");
                String account = (String) session.getAttribute("account");
                Object accountObj = session.getAttribute("accountobj");
                String sessionKey = (String) session.getAttribute("sessionkey");
                String[] sessionKeyParam = (String[]) params.get("sessionkey");
                if ((sessionKeyParam == null) || (sessionKey == null) || !sessionKey.equals(sessionKeyParam[0])) {
                    try {
                        session.invalidate();
                    } catch (IllegalStateException ise) {
                    }
                    auditTrailSb.append(" " + HttpServletResponse.SC_UNAUTHORIZED + " " + "unable to verify user credentials");
                    String serializedResponse = _apiServer.getSerializedApiError(HttpServletResponse.SC_UNAUTHORIZED, "unable to verify user credentials", params, responseType);
                    writeResponse(resp, serializedResponse, HttpServletResponse.SC_UNAUTHORIZED, responseType);
                    return;
                }

                // Do a sanity check here to make sure the user hasn't already been deleted
                if ((userId != null) && (account != null)
                        && (accountObj != null) && _apiServer.verifyUser(userId)) {
                    String[] command = (String[]) params.get("command");
                    if (command == null) {
                        s_logger.info("missing command, ignoring request...");
                        auditTrailSb.append(" " + HttpServletResponse.SC_BAD_REQUEST + " " + "no command specified");
                        String serializedResponse = _apiServer.getSerializedApiError(HttpServletResponse.SC_BAD_REQUEST, "no command specified", params, responseType);
                        writeResponse(resp, serializedResponse, HttpServletResponse.SC_BAD_REQUEST, responseType);
                        return;
                    }
                    UserContext.updateContext(userId, (Account) accountObj, session.getId());
                } else {
                    // Invalidate the session to ensure we won't allow a request across management server
                    // restarts if the userId was serialized to the stored session
                    try {
                        session.invalidate();
                    } catch (IllegalStateException ise) {
                    }

                    auditTrailSb.append(" " + HttpServletResponse.SC_UNAUTHORIZED + " " + "unable to verify user credentials");
                    String serializedResponse = _apiServer.getSerializedApiError(HttpServletResponse.SC_UNAUTHORIZED, "unable to verify user credentials", params, responseType);
                    writeResponse(resp, serializedResponse, HttpServletResponse.SC_UNAUTHORIZED, responseType);
                    return;
                }
            }

            if (_apiServer.verifyRequest(params, userId)) {
                /*
                 * if (accountObj != null) { Account userAccount = (Account)accountObj; if (userAccount.getType() ==
                 * Account.ACCOUNT_TYPE_NORMAL) { params.put(BaseCmd.Properties.USER_ID.getName(), new String[] { userId });
                 * params.put(BaseCmd.Properties.ACCOUNT.getName(), new String[] { account });
                 * params.put(BaseCmd.Properties.DOMAIN_ID.getName(), new String[] { domainId });
                 * params.put(BaseCmd.Properties.ACCOUNT_OBJ.getName(), new Object[] { accountObj }); } else {
                 * params.put(BaseCmd.Properties.USER_ID.getName(), new String[] { userId });
                 * params.put(BaseCmd.Properties.ACCOUNT_OBJ.getName(), new Object[] { accountObj }); } }
                 * 
                 * // update user context info here so that we can take information if the request is authenticated // via api
                 * key mechanism updateUserContext(params, session != null ? session.getId() : null);
                 */

<<<<<<< HEAD
                auditTrailSb.insert(0,
                        "(userId=" + UserContext.current().getCallerUserId() + " accountId=" + UserContext.current().getCaller().getId() + " sessionId=" + (session != null ? session.getId() : null)
                        + ")");

                    String response = _apiServer.handleRequest(params, false, responseType, auditTrailSb);
                    writeResponse(resp, response != null ? response : "", HttpServletResponse.SC_OK, responseType);

=======
                auditTrailSb.insert(0, "(userId=" + UserContext.current().getCallerUserId() + " accountId="
                        + UserContext.current().getCaller().getId() + " sessionId=" + (session != null ? session.getId() : null) + ")");

                String response = _apiServer.handleRequest(params, false, responseType, auditTrailSb);
                writeResponse(resp, response != null ? response : "", HttpServletResponse.SC_OK, responseType);
>>>>>>> a2b2d45e
            } else {
                if (session != null) {
                    try {
                        session.invalidate();
                    } catch (IllegalStateException ise) {
                    }
                }

                auditTrailSb.append(" " + HttpServletResponse.SC_UNAUTHORIZED + " " + "unable to verify user credentials and/or request signature");
                String serializedResponse = _apiServer.getSerializedApiError(HttpServletResponse.SC_UNAUTHORIZED, "unable to verify user credentials and/or request signature", params, responseType);
                writeResponse(resp, serializedResponse, HttpServletResponse.SC_UNAUTHORIZED, responseType);

            }
        } catch (ServerApiException se) {
            String serializedResponseText = _apiServer.getSerializedApiError(se, params, responseType);
                resp.setHeader("X-Description", se.getDescription());
            writeResponse(resp, serializedResponseText, se.getErrorCode().getHttpCode(), responseType);
                auditTrailSb.append(" " + se.getErrorCode() + " " + se.getDescription());
        } catch (Exception ex) {
                s_logger.error("unknown exception writing api response", ex);
                auditTrailSb.append(" unknown exception writing api response");
        } finally {
            s_accessLogger.info(auditTrailSb.toString());
            if (s_logger.isDebugEnabled()) {
                s_logger.debug("===END=== " + StringUtils.cleanString(reqStr));
            }
            // cleanup user context to prevent from being peeked in other request context
            UserContext.unregisterContext();
        }
    }

    /*
     * private void updateUserContext(Map<String, Object[]> requestParameters, String sessionId) { String userIdStr =
     * (String)(requestParameters.get(BaseCmd.Properties.USER_ID.getName())[0]); Account accountObj =
     * (Account)(requestParameters.get(BaseCmd.Properties.ACCOUNT_OBJ.getName())[0]);
     * 
     * Long userId = null; Long accountId = null; if(userIdStr != null) userId = Long.parseLong(userIdStr);
     * 
     * if(accountObj != null) accountId = accountObj.getId(); UserContext.updateContext(userId, accountId, sessionId); }
     */

    // FIXME: rather than isError, we might was to pass in the status code to give more flexibility
    private void writeResponse(HttpServletResponse resp, String response, int responseCode, String responseType) {
        try {
            if (BaseCmd.RESPONSE_TYPE_JSON.equalsIgnoreCase(responseType)) {
                resp.setContentType(ApiServer.jsonContentType + "; charset=UTF-8");
            } else {
                resp.setContentType("text/xml; charset=UTF-8");
            }

            resp.setStatus(responseCode);
            resp.getWriter().print(response);
        } catch (IOException ioex) {
            if (s_logger.isTraceEnabled()) {
                s_logger.trace("exception writing response: " + ioex);
            }
        } catch (Exception ex) {
            if (!(ex instanceof IllegalStateException)) {
                s_logger.error("unknown exception writing api response", ex);
            }
        }
    }

    @SuppressWarnings("rawtypes")
    private String getLoginSuccessResponse(HttpSession session, String responseType) {
        StringBuffer sb = new StringBuffer();
        int inactiveInterval = session.getMaxInactiveInterval();

        String user_UUID = (String)session.getAttribute("user_UUID");
        session.removeAttribute("user_UUID");

        String domain_UUID = (String)session.getAttribute("domain_UUID");
        session.removeAttribute("domain_UUID");

        if (BaseCmd.RESPONSE_TYPE_JSON.equalsIgnoreCase(responseType)) {
            sb.append("{ \"loginresponse\" : { ");
            Enumeration attrNames = session.getAttributeNames();
            if (attrNames != null) {
                sb.append("\"timeout\" : \"" + inactiveInterval + "\"");
                while (attrNames.hasMoreElements()) {
                    String attrName = (String) attrNames.nextElement();
                    if("userid".equalsIgnoreCase(attrName)){
                        sb.append(", \"" + attrName + "\" : \"" + user_UUID + "\"");
                    }else if("domainid".equalsIgnoreCase(attrName)){
                        sb.append(", \"" + attrName + "\" : \"" + domain_UUID + "\"");
                    }else{
                        Object attrObj = session.getAttribute(attrName);
                        if ((attrObj instanceof String) || (attrObj instanceof Long)) {
                            sb.append(", \"" + attrName + "\" : \"" + attrObj.toString() + "\"");
                        }
                    }
                }
            }
            sb.append(" }");
            sb.append(", \"cloudstack-version\": \"");
            sb.append(ApiDBUtils.getVersion());
            sb.append("\" }");
        } else {
            sb.append("<?xml version=\"1.0\" encoding=\"ISO-8859-1\"?>");
            sb.append("<loginresponse cloudstack-version=\"" + ApiDBUtils.getVersion() + "\">");
            sb.append("<timeout>" + inactiveInterval + "</timeout>");
            Enumeration attrNames = session.getAttributeNames();
            if (attrNames != null) {
                while (attrNames.hasMoreElements()) {
                    String attrName = (String) attrNames.nextElement();
                    if("userid".equalsIgnoreCase(attrName)){
                        sb.append("<" + attrName + ">" + user_UUID + "</" + attrName + ">");
                    }else if("domainid".equalsIgnoreCase(attrName)){
                        sb.append("<" + attrName + ">" + domain_UUID + "</" + attrName + ">");
                    }else{
                        Object attrObj = session.getAttribute(attrName);
                        if (attrObj instanceof String || attrObj instanceof Long || attrObj instanceof Short) {
                            sb.append("<" + attrName + ">" + attrObj.toString() + "</" + attrName + ">");
                        }
                    }
                }
            }

            sb.append("</loginresponse>");
        }
        return sb.toString();
    }

    private String getLogoutSuccessResponse(String responseType) {
        StringBuffer sb = new StringBuffer();
        if (BaseCmd.RESPONSE_TYPE_JSON.equalsIgnoreCase(responseType)) {
            sb.append("{ \"logoutresponse\" : { \"description\" : \"success\" }");
            sb.append(", \"cloudstack-version\": \"");
            sb.append(ApiDBUtils.getVersion());
            sb.append("\" }");
        } else {
            sb.append("<?xml version=\"1.0\" encoding=\"ISO-8859-1\"?>");
            sb.append("<logoutresponse cloudstack-version=\"" + ApiDBUtils.getVersion() + "\">");
            sb.append("<description>success</description>");
            sb.append("</logoutresponse>");
        }
        return sb.toString();
    }

}<|MERGE_RESOLUTION|>--- conflicted
+++ resolved
@@ -296,21 +296,11 @@
                  * key mechanism updateUserContext(params, session != null ? session.getId() : null);
                  */
 
-<<<<<<< HEAD
-                auditTrailSb.insert(0,
-                        "(userId=" + UserContext.current().getCallerUserId() + " accountId=" + UserContext.current().getCaller().getId() + " sessionId=" + (session != null ? session.getId() : null)
-                        + ")");
+                auditTrailSb.insert(0, "(userId=" + UserContext.current().getCallerUserId() + " accountId="
+                        + UserContext.current().getCaller().getId() + " sessionId=" + (session != null ? session.getId() : null) + ")");
 
                     String response = _apiServer.handleRequest(params, false, responseType, auditTrailSb);
                     writeResponse(resp, response != null ? response : "", HttpServletResponse.SC_OK, responseType);
-
-=======
-                auditTrailSb.insert(0, "(userId=" + UserContext.current().getCallerUserId() + " accountId="
-                        + UserContext.current().getCaller().getId() + " sessionId=" + (session != null ? session.getId() : null) + ")");
-
-                String response = _apiServer.handleRequest(params, false, responseType, auditTrailSb);
-                writeResponse(resp, response != null ? response : "", HttpServletResponse.SC_OK, responseType);
->>>>>>> a2b2d45e
             } else {
                 if (session != null) {
                     try {
