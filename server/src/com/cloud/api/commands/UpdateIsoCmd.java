/**
 *  Copyright (C) 2010 Cloud.com, Inc.  All rights reserved.
 * 
 * This software is licensed under the GNU General Public License v3 or later.
 * 
 * It is free software: you can redistribute it and/or modify
 * it under the terms of the GNU General Public License as published by
 * the Free Software Foundation, either version 3 of the License, or any later version.
 * This program is distributed in the hope that it will be useful,
 * but WITHOUT ANY WARRANTY; without even the implied warranty of
 * MERCHANTABILITY or FITNESS FOR A PARTICULAR PURPOSE.  See the
 * GNU General Public License for more details.
 * 
 * You should have received a copy of the GNU General Public License
 * along with this program.  If not, see <http://www.gnu.org/licenses/>.
 * 
 */

package com.cloud.api.commands;

<<<<<<< HEAD
=======
import java.util.ArrayList;
import java.util.List;
import java.util.Map;

>>>>>>> 9228088c
import org.apache.log4j.Logger;

import com.cloud.api.BaseCmd;
import com.cloud.api.BaseCmd.Manager;
import com.cloud.api.Implementation;
import com.cloud.api.ResponseObject;
import com.cloud.api.ServerApiException;
import com.cloud.api.response.TemplateResponse;
import com.cloud.storage.VMTemplateVO;

@Implementation(method="updateTemplate", manager=Manager.ManagementServer)
public class UpdateIsoCmd extends UpdateTemplateOrIsoCmd {
    public static final Logger s_logger = Logger.getLogger(UpdateIsoCmd.class.getName());
    private static final String s_name = "updateisoresponse";
<<<<<<< HEAD

    /////////////////////////////////////////////////////
    /////////////////// Accessors ///////////////////////
    /////////////////////////////////////////////////////
    
    public Boolean isPasswordEnabled() {
        return null;
    }
    
    public String getFormat() {
        return null;
    }
    
    
    /////////////////////////////////////////////////////
    /////////////// API Implementation///////////////////
    /////////////////////////////////////////////////////

    @Override
    public String getName() {
        return s_name;
    }
    
    public ResponseObject getResponse() {
        TemplateResponse response = new TemplateResponse();
        VMTemplateVO responseObject = (VMTemplateVO)getResponseObject();
        if (responseObject != null) {
            response.setId(responseObject.getId());
            response.setName(responseObject.getName());
            response.setDisplayText(responseObject.getDisplayText());
            response.setPublic(responseObject.isPublicTemplate());
            response.setCreated(responseObject.getCreated());
            response.setFormat(responseObject.getFormat());
            response.setOsTypeId(responseObject.getGuestOSId());
            response.setBootable(responseObject.isBootable());
            
        } else {
            throw new ServerApiException(BaseCmd.INTERNAL_ERROR, "Failed to update iso");
        }

        response.setResponseName(getName());
        return response;
=======
    private static final List<Pair<Enum, Boolean>> s_properties = new ArrayList<Pair<Enum, Boolean>>();

    static {
        s_properties.add(new Pair<Enum, Boolean>(BaseCmd.Properties.ID, Boolean.TRUE));
        s_properties.add(new Pair<Enum, Boolean>(BaseCmd.Properties.NAME, Boolean.FALSE));
        s_properties.add(new Pair<Enum, Boolean>(BaseCmd.Properties.DISPLAY_TEXT, Boolean.FALSE));
        s_properties.add(new Pair<Enum, Boolean>(BaseCmd.Properties.ACCOUNT_OBJ, Boolean.FALSE));
        s_properties.add(new Pair<Enum, Boolean>(BaseCmd.Properties.OS_TYPE_ID, Boolean.FALSE));
        s_properties.add(new Pair<Enum, Boolean>(BaseCmd.Properties.BOOTABLE, Boolean.FALSE));
    }

    @Override
    public String getName() {
        return s_name;
    }
    @Override
    public List<Pair<Enum, Boolean>> getProperties() {
        return s_properties;
    }

    @Override
    public List<Pair<String, Object>> execute(Map<String, Object> params) {
        Account account = (Account)params.get(BaseCmd.Properties.ACCOUNT_OBJ.getName());
        String displayText = (String)params.get(BaseCmd.Properties.DISPLAY_TEXT.getName());
        String name = (String)params.get(BaseCmd.Properties.NAME.getName());
        Long isoId = (Long)params.get(BaseCmd.Properties.ID.getName());
        Long guestOSId = (Long) params.get(BaseCmd.Properties.OS_TYPE_ID.getName());
        Boolean bootable = (Boolean) params.get(BaseCmd.Properties.BOOTABLE.getName());

        VMTemplateVO iso = getManagementServer().findTemplateById(isoId.longValue());
        if ((iso == null) || iso.getFormat() != Storage.ImageFormat.ISO) {
            throw new ServerApiException(BaseCmd.PARAM_ERROR, "Unable to find ISO with id " + isoId);
        }

        // do a permission check
        if (account != null) {
            Long isoOwner = iso.getAccountId();
            if (!isAdmin(account.getType())) {
                if ((isoOwner == null) || (account.getId() != isoOwner.longValue())) {
                    throw new ServerApiException(BaseCmd.ACCOUNT_ERROR, "Unable to modify ISO with id " + isoId);
                }
            } else if (account.getType() != Account.ACCOUNT_TYPE_ADMIN) {
                Long isoOwnerDomainId = getManagementServer().findDomainIdByAccountId(isoOwner);
                if (!getManagementServer().isChildDomain(account.getDomainId(), isoOwnerDomainId)) {
                    throw new ServerApiException(BaseCmd.ACCOUNT_ERROR, "Unable to modify ISO with id " + isoId);
                }
            }
        }
        
        // do the update
        boolean success = false;
        try {
        	success = getManagementServer().updateTemplate(isoId, name, displayText, null, guestOSId, null, bootable);
        } catch (Exception ex) {
        	 s_logger.error("Exception editing ISO", ex);
             throw new ServerApiException(BaseCmd.INTERNAL_ERROR, "Failed to update ISO " + isoId + ": " + ex.getMessage());
        }

        VMTemplateVO updatedIso = getManagementServer().findTemplateById(isoId);
        if (success) {
            List<Pair<String, Object>> isoData = new ArrayList<Pair<String, Object>>();
            isoData.add(new Pair<String, Object>(BaseCmd.Properties.ID.getName(), updatedIso.getId().toString()));
            isoData.add(new Pair<String, Object>(BaseCmd.Properties.NAME.getName(), updatedIso.getName()));
            isoData.add(new Pair<String, Object>(BaseCmd.Properties.DISPLAY_TEXT.getName(), updatedIso.getDisplayText()));
            isoData.add(new Pair<String, Object>(BaseCmd.Properties.IS_PUBLIC.getName(), Boolean.valueOf(updatedIso.isPublicTemplate()).toString()));
            isoData.add(new Pair<String, Object>(BaseCmd.Properties.CREATED.getName(), getDateString(updatedIso.getCreated())));
            isoData.add(new Pair<String, Object>(BaseCmd.Properties.FORMAT.getName(), updatedIso.getFormat()));
            isoData.add(new Pair<String, Object>(BaseCmd.Properties.OS_TYPE_ID.getName(), updatedIso.getGuestOSId()));
            isoData.add(new Pair<String, Object>(BaseCmd.Properties.BOOTABLE.getName(), updatedIso.isBootable()));
            // add account ID and name
            Account owner = getManagementServer().findAccountById(updatedIso.getAccountId());
            if (owner != null) {
                isoData.add(new Pair<String, Object>(BaseCmd.Properties.ACCOUNT.getName(), owner.getAccountName()));
                isoData.add(new Pair<String, Object>(BaseCmd.Properties.DOMAIN_ID.getName(), owner.getDomainId()));
                isoData.add(new Pair<String, Object>(BaseCmd.Properties.DOMAIN.getName(), getManagementServer().findDomainIdById(owner.getDomainId()).getName()));
            }
            return isoData;
        } else {
            throw new ServerApiException(BaseCmd.INTERNAL_ERROR, "internal error updating ISO");
        }
>>>>>>> 9228088c
    }
}
<|MERGE_RESOLUTION|>--- conflicted
+++ resolved
@@ -15,16 +15,8 @@
  * along with this program.  If not, see <http://www.gnu.org/licenses/>.
  * 
  */
-
-package com.cloud.api.commands;
-
-<<<<<<< HEAD
-=======
-import java.util.ArrayList;
-import java.util.List;
-import java.util.Map;
-
->>>>>>> 9228088c
+package com.cloud.api.commands;
+
 import org.apache.log4j.Logger;
 
 import com.cloud.api.BaseCmd;
@@ -35,11 +27,10 @@
 import com.cloud.api.response.TemplateResponse;
 import com.cloud.storage.VMTemplateVO;
 
-@Implementation(method="updateTemplate", manager=Manager.ManagementServer)
-public class UpdateIsoCmd extends UpdateTemplateOrIsoCmd {
-    public static final Logger s_logger = Logger.getLogger(UpdateIsoCmd.class.getName());
-    private static final String s_name = "updateisoresponse";
-<<<<<<< HEAD
+@Implementation(method="updateTemplate", manager=Manager.ManagementServer)
+public class UpdateIsoCmd extends UpdateTemplateOrIsoCmd {
+    public static final Logger s_logger = Logger.getLogger(UpdateIsoCmd.class.getName());
+    private static final String s_name = "updateisoresponse";
 
     /////////////////////////////////////////////////////
     /////////////////// Accessors ///////////////////////
@@ -82,87 +73,5 @@
 
         response.setResponseName(getName());
         return response;
-=======
-    private static final List<Pair<Enum, Boolean>> s_properties = new ArrayList<Pair<Enum, Boolean>>();
-
-    static {
-        s_properties.add(new Pair<Enum, Boolean>(BaseCmd.Properties.ID, Boolean.TRUE));
-        s_properties.add(new Pair<Enum, Boolean>(BaseCmd.Properties.NAME, Boolean.FALSE));
-        s_properties.add(new Pair<Enum, Boolean>(BaseCmd.Properties.DISPLAY_TEXT, Boolean.FALSE));
-        s_properties.add(new Pair<Enum, Boolean>(BaseCmd.Properties.ACCOUNT_OBJ, Boolean.FALSE));
-        s_properties.add(new Pair<Enum, Boolean>(BaseCmd.Properties.OS_TYPE_ID, Boolean.FALSE));
-        s_properties.add(new Pair<Enum, Boolean>(BaseCmd.Properties.BOOTABLE, Boolean.FALSE));
-    }
-
-    @Override
-    public String getName() {
-        return s_name;
-    }
-    @Override
-    public List<Pair<Enum, Boolean>> getProperties() {
-        return s_properties;
-    }
-
-    @Override
-    public List<Pair<String, Object>> execute(Map<String, Object> params) {
-        Account account = (Account)params.get(BaseCmd.Properties.ACCOUNT_OBJ.getName());
-        String displayText = (String)params.get(BaseCmd.Properties.DISPLAY_TEXT.getName());
-        String name = (String)params.get(BaseCmd.Properties.NAME.getName());
-        Long isoId = (Long)params.get(BaseCmd.Properties.ID.getName());
-        Long guestOSId = (Long) params.get(BaseCmd.Properties.OS_TYPE_ID.getName());
-        Boolean bootable = (Boolean) params.get(BaseCmd.Properties.BOOTABLE.getName());
-
-        VMTemplateVO iso = getManagementServer().findTemplateById(isoId.longValue());
-        if ((iso == null) || iso.getFormat() != Storage.ImageFormat.ISO) {
-            throw new ServerApiException(BaseCmd.PARAM_ERROR, "Unable to find ISO with id " + isoId);
-        }
-
-        // do a permission check
-        if (account != null) {
-            Long isoOwner = iso.getAccountId();
-            if (!isAdmin(account.getType())) {
-                if ((isoOwner == null) || (account.getId() != isoOwner.longValue())) {
-                    throw new ServerApiException(BaseCmd.ACCOUNT_ERROR, "Unable to modify ISO with id " + isoId);
-                }
-            } else if (account.getType() != Account.ACCOUNT_TYPE_ADMIN) {
-                Long isoOwnerDomainId = getManagementServer().findDomainIdByAccountId(isoOwner);
-                if (!getManagementServer().isChildDomain(account.getDomainId(), isoOwnerDomainId)) {
-                    throw new ServerApiException(BaseCmd.ACCOUNT_ERROR, "Unable to modify ISO with id " + isoId);
-                }
-            }
-        }
-        
-        // do the update
-        boolean success = false;
-        try {
-        	success = getManagementServer().updateTemplate(isoId, name, displayText, null, guestOSId, null, bootable);
-        } catch (Exception ex) {
-        	 s_logger.error("Exception editing ISO", ex);
-             throw new ServerApiException(BaseCmd.INTERNAL_ERROR, "Failed to update ISO " + isoId + ": " + ex.getMessage());
-        }
-
-        VMTemplateVO updatedIso = getManagementServer().findTemplateById(isoId);
-        if (success) {
-            List<Pair<String, Object>> isoData = new ArrayList<Pair<String, Object>>();
-            isoData.add(new Pair<String, Object>(BaseCmd.Properties.ID.getName(), updatedIso.getId().toString()));
-            isoData.add(new Pair<String, Object>(BaseCmd.Properties.NAME.getName(), updatedIso.getName()));
-            isoData.add(new Pair<String, Object>(BaseCmd.Properties.DISPLAY_TEXT.getName(), updatedIso.getDisplayText()));
-            isoData.add(new Pair<String, Object>(BaseCmd.Properties.IS_PUBLIC.getName(), Boolean.valueOf(updatedIso.isPublicTemplate()).toString()));
-            isoData.add(new Pair<String, Object>(BaseCmd.Properties.CREATED.getName(), getDateString(updatedIso.getCreated())));
-            isoData.add(new Pair<String, Object>(BaseCmd.Properties.FORMAT.getName(), updatedIso.getFormat()));
-            isoData.add(new Pair<String, Object>(BaseCmd.Properties.OS_TYPE_ID.getName(), updatedIso.getGuestOSId()));
-            isoData.add(new Pair<String, Object>(BaseCmd.Properties.BOOTABLE.getName(), updatedIso.isBootable()));
-            // add account ID and name
-            Account owner = getManagementServer().findAccountById(updatedIso.getAccountId());
-            if (owner != null) {
-                isoData.add(new Pair<String, Object>(BaseCmd.Properties.ACCOUNT.getName(), owner.getAccountName()));
-                isoData.add(new Pair<String, Object>(BaseCmd.Properties.DOMAIN_ID.getName(), owner.getDomainId()));
-                isoData.add(new Pair<String, Object>(BaseCmd.Properties.DOMAIN.getName(), getManagementServer().findDomainIdById(owner.getDomainId()).getName()));
-            }
-            return isoData;
-        } else {
-            throw new ServerApiException(BaseCmd.INTERNAL_ERROR, "internal error updating ISO");
-        }
->>>>>>> 9228088c
-    }
-}
+    }
+}