--- conflicted
+++ resolved
@@ -15,32 +15,24 @@
  * along with this program.  If not, see <http://www.gnu.org/licenses/>.
  * 
  */
-
-package com.cloud.api.commands;
-
+package com.cloud.api.commands;
+
 import org.apache.log4j.Logger;
 
 import com.cloud.api.BaseCmd;
-<<<<<<< HEAD
 import com.cloud.api.BaseCmd.Manager;
 import com.cloud.api.Implementation;
 import com.cloud.api.Parameter;
 import com.cloud.api.ResponseObject;
 import com.cloud.api.response.ServiceOfferingResponse;
-import com.cloud.offering.ServiceOffering.GuestIpType;
-=======
-import com.cloud.api.ServerApiException;
-import com.cloud.offering.NetworkOffering;
 import com.cloud.offering.NetworkOffering.GuestIpType;
->>>>>>> 9228088c
 import com.cloud.service.ServiceOfferingVO;
 
-@Implementation(method="updateServiceOffering", manager=Manager.ConfigManager)
-public class UpdateServiceOfferingCmd extends BaseCmd
-{
-    public static final Logger s_logger = Logger.getLogger(UpdateServiceOfferingCmd.class.getName());
-    private static final String s_name = "updateserviceofferingresponse";
-
+@Implementation(method="updateServiceOffering", manager=Manager.ConfigManager)
+public class UpdateServiceOfferingCmd extends BaseCmd {
+    public static final Logger s_logger = Logger.getLogger(UpdateServiceOfferingCmd.class.getName());
+    private static final String s_name = "updateserviceofferingresponse";
+
     /////////////////////////////////////////////////////
     //////////////// API parameters /////////////////////
     /////////////////////////////////////////////////////
@@ -95,10 +87,9 @@
     /////////////// API Implementation///////////////////
     /////////////////////////////////////////////////////
 
-    @Override
-    public String getName() {
+    @Override
+    public String getName() {
         return s_name;
-<<<<<<< HEAD
     }
 
     @Override
@@ -121,59 +112,4 @@
         response.setResponseName(getName());
         return response;
     }
-=======
-    }
-    @Override
-    public List<Pair<Enum, Boolean>> getProperties() {
-        return s_properties;
-    }
-
-    @Override
-    public List<Pair<String, Object>> execute(Map<String, Object> params) {
-        Long offeringId = (Long)params.get(BaseCmd.Properties.ID.getName());
-        String name = (String)params.get(BaseCmd.Properties.NAME.getName());
-        String displayText = (String)params.get(BaseCmd.Properties.DISPLAY_TEXT.getName());
-        Boolean offerHA = (Boolean) params.get(BaseCmd.Properties.OFFER_HA.getName());
-        Boolean useVirtualNetwork = (Boolean) params.get(BaseCmd.Properties.USE_VIRTUAL_NETWORK.getName());
-        Long userId = (Long)params.get(BaseCmd.Properties.USER_ID.getName());
-        String tags = (String)params.get(BaseCmd.Properties.TAGS.getName());
-        
-        if (userId == null) {
-            userId = Long.valueOf(User.UID_SYSTEM);
-        }
-        
-        // Verify input parameters
-        ServiceOfferingVO offering = getManagementServer().findServiceOfferingById(offeringId);
-    	if (offering == null) {
-    		throw new ServerApiException(BaseCmd.PARAM_ERROR, "unable to find service offering " + offeringId);
-    	}
-
-    	
-        try {     
-        	offering = getManagementServer().updateServiceOffering(userId, offeringId, name, displayText, offerHA, useVirtualNetwork, tags);
-        } catch (Exception ex) {
-            s_logger.error("Exception updating service offering", ex);
-            throw new ServerApiException(BaseCmd.INTERNAL_ERROR, "Failed to update service offering " + offeringId + ":  internal error.");
-        }
-
-        List<Pair<String, Object>> returnValues = new ArrayList<Pair<String, Object>>();
-        if (offering != null) {
-        	returnValues.add(new Pair<String, Object>(BaseCmd.Properties.ID.getName(), offeringId.toString()));
-            returnValues.add(new Pair<String, Object>(BaseCmd.Properties.NAME.getName(), offering.getName()));
-            returnValues.add(new Pair<String, Object>(BaseCmd.Properties.DISPLAY_TEXT.getName(), offering.getDisplayText()));
-            returnValues.add(new Pair<String, Object>(BaseCmd.Properties.CPU_NUMBER.getName(), Integer.valueOf(offering.getCpu()).toString()));
-            returnValues.add(new Pair<String, Object>(BaseCmd.Properties.CPU_SPEED.getName(), Integer.valueOf(offering.getSpeed()).toString()));
-            returnValues.add(new Pair<String, Object>(BaseCmd.Properties.MEMORY.getName(), Integer.valueOf(offering.getRamSize()).toString()));
-            returnValues.add(new Pair<String, Object>(BaseCmd.Properties.CREATED.getName(), getDateString(offering.getCreated())));
-            String storageType = offering.getUseLocalStorage() ? "local" : "shared";
-            returnValues.add(new Pair<String, Object>(BaseCmd.Properties.STORAGE_TYPE.getName(), storageType));
-            returnValues.add(new Pair<String, Object>(BaseCmd.Properties.OFFER_HA.getName(), offering.getOfferHA()));
-            returnValues.add(new Pair<String, Object>(BaseCmd.Properties.USE_VIRTUAL_NETWORK.getName(), (offering.getGuestIpType().equals(NetworkOffering.GuestIpType.Virtualized))));
-            returnValues.add(new Pair<String, Object>(BaseCmd.Properties.TAGS.getName(), offering.getTags()));
-        } else {
-        	throw new ServerApiException(BaseCmd.INTERNAL_ERROR, "Failed to update service offering " + offeringId);
-        }
-        return returnValues;
-    }  
->>>>>>> 9228088c
-}
+}