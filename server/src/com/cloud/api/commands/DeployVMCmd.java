--- conflicted
+++ resolved
@@ -16,8 +16,8 @@
  * 
  */
 
-package com.cloud.api.commands;
-
+package com.cloud.api.commands;
+
 import java.util.List;
 
 import org.apache.log4j.Logger;
@@ -25,24 +25,11 @@
 import com.cloud.api.ApiDBUtils;
 import com.cloud.api.BaseAsyncCmd;
 import com.cloud.api.BaseCmd;
-<<<<<<< HEAD
 import com.cloud.api.Implementation;
 import com.cloud.api.Parameter;
 import com.cloud.api.response.UserVmResponse;
 import com.cloud.event.EventTypes;
 import com.cloud.offering.ServiceOffering;
-=======
-import com.cloud.api.ServerApiException;
-import com.cloud.async.executor.DeployVMResultObject;
-import com.cloud.dc.DataCenterVO;
-import com.cloud.hypervisor.Hypervisor.HypervisorType;
-import com.cloud.network.security.NetworkGroupVO;
-import com.cloud.serializer.SerializerHelper;
-import com.cloud.server.ManagementServer;
-import com.cloud.service.ServiceOfferingVO;
-import com.cloud.storage.DiskOfferingVO;
-import com.cloud.storage.Storage.ImageFormat;
->>>>>>> cde98c9b
 import com.cloud.storage.VMTemplateVO;
 import com.cloud.user.Account;
 import com.cloud.user.User;
@@ -50,33 +37,12 @@
 import com.cloud.uservm.UserVm;
 import com.cloud.vm.InstanceGroupVO;
 
-@Implementation(method="deployVirtualMachine", description="Creates and automatically starts a virtual machine based on a service offering, disk offering, and template.")
-public class DeployVMCmd extends BaseAsyncCmd {
-    public static final Logger s_logger = Logger.getLogger(DeployVMCmd.class.getName());
-    
+@Implementation(method="deployVirtualMachine", description="Creates and automatically starts a virtual machine based on a service offering, disk offering, and template.")
+public class DeployVMCmd extends BaseAsyncCmd {
+    public static final Logger s_logger = Logger.getLogger(DeployVMCmd.class.getName());
+    
     private static final String s_name = "deployvirtualmachineresponse";
-<<<<<<< HEAD
-=======
-    private static final List<Pair<Enum, Boolean>> s_properties = new ArrayList<Pair<Enum, Boolean>>();
-
-    static {
-        s_properties.add(new Pair<Enum, Boolean>(BaseCmd.Properties.ZONE_ID, Boolean.TRUE));
-        s_properties.add(new Pair<Enum, Boolean>(BaseCmd.Properties.SERVICE_OFFERING_ID, Boolean.TRUE));
-        s_properties.add(new Pair<Enum, Boolean>(BaseCmd.Properties.DISK_OFFERING_ID, Boolean.FALSE));
-        s_properties.add(new Pair<Enum, Boolean>(BaseCmd.Properties.TEMPLATE_ID, Boolean.TRUE));
-        s_properties.add(new Pair<Enum, Boolean>(BaseCmd.Properties.DISPLAY_NAME, Boolean.FALSE));
-        s_properties.add(new Pair<Enum, Boolean>(BaseCmd.Properties.GROUP, Boolean.FALSE));
-        s_properties.add(new Pair<Enum, Boolean>(BaseCmd.Properties.USER_DATA, Boolean.FALSE));
-        s_properties.add(new Pair<Enum, Boolean>(BaseCmd.Properties.ACCOUNT_OBJ, Boolean.FALSE));
-        s_properties.add(new Pair<Enum, Boolean>(BaseCmd.Properties.ACCOUNT, Boolean.FALSE));
-        s_properties.add(new Pair<Enum, Boolean>(BaseCmd.Properties.USER_ID, Boolean.FALSE));
-        s_properties.add(new Pair<Enum, Boolean>(BaseCmd.Properties.DOMAIN_ID, Boolean.FALSE));
-        s_properties.add(new Pair<Enum, Boolean>(BaseCmd.Properties.NETWORK_GROUP_LIST, Boolean.FALSE));
-        s_properties.add(new Pair<Enum, Boolean>(BaseCmd.Properties.SIZE, Boolean.FALSE));
-        s_properties.add(new Pair<Enum, Boolean>(BaseCmd.Properties.HYPERVISOR, Boolean.FALSE));
-    }
->>>>>>> cde98c9b
-
+
     /////////////////////////////////////////////////////
     //////////////// API parameters /////////////////////
     /////////////////////////////////////////////////////
@@ -95,6 +61,9 @@
 
     @Parameter(name="group", type=CommandType.STRING)
     private String group;
+
+    @Parameter(name="hypervisor", type=CommandType.STRING)
+    private String hypervisor;
 
     @Parameter(name="networkgrouplist", type=CommandType.LIST, collectionType=CommandType.STRING)
     private List<String> networkGroupList;
@@ -142,6 +111,10 @@
         return group;
     }
 
+    public String getHypervisor() {
+        return hypervisor;
+    }
+
     public List<String> getNetworkGroupList() {
         return networkGroupList;
     }
@@ -180,90 +153,17 @@
     /////////////////////////////////////////////////////
 
     @Override
-    public String getName() {
-        return s_name;
-    }
-    
-    public static String getResultObjectName() {
-    	return "virtualmachine";
-    }
-    
-    @Override
-<<<<<<< HEAD
+    public String getName() {
+        return s_name;
+    }
+    
+    public static String getResultObjectName() {
+    	return "virtualmachine";
+    }
+    
+    @Override
     public long getAccountId() {
         Account account = (Account)UserContext.current().getAccountObject();
-=======
-    public List<Pair<Enum, Boolean>> getProperties() {
-        return s_properties;
-    }
-
-    @Override
-    public List<Pair<String, Object>> execute(Map<String, Object> params) {
-        Long userId = (Long)params.get(BaseCmd.Properties.USER_ID.getName());
-        Long zoneId = (Long)params.get(BaseCmd.Properties.ZONE_ID.getName());
-        Long serviceOfferingId = (Long)params.get(BaseCmd.Properties.SERVICE_OFFERING_ID.getName());
-        Long diskOfferingId = (Long)params.get(BaseCmd.Properties.DISK_OFFERING_ID.getName());
-        Long templateId = (Long)params.get(BaseCmd.Properties.TEMPLATE_ID.getName());
-        Long domainId = (Long)params.get(BaseCmd.Properties.DOMAIN_ID.getName());
-        Account account = (Account)params.get(BaseCmd.Properties.ACCOUNT_OBJ.getName());
-        String accountName = (String)params.get(BaseCmd.Properties.ACCOUNT.getName());
-        String displayName = (String)params.get(BaseCmd.Properties.DISPLAY_NAME.getName());
-        String group = (String)params.get(BaseCmd.Properties.GROUP.getName());
-        String userData = (String) params.get(BaseCmd.Properties.USER_DATA.getName());
-        String networkGroupList = (String)params.get(BaseCmd.Properties.NETWORK_GROUP_LIST.getName());
-        Long size = (Long)params.get(BaseCmd.Properties.SIZE.getName());
-        HypervisorType hyperType = HypervisorType.getType((String)params.get(BaseCmd.Properties.HYPERVISOR.getName()));
-        
-        String password = null;
-        Long accountId = null;
-        
-        //don't accept empty group names
-        if (group != null && group.isEmpty())
-        	group = null;
-
-        if(size == null)
-        	size = Long.valueOf(0);
-        
-        VMTemplateVO template = getManagementServer().findTemplateById(templateId);
-        if (template == null) {
-            throw new ServerApiException(BaseCmd.VM_INVALID_PARAM_ERROR, "Unable to find template with id " + templateId);
-        }
-        
-        if (template.getFormat().equals(ImageFormat.ISO)) {
-        	/*TODO:Hack here*/
-        	if (hyperType == HypervisorType.None) {
-        		throw new ServerApiException(BaseCmd.VM_INVALID_PARAM_ERROR, "Need hypervisorType to deploy blankvm");
-        	}
-        	template.setHypervisorType(hyperType);
-        }
-
-    	if (diskOfferingId != null) {
-    	    DiskOfferingVO diskOffering = getManagementServer().findDiskOfferingById(diskOfferingId);
-    	    if ((diskOffering == null) || !DiskOfferingVO.Type.Disk.equals(diskOffering.getType())) {
-                throw new ServerApiException (BaseCmd.VM_INVALID_PARAM_ERROR, "Disk offering with id " + diskOfferingId + " doesn't exist in the system");
-    	    }
-    	    
-        	//if disk offering is set to use local storage, and local_storage is disabled, block vm deployment    	    
-    	    if(diskOffering.getUseLocalStorage())
-    	    {
-    	    	boolean errFlag = getManagementServer().checkLocalStorageConfigVal();
-    	    	
-    	    	if(!errFlag)
-    	    		throw new ServerApiException (BaseCmd.VM_DEPLOY_ERROR,"Please set the local storage flag to true as disk offering has local storage usage enabled");
-    	    }
-    	}
-    	
-        DataCenterVO zone = getManagementServer().findDataCenterById(zoneId);
-        if (zone == null) {
-        	throw new ServerApiException (BaseCmd.VM_INVALID_PARAM_ERROR, "Zone with id " + zoneId + " doesn't exist in the system");
-        }
-
-        ServiceOfferingVO serviceOffering = getManagementServer().findServiceOfferingById(serviceOfferingId);
-        if (serviceOffering == null ) {
-        	throw new ServerApiException (BaseCmd.VM_INVALID_PARAM_ERROR, "Service offering with id " + serviceOfferingId + " doesn't exist in the system");
-        }
-
->>>>>>> cde98c9b
         if ((account == null) || isAdmin(account.getType())) {
             if ((domainId != null) && (accountName != null)) {
                 Account userAccount = ApiDBUtils.findAccountByNameDomain(accountName, domainId);
@@ -394,5 +294,5 @@
 
         response.setResponseName(getName());
         return response;
-    }
-}
+    }
+}