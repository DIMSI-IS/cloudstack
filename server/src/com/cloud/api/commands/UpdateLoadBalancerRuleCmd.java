--- conflicted
+++ resolved
@@ -1,133 +1,107 @@
-package com.cloud.api.commands;
-
-import org.apache.log4j.Logger;
-
-import com.cloud.api.BaseAsyncCmd;
-import com.cloud.api.BaseCmd.Manager;
-import com.cloud.api.response.LoadBalancerResponse;
-import com.cloud.api.ApiDBUtils;
-import com.cloud.api.Implementation;
-import com.cloud.api.Parameter;
-import com.cloud.api.ResponseObject;
-import com.cloud.network.LoadBalancerVO;
-
-@Implementation(method="updateLoadBalancerRule", manager=Manager.NetworkManager)
-public class UpdateLoadBalancerRuleCmd extends BaseAsyncCmd {
-    public static final Logger s_logger = Logger.getLogger(UpdateLoadBalancerRuleCmd.class.getName());
-    private static final String s_name = "updateloadbalancerruleresponse";
-
-    /////////////////////////////////////////////////////
-    //////////////// API parameters /////////////////////
-    /////////////////////////////////////////////////////
-
-    @Parameter(name="algorithm", type=CommandType.STRING)
-    private String algorithm;
-
-    @Parameter(name="description", type=CommandType.STRING)
-    private String description;
-
-    @Parameter(name="id", type=CommandType.LONG, required=true)
-    private Long id;
-
-    @Parameter(name="name", type=CommandType.STRING)
-    private String loadBalancerName;
-
-    @Parameter(name="privateport", type=CommandType.STRING)
-    private String privatePort;
-
-    /////////////////////////////////////////////////////
-    /////////////////// Accessors ///////////////////////
-    /////////////////////////////////////////////////////
-
-    public String getAlgorithm() {
-        return algorithm;
-    }
-
-    public String getDescription() {
-        return description;
-    }
-
-    public Long getId() {
-        return id;
-    }
-
-    public String getLoadBalancerName() {
-        return loadBalancerName;
-    }
-
-    public String getPrivatePort() {
-        return privatePort;
-    }
-
-    /////////////////////////////////////////////////////
-    /////////////// API Implementation///////////////////
-    /////////////////////////////////////////////////////
-
+/**
+ *  Copyright (C) 2010 Cloud.com, Inc.  All rights reserved.
+ * 
+ * This software is licensed under the GNU General Public License v3 or later.
+ * 
+ * It is free software: you can redistribute it and/or modify
+ * it under the terms of the GNU General Public License as published by
+ * the Free Software Foundation, either version 3 of the License, or any later version.
+ * This program is distributed in the hope that it will be useful,
+ * but WITHOUT ANY WARRANTY; without even the implied warranty of
+ * MERCHANTABILITY or FITNESS FOR A PARTICULAR PURPOSE.  See the
+ * GNU General Public License for more details.
+ * 
+ * You should have received a copy of the GNU General Public License
+ * along with this program.  If not, see <http://www.gnu.org/licenses/>.
+ * 
+ */
+package com.cloud.api.commands;
+
+import org.apache.log4j.Logger;
+
+import com.cloud.api.ApiDBUtils;
+import com.cloud.api.BaseAsyncCmd;
+import com.cloud.api.BaseCmd.Manager;
+import com.cloud.api.Implementation;
+import com.cloud.api.Parameter;
+import com.cloud.api.ResponseObject;
+import com.cloud.api.response.LoadBalancerResponse;
+import com.cloud.network.LoadBalancerVO;
+
+@Implementation(method="updateLoadBalancerRule", manager=Manager.NetworkManager)
+public class UpdateLoadBalancerRuleCmd extends BaseAsyncCmd {
+    public static final Logger s_logger = Logger.getLogger(UpdateLoadBalancerRuleCmd.class.getName());
+    private static final String s_name = "updateloadbalancerruleresponse";
+
+    /////////////////////////////////////////////////////
+    //////////////// API parameters /////////////////////
+    /////////////////////////////////////////////////////
+
+    @Parameter(name="algorithm", type=CommandType.STRING)
+    private String algorithm;
+
+    @Parameter(name="description", type=CommandType.STRING)
+    private String description;
+
+    @Parameter(name="id", type=CommandType.LONG, required=true)
+    private Long id;
+
+    @Parameter(name="name", type=CommandType.STRING)
+    private String loadBalancerName;
+
+    @Parameter(name="privateport", type=CommandType.STRING)
+    private String privatePort;
+
+    /////////////////////////////////////////////////////
+    /////////////////// Accessors ///////////////////////
+    /////////////////////////////////////////////////////
+
+    public String getAlgorithm() {
+        return algorithm;
+    }
+
+    public String getDescription() {
+        return description;
+    }
+
+    public Long getId() {
+        return id;
+    }
+
+    public String getLoadBalancerName() {
+        return loadBalancerName;
+    }
+
+    public String getPrivatePort() {
+        return privatePort;
+    }
+
+    /////////////////////////////////////////////////////
+    /////////////// API Implementation///////////////////
+    /////////////////////////////////////////////////////
+
     @Override
-<<<<<<< HEAD
-    public String getName() {
-        return s_name;
-=======
-    public List<Pair<String, Object>> execute(Map<String, Object> params) {
-        Long userId = (Long)params.get(BaseCmd.Properties.USER_ID.getName());
-        Account account = (Account)params.get(BaseCmd.Properties.ACCOUNT_OBJ.getName());
-        String name = (String)params.get(BaseCmd.Properties.NAME.getName());
-        String description = (String)params.get(BaseCmd.Properties.DESCRIPTION.getName());
-        String privatePort = (String)params.get(BaseCmd.Properties.PRIVATE_PORT.getName());
-        String algorithm = (String)params.get(BaseCmd.Properties.ALGORITHM.getName());
-        Long loadBalancerId = (Long)params.get(BaseCmd.Properties.ID.getName());
-
-        if (userId == null) {
-            userId = Long.valueOf(1);
-        }
-
-        LoadBalancerVO lb = getManagementServer().findLoadBalancerById(loadBalancerId);
-        if (lb == null) {
-            throw new ServerApiException(BaseCmd.PARAM_ERROR, "Unable to find load balancer rule " + loadBalancerId + " for update.");
-        }
-
-        // Verify input parameters
-        Account lbOwner = getManagementServer().findAccountById(lb.getAccountId());
-        if (lbOwner == null) {
-            throw new ServerApiException(BaseCmd.PARAM_ERROR, "Unable to update load balancer rule, cannot find owning account");
-        }
-
-        Long accountId = lbOwner.getId();
-        if (account != null) {
-            if (!isAdmin(account.getType())) {
-                if (account.getId() != accountId.longValue()) {
-                    throw new ServerApiException(BaseCmd.ACCOUNT_ERROR, "Unable to update load balancer rule, permission denied");
-                }
-            } else if (!getManagementServer().isChildDomain(account.getDomainId(), lbOwner.getDomainId())) {
-                throw new ServerApiException(BaseCmd.ACCOUNT_ERROR, "Unable to update load balancer rule, permission denied.");
-            }
-        }
-
-        long jobId = getManagementServer().updateLoadBalancerRuleAsync(userId, lb.getAccountId(), lb.getId().longValue(), name, description, privatePort, algorithm);
-
-        List<Pair<String, Object>> returnValues = new ArrayList<Pair<String, Object>>();
-        returnValues.add(new Pair<String, Object>(BaseCmd.Properties.JOB_ID.getName(), Long.valueOf(jobId).toString()));
-        return returnValues;
->>>>>>> 9228088c
-    }
-
-	@Override
-	public ResponseObject getResponse() {
-	    LoadBalancerVO loadBalancer = (LoadBalancerVO)getResponseObject();
-
-	    LoadBalancerResponse response = new LoadBalancerResponse();
-        response.setAlgorithm(loadBalancer.getAlgorithm());
-        response.setDescription(loadBalancer.getDescription());
-        response.setId(loadBalancer.getId());
-        response.setName(loadBalancer.getName());
-        response.setPrivatePort(loadBalancer.getPrivatePort());
-        response.setPublicIp(loadBalancer.getIpAddress());
-        response.setPublicPort(loadBalancer.getPublicPort());
-        response.setAccountName(loadBalancer.getAccountName());
-        response.setDomainId(loadBalancer.getDomainId());
-        response.setDomainName(ApiDBUtils.findDomainById(loadBalancer.getDomainId()).getName());
-
-        response.setResponseName(getName());
-        return response;
-	}
-}
+    public String getName() {
+        return s_name;
+    }
+
+	@Override
+	public ResponseObject getResponse() {
+	    LoadBalancerVO loadBalancer = (LoadBalancerVO)getResponseObject();
+
+	    LoadBalancerResponse response = new LoadBalancerResponse();
+        response.setAlgorithm(loadBalancer.getAlgorithm());
+        response.setDescription(loadBalancer.getDescription());
+        response.setId(loadBalancer.getId());
+        response.setName(loadBalancer.getName());
+        response.setPrivatePort(loadBalancer.getPrivatePort());
+        response.setPublicIp(loadBalancer.getIpAddress());
+        response.setPublicPort(loadBalancer.getPublicPort());
+        response.setAccountName(loadBalancer.getAccountName());
+        response.setDomainId(loadBalancer.getDomainId());
+        response.setDomainName(ApiDBUtils.findDomainById(loadBalancer.getDomainId()).getName());
+
+        response.setResponseName(getName());
+        return response;
+	}
+}