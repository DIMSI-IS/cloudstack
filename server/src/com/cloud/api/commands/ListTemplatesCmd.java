--- conflicted
+++ resolved
@@ -57,14 +57,10 @@
     @Parameter(name="domainid", type=CommandType.LONG, description="list all templates in specified domain. If used with the account parameter, lists all templates for an account in the specified domain.")
     private Long domainId;
 
-<<<<<<< HEAD
-    @Parameter(name="hypervisor", type=CommandType.STRING)
+    @Parameter(name="hypervisor", type=CommandType.STRING, description="the hypervisor for which to restrict the search")
     private String hypervisor;
 
-    @Parameter(name="id", type=CommandType.LONG)
-=======
     @Parameter(name="id", type=CommandType.LONG, description="the template ID")
->>>>>>> fb50fe62
     private Long id;
 
     @Parameter(name="name", type=CommandType.STRING, description="the template name")
