/**
 *  Copyright (C) 2010 Cloud.com, Inc.  All rights reserved.
 * 
 * This software is licensed under the GNU General Public License v3 or later.
 * 
 * It is free software: you can redistribute it and/or modify
 * it under the terms of the GNU General Public License as published by
 * the Free Software Foundation, either version 3 of the License, or any later version.
 * This program is distributed in the hope that it will be useful,
 * but WITHOUT ANY WARRANTY; without even the implied warranty of
 * MERCHANTABILITY or FITNESS FOR A PARTICULAR PURPOSE.  See the
 * GNU General Public License for more details.
 * 
 * You should have received a copy of the GNU General Public License
 * along with this program.  If not, see <http://www.gnu.org/licenses/>.
 * 
 */

package com.cloud.api.commands;

import java.util.ArrayList;
import java.util.List;

import org.apache.log4j.Logger;

<<<<<<< HEAD
import com.cloud.api.ApiDBUtils;
import com.cloud.api.BaseListCmd;
import com.cloud.api.Implementation;
import com.cloud.api.Parameter;
import com.cloud.api.ResponseObject;
import com.cloud.api.response.DomainResponse;
import com.cloud.api.response.ListResponse;
import com.cloud.domain.DomainVO;

@Implementation(method="searchForDomains")
public class ListDomainsCmd extends BaseListCmd {
=======
import com.cloud.api.BaseCmd;
import com.cloud.api.ServerApiException;
import com.cloud.domain.Domain;
import com.cloud.server.Criteria;
import com.cloud.user.Account;
import com.cloud.utils.Pair;

public class ListDomainsCmd extends BaseCmd {
>>>>>>> 9228088c
	public static final Logger s_logger = Logger.getLogger(ListDomainsCmd.class.getName());
	
    private static final String s_name = "listdomainsresponse";

    /////////////////////////////////////////////////////
    //////////////// API parameters /////////////////////
    /////////////////////////////////////////////////////

    @Parameter(name="id", type=CommandType.LONG)
    private Long id;

    @Parameter(name="level", type=CommandType.INTEGER)
    private Integer level;

    @Parameter(name="name", type=CommandType.STRING)
    private String domainName;


    /////////////////////////////////////////////////////
    /////////////////// Accessors ///////////////////////
    /////////////////////////////////////////////////////

    public Long getId() {
        return id;
    }

    public Integer getLevel() {
        return level;
    }

    public String getDomainName() {
        return domainName;
    }


    /////////////////////////////////////////////////////
    /////////////// API Implementation///////////////////
    /////////////////////////////////////////////////////

    @Override
    public String getName() {
        return s_name;
    }

    @Override @SuppressWarnings("unchecked")
    public ResponseObject getResponse() {
        List<DomainVO> domains = (List<DomainVO>)getResponseObject();

        ListResponse response = new ListResponse();
        List<DomainResponse> domainResponses = new ArrayList<DomainResponse>();
        for (DomainVO domain : domains) {
            DomainResponse domainResponse = new DomainResponse();
            domainResponse.setDomainName(domain.getName());
            domainResponse.setId(domain.getId());
            domainResponse.setLevel(domain.getLevel());
            domainResponse.setParentDomainId(domain.getParent());
            if (domain.getParent() != null) {
                domainResponse.setParentDomainName(ApiDBUtils.findDomainById(domain.getParent()).getName());
            }

            domainResponse.setResponseName("domain");
            domainResponses.add(domainResponse);
        }

<<<<<<< HEAD
        response.setResponses(domainResponses);
        response.setResponseName(getName());
        return response;
=======
        Long startIndex = Long.valueOf(0);
        int pageSizeNum = 50;
    	if (pageSize != null) {
    		pageSizeNum = pageSize.intValue();
    	}
        if (page != null) {
            int pageNum = page.intValue();
            if (pageNum > 0) {
                startIndex = Long.valueOf(pageSizeNum * (pageNum-1));
            }
        }
        
        //temporary solution at API level. We need a permanent solution for all "listXXXXXXX & pageSize = -1" in the future.
        Criteria c;
        if(pageSizeNum != -1)
            c = new Criteria("id", Boolean.TRUE, startIndex, Long.valueOf(pageSizeNum));
        else
        	c = new Criteria("id", Boolean.TRUE, null, null);
        
        if (keyword != null) {
        	c.addCriteria(Criteria.KEYWORD, keyword);
        } else {
        	c.addCriteria(Criteria.ID, domainId);
            c.addCriteria(Criteria.NAME, domainName);
            c.addCriteria(Criteria.LEVEL, level);
        }
        
        List<? extends Domain> domains = getManagementServer().searchForDomains(c);
        
        List<Pair<String, Object>> domainTags = new ArrayList<Pair<String, Object>>();
        Object[] dTag = new Object[domains.size()];
        int i = 0;
        for (Domain domain : domains) {
            List<Pair<String, Object>> domainData = new ArrayList<Pair<String, Object>>();
            domainData.add(new Pair<String, Object>(BaseCmd.Properties.ID.getName(), Long.valueOf(domain.getId()).toString()));
            domainData.add(new Pair<String, Object>(BaseCmd.Properties.NAME.getName(), domain.getName()));
            domainData.add(new Pair<String, Object>(BaseCmd.Properties.LEVEL.getName(), Integer.toString(domain.getLevel())));
            
            if (domain.getParent() != null){
            	domainData.add(new Pair<String, Object>(BaseCmd.Properties.PARENT_DOMAIN_ID.getName(), domain.getParent().toString()));
            	domainData.add(new Pair<String, Object>(BaseCmd.Properties.PARENT_DOMAIN_NAME.getName(), 
            			getManagementServer().findDomainIdById(domain.getParent()).getName()));
            }
            dTag[i++] = domainData;
        }
        Pair<String, Object> domainTag = new Pair<String, Object>("domain", dTag);
        domainTags.add(domainTag);
        return domainTags;
>>>>>>> 9228088c
    }
}
<|MERGE_RESOLUTION|>--- conflicted
+++ resolved
@@ -15,15 +15,13 @@
  * along with this program.  If not, see <http://www.gnu.org/licenses/>.
  * 
  */
-
-package com.cloud.api.commands;
-
+package com.cloud.api.commands;
+
 import java.util.ArrayList;
 import java.util.List;
 
 import org.apache.log4j.Logger;
 
-<<<<<<< HEAD
 import com.cloud.api.ApiDBUtils;
 import com.cloud.api.BaseListCmd;
 import com.cloud.api.Implementation;
@@ -33,22 +31,12 @@
 import com.cloud.api.response.ListResponse;
 import com.cloud.domain.DomainVO;
 
-@Implementation(method="searchForDomains")
-public class ListDomainsCmd extends BaseListCmd {
-=======
-import com.cloud.api.BaseCmd;
-import com.cloud.api.ServerApiException;
-import com.cloud.domain.Domain;
-import com.cloud.server.Criteria;
-import com.cloud.user.Account;
-import com.cloud.utils.Pair;
-
-public class ListDomainsCmd extends BaseCmd {
->>>>>>> 9228088c
-	public static final Logger s_logger = Logger.getLogger(ListDomainsCmd.class.getName());
-	
-    private static final String s_name = "listdomainsresponse";
-
+@Implementation(method="searchForDomains")
+public class ListDomainsCmd extends BaseListCmd {
+	public static final Logger s_logger = Logger.getLogger(ListDomainsCmd.class.getName());
+	
+    private static final String s_name = "listdomainsresponse";
+
     /////////////////////////////////////////////////////
     //////////////// API parameters /////////////////////
     /////////////////////////////////////////////////////
@@ -61,7 +49,6 @@
 
     @Parameter(name="name", type=CommandType.STRING)
     private String domainName;
-
 
     /////////////////////////////////////////////////////
     /////////////////// Accessors ///////////////////////
@@ -79,17 +66,16 @@
         return domainName;
     }
 
-
     /////////////////////////////////////////////////////
     /////////////// API Implementation///////////////////
     /////////////////////////////////////////////////////
 
     @Override
-    public String getName() {
-        return s_name;
+    public String getName() {
+        return s_name;
     }
 
-    @Override @SuppressWarnings("unchecked")
+    @Override @SuppressWarnings("unchecked")
     public ResponseObject getResponse() {
         List<DomainVO> domains = (List<DomainVO>)getResponseObject();
 
@@ -109,59 +95,8 @@
             domainResponses.add(domainResponse);
         }
 
-<<<<<<< HEAD
         response.setResponses(domainResponses);
         response.setResponseName(getName());
         return response;
-=======
-        Long startIndex = Long.valueOf(0);
-        int pageSizeNum = 50;
-    	if (pageSize != null) {
-    		pageSizeNum = pageSize.intValue();
-    	}
-        if (page != null) {
-            int pageNum = page.intValue();
-            if (pageNum > 0) {
-                startIndex = Long.valueOf(pageSizeNum * (pageNum-1));
-            }
-        }
-        
-        //temporary solution at API level. We need a permanent solution for all "listXXXXXXX & pageSize = -1" in the future.
-        Criteria c;
-        if(pageSizeNum != -1)
-            c = new Criteria("id", Boolean.TRUE, startIndex, Long.valueOf(pageSizeNum));
-        else
-        	c = new Criteria("id", Boolean.TRUE, null, null);
-        
-        if (keyword != null) {
-        	c.addCriteria(Criteria.KEYWORD, keyword);
-        } else {
-        	c.addCriteria(Criteria.ID, domainId);
-            c.addCriteria(Criteria.NAME, domainName);
-            c.addCriteria(Criteria.LEVEL, level);
-        }
-        
-        List<? extends Domain> domains = getManagementServer().searchForDomains(c);
-        
-        List<Pair<String, Object>> domainTags = new ArrayList<Pair<String, Object>>();
-        Object[] dTag = new Object[domains.size()];
-        int i = 0;
-        for (Domain domain : domains) {
-            List<Pair<String, Object>> domainData = new ArrayList<Pair<String, Object>>();
-            domainData.add(new Pair<String, Object>(BaseCmd.Properties.ID.getName(), Long.valueOf(domain.getId()).toString()));
-            domainData.add(new Pair<String, Object>(BaseCmd.Properties.NAME.getName(), domain.getName()));
-            domainData.add(new Pair<String, Object>(BaseCmd.Properties.LEVEL.getName(), Integer.toString(domain.getLevel())));
-            
-            if (domain.getParent() != null){
-            	domainData.add(new Pair<String, Object>(BaseCmd.Properties.PARENT_DOMAIN_ID.getName(), domain.getParent().toString()));
-            	domainData.add(new Pair<String, Object>(BaseCmd.Properties.PARENT_DOMAIN_NAME.getName(), 
-            			getManagementServer().findDomainIdById(domain.getParent()).getName()));
-            }
-            dTag[i++] = domainData;
-        }
-        Pair<String, Object> domainTag = new Pair<String, Object>("domain", dTag);
-        domainTags.add(domainTag);
-        return domainTags;
->>>>>>> 9228088c
-    }
-}
+    }
+}