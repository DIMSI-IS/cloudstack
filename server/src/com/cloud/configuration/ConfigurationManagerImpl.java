/**
 * 
 * This software is licensed under the GNU General Public License v3 or later.
 * 
 * It is free software: you can redistribute it and/or modify
 * it under the terms of the GNU General Public License as published by
 * the Free Software Foundation, either version 3 of the License, or any later version.
 * This program is distributed in the hope that it will be useful,
 * but WITHOUT ANY WARRANTY; without even the implied warranty of
 * MERCHANTABILITY or FITNESS FOR A PARTICULAR PURPOSE.  See the
 * GNU General Public License for more details.
 * 
 * You should have received a copy of the GNU General Public License
 * along with this program.  If not, see <http://www.gnu.org/licenses/>.
 * 
 */
package com.cloud.configuration;

import java.net.URI;
import java.sql.PreparedStatement;
import java.sql.ResultSet;
import java.sql.SQLException;
import java.util.ArrayList;
import java.util.Collection;
import java.util.HashMap;
import java.util.HashSet;
import java.util.Iterator;
import java.util.List;
import java.util.Map;
import java.util.Set;
import java.util.UUID;

import javax.ejb.Local;
import javax.naming.ConfigurationException;

import org.apache.log4j.Logger;

import com.cloud.acl.SecurityChecker;
import com.cloud.alert.AlertManager;
import com.cloud.api.commands.CreateCfgCmd;
import com.cloud.api.commands.CreateDiskOfferingCmd;
import com.cloud.api.commands.CreateNetworkOfferingCmd;
import com.cloud.api.commands.CreatePodCmd;
import com.cloud.api.commands.CreateServiceOfferingCmd;
import com.cloud.api.commands.CreateVlanIpRangeCmd;
import com.cloud.api.commands.CreateZoneCmd;
import com.cloud.api.commands.DeleteDiskOfferingCmd;
import com.cloud.api.commands.DeleteNetworkOfferingCmd;
import com.cloud.api.commands.DeletePodCmd;
import com.cloud.api.commands.DeleteServiceOfferingCmd;
import com.cloud.api.commands.DeleteVlanIpRangeCmd;
import com.cloud.api.commands.DeleteZoneCmd;
import com.cloud.api.commands.ListNetworkOfferingsCmd;
import com.cloud.api.commands.UpdateCfgCmd;
import com.cloud.api.commands.UpdateDiskOfferingCmd;
import com.cloud.api.commands.UpdateNetworkOfferingCmd;
import com.cloud.api.commands.UpdatePodCmd;
import com.cloud.api.commands.UpdateServiceOfferingCmd;
import com.cloud.api.commands.UpdateZoneCmd;
import com.cloud.configuration.ResourceCount.ResourceType;
import com.cloud.configuration.dao.ConfigurationDao;
import com.cloud.dc.AccountVlanMapVO;
import com.cloud.dc.ClusterVO;
import com.cloud.dc.DataCenter;
import com.cloud.dc.DataCenter.NetworkType;
import com.cloud.dc.DataCenterIpAddressVO;
import com.cloud.dc.DataCenterLinkLocalIpAddressVO;
import com.cloud.dc.DataCenterVO;
import com.cloud.dc.HostPodVO;
import com.cloud.dc.Pod;
import com.cloud.dc.PodVlanMapVO;
import com.cloud.dc.Vlan;
import com.cloud.dc.Vlan.VlanType;
import com.cloud.dc.VlanVO;
import com.cloud.dc.dao.AccountVlanMapDao;
import com.cloud.dc.dao.ClusterDao;
import com.cloud.dc.dao.DataCenterDao;
import com.cloud.dc.dao.DataCenterIpAddressDao;
import com.cloud.dc.dao.DataCenterLinkLocalIpAddressDaoImpl;
import com.cloud.dc.dao.HostPodDao;
import com.cloud.dc.dao.PodVlanMapDao;
import com.cloud.dc.dao.VlanDao;
import com.cloud.deploy.DataCenterDeployment;
import com.cloud.domain.DomainVO;
import com.cloud.domain.dao.DomainDao;
import com.cloud.event.ActionEvent;
import com.cloud.event.EventTypes;
import com.cloud.event.dao.EventDao;
import com.cloud.exception.ConcurrentOperationException;
import com.cloud.exception.InsufficientCapacityException;
import com.cloud.exception.InvalidParameterValueException;
import com.cloud.exception.PermissionDeniedException;
import com.cloud.exception.ResourceUnavailableException;
import com.cloud.host.dao.HostDetailsDao;
import com.cloud.hypervisor.Hypervisor.HypervisorType;
import com.cloud.network.Network;
import com.cloud.network.Network.GuestIpType;
import com.cloud.network.NetworkManager;
import com.cloud.network.NetworkVO;
import com.cloud.network.Networks.BroadcastDomainType;
import com.cloud.network.Networks.TrafficType;
import com.cloud.network.dao.IPAddressDao;
import com.cloud.network.dao.NetworkDao;
import com.cloud.offering.DiskOffering;
import com.cloud.offering.NetworkOffering;
import com.cloud.offering.NetworkOffering.Availability;
import com.cloud.offering.ServiceOffering;
import com.cloud.offerings.NetworkOfferingVO;
import com.cloud.offerings.dao.NetworkOfferingDao;
import com.cloud.org.Grouping;
import com.cloud.service.ServiceOfferingVO;
import com.cloud.service.dao.ServiceOfferingDao;
import com.cloud.storage.DiskOfferingVO;
import com.cloud.storage.dao.DiskOfferingDao;
import com.cloud.test.IPRangeConfig;
import com.cloud.user.Account;
import com.cloud.user.AccountManager;
import com.cloud.user.AccountVO;
import com.cloud.user.User;
import com.cloud.user.UserContext;
import com.cloud.user.dao.AccountDao;
import com.cloud.user.dao.UserDao;
import com.cloud.utils.NumbersUtil;
import com.cloud.utils.StringUtils;
import com.cloud.utils.component.Adapters;
import com.cloud.utils.component.ComponentLocator;
import com.cloud.utils.component.Inject;
import com.cloud.utils.db.DB;
import com.cloud.utils.db.Filter;
import com.cloud.utils.db.SearchCriteria;
import com.cloud.utils.db.Transaction;
import com.cloud.utils.exception.CloudRuntimeException;
import com.cloud.utils.net.NetUtils;
import com.cloud.vm.VMInstanceVO;
import com.cloud.vm.VirtualMachine;
import com.cloud.vm.dao.ConsoleProxyDao;
import com.cloud.vm.dao.DomainRouterDao;
import com.cloud.vm.dao.SecondaryStorageVmDao;
import com.cloud.vm.dao.VMInstanceDao;

@Local(value = { ConfigurationManager.class, ConfigurationService.class })
public class ConfigurationManagerImpl implements ConfigurationManager, ConfigurationService {
    public static final Logger s_logger = Logger.getLogger(ConfigurationManagerImpl.class.getName());

    String _name;
    @Inject
    ConfigurationDao _configDao;
    @Inject
    HostPodDao _podDao;
    @Inject
    AccountVlanMapDao _accountVlanMapDao;
    @Inject
    PodVlanMapDao _podVlanMapDao;
    @Inject
    DataCenterDao _zoneDao;
    @Inject
    DomainRouterDao _domrDao;
    @Inject
    DomainDao _domainDao;
    @Inject
    ServiceOfferingDao _serviceOfferingDao;
    @Inject
    DiskOfferingDao _diskOfferingDao;
    @Inject
    NetworkOfferingDao _networkOfferingDao;
    @Inject
    VlanDao _vlanDao;
    @Inject
    HostDetailsDao _hostDetailsDao;
    @Inject
    IPAddressDao _publicIpAddressDao;
    @Inject
    DataCenterIpAddressDao _privateIpAddressDao;
    @Inject
    VMInstanceDao _vmInstanceDao;
    @Inject
    AccountDao _accountDao;
    @Inject
    EventDao _eventDao;
    @Inject
    UserDao _userDao;
    @Inject
    NetworkDao _networkDao;
    @Inject
    ConsoleProxyDao _consoleDao;
    @Inject
    SecondaryStorageVmDao _secStorageDao;
    @Inject
    AccountManager _accountMgr;
    @Inject
    NetworkManager _networkMgr;
    @Inject
    ClusterDao _clusterDao;
    @Inject
    AlertManager _alertMgr;
    @Inject(adapter = SecurityChecker.class)
    Adapters<SecurityChecker> _secChecker;

    // FIXME - why don't we have interface for DataCenterLinkLocalIpAddressDao?
    protected static final DataCenterLinkLocalIpAddressDaoImpl _LinkLocalIpAllocDao = ComponentLocator.inject(DataCenterLinkLocalIpAddressDaoImpl.class);

    private int _maxVolumeSizeInGb;
    private long _defaultPageSize;
    protected Set<String> configValuesForValidation;

    @Override
    public boolean configure(final String name, final Map<String, Object> params) throws ConfigurationException {
        _name = name;

        String maxVolumeSizeInGbString = _configDao.getValue("storage.max.volume.size");
        _maxVolumeSizeInGb = NumbersUtil.parseInt(maxVolumeSizeInGbString, 2000);

        String defaultPageSizeString = _configDao.getValue("default.page.size");
        _defaultPageSize = NumbersUtil.parseLong(defaultPageSizeString, 500L);

        populateConfigValuesForValidationSet();
        return true;
    }

    private void populateConfigValuesForValidationSet() {
        configValuesForValidation = new HashSet<String>();
        configValuesForValidation.add("account.cleanup.interval");
        configValuesForValidation.add("alert.wait");
        configValuesForValidation.add("consoleproxy.capacityscan.interval");
        configValuesForValidation.add("consoleproxy.loadscan.interval");
        configValuesForValidation.add("expunge.interval");
        configValuesForValidation.add("host.stats.interval");
        configValuesForValidation.add("investigate.retry.interval");
        configValuesForValidation.add("migrate.retry.interval");
        configValuesForValidation.add("network.gc.interval");
        configValuesForValidation.add("ping.interval");
        configValuesForValidation.add("router.stats.interval");
        configValuesForValidation.add("snapshot.poll.interval");
        configValuesForValidation.add("stop.retry.interval");
        configValuesForValidation.add("storage.stats.interval");
        configValuesForValidation.add("storage.cleanup.interval");
        configValuesForValidation.add("wait");
        configValuesForValidation.add("xen.heartbeat.interval");
    }

    @Override
    public String getName() {
        return _name;
    }

    @Override
    public boolean start() {

        // TODO : this may not be a good place to do integrity check here, we put it here as we need _alertMgr to be properly
        // configured
        // before we can use it

        // As it is so common for people to forget about configuring management.network.cidr,
        String mgtCidr = _configDao.getValue(Config.ManagementNetwork.key());
        if (mgtCidr == null || mgtCidr.trim().isEmpty()) {
            String[] localCidrs = NetUtils.getLocalCidrs();
            if (localCidrs.length > 0) {
                s_logger.warn("Management network CIDR is not configured originally. Set it default to " + localCidrs[0]);

                _alertMgr.sendAlert(AlertManager.ALERT_TYPE_MANAGMENT_NODE, 0, new Long(0), "Management network CIDR is not configured originally. Set it default to " + localCidrs[0], "");
                _configDao.update(Config.ManagementNetwork.key(), localCidrs[0]);
            } else {
                s_logger.warn("Management network CIDR is not properly configured and we are not able to find a default setting");
                _alertMgr.sendAlert(AlertManager.ALERT_TYPE_MANAGMENT_NODE, 0, new Long(0), "Management network CIDR is not properly configured and we are not able to find a default setting", "");
            }
        }

        return true;
    }

    @Override
    public boolean stop() {
        return true;
    }

    @Override
    @DB
    public void updateConfiguration(long userId, String name, String value) {
        if (value != null && (value.trim().isEmpty() || value.equals("null"))) {
            value = null;
        }

        String validationMsg = validateConfigurationValue(name, value);

        if (validationMsg != null) {
            s_logger.error("Invalid configuration option, name: " + name + ", value:" + value);
            throw new InvalidParameterValueException(validationMsg);
        }

        if (!_configDao.update(name, value)) {
            s_logger.error("Failed to update configuration option, name: " + name + ", value:" + value);
            throw new CloudRuntimeException("Failed to update configuration value. Please contact Cloud Support.");
        }
        if ( Config.XenGuestNetwork.key().equals(name) ) {
            String sql = "update host_details set value=? where name=?";
            Transaction txn = Transaction.currentTxn();
            PreparedStatement pstmt = null;
            try {
                pstmt = txn.prepareAutoCloseStatement(sql);
                pstmt.setString(1, value);
                pstmt.setString(2, "guest.network.device");

                pstmt.executeUpdate();
            } catch (SQLException e) {
            } catch (Throwable e) {
            }
        } else if ( Config.XenPrivateNetwork.key().equals(name) ) {
            String sql = "update host_details set value=? where name=?";
            Transaction txn = Transaction.currentTxn();
            PreparedStatement pstmt = null;
            try {
                pstmt = txn.prepareAutoCloseStatement(sql);
                pstmt.setString(1, value);
                pstmt.setString(2, "private.network.device");

                pstmt.executeUpdate();
            } catch (SQLException e) {
            } catch (Throwable e) {
            }
        } else if ( Config.XenPublicNetwork.key().equals(name) ) {
            String sql = "update host_details set value=? where name=?";
            Transaction txn = Transaction.currentTxn();
            PreparedStatement pstmt = null;
            try {
                pstmt = txn.prepareAutoCloseStatement(sql);
                pstmt.setString(1, value);
                pstmt.setString(2, "public.network.device");

                pstmt.executeUpdate();
            } catch (SQLException e) {
            } catch (Throwable e) {
            }
        } else if ( Config.XenStorageNetwork1.key().equals(name) ) {
            String sql = "update host_details set value=? where name=?";
            Transaction txn = Transaction.currentTxn();
            PreparedStatement pstmt = null;
            try {
                pstmt = txn.prepareAutoCloseStatement(sql);
                pstmt.setString(1, value);
                pstmt.setString(2, "storage.network.device1");
<<<<<<< HEAD
=======

                pstmt.executeUpdate();
            } catch (SQLException e) {
            } catch (Throwable e) {
            }
        } else if ( Config.XenStorageNetwork2.key().equals(name) ) {
            String sql = "update host_details set value=? where name=?";
            Transaction txn = Transaction.currentTxn();
            PreparedStatement pstmt = null;
            try {
                pstmt = txn.prepareAutoCloseStatement(sql);
                pstmt.setString(1, value);
                pstmt.setString(2, "storage.network.device2");
>>>>>>> b93c7bc6

                pstmt.executeUpdate();
            } catch (SQLException e) {
            } catch (Throwable e) {
            }
<<<<<<< HEAD
        } else if ( Config.XenStorageNetwork2.key().equals(name) ) {
            String sql = "update host_details set value=? where name=?";
            Transaction txn = Transaction.currentTxn();
            PreparedStatement pstmt = null;
            try {
                pstmt = txn.prepareAutoCloseStatement(sql);
                pstmt.setString(1, value);
                pstmt.setString(2, "storage.network.device2");

                pstmt.executeUpdate();
            } catch (SQLException e) {
            } catch (Throwable e) {
            }
=======
>>>>>>> b93c7bc6
        } else if (Config.SystemVMUseLocalStorage.key().equalsIgnoreCase(name)) {
            if (s_logger.isDebugEnabled()) {
                s_logger.debug("Config 'system.vm.use.local.storage' changed to value:" + value + ", need to update System VM offerings");
            }
            boolean useLocalStorage = Boolean.parseBoolean(_configDao.getValue(Config.SystemVMUseLocalStorage.key()));
            ServiceOfferingVO serviceOffering = _serviceOfferingDao.findByName("Cloud.com-ConsoleProxy");
            if (serviceOffering != null) {
                serviceOffering.setUseLocalStorage(useLocalStorage);
                if (!_serviceOfferingDao.update(serviceOffering.getId(), serviceOffering)) {
                    s_logger.error("Failed to update ConsoleProxy offering's use_local_storage option to value:" + useLocalStorage);
                }
            }

            serviceOffering = _serviceOfferingDao.findByName("Cloud.Com-SoftwareRouter");
            if (serviceOffering != null) {
                serviceOffering.setUseLocalStorage(useLocalStorage);
                if (!_serviceOfferingDao.update(serviceOffering.getId(), serviceOffering)) {
                    s_logger.error("Failed to update SoftwareRouter offering's use_local_storage option to value:" + useLocalStorage);
                }
            }

            serviceOffering = _serviceOfferingDao.findByName("Cloud.com-SecondaryStorage");
            if (serviceOffering != null) {
                serviceOffering.setUseLocalStorage(useLocalStorage);
                if (!_serviceOfferingDao.update(serviceOffering.getId(), serviceOffering)) {
                    s_logger.error("Failed to update SecondaryStorage offering's use_local_storage option to value:" + useLocalStorage);
                }
            }
        }

    }

    @Override @ActionEvent(eventType = EventTypes.EVENT_CONFIGURATION_VALUE_EDIT, eventDescription = "updating configuration")
    public Configuration updateConfiguration(UpdateCfgCmd cmd) {
        Long userId = UserContext.current().getCallerUserId();
        String name = cmd.getCfgName();
        String value = cmd.getValue();
        UserContext.current().setEventDetails(" Name: "+name +" New Value: "+((value == null) ? "" : value));
        // check if config value exists
        if (_configDao.findByName(name) == null) {
            throw new InvalidParameterValueException("Config parameter with name " + name + " doesn't exist");
        }

        if (value == null) {
            return _configDao.findByName(name);
        }

        updateConfiguration(userId, name, value);
        if (_configDao.getValue(name).equalsIgnoreCase(value)) {
            return _configDao.findByName(name);
        } else {
            throw new CloudRuntimeException("Unable to update configuration parameter " + name);
        }
    }

    private String validateConfigurationValue(String name, String value) {
        if (value == null) {
            return null;
        }

        Config c = Config.getConfig(name);
        value = value.trim();

        if (c == null) {
            s_logger.error("Missing configuration variable " + name + " in configuration table");
            return "Invalid configuration variable.";
        }

        Class<?> type = c.getType();
        if (type.equals(Boolean.class)) {
            if (!(value.equals("true") || value.equals("false"))) {
                s_logger.error("Configuration variable " + name + " is expecting true or false in stead of " + value);
                return "Please enter either 'true' or 'false'.";
            }
            return null;
        }

        if (type.equals(Integer.class) && configValuesForValidation.contains(name)) {
            try {
                int val = Integer.parseInt(value);
                if (val <= 0) {
                    throw new InvalidParameterValueException("Please enter a positive value for the configuration parameter:" + name);
                }
            } catch (NumberFormatException e) {
                s_logger.error("There was an error trying to parse the integer value for:" + name);
                throw new InvalidParameterValueException("There was an error trying to parse the integer value for:" + name);
            }
        }

        String range = c.getRange();
        if (range == null) {
            return null;
        }

        if (type.equals(String.class)) {
            if (range.equals("privateip")) {
                try {
                    if (!NetUtils.isSiteLocalAddress(value)) {
                        s_logger.error("privateip range " + value + " is not a site local address for configuration variable " + name);
                        return "Please enter a site local IP address.";
                    }
                } catch (NullPointerException e) {
                    s_logger.error("Error parsing ip address for " + name);
                    throw new InvalidParameterValueException("Error parsing ip address");
                }
            } else if (range.equals("netmask")) {
                if (!NetUtils.isValidNetmask(value)) {
                    s_logger.error("netmask " + value + " is not a valid net mask for configuration variable " + name);
                    return "Please enter a valid netmask.";
                }
            } else if (range.equals("hypervisorList")) {
                String[] hypervisors = value.split(",");
                if (hypervisors == null) {
                    return "Please enter hypervisor list, seperated by comma";
                }
                for (String hypervisor : hypervisors) {
                    if (HypervisorType.getType(hypervisor) == HypervisorType.Any || HypervisorType.getType(hypervisor) == HypervisorType.None) {
                        return "Please enter valid hypervisor type";
                    }
                }
            }else {
                String[] options = range.split(",");
                for (String option : options) {
                    if (option.trim().equalsIgnoreCase(value)) {
                        return null;
                    }
                }
                s_logger.error("configuration value for " + name + " is invalid");
                return "Please enter : " + range;

            }
        } else if (type.equals(Integer.class)) {
            String[] options = range.split("-");
            if (options.length != 2) {
                String msg = "configuration range " + range + " for " + name + " is invalid";
                s_logger.error(msg);
                return msg;
            }
            int min = Integer.parseInt(options[0]);
            int max = Integer.parseInt(options[1]);
            int val = Integer.parseInt(value);
            if (val < min || val > max) {
                s_logger.error("configuration value for " + name + " is invalid");
                return "Please enter : " + range;
            }
        }
        return null;
    }

    private boolean podHasAllocatedPrivateIPs(long podId) {
        HostPodVO pod = _podDao.findById(podId);
        int count = _privateIpAddressDao.countIPs(podId, pod.getDataCenterId(), true);
        return (count > 0);
    }

    @DB
    protected void checkIfPodIsDeletable(long podId) {
        List<List<String>> tablesToCheck = new ArrayList<List<String>>();

        HostPodVO pod = _podDao.findById(podId);

        // Check if there are allocated private IP addresses in the pod
        if (_privateIpAddressDao.countIPs(podId, pod.getDataCenterId(), true) != 0) {
            throw new CloudRuntimeException("There are private IP addresses allocated for this pod");
        }

        List<String> volumes = new ArrayList<String>();
        volumes.add(0, "volumes");
        volumes.add(1, "pod_id");
        volumes.add(2, "there are storage volumes for this pod");
        tablesToCheck.add(volumes);

        List<String> host = new ArrayList<String>();
        host.add(0, "host");
        host.add(1, "pod_id");
        host.add(2, "there are servers running in this pod");
        tablesToCheck.add(host);

        List<String> vmInstance = new ArrayList<String>();
        vmInstance.add(0, "vm_instance");
        vmInstance.add(1, "pod_id");
        vmInstance.add(2, "there are virtual machines running in this pod");
        tablesToCheck.add(vmInstance);

        List<String> cluster = new ArrayList<String>();
        cluster.add(0, "cluster");
        cluster.add(1, "pod_id");
        cluster.add(2, "there are clusters in this pod");
        tablesToCheck.add(cluster);

        for (List<String> table : tablesToCheck) {
            String tableName = table.get(0);
            String column = table.get(1);
            String errorMsg = table.get(2);

            String dbName;
            if (tableName.equals("event") || tableName.equals("cloud_usage") || tableName.equals("usage_vm_instance") || tableName.equals("usage_ip_address") || tableName.equals("usage_network")
                    || tableName.equals("usage_job") || tableName.equals("account") || tableName.equals("user_statistics")) {
                dbName = "cloud_usage";
            } else {
                dbName = "cloud";
            }

            String selectSql = "SELECT * FROM `" + dbName + "`.`" + tableName + "` WHERE " + column + " = ?";

            if (tableName.equals("host") || tableName.equals("cluster") || tableName.equals("volumes") || tableName.equals("vm_instance")) {
                selectSql += " and removed IS NULL";
            }

            Transaction txn = Transaction.currentTxn();
            try {
                PreparedStatement stmt = txn.prepareAutoCloseStatement(selectSql);
                stmt.setLong(1, podId);
                ResultSet rs = stmt.executeQuery();
                if (rs != null && rs.next()) {
                    throw new CloudRuntimeException("The pod cannot be deleted because " + errorMsg);
                }
            } catch (SQLException ex) {
                throw new CloudRuntimeException("The Management Server failed to detect if pod is deletable. Please contact Cloud Support.");
            }
        }
    }

    private void checkPodAttributes(long podId, String podName, long zoneId, String gateway, String cidr, String startIp, String endIp, String allocationStateStr, boolean checkForDuplicates, boolean skipGatewayOverlapCheck) {
        if (checkForDuplicates) {
            // Check if the pod already exists
            if (validPod(podName, zoneId)) {
                throw new InvalidParameterValueException("A pod with name: " + podName + " already exists in zone " + zoneId + ". Please specify a different pod name. ");
            }
        }

        String cidrAddress;
        long cidrSize;
        // Get the individual cidrAddress and cidrSize values, if the CIDR is valid. If it's not valid, return an error.
        if (NetUtils.isValidCIDR(cidr)) {
            cidrAddress = getCidrAddress(cidr);
            cidrSize = getCidrSize(cidr);
        } else {
            throw new InvalidParameterValueException("Please enter a valid CIDR for pod: " + podName);
        }

        // Check if the IP range is valid
        if (startIp != null || endIp != null) {
            checkIpRange(startIp, endIp, cidrAddress, cidrSize);
        }

        // Check if the gateway is a valid IP address
        if (!NetUtils.isValidIp(gateway)) {
            throw new InvalidParameterValueException("The gateway is not a valid IP address.");
        }

        // Check if the gateway is in the CIDR subnet
        if (!NetUtils.getCidrSubNet(gateway, cidrSize).equalsIgnoreCase(NetUtils.getCidrSubNet(cidrAddress, cidrSize))) {
            throw new InvalidParameterValueException("The gateway is not in the CIDR subnet.");
        }

        // Don't allow gateway to overlap with start/endIp
        if(!skipGatewayOverlapCheck){
            if (NetUtils.ipRangesOverlap(startIp, endIp, gateway, gateway)) {
                throw new InvalidParameterValueException("The gateway shouldn't overlap start/end ip addresses");
            }
        }

        String checkPodCIDRs = _configDao.getValue("check.pod.cidrs");
        if (checkPodCIDRs == null || checkPodCIDRs.trim().isEmpty() || Boolean.parseBoolean(checkPodCIDRs)) {
            // Check if the CIDR conflicts with the Guest Network or other pods
            HashMap<Long, List<Object>> currentPodCidrSubnets = _podDao.getCurrentPodCidrSubnets(zoneId, podId);
            List<Object> newCidrPair = new ArrayList<Object>();
            newCidrPair.add(0, cidrAddress);
            newCidrPair.add(1, new Long(cidrSize));
            currentPodCidrSubnets.put(new Long(-1), newCidrPair);
            checkPodCidrSubnets(zoneId, currentPodCidrSubnets);

            // Prevent using the same CIDR for POD and virtual networking
            List<VlanVO> vlans = _vlanDao.listByZoneAndType(zoneId, VlanType.VirtualNetwork);
            for (VlanVO vlan : vlans) {
                String vlanCidr = NetUtils.ipAndNetMaskToCidr(vlan.getVlanGateway(), vlan.getVlanNetmask());
                String[] cidrPairVlan = vlanCidr.split("\\/");
                String[] vlanIpRange = NetUtils.getIpRangeFromCidr(cidrPairVlan[0], Long.valueOf(cidrPairVlan[1]));

                String[] cidrPairPod = cidr.split("\\/");
                String[] podIpRange = NetUtils.getIpRangeFromCidr(cidrPairPod[0], Long.valueOf(cidrPairPod[1]));

                if (NetUtils.ipRangesOverlap(vlanIpRange[0], vlanIpRange[1], podIpRange[0], podIpRange[1])) {
                    throw new InvalidParameterValueException("Pod's cidr conflicts with cidr of virtual network in zone id=" + zoneId);
                }
            }
        }

        Grouping.AllocationState allocationState = null;
        if (allocationStateStr != null && !allocationStateStr.isEmpty()) {
            try {
                allocationState = Grouping.AllocationState.valueOf(allocationStateStr);
            } catch (IllegalArgumentException ex) {
                throw new InvalidParameterValueException("Unable to resolve Allocation State '" + allocationStateStr + "' to a supported state");
            }
        }
    }

    @Override
    @DB
    public boolean deletePod(DeletePodCmd cmd) {
        Long podId = cmd.getId();

        // Make sure the pod exists
        if (!validPod(podId)) {
            throw new InvalidParameterValueException("A pod with ID: " + podId + " does not exist.");
        }

        checkIfPodIsDeletable(podId);

        HostPodVO pod = _podDao.findById(podId);

        // Delete private ip addresses for the pod if there are any
        List<DataCenterIpAddressVO> privateIps = _privateIpAddressDao.listByPodIdDcId(Long.valueOf(podId), pod.getDataCenterId());
        if (privateIps != null && privateIps.size() != 0) {
            if (!(_privateIpAddressDao.deleteIpAddressByPod(podId))) {
                throw new CloudRuntimeException("Failed to cleanup private ip addresses for pod " + podId);
            }
        }

        // Delete link local ip addresses for the pod
        List<DataCenterLinkLocalIpAddressVO> localIps = _LinkLocalIpAllocDao.listByPodIdDcId(podId, pod.getDataCenterId());
        if (!localIps.isEmpty()) {
            if (!(_LinkLocalIpAllocDao.deleteIpAddressByPod(podId))) {
                throw new CloudRuntimeException("Failed to cleanup private ip addresses for pod " + podId);
            }
        }

        // Delete vlans associated with the pod
        List<? extends Vlan> vlans = _networkMgr.listPodVlans(podId);
        if (vlans != null && !vlans.isEmpty()) {
            for (Vlan vlan : vlans) {
                _vlanDao.remove(vlan.getId());
            }
        }

        // Delete the pod
        if (!(_podDao.remove(podId))) {
            throw new CloudRuntimeException("Failed to delete pod " + podId);
        }

        return true;
    }

    @Override
    public Pod editPod(UpdatePodCmd cmd) {
        return editPod(cmd.getId(), cmd.getPodName(), cmd.getStartIp(), cmd.getEndIp(), cmd.getGateway(), cmd.getNetmask(), cmd.getAllocationState());
    }

    @Override
    @DB
    public Pod editPod(long id, String name, String startIp, String endIp, String gateway, String netmask, String allocationStateStr) {

        // verify parameters
        HostPodVO pod = _podDao.findById(id);
        ;
        if (pod == null) {
            throw new InvalidParameterValueException("Unable to find pod by id " + id);
        }

        String[] existingPodIpRange = pod.getDescription().split("-");
        String[] leftRangeToAdd = null;
        String[] rightRangeToAdd = null;
        boolean allowToDownsize = false;

        // If the gateway, CIDR, private IP range is being changed, check if the pod has allocated private IP addresses
        if (podHasAllocatedPrivateIPs(id)) {

            if (netmask != null) {
                long newCidr = NetUtils.getCidrSize(netmask);
                long oldCidr = pod.getCidrSize();

                if (newCidr > oldCidr) {
                    throw new CloudRuntimeException("The specified pod has allocated private IP addresses, so its IP address range can be extended only");
                }
            }

            if (startIp != null && !startIp.equals(existingPodIpRange[0])) {
                if (NetUtils.ipRangesOverlap(startIp, null, existingPodIpRange[0], existingPodIpRange[1])) {
                    throw new CloudRuntimeException("The specified pod has allocated private IP addresses, so its IP address range can be extended only");
                } else {
                    leftRangeToAdd = new String[2];
                    long endIpForUpdate = NetUtils.ip2Long(existingPodIpRange[0]) - 1;
                    leftRangeToAdd[0] = startIp;
                    leftRangeToAdd[1] = NetUtils.long2Ip(endIpForUpdate);
                }
            }

            if (endIp != null && !endIp.equals(existingPodIpRange[1])) {
                if (NetUtils.ipRangesOverlap(endIp, endIp, existingPodIpRange[0], existingPodIpRange[1])) {
                    throw new CloudRuntimeException("The specified pod has allocated private IP addresses, so its IP address range can be extended only");
                } else {
                    rightRangeToAdd = new String[2];
                    long startIpForUpdate = NetUtils.ip2Long(existingPodIpRange[1]) + 1;
                    rightRangeToAdd[0] = NetUtils.long2Ip(startIpForUpdate);
                    rightRangeToAdd[1] = endIp;
                }
            }

        } else {
            allowToDownsize = true;
        }

        if (gateway == null) {
            gateway = pod.getGateway();
        }

        if (netmask == null) {
            netmask = NetUtils.getCidrNetmask(pod.getCidrSize());
        }

        String oldPodName = pod.getName();
        if (name == null) {
            name = oldPodName;
        }

        if (gateway == null) {
            gateway = pod.getGateway();
        }

        if (startIp == null) {
            startIp = existingPodIpRange[0];
        }

        if (endIp == null) {
            endIp = existingPodIpRange[1];
        }

        if (allocationStateStr == null) {
            allocationStateStr = pod.getAllocationState().toString();
        }

        // Verify pod's attributes
        String cidr = NetUtils.ipAndNetMaskToCidr(gateway, netmask);
        boolean checkForDuplicates = !oldPodName.equals(name);
        checkPodAttributes(id, name, pod.getDataCenterId(), gateway, cidr, startIp, endIp, allocationStateStr, checkForDuplicates, false);

        Transaction txn = Transaction.currentTxn();
        try {
            txn.start();
            long zoneId = pod.getDataCenterId();

            if (!allowToDownsize) {
                if (leftRangeToAdd != null) {
                    _zoneDao.addPrivateIpAddress(zoneId, pod.getId(), leftRangeToAdd[0], leftRangeToAdd[1]);
                }

                if (rightRangeToAdd != null) {
                    _zoneDao.addPrivateIpAddress(zoneId, pod.getId(), rightRangeToAdd[0], rightRangeToAdd[1]);
                }

            } else {
                // delete the old range
                _zoneDao.deletePrivateIpAddressByPod(pod.getId());

                // add the new one
                if (startIp == null) {
                    startIp = existingPodIpRange[0];
                }

                if (endIp == null) {
                    endIp = existingPodIpRange[1];
                }

                _zoneDao.addPrivateIpAddress(zoneId, pod.getId(), startIp, endIp);
            }

            pod.setName(name);
            pod.setDataCenterId(zoneId);
            pod.setGateway(gateway);
            pod.setCidrAddress(getCidrAddress(cidr));
            pod.setCidrSize(getCidrSize(cidr));

            String ipRange = startIp + "-" + endIp;
            pod.setDescription(ipRange);
            Grouping.AllocationState allocationState = null;
            if (allocationStateStr != null && !allocationStateStr.isEmpty()) {
                allocationState = Grouping.AllocationState.valueOf(allocationStateStr);
                pod.setAllocationState(allocationState);
            }

            _podDao.update(id, pod);

            txn.commit();
        } catch (Exception e) {
            s_logger.error("Unable to edit pod due to " + e.getMessage(), e);
            throw new CloudRuntimeException("Failed to edit pod. Please contact Cloud Support.");
        }

        return pod;
    }

    @Override
    public Pod createPod(CreatePodCmd cmd) {
        String endIp = cmd.getEndIp();
        String gateway = cmd.getGateway();
        String name = cmd.getPodName();
        String startIp = cmd.getStartIp();
        String netmask = cmd.getNetmask();
        Long zoneId = cmd.getZoneId();
        String cidr = NetUtils.ipAndNetMaskToCidr(gateway, netmask);
        Long userId = UserContext.current().getCallerUserId();
        String allocationState = cmd.getAllocationState();

        if (allocationState == null) {
            allocationState = Grouping.AllocationState.Enabled.toString();
        }
        return createPod(userId.longValue(), name, zoneId, gateway, cidr, startIp, endIp, allocationState, false);
    }

    @Override
    @DB
    public HostPodVO createPod(long userId, String podName, long zoneId, String gateway, String cidr, String startIp, String endIp, String allocationStateStr, boolean skipGatewayOverlapCheck) {

        // Check if the zone is valid
        if (!validZone(zoneId)) {
            throw new InvalidParameterValueException("Please specify a valid zone.");
        }

        // Check if zone is disabled
        DataCenterVO zone = _zoneDao.findById(zoneId);
        Account account = UserContext.current().getCaller();
        if (Grouping.AllocationState.Disabled == zone.getAllocationState() && !_accountMgr.isRootAdmin(account.getType())) {
            throw new PermissionDeniedException("Cannot perform this operation, Zone is currently disabled: " + zoneId);
        }

        String cidrAddress = getCidrAddress(cidr);
        int cidrSize = getCidrSize(cidr);

        // endIp is an optional parameter; if not specified - default it to the end ip of the pod's cidr
        if (startIp != null) {
            if (endIp == null) {
                endIp = NetUtils.getIpRangeEndIpFromCidr(cidrAddress, cidrSize);
            }
        }

        // Validate new pod settings
        checkPodAttributes(-1, podName, zoneId, gateway, cidr, startIp, endIp, allocationStateStr, true, skipGatewayOverlapCheck);

        // Create the new pod in the database
        String ipRange;
        if (startIp != null) {
            ipRange = startIp + "-" + endIp;
        } else {
            throw new InvalidParameterValueException("Start ip is required parameter");
        }

        HostPodVO pod = new HostPodVO(podName, zoneId, gateway, cidrAddress, cidrSize, ipRange);

        Grouping.AllocationState allocationState = null;
        if (allocationStateStr != null && !allocationStateStr.isEmpty()) {
            allocationState = Grouping.AllocationState.valueOf(allocationStateStr);
            pod.setAllocationState(allocationState);
        }

        Transaction txn = Transaction.currentTxn();
        txn.start();

        pod = _podDao.persist(pod);

        if (startIp != null) {
            _zoneDao.addPrivateIpAddress(zoneId, pod.getId(), startIp, endIp);
        }

        String[] linkLocalIpRanges = getLinkLocalIPRange();
        if (linkLocalIpRanges != null) {
            _zoneDao.addLinkLocalIpAddress(zoneId, pod.getId(), linkLocalIpRanges[0], linkLocalIpRanges[1]);
        }

        txn.commit();

        return pod;
    }

    private boolean zoneHasVMs(long zoneId) {
        List<VMInstanceVO> vmInstances = _vmInstanceDao.listByZoneId(zoneId);
        return !vmInstances.isEmpty();
    }

    private boolean zoneHasAllocatedVnets(long zoneId) {
        return !_zoneDao.listAllocatedVnets(zoneId).isEmpty();
    }

    @DB
    protected void checkIfZoneIsDeletable(long zoneId) {
        List<List<String>> tablesToCheck = new ArrayList<List<String>>();

        List<String> host = new ArrayList<String>();
        host.add(0, "host");
        host.add(1, "data_center_id");
        host.add(2, "there are servers running in this zone");
        tablesToCheck.add(host);

        List<String> hostPodRef = new ArrayList<String>();
        hostPodRef.add(0, "host_pod_ref");
        hostPodRef.add(1, "data_center_id");
        hostPodRef.add(2, "there are pods in this zone");
        tablesToCheck.add(hostPodRef);

        List<String> privateIP = new ArrayList<String>();
        privateIP.add(0, "op_dc_ip_address_alloc");
        privateIP.add(1, "data_center_id");
        privateIP.add(2, "there are private IP addresses allocated for this zone");
        tablesToCheck.add(privateIP);

        List<String> publicIP = new ArrayList<String>();
        publicIP.add(0, "user_ip_address");
        publicIP.add(1, "data_center_id");
        publicIP.add(2, "there are public IP addresses allocated for this zone");
        tablesToCheck.add(publicIP);

        List<String> vmInstance = new ArrayList<String>();
        vmInstance.add(0, "vm_instance");
        vmInstance.add(1, "data_center_id");
        vmInstance.add(2, "there are virtual machines running in this zone");
        tablesToCheck.add(vmInstance);

        List<String> volumes = new ArrayList<String>();
        volumes.add(0, "volumes");
        volumes.add(1, "data_center_id");
        volumes.add(2, "there are storage volumes for this zone");
        tablesToCheck.add(volumes);

        List<String> vnet = new ArrayList<String>();
        vnet.add(0, "op_dc_vnet_alloc");
        vnet.add(1, "data_center_id");
        vnet.add(2, "there are allocated vnets for this zone");
        tablesToCheck.add(vnet);

        for (List<String> table : tablesToCheck) {
            String tableName = table.get(0);
            String column = table.get(1);
            String errorMsg = table.get(2);

            String dbName = "cloud";

            String selectSql = "SELECT * FROM `" + dbName + "`.`" + tableName + "` WHERE " + column + " = ?";

            if (tableName.equals("op_dc_vnet_alloc")) {
                selectSql += " AND taken IS NOT NULL";
            }

            if (tableName.equals("user_ip_address")) {
                selectSql += " AND state!='Free'";
            }

            if (tableName.equals("op_dc_ip_address_alloc")) {
                selectSql += " AND taken IS NOT NULL";
            }

            if (tableName.equals("host_pod_ref") || tableName.equals("host") || tableName.equals("volumes")) {
                selectSql += " AND removed is NULL";
            }

            if (tableName.equals("vm_instance")) {
                selectSql += " AND state != '" + VirtualMachine.State.Expunging.toString() + "'";
            }

            Transaction txn = Transaction.currentTxn();
            try {
                PreparedStatement stmt = txn.prepareAutoCloseStatement(selectSql);
                stmt.setLong(1, zoneId);
                ResultSet rs = stmt.executeQuery();
                if (rs != null && rs.next()) {
                    throw new CloudRuntimeException("The zone is not deletable because " + errorMsg);
                }
            } catch (SQLException ex) {
                throw new CloudRuntimeException("The Management Server failed to detect if zone is deletable. Please contact Cloud Support.");
            }
        }

    }

    private void checkZoneParameters(String zoneName, String dns1, String dns2, String internalDns1, String internalDns2, boolean checkForDuplicates, Long domainId, String allocationStateStr) {
        if (checkForDuplicates) {
            // Check if a zone with the specified name already exists
            if (validZone(zoneName)) {
                throw new InvalidParameterValueException("A zone with that name already exists. Please specify a unique zone name.");
            }
        }

        // check if valid domain
        if (domainId != null) {
            DomainVO domain = _domainDao.findById(domainId);

            if (domain == null) {
                throw new InvalidParameterValueException("Please specify a valid domain id");
            }
        }

        // Check IP validity for DNS addresses
        // Empty strings is a valid input -- hence the length check
        if (dns1 != null && dns1.length() > 0 && !NetUtils.isValidIp(dns1)) {
            throw new InvalidParameterValueException("Please enter a valid IP address for DNS1");
        }

        if (dns2 != null && dns2.length() > 0 && !NetUtils.isValidIp(dns2)) {
            throw new InvalidParameterValueException("Please enter a valid IP address for DNS2");
        }

        if ((internalDns1 != null && internalDns1.length() > 0 && !NetUtils.isValidIp(internalDns1))) {
            throw new InvalidParameterValueException("Please enter a valid IP address for internal DNS1");
        }

        if (internalDns2 != null && internalDns2.length() > 0 && !NetUtils.isValidIp(internalDns2)) {
            throw new InvalidParameterValueException("Please enter a valid IP address for internal DNS2");
        }

        Grouping.AllocationState allocationState = null;
        if (allocationStateStr != null && !allocationStateStr.isEmpty()) {
            try {
                allocationState = Grouping.AllocationState.valueOf(allocationStateStr);
            } catch (IllegalArgumentException ex) {
                throw new InvalidParameterValueException("Unable to resolve Allocation State '" + allocationStateStr + "' to a supported state");
            }
        }
    }

    private void checkIpRange(String startIp, String endIp, String cidrAddress, long cidrSize) {
        if (!NetUtils.isValidIp(startIp)) {
            throw new InvalidParameterValueException("The start address of the IP range is not a valid IP address.");
        }

        if (endIp != null && !NetUtils.isValidIp(endIp)) {
            throw new InvalidParameterValueException("The end address of the IP range is not a valid IP address.");
        }

        if (!NetUtils.getCidrSubNet(startIp, cidrSize).equalsIgnoreCase(NetUtils.getCidrSubNet(cidrAddress, cidrSize))) {
            throw new InvalidParameterValueException("The start address of the IP range is not in the CIDR subnet.");
        }

        if (endIp != null && !NetUtils.getCidrSubNet(endIp, cidrSize).equalsIgnoreCase(NetUtils.getCidrSubNet(cidrAddress, cidrSize))) {
            throw new InvalidParameterValueException("The end address of the IP range is not in the CIDR subnet.");
        }

        if (endIp != null && NetUtils.ip2Long(startIp) > NetUtils.ip2Long(endIp)) {
            throw new InvalidParameterValueException("The start IP address must have a lower value than the end IP address.");
        }

    }

    @Override
    @DB
    public boolean deleteZone(DeleteZoneCmd cmd) {

        Transaction txn = Transaction.currentTxn();
        boolean success = false;

        Long userId = UserContext.current().getCallerUserId();
        Long zoneId = cmd.getId();

        if (userId == null) {
            userId = Long.valueOf(User.UID_SYSTEM);
        }

        // Make sure the zone exists
        if (!validZone(zoneId)) {
            throw new InvalidParameterValueException("A zone with ID: " + zoneId + " does not exist.");
        }

        checkIfZoneIsDeletable(zoneId);

        txn.start();

        // Delete vNet
        _zoneDao.deleteVnet(zoneId);

        // delete vlans for this zone
        List<VlanVO> vlans = _vlanDao.listByZone(zoneId);
        for (VlanVO vlan : vlans) {
            _vlanDao.remove(vlan.getId());
        }

        // Delete networks
        List<NetworkVO> networks = _networkDao.listByZoneIncludingRemoved(zoneId);
        if (networks != null && !networks.isEmpty()) {
            for (NetworkVO network : networks) {
                _networkDao.remove(network.getId());
            }
        }
        success = _zoneDao.remove(zoneId);

        txn.commit();

        return success;

    }

    @Override
    public DataCenter editZone(UpdateZoneCmd cmd) {
        // Parameter validation as from execute() method in V1
        Long zoneId = cmd.getId();
        String zoneName = cmd.getZoneName();
        String dns1 = cmd.getDns1();
        String dns2 = cmd.getDns2();
        String internalDns1 = cmd.getInternalDns1();
        String internalDns2 = cmd.getInternalDns2();
        String vnetRange = cmd.getVlan();
        String guestCidr = cmd.getGuestCidrAddress();
        List<String> dnsSearchOrder = cmd.getDnsSearchOrder();
        Long userId = UserContext.current().getCallerUserId();
        int startVnetRange = 0;
        int stopVnetRange = 0;
        Boolean isPublic = cmd.isPublic();
        String allocationStateStr = cmd.getAllocationState();
        String dhcpProvider = cmd.getDhcpProvider();        
        Map detailsMap = cmd.getDetails();
        String networkDomain = cmd.getDomain();

        Map<String, String> newDetails = new HashMap<String, String>();
        if (detailsMap != null) {
            Collection zoneDetailsCollection = detailsMap.values();
            Iterator iter = zoneDetailsCollection.iterator();
            while (iter.hasNext()) {
                HashMap detail = (HashMap)iter.next();
                String key = (String)detail.get("key");
                String value = (String)detail.get("value");
                if ((key == null) || (value == null)) {
                    throw new InvalidParameterValueException("Invalid Zone Detail specified, fields 'key' and 'value' cannot be null, please specify details in the form:  details[0].key=XXX&details[0].value=YYY");
                } 
                //validate the zone detail keys are known keys
                /*if(!ZoneConfig.doesKeyExist(key)){
    					throw new InvalidParameterValueException("Invalid Zone Detail parameter: "+ key);
    				}*/
                newDetails.put(key, value);
            }
        }  
        
        // add the domain prefix list to details if not null
        if (dnsSearchOrder != null){
            for(String dom : dnsSearchOrder){
                if (!NetUtils.verifyDomainName(dom)) {
                    throw new InvalidParameterValueException(
                            "Invalid network domain suffixes. Total length shouldn't exceed 190 chars. Each domain label must be between 1 and 63 characters long, can contain ASCII letters 'a' through 'z', the digits '0' through '9', "
                            + "and the hyphen ('-'); can't start or end with \"-\"");
                }
            }
            newDetails.put(ZoneConfig.DnsSearchOrder.getName(), StringUtils.join(dnsSearchOrder, ","));
        }
<<<<<<< HEAD
        
=======

>>>>>>> b93c7bc6
        if (userId == null) {
            userId = Long.valueOf(User.UID_SYSTEM);
        }

        DataCenterVO zone = _zoneDao.findById(zoneId);
        if (zone == null) {
            throw new InvalidParameterValueException("unable to find zone by id " + zoneId);
        }

        if (zoneName == null) {
            zoneName = zone.getName();
        }

        // if zone is of Basic type, don't allow to add vnet range and cidr
        if (zone.getNetworkType() == NetworkType.Basic) {
            if (vnetRange != null) {
                throw new InvalidParameterValueException("Can't add vnet range for the zone that supports " + zone.getNetworkType() + " network");
            } else if (guestCidr != null) {
                throw new InvalidParameterValueException("Can't add cidr for the zone that supports " + zone.getNetworkType() + " network");
            }
        }

        if ((guestCidr != null) && !NetUtils.validateGuestCidr(guestCidr)) {
            throw new InvalidParameterValueException("Please enter a valid guest cidr");
        }

        // Make sure the zone exists
        if (!validZone(zoneId)) {
            throw new InvalidParameterValueException("A zone with ID: " + zoneId + " does not exist.");
        }

        // If the Vnet range is being changed, make sure there are no allocated VNets
        if (vnetRange != null) {
            if (zoneHasAllocatedVnets(zoneId)) {
                throw new CloudRuntimeException("The vlan range is not editable because there are allocated vlans.");
            }

            String[] startStopRange = new String[2];
            startStopRange = vnetRange.split("-");

            if (startStopRange.length == 1) {
                throw new InvalidParameterValueException("Please provide valid vnet range between 0-4096");
            }

            if (startStopRange[0] == null || startStopRange[1] == null) {
                throw new InvalidParameterValueException("Please provide valid vnet range between 0-4096");
            }

            try {
                startVnetRange = Integer.parseInt(startStopRange[0]);
                stopVnetRange = Integer.parseInt(startStopRange[1]);
            } catch (NumberFormatException e) {
                s_logger.warn("Unable to parse vnet range:", e);
                throw new InvalidParameterValueException("Please provide valid vnet range between 0-4096");
            }

            if (startVnetRange < 0 || stopVnetRange > 4096) {
                throw new InvalidParameterValueException("Vnet range has to be between 0-4096");
            }

            if (startVnetRange > stopVnetRange) {
                throw new InvalidParameterValueException("Vnet range has to be between 0-4096 and start range should be lesser than or equal to stop range");
            }
        }

        String oldZoneName = zone.getName();

        if (zoneName == null) {
            zoneName = oldZoneName;
        }

        boolean dnsUpdate = false;

        if (dns1 != null || dns2 != null) {
            dnsUpdate = true;
        }

        if (dns1 == null) {
            dns1 = zone.getDns1();
        }

        if (dns2 == null) {
            dns2 = zone.getDns2();
        }

        if (internalDns1 == null) {
            internalDns1 = zone.getInternalDns1();
        }

        if (guestCidr == null) {
            guestCidr = zone.getGuestNetworkCidr();
        }
        
        //validate network domain
        if (networkDomain != null) {
            if (!NetUtils.verifyDomainName(networkDomain)) {
                throw new InvalidParameterValueException(
                        "Invalid network domain. Total length shouldn't exceed 190 chars. Each domain label must be between 1 and 63 characters long, can contain ASCII letters 'a' through 'z', the digits '0' through '9', "
                        + "and the hyphen ('-'); can't start or end with \"-\"");
            }
        } else {
            networkDomain = zone.getDomain();
        }

        boolean checkForDuplicates = !zoneName.equals(oldZoneName);
        checkZoneParameters(zoneName, dns1, dns2, internalDns1, internalDns2, checkForDuplicates, null, allocationStateStr);// not
        // allowing
        // updating
        // domain
        // associated
        // with
        // a
        // zone,
        // once
        // created

        zone.setName(zoneName);
        zone.setDns1(dns1);
        zone.setDns2(dns2);
        zone.setInternalDns1(internalDns1);
        zone.setInternalDns2(internalDns2);
        zone.setGuestNetworkCidr(guestCidr);
        zone.setDomain(networkDomain);

        if (vnetRange != null) {
            zone.setVnet(vnetRange);
        }

        // update a private zone to public; not vice versa
        if (isPublic != null && isPublic) {
            zone.setDomainId(null);
            zone.setDomain(null);
        }

        Map<String, String> updatedDetails = new HashMap<String, String>();
        _zoneDao.loadDetails(zone);
        if(zone.getDetails() != null){
            updatedDetails.putAll(zone.getDetails());
        }
        updatedDetails.putAll(newDetails);
        zone.setDetails(updatedDetails);        

        if (allocationStateStr != null && !allocationStateStr.isEmpty()) {
            Grouping.AllocationState allocationState = Grouping.AllocationState.valueOf(allocationStateStr);
            zone.setAllocationState(allocationState);
        }

        if(dhcpProvider != null){
            zone.setDhcpProvider(dhcpProvider);
        }

        if (!_zoneDao.update(zoneId, zone)) {
            throw new CloudRuntimeException("Failed to edit zone. Please contact Cloud Support.");
        }

        if (vnetRange != null) {
            String[] tokens = vnetRange.split("-");
            int begin = Integer.parseInt(tokens[0]);
            int end = tokens.length == 1 ? (begin) : Integer.parseInt(tokens[1]);

            _zoneDao.deleteVnet(zoneId);
            _zoneDao.addVnet(zone.getId(), begin, end);
        }

        return zone;
    }

    @Override
    @DB
    public DataCenterVO createZone(long userId, String zoneName, String dns1, String dns2, String internalDns1, String internalDns2, String vnetRange, String guestCidr, String domain, Long domainId,
            NetworkType zoneType, boolean isSecurityGroupEnabled, String allocationStateStr, String networkDomain) {
        int vnetStart = 0;
        int vnetEnd = 0;
        if (vnetRange != null) {
            String[] tokens = vnetRange.split("-");
            try {
                vnetStart = Integer.parseInt(tokens[0]);
                if (tokens.length == 1) {
                    vnetEnd = vnetStart;
                } else {
                    vnetEnd = Integer.parseInt(tokens[1]);
                }
            } catch (NumberFormatException e) {
                throw new InvalidParameterValueException("Please specify valid integers for the vlan range.");
            }

            if ((vnetStart > vnetEnd) || (vnetStart < 0) || (vnetEnd > 4096)) {
                s_logger.warn("Invalid vnet range: start range:" + vnetStart + " end range:" + vnetEnd);
                throw new InvalidParameterValueException("Vnet range should be between 0-4096 and start range should be lesser than or equal to end range");
            }
        }

        // checking the following params outside checkzoneparams method as we do not use these params for updatezone
        // hence the method below is generic to check for common params
        if ((guestCidr != null) && !NetUtils.validateGuestCidr(guestCidr)) {
            throw new InvalidParameterValueException("Please enter a valid guest cidr");
        }
        
        //Validate network domain 
        if (networkDomain != null) {
            if (!NetUtils.verifyDomainName(networkDomain)) {
                throw new InvalidParameterValueException(
                        "Invalid network domain. Total length shouldn't exceed 190 chars. Each domain label must be between 1 and 63 characters long, can contain ASCII letters 'a' through 'z', the digits '0' through '9', "
                        + "and the hyphen ('-'); can't start or end with \"-\"");
            }
        }

        checkZoneParameters(zoneName, dns1, dns2, internalDns1, internalDns2, true, domainId, allocationStateStr);

        byte[] bytes = (zoneName + System.currentTimeMillis()).getBytes();
        String zoneToken = UUID.nameUUIDFromBytes(bytes).toString();
        Transaction txn = Transaction.currentTxn();
        try {
            txn.start();
            // Create the new zone in the database
            DataCenterVO zone = new DataCenterVO(zoneName, null, dns1, dns2, internalDns1, internalDns2, vnetRange, guestCidr, domain, domainId, zoneType, isSecurityGroupEnabled, zoneToken, networkDomain);
            if (allocationStateStr != null && !allocationStateStr.isEmpty()) {
                Grouping.AllocationState allocationState = Grouping.AllocationState.valueOf(allocationStateStr);
                zone.setAllocationState(allocationState);
            }
            zone = _zoneDao.persist(zone);

            // Add vnet entries for the new zone if zone type is Advanced
            if (vnetRange != null) {
                _zoneDao.addVnet(zone.getId(), vnetStart, vnetEnd);
            }

            // Create deafult networks
            createDefaultNetworks(zone.getId(), isSecurityGroupEnabled);
            txn.commit();
            return zone;
        } catch (Exception ex) {
            txn.rollback();
            s_logger.warn("Exception: ", ex);
            throw new CloudRuntimeException("Fail to create a network");
        } finally {
            txn.close();
        }
    }

    @Override
    public void createDefaultNetworks(long zoneId, boolean isSecurityGroupEnabled) throws ConcurrentOperationException {
        DataCenterVO zone = _zoneDao.findById(zoneId);
        String networkDomain = null;
        // Create public, management, control and storage networks as a part of the zone creation
        if (zone != null) {
            List<NetworkOfferingVO> ntwkOff = _networkOfferingDao.listSystemNetworkOfferings();

            for (NetworkOfferingVO offering : ntwkOff) {
                DataCenterDeployment plan = new DataCenterDeployment(zone.getId(), null, null, null, null);
                NetworkVO userNetwork = new NetworkVO();

                Account systemAccount = _accountDao.findById(Account.ACCOUNT_ID_SYSTEM);

                BroadcastDomainType broadcastDomainType = null;
                boolean isNetworkDefault = false;
                if (offering.getTrafficType() == TrafficType.Management) {
                    broadcastDomainType = BroadcastDomainType.Native;
                } else if (offering.getTrafficType() == TrafficType.Control) {
                    broadcastDomainType = BroadcastDomainType.LinkLocal;
                } else if (offering.getTrafficType() == TrafficType.Public) {
                    if ((zone.getNetworkType() == NetworkType.Advanced && !zone.isSecurityGroupEnabled()) || zone.getNetworkType() == NetworkType.Basic) {
                        broadcastDomainType = BroadcastDomainType.Vlan;
                    } else {
                        continue;
                    }
                } else if (offering.getTrafficType() == TrafficType.Guest) {
                    if (zone.getNetworkType() == NetworkType.Basic) {
                        isNetworkDefault = true;
                        broadcastDomainType = BroadcastDomainType.Native;
                        userNetwork.setSecurityGroupEnabled(isSecurityGroupEnabled);
                    } else if (offering.getGuestType() == GuestIpType.Direct && isSecurityGroupEnabled) {
                        isNetworkDefault = true;
                        userNetwork.setSecurityGroupEnabled(isSecurityGroupEnabled);
                    } else {
                        continue;
                    }
                    
                    networkDomain = "cs" + Long.toHexString(Account.ACCOUNT_ID_SYSTEM) + _networkMgr.getGlobalGuestDomainSuffix();
                }
                userNetwork.setBroadcastDomainType(broadcastDomainType);
                userNetwork.setNetworkDomain(networkDomain);
                _networkMgr.setupNetwork(systemAccount, offering, userNetwork, plan, null, null, true, isNetworkDefault, false, null, null);
            }
        }
    }

    @Override
    public DataCenter createZone(CreateZoneCmd cmd) {
        // grab parameters from the command
        Long userId = UserContext.current().getCallerUserId();
        String zoneName = cmd.getZoneName();
        String dns1 = cmd.getDns1();
        String dns2 = cmd.getDns2();
        String internalDns1 = cmd.getInternalDns1();
        String internalDns2 = cmd.getInternalDns2();
        String vnetRange = cmd.getVlan();
        String guestCidr = cmd.getGuestCidrAddress();
        Long domainId = cmd.getDomainId();
        String type = cmd.getNetworkType();
        Boolean isBasic = false;
        String allocationState = cmd.getAllocationState();
        String networkDomain = cmd.getDomain();
        
        if (allocationState == null) {
            allocationState = Grouping.AllocationState.Enabled.toString();
        }

        if (!(type.equalsIgnoreCase(NetworkType.Basic.toString())) && !(type.equalsIgnoreCase(NetworkType.Advanced.toString()))) {
            throw new InvalidParameterValueException("Invalid zone type; only Advanced and Basic values are supported");
        } else if (type.equalsIgnoreCase(NetworkType.Basic.toString())) {
            isBasic = true;
        }

        Boolean securityGroupEnabled = cmd.isSecurityGroupEnabled();

        NetworkType zoneType = isBasic ? NetworkType.Basic : NetworkType.Advanced;

        // Guest cidr is required for Advanced zone creation; error out when the parameter specified for Basic zone
        if (zoneType == NetworkType.Advanced && guestCidr == null && !securityGroupEnabled) {
            throw new InvalidParameterValueException("guestCidrAddress parameter is required for Advanced zone creation");
        } else if (zoneType == NetworkType.Basic && guestCidr != null) {
            throw new InvalidParameterValueException("guestCidrAddress parameter is not supported for Basic zone");
        }

        DomainVO domainVO = null;

        if (userId == null) {
            userId = User.UID_SYSTEM;
        }

        if (domainId != null) {
            domainVO = _domainDao.findById(domainId);
        }

        // Verify zone type
        if (zoneType == NetworkType.Basic && vnetRange != null) {
            vnetRange = null;
        }

        if (zoneType == NetworkType.Basic) {
            securityGroupEnabled = true;
        }

        return createZone(userId, zoneName, dns1, dns2, internalDns1, internalDns2, vnetRange, guestCidr, domainVO != null ? domainVO.getName() : null, domainId, zoneType, securityGroupEnabled,
                allocationState, networkDomain);
    }

    @Override
    public ServiceOffering createServiceOffering(CreateServiceOfferingCmd cmd) {
        Long userId = UserContext.current().getCallerUserId();
        if (userId == null) {
            userId = User.UID_SYSTEM;
        }

        String name = cmd.getServiceOfferingName();
        if ((name == null) || (name.length() == 0)) {
            throw new InvalidParameterValueException("Failed to create service offering: specify the name that has non-zero length");
        }

        String displayText = cmd.getDisplayText();
        if ((displayText == null) || (displayText.length() == 0)) {
            throw new InvalidParameterValueException("Failed to create service offering " + name + ": specify the display text that has non-zero length");
        }

        Long cpuNumber = cmd.getCpuNumber();
        if ((cpuNumber == null) || (cpuNumber.intValue() <= 0) || (cpuNumber.intValue() > 2147483647)) {
            throw new InvalidParameterValueException("Failed to create service offering " + name + ": specify the cpu number value between 1 and 2147483647");
        }

        Long cpuSpeed = cmd.getCpuSpeed();
        if ((cpuSpeed == null) || (cpuSpeed.intValue() <= 0) || (cpuSpeed.intValue() > 2147483647)) {
            throw new InvalidParameterValueException("Failed to create service offering " + name + ": specify the cpu speed value between 1 and 2147483647");
        }

        Long memory = cmd.getMemory();
        if ((memory == null) || (memory.intValue() < 32) || (memory.intValue() > 2147483647)) {
            throw new InvalidParameterValueException("Failed to create service offering " + name + ": specify the memory value between 32 and 2147483647 MB");
        }

        // check if valid domain
        if (cmd.getDomainId() != null) {
            DomainVO domain = _domainDao.findById(cmd.getDomainId());
            if (domain == null) {
                throw new InvalidParameterValueException("Please specify a valid domain id");
            }
        }

        boolean localStorageRequired = false;
        String storageType = cmd.getStorageType();
        if (storageType == null) {
            localStorageRequired = false;
        } else if (storageType.equals("local")) {
            localStorageRequired = true;
        } else if (storageType.equals("shared")) {
            localStorageRequired = false;
        } else {
            throw new InvalidParameterValueException("Invalid storage type " + storageType + " specified, valid types are: 'local' and 'shared'");
        }

        Boolean offerHA = cmd.getOfferHa();
        if (offerHA == null) {
            offerHA = false;
        }

        Boolean limitCpuUse = cmd.GetLimitCpuUse();
        if (limitCpuUse == null) {
            limitCpuUse = false;
        }
        String vm_type_string = cmd.getSystemVmType();
        VirtualMachine.Type vm_type = null;
        if (cmd.getIsSystem() && vm_type_string == null){
            vm_type = VirtualMachine.Type.DomainRouter;
        }
        else {
            if (VirtualMachine.Type.ConsoleProxy.toString().toLowerCase().equals(vm_type_string)){
                vm_type = VirtualMachine.Type.ConsoleProxy;
            }
            else if (VirtualMachine.Type.SecondaryStorageVm.toString().toLowerCase().equals(vm_type_string)){
                vm_type = VirtualMachine.Type.SecondaryStorageVm;
            }
            else if (VirtualMachine.Type.DomainRouter.toString().toLowerCase().equals(vm_type_string)){
                vm_type = VirtualMachine.Type.DomainRouter;
            }
        }

        return createServiceOffering(userId, cmd.getIsSystem(), vm_type, cmd.getServiceOfferingName(), cpuNumber.intValue(), memory.intValue(), cpuSpeed.intValue(), cmd.getDisplayText(), localStorageRequired, offerHA,
                limitCpuUse, cmd.getTags(), cmd.getDomainId(), cmd.getHostTag(), cmd.getNetworkRate());
    }

    @Override
    @ActionEvent(eventType = EventTypes.EVENT_SERVICE_OFFERING_CREATE, eventDescription = "creating service offering")
    public ServiceOfferingVO createServiceOffering(long userId, boolean isSystem, VirtualMachine.Type vm_type, String name, int cpu, int ramSize, int speed, String displayText, boolean localStorageRequired, 
            boolean offerHA, boolean limitResourceUse, String tags,  Long domainId, String hostTag, Integer networkRate) {
        tags = cleanupTags(tags);
        ServiceOfferingVO offering = new ServiceOfferingVO(name, cpu, ramSize, speed, networkRate, null, offerHA, limitResourceUse, displayText, localStorageRequired, false, tags, isSystem, vm_type, domainId, hostTag);

        if ((offering = _serviceOfferingDao.persist(offering)) != null) {
            UserContext.current().setEventDetails("Service offering id=" + offering.getId());
            return offering;
        } else {
            return null;
        }
    }

    @Override
    @ActionEvent(eventType = EventTypes.EVENT_SERVICE_OFFERING_EDIT, eventDescription = "updating service offering")
    public ServiceOffering updateServiceOffering(UpdateServiceOfferingCmd cmd) {
        String displayText = cmd.getDisplayText();
        Long id = cmd.getId();
        String name = cmd.getServiceOfferingName();
        Long userId = UserContext.current().getCallerUserId();

        if (userId == null) {
            userId = Long.valueOf(User.UID_SYSTEM);
        }

        // Verify input parameters
        ServiceOffering offeringHandle = getServiceOffering(id);

        if (offeringHandle == null) {
            throw new InvalidParameterValueException("unable to find service offering " + id);
        }

        boolean updateNeeded = (name != null || displayText != null);
        if (!updateNeeded) {
            return _serviceOfferingDao.findById(id);
        }

        ServiceOfferingVO offering = _serviceOfferingDao.createForUpdate(id);

        if (name != null) {
            offering.setName(name);
        }

        if (displayText != null) {
            offering.setDisplayText(displayText);
        }

        // Note: tag editing commented out for now; keeping the code intact, might need to re-enable in next releases
        // if (tags != null)
        // {
        // if (tags.trim().isEmpty() && offeringHandle.getTags() == null)
        // {
        // //no new tags; no existing tags
        // offering.setTagsArray(csvTagsToList(null));
        // }
        // else if (!tags.trim().isEmpty() && offeringHandle.getTags() != null)
        // {
        // //new tags + existing tags
        // List<String> oldTags = csvTagsToList(offeringHandle.getTags());
        // List<String> newTags = csvTagsToList(tags);
        // oldTags.addAll(newTags);
        // offering.setTagsArray(oldTags);
        // }
        // else if(!tags.trim().isEmpty())
        // {
        // //new tags; NO existing tags
        // offering.setTagsArray(csvTagsToList(tags));
        // }
        // }

        if (_serviceOfferingDao.update(id, offering)) {
            offering = _serviceOfferingDao.findById(id);
            UserContext.current().setEventDetails("Service offering id=" + offering.getId());
            return offering;
        } else {
            return null;
        }
    }

    @Override
    @ActionEvent(eventType = EventTypes.EVENT_DISK_OFFERING_CREATE, eventDescription = "creating disk offering")
    public DiskOfferingVO createDiskOffering(Long domainId, String name, String description, Long numGibibytes, String tags, boolean isCustomized) {
        long diskSize = 0;// special case for custom disk offerings
        if (numGibibytes != null && (numGibibytes <= 0)) {
            throw new InvalidParameterValueException("Please specify a disk size of at least 1 Gb.");
        } else if (numGibibytes != null && (numGibibytes > _maxVolumeSizeInGb)) {
            throw new InvalidParameterValueException("The maximum size for a disk is " + _maxVolumeSizeInGb + " Gb.");
        }

        if (numGibibytes != null) {
            diskSize = numGibibytes * 1024 * 1024 * 1024;
        }

        if (diskSize == 0) {
            isCustomized = true;
        }

        tags = cleanupTags(tags);
        DiskOfferingVO newDiskOffering = new DiskOfferingVO(domainId, name, description, diskSize, tags, isCustomized);
        UserContext.current().setEventDetails("Disk offering id=" + newDiskOffering.getId());
        DiskOfferingVO offering = _diskOfferingDao.persist(newDiskOffering);
        if (offering != null) {
            UserContext.current().setEventDetails("Disk offering id=" + newDiskOffering.getId());
            return offering;
        } else {
            return null;
        }
    }

    @Override
    public DiskOffering createDiskOffering(CreateDiskOfferingCmd cmd) {
        String name = cmd.getOfferingName();
        String description = cmd.getDisplayText();
        Long numGibibytes = cmd.getDiskSize();
        boolean isCustomized = cmd.isCustomized() != null ? cmd.isCustomized() : false; // false by default
        String tags = cmd.getTags();
        // Long domainId = cmd.getDomainId() != null ? cmd.getDomainId() : Long.valueOf(DomainVO.ROOT_DOMAIN); // disk offering
        // always gets created under the root domain.Bug # 6055 if not passed in cmd
        Long domainId = cmd.getDomainId();

        if (!isCustomized && numGibibytes == null) {
            throw new InvalidParameterValueException("Disksize is required for non-customized disk offering");
        }

        return createDiskOffering(domainId, name, description, numGibibytes, tags, isCustomized);
    }

    @Override
    @ActionEvent(eventType = EventTypes.EVENT_DISK_OFFERING_EDIT, eventDescription = "updating disk offering")
    public DiskOffering updateDiskOffering(UpdateDiskOfferingCmd cmd) {
        Long diskOfferingId = cmd.getId();
        String name = cmd.getDiskOfferingName();
        String displayText = cmd.getDisplayText();

        // Check if diskOffering exists
        DiskOffering diskOfferingHandle = getDiskOffering(diskOfferingId);

        if (diskOfferingHandle == null) {
            throw new InvalidParameterValueException("Unable to find disk offering by id " + diskOfferingId);
        }

        boolean updateNeeded = (name != null || displayText != null);
        if (!updateNeeded) {
            return _diskOfferingDao.findById(diskOfferingId);
        }

        DiskOfferingVO diskOffering = _diskOfferingDao.createForUpdate(diskOfferingId);

        if (name != null) {
            diskOffering.setName(name);
        }

        if (displayText != null) {
            diskOffering.setDisplayText(displayText);
        }

        // Note: tag editing commented out for now;keeping the code intact, might need to re-enable in next releases
        // if (tags != null)
        // {
        // if (tags.trim().isEmpty() && diskOfferingHandle.getTags() == null)
        // {
        // //no new tags; no existing tags
        // diskOffering.setTagsArray(csvTagsToList(null));
        // }
        // else if (!tags.trim().isEmpty() && diskOfferingHandle.getTags() != null)
        // {
        // //new tags + existing tags
        // List<String> oldTags = csvTagsToList(diskOfferingHandle.getTags());
        // List<String> newTags = csvTagsToList(tags);
        // oldTags.addAll(newTags);
        // diskOffering.setTagsArray(oldTags);
        // }
        // else if(!tags.trim().isEmpty())
        // {
        // //new tags; NO existing tags
        // diskOffering.setTagsArray(csvTagsToList(tags));
        // }
        // }

        if (_diskOfferingDao.update(diskOfferingId, diskOffering)) {
            UserContext.current().setEventDetails("Disk offering id=" + diskOffering.getId());
            return _diskOfferingDao.findById(diskOfferingId);
        } else {
            return null;
        }
    }

    @Override
    @ActionEvent(eventType = EventTypes.EVENT_DISK_OFFERING_DELETE, eventDescription = "deleting disk offering")
    public boolean deleteDiskOffering(DeleteDiskOfferingCmd cmd) {
        Long diskOfferingId = cmd.getId();

        DiskOffering offering = getDiskOffering(diskOfferingId);

        if (offering == null) {
            throw new InvalidParameterValueException("Unable to find disk offering by id " + diskOfferingId);
        }

        if (_diskOfferingDao.remove(diskOfferingId)) {
            UserContext.current().setEventDetails("Disk offering id=" + diskOfferingId);
            return true;
        } else {
            return false;
        }
    }

    @Override
    @ActionEvent(eventType = EventTypes.EVENT_SERVICE_OFFERING_DELETE, eventDescription = "deleting service offering")
    public boolean deleteServiceOffering(DeleteServiceOfferingCmd cmd) {

        Long offeringId = cmd.getId();
        Long userId = UserContext.current().getCallerUserId();

        if (userId == null) {
            userId = Long.valueOf(User.UID_SYSTEM);
        }

        // Verify service offering id
        ServiceOffering offering = getServiceOffering(offeringId);
        if (offering == null) {
            throw new InvalidParameterValueException("unable to find service offering " + offeringId);
        } 

        if(offering.getDefaultUse()){
            throw new InvalidParameterValueException("Default service offerings cannot be deleted");
        }

        if (_serviceOfferingDao.remove(offeringId)) {
            UserContext.current().setEventDetails("Service offering id=" + offeringId);
            return true;
        } else {
            return false;
        }
    }

    @Override
    public String changePrivateIPRange(boolean add, long podId, String startIP, String endIP) {
        checkPrivateIpRangeErrors(podId, startIP, endIP);

        long zoneId = _podDao.findById(podId).getDataCenterId();
        List<String> problemIPs = null;
        if (add) {
            problemIPs = savePrivateIPRange(startIP, endIP, podId, zoneId);
        } else {
            problemIPs = deletePrivateIPRange(startIP, endIP, podId, zoneId);
        }

        if (problemIPs == null) {
            throw new InvalidParameterValueException("Failed to change private IP range. Please contact Cloud Support.");
        } else {
            return genChangeRangeSuccessString(problemIPs, add);
        }
    }

    @Override
    @DB
    @ActionEvent(eventType = EventTypes.EVENT_VLAN_IP_RANGE_CREATE, eventDescription = "creating vlan ip range", async = false)
    public Vlan createVlanAndPublicIpRange(CreateVlanIpRangeCmd cmd) throws InsufficientCapacityException, ConcurrentOperationException, ResourceUnavailableException {
        Long zoneId = cmd.getZoneId();
        Long podId = cmd.getPodId();
        String startIP = cmd.getStartIp();
        String endIP = cmd.getEndIp();
        String vlanGateway = cmd.getGateway();
        String vlanNetmask = cmd.getNetmask();
        Long userId = UserContext.current().getCallerUserId();
        String vlanId = cmd.getVlan();
        Boolean forVirtualNetwork = cmd.isForVirtualNetwork();
        Long networkId = cmd.getNetworkID();
        String networkVlanId = null;

        // If an account name and domain ID are specified, look up the account
        String accountName = cmd.getAccountName();
        Long domainId = cmd.getDomainId();
        Account account = null;
        if ((accountName != null) && (domainId != null)) {
            account = _accountDao.findActiveAccount(accountName, domainId);
            if (account == null) {
                throw new InvalidParameterValueException("Please specify a valid account.");
            }
        }

        // Verify that network exists
        Network network = null;
        if (networkId != null) {
            network = _networkDao.findById(networkId);
            if (network == null) {
                throw new InvalidParameterValueException("Unable to find network by id " + networkId);
            } else {
                zoneId = network.getDataCenterId();
            }
        }

        // Verify that zone exists
        DataCenterVO zone = _zoneDao.findById(zoneId);
        if (zone == null) {
            throw new InvalidParameterValueException("Unable to find zone by id " + zoneId);
        }

        // Check if zone is disabled
        Account caller = UserContext.current().getCaller();
        if (Grouping.AllocationState.Disabled == zone.getAllocationState() && !_accountMgr.isRootAdmin(caller.getType())) {
            throw new PermissionDeniedException("Cannot perform this operation, Zone is currently disabled: " + zoneId);
        }

        if (zone.isSecurityGroupEnabled() && zone.getNetworkType() != DataCenter.NetworkType.Basic && forVirtualNetwork) {
            throw new InvalidParameterValueException("Can't add virtual network into a zone with security group enabled");
        }

        // If networkId is not specified, and vlan is Virtual or Direct Untagged, try to locate default networks
        if (forVirtualNetwork) {
            if (network == null) {
                // find default public network in the zone
                networkId = _networkMgr.getSystemNetworkByZoneAndTrafficType(zoneId, TrafficType.Public).getId();
            } else if (network.getGuestType() != null || network.getTrafficType() != TrafficType.Public) {
                throw new InvalidParameterValueException("Can't find Public network by id=" + networkId);
            }
        } else {
            if (network == null) {
                if (zone.getNetworkType() == DataCenter.NetworkType.Basic) {
                    networkId = _networkMgr.getSystemNetworkByZoneAndTrafficType(zoneId, TrafficType.Guest).getId();
                } else {
                    network = _networkMgr.getNetworkWithSecurityGroupEnabled(zoneId);
                    if (network == null) {
                        throw new InvalidParameterValueException("Nework id is required for Direct vlan creation ");
                    }
                    networkId = network.getId();
                }
            } else if (network.getGuestType() == null || network.getGuestType() == GuestIpType.Virtual) {
                throw new InvalidParameterValueException("Can't create direct vlan for network id=" + networkId + " with GuestType: " + network.getGuestType());
            }
        }

        // if end ip is not specified, default it to startIp
        if (endIP == null && startIP != null) {
            endIP = startIP;
        }

        // if vlan is specified, throw an error if it's not equal to network's vlanId
        if (network != null) {
            URI uri = network.getBroadcastUri();
            if (uri != null) {
                String[] vlan = uri.toString().split("vlan:\\/\\/");
                networkVlanId = vlan[1];
            }
        }

        if (vlanId != null && networkVlanId != null && !networkVlanId.equalsIgnoreCase(vlanId)) {
            throw new InvalidParameterValueException("Vlan doesn't match vlan of the network");
        }

        if (forVirtualNetwork || zone.getNetworkType() == DataCenter.NetworkType.Basic || network.isSecurityGroupEnabled()) {
            if (vlanGateway == null || vlanNetmask == null || zoneId == null) {
                throw new InvalidParameterValueException("Gateway, netmask and zoneId have to be passed in for virtual and direct untagged networks");
            }
        } else {
            // check if startIp and endIp belong to network Cidr
            String networkCidr = network.getCidr();
            String networkGateway = network.getGateway();
            Long networkZoneId = network.getDataCenterId();
            String networkNetmask = NetUtils.getCidrNetmask(networkCidr);

            // Check if ip addresses are in network range
            if (!NetUtils.sameSubnet(startIP, networkGateway, networkNetmask)) {
                throw new InvalidParameterValueException("Start ip is not in network cidr: " + networkCidr);
            }

            if (endIP != null) {
                if (!NetUtils.sameSubnet(endIP, networkGateway, networkNetmask)) {
                    throw new InvalidParameterValueException("End ip is not in network cidr: " + networkCidr);
                }
            }

            // set gateway, netmask, zone from network object
            vlanGateway = networkGateway;
            vlanNetmask = networkNetmask;
            zoneId = networkZoneId;

            // set vlanId if it's not null for the network
            if (networkVlanId != null) {
                vlanId = networkVlanId;
            }
        }

        // if it's an account specific range, associate ip address list to the account
        boolean associateIpRangeToAccount = false;

        if (forVirtualNetwork) {
            if (account != null) {
                // verify resource limits
                long ipResourceLimit = _accountMgr.findCorrectResourceLimit((AccountVO) account, ResourceType.public_ip);
                long accountIpRange = NetUtils.ip2Long(endIP) - NetUtils.ip2Long(startIP) + 1;
                if (s_logger.isDebugEnabled()) {
                    s_logger.debug(" IPResourceLimit " + ipResourceLimit + " accountIpRange " + accountIpRange);
                }
                if (ipResourceLimit != -1 && accountIpRange > ipResourceLimit) { // -1 means infinite
                    throw new InvalidParameterValueException(" Public IP Resource Limit is set to " + ipResourceLimit + " which is less than the IP range of " + accountIpRange + " provided");
                }
                associateIpRangeToAccount = true;
            }
        }

        Transaction txn = Transaction.currentTxn();
        txn.start();

        Vlan vlan = createVlanAndPublicIpRange(userId, zoneId, podId, startIP, endIP, vlanGateway, vlanNetmask, forVirtualNetwork, vlanId, account, networkId);

        if (associateIpRangeToAccount) {
            _networkMgr.associateIpAddressListToAccount(userId, account.getId(), zoneId, vlan.getId(), network);
            if (network == null) {
                List<? extends Network> networks = _networkMgr.getVirtualNetworksOwnedByAccountInZone(account.getAccountName(), account.getDomainId(), zoneId);
                network = networks.get(0);
            }
            if (network == null) {
                throw new CloudRuntimeException("Failed to associate vlan to the account id=" + account.getId() + ", default network failed to create");
            }
        }
        txn.commit();

        // Associate ips to the network
        if (associateIpRangeToAccount) {
            if (network.getState() == Network.State.Implemented) {
                s_logger.debug("Applying ip associations for vlan id=" + vlanId + " in network " + network);
                if (!_networkMgr.applyIpAssociations(network, false)) {
                    s_logger.warn("Failed to apply ip associations for vlan id=1 as a part of add vlan range for account id=" + account.getId());
                }
            } else {
                s_logger.trace("Network id=" + network.getId() + " is not Implemented, no need to apply ipAssociations");
            }
        }

        return vlan;
    }

    @Override
    @DB
    public Vlan createVlanAndPublicIpRange(Long userId, Long zoneId, Long podId, String startIP, String endIP, String vlanGateway, String vlanNetmask, boolean forVirtualNetwork, String vlanId,
            Account account, Long networkId) {
        // Check that the pod ID is valid
        if (podId != null && ((_podDao.findById(podId)) == null)) {
            throw new InvalidParameterValueException("Please specify a valid pod.");
        }

        if (podId != null && _podDao.findById(podId).getDataCenterId() != zoneId) {
            throw new InvalidParameterValueException("Pod id=" + podId + " doesn't belong to zone id=" + zoneId);
        }
        // If the VLAN id is null, default it to untagged
        if (vlanId == null) {
            vlanId = Vlan.UNTAGGED;
        }

        DataCenterVO zone;
        if (zoneId == null || ((zone = _zoneDao.findById(zoneId)) == null)) {
            throw new InvalidParameterValueException("Please specify a valid zone.");
        }

        // Allow adding untagged direct vlan only for Basic zone
        if (zone.getNetworkType() == NetworkType.Advanced && vlanId.equals(Vlan.UNTAGGED) && (!forVirtualNetwork || zone.isSecurityGroupEnabled())) {
            throw new InvalidParameterValueException("Direct untagged network is not supported for the zone " + zone.getId() + " of type " + zone.getNetworkType());
        } else if (zone.getNetworkType() == NetworkType.Basic && !((vlanId.equals(Vlan.UNTAGGED) && !forVirtualNetwork) || (forVirtualNetwork))) {
            throw new InvalidParameterValueException("Only Direct Untagged and Virtual networks are supported in the zone " + zone.getId() + " of type " + zone.getNetworkType());
        }

        // don't allow to create a virtual vlan when zone's vnet is NULL in Advanced zone
        if ((zone.getNetworkType() == NetworkType.Advanced && zone.getVnet() == null) && forVirtualNetwork) {
            throw new InvalidParameterValueException("Can't add virtual network to the zone id=" + zone.getId() + " as zone doesn't have guest vlan configured");
        }

        VlanType vlanType = forVirtualNetwork ? VlanType.VirtualNetwork : VlanType.DirectAttached;

        // ACL check
        checkAccess(account, zone);

        if (vlanType.equals(VlanType.DirectAttached)) {
            if (account != null) {
                // VLANs for an account must be tagged
                if (vlanId.equals(Vlan.UNTAGGED)) {
                    throw new InvalidParameterValueException("Direct Attached IP ranges for an account must be tagged.");
                }

                // Make sure there aren't any pod VLANs in this zone
                List<HostPodVO> podsInZone = _podDao.listByDataCenterId(zone.getId());
                for (HostPodVO pod : podsInZone) {
                    if (_podVlanMapDao.listPodVlanMapsByPod(pod.getId()).size() > 0) {
                        throw new InvalidParameterValueException("Zone " + zone.getName()
                                + " already has pod-wide IP ranges. A zone may contain either pod-wide IP ranges or account-wide IP ranges, but not both.");
                    }
                }
            } else if (podId != null) {
                // Pod-wide VLANs must be untagged
                if (!vlanId.equals(Vlan.UNTAGGED)) {
                    throw new InvalidParameterValueException("Direct Attached IP ranges for a pod must be untagged.");
                }

                // Make sure there aren't any account VLANs in this zone
                List<AccountVlanMapVO> accountVlanMaps = _accountVlanMapDao.listAllIncludingRemoved();
                for (AccountVlanMapVO accountVlanMap : accountVlanMaps) {
                    VlanVO vlan = _vlanDao.findById(accountVlanMap.getVlanDbId());
                    if (vlan.getDataCenterId() == zone.getId()) {
                        throw new InvalidParameterValueException("Zone " + zone.getName()
                                + " already has account-wide IP ranges. A zone may contain either pod-wide IP ranges or account-wide IP ranges, but not both.");
                    }
                }
            }
        }

        // Make sure the gateway is valid
        if (!NetUtils.isValidIp(vlanGateway)) {
            throw new InvalidParameterValueException("Please specify a valid gateway");
        }

        // Make sure the netmask is valid
        if (!NetUtils.isValidIp(vlanNetmask)) {
            throw new InvalidParameterValueException("Please specify a valid netmask");
        }

        String newVlanSubnet = NetUtils.getSubNet(vlanGateway, vlanNetmask);

        // Check if the new VLAN's subnet conflicts with the guest network in the specified zone (guestCidr is null for basic
        // zone)
        String guestNetworkCidr = zone.getGuestNetworkCidr();
        if (guestNetworkCidr != null) {
            String[] cidrPair = guestNetworkCidr.split("\\/");
            String guestIpNetwork = NetUtils.getIpRangeStartIpFromCidr(cidrPair[0], Long.parseLong(cidrPair[1]));
            long guestCidrSize = Long.parseLong(cidrPair[1]);
            long vlanCidrSize = NetUtils.getCidrSize(vlanNetmask);

            long cidrSizeToUse = -1;
            if (vlanCidrSize < guestCidrSize) {
                cidrSizeToUse = vlanCidrSize;
            } else {
                cidrSizeToUse = guestCidrSize;
            }

            String guestSubnet = NetUtils.getCidrSubNet(guestIpNetwork, cidrSizeToUse);

            if (newVlanSubnet.equals(guestSubnet)) {
                throw new InvalidParameterValueException("The new IP range you have specified has the same subnet as the guest network in zone: " + zone.getName()
                        + ". Please specify a different gateway/netmask.");
            }
        }

        // Check if there are any errors with the IP range
        checkPublicIpRangeErrors(zoneId, vlanId, vlanGateway, vlanNetmask, startIP, endIP);

        // Throw an exception if any of the following is true:
        // 1. Another VLAN in the same zone has a different tag but the same subnet as the new VLAN. Make an exception for the
        // case when both vlans are Direct.
        // 2. Another VLAN in the same zone that has the same tag and subnet as the new VLAN has IPs that overlap with the IPs
        // being added
        // 3. Another VLAN in the same zone that has the same tag and subnet as the new VLAN has a different gateway than the
        // new VLAN
        // 4. If VLAN is untagged and Virtual, and there is existing UNTAGGED vlan with different subnet 
        List<VlanVO> vlans = _vlanDao.listByZone(zone.getId());
        for (VlanVO vlan : vlans) {
            String otherVlanGateway = vlan.getVlanGateway();
            String otherVlanSubnet = NetUtils.getSubNet(vlan.getVlanGateway(), vlan.getVlanNetmask());
            String[] otherVlanIpRange = vlan.getIpRange().split("\\-");
            String otherVlanStartIP = otherVlanIpRange[0];
            String otherVlanEndIP = null;
            if (otherVlanIpRange.length > 1) {
                otherVlanEndIP = otherVlanIpRange[1];
            }

            if (forVirtualNetwork && !vlanId.equals(vlan.getVlanTag()) && newVlanSubnet.equals(otherVlanSubnet) && !allowIpRangeOverlap(vlan, forVirtualNetwork, networkId)) {
                throw new InvalidParameterValueException("The IP range with tag: " + vlan.getVlanTag() + " in zone " + zone.getName()
                        + " has the same subnet. Please specify a different gateway/netmask.");
            }

            boolean vlansUntaggedAndVirtual = (vlanId.equals(Vlan.UNTAGGED) && vlanId.equals(vlan.getVlanTag()) && forVirtualNetwork && vlan.getVlanType() == VlanType.VirtualNetwork);

            if (vlansUntaggedAndVirtual && !newVlanSubnet.equals(otherVlanSubnet)) {
                throw new InvalidParameterValueException("The Untagged ip range with different subnet already exists in zone " + zone.getId());
            }

            if (vlanId.equals(vlan.getVlanTag()) && newVlanSubnet.equals(otherVlanSubnet)) {
                if (NetUtils.ipRangesOverlap(startIP, endIP, otherVlanStartIP, otherVlanEndIP)) {
                    throw new InvalidParameterValueException("The IP range with tag: " + vlan.getVlanTag()
                            + " already has IPs that overlap with the new range. Please specify a different start IP/end IP.");
                }

                if (!vlanGateway.equals(otherVlanGateway)) {
                    throw new InvalidParameterValueException("The IP range with tag: " + vlan.getVlanTag() + " has already been added with gateway " + otherVlanGateway
                            + ". Please specify a different tag.");
                }
            }
        }

        // Check if a guest VLAN is using the same tag
        if (_zoneDao.findVnet(zoneId, vlanId).size() > 0) {
            throw new InvalidParameterValueException("The VLAN tag " + vlanId + " is already being used for the guest network in zone " + zone.getName());
        }

        // For untagged vlan check if vlan per pod already exists. If yes, verify that new vlan range has the same netmask and
        // gateway
        if (zone.getNetworkType() == NetworkType.Basic && vlanId.equalsIgnoreCase(Vlan.UNTAGGED) && podId != null) {
            List<VlanVO> podVlans = _vlanDao.listVlansForPodByType(podId, VlanType.DirectAttached);
            if (podVlans != null && !podVlans.isEmpty()) {
                VlanVO podVlan = podVlans.get(0);
                if (!podVlan.getVlanNetmask().equals(vlanNetmask)) {
                    throw new InvalidParameterValueException("Vlan netmask is different from the netmask of Untagged vlan id=" + podVlan.getId() + " existing in the pod " + podId);
                } else if (!podVlan.getVlanGateway().equals(vlanGateway)) {
                    throw new InvalidParameterValueException("Vlan gateway is different from the gateway of Untagged vlan id=" + podVlan.getId() + " existing in the pod " + podId);
                }
            }
        }

        String ipRange = startIP;
        if (endIP != null) {
            ipRange += "-" + endIP;
        }

        // Everything was fine, so persist the VLAN
        Transaction txn = Transaction.currentTxn();
        txn.start();

        VlanVO vlan = new VlanVO(vlanType, vlanId, vlanGateway, vlanNetmask, zone.getId(), ipRange, networkId);
        vlan = _vlanDao.persist(vlan);

        if (!savePublicIPRange(startIP, endIP, zoneId, vlan.getId(), networkId)) {
            throw new CloudRuntimeException("Failed to save IP range. Please contact Cloud Support."); // It can be Direct IP or
            // Public IP.
        }

        if (account != null) {
            // This VLAN is account-specific, so create an AccountVlanMapVO entry
            AccountVlanMapVO accountVlanMapVO = new AccountVlanMapVO(account.getId(), vlan.getId());
            _accountVlanMapDao.persist(accountVlanMapVO);
        } else if (podId != null) {
            // This VLAN is pod-wide, so create a PodVlanMapVO entry
            PodVlanMapVO podVlanMapVO = new PodVlanMapVO(podId, vlan.getId());
            _podVlanMapDao.persist(podVlanMapVO);
        }

        txn.commit();

        return vlan;
    }

    @Override
    public boolean deleteVlanAndPublicIpRange(long userId, long vlanDbId) {
        VlanVO vlan = _vlanDao.findById(vlanDbId);
        if (vlan == null) {
            throw new InvalidParameterValueException("Please specify a valid IP range id.");
        }

        // Check if the VLAN has any allocated public IPs
        if (_publicIpAddressDao.countIPs(vlan.getDataCenterId(), vlanDbId, true) > 0) {
            throw new InvalidParameterValueException("The IP range can't be deleted because it has allocated public IP addresses.");
        }

        // Delete all public IPs in the VLAN
        if (!deletePublicIPRange(vlanDbId)) {
            return false;
        }

        // Delete the VLAN
        return _vlanDao.expunge(vlanDbId);
    }

    @Override
    public List<String> csvTagsToList(String tags) {
        List<String> tagsList = new ArrayList<String>();

        if (tags != null) {
            String[] tokens = tags.split(",");
            for (int i = 0; i < tokens.length; i++) {
                tagsList.add(tokens[i].trim());
            }
        }

        return tagsList;
    }

    @Override
    public String listToCsvTags(List<String> tagsList) {
        String tags = "";
        if (tagsList.size() > 0) {
            for (int i = 0; i < tagsList.size(); i++) {
                tags += tagsList.get(i);
                if (i != tagsList.size() - 1) {
                    tags += ",";
                }
            }
        }

        return tags;
    }

    private String cleanupTags(String tags) {
        if (tags != null) {
            String[] tokens = tags.split(",");
            StringBuilder t = new StringBuilder();
            for (int i = 0; i < tokens.length; i++) {
                t.append(tokens[i].trim()).append(",");
            }
            t.delete(t.length() - 1, t.length());
            tags = t.toString();
        }

        return tags;
    }

    private boolean isPrivateIPAllocated(String ip, long podId, long zoneId, PreparedStatement stmt) {
        try {
            stmt.clearParameters();
            stmt.setString(1, ip);
            stmt.setLong(2, zoneId);
            stmt.setLong(3, podId);
            ResultSet rs = stmt.executeQuery();
            if (rs.next()) {
                return (rs.getString("taken") != null);
            } else {
                return false;
            }
        } catch (SQLException ex) {
            System.out.println(ex.getMessage());
            return true;
        }
    }

    @DB
    protected boolean deletePublicIPRange(long vlanDbId) {
        Transaction txn = Transaction.currentTxn();
        String deleteSql = "DELETE FROM `cloud`.`user_ip_address` WHERE vlan_db_id = ?";

        txn.start();
        try {
            PreparedStatement stmt = txn.prepareAutoCloseStatement(deleteSql);
            stmt.setLong(1, vlanDbId);
            stmt.executeUpdate();
        } catch (Exception ex) {
            return false;
        }
        txn.commit();

        return true;
    }

    @DB
    protected List<String> deletePrivateIPRange(String startIP, String endIP, long podId, long zoneId) {
        long startIPLong = NetUtils.ip2Long(startIP);
        long endIPLong = NetUtils.ip2Long(endIP);
        Transaction txn = Transaction.currentTxn();
        String deleteSql = "DELETE FROM `cloud`.`op_dc_ip_address_alloc` WHERE ip_address = ? AND pod_id = ? AND data_center_id = ?";
        String isPrivateIPAllocatedSelectSql = "SELECT * FROM `cloud`.`op_dc_ip_address_alloc` WHERE ip_address = ? AND data_center_id = ? AND pod_id = ?";

        List<String> problemIPs = new ArrayList<String>();
        PreparedStatement deleteIPStmt = null;
        PreparedStatement isAllocatedStmt = null;

        txn.start();
        try {
            deleteIPStmt = txn.prepareAutoCloseStatement(deleteSql);
            isAllocatedStmt = txn.prepareAutoCloseStatement(isPrivateIPAllocatedSelectSql);
        } catch (SQLException e) {
            return null;
        }

        while (startIPLong <= endIPLong) {
            if (!isPrivateIPAllocated(NetUtils.long2Ip(startIPLong), podId, zoneId, isAllocatedStmt)) {
                try {
                    deleteIPStmt.clearParameters();
                    deleteIPStmt.setString(1, NetUtils.long2Ip(startIPLong));
                    deleteIPStmt.setLong(2, podId);
                    deleteIPStmt.setLong(3, zoneId);
                    deleteIPStmt.executeUpdate();
                } catch (Exception ex) {
                }
            } else {
                problemIPs.add(NetUtils.long2Ip(startIPLong));
            }
            startIPLong += 1;
        }
        txn.commit();

        return problemIPs;
    }

    @DB
    protected boolean savePublicIPRange(String startIP, String endIP, long zoneId, long vlanDbId, long sourceNetworkid) {
        long startIPLong = NetUtils.ip2Long(startIP);
        long endIPLong = NetUtils.ip2Long(endIP);
        Transaction txn = Transaction.currentTxn();
        txn.start();
        IPRangeConfig config = new IPRangeConfig();
        List<String> problemIps = config.savePublicIPRange(txn, startIPLong, endIPLong, zoneId, vlanDbId, sourceNetworkid);
        txn.commit();
        return problemIps != null && problemIps.size() == 0;
    }

    @DB
    protected List<String> savePrivateIPRange(String startIP, String endIP, long podId, long zoneId) {
        Transaction txn = Transaction.currentTxn();
        IPRangeConfig config = new IPRangeConfig();
        txn.start();
        List<String> ips = config.savePrivateIPRange(txn, NetUtils.ip2Long(startIP), NetUtils.ip2Long(endIP), podId, zoneId);
        txn.commit();
        return ips;
    }

    private String genChangeRangeSuccessString(List<String> problemIPs, boolean add) {
        if (problemIPs == null) {
            return "";
        }

        if (problemIPs.size() == 0) {
            if (add) {
                return "Successfully added all IPs in the specified range.";
            } else {
                return "Successfully deleted all IPs in the specified range.";
            }
        } else {
            String successString = "";
            if (add) {
                successString += "Failed to add the following IPs, because they are already in the database: ";
            } else {
                successString += "Failed to delete the following IPs, because they are in use: ";
            }

            for (int i = 0; i < problemIPs.size(); i++) {
                successString += problemIPs.get(i);
                if (i != (problemIPs.size() - 1)) {
                    successString += ", ";
                }
            }

            successString += ". ";

            if (add) {
                successString += "Successfully added all other IPs in the specified range.";
            } else {
                successString += "Successfully deleted all other IPs in the specified range.";
            }

            return successString;
        }
    }

    private void checkPublicIpRangeErrors(long zoneId, String vlanId, String vlanGateway, String vlanNetmask, String startIP, String endIP) {
        // Check that the start and end IPs are valid
        if (!NetUtils.isValidIp(startIP)) {
            throw new InvalidParameterValueException("Please specify a valid start IP");
        }

        if (endIP != null && !NetUtils.isValidIp(endIP)) {
            throw new InvalidParameterValueException("Please specify a valid end IP");
        }

        if (endIP != null && !NetUtils.validIpRange(startIP, endIP)) {
            throw new InvalidParameterValueException("Please specify a valid IP range.");
        }

        // Check that the IPs that are being added are compatible with the VLAN's gateway and netmask
        if (vlanNetmask == null) {
            throw new InvalidParameterValueException("Please ensure that your IP range's netmask is specified");
        }

        if (endIP != null && !NetUtils.sameSubnet(startIP, endIP, vlanNetmask)) {
            throw new InvalidParameterValueException("Please ensure that your start IP and end IP are in the same subnet, as per the IP range's netmask.");
        }

        if (!NetUtils.sameSubnet(startIP, vlanGateway, vlanNetmask)) {
            throw new InvalidParameterValueException("Please ensure that your start IP is in the same subnet as your IP range's gateway, as per the IP range's netmask.");
        }

        if (endIP != null && !NetUtils.sameSubnet(endIP, vlanGateway, vlanNetmask)) {
            throw new InvalidParameterValueException("Please ensure that your end IP is in the same subnet as your IP range's gateway, as per the IP range's netmask.");
        }
    }

    private void checkPrivateIpRangeErrors(Long podId, String startIP, String endIP) {
        HostPodVO pod = _podDao.findById(podId);
        if (pod == null) {
            throw new InvalidParameterValueException("Please specify a valid pod.");
        }

        // Check that the start and end IPs are valid
        if (!NetUtils.isValidIp(startIP)) {
            throw new InvalidParameterValueException("Please specify a valid start IP");
        }

        if (endIP != null && !NetUtils.isValidIp(endIP)) {
            throw new InvalidParameterValueException("Please specify a valid end IP");
        }

        if (endIP != null && !NetUtils.validIpRange(startIP, endIP)) {
            throw new InvalidParameterValueException("Please specify a valid IP range.");
        }

        // Check that the IPs that are being added are compatible with the pod's CIDR
        String cidrAddress = getCidrAddress(podId);
        long cidrSize = getCidrSize(podId);

        if (endIP != null && !NetUtils.sameSubnetCIDR(startIP, endIP, cidrSize)) {
            throw new InvalidParameterValueException("Please ensure that your start IP and end IP are in the same subnet, as per the pod's CIDR size.");
        }

        if (!NetUtils.sameSubnetCIDR(startIP, cidrAddress, cidrSize)) {
            throw new InvalidParameterValueException("Please ensure that your start IP is in the same subnet as the pod's CIDR address.");
        }

        if (endIP != null && !NetUtils.sameSubnetCIDR(endIP, cidrAddress, cidrSize)) {
            throw new InvalidParameterValueException("Please ensure that your end IP is in the same subnet as the pod's CIDR address.");
        }
    }

    private String getCidrAddress(String cidr) {
        String[] cidrPair = cidr.split("\\/");
        return cidrPair[0];
    }

    private int getCidrSize(String cidr) {
        String[] cidrPair = cidr.split("\\/");
        return Integer.parseInt(cidrPair[1]);
    }

    private String getCidrAddress(long podId) {
        HostPodVO pod = _podDao.findById(podId);
        return pod.getCidrAddress();
    }

    private long getCidrSize(long podId) {
        HostPodVO pod = _podDao.findById(podId);
        return pod.getCidrSize();
    }

    private void checkPodCidrSubnets(long dcId, HashMap<Long, List<Object>> currentPodCidrSubnets) {
        // For each pod, return an error if any of the following is true:
        // 1. The pod's CIDR subnet conflicts with the guest network subnet
        // 2. The pod's CIDR subnet conflicts with the CIDR subnet of any other pod
        DataCenterVO dcVo = _zoneDao.findById(dcId);
        String guestNetworkCidr = dcVo.getGuestNetworkCidr();

        // Guest cidr can be null for Basic zone
        String guestIpNetwork = null;
        Long guestCidrSize = null;
        if (guestNetworkCidr != null) {
            String[] cidrTuple = guestNetworkCidr.split("\\/");
            guestIpNetwork = NetUtils.getIpRangeStartIpFromCidr(cidrTuple[0], Long.parseLong(cidrTuple[1]));
            guestCidrSize = Long.parseLong(cidrTuple[1]);
        }

        String zoneName = getZoneName(dcId);

        // Iterate through all pods in this zone
        for (Long podId : currentPodCidrSubnets.keySet()) {
            String podName;
            if (podId.longValue() == -1) {
                podName = "newPod";
            } else {
                podName = getPodName(podId.longValue());
            }

            List<Object> cidrPair = currentPodCidrSubnets.get(podId);
            String cidrAddress = (String) cidrPair.get(0);
            long cidrSize = ((Long) cidrPair.get(1)).longValue();

            long cidrSizeToUse = -1;
            if (guestCidrSize == null || cidrSize < guestCidrSize) {
                cidrSizeToUse = cidrSize;
            } else {
                cidrSizeToUse = guestCidrSize;
            }

            String cidrSubnet = NetUtils.getCidrSubNet(cidrAddress, cidrSizeToUse);

            if (guestNetworkCidr != null) {
                String guestSubnet = NetUtils.getCidrSubNet(guestIpNetwork, cidrSizeToUse);
                // Check that cidrSubnet does not equal guestSubnet
                if (cidrSubnet.equals(guestSubnet)) {
                    if (podName.equals("newPod")) {
                        throw new InvalidParameterValueException("The subnet of the pod you are adding conflicts with the subnet of the Guest IP Network. Please specify a different CIDR.");
                    } else {
                        throw new InvalidParameterValueException("Warning: The subnet of pod " + podName + " in zone " + zoneName
                                + " conflicts with the subnet of the Guest IP Network. Please change either the pod's CIDR or the Guest IP Network's subnet, and re-run install-vmops-management.");
                    }
                }
            }

            // Iterate through the rest of the pods
            for (Long otherPodId : currentPodCidrSubnets.keySet()) {
                if (podId.equals(otherPodId)) {
                    continue;
                }

                // Check that cidrSubnet does not equal otherCidrSubnet
                List<Object> otherCidrPair = currentPodCidrSubnets.get(otherPodId);
                String otherCidrAddress = (String) otherCidrPair.get(0);
                long otherCidrSize = ((Long) otherCidrPair.get(1)).longValue();

                if (cidrSize < otherCidrSize) {
                    cidrSizeToUse = cidrSize;
                } else {
                    cidrSizeToUse = otherCidrSize;
                }

                cidrSubnet = NetUtils.getCidrSubNet(cidrAddress, cidrSizeToUse);
                String otherCidrSubnet = NetUtils.getCidrSubNet(otherCidrAddress, cidrSizeToUse);

                if (cidrSubnet.equals(otherCidrSubnet)) {
                    String otherPodName = getPodName(otherPodId.longValue());
                    if (podName.equals("newPod")) {
                        throw new InvalidParameterValueException("The subnet of the pod you are adding conflicts with the subnet of pod " + otherPodName + " in zone " + zoneName
                                + ". Please specify a different CIDR.");
                    } else {
                        throw new InvalidParameterValueException("Warning: The pods " + podName + " and " + otherPodName + " in zone " + zoneName
                                + " have conflicting CIDR subnets. Please change the CIDR of one of these pods.");
                    }
                }
            }
        }

    }

    private boolean validPod(long podId) {
        return (_podDao.findById(podId) != null);
    }

    private boolean validPod(String podName, long zoneId) {
        if (!validZone(zoneId)) {
            return false;
        }

        return (_podDao.findByName(podName, zoneId) != null);
    }

    private String getPodName(long podId) {
        return _podDao.findById(new Long(podId)).getName();
    }

    private boolean validZone(String zoneName) {
        return (_zoneDao.findByName(zoneName) != null);
    }

    private boolean validZone(long zoneId) {
        return (_zoneDao.findById(zoneId) != null);
    }

    private String getZoneName(long zoneId) {
        DataCenterVO zone = _zoneDao.findById(new Long(zoneId));
        if (zone != null) {
            return zone.getName();
        } else {
            return null;
        }
    }

    private String[] getLinkLocalIPRange() {
        String ipNums = _configDao.getValue("linkLocalIp.nums");
        int nums = Integer.parseInt(ipNums);
        if (nums > 16 || nums <= 0) {
            throw new InvalidParameterValueException("The linkLocalIp.nums: " + nums + "is wrong, should be 1~16");
        }
        /* local link ip address starts from 169.254.0.2 - 169.254.(nums) */
        String[] ipRanges = NetUtils.getLinkLocalIPRange(nums);
        if (ipRanges == null) {
            throw new InvalidParameterValueException("The linkLocalIp.nums: " + nums + "may be wrong, should be 1~16");
        }
        return ipRanges;
    }

    @Override
    public Configuration addConfig(CreateCfgCmd cmd) {
        String category = cmd.getCategory();
        String instance = cmd.getInstance();
        String component = cmd.getComponent();
        String name = cmd.getConfigPropName();
        String value = cmd.getValue();
        String description = cmd.getDescription();
        try {
            ConfigurationVO entity = new ConfigurationVO(category, instance, component, name, value, description);
            _configDao.persist(entity);
            s_logger.info("Successfully added configuration value into db: category:" + category + " instance:" + instance + " component:" + component + " name:" + name + " value:" + value);
            return _configDao.findByName(name);
        } catch (Exception ex) {
            s_logger.error("Unable to add the new config entry:", ex);
            throw new CloudRuntimeException("Unable to add configuration parameter " + name);
        }
    }

    @Override
    @ActionEvent(eventType = EventTypes.EVENT_VLAN_IP_RANGE_DELETE, eventDescription = "deleting vlan ip range", async = false)
    public boolean deleteVlanIpRange(DeleteVlanIpRangeCmd cmd) {
        Long vlanDbId = cmd.getId();
        Long userId = UserContext.current().getCallerUserId();

        if (userId == null) {
            userId = Long.valueOf(User.UID_SYSTEM);
        }

        VlanVO vlan = _vlanDao.findById(vlanDbId);
        if (vlan == null) {
            throw new InvalidParameterValueException("Please specify a valid IP range id.");
        }

        return deleteVlanAndPublicIpRange(userId, vlanDbId);

    }

    @Override
    public void checkDiskOfferingAccess(Account caller, DiskOffering dof) throws PermissionDeniedException {
        for (SecurityChecker checker : _secChecker) {
            if (checker.checkAccess(caller, dof)) {
                if (s_logger.isDebugEnabled()) {
                    s_logger.debug("Access granted to " + caller + " to disk offering:" + dof.getId() + " by " + checker.getName());
                }
                return;
            } else {
                throw new PermissionDeniedException("Access denied to " + caller + " by " + checker.getName());
            }
        }

        assert false : "How can all of the security checkers pass on checking this caller?";
        throw new PermissionDeniedException("There's no way to confirm " + caller + " has access to disk offering:" + dof.getId());
    }

    @Override
    public void checkServiceOfferingAccess(Account caller, ServiceOffering so) throws PermissionDeniedException {
        for (SecurityChecker checker : _secChecker) {
            if (checker.checkAccess(caller, so)) {
                if (s_logger.isDebugEnabled()) {
                    s_logger.debug("Access granted to " + caller + " to service offering:" + so.getId() + " by " + checker.getName());
                }
                return;
            } else {
                throw new PermissionDeniedException("Access denied to " + caller + " by " + checker.getName());
            }
        }

        assert false : "How can all of the security checkers pass on checking this caller?";
        throw new PermissionDeniedException("There's no way to confirm " + caller + " has access to service offering:" + so.getId());
    }

    @Override
    public void checkAccess(Account caller, DataCenter zone) throws PermissionDeniedException {
        for (SecurityChecker checker : _secChecker) {
            if (checker.checkAccess(caller, zone)) {
                if (s_logger.isDebugEnabled()) {
                    s_logger.debug("Access granted to " + caller + " to zone:" + zone.getId() + " by " + checker.getName());
                }
                return;
            } else {
                throw new PermissionDeniedException("Access denied to " + caller + " by " + checker.getName());
            }
        }

        assert false : "How can all of the security checkers pass on checking this caller?";
        throw new PermissionDeniedException("There's no way to confirm " + caller + " has access to zone:" + zone.getId());
    }

    @Override @ActionEvent(eventType = EventTypes.EVENT_NETWORK_OFFERING_CREATE, eventDescription = "creating network offering")
    public NetworkOffering createNetworkOffering(CreateNetworkOfferingCmd cmd) {
        Long userId = UserContext.current().getCallerUserId();
        String name = cmd.getNetworkOfferingName();
        String displayText = cmd.getDisplayText();
        String tags = cmd.getTags();
        String trafficTypeString = cmd.getTraffictype();
        Boolean specifyVlan = cmd.getSpecifyVlan();
        String availabilityStr = cmd.getAvailability();
        String guestIpTypeString = cmd.getGuestIpType();
<<<<<<< HEAD
        Boolean redundantRouter = cmd.getRedundantRouter();
=======
>>>>>>> b93c7bc6
        Integer networkRate = cmd.getNetworkRate();

        TrafficType trafficType = null;
        GuestIpType guestIpType = null;
        Availability availability = null;

        // Verify traffic type
        for (TrafficType tType : TrafficType.values()) {
            if (tType.name().equalsIgnoreCase(trafficTypeString)) {
                trafficType = tType;
                break;
            }
        }
        if (trafficType == null) {
            throw new InvalidParameterValueException("Invalid value for traffictype. Supported traffic types: Public, Management, Control, Guest, Vlan or Storage");
        }

        // Verify guest ip type
        for (GuestIpType gType : GuestIpType.values()) {
            if (gType.name().equalsIgnoreCase(guestIpTypeString)) {
                guestIpType = gType;
                break;
            }
        }

        if (guestIpType == null) {
            throw new InvalidParameterValueException("Invalid guest IP type; can have Direct or Virtual value");
        }

        // Verify availability
        for (Availability avlb : Availability.values()) {
            if (avlb.name().equalsIgnoreCase(availabilityStr)) {
                availability = avlb;
            }
        }

        if (availability == null) {
            throw new InvalidParameterValueException("Invalid value for Availability. Supported types: " + Availability.Required + ", " + Availability.Optional + ", " + Availability.Unavailable);
        }

        Integer maxConnections = cmd.getMaxconnections();
<<<<<<< HEAD

        return createNetworkOffering(userId, name, displayText, trafficType, tags, maxConnections, specifyVlan, availability, guestIpType, redundantRouter, networkRate);
    }

    @Override
    public NetworkOfferingVO createNetworkOffering(long userId, String name, String displayText, TrafficType trafficType, String tags, Integer maxConnections, boolean specifyVlan, 
            Availability availability, GuestIpType guestIpType, boolean redundantRouter, Integer networkRate) {

=======
        return createNetworkOffering(userId, name, displayText, trafficType, tags, maxConnections, specifyVlan, availability, guestIpType, networkRate);
    }

    @Override
    public NetworkOfferingVO createNetworkOffering(long userId, String name, String displayText, TrafficType trafficType, String tags, Integer maxConnections, boolean specifyVlan,
            Availability availability, GuestIpType guestIpType, Integer networkRate) {
        
>>>>>>> b93c7bc6
        String multicastRateStr = _configDao.getValue("multicast.throttling.rate");
        int multicastRate = ((multicastRateStr == null) ? 10 : Integer.parseInt(multicastRateStr));
        tags = cleanupTags(tags);

        boolean firewallService = false;
        boolean lbService = false;
        boolean vpnService = false;
        boolean gatewayService = false;

        if (trafficType == TrafficType.Guest) {
            firewallService = true;
            lbService = true;
            vpnService = true;
            gatewayService = true;
        }

        NetworkOfferingVO offering = new NetworkOfferingVO(name, displayText, trafficType, false, specifyVlan, networkRate, multicastRate, maxConnections, false, availability, true, true, true,
                gatewayService, firewallService, lbService, vpnService, guestIpType, redundantRouter);

        if ((offering = _networkOfferingDao.persist(offering)) != null) {
            UserContext.current().setEventDetails(" Id: "+offering.getId()+" Name: "+name);
            return offering;
        } else {
            return null;
        }
    }

    @Override
    public List<? extends NetworkOffering> searchForNetworkOfferings(ListNetworkOfferingsCmd cmd) {
        Filter searchFilter = new Filter(NetworkOfferingVO.class, "created", false, cmd.getStartIndex(), cmd.getPageSizeVal());
        SearchCriteria<NetworkOfferingVO> sc = _networkOfferingDao.createSearchCriteria();

        Object id = cmd.getId();
        Object name = cmd.getNetworkOfferingName();
        Object displayText = cmd.getDisplayText();
        Object trafficType = cmd.getTrafficType();
        Object isDefault = cmd.getIsDefault();
        Object specifyVlan = cmd.getSpecifyVlan();
        Object isShared = cmd.getIsShared();
        Object availability = cmd.getAvailability();
        Object guestIpType = cmd.getGuestIpType();
        Long zoneId = cmd.getZoneId();
        DataCenter zone = null;

        if (zoneId != null) {
            zone = getZone(zoneId);
        }

        Object keyword = cmd.getKeyword();

        if (keyword != null) {
            SearchCriteria<NetworkOfferingVO> ssc = _networkOfferingDao.createSearchCriteria();
            ssc.addOr("displayText", SearchCriteria.Op.LIKE, "%" + keyword + "%");
            ssc.addOr("name", SearchCriteria.Op.LIKE, "%" + keyword + "%");

            sc.addAnd("name", SearchCriteria.Op.SC, ssc);
        }

        if (id != null) {
            sc.addAnd("id", SearchCriteria.Op.EQ, id);
        }

        if (guestIpType != null) {
            sc.addAnd("guestType", SearchCriteria.Op.EQ, guestIpType);
        }

        if (name != null) {
            sc.addAnd("name", SearchCriteria.Op.LIKE, "%" + name + "%");
        }
        if (displayText != null) {
            sc.addAnd("displayText", SearchCriteria.Op.LIKE, "%" + displayText + "%");
        }

        if (trafficType != null) {
            sc.addAnd("trafficType", SearchCriteria.Op.EQ, trafficType);
        }

        if (isDefault != null) {
            sc.addAnd("isDefault", SearchCriteria.Op.EQ, isDefault);
        }

        if (specifyVlan != null) {
            sc.addAnd("specifyVlan", SearchCriteria.Op.EQ, specifyVlan);
        }

        if (isShared != null) {
            sc.addAnd("isShared", SearchCriteria.Op.EQ, isShared);
        }

        if (availability != null) {
            sc.addAnd("availability", SearchCriteria.Op.EQ, availability);
        }

        if (zone != null) {
            if (zone.getNetworkType() == NetworkType.Basic) {
                // return empty list as we don't allow to create networks in basic zone, and shouldn't display networkOfferings
                return new ArrayList<NetworkOffering>();
            } else if (zone.isSecurityGroupEnabled()) {
                sc.addAnd("guestType", SearchCriteria.Op.EQ, GuestIpType.Direct);
            }
        }

        // Don't return system network offerings to the user
        sc.addAnd("systemOnly", SearchCriteria.Op.EQ, false);

        return _networkOfferingDao.search(sc, searchFilter);
    }

    @Override @ActionEvent(eventType = EventTypes.EVENT_NETWORK_OFFERING_DELETE, eventDescription = "deleting network offering")
    public boolean deleteNetworkOffering(DeleteNetworkOfferingCmd cmd) {
        Long offeringId = cmd.getId();
        UserContext.current().setEventDetails(" Id: "+offeringId);
        
        // Verify network offering id
        NetworkOfferingVO offering = _networkOfferingDao.findById(offeringId);
        if (offering == null) {
            throw new InvalidParameterValueException("unable to find network offering " + offeringId);
        } else if (offering.getRemoved() != null || offering.isSystemOnly()) {
            throw new InvalidParameterValueException("unable to find network offering " + offeringId);
        }

        // Don't allow to delete default network offerings
        if (offering.isDefault() == true) {
            throw new InvalidParameterValueException("Default network offering can't be deleted");
        }

        if (_networkOfferingDao.remove(offeringId)) {
            return true;
        } else {
            return false;
        }
    }

    @Override @ActionEvent(eventType = EventTypes.EVENT_NETWORK_OFFERING_EDIT, eventDescription = "updating network offering")
    public NetworkOffering updateNetworkOffering(UpdateNetworkOfferingCmd cmd) {
        String displayText = cmd.getDisplayText();
        Long id = cmd.getId();
        String name = cmd.getNetworkOfferingName();
        String availabilityStr = cmd.getAvailability();
        Availability availability = null;
        UserContext.current().setEventDetails(" Id: "+id);
        
        // Verify input parameters
        NetworkOfferingVO offeringToUpdate = _networkOfferingDao.findById(id);
        if (offeringToUpdate == null) {
            throw new InvalidParameterValueException("unable to find network offering " + id);
        }

        // Don't allow to update system network offering
        if (offeringToUpdate.isSystemOnly()) {
            throw new InvalidParameterValueException("Can't update system network offerings");
        }

        // Don't allow to update default Direct network offering
        if (offeringToUpdate.isDefault() && offeringToUpdate.getGuestType() == GuestIpType.Direct) {
            throw new InvalidParameterValueException("Can't update Default Direct network offering");
        }

        NetworkOfferingVO offering = _networkOfferingDao.createForUpdate(id);

        if (name != null) {
            offering.setName(name);
        }

        if (displayText != null) {
            offering.setDisplayText(displayText);
        }

        // Verify availability
        if (availabilityStr != null) {
            for (Availability avlb : Availability.values()) {
                if (avlb.name().equalsIgnoreCase(availabilityStr)) {
                    availability = avlb;
                }
            }
            if (availability == null) {
                throw new InvalidParameterValueException("Invalid value for Availability. Supported types: " + Availability.Required + ", " + Availability.Optional + ", " + Availability.Unavailable);
            } else {
                offering.setAvailability(availability);
            }
        }

        if (_networkOfferingDao.update(id, offering)) {
            offering = _networkOfferingDao.findById(id);
            return offering;
        } else {
            return null;
        }
    }

    // Note: This method will be used for entity name validations in the coming releases (place holder for now)
    private void validateEntityName(String str) {
        String forbidden = "~!@#$%^&*()+=";
        char[] searchChars = forbidden.toCharArray();
        if (str == null || str.length() == 0 || searchChars == null || searchChars.length == 0) {
            return;
        }
        for (int i = 0; i < str.length(); i++) {
            char ch = str.charAt(i);
            for (int j = 0; j < searchChars.length; j++) {
                if (searchChars[j] == ch) {
                    throw new InvalidParameterValueException("Name cannot contain any of the following special characters:" + forbidden);
                }
            }
        }
    }

    @Override
    public DataCenterVO getZone(long id) {
        return _zoneDao.findById(id);
    }

    @Override
    public NetworkOffering getNetworkOffering(long id) {
        return _networkOfferingDao.findById(id);
    }

    @Override
    public Integer getNetworkOfferingNetworkRate(long networkOfferingId) {

        // validate network offering information
        NetworkOffering no = getNetworkOffering(networkOfferingId);
        if (no == null) {
            throw new InvalidParameterValueException("Unable to find network offering by id=" + networkOfferingId);
        }

        Integer networkRate;
        if (no.getRateMbps() != null) {
            networkRate = no.getRateMbps();
        } else {
            networkRate = Integer.parseInt(_configDao.getValue(Config.NetworkThrottlingRate.key()));
        }

        // networkRate is unsigned int in netowrkOfferings table, and can't be set to -1
        // so 0 means unlimited; we convert it to -1, so we are consistent with all our other resources where -1 means unlimited
        if (networkRate == 0) {
            networkRate = -1;
        }

        return networkRate;
    }

    @Override
    public Account getVlanAccount(long vlanId) {
        Vlan vlan = _vlanDao.findById(vlanId);
        Long accountId = null;

        // if vlan is Virtual Account specific, get vlan information from the accountVlanMap; otherwise get account information
        // from the network
        if (vlan.getVlanType() == VlanType.VirtualNetwork) {
            List<AccountVlanMapVO> maps = _accountVlanMapDao.listAccountVlanMapsByVlan(vlanId);
            if (maps != null && !maps.isEmpty()) {
                return _accountMgr.getAccount(maps.get(0).getAccountId());
            }
        }

        Long networkId = vlan.getNetworkId();
        if (networkId != null) {
            Network network = _networkMgr.getNetwork(networkId);
            if (network != null) {
                accountId = network.getAccountId();
            }
        }

        return _accountMgr.getAccount(accountId);
    }

    @Override
    public List<? extends NetworkOffering> listNetworkOfferings(TrafficType trafficType, boolean systemOnly) {
        Filter searchFilter = new Filter(NetworkOfferingVO.class, "created", false, null, null);
        SearchCriteria<NetworkOfferingVO> sc = _networkOfferingDao.createSearchCriteria();
        if (trafficType != null) {
            sc.addAnd("trafficType", SearchCriteria.Op.EQ, trafficType);
        }
        sc.addAnd("systemOnly", SearchCriteria.Op.EQ, systemOnly);

        return _networkOfferingDao.search(sc, searchFilter);
    }

    @Override
    @DB
    public boolean deleteAccountSpecificVirtualRanges(long accountId) {
        List<AccountVlanMapVO> maps = _accountVlanMapDao.listAccountVlanMapsByAccount(accountId);
        boolean result = true;
        if (maps != null && !maps.isEmpty()) {
            Transaction txn = Transaction.currentTxn();
            txn.start();
            for (AccountVlanMapVO map : maps) {
                if (!deleteVlanAndPublicIpRange(_accountMgr.getSystemUser().getId(), map.getVlanDbId())) {
                    result = false;
                }
            }
            if (result) {
                txn.commit();
            } else {
                s_logger.error("Failed to delete account specific virtual ip ranges for account id=" + accountId);
            }
        } else {
            s_logger.trace("Account id=" + accountId + " has no account specific virtual ip ranges, nothing to delete");
        }
        return result;
    }

    @Override
    public HostPodVO getPod(long id) {
        return _podDao.findById(id);
    }

    @Override
    public ClusterVO getCluster(long id) {
        return _clusterDao.findById(id);
    }

    private boolean allowIpRangeOverlap(VlanVO vlan, boolean forVirtualNetwork, long networkId) {
        //FIXME - delete restriction for virtual network in the future
        if (vlan.getVlanType() == VlanType.DirectAttached && !forVirtualNetwork) {
            return true;
        } else {
            return false;
        }
    }

    @Override
    public ServiceOffering getServiceOffering(long serviceOfferingId) {
        ServiceOfferingVO offering = _serviceOfferingDao.findById(serviceOfferingId);
        if (offering != null && offering.getRemoved() == null) {
            return offering;
        }

        return null;
    }

    @Override
    public Long getDefaultPageSize() {
        return _defaultPageSize;
    }

    @Override
    public Integer getServiceOfferingNetworkRate(long serviceOfferingId) {

        // validate network offering information
        ServiceOffering offering = _serviceOfferingDao.findById(serviceOfferingId);
        if (offering == null) {
            throw new InvalidParameterValueException("Unable to find service offering by id=" + serviceOfferingId);
        }

        Integer networkRate;
        if (offering.getRateMbps() != null) {
            networkRate = offering.getRateMbps();
        } else {
            networkRate = Integer.parseInt(_configDao.getValue(Config.VmNetworkThrottlingRate.key()));
        }

        // networkRate is unsigned int in serviceOffering table, and can't be set to -1
        // so 0 means unlimited; we convert it to -1, so we are consistent with all our other resources where -1 means unlimited
        if (networkRate == 0) {
            networkRate = -1;
        }

        return networkRate;
    }

    @Override
    public DiskOffering getDiskOffering(long diskOfferingId) {
        DiskOfferingVO offering = _diskOfferingDao.findById(diskOfferingId);
        if (offering != null && offering.getRemoved() == null) {
            return offering;
        }

        return null;
    }

}<|MERGE_RESOLUTION|>--- conflicted
+++ resolved
@@ -338,8 +338,6 @@
                 pstmt = txn.prepareAutoCloseStatement(sql);
                 pstmt.setString(1, value);
                 pstmt.setString(2, "storage.network.device1");
-<<<<<<< HEAD
-=======
 
                 pstmt.executeUpdate();
             } catch (SQLException e) {
@@ -353,28 +351,11 @@
                 pstmt = txn.prepareAutoCloseStatement(sql);
                 pstmt.setString(1, value);
                 pstmt.setString(2, "storage.network.device2");
->>>>>>> b93c7bc6
 
                 pstmt.executeUpdate();
             } catch (SQLException e) {
             } catch (Throwable e) {
             }
-<<<<<<< HEAD
-        } else if ( Config.XenStorageNetwork2.key().equals(name) ) {
-            String sql = "update host_details set value=? where name=?";
-            Transaction txn = Transaction.currentTxn();
-            PreparedStatement pstmt = null;
-            try {
-                pstmt = txn.prepareAutoCloseStatement(sql);
-                pstmt.setString(1, value);
-                pstmt.setString(2, "storage.network.device2");
-
-                pstmt.executeUpdate();
-            } catch (SQLException e) {
-            } catch (Throwable e) {
-            }
-=======
->>>>>>> b93c7bc6
         } else if (Config.SystemVMUseLocalStorage.key().equalsIgnoreCase(name)) {
             if (s_logger.isDebugEnabled()) {
                 s_logger.debug("Config 'system.vm.use.local.storage' changed to value:" + value + ", need to update System VM offerings");
@@ -1215,11 +1196,7 @@
             }
             newDetails.put(ZoneConfig.DnsSearchOrder.getName(), StringUtils.join(dnsSearchOrder, ","));
         }
-<<<<<<< HEAD
-        
-=======
-
->>>>>>> b93c7bc6
+
         if (userId == null) {
             userId = Long.valueOf(User.UID_SYSTEM);
         }
@@ -2812,10 +2789,8 @@
         Boolean specifyVlan = cmd.getSpecifyVlan();
         String availabilityStr = cmd.getAvailability();
         String guestIpTypeString = cmd.getGuestIpType();
-<<<<<<< HEAD
         Boolean redundantRouter = cmd.getRedundantRouter();
-=======
->>>>>>> b93c7bc6
+
         Integer networkRate = cmd.getNetworkRate();
 
         TrafficType trafficType = null;
@@ -2857,7 +2832,6 @@
         }
 
         Integer maxConnections = cmd.getMaxconnections();
-<<<<<<< HEAD
 
         return createNetworkOffering(userId, name, displayText, trafficType, tags, maxConnections, specifyVlan, availability, guestIpType, redundantRouter, networkRate);
     }
@@ -2866,15 +2840,6 @@
     public NetworkOfferingVO createNetworkOffering(long userId, String name, String displayText, TrafficType trafficType, String tags, Integer maxConnections, boolean specifyVlan, 
             Availability availability, GuestIpType guestIpType, boolean redundantRouter, Integer networkRate) {
 
-=======
-        return createNetworkOffering(userId, name, displayText, trafficType, tags, maxConnections, specifyVlan, availability, guestIpType, networkRate);
-    }
-
-    @Override
-    public NetworkOfferingVO createNetworkOffering(long userId, String name, String displayText, TrafficType trafficType, String tags, Integer maxConnections, boolean specifyVlan,
-            Availability availability, GuestIpType guestIpType, Integer networkRate) {
-        
->>>>>>> b93c7bc6
         String multicastRateStr = _configDao.getValue("multicast.throttling.rate");
         int multicastRate = ((multicastRateStr == null) ? 10 : Integer.parseInt(multicastRateStr));
         tags = cleanupTags(tags);
