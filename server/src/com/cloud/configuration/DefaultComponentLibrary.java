// Copyright 2012 Citrix Systems, Inc. Licensed under the
// Apache License, Version 2.0 (the "License"); you may not use this
// file except in compliance with the License.  Citrix Systems, Inc.
// reserves all rights not expressly granted by the License.
// You may obtain a copy of the License at http://www.apache.org/licenses/LICENSE-2.0
// Unless required by applicable law or agreed to in writing, software
// distributed under the License is distributed on an "AS IS" BASIS,
// WITHOUT WARRANTIES OR CONDITIONS OF ANY KIND, either express or implied.
// See the License for the specific language governing permissions and
// limitations under the License.
// 
// Automatically generated by addcopyright.py at 04/03/2012
package com.cloud.configuration;

import java.io.Serializable;
import java.util.HashMap;
import java.util.List;
import java.util.Map;

import com.cloud.agent.manager.ClusteredAgentManagerImpl;
import com.cloud.alert.AlertManagerImpl;
import com.cloud.alert.dao.AlertDaoImpl;
import com.cloud.async.AsyncJobExecutorContextImpl;
import com.cloud.async.AsyncJobManagerImpl;
import com.cloud.async.SyncQueueManagerImpl;
import com.cloud.async.dao.AsyncJobDaoImpl;
import com.cloud.async.dao.SyncQueueDaoImpl;
import com.cloud.async.dao.SyncQueueItemDaoImpl;
import com.cloud.capacity.CapacityManagerImpl;
import com.cloud.capacity.dao.CapacityDaoImpl;
import com.cloud.certificate.dao.CertificateDaoImpl;
import com.cloud.cluster.CheckPointManagerImpl;
import com.cloud.cluster.ClusterFenceManagerImpl;
import com.cloud.cluster.ClusterManagerImpl;
import com.cloud.cluster.agentlb.dao.HostTransferMapDaoImpl;
import com.cloud.cluster.dao.ManagementServerHostDaoImpl;
import com.cloud.cluster.dao.ManagementServerHostPeerDaoImpl;
import com.cloud.cluster.dao.StackMaidDaoImpl;
import com.cloud.configuration.dao.ConfigurationDaoImpl;
import com.cloud.configuration.dao.ResourceCountDaoImpl;
import com.cloud.configuration.dao.ResourceLimitDaoImpl;
import com.cloud.consoleproxy.ConsoleProxyManagerImpl;
import com.cloud.dao.EntityManager;
import com.cloud.dao.EntityManagerImpl;
import com.cloud.dc.ClusterDetailsDaoImpl;
import com.cloud.dc.dao.AccountVlanMapDaoImpl;
import com.cloud.dc.dao.ClusterDaoImpl;
import com.cloud.dc.dao.ClusterVSMMapDaoImpl;
import com.cloud.dc.dao.DataCenterDaoImpl;
import com.cloud.dc.dao.DataCenterIpAddressDaoImpl;
import com.cloud.dc.dao.DcDetailsDaoImpl;
import com.cloud.dc.dao.HostPodDaoImpl;
import com.cloud.dc.dao.PodVlanMapDaoImpl;
import com.cloud.dc.dao.StorageNetworkIpAddressDaoImpl;
import com.cloud.dc.dao.StorageNetworkIpRangeDaoImpl;
import com.cloud.dc.dao.VlanDaoImpl;
import com.cloud.domain.dao.DomainDaoImpl;
import com.cloud.event.dao.EventDaoImpl;
import com.cloud.event.dao.UsageEventDaoImpl;
import com.cloud.ha.HighAvailabilityManagerImpl;
import com.cloud.ha.dao.HighAvailabilityDaoImpl;
import com.cloud.host.dao.HostDaoImpl;
import com.cloud.host.dao.HostDetailsDaoImpl;
import com.cloud.host.dao.HostTagsDaoImpl;
import com.cloud.hypervisor.HypervisorGuruManagerImpl;
import com.cloud.hypervisor.dao.HypervisorCapabilitiesDaoImpl;
import com.cloud.keystore.KeystoreDaoImpl;
import com.cloud.keystore.KeystoreManagerImpl;
import com.cloud.maint.UpgradeManagerImpl;
import com.cloud.maint.dao.AgentUpgradeDaoImpl;
import com.cloud.network.ExternalLoadBalancerUsageManagerImpl;
import com.cloud.network.NetworkManagerImpl;
import com.cloud.network.StorageNetworkManagerImpl;
import com.cloud.network.dao.CiscoNexusVSMDeviceDaoImpl;
import com.cloud.network.dao.ExternalFirewallDeviceDaoImpl;
import com.cloud.network.dao.ExternalLoadBalancerDeviceDaoImpl;
import com.cloud.network.dao.FirewallRulesCidrsDaoImpl;
import com.cloud.network.dao.FirewallRulesDaoImpl;
import com.cloud.network.dao.IPAddressDaoImpl;
import com.cloud.network.dao.InlineLoadBalancerNicMapDaoImpl;
import com.cloud.network.dao.LBStickinessPolicyDaoImpl;
import com.cloud.network.dao.LoadBalancerDaoImpl;
import com.cloud.network.dao.LoadBalancerVMMapDaoImpl;
import com.cloud.network.dao.NetworkDaoImpl;
import com.cloud.network.dao.NetworkDomainDaoImpl;
import com.cloud.network.dao.NetworkExternalFirewallDaoImpl;
import com.cloud.network.dao.NetworkExternalLoadBalancerDaoImpl;
import com.cloud.network.dao.NetworkRuleConfigDaoImpl;
import com.cloud.network.dao.NetworkServiceMapDaoImpl;
import com.cloud.network.dao.PhysicalNetworkDaoImpl;
import com.cloud.network.dao.PhysicalNetworkServiceProviderDaoImpl;
import com.cloud.network.dao.PhysicalNetworkTrafficTypeDaoImpl;
import com.cloud.network.dao.PortProfileDaoImpl;
import com.cloud.network.dao.RemoteAccessVpnDaoImpl;
import com.cloud.network.dao.VirtualRouterProviderDaoImpl;
import com.cloud.network.dao.VpnUserDaoImpl;
import com.cloud.network.element.CiscoNexusVSMElement;
import com.cloud.network.element.CiscoNexusVSMElementService;
<<<<<<< HEAD
import com.cloud.network.element.F5ExternalLoadBalancerElement;
import com.cloud.network.element.F5ExternalLoadBalancerElementService;
import com.cloud.network.element.JuniperSRXExternalFirewallElement;
import com.cloud.network.element.JuniperSRXFirewallElementService;
import com.cloud.network.element.NetscalerElement;
import com.cloud.network.element.NetscalerLoadBalancerElementService;
=======
>>>>>>> 66e14e26
import com.cloud.network.element.VirtualRouterElement;
import com.cloud.network.element.VirtualRouterElementService;
import com.cloud.network.firewall.FirewallManagerImpl;
import com.cloud.network.lb.ElasticLoadBalancerManagerImpl;
import com.cloud.network.lb.LoadBalancingRulesManagerImpl;
import com.cloud.network.lb.dao.ElasticLbVmMapDaoImpl;
import com.cloud.network.ovs.OvsTunnelManagerImpl;
import com.cloud.network.ovs.dao.OvsTunnelInterfaceDaoImpl;
import com.cloud.network.ovs.dao.OvsTunnelNetworkDaoImpl;
import com.cloud.network.router.VirtualNetworkApplianceManagerImpl;
import com.cloud.network.router.VpcVirtualNetworkApplianceManagerImpl;
import com.cloud.network.rules.RulesManagerImpl;
import com.cloud.network.rules.dao.PortForwardingRulesDaoImpl;
import com.cloud.network.security.SecurityGroupManagerImpl2;
import com.cloud.network.security.dao.SecurityGroupDaoImpl;
import com.cloud.network.security.dao.SecurityGroupRuleDaoImpl;
import com.cloud.network.security.dao.SecurityGroupRulesDaoImpl;
import com.cloud.network.security.dao.SecurityGroupVMMapDaoImpl;
import com.cloud.network.security.dao.SecurityGroupWorkDaoImpl;
import com.cloud.network.security.dao.VmRulesetLogDaoImpl;
import com.cloud.network.vpc.NetworkACLManagerImpl;
import com.cloud.network.vpc.VpcManagerImpl;
import com.cloud.network.vpc.Dao.PrivateIpDaoImpl;
import com.cloud.network.vpc.Dao.StaticRouteDaoImpl;
import com.cloud.network.vpc.Dao.VpcDaoImpl;
import com.cloud.network.vpc.Dao.VpcGatewayDaoImpl;
import com.cloud.network.vpc.Dao.VpcOfferingDaoImpl;
import com.cloud.network.vpc.Dao.VpcOfferingServiceMapDaoImpl;
import com.cloud.network.vpn.RemoteAccessVpnManagerImpl;
import com.cloud.offerings.dao.NetworkOfferingDaoImpl;
import com.cloud.offerings.dao.NetworkOfferingServiceMapDaoImpl;
import com.cloud.projects.ProjectManagerImpl;
import com.cloud.projects.dao.ProjectAccountDaoImpl;
import com.cloud.projects.dao.ProjectDaoImpl;
import com.cloud.projects.dao.ProjectInvitationDaoImpl;
import com.cloud.resource.ResourceManagerImpl;
import com.cloud.resourcelimit.ResourceLimitManagerImpl;
import com.cloud.service.dao.ServiceOfferingDaoImpl;
import com.cloud.storage.OCFS2ManagerImpl;
import com.cloud.storage.StorageManagerImpl;
import com.cloud.storage.dao.DiskOfferingDaoImpl;
import com.cloud.storage.dao.GuestOSCategoryDaoImpl;
import com.cloud.storage.dao.GuestOSDaoImpl;
import com.cloud.storage.dao.LaunchPermissionDaoImpl;
import com.cloud.storage.dao.SnapshotDaoImpl;
import com.cloud.storage.dao.SnapshotPolicyDaoImpl;
import com.cloud.storage.dao.SnapshotScheduleDaoImpl;
import com.cloud.storage.dao.StoragePoolDaoImpl;
import com.cloud.storage.dao.StoragePoolHostDaoImpl;
import com.cloud.storage.dao.StoragePoolWorkDaoImpl;
import com.cloud.storage.dao.SwiftDaoImpl;
import com.cloud.storage.dao.UploadDaoImpl;
import com.cloud.storage.dao.VMTemplateDaoImpl;
import com.cloud.storage.dao.VMTemplateDetailsDaoImpl;
import com.cloud.storage.dao.VMTemplateHostDaoImpl;
import com.cloud.storage.dao.VMTemplatePoolDaoImpl;
import com.cloud.storage.dao.VMTemplateSwiftDaoImpl;
import com.cloud.storage.dao.VMTemplateZoneDaoImpl;
import com.cloud.storage.dao.VolumeDaoImpl;
import com.cloud.storage.dao.VolumeHostDaoImpl;
import com.cloud.storage.download.DownloadMonitorImpl;
import com.cloud.storage.secondary.SecondaryStorageManagerImpl;
import com.cloud.storage.snapshot.SnapshotManagerImpl;
import com.cloud.storage.snapshot.SnapshotSchedulerImpl;
import com.cloud.storage.swift.SwiftManagerImpl;
import com.cloud.storage.upload.UploadMonitorImpl;
import com.cloud.tags.TaggedResourceManagerImpl;
import com.cloud.tags.dao.ResourceTagsDaoImpl;
import com.cloud.template.HyervisorTemplateAdapter;
import com.cloud.template.TemplateAdapter;
import com.cloud.template.TemplateAdapter.TemplateAdapterType;
import com.cloud.template.TemplateManagerImpl;
import com.cloud.user.AccountDetailsDaoImpl;
import com.cloud.user.AccountManagerImpl;
import com.cloud.user.DomainManagerImpl;
import com.cloud.user.dao.AccountDaoImpl;
import com.cloud.user.dao.SSHKeyPairDaoImpl;
import com.cloud.user.dao.UserAccountDaoImpl;
import com.cloud.user.dao.UserDaoImpl;
import com.cloud.user.dao.UserStatisticsDaoImpl;
import com.cloud.user.dao.UserStatsLogDaoImpl;
import com.cloud.utils.component.Adapter;
import com.cloud.utils.component.ComponentLibrary;
import com.cloud.utils.component.ComponentLibraryBase;
import com.cloud.utils.component.ComponentLocator.ComponentInfo;
import com.cloud.utils.component.Manager;
import com.cloud.utils.component.PluggableService;
import com.cloud.utils.db.GenericDao;
import com.cloud.uuididentity.IdentityServiceImpl;
import com.cloud.uuididentity.dao.IdentityDaoImpl;
import com.cloud.vm.ClusteredVirtualMachineManagerImpl;
import com.cloud.vm.ItWorkDaoImpl;
import com.cloud.vm.UserVmManagerImpl;
import com.cloud.vm.dao.ConsoleProxyDaoImpl;
import com.cloud.vm.dao.DomainRouterDaoImpl;
import com.cloud.vm.dao.InstanceGroupDaoImpl;
import com.cloud.vm.dao.InstanceGroupVMMapDaoImpl;
import com.cloud.vm.dao.NicDaoImpl;
import com.cloud.vm.dao.SecondaryStorageVmDaoImpl;
import com.cloud.vm.dao.UserVmDaoImpl;
import com.cloud.vm.dao.UserVmDetailsDaoImpl;
import com.cloud.vm.dao.VMInstanceDaoImpl;


public class DefaultComponentLibrary extends ComponentLibraryBase implements ComponentLibrary {
    protected void populateDaos() {
        addDao("StackMaidDao", StackMaidDaoImpl.class);
        addDao("VMTemplateZoneDao", VMTemplateZoneDaoImpl.class);
        addDao("VMTemplateDetailsDao", VMTemplateDetailsDaoImpl.class);
        addDao("DomainRouterDao", DomainRouterDaoImpl.class);
        addDao("HostDao", HostDaoImpl.class);
        addDao("VMInstanceDao", VMInstanceDaoImpl.class);
        addDao("UserVmDao", UserVmDaoImpl.class);
        ComponentInfo<? extends GenericDao<?, ? extends Serializable>> info = addDao("ServiceOfferingDao", ServiceOfferingDaoImpl.class);
        info.addParameter("cache.size", "50");
        info.addParameter("cache.time.to.live", "600");
        info = addDao("DiskOfferingDao", DiskOfferingDaoImpl.class);
        info.addParameter("cache.size", "50");
        info.addParameter("cache.time.to.live", "600");
        info = addDao("DataCenterDao", DataCenterDaoImpl.class);
        info.addParameter("cache.size", "50");
        info.addParameter("cache.time.to.live", "600");
        info = addDao("HostPodDao", HostPodDaoImpl.class);
        info.addParameter("cache.size", "50");
        info.addParameter("cache.time.to.live", "600");
        addDao("IPAddressDao", IPAddressDaoImpl.class);
        info = addDao("VlanDao", VlanDaoImpl.class);
        info.addParameter("cache.size", "30");
        info.addParameter("cache.time.to.live", "3600");
        addDao("PodVlanMapDao", PodVlanMapDaoImpl.class);
        addDao("AccountVlanMapDao", AccountVlanMapDaoImpl.class);
        addDao("VolumeDao", VolumeDaoImpl.class);
        addDao("EventDao", EventDaoImpl.class);
        info = addDao("UserDao", UserDaoImpl.class);
        info.addParameter("cache.size", "5000");
        info.addParameter("cache.time.to.live", "300");
        addDao("UserStatisticsDao", UserStatisticsDaoImpl.class);
        addDao("UserStatsLogDao", UserStatsLogDaoImpl.class);
        addDao("FirewallRulesDao", FirewallRulesDaoImpl.class);
        addDao("LoadBalancerDao", LoadBalancerDaoImpl.class);
        addDao("NetworkRuleConfigDao", NetworkRuleConfigDaoImpl.class);
        addDao("LoadBalancerVMMapDao", LoadBalancerVMMapDaoImpl.class);
        addDao("LBStickinessPolicyDao", LBStickinessPolicyDaoImpl.class);
        addDao("DataCenterIpAddressDao", DataCenterIpAddressDaoImpl.class);
        addDao("SecurityGroupDao", SecurityGroupDaoImpl.class);
        addDao("SecurityGroupRuleDao", SecurityGroupRuleDaoImpl.class);
        addDao("SecurityGroupVMMapDao", SecurityGroupVMMapDaoImpl.class);
        addDao("SecurityGroupRulesDao", SecurityGroupRulesDaoImpl.class);
        addDao("SecurityGroupWorkDao", SecurityGroupWorkDaoImpl.class);
        addDao("VmRulesetLogDao", VmRulesetLogDaoImpl.class);
        addDao("AlertDao", AlertDaoImpl.class);
        addDao("CapacityDao", CapacityDaoImpl.class);
        addDao("DomainDao", DomainDaoImpl.class);
        addDao("AccountDao", AccountDaoImpl.class);
        addDao("ResourceLimitDao", ResourceLimitDaoImpl.class);
        addDao("ResourceCountDao", ResourceCountDaoImpl.class);
        addDao("UserAccountDao", UserAccountDaoImpl.class);
        addDao("VMTemplateHostDao", VMTemplateHostDaoImpl.class);
        addDao("VolumeHostDao", VolumeHostDaoImpl.class);
        addDao("VMTemplateSwiftDao", VMTemplateSwiftDaoImpl.class);
        addDao("UploadDao", UploadDaoImpl.class);
        addDao("VMTemplatePoolDao", VMTemplatePoolDaoImpl.class);
        addDao("LaunchPermissionDao", LaunchPermissionDaoImpl.class);
        addDao("ConfigurationDao", ConfigurationDaoImpl.class);
        info = addDao("VMTemplateDao", VMTemplateDaoImpl.class);
        info.addParameter("cache.size", "100");
        info.addParameter("cache.time.to.live", "600");
        info.addParameter("routing.uniquename", "routing");
        addDao("HighAvailabilityDao", HighAvailabilityDaoImpl.class);
        addDao("ConsoleProxyDao", ConsoleProxyDaoImpl.class);
        addDao("SecondaryStorageVmDao", SecondaryStorageVmDaoImpl.class);
        addDao("ManagementServerHostDao", ManagementServerHostDaoImpl.class);
        addDao("ManagementServerHostPeerDao", ManagementServerHostPeerDaoImpl.class);
        addDao("AgentUpgradeDao", AgentUpgradeDaoImpl.class);
        addDao("SnapshotDao", SnapshotDaoImpl.class);
        addDao("AsyncJobDao", AsyncJobDaoImpl.class);
        addDao("SyncQueueDao", SyncQueueDaoImpl.class);
        addDao("SyncQueueItemDao", SyncQueueItemDaoImpl.class);
        addDao("GuestOSDao", GuestOSDaoImpl.class);
        addDao("GuestOSCategoryDao", GuestOSCategoryDaoImpl.class);
        addDao("StoragePoolDao", StoragePoolDaoImpl.class);
        addDao("StoragePoolHostDao", StoragePoolHostDaoImpl.class);
        addDao("DetailsDao", HostDetailsDaoImpl.class);
        addDao("SnapshotPolicyDao", SnapshotPolicyDaoImpl.class);
        addDao("SnapshotScheduleDao", SnapshotScheduleDaoImpl.class);
        addDao("ClusterDao", ClusterDaoImpl.class);
        addDao("CertificateDao", CertificateDaoImpl.class);
        addDao("NetworkConfigurationDao", NetworkDaoImpl.class);
        addDao("NetworkOfferingDao", NetworkOfferingDaoImpl.class);
        addDao("NicDao", NicDaoImpl.class);
        addDao("InstanceGroupDao", InstanceGroupDaoImpl.class);
        addDao("InstanceGroupVMMapDao", InstanceGroupVMMapDaoImpl.class);
        addDao("RemoteAccessVpnDao", RemoteAccessVpnDaoImpl.class);
        addDao("VpnUserDao", VpnUserDaoImpl.class);
        addDao("ItWorkDao", ItWorkDaoImpl.class);
        addDao("FirewallRulesDao", FirewallRulesDaoImpl.class);
        addDao("PortForwardingRulesDao", PortForwardingRulesDaoImpl.class);
        addDao("FirewallRulesCidrsDao", FirewallRulesCidrsDaoImpl.class);
        addDao("SSHKeyPairDao", SSHKeyPairDaoImpl.class);
        addDao("UsageEventDao", UsageEventDaoImpl.class);
        addDao("ClusterDetailsDao", ClusterDetailsDaoImpl.class);
        addDao("UserVmDetailsDao", UserVmDetailsDaoImpl.class);
        addDao("OvsTunnelInterfaceDao", OvsTunnelInterfaceDaoImpl.class);
        addDao("OvsTunnelAccountDao", OvsTunnelNetworkDaoImpl.class);
        addDao("StoragePoolWorkDao", StoragePoolWorkDaoImpl.class);
        addDao("HostTagsDao", HostTagsDaoImpl.class);
        addDao("NetworkDomainDao", NetworkDomainDaoImpl.class);
        addDao("KeystoreDao", KeystoreDaoImpl.class);
        addDao("DcDetailsDao", DcDetailsDaoImpl.class);
        addDao("SwiftDao", SwiftDaoImpl.class);
        addDao("AgentTransferMapDao", HostTransferMapDaoImpl.class);
        addDao("ProjectDao", ProjectDaoImpl.class);
        addDao("InlineLoadBalancerNicMapDao", InlineLoadBalancerNicMapDaoImpl.class);
        addDao("ElasticLbVmMap", ElasticLbVmMapDaoImpl.class);
        addDao("ProjectsAccountDao", ProjectAccountDaoImpl.class);
        addDao("ProjectInvitationDao", ProjectInvitationDaoImpl.class);
        addDao("IdentityDao", IdentityDaoImpl.class);
        addDao("AccountDetailsDao", AccountDetailsDaoImpl.class);
        addDao("NetworkOfferingServiceMapDao", NetworkOfferingServiceMapDaoImpl.class);
        info = addDao("HypervisorCapabilitiesDao",HypervisorCapabilitiesDaoImpl.class);
        info.addParameter("cache.size", "100");
        info.addParameter("cache.time.to.live", "600");
        addDao("PhysicalNetworkDao", PhysicalNetworkDaoImpl.class);
        addDao("PhysicalNetworkServiceProviderDao", PhysicalNetworkServiceProviderDaoImpl.class);
        addDao("VirtualRouterProviderDao", VirtualRouterProviderDaoImpl.class);
        addDao("ExternalLoadBalancerDeviceDao", ExternalLoadBalancerDeviceDaoImpl.class);
        addDao("ExternalFirewallDeviceDao", ExternalFirewallDeviceDaoImpl.class);
        addDao("NetworkExternalLoadBalancerDao", NetworkExternalLoadBalancerDaoImpl.class);
        addDao("NetworkExternalFirewallDao", NetworkExternalFirewallDaoImpl.class);
        addDao("CiscoNexusVSMDeviceDao", CiscoNexusVSMDeviceDaoImpl.class);
        addDao("ClusterVSMMapDao", ClusterVSMMapDaoImpl.class);
        addDao("PortProfileDao", PortProfileDaoImpl.class);
        addDao("PhysicalNetworkTrafficTypeDao", PhysicalNetworkTrafficTypeDaoImpl.class);
        addDao("NetworkServiceMapDao", NetworkServiceMapDaoImpl.class);
        addDao("StorageNetworkIpAddressDao", StorageNetworkIpAddressDaoImpl.class);
        addDao("StorageNetworkIpRangeDao", StorageNetworkIpRangeDaoImpl.class);
<<<<<<< HEAD
        addDao("VpcDao", VpcDaoImpl.class);
        addDao("VpcOfferingDao", VpcOfferingDaoImpl.class);
        addDao("VpcOfferingServiceMapDao", VpcOfferingServiceMapDaoImpl.class);
        addDao("PrivateIpDao", PrivateIpDaoImpl.class);
        addDao("VpcGatewayDao", VpcGatewayDaoImpl.class);
        addDao("StaticRouteDao", StaticRouteDaoImpl.class);
=======
        addDao("TagsDao", ResourceTagsDaoImpl.class);
>>>>>>> 66e14e26
    }

    @Override
    public synchronized Map<String, ComponentInfo<GenericDao<?, ?>>> getDaos() {
        if (_daos.size() == 0) {
            populateDaos();
        }
        return _daos;
    }

    protected void populateManagers() {
        addManager("StackMaidManager", CheckPointManagerImpl.class);
        addManager("Cluster Manager", ClusterManagerImpl.class);
        addManager("ClusterFenceManager", ClusterFenceManagerImpl.class);
        addManager("ClusteredAgentManager", ClusteredAgentManagerImpl.class);
        addManager("SyncQueueManager", SyncQueueManagerImpl.class);
        addManager("AsyncJobManager", AsyncJobManagerImpl.class);
        addManager("AsyncJobExecutorContext", AsyncJobExecutorContextImpl.class);
        addManager("configuration manager", ConfigurationManagerImpl.class);
        addManager("account manager", AccountManagerImpl.class);
        addManager("domain manager", DomainManagerImpl.class);
        addManager("resource limit manager", ResourceLimitManagerImpl.class);
        addManager("network manager", NetworkManagerImpl.class);
        addManager("download manager", DownloadMonitorImpl.class);
        addManager("upload manager", UploadMonitorImpl.class);
        addManager("keystore manager", KeystoreManagerImpl.class);
        addManager("secondary storage vm manager", SecondaryStorageManagerImpl.class);
        addManager("vm manager", UserVmManagerImpl.class);
        addManager("upgrade manager", UpgradeManagerImpl.class);
        addManager("StorageManager", StorageManagerImpl.class);
        addManager("Alert Manager", AlertManagerImpl.class);
        addManager("Template Manager", TemplateManagerImpl.class);
        addManager("Snapshot Manager", SnapshotManagerImpl.class);
        addManager("SnapshotScheduler", SnapshotSchedulerImpl.class);
        addManager("SecurityGroupManager", SecurityGroupManagerImpl2.class);
        addManager("DomainRouterManager", VirtualNetworkApplianceManagerImpl.class);
        addManager("EntityManager", EntityManagerImpl.class);
        addManager("LoadBalancingRulesManager", LoadBalancingRulesManagerImpl.class);
        addManager("RulesManager", RulesManagerImpl.class);
        addManager("RemoteAccessVpnManager", RemoteAccessVpnManagerImpl.class);
        addManager("OvsTunnelManager", OvsTunnelManagerImpl.class);
        addManager("Capacity Manager", CapacityManagerImpl.class);
        addManager("VirtualMachineManager", ClusteredVirtualMachineManagerImpl.class);
        addManager("HypervisorGuruManager", HypervisorGuruManagerImpl.class);
        addManager("ResourceManager", ResourceManagerImpl.class);
        addManager("IdentityManager", IdentityServiceImpl.class);
        addManager("OCFS2Manager", OCFS2ManagerImpl.class);
        addManager("FirewallManager", FirewallManagerImpl.class);
        ComponentInfo<? extends Manager> info = addManager("ConsoleProxyManager", ConsoleProxyManagerImpl.class);
        info.addParameter("consoleproxy.sslEnabled", "true");
        addManager("ProjectManager", ProjectManagerImpl.class);
        addManager("ElasticLoadBalancerManager", ElasticLoadBalancerManagerImpl.class);
        addManager("SwiftManager", SwiftManagerImpl.class);
        addManager("StorageNetworkManager", StorageNetworkManagerImpl.class);
        addManager("ExternalLoadBalancerUsageManager", ExternalLoadBalancerUsageManagerImpl.class);
        addManager("HA Manager", HighAvailabilityManagerImpl.class);
<<<<<<< HEAD
        addManager("VPC Manager", VpcManagerImpl.class);
        addManager("VpcVirtualRouterManager", VpcVirtualNetworkApplianceManagerImpl.class);
        addManager("NetworkACLManager", NetworkACLManagerImpl.class);
=======
        addManager("TaggedResourcesManager", TaggedResourceManagerImpl.class);
>>>>>>> 66e14e26
    }

    @Override
    public synchronized Map<String, ComponentInfo<Manager>> getManagers() {
        if (_managers.size() == 0) {
            populateManagers();
        }
        return _managers;
    }

    protected void populateAdapters() {
        addAdapter(TemplateAdapter.class, TemplateAdapterType.Hypervisor.getName(), HyervisorTemplateAdapter.class);
    }

    @Override
    public synchronized Map<String, List<ComponentInfo<Adapter>>> getAdapters() {
        if (_adapters.size() == 0) {
            populateAdapters();
        }
        return _adapters;
    }

    @Override
    public synchronized Map<Class<?>, Class<?>> getFactories() {
        HashMap<Class<?>, Class<?>> factories = new HashMap<Class<?>, Class<?>>();
        factories.put(EntityManager.class, EntityManagerImpl.class);
        return factories;
    }

    protected void populateServices() {
        addService("VirtualRouterElementService", VirtualRouterElementService.class, VirtualRouterElement.class);
        addService("CiscoNexusVSMElementService", CiscoNexusVSMElementService.class, CiscoNexusVSMElement.class);
    }

    @Override
    public synchronized Map<String, ComponentInfo<PluggableService>> getPluggableServices() {
        if (_pluggableServices.size() == 0) {
            populateServices();
        }
        return _pluggableServices;
    }
}<|MERGE_RESOLUTION|>--- conflicted
+++ resolved
@@ -96,15 +96,6 @@
 import com.cloud.network.dao.VpnUserDaoImpl;
 import com.cloud.network.element.CiscoNexusVSMElement;
 import com.cloud.network.element.CiscoNexusVSMElementService;
-<<<<<<< HEAD
-import com.cloud.network.element.F5ExternalLoadBalancerElement;
-import com.cloud.network.element.F5ExternalLoadBalancerElementService;
-import com.cloud.network.element.JuniperSRXExternalFirewallElement;
-import com.cloud.network.element.JuniperSRXFirewallElementService;
-import com.cloud.network.element.NetscalerElement;
-import com.cloud.network.element.NetscalerLoadBalancerElementService;
-=======
->>>>>>> 66e14e26
 import com.cloud.network.element.VirtualRouterElement;
 import com.cloud.network.element.VirtualRouterElementService;
 import com.cloud.network.firewall.FirewallManagerImpl;
@@ -341,16 +332,13 @@
         addDao("NetworkServiceMapDao", NetworkServiceMapDaoImpl.class);
         addDao("StorageNetworkIpAddressDao", StorageNetworkIpAddressDaoImpl.class);
         addDao("StorageNetworkIpRangeDao", StorageNetworkIpRangeDaoImpl.class);
-<<<<<<< HEAD
         addDao("VpcDao", VpcDaoImpl.class);
         addDao("VpcOfferingDao", VpcOfferingDaoImpl.class);
         addDao("VpcOfferingServiceMapDao", VpcOfferingServiceMapDaoImpl.class);
         addDao("PrivateIpDao", PrivateIpDaoImpl.class);
         addDao("VpcGatewayDao", VpcGatewayDaoImpl.class);
         addDao("StaticRouteDao", StaticRouteDaoImpl.class);
-=======
         addDao("TagsDao", ResourceTagsDaoImpl.class);
->>>>>>> 66e14e26
     }
 
     @Override
@@ -407,13 +395,10 @@
         addManager("StorageNetworkManager", StorageNetworkManagerImpl.class);
         addManager("ExternalLoadBalancerUsageManager", ExternalLoadBalancerUsageManagerImpl.class);
         addManager("HA Manager", HighAvailabilityManagerImpl.class);
-<<<<<<< HEAD
         addManager("VPC Manager", VpcManagerImpl.class);
         addManager("VpcVirtualRouterManager", VpcVirtualNetworkApplianceManagerImpl.class);
         addManager("NetworkACLManager", NetworkACLManagerImpl.class);
-=======
         addManager("TaggedResourcesManager", TaggedResourceManagerImpl.class);
->>>>>>> 66e14e26
     }
 
     @Override
