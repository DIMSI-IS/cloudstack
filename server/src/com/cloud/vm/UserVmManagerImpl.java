// Licensed to the Apache Software Foundation (ASF) under one
// or more contributor license agreements.  See the NOTICE file
// distributed with this work for additional information
// regarding copyright ownership.  The ASF licenses this file
// to you under the Apache License, Version 2.0 (the
// "License"); you may not use this file except in compliance
// with the License.  You may obtain a copy of the License at
//
//   http://www.apache.org/licenses/LICENSE-2.0
//
// Unless required by applicable law or agreed to in writing,
// software distributed under the License is distributed on an
// "AS IS" BASIS, WITHOUT WARRANTIES OR CONDITIONS OF ANY
// KIND, either express or implied.  See the License for the
// specific language governing permissions and limitations
// under the License.
package com.cloud.vm;

import java.util.ArrayList;
import java.util.Arrays;
import java.util.Date;
import java.util.HashMap;
import java.util.HashSet;
import java.util.LinkedHashMap;
import java.util.List;
import java.util.Map;
import java.util.Map.Entry;
import java.util.Set;
import java.util.UUID;
import java.util.concurrent.Executors;
import java.util.concurrent.ScheduledExecutorService;
import java.util.concurrent.TimeUnit;

import javax.ejb.Local;
import javax.inject.Inject;
import javax.naming.ConfigurationException;

import org.apache.cloudstack.acl.ControlledEntity.ACLType;
import org.apache.cloudstack.acl.SecurityChecker.AccessType;
import org.apache.cloudstack.affinity.AffinityGroupService;
import org.apache.cloudstack.affinity.AffinityGroupVO;
import org.apache.cloudstack.affinity.dao.AffinityGroupDao;
import org.apache.cloudstack.affinity.dao.AffinityGroupVMMapDao;
import org.apache.cloudstack.api.ApiConstants;
import org.apache.cloudstack.api.BaseCmd.HTTPMethod;
import org.apache.cloudstack.api.command.admin.vm.AssignVMCmd;
import org.apache.cloudstack.api.command.admin.vm.ExpungeVMCmd;
import org.apache.cloudstack.api.command.admin.vm.RecoverVMCmd;
import org.apache.cloudstack.api.command.user.vm.AddNicToVMCmd;
import org.apache.cloudstack.api.command.user.vm.DeployVMCmd;
import org.apache.cloudstack.api.command.user.vm.DestroyVMCmd;
import org.apache.cloudstack.api.command.user.vm.RebootVMCmd;
import org.apache.cloudstack.api.command.user.vm.RemoveNicFromVMCmd;
import org.apache.cloudstack.api.command.user.vm.ResetVMPasswordCmd;
import org.apache.cloudstack.api.command.user.vm.ResetVMSSHKeyCmd;
import org.apache.cloudstack.api.command.user.vm.RestoreVMCmd;
import org.apache.cloudstack.api.command.user.vm.ScaleVMCmd;
import org.apache.cloudstack.api.command.user.vm.StartVMCmd;
import org.apache.cloudstack.api.command.user.vm.UpdateDefaultNicForVMCmd;
import org.apache.cloudstack.api.command.user.vm.UpdateVMCmd;
import org.apache.cloudstack.api.command.user.vm.UpgradeVMCmd;
import org.apache.cloudstack.api.command.user.vmgroup.CreateVMGroupCmd;
import org.apache.cloudstack.api.command.user.vmgroup.DeleteVMGroupCmd;
import org.apache.cloudstack.context.CallContext;
import org.apache.cloudstack.engine.cloud.entity.api.VirtualMachineEntity;
import org.apache.cloudstack.engine.orchestration.service.NetworkOrchestrationService;
import org.apache.cloudstack.engine.orchestration.service.VolumeOrchestrationService;
import org.apache.cloudstack.engine.service.api.OrchestrationService;
import org.apache.cloudstack.engine.subsystem.api.storage.TemplateDataFactory;
import org.apache.cloudstack.engine.subsystem.api.storage.VolumeDataFactory;
import org.apache.cloudstack.engine.subsystem.api.storage.VolumeInfo;
import org.apache.cloudstack.engine.subsystem.api.storage.VolumeService;
import org.apache.cloudstack.engine.subsystem.api.storage.VolumeService.VolumeApiResult;
import org.apache.cloudstack.framework.async.AsyncCallFuture;
import org.apache.cloudstack.framework.config.ConfigKey;
import org.apache.cloudstack.framework.config.Configurable;
import org.apache.cloudstack.framework.config.dao.ConfigurationDao;
import org.apache.cloudstack.framework.jobs.AsyncJobManager;
import org.apache.cloudstack.managed.context.ManagedContextRunnable;
import org.apache.cloudstack.storage.datastore.db.PrimaryDataStoreDao;
import org.apache.cloudstack.storage.datastore.db.StoragePoolVO;
import org.apache.commons.codec.binary.Base64;
import org.apache.log4j.Logger;

import com.cloud.agent.AgentManager;
import com.cloud.agent.api.Answer;
import com.cloud.agent.api.GetVmDiskStatsAnswer;
import com.cloud.agent.api.GetVmDiskStatsCommand;
import com.cloud.agent.api.GetVmStatsAnswer;
import com.cloud.agent.api.GetVmStatsCommand;
import com.cloud.agent.api.PvlanSetupCommand;
import com.cloud.agent.api.StartAnswer;
import com.cloud.agent.api.VmDiskStatsEntry;
import com.cloud.agent.api.VmStatsEntry;
import com.cloud.agent.api.to.NicTO;
import com.cloud.agent.api.to.VirtualMachineTO;
import com.cloud.agent.manager.Commands;
import com.cloud.alert.AlertManager;
import com.cloud.api.ApiDBUtils;
import com.cloud.api.query.dao.UserVmJoinDao;
import com.cloud.capacity.Capacity;
import com.cloud.capacity.CapacityManager;
import com.cloud.configuration.Config;
import com.cloud.configuration.ConfigurationManager;
import com.cloud.configuration.Resource.ResourceType;
import com.cloud.dc.DataCenter;
import com.cloud.dc.DataCenter.NetworkType;
import com.cloud.dc.DataCenterVO;
import com.cloud.dc.DedicatedResourceVO;
import com.cloud.dc.HostPodVO;
import com.cloud.dc.dao.ClusterDao;
import com.cloud.dc.dao.DataCenterDao;
import com.cloud.dc.dao.DedicatedResourceDao;
import com.cloud.dc.dao.HostPodDao;
import com.cloud.deploy.DataCenterDeployment;
import com.cloud.deploy.DeployDestination;
import com.cloud.deploy.DeploymentPlanner.ExcludeList;
import com.cloud.deploy.PlannerHostReservationVO;
import com.cloud.deploy.dao.PlannerHostReservationDao;
import com.cloud.domain.DomainVO;
import com.cloud.domain.dao.DomainDao;
import com.cloud.event.ActionEvent;
import com.cloud.event.EventTypes;
import com.cloud.event.UsageEventUtils;
import com.cloud.event.UsageEventVO;
import com.cloud.event.dao.UsageEventDao;
import com.cloud.exception.AgentUnavailableException;
import com.cloud.exception.CloudException;
import com.cloud.exception.ConcurrentOperationException;
import com.cloud.exception.InsufficientCapacityException;
import com.cloud.exception.InvalidParameterValueException;
import com.cloud.exception.ManagementServerException;
import com.cloud.exception.OperationTimedoutException;
import com.cloud.exception.PermissionDeniedException;
import com.cloud.exception.ResourceAllocationException;
import com.cloud.exception.ResourceUnavailableException;
import com.cloud.exception.StorageUnavailableException;
import com.cloud.exception.VirtualMachineMigrationException;
import com.cloud.ha.HighAvailabilityManager;
import com.cloud.host.Host;
import com.cloud.host.HostVO;
import com.cloud.host.dao.HostDao;
import com.cloud.hypervisor.Hypervisor.HypervisorType;
import com.cloud.hypervisor.HypervisorCapabilitiesVO;
import com.cloud.hypervisor.dao.HypervisorCapabilitiesDao;
import com.cloud.network.Network;
import com.cloud.network.Network.IpAddresses;
import com.cloud.network.Network.Provider;
import com.cloud.network.Network.Service;
import com.cloud.network.NetworkModel;
import com.cloud.network.Networks.TrafficType;
import com.cloud.network.PhysicalNetwork;
import com.cloud.network.dao.FirewallRulesDao;
import com.cloud.network.dao.IPAddressDao;
import com.cloud.network.dao.IPAddressVO;
import com.cloud.network.dao.LoadBalancerVMMapDao;
import com.cloud.network.dao.LoadBalancerVMMapVO;
import com.cloud.network.dao.NetworkDao;
import com.cloud.network.dao.NetworkServiceMapDao;
import com.cloud.network.dao.NetworkVO;
import com.cloud.network.dao.PhysicalNetworkDao;
import com.cloud.network.element.UserDataServiceProvider;
import com.cloud.network.guru.NetworkGuru;
import com.cloud.network.lb.LoadBalancingRulesManager;
import com.cloud.network.rules.FirewallManager;
import com.cloud.network.rules.FirewallRuleVO;
import com.cloud.network.rules.PortForwardingRuleVO;
import com.cloud.network.rules.RulesManager;
import com.cloud.network.rules.dao.PortForwardingRulesDao;
import com.cloud.network.security.SecurityGroup;
import com.cloud.network.security.SecurityGroupManager;
import com.cloud.network.security.dao.SecurityGroupDao;
import com.cloud.network.security.dao.SecurityGroupVMMapDao;
import com.cloud.network.vpc.VpcManager;
import com.cloud.network.vpc.dao.VpcDao;
import com.cloud.offering.NetworkOffering;
import com.cloud.offering.NetworkOffering.Availability;
import com.cloud.offering.ServiceOffering;
import com.cloud.offerings.NetworkOfferingVO;
import com.cloud.offerings.dao.NetworkOfferingDao;
import com.cloud.org.Cluster;
import com.cloud.org.Grouping;
import com.cloud.projects.ProjectManager;
import com.cloud.resource.ResourceManager;
import com.cloud.resource.ResourceState;
import com.cloud.server.ConfigurationServer;
import com.cloud.service.ServiceOfferingVO;
import com.cloud.service.dao.ServiceOfferingDao;
import com.cloud.service.dao.ServiceOfferingDetailsDao;
import com.cloud.storage.DiskOfferingVO;
import com.cloud.storage.GuestOSCategoryVO;
import com.cloud.storage.GuestOSVO;
import com.cloud.storage.SnapshotVO;
import com.cloud.storage.Storage;
import com.cloud.storage.Storage.ImageFormat;
import com.cloud.storage.Storage.TemplateType;
import com.cloud.storage.StorageManager;
import com.cloud.storage.StoragePool;
import com.cloud.storage.StoragePoolStatus;
import com.cloud.storage.VMTemplateVO;
import com.cloud.storage.VMTemplateZoneVO;
import com.cloud.storage.Volume;
import com.cloud.storage.VolumeVO;
import com.cloud.storage.dao.DiskOfferingDao;
import com.cloud.storage.dao.GuestOSCategoryDao;
import com.cloud.storage.dao.GuestOSDao;
import com.cloud.storage.dao.SnapshotDao;
import com.cloud.storage.dao.VMTemplateDao;
import com.cloud.storage.dao.VMTemplateDetailsDao;
import com.cloud.storage.dao.VMTemplateZoneDao;
import com.cloud.storage.dao.VolumeDao;
import com.cloud.storage.snapshot.SnapshotManager;
import com.cloud.tags.dao.ResourceTagDao;
import com.cloud.template.TemplateManager;
import com.cloud.template.VirtualMachineTemplate;
import com.cloud.user.Account;
import com.cloud.user.AccountManager;
import com.cloud.user.AccountService;
import com.cloud.user.ResourceLimitService;
import com.cloud.user.SSHKeyPair;
import com.cloud.user.SSHKeyPairVO;
import com.cloud.user.User;
import com.cloud.user.UserVO;
import com.cloud.user.VmDiskStatisticsVO;
import com.cloud.user.dao.AccountDao;
import com.cloud.user.dao.SSHKeyPairDao;
import com.cloud.user.dao.UserDao;
import com.cloud.user.dao.VmDiskStatisticsDao;
import com.cloud.uservm.UserVm;
import com.cloud.utils.DateUtil;
import com.cloud.utils.Journal;
import com.cloud.utils.NumbersUtil;
import com.cloud.utils.Pair;
import com.cloud.utils.PasswordGenerator;
import com.cloud.utils.component.ManagerBase;
import com.cloud.utils.concurrency.NamedThreadFactory;
import com.cloud.utils.crypt.RSAHelper;
import com.cloud.utils.db.DB;
import com.cloud.utils.db.EntityManager;
import com.cloud.utils.db.GlobalLock;
import com.cloud.utils.db.SearchCriteria;
import com.cloud.utils.db.Transaction;
import com.cloud.utils.db.TransactionCallbackNoReturn;
import com.cloud.utils.db.TransactionCallbackWithException;
import com.cloud.utils.db.TransactionCallbackWithExceptionNoReturn;
import com.cloud.utils.db.TransactionStatus;
import com.cloud.utils.db.UUIDManager;
import com.cloud.utils.exception.CloudRuntimeException;
import com.cloud.utils.exception.ExecutionException;
import com.cloud.utils.fsm.NoTransitionException;
import com.cloud.utils.net.NetUtils;
import com.cloud.vm.VirtualMachine.State;
import com.cloud.vm.dao.InstanceGroupDao;
import com.cloud.vm.dao.InstanceGroupVMMapDao;
import com.cloud.vm.dao.NicDao;
import com.cloud.vm.dao.SecondaryStorageVmDao;
import com.cloud.vm.dao.UserVmCloneSettingDao;
import com.cloud.vm.dao.UserVmDao;
import com.cloud.vm.dao.UserVmDetailsDao;
import com.cloud.vm.dao.VMInstanceDao;
import com.cloud.vm.snapshot.VMSnapshot;
import com.cloud.vm.snapshot.VMSnapshotManager;
import com.cloud.vm.snapshot.VMSnapshotVO;
import com.cloud.vm.snapshot.dao.VMSnapshotDao;

@Local(value = {UserVmManager.class, UserVmService.class})
public class UserVmManagerImpl extends ManagerBase implements UserVmManager, VirtualMachineGuru, UserVmService, Configurable {
    private static final Logger s_logger = Logger.getLogger(UserVmManagerImpl.class);

    private static final int ACQUIRE_GLOBAL_LOCK_TIMEOUT_FOR_COOPERATION = 3; // 3

    // seconds

    public enum UserVmCloneType {
        full, linked
    }

    @Inject
    EntityManager _entityMgr;
    @Inject
    protected HostDao _hostDao = null;
    @Inject
    protected ServiceOfferingDao _offeringDao = null;
    @Inject
    protected DiskOfferingDao _diskOfferingDao = null;
    @Inject
    protected VMTemplateDao _templateDao = null;
    @Inject
    protected VMTemplateDetailsDao _templateDetailsDao = null;
    @Inject
    protected VMTemplateZoneDao _templateZoneDao = null;
    @Inject
    protected DomainDao _domainDao = null;
    @Inject
    protected UserVmCloneSettingDao _vmCloneSettingDao = null;
    @Inject
    protected UserVmDao _vmDao = null;
    @Inject
    protected UserVmJoinDao _vmJoinDao = null;
    @Inject
    protected VolumeDao _volsDao = null;
    @Inject
    protected DataCenterDao _dcDao = null;
    @Inject
    protected FirewallRulesDao _rulesDao = null;
    @Inject
    protected LoadBalancerVMMapDao _loadBalancerVMMapDao = null;
    @Inject
    protected PortForwardingRulesDao _portForwardingDao;
    @Inject
    protected IPAddressDao _ipAddressDao = null;
    @Inject
    protected HostPodDao _podDao = null;
    @Inject
    protected NetworkModel _networkModel = null;
    @Inject
    protected NetworkOrchestrationService _networkMgr = null;
    @Inject
    protected StorageManager _storageMgr = null;
    @Inject
    protected SnapshotManager _snapshotMgr = null;
    @Inject
    protected AgentManager _agentMgr = null;
    @Inject
    protected ConfigurationManager _configMgr = null;
    @Inject
    protected AccountDao _accountDao = null;
    @Inject
    protected UserDao _userDao = null;
    @Inject
    protected SnapshotDao _snapshotDao = null;
    @Inject
    protected GuestOSDao _guestOSDao = null;
    @Inject
    protected HighAvailabilityManager _haMgr = null;
    @Inject
    protected AlertManager _alertMgr = null;
    @Inject
    protected AccountManager _accountMgr;
    @Inject
    protected AccountService _accountService;
    @Inject
    protected AsyncJobManager _asyncMgr;
    @Inject
    protected ClusterDao _clusterDao;
    @Inject
    protected PrimaryDataStoreDao _storagePoolDao;
    @Inject
    protected SecurityGroupManager _securityGroupMgr;
    @Inject
    protected ServiceOfferingDao _serviceOfferingDao;
    @Inject
    protected NetworkOfferingDao _networkOfferingDao;
    @Inject
    protected InstanceGroupDao _vmGroupDao;
    @Inject
    protected InstanceGroupVMMapDao _groupVMMapDao;
    @Inject
    protected VirtualMachineManager _itMgr;
    @Inject
    protected NetworkDao _networkDao;
    @Inject
    protected NicDao _nicDao;
    @Inject
    protected ServiceOfferingDao _offerringDao;
    @Inject
    protected VpcDao _vpcDao;
    @Inject
    protected RulesManager _rulesMgr;
    @Inject
    protected LoadBalancingRulesManager _lbMgr;
    @Inject
    protected SSHKeyPairDao _sshKeyPairDao;
    @Inject
    protected UserVmDetailsDao _vmDetailsDao;
    @Inject
    protected HypervisorCapabilitiesDao _hypervisorCapabilitiesDao;
    @Inject
    protected SecurityGroupDao _securityGroupDao;
    @Inject
    protected CapacityManager _capacityMgr;
    @Inject
    protected VMInstanceDao _vmInstanceDao;
    @Inject
    protected ResourceLimitService _resourceLimitMgr;
    @Inject
    protected FirewallManager _firewallMgr;
    @Inject
    protected ProjectManager _projectMgr;
    @Inject
    protected ResourceManager _resourceMgr;

    @Inject
    protected NetworkServiceMapDao _ntwkSrvcDao;
    @Inject
    SecurityGroupVMMapDao _securityGroupVMMapDao;
    @Inject
    protected ItWorkDao _workDao;
    @Inject
    ResourceTagDao _resourceTagDao;
    @Inject
    PhysicalNetworkDao _physicalNetworkDao;
    @Inject
    VpcManager _vpcMgr;
    @Inject
    TemplateManager _templateMgr;
    @Inject
    protected GuestOSCategoryDao _guestOSCategoryDao;
    @Inject
    UsageEventDao _usageEventDao;

    @Inject
    SecondaryStorageVmDao _secondaryDao;
    @Inject
    VmDiskStatisticsDao _vmDiskStatsDao;

    @Inject
    protected VMSnapshotDao _vmSnapshotDao;
    @Inject
    protected VMSnapshotManager _vmSnapshotMgr;

    @Inject
    AffinityGroupVMMapDao _affinityGroupVMMapDao;
    @Inject
    AffinityGroupDao _affinityGroupDao;
    @Inject
    TemplateDataFactory templateFactory;
    @Inject
    DedicatedResourceDao _dedicatedDao;
    @Inject
    ConfigurationServer _configServer;
    @Inject
    AffinityGroupService _affinityGroupService;
    @Inject
    PlannerHostReservationDao _plannerHostReservationDao;
    @Inject
    private ServiceOfferingDetailsDao serviceOfferingDetailsDao;
    @Inject
    VolumeService _volService;
    @Inject
    VolumeDataFactory volFactory;
    @Inject
    UserVmDetailsDao _uservmDetailsDao;
    @Inject
    UUIDManager _uuidMgr;

    protected ScheduledExecutorService _executor = null;
    protected int _expungeInterval;
    protected int _expungeDelay;
    protected boolean _dailyOrHourly = false;
    private int capacityReleaseInterval;

    protected String _instance;
    protected String _zone;
    protected boolean _instanceNameFlag;
    protected int _scaleRetry;

    @Inject
    ConfigurationDao _configDao;
    private static final int MAX_VM_NAME_LEN = 80;
    private static final int MAX_HTTP_GET_LENGTH = 2 * MAX_USER_DATA_LENGTH_BYTES;
    private static final int MAX_HTTP_POST_LENGTH = 16 * MAX_USER_DATA_LENGTH_BYTES;

    @Inject
    protected OrchestrationService _orchSrvc;

    @Inject
    VolumeOrchestrationService volumeMgr;

    @Override
    public UserVmVO getVirtualMachine(long vmId) {
        return _vmDao.findById(vmId);
    }

    @Override
    public List<? extends UserVm> getVirtualMachines(long hostId) {
        return _vmDao.listByHostId(hostId);
    }

    protected void resourceLimitCheck(Account owner, Boolean displayVm, Long cpu, Long memory) throws ResourceAllocationException {
        _resourceLimitMgr.checkResourceLimit(owner, ResourceType.user_vm, displayVm);
        _resourceLimitMgr.checkResourceLimit(owner, ResourceType.cpu, displayVm, cpu);
        _resourceLimitMgr.checkResourceLimit(owner, ResourceType.memory, displayVm, memory);
    }

    protected void resourceCountIncrement(long accountId, Boolean displayVm, Long cpu, Long memory) {
        _resourceLimitMgr.incrementResourceCount(accountId, ResourceType.user_vm, displayVm);
        _resourceLimitMgr.incrementResourceCount(accountId, ResourceType.cpu, displayVm, cpu);
        _resourceLimitMgr.incrementResourceCount(accountId, ResourceType.memory, displayVm, memory);
    }

    protected void resourceCountDecrement(long accountId, Boolean displayVm, Long cpu, Long memory) {
        _resourceLimitMgr.decrementResourceCount(accountId, ResourceType.user_vm, displayVm);
        _resourceLimitMgr.decrementResourceCount(accountId, ResourceType.cpu, displayVm, cpu);
        _resourceLimitMgr.decrementResourceCount(accountId, ResourceType.memory, displayVm, memory);
    }

    @Override
    @ActionEvent(eventType = EventTypes.EVENT_VM_RESETPASSWORD, eventDescription = "resetting Vm password", async = true)
    public UserVm resetVMPassword(ResetVMPasswordCmd cmd, String password) throws ResourceUnavailableException, InsufficientCapacityException {
        Account caller = CallContext.current().getCallingAccount();
        Long vmId = cmd.getId();
        UserVmVO userVm = _vmDao.findById(cmd.getId());
        _vmDao.loadDetails(userVm);

        // Do parameters input validation
        if (userVm == null) {
            throw new InvalidParameterValueException("unable to find a virtual machine with id " + cmd.getId());
        }

        VMTemplateVO template = _templateDao.findByIdIncludingRemoved(userVm.getTemplateId());
        if (template == null || !template.getEnablePassword()) {
            throw new InvalidParameterValueException("Fail to reset password for the virtual machine, the template is not password enabled");
        }

        if (userVm.getState() == State.Error || userVm.getState() == State.Expunging) {
            s_logger.error("vm is not in the right state: " + vmId);
            throw new InvalidParameterValueException("Vm with id " + vmId + " is not in the right state");
        }

        _accountMgr.checkAccess(caller, null, true, userVm);

        boolean result = resetVMPasswordInternal(vmId, password);

        if (result) {
            userVm.setPassword(password);
            // update the password in vm_details table too
            // Check if an SSH key pair was selected for the instance and if so
            // use it to encrypt & save the vm password
            encryptAndStorePassword(userVm, password);
        } else {
            throw new CloudRuntimeException("Failed to reset password for the virtual machine ");
        }

        return userVm;
    }

    private boolean resetVMPasswordInternal(Long vmId, String password) throws ResourceUnavailableException, InsufficientCapacityException {
        Long userId = CallContext.current().getCallingUserId();
        VMInstanceVO vmInstance = _vmDao.findById(vmId);

        if (password == null || password.equals("")) {
            return false;
        }

        VMTemplateVO template = _templateDao.findByIdIncludingRemoved(vmInstance.getTemplateId());
        if (template.getEnablePassword()) {
            Nic defaultNic = _networkModel.getDefaultNic(vmId);
            if (defaultNic == null) {
                s_logger.error("Unable to reset password for vm " + vmInstance + " as the instance doesn't have default nic");
                return false;
            }

            Network defaultNetwork = _networkDao.findById(defaultNic.getNetworkId());
            NicProfile defaultNicProfile = new NicProfile(defaultNic, defaultNetwork, null, null, null, _networkModel.isSecurityGroupSupportedInNetwork(defaultNetwork),
                    _networkModel.getNetworkTag(template.getHypervisorType(), defaultNetwork));
            VirtualMachineProfile vmProfile = new VirtualMachineProfileImpl(vmInstance);
            vmProfile.setParameter(VirtualMachineProfile.Param.VmPassword, password);

            UserDataServiceProvider element = _networkMgr.getPasswordResetProvider(defaultNetwork);
            if (element == null) {
                throw new CloudRuntimeException("Can't find network element for " + Service.UserData.getName() + " provider needed for password reset");
            }

            boolean result = element.savePassword(defaultNetwork, defaultNicProfile, vmProfile);

            // Need to reboot the virtual machine so that the password gets
            // redownloaded from the DomR, and reset on the VM
            if (!result) {
                s_logger.debug("Failed to reset password for the virutal machine; no need to reboot the vm");
                return false;
            } else {
                if (vmInstance.getState() == State.Stopped) {
                    s_logger.debug("Vm " + vmInstance + " is stopped, not rebooting it as a part of password reset");
                    return true;
                }

                if (rebootVirtualMachine(userId, vmId) == null) {
                    s_logger.warn("Failed to reboot the vm " + vmInstance);
                    return false;
                } else {
                    s_logger.debug("Vm " + vmInstance + " is rebooted successfully as a part of password reset");
                    return true;
                }
            }
        } else {
            if (s_logger.isDebugEnabled()) {
                s_logger.debug("Reset password called for a vm that is not using a password enabled template");
            }
            return false;
        }
    }

    @Override
    @ActionEvent(eventType = EventTypes.EVENT_VM_RESETSSHKEY, eventDescription = "resetting Vm SSHKey", async = true)
    public UserVm resetVMSSHKey(ResetVMSSHKeyCmd cmd) throws ResourceUnavailableException, InsufficientCapacityException {

        Account caller = CallContext.current().getCallingAccount();
        Account owner = _accountMgr.finalizeOwner(caller, cmd.getAccountName(), cmd.getDomainId(), cmd.getProjectId());
        Long vmId = cmd.getId();

        UserVmVO userVm = _vmDao.findById(cmd.getId());
        if (userVm == null) {
            throw new InvalidParameterValueException("unable to find a virtual machine by id" + cmd.getId());
        }

        _vmDao.loadDetails(userVm);
        VMTemplateVO template = _templateDao.findByIdIncludingRemoved(userVm.getTemplateId());

        // Do parameters input validation

        if (userVm.getState() == State.Error || userVm.getState() == State.Expunging) {
            s_logger.error("vm is not in the right state: " + vmId);
            throw new InvalidParameterValueException("Vm with specified id is not in the right state");
        }
        if (userVm.getState() != State.Stopped) {
            s_logger.error("vm is not in the right state: " + vmId);
            throw new InvalidParameterValueException("Vm " + userVm + " should be stopped to do SSH Key reset");
        }

        SSHKeyPairVO s = _sshKeyPairDao.findByName(owner.getAccountId(), owner.getDomainId(), cmd.getName());
        if (s == null) {
            throw new InvalidParameterValueException("A key pair with name '" + cmd.getName() + "' does not exist for account " + owner.getAccountName()
                    + " in specified domain id");
        }

        _accountMgr.checkAccess(caller, null, true, userVm);
        String password = null;
        String sshPublicKey = s.getPublicKey();
        if (template != null && template.getEnablePassword()) {
            password = generateRandomPassword();
        }

        boolean result = resetVMSSHKeyInternal(vmId, sshPublicKey, password);

        if (result) {
            userVm.setDetail("SSH.PublicKey", sshPublicKey);
            if (template != null && template.getEnablePassword()) {
                userVm.setPassword(password);
                //update the encrypted password in vm_details table too
                encryptAndStorePassword(userVm, password);
            }
            _vmDao.saveDetails(userVm);
        } else {
            throw new CloudRuntimeException("Failed to reset SSH Key for the virtual machine ");
        }
        return userVm;
    }

    private boolean resetVMSSHKeyInternal(Long vmId, String sshPublicKey, String password) throws ResourceUnavailableException, InsufficientCapacityException {
        Long userId = CallContext.current().getCallingUserId();
        VMInstanceVO vmInstance = _vmDao.findById(vmId);

        VMTemplateVO template = _templateDao.findByIdIncludingRemoved(vmInstance.getTemplateId());
        Nic defaultNic = _networkModel.getDefaultNic(vmId);
        if (defaultNic == null) {
            s_logger.error("Unable to reset SSH Key for vm " + vmInstance + " as the instance doesn't have default nic");
            return false;
        }

        Network defaultNetwork = _networkDao.findById(defaultNic.getNetworkId());
        NicProfile defaultNicProfile = new NicProfile(defaultNic, defaultNetwork, null, null, null, _networkModel.isSecurityGroupSupportedInNetwork(defaultNetwork),
                _networkModel.getNetworkTag(template.getHypervisorType(), defaultNetwork));

        VirtualMachineProfile vmProfile = new VirtualMachineProfileImpl(vmInstance);

        if (template != null && template.getEnablePassword()) {
            vmProfile.setParameter(VirtualMachineProfile.Param.VmPassword, password);
        }

        UserDataServiceProvider element = _networkMgr.getSSHKeyResetProvider(defaultNetwork);
        if (element == null) {
            throw new CloudRuntimeException("Can't find network element for " + Service.UserData.getName() + " provider needed for SSH Key reset");
        }
        boolean result = element.saveSSHKey(defaultNetwork, defaultNicProfile, vmProfile, sshPublicKey);

        // Need to reboot the virtual machine so that the password gets redownloaded from the DomR, and reset on the VM
        if (!result) {
            s_logger.debug("Failed to reset SSH Key for the virutal machine; no need to reboot the vm");
            return false;
        } else {
            if (vmInstance.getState() == State.Stopped) {
                s_logger.debug("Vm " + vmInstance + " is stopped, not rebooting it as a part of SSH Key reset");
                return true;
            }
            if (rebootVirtualMachine(userId, vmId) == null) {
                s_logger.warn("Failed to reboot the vm " + vmInstance);
                return false;
            } else {
                s_logger.debug("Vm " + vmInstance + " is rebooted successfully as a part of SSH Key reset");
                return true;
            }
        }
    }

    @Override
    public boolean stopVirtualMachine(long userId, long vmId) {
        boolean status = false;
        if (s_logger.isDebugEnabled()) {
            s_logger.debug("Stopping vm=" + vmId);
        }
        UserVmVO vm = _vmDao.findById(vmId);
        if (vm == null || vm.getRemoved() != null) {
            if (s_logger.isDebugEnabled()) {
                s_logger.debug("VM is either removed or deleted.");
            }
            return true;
        }

        _userDao.findById(userId);
        try {
            VirtualMachineEntity vmEntity = _orchSrvc.getVirtualMachine(vm.getUuid());
            status = vmEntity.stop(Long.toString(userId));
        } catch (ResourceUnavailableException e) {
            s_logger.debug("Unable to stop due to ", e);
            status = false;
        } catch (CloudException e) {
            throw new CloudRuntimeException("Unable to contact the agent to stop the virtual machine " + vm, e);
        }

        if (status) {
            return status;
        } else {
            return status;
        }
    }

    private UserVm rebootVirtualMachine(long userId, long vmId) throws InsufficientCapacityException, ResourceUnavailableException {
        UserVmVO vm = _vmDao.findById(vmId);

        if (vm == null || vm.getState() == State.Destroyed || vm.getState() == State.Expunging || vm.getRemoved() != null) {
            s_logger.warn("Vm id=" + vmId + " doesn't exist");
            return null;
        }

        if (vm.getState() == State.Running && vm.getHostId() != null) {
            collectVmDiskStatistics(vm);
            _itMgr.reboot(vm.getUuid(), null);
            return _vmDao.findById(vmId);
        } else {
            s_logger.error("Vm id=" + vmId + " is not in Running state, failed to reboot");
            return null;
        }
    }

    @Override
    @ActionEvent(eventType = EventTypes.EVENT_VM_UPGRADE, eventDescription = "upgrading Vm")
    /*
     * TODO: cleanup eventually - Refactored API call
     */
    // This method will be deprecated as we use ScaleVMCmd for both stopped VMs and running VMs
    public UserVm upgradeVirtualMachine(UpgradeVMCmd cmd) throws ResourceAllocationException {
        Long vmId = cmd.getId();
        Long svcOffId = cmd.getServiceOfferingId();
        Account caller = CallContext.current().getCallingAccount();

        // Verify input parameters
        //UserVmVO vmInstance = _vmDao.findById(vmId);
        VMInstanceVO vmInstance = _vmInstanceDao.findById(vmId);
        if (vmInstance == null) {
            throw new InvalidParameterValueException("unable to find a virtual machine with id " + vmId);
        } else if (!(vmInstance.getState().equals(State.Stopped))) {
            throw new InvalidParameterValueException("Unable to upgrade virtual machine " + vmInstance.toString() + " " + " in state " + vmInstance.getState()
                    + "; make sure the virtual machine is stopped");
        }

        _accountMgr.checkAccess(caller, null, true, vmInstance);

        // Check resource limits for CPU and Memory.
        Map<String, String> customParameters = cmd.getDetails();
        ServiceOfferingVO newServiceOffering = _offeringDao.findById(svcOffId);
        if (newServiceOffering.isDynamic()) {
            newServiceOffering.setDynamicFlag(true);
            validateCustomParameters(newServiceOffering, cmd.getDetails());
            newServiceOffering = _offeringDao.getcomputeOffering(newServiceOffering, customParameters);
        }
        ServiceOfferingVO currentServiceOffering = _offeringDao.findByIdIncludingRemoved(vmInstance.getId(), vmInstance.getServiceOfferingId());

        int newCpu = newServiceOffering.getCpu();
        int newMemory = newServiceOffering.getRamSize();
        int currentCpu = currentServiceOffering.getCpu();
        int currentMemory = currentServiceOffering.getRamSize();

        if (newCpu > currentCpu) {
            _resourceLimitMgr.checkResourceLimit(caller, ResourceType.cpu, newCpu - currentCpu);
        }
        if (newMemory > currentMemory) {
            _resourceLimitMgr.checkResourceLimit(caller, ResourceType.memory, newMemory - currentMemory);
        }

        // Check that the specified service offering ID is valid
        _itMgr.checkIfCanUpgrade(vmInstance, newServiceOffering);

        // remove diskAndMemory VM snapshots
        List<VMSnapshotVO> vmSnapshots = _vmSnapshotDao.findByVm(vmId);
        for (VMSnapshotVO vmSnapshotVO : vmSnapshots) {
            if (vmSnapshotVO.getType() == VMSnapshot.Type.DiskAndMemory) {
                if (!_vmSnapshotMgr.deleteAllVMSnapshots(vmId, VMSnapshot.Type.DiskAndMemory)) {
                    String errMsg = "Failed to remove VM snapshot during upgrading, snapshot id " + vmSnapshotVO.getId();
                    s_logger.debug(errMsg);
                    throw new CloudRuntimeException(errMsg);
                }

            }
        }

        _itMgr.upgradeVmDb(vmId, svcOffId);
        if (newServiceOffering.isDynamic()) {
            //save the custom values to the database.
            saveCustomOfferingDetails(vmId, newServiceOffering);
        }
        if (currentServiceOffering.isDynamic() && !newServiceOffering.isDynamic()) {
            removeCustomOfferingDetails(vmId);
        }

        // Increment or decrement CPU and Memory count accordingly.
        if (newCpu > currentCpu) {
            _resourceLimitMgr.incrementResourceCount(caller.getAccountId(), ResourceType.cpu, new Long(newCpu - currentCpu));
        } else if (currentCpu > newCpu) {
            _resourceLimitMgr.decrementResourceCount(caller.getAccountId(), ResourceType.cpu, new Long(currentCpu - newCpu));
        }
        if (newMemory > currentMemory) {
            _resourceLimitMgr.incrementResourceCount(caller.getAccountId(), ResourceType.memory, new Long(newMemory - currentMemory));
        } else if (currentMemory > newMemory) {
            _resourceLimitMgr.decrementResourceCount(caller.getAccountId(), ResourceType.memory, new Long(currentMemory - newMemory));
        }

        // Generate usage event for VM upgrade
        generateUsageEvent(newServiceOffering, cmd.getDetails(), _vmDao.findById(vmId), EventTypes.EVENT_VM_UPGRADE);

        return _vmDao.findById(vmInstance.getId());
    }

    @Override
    public void validateCustomParameters(ServiceOfferingVO serviceOffering, Map<String, String> customParameters) {
        if (customParameters.size() != 0) {
            if (serviceOffering.getCpu() == null) {
                String cpuNumber = customParameters.get(UsageEventVO.DynamicParameters.cpuNumber.name());
                if ((cpuNumber == null) || (NumbersUtil.parseInt(cpuNumber, -1) <= 0 || NumbersUtil.parseInt(cpuNumber, -1) > 2147483647)) {
                    throw new InvalidParameterValueException("Invalid cpu cores value, specify a value between 1 and 2147483647");
                }
            } else if (customParameters.containsKey(UsageEventVO.DynamicParameters.cpuNumber.name())) {
                throw new InvalidParameterValueException("The cpu cores of this offering id:" + serviceOffering.getId()
                        + " is not customizable. This is predefined in the template.");
            }

            if (serviceOffering.getSpeed() == null) {
                String cpuSpeed = customParameters.get(UsageEventVO.DynamicParameters.cpuSpeed.name());
                if ((cpuSpeed == null) || (NumbersUtil.parseInt(cpuSpeed, -1) <= 0 || NumbersUtil.parseInt(cpuSpeed, -1) > 2147483647)) {
                    throw new InvalidParameterValueException("Invalid cpu speed value, specify a value between 1 and 2147483647");
                }
            } else if (customParameters.containsKey(UsageEventVO.DynamicParameters.cpuSpeed.name())) {
                throw new InvalidParameterValueException("The cpu speed of this offering id:" + serviceOffering.getId()
                        + " is not customizable. This is predefined in the template.");
            }

            if (serviceOffering.getRamSize() == null) {
                String memory = customParameters.get(UsageEventVO.DynamicParameters.memory.name());
                if (memory == null || (NumbersUtil.parseInt(memory, -1) < 32 || NumbersUtil.parseInt(memory, -1) > 2147483647)) {
                    throw new InvalidParameterValueException("Invalid memory value, specify a value between 32 and 2147483647 MB");
                }
            } else if (customParameters.containsKey(UsageEventVO.DynamicParameters.memory.name())) {
                throw new InvalidParameterValueException("The memory of this offering id:" + serviceOffering.getId() + " is not customizable. This is predefined in the template.");
            }
        } else {
            throw new InvalidParameterValueException("Need to specify custom parameter values cpu, cpu speed and memory when using custom offering");
        }
    }

    private UserVm upgradeStoppedVirtualMachine(Long vmId, Long svcOffId, Map<String, String> customParameters) throws ResourceAllocationException {
        Account caller = CallContext.current().getCallingAccount();

        // Verify input parameters
        //UserVmVO vmInstance = _vmDao.findById(vmId);
        VMInstanceVO vmInstance = _vmInstanceDao.findById(vmId);
        if (vmInstance == null) {
            throw new InvalidParameterValueException("unable to find a virtual machine with id " + vmId);
        }

        _accountMgr.checkAccess(caller, null, true, vmInstance);

        // Check resource limits for CPU and Memory.
        ServiceOfferingVO newServiceOffering = _offeringDao.findById(svcOffId);
        if (newServiceOffering.isDynamic()) {
            newServiceOffering.setDynamicFlag(true);
            validateCustomParameters(newServiceOffering, customParameters);
            newServiceOffering = _offeringDao.getcomputeOffering(newServiceOffering, customParameters);
        }
        ServiceOfferingVO currentServiceOffering = _offeringDao.findByIdIncludingRemoved(vmInstance.getId(), vmInstance.getServiceOfferingId());

        int newCpu = newServiceOffering.getCpu();
        int newMemory = newServiceOffering.getRamSize();
        int currentCpu = currentServiceOffering.getCpu();
        int currentMemory = currentServiceOffering.getRamSize();

        if (newCpu > currentCpu) {
            _resourceLimitMgr.checkResourceLimit(caller, ResourceType.cpu, newCpu - currentCpu);
        }
        if (newMemory > currentMemory) {
            _resourceLimitMgr.checkResourceLimit(caller, ResourceType.memory, newMemory - currentMemory);
        }

        // Check that the specified service offering ID is valid
        _itMgr.checkIfCanUpgrade(vmInstance, newServiceOffering);

        // remove diskAndMemory VM snapshots
        List<VMSnapshotVO> vmSnapshots = _vmSnapshotDao.findByVm(vmId);
        for (VMSnapshotVO vmSnapshotVO : vmSnapshots) {
            if (vmSnapshotVO.getType() == VMSnapshot.Type.DiskAndMemory) {
                if (!_vmSnapshotMgr.deleteAllVMSnapshots(vmId, VMSnapshot.Type.DiskAndMemory)) {
                    String errMsg = "Failed to remove VM snapshot during upgrading, snapshot id " + vmSnapshotVO.getId();
                    s_logger.debug(errMsg);
                    throw new CloudRuntimeException(errMsg);
                }

            }
        }

        _itMgr.upgradeVmDb(vmId, svcOffId);
        if (newServiceOffering.isDynamic()) {
            //save the custom values to the database.
            saveCustomOfferingDetails(vmId, newServiceOffering);
        }
        if (currentServiceOffering.isDynamic() && !newServiceOffering.isDynamic()) {
            removeCustomOfferingDetails(vmId);
        }

        // Increment or decrement CPU and Memory count accordingly.
        if (newCpu > currentCpu) {
            _resourceLimitMgr.incrementResourceCount(caller.getAccountId(), ResourceType.cpu, new Long(newCpu - currentCpu));
        } else if (currentCpu > newCpu) {
            _resourceLimitMgr.decrementResourceCount(caller.getAccountId(), ResourceType.cpu, new Long(currentCpu - newCpu));
        }
        if (newMemory > currentMemory) {
            _resourceLimitMgr.incrementResourceCount(caller.getAccountId(), ResourceType.memory, new Long(newMemory - currentMemory));
        } else if (currentMemory > newMemory) {
            _resourceLimitMgr.decrementResourceCount(caller.getAccountId(), ResourceType.memory, new Long(currentMemory - newMemory));
        }

        return _vmDao.findById(vmInstance.getId());

    }

    @Override
    public UserVm addNicToVirtualMachine(AddNicToVMCmd cmd) throws InvalidParameterValueException, PermissionDeniedException, CloudRuntimeException {
        Long vmId = cmd.getVmId();
        Long networkId = cmd.getNetworkId();
        String ipAddress = cmd.getIpAddress();
        Account caller = CallContext.current().getCallingAccount();

        UserVmVO vmInstance = _vmDao.findById(vmId);
        if (vmInstance == null) {
            throw new InvalidParameterValueException("unable to find a virtual machine with id " + vmId);
        }
        NetworkVO network = _networkDao.findById(networkId);
        if (network == null) {
            throw new InvalidParameterValueException("unable to find a network with id " + networkId);
        }

        if (caller.getType() != Account.ACCOUNT_TYPE_ADMIN) {
        if (!(network.getGuestType() == Network.GuestType.Shared && network.getAclType() == ACLType.Domain)
                && !(network.getAclType() == ACLType.Account && network.getAccountId() == vmInstance.getAccountId())) {
            throw new InvalidParameterValueException("only shared network or isolated network with the same account_id can be added to vmId: " + vmId);
        }
        }

        List<NicVO> allNics = _nicDao.listByVmId(vmInstance.getId());
        for (NicVO nic : allNics) {
            if (nic.getNetworkId() == network.getId())
                throw new CloudRuntimeException("A NIC already exists for VM:" + vmInstance.getInstanceName() + " in network: " + network.getUuid());
        }

        NicProfile profile = new NicProfile(null, null);
        if (ipAddress != null) {
            profile = new NicProfile(ipAddress, null);
        }

        // Perform permission check on VM
        _accountMgr.checkAccess(caller, null, true, vmInstance);

        // Verify that zone is not Basic
        DataCenterVO dc = _dcDao.findById(vmInstance.getDataCenterId());
        if (dc.getNetworkType() == DataCenter.NetworkType.Basic) {
            throw new CloudRuntimeException("Zone " + vmInstance.getDataCenterId() + ", has a NetworkType of Basic. Can't add a new NIC to a VM on a Basic Network");
        }

        // Perform account permission check on network
        _accountMgr.checkAccess(caller, AccessType.UseNetwork, false, network);

        //ensure network belongs in zone
        if (network.getDataCenterId() != vmInstance.getDataCenterId()) {
            throw new CloudRuntimeException(vmInstance + " is in zone:" + vmInstance.getDataCenterId() + " but " + network + " is in zone:" + network.getDataCenterId());
        }

        // Get all vms hostNames in the network
        List<String> hostNames = _vmInstanceDao.listDistinctHostNames(network.getId());
        // verify that there are no duplicates, listDistictHostNames could return hostNames even if the NIC
        //in the network is removed, so also check if the NIC is present and then throw an exception.
        //This will also check if there are multiple nics of same vm in the network
        if (hostNames.contains(vmInstance.getHostName())) {
            for (String hostName : hostNames) {
                VMInstanceVO vm = _vmInstanceDao.findVMByHostName(hostName);
                if (_networkModel.getNicInNetwork(vm.getId(), network.getId()) != null && vm.getHostName().equals(vmInstance.getHostName())) {
                    throw new CloudRuntimeException(network + " already has a vm with host name: " + vmInstance.getHostName());
                }
            }
        }

        NicProfile guestNic = null;

        try {
            guestNic = _itMgr.addVmToNetwork(vmInstance, network, profile);
        } catch (ResourceUnavailableException e) {
            throw new CloudRuntimeException("Unable to add NIC to " + vmInstance + ": " + e);
        } catch (InsufficientCapacityException e) {
            throw new CloudRuntimeException("Insufficient capacity when adding NIC to " + vmInstance + ": " + e);
        } catch (ConcurrentOperationException e) {
            throw new CloudRuntimeException("Concurrent operations on adding NIC to " + vmInstance + ": " + e);
        }
        if (guestNic == null) {
            throw new CloudRuntimeException("Unable to add NIC to " + vmInstance);
        }

        s_logger.debug("Successful addition of " + network + " from " + vmInstance);
        return _vmDao.findById(vmInstance.getId());
    }

    @Override
    public UserVm removeNicFromVirtualMachine(RemoveNicFromVMCmd cmd) throws InvalidParameterValueException, PermissionDeniedException, CloudRuntimeException {
        Long vmId = cmd.getVmId();
        Long nicId = cmd.getNicId();
        Account caller = CallContext.current().getCallingAccount();

        UserVmVO vmInstance = _vmDao.findById(vmId);
        if (vmInstance == null) {
            throw new InvalidParameterValueException("unable to find a virtual machine with id " + vmId);
        }
        NicVO nic = _nicDao.findById(nicId);
        if (nic == null) {
            throw new InvalidParameterValueException("unable to find a nic with id " + nicId);
        }
        NetworkVO network = _networkDao.findById(nic.getNetworkId());
        if (network == null) {
            throw new InvalidParameterValueException("unable to find a network with id " + nic.getNetworkId());
        }

        // Perform permission check on VM
        _accountMgr.checkAccess(caller, null, true, vmInstance);

        // Verify that zone is not Basic
        DataCenterVO dc = _dcDao.findById(vmInstance.getDataCenterId());
        if (dc.getNetworkType() == DataCenter.NetworkType.Basic) {
            throw new CloudRuntimeException("Zone " + vmInstance.getDataCenterId() + ", has a NetworkType of Basic. Can't remove a NIC from a VM on a Basic Network");
        }

        //check to see if nic is attached to VM
        if (nic.getInstanceId() != vmId) {
            throw new InvalidParameterValueException(nic + " is not a nic on  " + vmInstance);
        }

        // Perform account permission check on network
        _accountMgr.checkAccess(caller, AccessType.UseNetwork, false, network);

        boolean nicremoved = false;

        try {
            nicremoved = _itMgr.removeNicFromVm(vmInstance, nic);
        } catch (ResourceUnavailableException e) {
            throw new CloudRuntimeException("Unable to remove " + network + " from " + vmInstance + ": " + e);

        } catch (ConcurrentOperationException e) {
            throw new CloudRuntimeException("Concurrent operations on removing " + network + " from " + vmInstance + ": " + e);
        }

        if (!nicremoved) {
            throw new CloudRuntimeException("Unable to remove " + network + " from " + vmInstance);
        }

        s_logger.debug("Successful removal of " + network + " from " + vmInstance);
        return _vmDao.findById(vmInstance.getId());

    }

    @Override
    public UserVm updateDefaultNicForVirtualMachine(UpdateDefaultNicForVMCmd cmd) throws InvalidParameterValueException, CloudRuntimeException {
        Long vmId = cmd.getVmId();
        Long nicId = cmd.getNicId();
        Account caller = CallContext.current().getCallingAccount();

        UserVmVO vmInstance = _vmDao.findById(vmId);
        if (vmInstance == null) {
            throw new InvalidParameterValueException("unable to find a virtual machine with id " + vmId);
        }
        NicVO nic = _nicDao.findById(nicId);
        if (nic == null) {
            throw new InvalidParameterValueException("unable to find a nic with id " + nicId);
        }
        NetworkVO network = _networkDao.findById(nic.getNetworkId());
        if (network == null) {
            throw new InvalidParameterValueException("unable to find a network with id " + nic.getNetworkId());
        }

        // Perform permission check on VM
        _accountMgr.checkAccess(caller, null, true, vmInstance);

        // Verify that zone is not Basic
        DataCenterVO dc = _dcDao.findById(vmInstance.getDataCenterId());
        if (dc.getNetworkType() == DataCenter.NetworkType.Basic) {
            throw new CloudRuntimeException("Zone " + vmInstance.getDataCenterId() + ", has a NetworkType of Basic. Can't change default NIC on a Basic Network");
        }

        // no need to check permissions for network, we'll enumerate the ones they already have access to
        Network existingdefaultnet = _networkModel.getDefaultNetworkForVm(vmId);

        //check to see if nic is attached to VM
        if (nic.getInstanceId() != vmId) {
            throw new InvalidParameterValueException(nic + " is not a nic on  " + vmInstance);
        }
        // if current default equals chosen new default, Throw an exception
        if (nic.isDefaultNic()) {
            throw new CloudRuntimeException("refusing to set default nic because chosen nic is already the default");
        }

        //make sure the VM is Running or Stopped
        if ((vmInstance.getState() != State.Running) && (vmInstance.getState() != State.Stopped)) {
            throw new CloudRuntimeException("refusing to set default " + vmInstance + " is not Running or Stopped");
        }

        NicProfile existing = null;
        List<NicProfile> nicProfiles = _networkMgr.getNicProfiles(vmInstance);
        for (NicProfile nicProfile : nicProfiles) {
            if (nicProfile.isDefaultNic() && nicProfile.getNetworkId() == existingdefaultnet.getId()) {
                existing = nicProfile;
                continue;
            }
        }

        if (existing == null) {
            s_logger.warn("Failed to update default nic, no nic profile found for existing default network");
            throw new CloudRuntimeException("Failed to find a nic profile for the existing default network. This is bad and probably means some sort of configuration corruption");
        }

        Network oldDefaultNetwork = null;
        oldDefaultNetwork = _networkModel.getDefaultNetworkForVm(vmId);
        String oldNicIdString = Long.toString(_networkModel.getDefaultNic(vmId).getId());
        long oldNetworkOfferingId = -1L;

        if (oldDefaultNetwork != null) {
            oldNetworkOfferingId = oldDefaultNetwork.getNetworkOfferingId();
        }
        NicVO existingVO = _nicDao.findById(existing.id);
        Integer chosenID = nic.getDeviceId();
        Integer existingID = existing.getDeviceId();

        nic.setDefaultNic(true);
        nic.setDeviceId(existingID);
        existingVO.setDefaultNic(false);
        existingVO.setDeviceId(chosenID);

        nic = _nicDao.persist(nic);
        existingVO = _nicDao.persist(existingVO);

        Network newdefault = null;
        newdefault = _networkModel.getDefaultNetworkForVm(vmId);

        if (newdefault == null) {
            nic.setDefaultNic(false);
            nic.setDeviceId(chosenID);
            existingVO.setDefaultNic(true);
            existingVO.setDeviceId(existingID);

            nic = _nicDao.persist(nic);
            existingVO = _nicDao.persist(existingVO);

            newdefault = _networkModel.getDefaultNetworkForVm(vmId);
            if (newdefault.getId() == existingdefaultnet.getId()) {
                throw new CloudRuntimeException("Setting a default nic failed, and we had no default nic, but we were able to set it back to the original");
            }
            throw new CloudRuntimeException("Failed to change default nic to " + nic + " and now we have no default");
        } else if (newdefault.getId() == nic.getNetworkId()) {
            s_logger.debug("successfully set default network to " + network + " for " + vmInstance);
            String nicIdString = Long.toString(nic.getId());
            long newNetworkOfferingId = network.getNetworkOfferingId();
            UsageEventUtils.publishUsageEvent(EventTypes.EVENT_NETWORK_OFFERING_REMOVE, vmInstance.getAccountId(), vmInstance.getDataCenterId(), vmInstance.getId(),
                    oldNicIdString, oldNetworkOfferingId, null, 1L, VirtualMachine.class.getName(), vmInstance.getUuid());
            UsageEventUtils.publishUsageEvent(EventTypes.EVENT_NETWORK_OFFERING_ASSIGN, vmInstance.getAccountId(), vmInstance.getDataCenterId(), vmInstance.getId(), nicIdString,
                    newNetworkOfferingId, null, 1L, VirtualMachine.class.getName(), vmInstance.getUuid());
            UsageEventUtils.publishUsageEvent(EventTypes.EVENT_NETWORK_OFFERING_REMOVE, vmInstance.getAccountId(), vmInstance.getDataCenterId(), vmInstance.getId(), nicIdString,
                    newNetworkOfferingId, null, 0L, VirtualMachine.class.getName(), vmInstance.getUuid());
            UsageEventUtils.publishUsageEvent(EventTypes.EVENT_NETWORK_OFFERING_ASSIGN, vmInstance.getAccountId(), vmInstance.getDataCenterId(), vmInstance.getId(),
                    oldNicIdString, oldNetworkOfferingId, null, 0L, VirtualMachine.class.getName(), vmInstance.getUuid());
            return _vmDao.findById(vmInstance.getId());
        }

        throw new CloudRuntimeException("something strange happened, new default network(" + newdefault.getId() + ") is not null, and is not equal to the network("
                + nic.getNetworkId() + ") of the chosen nic");
    }

    @Override
    @ActionEvent(eventType = EventTypes.EVENT_VM_UPGRADE, eventDescription = "Upgrading VM", async = true)
    public UserVm upgradeVirtualMachine(ScaleVMCmd cmd) throws ResourceUnavailableException, ConcurrentOperationException, ManagementServerException,
            VirtualMachineMigrationException {

        Long vmId = cmd.getId();
        Long newServiceOfferingId = cmd.getServiceOfferingId();
        CallContext.current().setEventDetails("Vm Id: " + vmId);

        boolean result = upgradeVirtualMachine(vmId, newServiceOfferingId, cmd.getDetails());
        if (result) {
            UserVmVO vmInstance = _vmDao.findById(vmId);
            if (vmInstance.getState().equals(State.Stopped)) {
                // Generate usage event for VM upgrade
                generateUsageEvent(_offeringDao.findById(newServiceOfferingId), cmd.getDetails(), _vmDao.findById(vmId), EventTypes.EVENT_VM_UPGRADE);
            }
            if (vmInstance.getState().equals(State.Running)) {
                // Generate usage event for Dynamic scaling of VM
                generateUsageEvent(_offeringDao.findById(newServiceOfferingId), cmd.getDetails(), _vmDao.findById(vmId), EventTypes.EVENT_VM_UPGRADE);
            }
            return vmInstance;
        } else {
            throw new CloudRuntimeException("Failed to scale the VM");
        }
    }

    @Override
    public HashMap<Long, List<VmDiskStatsEntry>> getVmDiskStatistics(long hostId, String hostName, List<Long> vmIds) throws CloudRuntimeException {
        HashMap<Long, List<VmDiskStatsEntry>> vmDiskStatsById = new HashMap<Long, List<VmDiskStatsEntry>>();

        if (vmIds.isEmpty()) {
            return vmDiskStatsById;
        }

        List<String> vmNames = new ArrayList<String>();

        for (Long vmId : vmIds) {
            UserVmVO vm = _vmDao.findById(vmId);
            vmNames.add(vm.getInstanceName());
        }

        Answer answer = _agentMgr.easySend(hostId, new GetVmDiskStatsCommand(vmNames, _hostDao.findById(hostId).getGuid(), hostName));
        if (answer == null || !answer.getResult()) {
            s_logger.warn("Unable to obtain VM disk statistics.");
            return null;
        } else {
            HashMap<String, List<VmDiskStatsEntry>> vmDiskStatsByName = ((GetVmDiskStatsAnswer)answer).getVmDiskStatsMap();

            if (vmDiskStatsByName == null) {
                s_logger.warn("Unable to obtain VM disk statistics.");
                return null;
            }

            for (String vmName : vmDiskStatsByName.keySet()) {
                vmDiskStatsById.put(vmIds.get(vmNames.indexOf(vmName)), vmDiskStatsByName.get(vmName));
            }
        }

        return vmDiskStatsById;
    }

    @Override
    public boolean upgradeVirtualMachine(Long vmId, Long newServiceOfferingId, Map<String, String> customParameters) throws ResourceUnavailableException,
            ConcurrentOperationException, ManagementServerException, VirtualMachineMigrationException {

        // Verify input parameters
        VMInstanceVO vmInstance = _vmInstanceDao.findById(vmId);

        if (vmInstance.getState().equals(State.Stopped)) {
            upgradeStoppedVirtualMachine(vmId, newServiceOfferingId, customParameters);
            return true;
        }
        if (vmInstance.getState().equals(State.Running)) {
            return upgradeRunningVirtualMachine(vmId, newServiceOfferingId, customParameters);
        }
        return false;
    }

    private boolean upgradeRunningVirtualMachine(Long vmId, Long newServiceOfferingId, Map<String, String> customParameters) throws ResourceUnavailableException,
            ConcurrentOperationException, ManagementServerException, VirtualMachineMigrationException {

        Account caller = CallContext.current().getCallingAccount();
        VMInstanceVO vmInstance = _vmInstanceDao.findById(vmId);
        if (vmInstance.getHypervisorType() != HypervisorType.XenServer && vmInstance.getHypervisorType() != HypervisorType.VMware) {
            throw new InvalidParameterValueException("This operation not permitted for this hypervisor of the vm");
        }

        _accountMgr.checkAccess(caller, null, true, vmInstance);

        //Check if its a scale "up"
        ServiceOfferingVO newServiceOffering = _offeringDao.findById(newServiceOfferingId);
        if (newServiceOffering.isDynamic()) {
            newServiceOffering.setDynamicFlag(true);
            validateCustomParameters(newServiceOffering, customParameters);
            newServiceOffering = _offeringDao.getcomputeOffering(newServiceOffering, customParameters);
        }

        // Check that the specified service offering ID is valid
        _itMgr.checkIfCanUpgrade(vmInstance, newServiceOffering);

        ServiceOffering currentServiceOffering = _offeringDao.findByIdIncludingRemoved(vmInstance.getId(), vmInstance.getServiceOfferingId());
        int newCpu = newServiceOffering.getCpu();
        int newMemory = newServiceOffering.getRamSize();
        int newSpeed = newServiceOffering.getSpeed();
        int currentCpu = currentServiceOffering.getCpu();
        int currentMemory = currentServiceOffering.getRamSize();
        int currentSpeed = currentServiceOffering.getSpeed();
        int memoryDiff = newMemory - currentMemory;
        int cpuDiff = newCpu * newSpeed - currentCpu * currentSpeed;

        // Don't allow to scale when (Any of the new values less than current values) OR (All current and new values are same)
        if ((newSpeed < currentSpeed || newMemory < currentMemory || newCpu < currentCpu) || (newSpeed == currentSpeed && newMemory == currentMemory && newCpu == currentCpu)) {
            throw new InvalidParameterValueException("Only scaling up the vm is supported, new service offering(speed=" + newSpeed + ",cpu=" + newCpu + ",memory=," + newMemory
                    + ")" + " should have at least one value(cpu/ram) greater than old value and no resource value less than older(speed=" + currentSpeed + ",cpu=" + currentCpu
                    + ",memory=," + currentMemory + ")");
        }

        // Check resource limits
        if (newCpu > currentCpu) {
            _resourceLimitMgr.checkResourceLimit(caller, ResourceType.cpu, newCpu - currentCpu);
        }
        if (newMemory > currentMemory) {
            _resourceLimitMgr.checkResourceLimit(caller, ResourceType.memory, newMemory - currentMemory);
        }

        // Dynamically upgrade the running vms
        boolean success = false;
        if (vmInstance.getState().equals(State.Running)) {
            int retry = _scaleRetry;
            ExcludeList excludes = new ExcludeList();

            // Check zone wide flag
            boolean enableDynamicallyScaleVm = EnableDynamicallyScaleVm.valueIn(vmInstance.getDataCenterId());
            if (!enableDynamicallyScaleVm) {
               throw new PermissionDeniedException("Dynamically scaling virtual machines is disabled for this zone, please contact your admin");
            }

            // Check vm flag
            if (!vmInstance.isDynamicallyScalable()) {
                throw new CloudRuntimeException("Unable to Scale the vm: " + vmInstance.getUuid() + " as vm does not have tools to support dynamic scaling");
            }

            // Check disable threshold for cluster is not crossed
            HostVO host = _hostDao.findById(vmInstance.getHostId());
            if (_capacityMgr.checkIfClusterCrossesThreshold(host.getClusterId(), cpuDiff, memoryDiff)) {
                throw new CloudRuntimeException("Unable to scale vm: " + vmInstance.getUuid() + " due to insufficient resources");
            }

            while (retry-- != 0) { // It's != so that it can match -1.
                try {
                    boolean existingHostHasCapacity = false;

                    // Increment CPU and Memory count accordingly.
                    if (newCpu > currentCpu) {
                        _resourceLimitMgr.incrementResourceCount(caller.getAccountId(), ResourceType.cpu, new Long(newCpu - currentCpu));
                    }

                    if (memoryDiff > 0) {
                        _resourceLimitMgr.incrementResourceCount(caller.getAccountId(), ResourceType.memory, new Long(memoryDiff));
                    }

                    // #1 Check existing host has capacity
                    if (!excludes.shouldAvoid(ApiDBUtils.findHostById(vmInstance.getHostId()))) {
                        existingHostHasCapacity = _capacityMgr.checkIfHostHasCpuCapability(vmInstance.getHostId(), newCpu, newSpeed)
                                && _capacityMgr.checkIfHostHasCapacity(vmInstance.getHostId(), cpuDiff, (memoryDiff) * 1024L * 1024L, false,
                                        _capacityMgr.getClusterOverProvisioningFactor(host.getClusterId(), Capacity.CAPACITY_TYPE_CPU),
                                        _capacityMgr.getClusterOverProvisioningFactor(host.getClusterId(), Capacity.CAPACITY_TYPE_MEMORY), false);
                        excludes.addHost(vmInstance.getHostId());
                    }

                    // #2 migrate the vm if host doesn't have capacity or is in avoid set
                    if (!existingHostHasCapacity) {
                        _itMgr.findHostAndMigrate(vmInstance.getUuid(), newServiceOfferingId, excludes);
                    }

                    // #3 scale the vm now
                    _itMgr.upgradeVmDb(vmId, newServiceOfferingId);
                    if (newServiceOffering.isDynamic()) {
                        //save the custom values to the database.
                        saveCustomOfferingDetails(vmId, newServiceOffering);
                    }
                    vmInstance = _vmInstanceDao.findById(vmId);
                    _itMgr.reConfigureVm(vmInstance.getUuid(), currentServiceOffering, existingHostHasCapacity);
                    success = true;
                    if (currentServiceOffering.isDynamic() && !newServiceOffering.isDynamic()) {
                        removeCustomOfferingDetails(vmId);
                    }
                    return success;
                } catch (InsufficientCapacityException e) {
                    s_logger.warn("Received exception while scaling ", e);
                } catch (ResourceUnavailableException e) {
                    s_logger.warn("Received exception while scaling ", e);
                } catch (ConcurrentOperationException e) {
                    s_logger.warn("Received exception while scaling ", e);
                } catch (Exception e) {
                    s_logger.warn("Received exception while scaling ", e);
                } finally {
                    if (!success) {
                        _itMgr.upgradeVmDb(vmId, currentServiceOffering.getId()); // rollback
                        if (newServiceOffering.isDynamic()) {
                            removeCustomOfferingDetails(vmId);
                        }
                        // Decrement CPU and Memory count accordingly.
                        if (newCpu > currentCpu) {
                            _resourceLimitMgr.decrementResourceCount(caller.getAccountId(), ResourceType.cpu, new Long(newCpu - currentCpu));
                        }

                        if (memoryDiff > 0) {
                            _resourceLimitMgr.decrementResourceCount(caller.getAccountId(), ResourceType.memory, new Long(memoryDiff));
                        }
                    }
                }
            }
        }
        return success;
    }

    @Override
    public void saveCustomOfferingDetails(long vmId, ServiceOffering serviceOffering) {
        //save the custom values to the database.
        Map<String, String> details = _uservmDetailsDao.listDetailsKeyPairs(vmId);
        details.put(UsageEventVO.DynamicParameters.cpuNumber.name(), serviceOffering.getCpu().toString());
        details.put(UsageEventVO.DynamicParameters.cpuSpeed.name(), serviceOffering.getSpeed().toString());
        details.put(UsageEventVO.DynamicParameters.memory.name(), serviceOffering.getRamSize().toString());
        List<UserVmDetailVO> detailList = new ArrayList<UserVmDetailVO>();
        for (String key : details.keySet()) {
            UserVmDetailVO detailVO = new UserVmDetailVO(vmId, key, details.get(key), true);
            detailList.add(detailVO);
        }
        _uservmDetailsDao.saveDetails(detailList);
    }

    @Override
    public void removeCustomOfferingDetails(long vmId) {
        Map<String, String> details = _uservmDetailsDao.listDetailsKeyPairs(vmId);
        details.remove(UsageEventVO.DynamicParameters.cpuNumber.name());
        details.remove(UsageEventVO.DynamicParameters.cpuSpeed.name());
        details.remove(UsageEventVO.DynamicParameters.memory.name());
        List<UserVmDetailVO> detailList = new ArrayList<UserVmDetailVO>();
        for (String key : details.keySet()) {
            UserVmDetailVO detailVO = new UserVmDetailVO(vmId, key, details.get(key), true);
            detailList.add(detailVO);
        }
        _uservmDetailsDao.saveDetails(detailList);
    }

    @Override
    public HashMap<Long, VmStatsEntry> getVirtualMachineStatistics(long hostId, String hostName, List<Long> vmIds) throws CloudRuntimeException {
        HashMap<Long, VmStatsEntry> vmStatsById = new HashMap<Long, VmStatsEntry>();

        if (vmIds.isEmpty()) {
            return vmStatsById;
        }

        List<String> vmNames = new ArrayList<String>();

        for (Long vmId : vmIds) {
            UserVmVO vm = _vmDao.findById(vmId);
            vmNames.add(vm.getInstanceName());
        }

        Answer answer = _agentMgr.easySend(hostId, new GetVmStatsCommand(vmNames, _hostDao.findById(hostId).getGuid(), hostName));
        if (answer == null || !answer.getResult()) {
            s_logger.warn("Unable to obtain VM statistics.");
            return null;
        } else {
            HashMap<String, VmStatsEntry> vmStatsByName = ((GetVmStatsAnswer)answer).getVmStatsMap();

            if (vmStatsByName == null) {
                s_logger.warn("Unable to obtain VM statistics.");
                return null;
            }

            for (String vmName : vmStatsByName.keySet()) {
                vmStatsById.put(vmIds.get(vmNames.indexOf(vmName)), vmStatsByName.get(vmName));
            }
        }

        return vmStatsById;
    }

    @Override
    @DB
    public UserVm recoverVirtualMachine(RecoverVMCmd cmd) throws ResourceAllocationException, CloudRuntimeException {

        final Long vmId = cmd.getId();
        Account caller = CallContext.current().getCallingAccount();

        // Verify input parameters
        final UserVmVO vm = _vmDao.findById(vmId.longValue());

        if (vm == null) {
            throw new InvalidParameterValueException("unable to find a virtual machine with id " + vmId);
        }

        // check permissions
        _accountMgr.checkAccess(caller, null, true, vm);

        if (vm.getRemoved() != null) {
            if (s_logger.isDebugEnabled()) {
                s_logger.debug("Unable to find vm or vm is removed: " + vmId);
            }
            throw new InvalidParameterValueException("Unable to find vm by id " + vmId);
        }

        if (vm.getState() != State.Destroyed) {
            if (s_logger.isDebugEnabled()) {
                s_logger.debug("vm is not in the right state: " + vmId);
            }
            throw new InvalidParameterValueException("Vm with id " + vmId + " is not in the right state");
        }

        if (s_logger.isDebugEnabled()) {
            s_logger.debug("Recovering vm " + vmId);
        }

        Transaction.execute(new TransactionCallbackWithExceptionNoReturn<ResourceAllocationException>() {
            @Override
            public void doInTransactionWithoutResult(TransactionStatus status) throws ResourceAllocationException {

                Account account = _accountDao.lockRow(vm.getAccountId(), true);

        // if the account is deleted, throw error
        if (account.getRemoved() != null) {
                    throw new CloudRuntimeException("Unable to recover VM as the account is deleted");
        }

        // Get serviceOffering for Virtual Machine
                ServiceOfferingVO serviceOffering = _serviceOfferingDao.findById(vm.getId(), vm.getServiceOfferingId());

        // First check that the maximum number of UserVMs, CPU and Memory limit for the given
        // accountId will not be exceeded
                resourceLimitCheck(account, vm.isDisplayVm(), new Long(serviceOffering.getCpu()), new Long(serviceOffering.getRamSize()));

        _haMgr.cancelDestroy(vm, vm.getHostId());

        try {
                    if (!_itMgr.stateTransitTo(vm, VirtualMachine.Event.RecoveryRequested, null)) {
                        s_logger.debug("Unable to recover the vm because it is not in the correct state: " + vmId);
                        throw new InvalidParameterValueException("Unable to recover the vm because it is not in the correct state: " + vmId);
            }
        } catch (NoTransitionException e) {
                    throw new InvalidParameterValueException("Unable to recover the vm because it is not in the correct state: " + vmId);
        }

        // Recover the VM's disks
        List<VolumeVO> volumes = _volsDao.findByInstance(vmId);
        for (VolumeVO volume : volumes) {
            if (volume.getVolumeType().equals(Volume.Type.ROOT)) {
                // Create an event
                Long templateId = volume.getTemplateId();
                Long diskOfferingId = volume.getDiskOfferingId();
                Long offeringId = null;
                if (diskOfferingId != null) {
                            DiskOfferingVO offering = _diskOfferingDao.findById(diskOfferingId);
                            if (offering != null && (offering.getType() == DiskOfferingVO.Type.Disk)) {
                        offeringId = offering.getId();
                    }
                }
                        UsageEventUtils.publishUsageEvent(EventTypes.EVENT_VOLUME_CREATE, volume.getAccountId(), volume.getDataCenterId(), volume.getId(), volume.getName(),
                                offeringId, templateId, volume.getSize(), Volume.class.getName(), volume.getUuid());
            }
        }

        //Update Resource Count for the given account
                resourceCountIncrement(account.getId(), vm.isDisplayVm(), new Long(serviceOffering.getCpu()), new Long(serviceOffering.getRamSize()));
            }
        });

        return _vmDao.findById(vmId);
    }

    @Override
    public boolean configure(String name, Map<String, Object> params) throws ConfigurationException {
        _name = name;

        if (_configDao == null) {
            throw new ConfigurationException("Unable to get the configuration dao.");
        }

        Map<String, String> configs = _configDao.getConfiguration("AgentManager", params);

        _instance = configs.get("instance.name");
        if (_instance == null) {
            _instance = "DEFAULT";
        }

        String workers = configs.get("expunge.workers");
        int wrks = NumbersUtil.parseInt(workers, 10);
        capacityReleaseInterval = NumbersUtil.parseInt(_configDao.getValue(Config.CapacitySkipcountingHours.key()), 3600);

        String time = configs.get("expunge.interval");
        _expungeInterval = NumbersUtil.parseInt(time, 86400);
        time = configs.get("expunge.delay");
        _expungeDelay = NumbersUtil.parseInt(time, _expungeInterval);

        _executor = Executors.newScheduledThreadPool(wrks, new NamedThreadFactory("UserVm-Scavenger"));

        String aggregationRange = configs.get("usage.stats.job.aggregation.range");
        int _usageAggregationRange  = NumbersUtil.parseInt(aggregationRange, 1440);
        int HOURLY_TIME = 60;
        final int DAILY_TIME = 60 * 24;
        if (_usageAggregationRange == DAILY_TIME) {
            _dailyOrHourly = true;
        } else if (_usageAggregationRange == HOURLY_TIME) {
            _dailyOrHourly = true;
        } else {
            _dailyOrHourly = false;
        }

        _itMgr.registerGuru(VirtualMachine.Type.User, this);

        VirtualMachine.State.getStateMachine().registerListener(new UserVmStateListener(_usageEventDao, _networkDao, _nicDao, _offeringDao));

        String value = _configDao.getValue(Config.SetVmInternalNameUsingDisplayName.key());
        _instanceNameFlag = (value == null) ? false : Boolean.parseBoolean(value);

       _scaleRetry = NumbersUtil.parseInt(configs.get(Config.ScaleRetry.key()), 2);

        s_logger.info("User VM Manager is configured.");

        return true;
    }

    @Override
    public String getName() {
        return _name;
    }

    @Override
    public boolean start() {
        _executor.scheduleWithFixedDelay(new ExpungeTask(), _expungeInterval, _expungeInterval, TimeUnit.SECONDS);
        return true;
    }

    @Override
    public boolean stop() {
        _executor.shutdown();
        return true;
    }

    protected UserVmManagerImpl() {
    }

    public String getRandomPrivateTemplateName() {
        return UUID.randomUUID().toString();
    }

    @Override
    public boolean expunge(UserVmVO vm, long callerUserId, Account caller) {
        try {
            List<VolumeVO> rootVol = _volsDao.findByInstanceAndType(vm.getId(), Volume.Type.ROOT);
            // expunge the vm
            _itMgr.advanceExpunge(vm.getUuid());
            // Update Resource count
            if (vm.getAccountId() != Account.ACCOUNT_ID_SYSTEM && !rootVol.isEmpty()) {
                _resourceLimitMgr.decrementResourceCount(vm.getAccountId(), ResourceType.volume);
                _resourceLimitMgr.recalculateResourceCount(vm.getAccountId(), vm.getDomainId(), ResourceType.primary_storage.getOrdinal());
            }

            // Only if vm is not expunged already, cleanup it's resources
            if (vm != null && vm.getRemoved() == null) {
                // Cleanup vm resources - all the PF/LB/StaticNat rules
                // associated with vm
                s_logger.debug("Starting cleaning up vm " + vm + " resources...");
                if (cleanupVmResources(vm.getId())) {
                    s_logger.debug("Successfully cleaned up vm " + vm + " resources as a part of expunge process");
                } else {
                    s_logger.warn("Failed to cleanup resources as a part of vm " + vm + " expunge");
                    return false;
                }

                _vmDao.remove(vm.getId());
            }

            return true;

        } catch (ResourceUnavailableException e) {
            s_logger.warn("Unable to expunge  " + vm, e);
            return false;
        } catch (OperationTimedoutException e) {
            s_logger.warn("Operation time out on expunging " + vm, e);
            return false;
        } catch (ConcurrentOperationException e) {
            s_logger.warn("Concurrent operations on expunging " + vm, e);
            return false;
        }
    }

    private boolean cleanupVmResources(long vmId) {
        boolean success = true;
        // Remove vm from security groups
        _securityGroupMgr.removeInstanceFromGroups(vmId);

        // Remove vm from instance group
        removeInstanceFromInstanceGroup(vmId);

        // cleanup firewall rules
        if (_firewallMgr.revokeFirewallRulesForVm(vmId)) {
            s_logger.debug("Firewall rules are removed successfully as a part of vm id=" + vmId + " expunge");
        } else {
            success = false;
            s_logger.warn("Fail to remove firewall rules as a part of vm id=" + vmId + " expunge");
        }

        // cleanup port forwarding rules
        if (_rulesMgr.revokePortForwardingRulesForVm(vmId)) {
            s_logger.debug("Port forwarding rules are removed successfully as a part of vm id=" + vmId + " expunge");
        } else {
            success = false;
            s_logger.warn("Fail to remove port forwarding rules as a part of vm id=" + vmId + " expunge");
        }

        // cleanup load balancer rules
        if (_lbMgr.removeVmFromLoadBalancers(vmId)) {
            s_logger.debug("Removed vm id=" + vmId + " from all load balancers as a part of expunge process");
        } else {
            success = false;
            s_logger.warn("Fail to remove vm id=" + vmId + " from load balancers as a part of expunge process");
        }

        // If vm is assigned to static nat, disable static nat for the ip
        // address and disassociate ip if elasticIP is enabled
        IPAddressVO ip = _ipAddressDao.findByAssociatedVmId(vmId);
        try {
            if (ip != null) {
                if (_rulesMgr.disableStaticNat(ip.getId(), _accountMgr.getAccount(Account.ACCOUNT_ID_SYSTEM), User.UID_SYSTEM, true)) {
                    s_logger.debug("Disabled 1-1 nat for ip address " + ip + " as a part of vm id=" + vmId + " expunge");
                } else {
                    s_logger.warn("Failed to disable static nat for ip address " + ip + " as a part of vm id=" + vmId + " expunge");
                    success = false;
                }
            }
        } catch (ResourceUnavailableException e) {
            success = false;
            s_logger.warn("Failed to disable static nat for ip address " + ip + " as a part of vm id=" + vmId + " expunge because resource is unavailable", e);
        }

        return success;
    }

    @Override
    public void deletePrivateTemplateRecord(Long templateId) {
        if (templateId != null) {
            _templateDao.remove(templateId);
        }
    }

    // used for vm transitioning to error state
    private void updateVmStateForFailedVmCreation(Long vmId, Long hostId) {

        UserVmVO vm = _vmDao.findById(vmId);

        if (vm != null) {
            if (vm.getState().equals(State.Stopped)) {
                s_logger.debug("Destroying vm " + vm + " as it failed to create on Host with Id:" + hostId);
                try {
                    _itMgr.stateTransitTo(vm, VirtualMachine.Event.OperationFailedToError, null);
                } catch (NoTransitionException e1) {
                    s_logger.warn(e1.getMessage());
                }
                // destroy associated volumes for vm in error state
                // get all volumes in non destroyed state
                List<VolumeVO> volumesForThisVm = _volsDao.findUsableVolumesForInstance(vm.getId());
                for (VolumeVO volume : volumesForThisVm) {
                    if (volume.getState() != Volume.State.Destroy) {
                        volumeMgr.destroyVolume(volume);
                    }
                }
                String msg = "Failed to deploy Vm with Id: " + vmId + ", on Host with Id: " + hostId;
                _alertMgr.sendAlert(AlertManager.AlertType.ALERT_TYPE_USERVM, vm.getDataCenterId(), vm.getPodIdToDeployIn(), msg, msg);

                // Get serviceOffering for Virtual Machine
                ServiceOfferingVO offering = _serviceOfferingDao.findById(vm.getId(), vm.getServiceOfferingId());

                // Update Resource Count for the given account
                resourceCountDecrement(vm.getAccountId(), vm.isDisplayVm(), new Long(offering.getCpu()), new Long(offering.getRamSize()));
            }
        }
    }

    protected class ExpungeTask extends ManagedContextRunnable {
        public ExpungeTask() {
        }

        @Override
        protected void runInContext() {
            GlobalLock scanLock = GlobalLock.getInternLock("UserVMExpunge");
            try {
                if (scanLock.lock(ACQUIRE_GLOBAL_LOCK_TIMEOUT_FOR_COOPERATION)) {
                    try {
                        List<UserVmVO> vms = _vmDao.findDestroyedVms(new Date(System.currentTimeMillis() - ((long)_expungeDelay << 10)));
                        if (s_logger.isInfoEnabled()) {
                            if (vms.size() == 0) {
                                s_logger.trace("Found " + vms.size() + " vms to expunge.");
                            } else {
                                s_logger.info("Found " + vms.size() + " vms to expunge.");
                            }
                        }
                        for (UserVmVO vm : vms) {
                            try {
                                expunge(vm, _accountMgr.getSystemUser().getId(), _accountMgr.getSystemAccount());
                            } catch (Exception e) {
                                s_logger.warn("Unable to expunge " + vm, e);
                            }
                        }
                    } catch (Exception e) {
                        s_logger.error("Caught the following Exception", e);
                    } finally {
                        scanLock.unlock();
                    }
                }
            } finally {
                scanLock.releaseRef();
            }
        }

    }

    @Override
    @ActionEvent(eventType = EventTypes.EVENT_VM_UPDATE, eventDescription = "updating Vm")
    public UserVm updateVirtualMachine(UpdateVMCmd cmd) throws ResourceUnavailableException, InsufficientCapacityException {
        String displayName = cmd.getDisplayName();
        String group = cmd.getGroup();
        Boolean ha = cmd.getHaEnable();
        Boolean isDisplayVm = cmd.getDisplayVm();
        Long id = cmd.getId();
        Long osTypeId = cmd.getOsTypeId();
        String userData = cmd.getUserData();
        Boolean isDynamicallyScalable = cmd.isDynamicallyScalable();
        String hostName = cmd.getHostName();

        // Input validation and permission checks
        UserVmVO vmInstance = _vmDao.findById(id.longValue());
        if (vmInstance == null) {
            throw new InvalidParameterValueException("unable to find virtual machine with id " + id);
        }

        _accountMgr.checkAccess(CallContext.current().getCallingAccount(), null, true, vmInstance);

        //If the flag is specified and is changed
        if (isDisplayVm != null && isDisplayVm != vmInstance.isDisplayVm()) {
            ServiceOffering offering = _serviceOfferingDao.findByIdIncludingRemoved(vmInstance.getServiceOfferingId());
            _resourceLimitMgr.changeResourceCount(vmInstance.getAccountId(), ResourceType.user_vm, isDisplayVm);
            _resourceLimitMgr.changeResourceCount(vmInstance.getAccountId(), ResourceType.cpu, isDisplayVm, new Long(offering.getCpu()));
            _resourceLimitMgr.changeResourceCount(vmInstance.getAccountId(), ResourceType.memory, isDisplayVm, new Long(offering.getRamSize()));
        }

        return updateVirtualMachine(id, displayName, group, ha, isDisplayVm, osTypeId, userData, isDynamicallyScalable, cmd.getHttpMethod(), cmd.getCustomId(), hostName);
    }

    @Override
    public UserVm updateVirtualMachine(long id, String displayName, String group, Boolean ha, Boolean isDisplayVmEnabled, Long osTypeId, String userData,
            Boolean isDynamicallyScalable, HTTPMethod httpMethod, String customId, String hostName) throws ResourceUnavailableException, InsufficientCapacityException {
        UserVmVO vm = _vmDao.findById(id);
        if (vm == null) {
            throw new CloudRuntimeException("Unable to find virual machine with id " + id);
        }

        if (vm.getState() == State.Error || vm.getState() == State.Expunging) {
            s_logger.error("vm is not in the right state: " + id);
            throw new InvalidParameterValueException("Vm with id " + id + " is not in the right state");
        }

        if (displayName == null) {
            displayName = vm.getDisplayName();
        }

        if (ha == null) {
            ha = vm.isHaEnabled();
        }

        ServiceOffering offering = _serviceOfferingDao.findById(vm.getId(), vm.getServiceOfferingId());
        if (!offering.getOfferHA() && ha) {
            throw new InvalidParameterValueException("Can't enable ha for the vm as it's created from the Service offering having HA disabled");
        }

        if (isDisplayVmEnabled == null) {
            isDisplayVmEnabled = vm.isDisplayVm();
        }

        boolean updateUserdata = false;
        if (userData != null) {
            // check and replace newlines
            userData = userData.replace("\\n", "");
            validateUserData(userData, httpMethod);
            // update userData on domain router.
            updateUserdata = true;
        } else {
            userData = vm.getUserData();
        }

        if (isDynamicallyScalable == null) {
            isDynamicallyScalable = vm.isDynamicallyScalable();
        }

        if (osTypeId == null) {
            osTypeId = vm.getGuestOSId();
        }

        if (group != null) {
            addInstanceToGroup(id, group);
        }

        if (isDynamicallyScalable == null) {
            isDynamicallyScalable = vm.isDynamicallyScalable();
        }

        if (hostName != null) {
            // Check is hostName is RFC compliant
            checkNameForRFCCompliance(hostName);

            if (vm.getHostName().equalsIgnoreCase(hostName)) {
                s_logger.debug("Vm " + vm + " is already set with the hostName specified: " + hostName);
                hostName = null;
            }

            // Verify that vm's hostName is unique
            List<NetworkVO> vmNtwks = new ArrayList<NetworkVO>();
            List<? extends Nic> nics = _nicDao.listByVmId(vm.getId());
            for (Nic nic : nics) {
                vmNtwks.add(_networkDao.findById(nic.getNetworkId()));
            }
            checkIfHostNameUniqueInNtwkDomain(hostName, vmNtwks);
        }

        _vmDao.updateVM(id, displayName, ha, osTypeId, userData, isDisplayVmEnabled, isDynamicallyScalable, customId, hostName);

        if (updateUserdata) {
            boolean result = updateUserDataInternal(_vmDao.findById(id));
            if (result) {
                s_logger.debug("User data successfully updated for vm id=" + id);
            } else {
                throw new CloudRuntimeException("Failed to reset userdata for the virtual machine ");
            }
        }

        return _vmDao.findById(id);
    }

    private boolean updateUserDataInternal(UserVm vm) throws ResourceUnavailableException, InsufficientCapacityException {
        VMTemplateVO template = _templateDao.findByIdIncludingRemoved(vm.getTemplateId());

        List<? extends Nic> nics = _nicDao.listByVmId(vm.getId());
        if (nics == null || nics.isEmpty()) {
           s_logger.error("unable to find any nics for vm " + vm.getUuid());
           return false;
        }

        for (Nic nic : nics) {
             Network network = _networkDao.findById(nic.getNetworkId());
            NicProfile nicProfile = new NicProfile(nic, network, null, null, null, _networkModel.isSecurityGroupSupportedInNetwork(network), _networkModel.getNetworkTag(
                    template.getHypervisorType(), network));

             VirtualMachineProfile vmProfile = new VirtualMachineProfileImpl(vm);

             UserDataServiceProvider element = _networkModel.getUserDataUpdateProvider(network);
             if (element == null) {
                 throw new CloudRuntimeException("Can't find network element for " + Service.UserData.getName() + " provider needed for UserData update");
             }
             boolean result = element.saveUserData(network, nicProfile, vmProfile);
             if (!result) {
                 s_logger.error("Failed to update userdata for vm " + vm + " and nic " + nic);
             }
        }

        return true;
    }

    @Override
    @ActionEvent(eventType = EventTypes.EVENT_VM_START, eventDescription = "starting Vm", async = true)
    public UserVm startVirtualMachine(StartVMCmd cmd) throws ExecutionException, ConcurrentOperationException, ResourceUnavailableException, InsufficientCapacityException {
        return startVirtualMachine(cmd.getId(), cmd.getHostId(), null).first();
    }

    @Override
    @ActionEvent(eventType = EventTypes.EVENT_VM_REBOOT, eventDescription = "rebooting Vm", async = true)
    public UserVm rebootVirtualMachine(RebootVMCmd cmd) throws InsufficientCapacityException, ResourceUnavailableException {
        Account caller = CallContext.current().getCallingAccount();
        Long vmId = cmd.getId();

        // Verify input parameters
        UserVmVO vmInstance = _vmDao.findById(vmId.longValue());
        if (vmInstance == null) {
            throw new InvalidParameterValueException("unable to find a virtual machine with id " + vmId);
        }

        _accountMgr.checkAccess(caller, null, true, vmInstance);

        // If the VM is Volatile in nature, on reboot discard the VM's root disk and create a new root disk for it: by calling restoreVM
        long serviceOfferingId = vmInstance.getServiceOfferingId();
        ServiceOfferingVO offering = _serviceOfferingDao.findById(vmInstance.getId(), serviceOfferingId);
        if (offering != null && offering.getRemoved() == null) {
            if (offering.getVolatileVm()) {
                return restoreVMInternal(caller, vmInstance, null);
            }
        } else {
            throw new InvalidParameterValueException("Unable to find service offering: " + serviceOfferingId + " corresponding to the vm");
        }

        return rebootVirtualMachine(CallContext.current().getCallingUserId(), vmId);
    }

    @Override
    @ActionEvent(eventType = EventTypes.EVENT_VM_DESTROY, eventDescription = "destroying Vm", async = true)
    public UserVm destroyVm(DestroyVMCmd cmd) throws ResourceUnavailableException, ConcurrentOperationException {
        CallContext ctx = CallContext.current();
        long vmId = cmd.getId();
        boolean expunge = cmd.getExpunge();

        if (!_accountMgr.isAdmin(ctx.getCallingAccount().getType()) && expunge) {
            throw new PermissionDeniedException("Parameter " + ApiConstants.EXPUNGE + " can be passed by Admin only");
        }

        UserVm destroyedVm = destroyVm(vmId);
        if (expunge) {
            UserVmVO vm = _vmDao.findById(vmId);
            if (!expunge(vm, ctx.getCallingUserId(), ctx.getCallingAccount())) {
                throw new CloudRuntimeException("Failed to expunge vm " + destroyedVm);
            }
        }

        return destroyedVm;
    }

    @Override
    @ActionEvent(eventType = EventTypes.EVENT_VM_EXPUNGE, eventDescription = "expunging Vm", async = true)
    public UserVm expungeVm(ExpungeVMCmd cmd) throws ResourceUnavailableException, ConcurrentOperationException {
        return expungeVm(cmd.getId());
    }

    @Override
    @DB
    public InstanceGroupVO createVmGroup(CreateVMGroupCmd cmd) {
        Account caller = CallContext.current().getCallingAccount();
        Long domainId = cmd.getDomainId();
        String accountName = cmd.getAccountName();
        String groupName = cmd.getGroupName();
        Long projectId = cmd.getProjectId();

        Account owner = _accountMgr.finalizeOwner(caller, accountName, domainId, projectId);
        long accountId = owner.getId();

        // Check if name is already in use by this account
        boolean isNameInUse = _vmGroupDao.isNameInUse(accountId, groupName);

        if (isNameInUse) {
            throw new InvalidParameterValueException("Unable to create vm group, a group with name " + groupName + " already exisits for account " + accountId);
        }

        return createVmGroup(groupName, accountId);
    }

    @DB
    protected InstanceGroupVO createVmGroup(String groupName, long accountId) {
        Account account = null;
        try {
            account = _accountDao.acquireInLockTable(accountId); // to ensure
            // duplicate
            // vm group
            // names are
            // not
            // created.
            if (account == null) {
                s_logger.warn("Failed to acquire lock on account");
                return null;
            }
            InstanceGroupVO group = _vmGroupDao.findByAccountAndName(accountId, groupName);
            if (group == null) {
                group = new InstanceGroupVO(groupName, accountId);
                group = _vmGroupDao.persist(group);
            }
            return group;
        } finally {
            if (account != null) {
                _accountDao.releaseFromLockTable(accountId);
            }
        }
    }

    @Override
    public boolean deleteVmGroup(DeleteVMGroupCmd cmd) {
        Account caller = CallContext.current().getCallingAccount();
        Long groupId = cmd.getId();

        // Verify input parameters
        InstanceGroupVO group = _vmGroupDao.findById(groupId);
        if ((group == null) || (group.getRemoved() != null)) {
            throw new InvalidParameterValueException("unable to find a vm group with id " + groupId);
        }

        _accountMgr.checkAccess(caller, null, true, group);

        return deleteVmGroup(groupId);
    }

    @Override
    public boolean deleteVmGroup(long groupId) {
        // delete all the mappings from group_vm_map table
        List<InstanceGroupVMMapVO> groupVmMaps = _groupVMMapDao.listByGroupId(groupId);
        for (InstanceGroupVMMapVO groupMap : groupVmMaps) {
            SearchCriteria<InstanceGroupVMMapVO> sc = _groupVMMapDao.createSearchCriteria();
            sc.addAnd("instanceId", SearchCriteria.Op.EQ, groupMap.getInstanceId());
            _groupVMMapDao.expunge(sc);
        }

        if (_vmGroupDao.remove(groupId)) {
            return true;
        } else {
            return false;
        }
    }

    @Override
    @DB
    public boolean addInstanceToGroup(final long userVmId, String groupName) {
        UserVmVO vm = _vmDao.findById(userVmId);

        InstanceGroupVO group = _vmGroupDao.findByAccountAndName(vm.getAccountId(), groupName);
        // Create vm group if the group doesn't exist for this account
        if (group == null) {
            group = createVmGroup(groupName, vm.getAccountId());
        }

        if (group != null) {
            UserVm userVm = _vmDao.acquireInLockTable(userVmId);
            if (userVm == null) {
                s_logger.warn("Failed to acquire lock on user vm id=" + userVmId);
            }
            try {
                final InstanceGroupVO groupFinal = group;
                Transaction.execute(new TransactionCallbackNoReturn() {
                    @Override
                    public void doInTransactionWithoutResult(TransactionStatus status) {
                // don't let the group be deleted when we are assigning vm to
                // it.
                        InstanceGroupVO ngrpLock = _vmGroupDao.lockRow(groupFinal.getId(), false);
                if (ngrpLock == null) {
                            s_logger.warn("Failed to acquire lock on vm group id=" + groupFinal.getId() + " name=" + groupFinal.getName());
                            throw new CloudRuntimeException("Failed to acquire lock on vm group id=" + groupFinal.getId() + " name=" + groupFinal.getName());
                }

                // Currently don't allow to assign a vm to more than one group
                if (_groupVMMapDao.listByInstanceId(userVmId) != null) {
                    // Delete all mappings from group_vm_map table
                            List<InstanceGroupVMMapVO> groupVmMaps = _groupVMMapDao.listByInstanceId(userVmId);
                    for (InstanceGroupVMMapVO groupMap : groupVmMaps) {
                                SearchCriteria<InstanceGroupVMMapVO> sc = _groupVMMapDao.createSearchCriteria();
                                sc.addAnd("instanceId", SearchCriteria.Op.EQ, groupMap.getInstanceId());
                        _groupVMMapDao.expunge(sc);
                    }
                }
                        InstanceGroupVMMapVO groupVmMapVO = new InstanceGroupVMMapVO(groupFinal.getId(), userVmId);
                _groupVMMapDao.persist(groupVmMapVO);

                    }
                });

                return true;
            } finally {
                if (userVm != null) {
                    _vmDao.releaseFromLockTable(userVmId);
                }
            }
        }
        return false;
    }

    @Override
    public InstanceGroupVO getGroupForVm(long vmId) {
        // TODO - in future releases vm can be assigned to multiple groups; but
        // currently return just one group per vm
        try {
            List<InstanceGroupVMMapVO> groupsToVmMap = _groupVMMapDao.listByInstanceId(vmId);

            if (groupsToVmMap != null && groupsToVmMap.size() != 0) {
                InstanceGroupVO group = _vmGroupDao.findById(groupsToVmMap.get(0).getGroupId());
                return group;
            } else {
                return null;
            }
        } catch (Exception e) {
            s_logger.warn("Error trying to get group for a vm: ", e);
            return null;
        }
    }

    @Override
    public void removeInstanceFromInstanceGroup(long vmId) {
        try {
            List<InstanceGroupVMMapVO> groupVmMaps = _groupVMMapDao.listByInstanceId(vmId);
            for (InstanceGroupVMMapVO groupMap : groupVmMaps) {
                SearchCriteria<InstanceGroupVMMapVO> sc = _groupVMMapDao.createSearchCriteria();
                sc.addAnd("instanceId", SearchCriteria.Op.EQ, groupMap.getInstanceId());
                _groupVMMapDao.expunge(sc);
            }
        } catch (Exception e) {
            s_logger.warn("Error trying to remove vm from group: ", e);
        }
    }

    protected boolean validPassword(String password) {
        if (password == null || password.length() == 0) {
            return false;
        }
        for (int i = 0; i < password.length(); i++) {
            if (password.charAt(i) == ' ') {
                return false;
            }
        }
        return true;
    }

    @Override
    @ActionEvent(eventType = EventTypes.EVENT_VM_CREATE, eventDescription = "deploying Vm", create = true)
    public UserVm createBasicSecurityGroupVirtualMachine(DataCenter zone, ServiceOffering serviceOffering, VirtualMachineTemplate template, List<Long> securityGroupIdList,
            Account owner, String hostName, String displayName, Long diskOfferingId, Long diskSize, String group, HypervisorType hypervisor, HTTPMethod httpmethod,
            String userData, String sshKeyPair, Map<Long, IpAddresses> requestedIps, IpAddresses defaultIps, Boolean displayVm, String keyboard, List<Long> affinityGroupIdList,
            Map<String, String> customParametes, String customId) throws InsufficientCapacityException, ConcurrentOperationException, ResourceUnavailableException,
            StorageUnavailableException, ResourceAllocationException {

        Account caller = CallContext.current().getCallingAccount();
        List<NetworkVO> networkList = new ArrayList<NetworkVO>();

        // Verify that caller can perform actions in behalf of vm owner
        _accountMgr.checkAccess(caller, null, true, owner);

        // Get default guest network in Basic zone
        Network defaultNetwork = _networkModel.getExclusiveGuestNetwork(zone.getId());

        if (defaultNetwork == null) {
            throw new InvalidParameterValueException("Unable to find a default network to start a vm");
        } else {
            networkList.add(_networkDao.findById(defaultNetwork.getId()));
        }

        boolean isVmWare = (template.getHypervisorType() == HypervisorType.VMware || (hypervisor != null && hypervisor == HypervisorType.VMware));

        if (securityGroupIdList != null && isVmWare) {
            throw new InvalidParameterValueException("Security group feature is not supported for vmWare hypervisor");
        } else if (!isVmWare && _networkModel.isSecurityGroupSupportedInNetwork(defaultNetwork) && _networkModel.canAddDefaultSecurityGroup()) {
            //add the default securityGroup only if no security group is specified
            if (securityGroupIdList == null || securityGroupIdList.isEmpty()) {
                if (securityGroupIdList == null) {
                    securityGroupIdList = new ArrayList<Long>();
                }
                SecurityGroup defaultGroup = _securityGroupMgr.getDefaultSecurityGroup(owner.getId());
                if (defaultGroup != null) {
                    securityGroupIdList.add(defaultGroup.getId());
                } else {
                    // create default security group for the account
                    if (s_logger.isDebugEnabled()) {
                        s_logger.debug("Couldn't find default security group for the account " + owner + " so creating a new one");
                    }
                    defaultGroup = _securityGroupMgr.createSecurityGroup(SecurityGroupManager.DEFAULT_GROUP_NAME, SecurityGroupManager.DEFAULT_GROUP_DESCRIPTION,
                            owner.getDomainId(), owner.getId(), owner.getAccountName());
                    securityGroupIdList.add(defaultGroup.getId());
                }
            }
        }

        return createVirtualMachine(zone, serviceOffering, template, hostName, displayName, owner, diskOfferingId, diskSize, networkList, securityGroupIdList, group, httpmethod,
                userData, sshKeyPair, hypervisor, caller, requestedIps, defaultIps, displayVm, keyboard, affinityGroupIdList, customParametes, customId);

    }

    @Override
    @ActionEvent(eventType = EventTypes.EVENT_VM_CREATE, eventDescription = "deploying Vm", create = true)
    public UserVm createAdvancedSecurityGroupVirtualMachine(DataCenter zone, ServiceOffering serviceOffering, VirtualMachineTemplate template, List<Long> networkIdList,
            List<Long> securityGroupIdList, Account owner, String hostName, String displayName, Long diskOfferingId, Long diskSize, String group, HypervisorType hypervisor,
            HTTPMethod httpmethod, String userData, String sshKeyPair, Map<Long, IpAddresses> requestedIps, IpAddresses defaultIps, Boolean displayVm, String keyboard,
            List<Long> affinityGroupIdList, Map<String, String> customParameters, String customId) throws InsufficientCapacityException, ConcurrentOperationException,
            ResourceUnavailableException, StorageUnavailableException, ResourceAllocationException {

        Account caller = CallContext.current().getCallingAccount();
        List<NetworkVO> networkList = new ArrayList<NetworkVO>();
        boolean isSecurityGroupEnabledNetworkUsed = false;
        boolean isVmWare = (template.getHypervisorType() == HypervisorType.VMware || (hypervisor != null && hypervisor == HypervisorType.VMware));

        // Verify that caller can perform actions in behalf of vm owner
        _accountMgr.checkAccess(caller, null, true, owner);

        // If no network is specified, find system security group enabled network
        if (networkIdList == null || networkIdList.isEmpty()) {
            Network networkWithSecurityGroup = _networkModel.getNetworkWithSecurityGroupEnabled(zone.getId());
            if (networkWithSecurityGroup == null) {
                throw new InvalidParameterValueException("No network with security enabled is found in zone id=" + zone.getId());
            }

            networkList.add(_networkDao.findById(networkWithSecurityGroup.getId()));
            isSecurityGroupEnabledNetworkUsed = true;

        } else if (securityGroupIdList != null && !securityGroupIdList.isEmpty()) {
            if (isVmWare) {
                throw new InvalidParameterValueException("Security group feature is not supported for vmWare hypervisor");
            }
            // Only one network can be specified, and it should be security group enabled
            if (networkIdList.size() > 1) {
                throw new InvalidParameterValueException("Only support one network per VM if security group enabled");
            }

            NetworkVO network = _networkDao.findById(networkIdList.get(0));

            if (network == null) {
                throw new InvalidParameterValueException("Unable to find network by id " + networkIdList.get(0).longValue());
            }

            if (!_networkModel.isSecurityGroupSupportedInNetwork(network)) {
                throw new InvalidParameterValueException("Network is not security group enabled: " + network.getId());
            }

            networkList.add(network);
            isSecurityGroupEnabledNetworkUsed = true;

        } else {
            // Verify that all the networks are Shared/Guest; can't create combination of SG enabled and disabled networks
            for (Long networkId : networkIdList) {
                NetworkVO network = _networkDao.findById(networkId);

                if (network == null) {
                    throw new InvalidParameterValueException("Unable to find network by id " + networkIdList.get(0).longValue());
                }

                boolean isSecurityGroupEnabled = _networkModel.isSecurityGroupSupportedInNetwork(network);
                if (isSecurityGroupEnabled) {
                    if (networkIdList.size() > 1) {
                        throw new InvalidParameterValueException("Can't create a vm with multiple networks one of" + " which is Security Group enabled");
                    }

                    isSecurityGroupEnabledNetworkUsed = true;
                }

                if (!(network.getTrafficType() == TrafficType.Guest && network.getGuestType() == Network.GuestType.Shared)) {
                    throw new InvalidParameterValueException("Can specify only Shared Guest networks when" + " deploy vm in Advance Security Group enabled zone");
                }

                // Perform account permission check
                if (network.getAclType() == ACLType.Account) {
                    _accountMgr.checkAccess(caller, AccessType.UseNetwork, false, network);
                }
                networkList.add(network);
            }
        }

        // if network is security group enabled, and no security group is specified, then add the default security group automatically
        if (isSecurityGroupEnabledNetworkUsed && !isVmWare && _networkModel.canAddDefaultSecurityGroup()) {

            //add the default securityGroup only if no security group is specified
            if (securityGroupIdList == null || securityGroupIdList.isEmpty()) {
                if (securityGroupIdList == null) {
                    securityGroupIdList = new ArrayList<Long>();
                }

                SecurityGroup defaultGroup = _securityGroupMgr.getDefaultSecurityGroup(owner.getId());
                if (defaultGroup != null) {
                    securityGroupIdList.add(defaultGroup.getId());
                } else {
                    // create default security group for the account
                    if (s_logger.isDebugEnabled()) {
                        s_logger.debug("Couldn't find default security group for the account " + owner + " so creating a new one");
                    }
                    defaultGroup = _securityGroupMgr.createSecurityGroup(SecurityGroupManager.DEFAULT_GROUP_NAME, SecurityGroupManager.DEFAULT_GROUP_DESCRIPTION,
                            owner.getDomainId(), owner.getId(), owner.getAccountName());
                    securityGroupIdList.add(defaultGroup.getId());
                }
            }
        }

        return createVirtualMachine(zone, serviceOffering, template, hostName, displayName, owner, diskOfferingId, diskSize, networkList, securityGroupIdList, group, httpmethod,
                userData, sshKeyPair, hypervisor, caller, requestedIps, defaultIps, displayVm, keyboard, affinityGroupIdList, customParameters, customId);
    }

    @Override
    @ActionEvent(eventType = EventTypes.EVENT_VM_CREATE, eventDescription = "deploying Vm", create = true)
    public UserVm createAdvancedVirtualMachine(DataCenter zone, ServiceOffering serviceOffering, VirtualMachineTemplate template, List<Long> networkIdList, Account owner,
            String hostName, String displayName, Long diskOfferingId, Long diskSize, String group, HypervisorType hypervisor, HTTPMethod httpmethod, String userData,
            String sshKeyPair, Map<Long, IpAddresses> requestedIps, IpAddresses defaultIps, Boolean displayvm, String keyboard, List<Long> affinityGroupIdList,
            Map<String, String> customParametrs, String customId) throws InsufficientCapacityException, ConcurrentOperationException, ResourceUnavailableException,
            StorageUnavailableException, ResourceAllocationException {

        Account caller = CallContext.current().getCallingAccount();
        List<NetworkVO> networkList = new ArrayList<NetworkVO>();

        // Verify that caller can perform actions in behalf of vm owner
        _accountMgr.checkAccess(caller, null, true, owner);

        List<HypervisorType> vpcSupportedHTypes = _vpcMgr.getSupportedVpcHypervisors();
        if (networkIdList == null || networkIdList.isEmpty()) {
            NetworkVO defaultNetwork = null;

            // if no network is passed in
            // Check if default virtual network offering has
            // Availability=Required. If it's true, search for corresponding
            // network
            // * if network is found, use it. If more than 1 virtual network is
            // found, throw an error
            // * if network is not found, create a new one and use it

            List<NetworkOfferingVO> requiredOfferings = _networkOfferingDao.listByAvailability(Availability.Required, false);
            if (requiredOfferings.size() < 1) {
                throw new InvalidParameterValueException("Unable to find network offering with availability=" + Availability.Required
                                + " to automatically create the network as a part of vm creation");
            }

            if (requiredOfferings.get(0).getState() == NetworkOffering.State.Enabled) {
                // get Virtual networks
                List<? extends Network> virtualNetworks = _networkModel.listNetworksForAccount(owner.getId(), zone.getId(), Network.GuestType.Isolated);
                if (virtualNetworks.isEmpty()) {
                    long physicalNetworkId = _networkModel.findPhysicalNetworkId(zone.getId(), requiredOfferings.get(0).getTags(), requiredOfferings.get(0).getTrafficType());
                    // Validate physical network
                    PhysicalNetwork physicalNetwork = _physicalNetworkDao.findById(physicalNetworkId);
                    if (physicalNetwork == null) {
                        throw new InvalidParameterValueException("Unable to find physical network with id: " + physicalNetworkId + " and tag: "
                                + requiredOfferings.get(0).getTags());
                    }
                    s_logger.debug("Creating network for account " + owner + " from the network offering id=" + requiredOfferings.get(0).getId() + " as a part of deployVM process");
                    Network newNetwork = _networkMgr.createGuestNetwork(requiredOfferings.get(0).getId(), owner.getAccountName() + "-network", owner.getAccountName() + "-network",
                            null, null, null, null, owner, null, physicalNetwork, zone.getId(), ACLType.Account, null, null, null, null, true, null);
                    defaultNetwork = _networkDao.findById(newNetwork.getId());
                } else if (virtualNetworks.size() > 1) {
                    throw new InvalidParameterValueException("More than 1 default Isolated networks are found for account " + owner + "; please specify networkIds");
                } else {
                    defaultNetwork = _networkDao.findById(virtualNetworks.get(0).getId());
                }
            } else {
                throw new InvalidParameterValueException("Required network offering id=" + requiredOfferings.get(0).getId() + " is not in " + NetworkOffering.State.Enabled);
            }

            networkList.add(defaultNetwork);

        } else {
            for (Long networkId : networkIdList) {
                NetworkVO network = _networkDao.findById(networkId);
                if (network == null) {
                    throw new InvalidParameterValueException("Unable to find network by id " + networkIdList.get(0).longValue());
                }
                if (network.getVpcId() != null) {
                    // Only ISOs, XenServer, KVM, and VmWare template types are
                    // supported for vpc networks
                    if (template.getFormat() != ImageFormat.ISO && !vpcSupportedHTypes.contains(template.getHypervisorType())) {
                        throw new InvalidParameterValueException("Can't create vm from template with hypervisor " + template.getHypervisorType() + " in vpc network " + network);
                    } else if (template.getFormat() == ImageFormat.ISO && !vpcSupportedHTypes.contains(hypervisor)) {
                        // Only XenServer, KVM, and VMware hypervisors are supported
                        // for vpc networks
                        throw new InvalidParameterValueException("Can't create vm of hypervisor type " + hypervisor + " in vpc network");

                    }
                }

                _networkModel.checkNetworkPermissions(owner, network);

                // don't allow to use system networks
                NetworkOffering networkOffering = _entityMgr.findById(NetworkOffering.class, network.getNetworkOfferingId());
                if (networkOffering.isSystemOnly()) {
                    throw new InvalidParameterValueException("Network id=" + networkId + " is system only and can't be used for vm deployment");
                }
                networkList.add(network);
            }
        }

        return createVirtualMachine(zone, serviceOffering, template, hostName, displayName, owner, diskOfferingId, diskSize, networkList, null, group, httpmethod, userData,
                sshKeyPair, hypervisor, caller, requestedIps, defaultIps, displayvm, keyboard, affinityGroupIdList, customParametrs, customId);
    }

    public void checkNameForRFCCompliance(String name) {
        if (!NetUtils.verifyDomainNameLabel(name, true)) {
            throw new InvalidParameterValueException("Invalid name. Vm name can contain ASCII letters 'a' through 'z', the digits '0' through '9', "
                    + "and the hyphen ('-'), must be between 1 and 63 characters long, and can't start or end with \"-\" and can't start with digit");
        }
    }

    @DB
    protected UserVm createVirtualMachine(DataCenter zone, ServiceOffering serviceOffering, VirtualMachineTemplate tmplt, String hostName, String displayName, Account owner,
            Long diskOfferingId, Long diskSize, List<NetworkVO> networkList, List<Long> securityGroupIdList, String group, HTTPMethod httpmethod, String userData,
            String sshKeyPair, HypervisorType hypervisor, Account caller, Map<Long, IpAddresses> requestedIps, IpAddresses defaultIps, Boolean isDisplayVm, String keyboard,
            List<Long> affinityGroupIdList, Map<String, String> customParameters, String customId) throws InsufficientCapacityException, ResourceUnavailableException,
            ConcurrentOperationException, StorageUnavailableException, ResourceAllocationException {

        _accountMgr.checkAccess(caller, null, true, owner);

        if (owner.getState() == Account.State.disabled) {
            throw new PermissionDeniedException("The owner of vm to deploy is disabled: " + owner);
        }
        VMTemplateVO template = _templateDao.findById(tmplt.getId());
        if (template != null) {
            _templateDao.loadDetails(template);
        }

        long accountId = owner.getId();

        assert !(requestedIps != null && (defaultIps.getIp4Address() != null || defaultIps.getIp6Address() != null)) : "requestedIp list and defaultNetworkIp should never be specified together";

        if (Grouping.AllocationState.Disabled == zone.getAllocationState()
                && !_accountMgr.isRootAdmin(caller.getId())) {
            throw new PermissionDeniedException(
                    "Cannot perform this operation, Zone is currently disabled: "
                            + zone.getId());
        }

        // check if zone is dedicated
        DedicatedResourceVO dedicatedZone = _dedicatedDao.findByZoneId(zone.getId());
        if (dedicatedZone != null) {
            DomainVO domain = _domainDao.findById(dedicatedZone.getDomainId());
            if (domain == null) {
                throw new CloudRuntimeException("Unable to find the domain " + zone.getDomainId() + " for the zone: " + zone);
            }
            // check that caller can operate with domain
            _configMgr.checkZoneAccess(caller, zone);
            // check that vm owner can create vm in the domain
            _configMgr.checkZoneAccess(owner, zone);
        }

        ServiceOfferingVO offering = _serviceOfferingDao.findById(serviceOffering.getId());
        if (offering.isDynamic()) {
            offering.setDynamicFlag(true);
            validateCustomParameters(offering, customParameters);
            offering = _offeringDao.getcomputeOffering(offering, customParameters);
        }
        // check if account/domain is with in resource limits to create a new vm
        boolean isIso = Storage.ImageFormat.ISO == template.getFormat();
        // For baremetal, size can be null
        Long tmp = _templateDao.findById(template.getId()).getSize();
        long size = 0;
        if (tmp != null) {
            size = tmp;
        }
        if (diskOfferingId != null) {
            DiskOfferingVO diskOffering = _diskOfferingDao.findById(diskOfferingId);
            if (diskOffering != null && diskOffering.isCustomized()) {
                if (diskSize == null) {
                    throw new InvalidParameterValueException("This disk offering requires a custom size specified");
                }
                Long customDiskOfferingMaxSize = VolumeOrchestrationService.CustomDiskOfferingMaxSize.value();
                Long customDiskOfferingMinSize = VolumeOrchestrationService.CustomDiskOfferingMinSize.value();
                if ((diskSize < customDiskOfferingMinSize) || (diskSize > customDiskOfferingMaxSize)) {
                    throw new InvalidParameterValueException("VM Creation failed. Volume size: " + diskSize + "GB is out of allowed range. Max: " + customDiskOfferingMaxSize
                            + " Min:" + customDiskOfferingMinSize);
                }
            }
            size += _diskOfferingDao.findById(diskOfferingId).getDiskSize();
        }
        resourceLimitCheck(owner, isDisplayVm, new Long(offering.getCpu()), new Long(offering.getRamSize()));

        _resourceLimitMgr.checkResourceLimit(owner, ResourceType.volume, (isIso || diskOfferingId == null ? 1 : 2));
        _resourceLimitMgr.checkResourceLimit(owner, ResourceType.primary_storage, size);

        // verify security group ids
        if (securityGroupIdList != null) {
            for (Long securityGroupId : securityGroupIdList) {
                SecurityGroup sg = _securityGroupDao.findById(securityGroupId);
                if (sg == null) {
                    throw new InvalidParameterValueException("Unable to find security group by id " + securityGroupId);
                } else {
                    // verify permissions
                    _accountMgr.checkAccess(caller, null, true, owner, sg);
                }
            }
        }

        // check that the affinity groups exist
        if (affinityGroupIdList != null) {
            for (Long affinityGroupId : affinityGroupIdList) {
                AffinityGroupVO ag = _affinityGroupDao.findById(affinityGroupId);
                if (ag == null) {
                    throw new InvalidParameterValueException("Unable to find affinity group " + ag);
                } else if (!_affinityGroupService.isAffinityGroupProcessorAvailable(ag.getType())) {
                    throw new InvalidParameterValueException("Affinity group type is not supported for group: " + ag + " ,type: " + ag.getType()
                            + " , Please try again after removing the affinity group");
                } else {
                    // verify permissions
                    if (ag.getAclType() == ACLType.Domain) {
                        _accountMgr.checkAccess(caller, null, false, owner, ag);
                        // Root admin has access to both VM and AG by default,
                        // but
                        // make sure the owner of these entities is same
                        if (caller.getId() == Account.ACCOUNT_ID_SYSTEM || _accountMgr.isRootAdmin(caller.getId())) {
                            if (!_affinityGroupService.isAffinityGroupAvailableInDomain(ag.getId(), owner.getDomainId())) {
                                throw new PermissionDeniedException("Affinity Group " + ag + " does not belong to the VM's domain");
                            }
                        }
                    } else {
                        _accountMgr.checkAccess(caller, null, true, owner, ag);
                        // Root admin has access to both VM and AG by default,
                        // but
                        // make sure the owner of these entities is same
                        if (caller.getId() == Account.ACCOUNT_ID_SYSTEM || _accountMgr.isRootAdmin(caller.getId())) {
                            if (ag.getAccountId() != owner.getAccountId()) {
                                throw new PermissionDeniedException("Affinity Group " + ag + " does not belong to the VM's account");
                            }
                        }
                    }
                }
            }
        }

        if (template.getHypervisorType() != null && template.getHypervisorType() != HypervisorType.BareMetal) {
            // check if we have available pools for vm deployment
            long availablePools = _storagePoolDao.countPoolsByStatus(StoragePoolStatus.Up);
            if (availablePools < 1) {
                throw new StorageUnavailableException("There are no available pools in the UP state for vm deployment", -1);
            }
        }

        if (template.getTemplateType().equals(TemplateType.SYSTEM)) {
            throw new InvalidParameterValueException("Unable to use system template " + template.getId() + " to deploy a user vm");
        }
        List<VMTemplateZoneVO> listZoneTemplate = _templateZoneDao.listByZoneTemplate(zone.getId(), template.getId());
        if (listZoneTemplate == null || listZoneTemplate.isEmpty()) {
            throw new InvalidParameterValueException("The template " + template.getId() + " is not available for use");
        }

        if (isIso && !template.isBootable()) {
            throw new InvalidParameterValueException("Installing from ISO requires an ISO that is bootable: " + template.getId());
        }

        // Check templates permissions
        if (!template.isPublicTemplate()) {
            Account templateOwner = _accountMgr.getAccount(template.getAccountId());
            _accountMgr.checkAccess(owner, null, true, templateOwner);
        }

        // check if the user data is correct
        validateUserData(userData, httpmethod);

        // Find an SSH public key corresponding to the key pair name, if one is
        // given
        String sshPublicKey = null;
        if (sshKeyPair != null && !sshKeyPair.equals("")) {
            SSHKeyPair pair = _sshKeyPairDao.findByName(owner.getAccountId(), owner.getDomainId(), sshKeyPair);
            if (pair == null) {
                throw new InvalidParameterValueException("A key pair with name '" + sshKeyPair + "' was not found.");
            }

            sshPublicKey = pair.getPublicKey();
        }

        List<Pair<NetworkVO, NicProfile>> networks = new ArrayList<Pair<NetworkVO, NicProfile>>();

        LinkedHashMap<String, NicProfile> networkNicMap = new LinkedHashMap<String, NicProfile>();

        short defaultNetworkNumber = 0;
        boolean securityGroupEnabled = false;
        boolean vpcNetwork = false;
        for (NetworkVO network : networkList) {
            if (network.getDataCenterId() != zone.getId()) {
                throw new InvalidParameterValueException("Network id=" + network.getId() + " doesn't belong to zone " + zone.getId());
            }

            //relax the check if the caller is admin account
            if (caller.getType() != Account.ACCOUNT_TYPE_ADMIN) {
            if (!(network.getGuestType() == Network.GuestType.Shared && network.getAclType() == ACLType.Domain)
                    && !(network.getAclType() == ACLType.Account && network.getAccountId() == accountId)) {
                throw new InvalidParameterValueException("only shared network or isolated network with the same account_id can be added to vm");
            }
            }

            IpAddresses requestedIpPair = null;
            if (requestedIps != null && !requestedIps.isEmpty()) {
                requestedIpPair = requestedIps.get(network.getId());
            }

            if (requestedIpPair == null) {
                requestedIpPair = new IpAddresses(null, null);
            } else {
                _networkModel.checkRequestedIpAddresses(network.getId(), requestedIpPair.getIp4Address(), requestedIpPair.getIp6Address());
            }

            NicProfile profile = new NicProfile(requestedIpPair.getIp4Address(), requestedIpPair.getIp6Address());

            if (defaultNetworkNumber == 0) {
                defaultNetworkNumber++;
                // if user requested specific ip for default network, add it
                if (defaultIps.getIp4Address() != null || defaultIps.getIp6Address() != null) {
                    _networkModel.checkRequestedIpAddresses(network.getId(), defaultIps.getIp4Address(), defaultIps.getIp6Address());
                    profile = new NicProfile(defaultIps.getIp4Address(), defaultIps.getIp6Address());
                }

                profile.setDefaultNic(true);
            }

            networks.add(new Pair<NetworkVO, NicProfile>(network, profile));

            if (_networkModel.isSecurityGroupSupportedInNetwork(network)) {
                securityGroupEnabled = true;
            }

            // vm can't be a part of more than 1 VPC network
            if (network.getVpcId() != null) {
                if (vpcNetwork) {
                    throw new InvalidParameterValueException("Vm can't be a part of more than 1 VPC network");
                }
                vpcNetwork = true;
            }

            networkNicMap.put(network.getUuid(), profile);
        }

        if (securityGroupIdList != null && !securityGroupIdList.isEmpty() && !securityGroupEnabled) {
            throw new InvalidParameterValueException("Unable to deploy vm with security groups as SecurityGroup service is not enabled for the vm's network");
        }

        // Verify network information - network default network has to be set;
        // and vm can't have more than one default network
        // This is a part of business logic because default network is required
        // by Agent Manager in order to configure default
        // gateway for the vm
        if (defaultNetworkNumber == 0) {
            throw new InvalidParameterValueException("At least 1 default network has to be specified for the vm");
        } else if (defaultNetworkNumber > 1) {
            throw new InvalidParameterValueException("Only 1 default network per vm is supported");
        }

        long id = _vmDao.getNextInSequence(Long.class, "id");

        if (hostName != null) {
            // Check is hostName is RFC compliant
            checkNameForRFCCompliance(hostName);
        }

        String instanceName = null;
        String uuidName = _uuidMgr.generateUuid(UserVm.class, customId);
        if (_instanceNameFlag && hypervisor.equals(HypervisorType.VMware)) {
            if (hostName == null) {
                if (displayName != null) {
                    hostName = displayName;
                } else {
                    hostName = generateHostName(uuidName);
                }
            }
        } else {
            if (hostName == null) {
                //Generate name using uuid and instance.name global config
                hostName = generateHostName(uuidName);
            }
        }

        if (hostName != null) {
            // Check is hostName is RFC compliant
            checkNameForRFCCompliance(hostName);
        }
        instanceName = VirtualMachineName.getVmName(id, owner.getId(), _instance);

        // Check if VM with instanceName already exists.
        VMInstanceVO vmObj = _vmInstanceDao.findVMByInstanceName(instanceName);
        if (vmObj != null && vmObj.getState() != VirtualMachine.State.Expunging) {
            throw new InvalidParameterValueException("There already exists a VM by the display name supplied");
        }

<<<<<<< HEAD
        // Check that hostName is unique in the network domain
        Map<String, List<Long>> ntwkDomains = new HashMap<String, List<Long>>();
        for (NetworkVO network : networkList) {
            String ntwkDomain = network.getNetworkDomain();
            if (!ntwkDomains.containsKey(ntwkDomain)) {
                List<Long> ntwkIds = new ArrayList<Long>();
                ntwkIds.add(network.getId());
                ntwkDomains.put(ntwkDomain, ntwkIds);
            } else {
                List<Long> ntwkIds = ntwkDomains.get(ntwkDomain);
                ntwkIds.add(network.getId());
                ntwkDomains.put(ntwkDomain, ntwkIds);
            }
        }

        for (Entry<String, List<Long>> ntwkDomain : ntwkDomains.entrySet()) {
            for (Long ntwkId : ntwkDomain.getValue()) {
                // * get all vms hostNames in the network
                List<String> hostNames = _vmInstanceDao.listDistinctHostNames(ntwkId);
                // * verify that there are no duplicates
                if (hostNames.contains(hostName)) {
                    throw new InvalidParameterValueException("The vm with hostName " + hostName + " already exists in the network domain: " + ntwkDomain.getKey() + "; network="
                        + _networkModel.getNetwork(ntwkId));
                }
            }
        }
=======
        checkIfHostNameUniqueInNtwkDomain(hostName, networkList);
>>>>>>> 63e3eea7

        HypervisorType hypervisorType = null;
        if (template.getHypervisorType() == null || template.getHypervisorType() == HypervisorType.None) {
            hypervisorType = hypervisor;
        } else {
            hypervisorType = template.getHypervisorType();
        }

        UserVmVO vm = commitUserVm(zone, template, hostName, displayName, owner, diskOfferingId, diskSize, userData, hypervisor, caller, isDisplayVm, keyboard, accountId,
                offering, isIso, sshPublicKey, networkNicMap, id, instanceName, uuidName, hypervisorType, customParameters);

        // Assign instance to the group
        try {
            if (group != null) {
                boolean addToGroup = addInstanceToGroup(Long.valueOf(id), group);
                if (!addToGroup) {
                    throw new CloudRuntimeException("Unable to assign Vm to the group " + group);
                }
            }
        } catch (Exception ex) {
            throw new CloudRuntimeException("Unable to assign Vm to the group " + group);
        }

        _securityGroupMgr.addInstanceToGroups(vm.getId(), securityGroupIdList);

        if (affinityGroupIdList != null && !affinityGroupIdList.isEmpty()) {
            _affinityGroupVMMapDao.updateMap(vm.getId(), affinityGroupIdList);
        }

        return vm;
    }

    private void checkIfHostNameUniqueInNtwkDomain(String hostName, List<? extends Network> networkList) {
        // Check that hostName is unique in the network domain
        Map<String, List<Long>> ntwkDomains = new HashMap<String, List<Long>>();
        for (Network network : networkList) {
            String ntwkDomain = network.getNetworkDomain();
            if (!ntwkDomains.containsKey(ntwkDomain)) {
                List<Long> ntwkIds = new ArrayList<Long>();
                ntwkIds.add(network.getId());
                ntwkDomains.put(ntwkDomain, ntwkIds);
            } else {
                List<Long> ntwkIds = ntwkDomains.get(ntwkDomain);
                ntwkIds.add(network.getId());
                ntwkDomains.put(ntwkDomain, ntwkIds);
            }
        }

        for (Entry<String, List<Long>> ntwkDomain : ntwkDomains.entrySet()) {
            for (Long ntwkId : ntwkDomain.getValue()) {
                // * get all vms hostNames in the network
                List<String> hostNames = _vmInstanceDao.listDistinctHostNames(ntwkId);
                // * verify that there are no duplicates
                if (hostNames.contains(hostName)) {
                    throw new InvalidParameterValueException("The vm with hostName " + hostName + " already exists in the network domain: " + ntwkDomain.getKey() + "; network="
                            + _networkModel.getNetwork(ntwkId));
                }
            }
        }
    }

    private String generateHostName(String uuidName) {
        return _instance + "-" + uuidName;
    }

    private UserVmVO commitUserVm(final DataCenter zone, final VirtualMachineTemplate template, final String hostName, final String displayName, final Account owner,
            final Long diskOfferingId, final Long diskSize, final String userData, final HypervisorType hypervisor, final Account caller, final Boolean isDisplayVm,
            final String keyboard, final long accountId, final ServiceOfferingVO offering, final boolean isIso, final String sshPublicKey,
            final LinkedHashMap<String, NicProfile> networkNicMap, final long id, final String instanceName, final String uuidName, final HypervisorType hypervisorType,
            final Map<String, String> customParameters) throws InsufficientCapacityException {
        return Transaction.execute(new TransactionCallbackWithException<UserVmVO, InsufficientCapacityException>() {
            @Override
            public UserVmVO doInTransaction(TransactionStatus status) throws InsufficientCapacityException {
                UserVmVO vm = new UserVmVO(id, instanceName, displayName, template.getId(), hypervisorType, template.getGuestOSId(), offering.getOfferHA(), offering
                        .getLimitCpuUse(), owner.getDomainId(), owner.getId(), offering.getId(), userData, hostName, diskOfferingId);
        vm.setUuid(uuidName);
        vm.setDynamicallyScalable(template.isDynamicallyScalable());
        if (sshPublicKey != null) {
            vm.setDetail("SSH.PublicKey", sshPublicKey);
        }

        if (keyboard != null && !keyboard.isEmpty())
            vm.setDetail(VmDetailConstants.KEYBOARD, keyboard);

        if (isIso) {
            vm.setIsoId(template.getId());
        }
                Long rootDiskSize = null;
                if (customParameters.containsKey("rootdisksize")) {
                    if (NumbersUtil.parseLong(customParameters.get("rootdisksize"), -1) <= 0) {
                        throw new InvalidParameterValueException("rootdisk size should be a non zero number.");
                    }
                    rootDiskSize = Long.parseLong(customParameters.get("rootDisksize"));
                    customParameters.remove("rootdisksize");
                }

<<<<<<< HEAD
        if(isDisplayVmEnabled != null){
            if(!_accountMgr.isRootAdmin(caller.getId())){
                throw new PermissionDeniedException( "Cannot update parameter displayvm, only admin permitted ");
            }
            vm.setDisplayVm(isDisplayVmEnabled);
=======
                if (isDisplayVm != null) {
                    vm.setDisplayVm(isDisplayVm);
>>>>>>> 63e3eea7
                } else {
            vm.setDisplayVm(true);
        }

        // If hypervisor is vSphere, check for clone type setting.
        if (hypervisorType.equals(HypervisorType.VMware)) {
            // retrieve clone flag.
            UserVmCloneType cloneType = UserVmCloneType.linked;
            String value = _configDao.getValue(Config.VmwareCreateFullClone.key());
            if (value != null) {
                if (Boolean.parseBoolean(value) == true)
                    cloneType = UserVmCloneType.full;
            }
            UserVmCloneSettingVO vmCloneSettingVO = new UserVmCloneSettingVO(id, cloneType.toString());
            _vmCloneSettingDao.persist(vmCloneSettingVO);
        }

        long guestOSId = template.getGuestOSId();
        GuestOSVO guestOS = _guestOSDao.findById(guestOSId);
        long guestOSCategoryId = guestOS.getCategoryId();
        GuestOSCategoryVO guestOSCategory = _guestOSCategoryDao.findById(guestOSCategoryId);

        // If hypervisor is vSphere and OS is OS X, set special settings.
        if (hypervisorType.equals(HypervisorType.VMware)) {
                    if (guestOS.getDisplayName().toLowerCase().contains("apple mac os")) {
                vm.setDetail("smc.present", "TRUE");
                vm.setDetail(VmDetailConstants.ROOK_DISK_CONTROLLER, "scsi");
                vm.setDetail("firmware", "efi");
                s_logger.info("guestOS is OSX : overwrite root disk controller to scsi, use smc and efi");
            }
       }

                Map<String, String> details = template.getDetails();
                if (details != null && !details.isEmpty()) {
                    vm.details.putAll(details);
                }

        _vmDao.persist(vm);
                if (customParameters != null && customParameters.size() > 0) {
                    for (String key : customParameters.keySet()) {
                        vm.setDetail(key, customParameters.get(key));
                    }
                }
        _vmDao.saveDetails(vm);

        s_logger.debug("Allocating in the DB for vm");
        DataCenterDeployment plan = new DataCenterDeployment(zone.getId());

        List<String> computeTags = new ArrayList<String>();
        computeTags.add(offering.getHostTag());

                List<String> rootDiskTags = new ArrayList<String>();
        rootDiskTags.add(offering.getTags());

                if (isIso) {
                    _orchSrvc.createVirtualMachineFromScratch(vm.getUuid(), Long.toString(owner.getAccountId()), vm.getIsoId().toString(), hostName, displayName,
                            hypervisor.name(), guestOSCategory.getName(), offering.getCpu(), offering.getSpeed(), offering.getRamSize(), diskSize, computeTags, rootDiskTags,
                            networkNicMap, plan);
                } else {
                    _orchSrvc.createVirtualMachine(vm.getUuid(), Long.toString(owner.getAccountId()), Long.toString(template.getId()), hostName, displayName, hypervisor.name(),
                            offering.getCpu(), offering.getSpeed(), offering.getRamSize(), diskSize, computeTags, rootDiskTags, networkNicMap, plan, rootDiskSize);
        }

        if (s_logger.isDebugEnabled()) {
            s_logger.debug("Successfully allocated DB entry for " + vm);
        }
        CallContext.current().setEventDetails("Vm Id: " + vm.getId());

                if (!offering.isDynamic()) {
                    UsageEventUtils.publishUsageEvent(EventTypes.EVENT_VM_CREATE, accountId, zone.getId(), vm.getId(), vm.getHostName(), offering.getId(), template.getId(),
                            hypervisorType.toString(), VirtualMachine.class.getName(), vm.getUuid());
                } else {
                    UsageEventUtils.publishUsageEvent(EventTypes.EVENT_VM_CREATE, accountId, zone.getId(), vm.getId(), vm.getHostName(), offering.getId(), template.getId(),
                            hypervisorType.toString(), VirtualMachine.class.getName(), vm.getUuid(), customParameters);
                }

<<<<<<< HEAD
        //Update Resource Count for the given account
                resourceCountIncrement(accountId, isDisplayVmEnabled, new Long(offering.getCpu()), new Long(offering.getRamSize()));
        return vm;
    }
=======
                //Update Resource Count for the given account
                resourceCountIncrement(accountId, isDisplayVm, new Long(offering.getCpu()), new Long(offering.getRamSize()));
                return vm;
            }
>>>>>>> 63e3eea7
        });
    }

    private void generateUsageEvent(ServiceOfferingVO serviceOffering, Map<String, String> customParameters, UserVmVO vm, String eventType) {
        if (!serviceOffering.isDynamic()) {
            UsageEventUtils.publishUsageEvent(eventType, vm.getAccountId(), vm.getDataCenterId(), vm.getId(), vm.getHostName(), serviceOffering.getId(), vm.getTemplateId(), vm
                    .getHypervisorType().toString(), VirtualMachine.class.getName(), vm.getUuid());
        } else {
            UsageEventUtils.publishUsageEvent(eventType, vm.getAccountId(), vm.getDataCenterId(), vm.getId(), vm.getHostName(), serviceOffering.getId(), vm.getTemplateId(), vm
                    .getHypervisorType().toString(), VirtualMachine.class.getName(), vm.getUuid(), customParameters);
        }
    }

    private void validateUserData(String userData, HTTPMethod httpmethod) {
        byte[] decodedUserData = null;
        if (userData != null) {
            if (!Base64.isBase64(userData)) {
                throw new InvalidParameterValueException("User data is not base64 encoded");
            }
            // If GET, use 4K. If POST, support upto 32K.
            if (httpmethod.equals(HTTPMethod.GET)) {
                if (userData.length() >= MAX_HTTP_GET_LENGTH) {
                    throw new InvalidParameterValueException("User data is too long for an http GET request");
                }
                decodedUserData = Base64.decodeBase64(userData.getBytes());
                if (decodedUserData.length > MAX_HTTP_GET_LENGTH) {
                    throw new InvalidParameterValueException("User data is too long for GET request");
                }
            } else if (httpmethod.equals(HTTPMethod.POST)) {
                if (userData.length() >= MAX_HTTP_POST_LENGTH) {
                    throw new InvalidParameterValueException("User data is too long for an http POST request");
                }
                decodedUserData = Base64.decodeBase64(userData.getBytes());
                if (decodedUserData.length > MAX_HTTP_POST_LENGTH) {
                    throw new InvalidParameterValueException("User data is too long for POST request");
                }
            }

            if (decodedUserData.length < 1) {
                throw new InvalidParameterValueException("User data is too short");
            }
        }
    }

    @Override
    @ActionEvent(eventType = EventTypes.EVENT_VM_CREATE, eventDescription = "starting Vm", async = true)
    public UserVm startVirtualMachine(DeployVMCmd cmd) throws ResourceUnavailableException, InsufficientCapacityException, ConcurrentOperationException {
        return startVirtualMachine(cmd, null);
    }

    protected UserVm startVirtualMachine(DeployVMCmd cmd, Map<VirtualMachineProfile.Param, Object> additonalParams) throws ResourceUnavailableException,
            InsufficientCapacityException, ConcurrentOperationException {

        long vmId = cmd.getEntityId();
        Long hostId = cmd.getHostId();
        UserVmVO vm = _vmDao.findById(vmId);
        CallContext.current().putContextParameter(VirtualMachine.class, vm.getUuid());

        Pair<UserVmVO, Map<VirtualMachineProfile.Param, Object>> vmParamPair = null;
        try {
            vmParamPair = startVirtualMachine(vmId, hostId, additonalParams);
            vm = vmParamPair.first();
        } finally {
            updateVmStateForFailedVmCreation(vm.getId(), hostId);
        }

        // Check that the password was passed in and is valid
        VMTemplateVO template = _templateDao.findByIdIncludingRemoved(vm.getTemplateId());
        if (template.getEnablePassword()) {
            // this value is not being sent to the backend; need only for api
            // display purposes
            vm.setPassword((String)vmParamPair.second().get(VirtualMachineProfile.Param.VmPassword));
        }

        return vm;
    }

    @Override
    public boolean finalizeVirtualMachineProfile(VirtualMachineProfile profile, DeployDestination dest, ReservationContext context) {
        UserVmVO vm = _vmDao.findById(profile.getId());
        Map<String, String> details = _vmDetailsDao.listDetailsKeyPairs(vm.getId());
        vm.setDetails(details);
        _templateMgr.prepareIsoForVmProfile(profile);
        return true;
    }

    @Override
    public boolean setupVmForPvlan(boolean add, Long hostId, NicProfile nic) {
        if (!nic.getBroadCastUri().getScheme().equals("pvlan")) {
            return false;
        }
        String op = "add";
        if (!add) {
            // "delete" would remove all the rules(if using ovs) related to this vm
            op = "delete";
        }
        Network network = _networkDao.findById(nic.getNetworkId());
        Host host = _hostDao.findById(hostId);
        String networkTag = _networkModel.getNetworkTag(host.getHypervisorType(), network);
        PvlanSetupCommand cmd = PvlanSetupCommand.createVmSetup(op, nic.getBroadCastUri(), networkTag, nic.getMacAddress());
        Answer answer = null;
        try {
            answer = _agentMgr.send(hostId, cmd);
        } catch (OperationTimedoutException e) {
            s_logger.warn("Timed Out", e);
            return false;
        } catch (AgentUnavailableException e) {
            s_logger.warn("Agent Unavailable ", e);
            return false;
        }

        boolean result = true;
        if (answer == null || !answer.getResult()) {
            result = false;
        }
        return result;
    }

    @Override
    public boolean finalizeDeployment(Commands cmds, VirtualMachineProfile profile, DeployDestination dest, ReservationContext context) {
        UserVmVO userVm = _vmDao.findById(profile.getId());
        List<NicVO> nics = _nicDao.listByVmId(userVm.getId());
        for (NicVO nic : nics) {
            NetworkVO network = _networkDao.findById(nic.getNetworkId());
            if (network.getTrafficType() == TrafficType.Guest || network.getTrafficType() == TrafficType.Public) {
                userVm.setPrivateIpAddress(nic.getIp4Address());
                userVm.setPrivateMacAddress(nic.getMacAddress());
                _vmDao.update(userVm.getId(), userVm);
            }
        }

        List<VolumeVO> volumes = _volsDao.findByInstance(userVm.getId());
        VmDiskStatisticsVO diskstats = null;
        for (VolumeVO volume : volumes) {
            diskstats = _vmDiskStatsDao.findBy(userVm.getAccountId(), userVm.getDataCenterId(), userVm.getId(), volume.getId());
            if (diskstats == null) {
                diskstats = new VmDiskStatisticsVO(userVm.getAccountId(), userVm.getDataCenterId(), userVm.getId(), volume.getId());
               _vmDiskStatsDao.persist(diskstats);
            }
        }

        return true;
    }

    @Override
    public boolean finalizeCommandsOnStart(Commands cmds, VirtualMachineProfile profile) {
        return true;
    }

    @Override
    public boolean finalizeStart(VirtualMachineProfile profile, long hostId, Commands cmds, ReservationContext context) {
        UserVmVO vm = _vmDao.findById(profile.getId());

        Answer[] answersToCmds = cmds.getAnswers();
        if (answersToCmds == null) {
            if (s_logger.isDebugEnabled()) {
                s_logger.debug("Returning from finalizeStart() since there are no answers to read");
            }
            return true;
        }
        Answer startAnswer = cmds.getAnswer(StartAnswer.class);
        String returnedIp = null;
        String originalIp = null;
        if (startAnswer != null) {
            StartAnswer startAns = (StartAnswer)startAnswer;
            VirtualMachineTO vmTO = startAns.getVirtualMachine();
            for (NicTO nicTO : vmTO.getNics()) {
                if (nicTO.getType() == TrafficType.Guest) {
                    returnedIp = nicTO.getIp();
                }
            }
        }

        List<NicVO> nics = _nicDao.listByVmId(vm.getId());
        NicVO guestNic = null;
        NetworkVO guestNetwork = null;
        for (NicVO nic : nics) {
            NetworkVO network = _networkDao.findById(nic.getNetworkId());
            long isDefault = (nic.isDefaultNic()) ? 1 : 0;
            UsageEventUtils.publishUsageEvent(EventTypes.EVENT_NETWORK_OFFERING_ASSIGN, vm.getAccountId(), vm.getDataCenterId(), vm.getId(), Long.toString(nic.getId()),
                    network.getNetworkOfferingId(), null, isDefault, VirtualMachine.class.getName(), vm.getUuid());
            if (network.getTrafficType() == TrafficType.Guest) {
                originalIp = nic.getIp4Address();
                guestNic = nic;
                guestNetwork = network;
                // In vmware, we will be effecting pvlan settings in portgroups in StartCommand.
                if (profile.getHypervisorType() != HypervisorType.VMware) {
                    if (nic.getBroadcastUri().getScheme().equals("pvlan")) {
                        NicProfile nicProfile = new NicProfile(nic, network, nic.getBroadcastUri(), nic.getIsolationUri(), 0, false, "pvlan-nic");
                        if (!setupVmForPvlan(true, hostId, nicProfile)) {
                            return false;
                        }
                    }
                }
        }
        }
        boolean ipChanged = false;
        if (originalIp != null && !originalIp.equalsIgnoreCase(returnedIp)) {
            if (returnedIp != null && guestNic != null) {
                guestNic.setIp4Address(returnedIp);
                ipChanged = true;
            }
        }
        if (returnedIp != null && !returnedIp.equalsIgnoreCase(originalIp)) {
            if (guestNic != null) {
                guestNic.setIp4Address(returnedIp);
                ipChanged = true;
            }
        }
        if (ipChanged) {
            _dcDao.findById(vm.getDataCenterId());
            UserVmVO userVm = _vmDao.findById(profile.getId());
            // dc.getDhcpProvider().equalsIgnoreCase(Provider.ExternalDhcpServer.getName())
            if (_ntwkSrvcDao.canProviderSupportServiceInNetwork(guestNetwork.getId(), Service.Dhcp, Provider.ExternalDhcpServer)) {
                _nicDao.update(guestNic.getId(), guestNic);
                userVm.setPrivateIpAddress(guestNic.getIp4Address());
                _vmDao.update(userVm.getId(), userVm);

                s_logger.info("Detected that ip changed in the answer, updated nic in the db with new ip " + returnedIp);
            }
        }

        // get system ip and create static nat rule for the vm
        try {
            _rulesMgr.getSystemIpAndEnableStaticNatForVm(profile.getVirtualMachine(), false);
        } catch (Exception ex) {
            s_logger.warn("Failed to get system ip and enable static nat for the vm " + profile.getVirtualMachine() + " due to exception ", ex);
            return false;
        }

        return true;
    }

    @Override
    public void finalizeExpunge(VirtualMachine vm) {
    }

    @Override
    @ActionEvent(eventType = EventTypes.EVENT_VM_STOP, eventDescription = "stopping Vm", async = true)
    public UserVm stopVirtualMachine(long vmId, boolean forced) throws ConcurrentOperationException {
        // Input validation
        Account caller = CallContext.current().getCallingAccount();
        Long userId = CallContext.current().getCallingUserId();

        // if account is removed, return error
        if (caller != null && caller.getRemoved() != null) {
            throw new PermissionDeniedException("The account " + caller.getId() + " is removed");
        }

        UserVmVO vm = _vmDao.findById(vmId);
        if (vm == null) {
            throw new InvalidParameterValueException("unable to find a virtual machine with id " + vmId);
        }

        _userDao.findById(userId);
        boolean status = false;
        try {
            VirtualMachineEntity vmEntity = _orchSrvc.getVirtualMachine(vm.getUuid());
            status = vmEntity.stop(Long.toString(userId));
            if (status) {
               return _vmDao.findById(vmId);
            } else {
               return null;
            }
        } catch (ResourceUnavailableException e) {
            throw new CloudRuntimeException("Unable to contact the agent to stop the virtual machine " + vm, e);
        } catch (CloudException e) {
            throw new CloudRuntimeException("Unable to contact the agent to stop the virtual machine " + vm, e);
        }
    }

    @Override
    public void finalizeStop(VirtualMachineProfile profile, Answer answer) {
        VirtualMachine vm = profile.getVirtualMachine();
        // release elastic IP here
        IPAddressVO ip = _ipAddressDao.findByAssociatedVmId(profile.getId());
        if (ip != null && ip.getSystem()) {
            CallContext ctx = CallContext.current();
            try {
                long networkId = ip.getAssociatedWithNetworkId();
                Network guestNetwork = _networkDao.findById(networkId);
                NetworkOffering offering = _entityMgr.findById(NetworkOffering.class, guestNetwork.getNetworkOfferingId());
                assert (offering.getAssociatePublicIP() == true) : "User VM should not have system owned public IP associated with it when offering configured not to associate public IP.";
                _rulesMgr.disableStaticNat(ip.getId(), ctx.getCallingAccount(), ctx.getCallingUserId(), true);
            } catch (Exception ex) {
                s_logger.warn("Failed to disable static nat and release system ip " + ip + " as a part of vm " + profile.getVirtualMachine() + " stop due to exception ", ex);
            }
        }

        List<NicVO> nics = _nicDao.listByVmId(vm.getId());
        for (NicVO nic : nics) {
            NetworkVO network = _networkDao.findById(nic.getNetworkId());
            if (network.getTrafficType() == TrafficType.Guest) {
                if (nic.getBroadcastUri() != null && nic.getBroadcastUri().getScheme().equals("pvlan")) {
                    NicProfile nicProfile = new NicProfile(nic, network, nic.getBroadcastUri(), nic.getIsolationUri(), 0, false, "pvlan-nic");
                    setupVmForPvlan(false, vm.getHostId(), nicProfile);
                }
            }
        }
    }

    public String generateRandomPassword() {
        return PasswordGenerator.generateRandomPassword(6);
    }

    @Override
    public Pair<UserVmVO, Map<VirtualMachineProfile.Param, Object>> startVirtualMachine(long vmId, Long hostId, Map<VirtualMachineProfile.Param, Object> additionalParams)
            throws ConcurrentOperationException, ResourceUnavailableException, InsufficientCapacityException {
        // Input validation
        Account callerAccount = CallContext.current().getCallingAccount();
        UserVO callerUser = _userDao.findById(CallContext.current().getCallingUserId());

        // if account is removed, return error
        if (callerAccount != null && callerAccount.getRemoved() != null) {
            throw new InvalidParameterValueException("The account " + callerAccount.getId() + " is removed");
        }

        UserVmVO vm = _vmDao.findById(vmId);
        if (vm == null) {
            throw new InvalidParameterValueException("unable to find a virtual machine with id " + vmId);
        }

        _accountMgr.checkAccess(callerAccount, null, true, vm);

        Account owner = _accountDao.findById(vm.getAccountId());

        if (owner == null) {
            throw new InvalidParameterValueException("The owner of " + vm + " does not exist: " + vm.getAccountId());
        }

        if (owner.getState() == Account.State.disabled) {
            throw new PermissionDeniedException("The owner of " + vm + " is disabled: " + vm.getAccountId());
        }

        Host destinationHost = null;
        if (hostId != null) {
            Account account = CallContext.current().getCallingAccount();
            if (!_accountService.isRootAdmin(account.getId())) {
                throw new PermissionDeniedException(
                        "Parameter hostid can only be specified by a Root Admin, permission denied");
            }
            destinationHost = _hostDao.findById(hostId);
            if (destinationHost == null) {
                throw new InvalidParameterValueException("Unable to find the host to deploy the VM, host id=" + hostId);
            }
        }

        // check if vm is security group enabled
        if (_securityGroupMgr.isVmSecurityGroupEnabled(vmId) && _securityGroupMgr.getSecurityGroupsForVm(vmId).isEmpty()
                && !_securityGroupMgr.isVmMappedToDefaultSecurityGroup(vmId) && _networkModel.canAddDefaultSecurityGroup()) {
            // if vm is not mapped to security group, create a mapping
            if (s_logger.isDebugEnabled()) {
                s_logger.debug("Vm " + vm + " is security group enabled, but not mapped to default security group; creating the mapping automatically");
            }

            SecurityGroup defaultSecurityGroup = _securityGroupMgr.getDefaultSecurityGroup(vm.getAccountId());
            if (defaultSecurityGroup != null) {
                List<Long> groupList = new ArrayList<Long>();
                groupList.add(defaultSecurityGroup.getId());
                _securityGroupMgr.addInstanceToGroups(vmId, groupList);
            }
        }

        DataCenterDeployment plan = null;
        if (destinationHost != null) {
            s_logger.debug("Destination Host to deploy the VM is specified, specifying a deployment plan to deploy the VM");
            plan = new DataCenterDeployment(vm.getDataCenterId(), destinationHost.getPodId(), destinationHost.getClusterId(), destinationHost.getId(), null, null);
        }

        // Set parameters
        Map<VirtualMachineProfile.Param, Object> params = null;
        VMTemplateVO template = null;
        if (vm.isUpdateParameters()) {
            _vmDao.loadDetails(vm);
            // Check that the password was passed in and is valid
            template = _templateDao.findByIdIncludingRemoved(vm.getTemplateId());

            String password = "saved_password";
            if (template.getEnablePassword()) {
                password = generateRandomPassword();
            }

            if (!validPassword(password)) {
                throw new InvalidParameterValueException("A valid password for this virtual machine was not provided.");
            }

            // Check if an SSH key pair was selected for the instance and if so
            // use it to encrypt & save the vm password
            encryptAndStorePassword(vm, password);

            params = new HashMap<VirtualMachineProfile.Param, Object>();
            if (additionalParams != null) {
                params.putAll(additionalParams);
            }
            params.put(VirtualMachineProfile.Param.VmPassword, password);
        }

        VirtualMachineEntity vmEntity = _orchSrvc.getVirtualMachine(vm.getUuid());

        // Get serviceOffering for Virtual Machine
        ServiceOfferingVO offering = _serviceOfferingDao.findByIdIncludingRemoved(vm.getId(), vm.getServiceOfferingId());
        String plannerName = offering.getDeploymentPlanner();
        if (plannerName == null) {
            if (vm.getHypervisorType() == HypervisorType.BareMetal) {
                plannerName = "BareMetalPlanner";
            } else {
                plannerName = _configDao.getValue(Config.VmDeploymentPlanner.key());
            }
        }

        String reservationId = vmEntity.reserve(plannerName, plan, new ExcludeList(), Long.toString(callerUser.getId()));
        vmEntity.deploy(reservationId, Long.toString(callerUser.getId()), params);

        Pair<UserVmVO, Map<VirtualMachineProfile.Param, Object>> vmParamPair = new Pair(vm, params);
        if (vm != null && vm.isUpdateParameters()) {
            // this value is not being sent to the backend; need only for api
            // display purposes
            if (template.getEnablePassword()) {
                vm.setPassword((String)vmParamPair.second().get(VirtualMachineProfile.Param.VmPassword));
                vm.setUpdateParameters(false);
                _vmDao.update(vm.getId(), vm);
            }
        }

        return vmParamPair;
    }

    @Override
    public UserVm destroyVm(long vmId) throws ResourceUnavailableException, ConcurrentOperationException {
        // Account caller = CallContext.current().getCallingAccount();
        // Long userId = CallContext.current().getCallingUserId();
        Long userId = 2L;

        // Verify input parameters
        UserVmVO vm = _vmDao.findById(vmId);
        if (vm == null || vm.getRemoved() != null) {
            InvalidParameterValueException ex = new InvalidParameterValueException("Unable to find a virtual machine with specified vmId");
            throw ex;
        }

        if (vm.getState() == State.Destroyed || vm.getState() == State.Expunging) {
            s_logger.trace("Vm id=" + vmId + " is already destroyed");
            return vm;
        }

        // _accountMgr.checkAccess(caller, null, true, vm);
        User userCaller = _userDao.findById(userId);

        boolean status;
        State vmState = vm.getState();

        try {
            VirtualMachineEntity vmEntity = _orchSrvc.getVirtualMachine(vm.getUuid());
            status = vmEntity.destroy(Long.toString(userId));
        } catch (CloudException e) {
            CloudRuntimeException ex = new CloudRuntimeException("Unable to destroy with specified vmId", e);
            ex.addProxyObject(vm.getUuid(), "vmId");
            throw ex;
        }

        if (status) {
            // Mark the account's volumes as destroyed
            List<VolumeVO> volumes = _volsDao.findByInstance(vmId);
            for (VolumeVO volume : volumes) {
                if (volume.getVolumeType().equals(Volume.Type.ROOT)) {
                    UsageEventUtils.publishUsageEvent(EventTypes.EVENT_VOLUME_DELETE, volume.getAccountId(), volume.getDataCenterId(), volume.getId(), volume.getName(),
                            Volume.class.getName(), volume.getUuid());
                }
            }

            if (vmState != State.Error) {
                // Get serviceOffering for Virtual Machine
                ServiceOfferingVO offering = _serviceOfferingDao.findByIdIncludingRemoved(vm.getId(), vm.getServiceOfferingId());

                //Update Resource Count for the given account
                resourceCountDecrement(vm.getAccountId(), vm.isDisplayVm(), new Long(offering.getCpu()), new Long(offering.getRamSize()));
            }
            return _vmDao.findById(vmId);
        } else {
            CloudRuntimeException ex = new CloudRuntimeException("Failed to destroy vm with specified vmId");
            ex.addProxyObject(vm.getUuid(), "vmId");
            throw ex;
        }

    }

    @Override
    public void collectVmDiskStatistics(final UserVmVO userVm) {
        // support KVM only util 2013.06.25
        if (!userVm.getHypervisorType().equals(HypervisorType.KVM))
            return;
        s_logger.debug("Collect vm disk statistics from host before stopping Vm");
        long hostId = userVm.getHostId();
        List<String> vmNames = new ArrayList<String>();
        vmNames.add(userVm.getInstanceName());
        final HostVO host = _hostDao.findById(hostId);

        GetVmDiskStatsAnswer diskStatsAnswer = null;
        try {
            diskStatsAnswer = (GetVmDiskStatsAnswer)_agentMgr.easySend(hostId, new GetVmDiskStatsCommand(vmNames, host.getGuid(), host.getName()));
        } catch (Exception e) {
            s_logger.warn("Error while collecting disk stats for vm: " + userVm.getHostName() + " from host: " + host.getName(), e);
            return;
        }
        if (diskStatsAnswer != null) {
            if (!diskStatsAnswer.getResult()) {
                s_logger.warn("Error while collecting disk stats vm: " + userVm.getHostName() + " from host: " + host.getName() + "; details: " + diskStatsAnswer.getDetails());
                return;
            }
            try {
                final GetVmDiskStatsAnswer diskStatsAnswerFinal = diskStatsAnswer;
                Transaction.execute(new TransactionCallbackNoReturn() {
                    @Override
                    public void doInTransactionWithoutResult(TransactionStatus status) {
                        HashMap<String, List<VmDiskStatsEntry>> vmDiskStatsByName = diskStatsAnswerFinal.getVmDiskStatsMap();
                        if (vmDiskStatsByName == null)
                            return;
                        List<VmDiskStatsEntry> vmDiskStats = vmDiskStatsByName.get(userVm.getInstanceName());
                        if (vmDiskStats == null)
                            return;

                        for (VmDiskStatsEntry vmDiskStat : vmDiskStats) {
                            SearchCriteria<VolumeVO> sc_volume = _volsDao.createSearchCriteria();
                            sc_volume.addAnd("path", SearchCriteria.Op.EQ, vmDiskStat.getPath());
                            List<VolumeVO> volumes = _volsDao.search(sc_volume, null);
                            if ((volumes == null) || (volumes.size() == 0))
                                break;
                            VolumeVO volume = volumes.get(0);
                            VmDiskStatisticsVO previousVmDiskStats = _vmDiskStatsDao.findBy(userVm.getAccountId(), userVm.getDataCenterId(), userVm.getId(), volume.getId());
                            VmDiskStatisticsVO vmDiskStat_lock = _vmDiskStatsDao.lock(userVm.getAccountId(), userVm.getDataCenterId(), userVm.getId(), volume.getId());

                            if ((vmDiskStat.getIORead() == 0) && (vmDiskStat.getIOWrite() == 0) && (vmDiskStat.getBytesRead() == 0) && (vmDiskStat.getBytesWrite() == 0)) {
                                s_logger.debug("Read/Write of IO and Bytes are both 0. Not updating vm_disk_statistics");
                                continue;
                            }

                            if (vmDiskStat_lock == null) {
                                s_logger.warn("unable to find vm disk stats from host for account: " + userVm.getAccountId() + " with vmId: " + userVm.getId() + " and volumeId:"
                                        + volume.getId());
                                continue;
                            }

                            if (previousVmDiskStats != null
                                    && ((previousVmDiskStats.getCurrentIORead() != vmDiskStat_lock.getCurrentIORead()) || ((previousVmDiskStats.getCurrentIOWrite() != vmDiskStat_lock
                                            .getCurrentIOWrite())
                                            || (previousVmDiskStats.getCurrentBytesRead() != vmDiskStat_lock.getCurrentBytesRead()) || (previousVmDiskStats
                                            .getCurrentBytesWrite() != vmDiskStat_lock.getCurrentBytesWrite())))) {
                                s_logger.debug("vm disk stats changed from the time GetVmDiskStatsCommand was sent. " + "Ignoring current answer. Host: " + host.getName()
                                        + " . VM: " + vmDiskStat.getVmName() + " IO Read: " + vmDiskStat.getIORead() + " IO Write: " + vmDiskStat.getIOWrite() + " Bytes Read: "
                                        + vmDiskStat.getBytesRead() + " Bytes Write: " + vmDiskStat.getBytesWrite());
                                continue;
                            }

                            if (vmDiskStat_lock.getCurrentIORead() > vmDiskStat.getIORead()) {
                                if (s_logger.isDebugEnabled()) {
                                    s_logger.debug("Read # of IO that's less than the last one.  " + "Assuming something went wrong and persisting it. Host: " + host.getName()
                                            + " . VM: " + vmDiskStat.getVmName() + " Reported: " + vmDiskStat.getIORead() + " Stored: " + vmDiskStat_lock.getCurrentIORead());
                                }
                                vmDiskStat_lock.setNetIORead(vmDiskStat_lock.getNetIORead() + vmDiskStat_lock.getCurrentIORead());
                            }
                            vmDiskStat_lock.setCurrentIORead(vmDiskStat.getIORead());
                            if (vmDiskStat_lock.getCurrentIOWrite() > vmDiskStat.getIOWrite()) {
                                if (s_logger.isDebugEnabled()) {
                                    s_logger.debug("Write # of IO that's less than the last one.  " + "Assuming something went wrong and persisting it. Host: " + host.getName()
                                            + " . VM: " + vmDiskStat.getVmName() + " Reported: " + vmDiskStat.getIOWrite() + " Stored: " + vmDiskStat_lock.getCurrentIOWrite());
                                }
                                vmDiskStat_lock.setNetIOWrite(vmDiskStat_lock.getNetIOWrite() + vmDiskStat_lock.getCurrentIOWrite());
                            }
                            vmDiskStat_lock.setCurrentIOWrite(vmDiskStat.getIOWrite());
                            if (vmDiskStat_lock.getCurrentBytesRead() > vmDiskStat.getBytesRead()) {
                                if (s_logger.isDebugEnabled()) {
                                    s_logger.debug("Read # of Bytes that's less than the last one.  " + "Assuming something went wrong and persisting it. Host: " + host.getName()
                                            + " . VM: " + vmDiskStat.getVmName() + " Reported: " + vmDiskStat.getBytesRead() + " Stored: " + vmDiskStat_lock.getCurrentBytesRead());
                                }
                                vmDiskStat_lock.setNetBytesRead(vmDiskStat_lock.getNetBytesRead() + vmDiskStat_lock.getCurrentBytesRead());
                            }
                            vmDiskStat_lock.setCurrentBytesRead(vmDiskStat.getBytesRead());
                            if (vmDiskStat_lock.getCurrentBytesWrite() > vmDiskStat.getBytesWrite()) {
                                if (s_logger.isDebugEnabled()) {
                                    s_logger.debug("Write # of Bytes that's less than the last one.  " + "Assuming something went wrong and persisting it. Host: " + host.getName()
                                            + " . VM: " + vmDiskStat.getVmName() + " Reported: " + vmDiskStat.getBytesWrite() + " Stored: "
                                            + vmDiskStat_lock.getCurrentBytesWrite());
                                }
                                vmDiskStat_lock.setNetBytesWrite(vmDiskStat_lock.getNetBytesWrite() + vmDiskStat_lock.getCurrentBytesWrite());
                            }
                            vmDiskStat_lock.setCurrentBytesWrite(vmDiskStat.getBytesWrite());

                            if (!_dailyOrHourly) {
                                //update agg bytes
                                vmDiskStat_lock.setAggIORead(vmDiskStat_lock.getNetIORead() + vmDiskStat_lock.getCurrentIORead());
                                vmDiskStat_lock.setAggIOWrite(vmDiskStat_lock.getNetIOWrite() + vmDiskStat_lock.getCurrentIOWrite());
                                vmDiskStat_lock.setAggBytesRead(vmDiskStat_lock.getNetBytesRead() + vmDiskStat_lock.getCurrentBytesRead());
                                vmDiskStat_lock.setAggBytesWrite(vmDiskStat_lock.getNetBytesWrite() + vmDiskStat_lock.getCurrentBytesWrite());
                            }

                            _vmDiskStatsDao.update(vmDiskStat_lock.getId(), vmDiskStat_lock);
                        }
                    }
                });
            } catch (Exception e) {
                s_logger.warn("Unable to update vm disk statistics for vm: " + userVm.getId() + " from host: " + hostId, e);
            }
        }
    }

    @Override
    public UserVm expungeVm(long vmId) throws ResourceUnavailableException, ConcurrentOperationException {
        Account caller = CallContext.current().getCallingAccount();
        Long userId = caller.getId();

        // Verify input parameters
        UserVmVO vm = _vmDao.findById(vmId);
        if (vm == null) {
            InvalidParameterValueException ex = new InvalidParameterValueException("Unable to find a virtual machine with specified vmId");
            ex.addProxyObject(String.valueOf(vmId), "vmId");
            throw ex;
        }

        if (vm.getRemoved() != null) {
            s_logger.trace("Vm id=" + vmId + " is already expunged");
            return vm;
        }

        if ((vm.getState() != State.Destroyed) && (vm.getState() != State.Expunging)) {
            CloudRuntimeException ex = new CloudRuntimeException("Please destroy vm with specified vmId before expunge");
            ex.addProxyObject(String.valueOf(vmId), "vmId");
            throw ex;
        }

        _accountMgr.checkAccess(caller, null, true, vm);

        boolean status;

        status = expunge(vm, userId, caller);
        if (status) {
            return _vmDao.findByIdIncludingRemoved(vmId);
        } else {
            CloudRuntimeException ex = new CloudRuntimeException("Failed to expunge vm with specified vmId");
            ex.addProxyObject(String.valueOf(vmId), "vmId");
            throw ex;
        }

    }

    @Override
    public HypervisorType getHypervisorTypeOfUserVM(long vmId) {
        UserVmVO userVm = _vmDao.findById(vmId);
        if (userVm == null) {
            InvalidParameterValueException ex = new InvalidParameterValueException("unable to find a virtual machine with specified id");
            ex.addProxyObject(String.valueOf(vmId), "vmId");
            throw ex;
        }

        return userVm.getHypervisorType();
    }

    @Override
    public UserVm createVirtualMachine(DeployVMCmd cmd) throws InsufficientCapacityException, ResourceUnavailableException, ConcurrentOperationException,
            StorageUnavailableException, ResourceAllocationException {
        // TODO Auto-generated method stub
        return null;
    }

    @Override
    public UserVm getUserVm(long vmId) {
        return _vmDao.findById(vmId);
    }

    @Override
    public VirtualMachine vmStorageMigration(Long vmId, StoragePool destPool) {
        // access check - only root admin can migrate VM
        Account caller = CallContext.current().getCallingAccount();
        if (!_accountMgr.isRootAdmin(caller.getId())) {
            if (s_logger.isDebugEnabled()) {
                s_logger.debug("Caller is not a root admin, permission denied to migrate the VM");
            }
            throw new PermissionDeniedException("No permission to migrate VM, Only Root Admin can migrate a VM!");
        }

        VMInstanceVO vm = _vmInstanceDao.findById(vmId);
        if (vm == null) {
            throw new InvalidParameterValueException("Unable to find the VM by id=" + vmId);
        }

        if (vm.getState() != State.Stopped) {
            InvalidParameterValueException ex = new InvalidParameterValueException("VM is not Stopped, unable to migrate the vm having the specified id");
            ex.addProxyObject(vm.getUuid(), "vmId");
            throw ex;
        }

        if (vm.getType() != VirtualMachine.Type.User) {
            throw new InvalidParameterValueException("can only do storage migration on user vm");
        }

        List<VolumeVO> vols = _volsDao.findByInstance(vm.getId());
        if (vols.size() > 1) {
            throw new InvalidParameterValueException("Data disks attached to the vm, can not migrate. Need to dettach data disks at first");
        }

        HypervisorType destHypervisorType = _clusterDao.findById(destPool.getClusterId()).getHypervisorType();
        if (vm.getHypervisorType() != destHypervisorType) {
            throw new InvalidParameterValueException("hypervisor is not compatible: dest: " + destHypervisorType.toString() + ", vm: " + vm.getHypervisorType().toString());
        }
        _itMgr.storageMigration(vm.getUuid(), destPool);
        return _vmDao.findById(vm.getId());

    }

    private boolean isVMUsingLocalStorage(VMInstanceVO vm) {
        boolean usesLocalStorage = false;
        ServiceOfferingVO svcOffering = _serviceOfferingDao.findById(vm.getId(), vm.getServiceOfferingId());
        if (svcOffering.getUseLocalStorage()) {
            usesLocalStorage = true;
        } else {
            List<VolumeVO> volumes = _volsDao.findByInstanceAndType(vm.getId(), Volume.Type.DATADISK);
            for (VolumeVO vol : volumes) {
                DiskOfferingVO diskOffering = _diskOfferingDao.findById(vol.getDiskOfferingId());
                if (diskOffering.getUseLocalStorage()) {
                    usesLocalStorage = true;
                    break;
                }
            }
        }
        return usesLocalStorage;
    }

    @Override
    @ActionEvent(eventType = EventTypes.EVENT_VM_MIGRATE, eventDescription = "migrating VM", async = true)
    public VirtualMachine migrateVirtualMachine(Long vmId, Host destinationHost) throws ResourceUnavailableException, ConcurrentOperationException, ManagementServerException,
            VirtualMachineMigrationException {
        // access check - only root admin can migrate VM
        Account caller = CallContext.current().getCallingAccount();
        if (!_accountMgr.isRootAdmin(caller.getId())) {
            if (s_logger.isDebugEnabled()) {
                s_logger.debug("Caller is not a root admin, permission denied to migrate the VM");
            }
            throw new PermissionDeniedException("No permission to migrate VM, Only Root Admin can migrate a VM!");
        }

        VMInstanceVO vm = _vmInstanceDao.findById(vmId);
        if (vm == null) {
            throw new InvalidParameterValueException("Unable to find the VM by id=" + vmId);
        }
        // business logic
        if (vm.getState() != State.Running) {
            if (s_logger.isDebugEnabled()) {
                s_logger.debug("VM is not Running, unable to migrate the vm " + vm);
            }
            InvalidParameterValueException ex = new InvalidParameterValueException("VM is not Running, unable to migrate the vm with specified id");
            ex.addProxyObject(vm.getUuid(), "vmId");
            throw ex;
        }
        if (!vm.getHypervisorType().equals(HypervisorType.XenServer) && !vm.getHypervisorType().equals(HypervisorType.VMware) && !vm.getHypervisorType().equals(HypervisorType.KVM)
                && !vm.getHypervisorType().equals(HypervisorType.Ovm) && !vm.getHypervisorType().equals(HypervisorType.Hyperv)
                && !vm.getHypervisorType().equals(HypervisorType.Simulator)) {
            if (s_logger.isDebugEnabled()) {
                s_logger.debug(vm + " is not XenServer/VMware/KVM/Ovm/Hyperv, cannot migrate this VM.");
            }
            throw new InvalidParameterValueException("Unsupported Hypervisor Type for VM migration, we support XenServer/VMware/KVM/Ovm/Hyperv only");
        }

        if (isVMUsingLocalStorage(vm)) {
            if (s_logger.isDebugEnabled()) {
                s_logger.debug(vm + " is using Local Storage, cannot migrate this VM.");
            }
            throw new InvalidParameterValueException("Unsupported operation, VM uses Local storage, cannot migrate");
        }

        // check if migrating to same host
        long srcHostId = vm.getHostId();
        if (destinationHost.getId() == srcHostId) {
            throw new InvalidParameterValueException("Cannot migrate VM, VM is already presnt on this host, please specify valid destination host to migrate the VM");
        }

        // check if host is UP
        if (destinationHost.getState() != com.cloud.host.Status.Up || destinationHost.getResourceState() != ResourceState.Enabled) {
            throw new InvalidParameterValueException("Cannot migrate VM, destination host is not in correct state, has status: " + destinationHost.getState() + ", state: "
                            + destinationHost.getResourceState());
        }

        if (vm.getType() != VirtualMachine.Type.User) {
            // for System VMs check that the destination host is within the same
            // cluster
            HostVO srcHost = _hostDao.findById(srcHostId);
            if (srcHost != null && srcHost.getClusterId() != null && destinationHost.getClusterId() != null) {
                if (srcHost.getClusterId().longValue() != destinationHost.getClusterId().longValue()) {
                    throw new InvalidParameterValueException("Cannot migrate the VM, destination host is not in the same cluster as current host of the VM");
                }
            }
        }

        checkHostsDedication(vm, srcHostId, destinationHost.getId());

         // call to core process
        DataCenterVO dcVO = _dcDao.findById(destinationHost.getDataCenterId());
        HostPodVO pod = _podDao.findById(destinationHost.getPodId());
        Cluster cluster = _clusterDao.findById(destinationHost.getClusterId());
        DeployDestination dest = new DeployDestination(dcVO, pod, cluster, destinationHost);

        // check max guest vm limit for the destinationHost
        HostVO destinationHostVO = _hostDao.findById(destinationHost.getId());
        if (_capacityMgr.checkIfHostReachMaxGuestLimit(destinationHostVO)) {
            if (s_logger.isDebugEnabled()) {
                s_logger.debug("Host name: " + destinationHost.getName() + ", hostId: " + destinationHost.getId()
                        + " already has max Running VMs(count includes system VMs), cannot migrate to this host");
            }
            throw new VirtualMachineMigrationException("Destination host, hostId: " + destinationHost.getId()
                            + " already has max Running VMs(count includes system VMs), cannot migrate to this host");
        }

        UserVmVO uservm = _vmDao.findById(vmId);
        if (uservm != null) {
            collectVmDiskStatistics(uservm);
        }
        _itMgr.migrate(vm.getUuid(), srcHostId, dest);
        VMInstanceVO vmInstance = _vmInstanceDao.findById(vmId);
        if (vmInstance.getType().equals(VirtualMachine.Type.User)) {
        return _vmDao.findById(vmId);
        } else {
            return vmInstance;
        }
    }

    private boolean checkIfHostIsDedicated(HostVO host) {
        long hostId = host.getId();
        DedicatedResourceVO dedicatedHost = _dedicatedDao.findByHostId(hostId);
        DedicatedResourceVO dedicatedClusterOfHost = _dedicatedDao.findByClusterId(host.getClusterId());
        DedicatedResourceVO dedicatedPodOfHost = _dedicatedDao.findByPodId(host.getPodId());
        if (dedicatedHost != null || dedicatedClusterOfHost != null || dedicatedPodOfHost != null) {
            return true;
        } else {
            return false;
        }
    }

    private Long accountOfDedicatedHost(HostVO host) {
        long hostId = host.getId();
        DedicatedResourceVO dedicatedHost = _dedicatedDao.findByHostId(hostId);
        DedicatedResourceVO dedicatedClusterOfHost = _dedicatedDao.findByClusterId(host.getClusterId());
        DedicatedResourceVO dedicatedPodOfHost = _dedicatedDao.findByPodId(host.getPodId());
        if (dedicatedHost != null) {
            return dedicatedHost.getAccountId();
        }
        if (dedicatedClusterOfHost != null) {
            return dedicatedClusterOfHost.getAccountId();
        }
        if (dedicatedPodOfHost != null) {
            return dedicatedPodOfHost.getAccountId();
        }
        return null;
    }

    private Long domainOfDedicatedHost(HostVO host) {
        long hostId = host.getId();
        DedicatedResourceVO dedicatedHost = _dedicatedDao.findByHostId(hostId);
        DedicatedResourceVO dedicatedClusterOfHost = _dedicatedDao.findByClusterId(host.getClusterId());
        DedicatedResourceVO dedicatedPodOfHost = _dedicatedDao.findByPodId(host.getPodId());
        if (dedicatedHost != null) {
            return dedicatedHost.getDomainId();
        }
        if (dedicatedClusterOfHost != null) {
            return dedicatedClusterOfHost.getDomainId();
        }
        if (dedicatedPodOfHost != null) {
            return dedicatedPodOfHost.getDomainId();
        }
        return null;
    }

    public void checkHostsDedication(VMInstanceVO vm, long srcHostId, long destHostId) {
        HostVO srcHost = _hostDao.findById(srcHostId);
        HostVO destHost = _hostDao.findById(destHostId);
        boolean srcExplDedicated = checkIfHostIsDedicated(srcHost);
        boolean destExplDedicated = checkIfHostIsDedicated(destHost);
        //if srcHost is explicitly dedicated and destination Host is not
        if (srcExplDedicated && !destExplDedicated) {
            //raise an alert
            String msg = "VM is being migrated from a explicitly dedicated host " + srcHost.getName() + " to non-dedicated host " + destHost.getName();
            _alertMgr.sendAlert(AlertManager.AlertType.ALERT_TYPE_USERVM, vm.getDataCenterId(), vm.getPodIdToDeployIn(), msg, msg);
            s_logger.warn(msg);
        }
        //if srcHost is non dedicated but destination Host is explicitly dedicated
        if (!srcExplDedicated && destExplDedicated) {
            //raise an alert
            String msg = "VM is being migrated from a non dedicated host " + srcHost.getName() + " to a explicitly dedicated host " + destHost.getName();
            _alertMgr.sendAlert(AlertManager.AlertType.ALERT_TYPE_USERVM, vm.getDataCenterId(), vm.getPodIdToDeployIn(), msg, msg);
            s_logger.warn(msg);
        }

        //if hosts are dedicated to different account/domains, raise an alert
        if (srcExplDedicated && destExplDedicated) {
            if (!((accountOfDedicatedHost(srcHost) == null) || (accountOfDedicatedHost(srcHost).equals(accountOfDedicatedHost(destHost))))) {
                String msg = "VM is being migrated from host " + srcHost.getName() + " explicitly dedicated to account " + accountOfDedicatedHost(srcHost) + " to host "
                        + destHost.getName() + " explicitly dedicated to account " + accountOfDedicatedHost(destHost);
                _alertMgr.sendAlert(AlertManager.AlertType.ALERT_TYPE_USERVM, vm.getDataCenterId(), vm.getPodIdToDeployIn(), msg, msg);
                s_logger.warn(msg);
            }
            if (!((domainOfDedicatedHost(srcHost) == null) || (domainOfDedicatedHost(srcHost).equals(domainOfDedicatedHost(destHost))))) {
                String msg = "VM is being migrated from host " + srcHost.getName() + " explicitly dedicated to domain " + domainOfDedicatedHost(srcHost) + " to host "
                        + destHost.getName() + " explicitly dedicated to domain " + domainOfDedicatedHost(destHost);
                _alertMgr.sendAlert(AlertManager.AlertType.ALERT_TYPE_USERVM, vm.getDataCenterId(), vm.getPodIdToDeployIn(), msg, msg);
                s_logger.warn(msg);
            }
        }

        // Checks for implicitly dedicated hosts
        ServiceOfferingVO deployPlanner = _offeringDao.findById(vm.getId(), vm.getServiceOfferingId());
        if (deployPlanner.getDeploymentPlanner() != null && deployPlanner.getDeploymentPlanner().equals("ImplicitDedicationPlanner")) {
            //VM is deployed using implicit planner
            long accountOfVm = vm.getAccountId();
            String msg = "VM of account " + accountOfVm + " with implicit deployment planner being migrated to host " + destHost.getName();
            //Get all vms on destination host
            boolean emptyDestination = false;
            List<VMInstanceVO> vmsOnDest = getVmsOnHost(destHostId);
            if (vmsOnDest == null || vmsOnDest.isEmpty()) {
                emptyDestination = true;
            }

            if (!emptyDestination) {
                //Check if vm is deployed using strict implicit planner
                if (!isServiceOfferingUsingPlannerInPreferredMode(vm.getServiceOfferingId())) {
                    //Check if all vms on destination host are created using strict implicit mode
                    if (!checkIfAllVmsCreatedInStrictMode(accountOfVm, vmsOnDest)) {
                        msg = "VM of account " + accountOfVm + " with strict implicit deployment planner being migrated to host " + destHost.getName()
                                + " not having all vms strict implicitly dedicated to account " + accountOfVm;
                    }
                } else {
                    //If vm is deployed using preferred implicit planner, check if all vms on destination host must be
                    //using implicit planner and must belong to same account
                    for (VMInstanceVO vmsDest : vmsOnDest) {
                        ServiceOfferingVO destPlanner = _offeringDao.findById(vm.getId(), vmsDest.getServiceOfferingId());
                        if (!((destPlanner.getDeploymentPlanner() != null && destPlanner.getDeploymentPlanner().equals("ImplicitDedicationPlanner")) && vmsDest.getAccountId() == accountOfVm)) {
                            msg = "VM of account " + accountOfVm + " with preffered implicit deployment planner being migrated to host " + destHost.getName()
                                    + " not having all vms implicitly dedicated to account " + accountOfVm;
                        }
                    }
                }
            }
            _alertMgr.sendAlert(AlertManager.AlertType.ALERT_TYPE_USERVM, vm.getDataCenterId(), vm.getPodIdToDeployIn(), msg, msg);
            s_logger.warn(msg);

        } else {
            //VM is not deployed using implicit planner, check if it migrated between dedicated hosts
            List<PlannerHostReservationVO> reservedHosts = _plannerHostReservationDao.listAllDedicatedHosts();
            boolean srcImplDedicated = false;
            boolean destImplDedicated = false;
            String msg = null;
            for (PlannerHostReservationVO reservedHost : reservedHosts) {
                if (reservedHost.getHostId() == srcHostId) {
                    srcImplDedicated = true;
                }
                if (reservedHost.getHostId() == destHostId) {
                    destImplDedicated = true;
                }
            }
            if (srcImplDedicated) {
                if (destImplDedicated) {
                    msg = "VM is being migrated from implicitly dedicated host " + srcHost.getName() + " to another implicitly dedicated host " + destHost.getName();
                } else {
                    msg = "VM is being migrated from implicitly dedicated host " + srcHost.getName() + " to shared host " + destHost.getName();
                }
                _alertMgr.sendAlert(AlertManager.AlertType.ALERT_TYPE_USERVM, vm.getDataCenterId(), vm.getPodIdToDeployIn(), msg, msg);
                s_logger.warn(msg);
            } else {
                if (destImplDedicated) {
                    msg = "VM is being migrated from shared host " + srcHost.getName() + " to implicitly dedicated host " + destHost.getName();
                    _alertMgr.sendAlert(AlertManager.AlertType.ALERT_TYPE_USERVM, vm.getDataCenterId(), vm.getPodIdToDeployIn(), msg, msg);
                    s_logger.warn(msg);
                }
            }
        }
    }

    private List<VMInstanceVO> getVmsOnHost(long hostId) {
        List<VMInstanceVO> vms =  _vmInstanceDao.listUpByHostId(hostId);
        List<VMInstanceVO> vmsByLastHostId = _vmInstanceDao.listByLastHostId(hostId);
        if (vmsByLastHostId.size() > 0) {
            // check if any VMs are within skip.counting.hours, if yes we have to consider the host.
            for (VMInstanceVO stoppedVM : vmsByLastHostId) {
                long secondsSinceLastUpdate = (DateUtil.currentGMTTime().getTime() - stoppedVM.getUpdateTime().getTime()) / 1000;
                if (secondsSinceLastUpdate < capacityReleaseInterval) {
                    vms.add(stoppedVM);
                }
            }
        }

        return vms;
    }

    private boolean isServiceOfferingUsingPlannerInPreferredMode(long serviceOfferingId) {
        boolean preferred = false;
        Map<String, String> details = serviceOfferingDetailsDao.listDetailsKeyPairs(serviceOfferingId);
        if (details != null && !details.isEmpty()) {
            String preferredAttribute = details.get("ImplicitDedicationMode");
            if (preferredAttribute != null && preferredAttribute.equals("Preferred")) {
                preferred = true;
            }
        }
        return preferred;
    }

    private boolean checkIfAllVmsCreatedInStrictMode(Long accountId, List<VMInstanceVO> allVmsOnHost) {
        boolean createdByImplicitStrict = true;
        if (allVmsOnHost.isEmpty())
            return false;
        for (VMInstanceVO vm : allVmsOnHost) {
            if (!isImplicitPlannerUsedByOffering(vm.getServiceOfferingId()) || vm.getAccountId() != accountId) {
                s_logger.info("Host " + vm.getHostId() + " found to be running a vm created by a planner other" + " than implicit, or running vms of other account");
                createdByImplicitStrict = false;
                break;
            } else if (isServiceOfferingUsingPlannerInPreferredMode(vm.getServiceOfferingId()) || vm.getAccountId() != accountId) {
                s_logger.info("Host " + vm.getHostId() + " found to be running a vm created by an implicit planner" + " in preferred mode, or running vms of other account");
                createdByImplicitStrict = false;
                break;
            }
        }
        return createdByImplicitStrict;
    }

    private boolean isImplicitPlannerUsedByOffering(long offeringId) {
        boolean implicitPlannerUsed = false;
        ServiceOfferingVO offering = _serviceOfferingDao.findByIdIncludingRemoved(offeringId);
        if (offering == null) {
            s_logger.error("Couldn't retrieve the offering by the given id : " + offeringId);
        } else {
            String plannerName = offering.getDeploymentPlanner();
            if (plannerName != null) {
                if (plannerName.equals("ImplicitDedicationPlanner")) {
                    implicitPlannerUsed = true;
                }
            }
        }

        return implicitPlannerUsed;
    }

    @Override
    @ActionEvent(eventType = EventTypes.EVENT_VM_MIGRATE, eventDescription = "migrating VM", async = true)
    public VirtualMachine migrateVirtualMachineWithVolume(Long vmId, Host destinationHost, Map<String, String> volumeToPool) throws ResourceUnavailableException,
            ConcurrentOperationException, ManagementServerException, VirtualMachineMigrationException {
        // Access check - only root administrator can migrate VM.
        Account caller = CallContext.current().getCallingAccount();
        if (!_accountMgr.isRootAdmin(caller.getId())) {
            if (s_logger.isDebugEnabled()) {
                s_logger.debug("Caller is not a root admin, permission denied to migrate the VM");
            }
            throw new PermissionDeniedException("No permission to migrate VM, Only Root Admin can migrate a VM!");
        }

        VMInstanceVO vm = _vmInstanceDao.findById(vmId);
        if (vm == null) {
            throw new InvalidParameterValueException("Unable to find the vm by id " + vmId);
        }

        if (vm.getState() != State.Running) {
            if (s_logger.isDebugEnabled()) {
                s_logger.debug("VM is not Running, unable to migrate the vm " + vm);
            }
            CloudRuntimeException ex = new CloudRuntimeException("VM is not Running, unable to migrate the vm with" + " specified id");
            ex.addProxyObject(vm.getUuid(), "vmId");
            throw ex;
        }

        if (!vm.getHypervisorType().equals(HypervisorType.XenServer) && !vm.getHypervisorType().equals(HypervisorType.VMware) && !vm.getHypervisorType().equals(HypervisorType.KVM)
                && !vm.getHypervisorType().equals(HypervisorType.Ovm) && !vm.getHypervisorType().equals(HypervisorType.Simulator)) {
            throw new InvalidParameterValueException("Unsupported hypervisor type for vm migration, we support" + " XenServer/VMware/KVM only");
        }

        long srcHostId = vm.getHostId();
        Host srcHost = _resourceMgr.getHost(srcHostId);
        // Check if src and destination hosts are valid and migrating to same host
        if (destinationHost.getId() == srcHostId) {
            throw new InvalidParameterValueException("Cannot migrate VM, VM is already present on this host, please" + " specify valid destination host to migrate the VM");
        }

        // Check if the source and destination hosts are of the same type and support storage motion.
        if (!(srcHost.getHypervisorType().equals(destinationHost.getHypervisorType()) && srcHost.getHypervisorVersion().equals(destinationHost.getHypervisorVersion()))) {
            throw new CloudRuntimeException("The source and destination hosts are not of the same type and version. " + "Source hypervisor type and version: "
                    + srcHost.getHypervisorType().toString() + " " + srcHost.getHypervisorVersion() + ", Destination hypervisor type and version: "
                    + destinationHost.getHypervisorType().toString() + " " + destinationHost.getHypervisorVersion());
        }

        HypervisorCapabilitiesVO capabilities = _hypervisorCapabilitiesDao.findByHypervisorTypeAndVersion(srcHost.getHypervisorType(), srcHost.getHypervisorVersion());
        if (!capabilities.isStorageMotionSupported()) {
            throw new CloudRuntimeException("Migration with storage isn't supported on hypervisor " + srcHost.getHypervisorType() + " of version " + srcHost.getHypervisorVersion());
        }

        // Check if destination host is up.
        if (destinationHost.getState() != com.cloud.host.Status.Up || destinationHost.getResourceState() != ResourceState.Enabled) {
            throw new CloudRuntimeException("Cannot migrate VM, destination host is not in correct state, has " + "status: " + destinationHost.getState() + ", state: "
                    + destinationHost.getResourceState());
        }

        List<VolumeVO> vmVolumes = _volsDao.findUsableVolumesForInstance(vm.getId());
        Map<Volume, StoragePool> volToPoolObjectMap = new HashMap<Volume, StoragePool>();
        if (!isVMUsingLocalStorage(vm) && destinationHost.getClusterId().equals(srcHost.getClusterId())) {
            if (volumeToPool.isEmpty()) {
                // If the destination host is in the same cluster and volumes do not have to be migrated across pools
                // then fail the call. migrateVirtualMachine api should have been used.
                throw new InvalidParameterValueException("Migration of the vm " + vm + "from host " + srcHost + " to destination host " + destinationHost
                        + " doesn't involve migrating the volumes.");
            }
        }

        if (!volumeToPool.isEmpty()) {
            // Check if all the volumes and pools passed as parameters are valid.
            for (Map.Entry<String, String> entry : volumeToPool.entrySet()) {
                VolumeVO volume = _volsDao.findByUuid(entry.getKey());
                StoragePoolVO pool = _storagePoolDao.findByUuid(entry.getValue());
                if (volume == null) {
                    throw new InvalidParameterValueException("There is no volume present with the given id " + entry.getKey());
                } else if (pool == null) {
                    throw new InvalidParameterValueException("There is no storage pool present with the given id " + entry.getValue());
                } else {
                    // Verify the volume given belongs to the vm.
                    if (!vmVolumes.contains(volume)) {
                        throw new InvalidParameterValueException("There volume " + volume + " doesn't belong to " + "the virtual machine " + vm + " that has to be migrated");
                    }
                    volToPoolObjectMap.put(volume, pool);
                }
            }
        }

        // Check if all the volumes are in the correct state.
        for (VolumeVO volume : vmVolumes) {
            if (volume.getState() != Volume.State.Ready) {
                throw new CloudRuntimeException("Volume " + volume + " of the VM is not in Ready state. Cannot " + "migrate the vm with its volumes.");
            }
        }

        // Check max guest vm limit for the destinationHost.
        HostVO destinationHostVO = _hostDao.findById(destinationHost.getId());
        if (_capacityMgr.checkIfHostReachMaxGuestLimit(destinationHostVO)) {
            throw new VirtualMachineMigrationException("Host name: " + destinationHost.getName() + ", hostId: " + destinationHost.getId()
                    + " already has max running vms (count includes system VMs). Cannot" + " migrate to this host");
        }

        checkHostsDedication(vm, srcHostId, destinationHost.getId());

        _itMgr.migrateWithStorage(vm.getUuid(), srcHostId, destinationHost.getId(), volToPoolObjectMap);
        return _vmDao.findById(vm.getId());
    }

    @DB
    @Override
    @ActionEvent(eventType = EventTypes.EVENT_VM_MOVE, eventDescription = "move VM to another user", async = false)
    public UserVm moveVMToUser(final AssignVMCmd cmd) throws ResourceAllocationException, ConcurrentOperationException, ResourceUnavailableException, InsufficientCapacityException {
        // VERIFICATIONS and VALIDATIONS

        // VV 1: verify the two users
        Account caller = CallContext.current().getCallingAccount();
        if (!_accountMgr.isRootAdmin(caller.getId())
                && !_accountMgr.isDomainAdmin(caller.getId())) { // only
            // root
            // admin
            // can
            // assign
            // VMs
            throw new InvalidParameterValueException("Only domain admins are allowed to assign VMs and not " + caller.getType());
        }

        // get and check the valid VM
        final UserVmVO vm = _vmDao.findById(cmd.getVmId());
        if (vm == null) {
            throw new InvalidParameterValueException("There is no vm by that id " + cmd.getVmId());
        } else if (vm.getState() == State.Running) { // VV 3: check if vm is
            // running
            if (s_logger.isDebugEnabled()) {
                s_logger.debug("VM is Running, unable to move the vm " + vm);
            }
            InvalidParameterValueException ex = new InvalidParameterValueException("VM is Running, unable to move the vm with specified vmId");
            ex.addProxyObject(vm.getUuid(), "vmId");
            throw ex;
        }

        final Account oldAccount = _accountService.getActiveAccountById(vm.getAccountId());
        if (oldAccount == null) {
            throw new InvalidParameterValueException("Invalid account for VM " + vm.getAccountId() + " in domain.");
        }
        // don't allow to move the vm from the project
        if (oldAccount.getType() == Account.ACCOUNT_TYPE_PROJECT) {
            InvalidParameterValueException ex = new InvalidParameterValueException("Specified Vm id belongs to the project and can't be moved");
            ex.addProxyObject(vm.getUuid(), "vmId");
            throw ex;
        }
        final Account newAccount = _accountService.getActiveAccountByName(cmd.getAccountName(), cmd.getDomainId());
        if (newAccount == null || newAccount.getType() == Account.ACCOUNT_TYPE_PROJECT) {
            throw new InvalidParameterValueException("Invalid accountid=" + cmd.getAccountName() + " in domain " + cmd.getDomainId());
        }

        if (newAccount.getState() == Account.State.disabled) {
            throw new InvalidParameterValueException("The new account owner " + cmd.getAccountName() + " is disabled.");
        }

        //check caller has access to both the old and new account
        _accountMgr.checkAccess(caller, null, true, oldAccount);
        _accountMgr.checkAccess(caller, null, true, newAccount);

        // make sure the accounts are not same
        if (oldAccount.getAccountId() == newAccount.getAccountId()) {
            throw new InvalidParameterValueException("The new account is the same as the old account. Account id =" + oldAccount.getAccountId());
        }

        // don't allow to move the vm if there are existing PF/LB/Static Nat
        // rules, or vm is assigned to static Nat ip
        List<PortForwardingRuleVO> pfrules = _portForwardingDao.listByVm(cmd.getVmId());
        if (pfrules != null && pfrules.size() > 0) {
            throw new InvalidParameterValueException("Remove the Port forwarding rules for this VM before assigning to another user.");
        }
        List<FirewallRuleVO> snrules = _rulesDao.listStaticNatByVmId(vm.getId());
        if (snrules != null && snrules.size() > 0) {
            throw new InvalidParameterValueException("Remove the StaticNat rules for this VM before assigning to another user.");
        }
        List<LoadBalancerVMMapVO> maps = _loadBalancerVMMapDao.listByInstanceId(vm.getId());
        if (maps != null && maps.size() > 0) {
            throw new InvalidParameterValueException("Remove the load balancing rules for this VM before assigning to another user.");
        }
        // check for one on one nat
        IPAddressVO ip = _ipAddressDao.findByAssociatedVmId(cmd.getVmId());
        if (ip != null) {
            if (ip.isOneToOneNat()) {
                throw new InvalidParameterValueException("Remove the one to one nat rule for this VM for ip " + ip.toString());
            }
        }

        DataCenterVO zone = _dcDao.findById(vm.getDataCenterId());

        // Get serviceOffering and Volumes for Virtual Machine
        final ServiceOfferingVO offering = _serviceOfferingDao.findByIdIncludingRemoved(vm.getId(), vm.getServiceOfferingId());
        final List<VolumeVO> volumes = _volsDao.findByInstance(cmd.getVmId());

        //Remove vm from instance group
        removeInstanceFromInstanceGroup(cmd.getVmId());

        // VV 2: check if account/domain is with in resource limits to create a new vm
        resourceLimitCheck(newAccount, vm.isDisplayVm(), new Long(offering.getCpu()), new Long(offering.getRamSize()));

        // VV 3: check if volumes and primary storage space are with in resource limits
        _resourceLimitMgr.checkResourceLimit(newAccount, ResourceType.volume, _volsDao.findByInstance(cmd.getVmId()).size());
        Long totalVolumesSize = (long)0;
        for (VolumeVO volume : volumes) {
            totalVolumesSize += volume.getSize();
        }
        _resourceLimitMgr.checkResourceLimit(newAccount, ResourceType.primary_storage, totalVolumesSize);

        // VV 4: Check if new owner can use the vm template
        VirtualMachineTemplate template = _templateDao.findById(vm.getTemplateId());
        if (!template.isPublicTemplate()) {
            Account templateOwner = _accountMgr.getAccount(template.getAccountId());
            _accountMgr.checkAccess(newAccount, null, true, templateOwner);
        }

        // VV 5: check the new account can create vm in the domain
        DomainVO domain = _domainDao.findById(cmd.getDomainId());
        _accountMgr.checkAccess(newAccount, domain);

        Transaction.execute(new TransactionCallbackNoReturn() {
            @Override
            public void doInTransactionWithoutResult(TransactionStatus status) {
        //generate destroy vm event for usage
                UsageEventUtils.publishUsageEvent(EventTypes.EVENT_VM_DESTROY, vm.getAccountId(), vm.getDataCenterId(), vm.getId(), vm.getHostName(), vm.getServiceOfferingId(),
                        vm.getTemplateId(), vm.getHypervisorType().toString(), VirtualMachine.class.getName(), vm.getUuid());

        // update resource counts for old account
                resourceCountDecrement(oldAccount.getAccountId(), vm.isDisplayVm(), new Long(offering.getCpu()), new Long(offering.getRamSize()));

        // OWNERSHIP STEP 1: update the vm owner
        vm.setAccountId(newAccount.getAccountId());
        vm.setDomainId(cmd.getDomainId());
        _vmDao.persist(vm);

        // OS 2: update volume
        for (VolumeVO volume : volumes) {
                    UsageEventUtils.publishUsageEvent(EventTypes.EVENT_VOLUME_DELETE, volume.getAccountId(), volume.getDataCenterId(), volume.getId(), volume.getName(),
                            Volume.class.getName(), volume.getUuid());
            _resourceLimitMgr.decrementResourceCount(oldAccount.getAccountId(), ResourceType.volume);
                    _resourceLimitMgr.decrementResourceCount(oldAccount.getAccountId(), ResourceType.primary_storage, new Long(volume.getSize()));
            volume.setAccountId(newAccount.getAccountId());
            volume.setDomainId(newAccount.getDomainId());
            _volsDao.persist(volume);
            _resourceLimitMgr.incrementResourceCount(newAccount.getAccountId(), ResourceType.volume);
                    _resourceLimitMgr.incrementResourceCount(newAccount.getAccountId(), ResourceType.primary_storage, new Long(volume.getSize()));
                    UsageEventUtils.publishUsageEvent(EventTypes.EVENT_VOLUME_CREATE, volume.getAccountId(), volume.getDataCenterId(), volume.getId(), volume.getName(),
                            volume.getDiskOfferingId(), volume.getTemplateId(), volume.getSize(), Volume.class.getName(), volume.getUuid());
            //snapshots: mark these removed in db
            List<SnapshotVO> snapshots = _snapshotDao.listByVolumeIdIncludingRemoved(volume.getId());
                    for (SnapshotVO snapshot : snapshots) {
                _snapshotDao.remove(snapshot.getId());
            }
        }

        //update resource count of new account
                resourceCountIncrement(newAccount.getAccountId(), vm.isDisplayVm(), new Long(offering.getCpu()), new Long(offering.getRamSize()));

        //generate usage events to account for this change
                UsageEventUtils.publishUsageEvent(EventTypes.EVENT_VM_CREATE, vm.getAccountId(), vm.getDataCenterId(), vm.getId(), vm.getHostName(), vm.getServiceOfferingId(),
                        vm.getTemplateId(), vm.getHypervisorType().toString(), VirtualMachine.class.getName(), vm.getUuid());
            }
        });

        VirtualMachine vmoi = _itMgr.findById(vm.getId());
        VirtualMachineProfileImpl vmOldProfile = new VirtualMachineProfileImpl(vmoi);

        // OS 3: update the network
        List<Long> networkIdList = cmd.getNetworkIds();
        List<Long> securityGroupIdList = cmd.getSecurityGroupIdList();

        if (zone.getNetworkType() == NetworkType.Basic) {
            if (networkIdList != null && !networkIdList.isEmpty()) {
                throw new InvalidParameterValueException("Can't move vm with network Ids; this is a basic zone VM");
            }
            // cleanup the old security groups
            _securityGroupMgr.removeInstanceFromGroups(cmd.getVmId());
            // cleanup the network for the oldOwner
            _networkMgr.cleanupNics(vmOldProfile);
            _networkMgr.expungeNics(vmOldProfile);
            // security groups will be recreated for the new account, when the
            // VM is started
            List<NetworkVO> networkList = new ArrayList<NetworkVO>();

            // Get default guest network in Basic zone
            Network defaultNetwork = _networkModel.getExclusiveGuestNetwork(zone.getId());

            if (defaultNetwork == null) {
                throw new InvalidParameterValueException("Unable to find a default network to start a vm");
            } else {
                networkList.add(_networkDao.findById(defaultNetwork.getId()));
            }

            boolean isVmWare = (template.getHypervisorType() == HypervisorType.VMware);

            if (securityGroupIdList != null && isVmWare) {
                throw new InvalidParameterValueException("Security group feature is not supported for vmWare hypervisor");
            } else if (!isVmWare && _networkModel.isSecurityGroupSupportedInNetwork(defaultNetwork) && _networkModel.canAddDefaultSecurityGroup()) {
                if (securityGroupIdList == null) {
                    securityGroupIdList = new ArrayList<Long>();
                }
                SecurityGroup defaultGroup = _securityGroupMgr.getDefaultSecurityGroup(newAccount.getId());
                if (defaultGroup != null) {
                    // check if security group id list already contains Default
                    // security group, and if not - add it
                    boolean defaultGroupPresent = false;
                    for (Long securityGroupId : securityGroupIdList) {
                        if (securityGroupId.longValue() == defaultGroup.getId()) {
                            defaultGroupPresent = true;
                            break;
                        }
                    }

                    if (!defaultGroupPresent) {
                        securityGroupIdList.add(defaultGroup.getId());
                    }

                } else {
                    // create default security group for the account
                    if (s_logger.isDebugEnabled()) {
                        s_logger.debug("Couldn't find default security group for the account " + newAccount + " so creating a new one");
                    }
                    defaultGroup = _securityGroupMgr.createSecurityGroup(SecurityGroupManager.DEFAULT_GROUP_NAME, SecurityGroupManager.DEFAULT_GROUP_DESCRIPTION,
                            newAccount.getDomainId(), newAccount.getId(), newAccount.getAccountName());
                    securityGroupIdList.add(defaultGroup.getId());
                }
            }

            LinkedHashMap<Network, List<? extends NicProfile>> networks = new LinkedHashMap<Network, List<? extends NicProfile>>();
            NicProfile profile = new NicProfile();
            profile.setDefaultNic(true);
            networks.put(networkList.get(0), new ArrayList<NicProfile>(Arrays.asList(profile)));

            VirtualMachine vmi = _itMgr.findById(vm.getId());
            VirtualMachineProfileImpl vmProfile = new VirtualMachineProfileImpl(vmi);
            _networkMgr.allocate(vmProfile, networks);

            _securityGroupMgr.addInstanceToGroups(vm.getId(), securityGroupIdList);

            s_logger.debug("AssignVM: Basic zone, adding security groups no " + securityGroupIdList.size() + " to " + vm.getInstanceName());
        } else {
            if (zone.isSecurityGroupEnabled())  {
                throw new InvalidParameterValueException("Not yet implemented for SecurityGroupEnabled advanced networks.");
            } else {
                if (securityGroupIdList != null && !securityGroupIdList.isEmpty()) {
                    throw new InvalidParameterValueException("Can't move vm with security groups; security group feature is not enabled in this zone");
                }
                // cleanup the network for the oldOwner
                _networkMgr.cleanupNics(vmOldProfile);
                _networkMgr.expungeNics(vmOldProfile);

                Set<NetworkVO> applicableNetworks = new HashSet<NetworkVO>();

                if (networkIdList != null && !networkIdList.isEmpty()) {
                    // add any additional networks
                    for (Long networkId : networkIdList) {
                        NetworkVO network = _networkDao.findById(networkId);
                        if (network == null) {
                            InvalidParameterValueException ex = new InvalidParameterValueException("Unable to find specified network id");
                            ex.addProxyObject(networkId.toString(), "networkId");
                            throw ex;
                        }

                        _networkModel.checkNetworkPermissions(newAccount, network);

                        // don't allow to use system networks
                        NetworkOffering networkOffering = _entityMgr.findById(NetworkOffering.class, network.getNetworkOfferingId());
                        if (networkOffering.isSystemOnly()) {
                            InvalidParameterValueException ex = new InvalidParameterValueException("Specified Network id is system only and can't be used for vm deployment");
                            ex.addProxyObject(network.getUuid(), "networkId");
                            throw ex;
                        }
                        applicableNetworks.add(network);
                    }
                } else {
                    NetworkVO defaultNetwork = null;
                    List<NetworkOfferingVO> requiredOfferings = _networkOfferingDao.listByAvailability(Availability.Required, false);
                    if (requiredOfferings.size() < 1) {
                        throw new InvalidParameterValueException("Unable to find network offering with availability=" + Availability.Required
                                        + " to automatically create the network as a part of vm creation");
                    }
                    if (requiredOfferings.get(0).getState() == NetworkOffering.State.Enabled) {
                        // get Virtual networks
                        List<? extends Network> virtualNetworks = _networkModel.listNetworksForAccount(newAccount.getId(), zone.getId(), Network.GuestType.Isolated);
                        if (virtualNetworks.isEmpty()) {
                            long physicalNetworkId = _networkModel.findPhysicalNetworkId(zone.getId(), requiredOfferings.get(0).getTags(), requiredOfferings.get(0)
                                    .getTrafficType());
                            // Validate physical network
                            PhysicalNetwork physicalNetwork = _physicalNetworkDao.findById(physicalNetworkId);
                            if (physicalNetwork == null) {
                                throw new InvalidParameterValueException("Unable to find physical network with id: " + physicalNetworkId + " and tag: "
                                        + requiredOfferings.get(0).getTags());
                            }
                            s_logger.debug("Creating network for account " + newAccount + " from the network offering id=" + requiredOfferings.get(0).getId()
                                    + " as a part of deployVM process");
                            Network newNetwork = _networkMgr.createGuestNetwork(requiredOfferings.get(0).getId(), newAccount.getAccountName() + "-network",
                                    newAccount.getAccountName() + "-network", null, null, null, null, newAccount, null, physicalNetwork, zone.getId(), ACLType.Account, null, null,
                                    null, null, true, null);
                            // if the network offering has persistent set to true, implement the network
                            if (requiredOfferings.get(0).getIsPersistent()) {
                                DeployDestination dest = new DeployDestination(zone, null, null, null);
                                UserVO callerUser = _userDao.findById(CallContext.current().getCallingUserId());
                                Journal journal = new Journal.LogJournal("Implementing " + newNetwork, s_logger);
                                ReservationContext context = new ReservationContextImpl(UUID.randomUUID().toString(), journal, callerUser, caller);
                                s_logger.debug("Implementing the network for account" + newNetwork + " as a part of" + " network provision for persistent networks");
                                try {
                                    Pair<? extends NetworkGuru, ? extends Network> implementedNetwork = _networkMgr.implementNetwork(newNetwork.getId(), dest, context);
                                    if (implementedNetwork.first() == null) {
                                        s_logger.warn("Failed to implement the network " + newNetwork);
                                    }
                                    newNetwork = implementedNetwork.second();
                                } catch (Exception ex) {
                                    s_logger.warn("Failed to implement network " + newNetwork + " elements and"
                                            + " resources as a part of network provision for persistent network due to ", ex);
                                    CloudRuntimeException e = new CloudRuntimeException("Failed to implement network"
                                            + " (with specified id) elements and resources as a part of network provision");
                                    e.addProxyObject(newNetwork.getUuid(), "networkId");
                                    throw e;
                                }
                            }
                            defaultNetwork = _networkDao.findById(newNetwork.getId());
                        } else if (virtualNetworks.size() > 1) {
                            throw new InvalidParameterValueException("More than 1 default Isolated networks are found " + "for account " + newAccount
                                            + "; please specify networkIds");
                        } else {
                            defaultNetwork = _networkDao.findById(virtualNetworks.get(0).getId());
                        }
                    } else {
                        throw new InvalidParameterValueException("Required network offering id=" + requiredOfferings.get(0).getId() + " is not in " + NetworkOffering.State.Enabled);
                    }

                    applicableNetworks.add(defaultNetwork);
                }

                // add the new nics
                LinkedHashMap<Network, List<? extends NicProfile>> networks = new LinkedHashMap<Network, List<? extends NicProfile>>();
                int toggle = 0;
                for (NetworkVO appNet : applicableNetworks) {
                    NicProfile defaultNic = new NicProfile();
                    if (toggle == 0) {
                        defaultNic.setDefaultNic(true);
                        toggle++;
                    }
                    networks.put(appNet, new ArrayList<NicProfile>(Arrays.asList(defaultNic)));
                }
                VirtualMachine vmi = _itMgr.findById(vm.getId());
                VirtualMachineProfileImpl vmProfile = new VirtualMachineProfileImpl(vmi);
                _networkMgr.allocate(vmProfile, networks);
                s_logger.debug("AssignVM: Advance virtual, adding networks no " + networks.size() + " to " + vm.getInstanceName());
            } // END IF NON SEC GRP ENABLED
        } // END IF ADVANCED
        s_logger.info("AssignVM: vm " + vm.getInstanceName() + " now belongs to account " + cmd.getAccountName());
        return vm;
    }

    @Override
    public UserVm restoreVM(RestoreVMCmd cmd) throws InsufficientCapacityException, ResourceUnavailableException {
        // Input validation
        Account caller = CallContext.current().getCallingAccount();

        long vmId = cmd.getVmId();
        Long newTemplateId = cmd.getTemplateId();

        UserVmVO vm = _vmDao.findById(vmId);
        if (vm == null) {
            InvalidParameterValueException ex = new InvalidParameterValueException("Cannot find VM with ID " + vmId);
            ex.addProxyObject(String.valueOf(vmId), "vmId");
            throw ex;
        }

        _accountMgr.checkAccess(caller, null, true, vm);

        return restoreVMInternal(caller, vm, newTemplateId);
    }

    public UserVm restoreVMInternal(Account caller, UserVmVO vm, Long newTemplateId) throws InsufficientCapacityException, ResourceUnavailableException {

        Long userId = caller.getId();
        Account owner = _accountDao.findById(vm.getAccountId());
        _userDao.findById(userId);
        long vmId = vm.getId();
        boolean needRestart = false;

        // Input validation
        if (owner == null) {
            throw new InvalidParameterValueException("The owner of " + vm + " does not exist: " + vm.getAccountId());
        }

        if (owner.getState() == Account.State.disabled) {
            throw new PermissionDeniedException("The owner of " + vm + " is disabled: " + vm.getAccountId());
        }

        if (vm.getState() != VirtualMachine.State.Running && vm.getState() != VirtualMachine.State.Stopped) {
            throw new CloudRuntimeException("Vm " + vm.getUuid() + " currently in " + vm.getState() + " state, restore vm can only execute when VM in Running or Stopped");
        }

        if (vm.getState() == VirtualMachine.State.Running) {
            needRestart = true;
        }

        List<VolumeVO> rootVols = _volsDao.findByInstanceAndType(vmId, Volume.Type.ROOT);
        if (rootVols.isEmpty()) {
            InvalidParameterValueException ex = new InvalidParameterValueException("Can not find root volume for VM " + vm.getUuid());
            ex.addProxyObject(vm.getUuid(), "vmId");
            throw ex;
        }

        VolumeVO root = rootVols.get(0);
        Long templateId = root.getTemplateId();
        boolean isISO = false;
        if (templateId == null) {
        // Assuming that for a vm deployed using ISO, template ID is set to NULL
            isISO = true;
            templateId = vm.getIsoId();
        }

        VMTemplateVO template = null;
        //newTemplateId can be either template or ISO id. In the following snippet based on the vm deployment (from template or ISO) it is handled accordingly
        if (newTemplateId != null) {
            template = _templateDao.findById(newTemplateId);
            _accountMgr.checkAccess(caller, null, true, template);
            if (isISO) {
                if (!template.getFormat().equals(ImageFormat.ISO)) {
                    throw new InvalidParameterValueException("Invalid ISO id provided to restore the VM ");
                }
            } else {
                if (template.getFormat().equals(ImageFormat.ISO)) {
                    throw new InvalidParameterValueException("Invalid template id provided to restore the VM ");
                }
            }
        } else {
            if (isISO && templateId == null) {
                throw new CloudRuntimeException("Cannot restore the VM since there is no ISO attached to VM");
            }
            template = _templateDao.findById(templateId);
            if (template == null) {
                InvalidParameterValueException ex = new InvalidParameterValueException("Cannot find template/ISO for specified volumeid and vmId");
                ex.addProxyObject(vm.getUuid(), "vmId");
                ex.addProxyObject(root.getUuid(), "volumeId");
                throw ex;
            }
        }

        if (needRestart) {
            try {
                _itMgr.stop(vm.getUuid());
            } catch (ResourceUnavailableException e) {
                s_logger.debug("Stop vm " + vm.getUuid() + " failed", e);
                CloudRuntimeException ex = new CloudRuntimeException("Stop vm failed for specified vmId");
                ex.addProxyObject(vm.getUuid(), "vmId");
                throw ex;
            }
        }

        /* If new template/ISO is provided allocate a new volume from new template/ISO otherwise allocate new volume from original template/ISO */
        Volume newVol = null;
        if (newTemplateId != null) {
            if (isISO) {
                newVol = volumeMgr.allocateDuplicateVolume(root, null);
                vm.setIsoId(newTemplateId);
                vm.setGuestOSId(template.getGuestOSId());
                vm.setTemplateId(newTemplateId);
                _vmDao.update(vmId, vm);
            } else {
            newVol = volumeMgr.allocateDuplicateVolume(root, newTemplateId);
            vm.setGuestOSId(template.getGuestOSId());
            vm.setTemplateId(newTemplateId);
            _vmDao.update(vmId, vm);
            }
        } else {
            newVol = volumeMgr.allocateDuplicateVolume(root, null);
        }
        // Save usage event and update resource count for user vm volumes
        if (vm instanceof UserVm) {
            _resourceLimitMgr.incrementResourceCount(vm.getAccountId(), ResourceType.volume);
        }

        _volsDao.attachVolume(newVol.getId(), vmId, newVol.getDeviceId());

        /* Detach and destory the old root volume */

        _volsDao.detachVolume(root.getId());
        volumeMgr.destroyVolume(root);

        // For VMware hypervisor since the old root volume is replaced by the new root volume, force expunge old root volume if it has been created in storage
        if (vm.getHypervisorType() == HypervisorType.VMware) {
            VolumeInfo volumeInStorage = volFactory.getVolume(root.getId());
            if (volumeInStorage != null) {
            s_logger.info("Expunging volume " + root.getId() + " from primary data store");
            AsyncCallFuture<VolumeApiResult> future = _volService.expungeVolumeAsync(volFactory.getVolume(root.getId()));
            try {
                future.get();
            } catch (Exception e) {
                s_logger.debug("Failed to expunge volume:" + root.getId(), e);
            }
        }
        }

        if (template.getEnablePassword()) {
            String password = generateRandomPassword();
            boolean result = resetVMPasswordInternal(vmId, password);
            if (result) {
                vm.setPassword(password);
                _vmDao.loadDetails(vm);
                // update the password in vm_details table too
                // Check if an SSH key pair was selected for the instance and if so
                // use it to encrypt & save the vm password
                encryptAndStorePassword(vm, password);
            } else {
                throw new CloudRuntimeException("VM reset is completed but failed to reset password for the virtual machine ");
            }
        }

        if (needRestart) {
            try {
                _itMgr.start(vm.getUuid(), null);
            } catch (Exception e) {
                s_logger.debug("Unable to start VM " + vm.getUuid(), e);
                CloudRuntimeException ex = new CloudRuntimeException("Unable to start VM with specified id" + e.getMessage());
                ex.addProxyObject(vm.getUuid(), "vmId");
                throw ex;
            }
        }

        s_logger.debug("Restore VM " + vmId + " with template " + template.getUuid() + " done successfully");
        return vm;

    }

    @Override
    public void prepareStop(VirtualMachineProfile profile) {
        UserVmVO vm = _vmDao.findById(profile.getId());
        if (vm != null && vm.getState() == State.Stopping)
            collectVmDiskStatistics(vm);
    }

    private void encryptAndStorePassword(UserVmVO vm, String password) {
        String sshPublicKey = vm.getDetail("SSH.PublicKey");
        if (sshPublicKey != null && !sshPublicKey.equals("") && password != null && !password.equals("saved_password")) {
            if (!sshPublicKey.startsWith("ssh-rsa")) {
                s_logger.warn("Only RSA public keys can be used to encrypt a vm password.");
                return;
            }
            String encryptedPasswd = RSAHelper.encryptWithSSHPublicKey(sshPublicKey, password);
            if (encryptedPasswd == null) {
                throw new CloudRuntimeException("Error encrypting password");
            }

            vm.setDetail("Encrypted.Password", encryptedPasswd);
            _vmDao.saveDetails(vm);
        }
    }

    @Override
    public String getConfigComponentName() {
        return UserVmManager.class.getSimpleName();
    }

    @Override
    public ConfigKey<?>[] getConfigKeys() {
        return new ConfigKey<?>[] {EnableDynamicallyScaleVm};
    }

    @Override
    public String getVmUserData(long vmId) {
        UserVmVO vm = _vmDao.findById(vmId);
        if (vm == null) {
            throw new InvalidParameterValueException("Unable to find virual machine with id " + vmId);
        }

        //check permissions
        _accountMgr.checkAccess(CallContext.current().getCallingAccount(), null, true, vm);
        return vm.getUserData();
    }
}<|MERGE_RESOLUTION|>--- conflicted
+++ resolved
@@ -34,6 +34,9 @@
 import javax.ejb.Local;
 import javax.inject.Inject;
 import javax.naming.ConfigurationException;
+
+import org.apache.commons.codec.binary.Base64;
+import org.apache.log4j.Logger;
 
 import org.apache.cloudstack.acl.ControlledEntity.ACLType;
 import org.apache.cloudstack.acl.SecurityChecker.AccessType;
@@ -79,8 +82,6 @@
 import org.apache.cloudstack.managed.context.ManagedContextRunnable;
 import org.apache.cloudstack.storage.datastore.db.PrimaryDataStoreDao;
 import org.apache.cloudstack.storage.datastore.db.StoragePoolVO;
-import org.apache.commons.codec.binary.Base64;
-import org.apache.log4j.Logger;
 
 import com.cloud.agent.AgentManager;
 import com.cloud.agent.api.Answer;
@@ -2744,36 +2745,7 @@
             throw new InvalidParameterValueException("There already exists a VM by the display name supplied");
         }
 
-<<<<<<< HEAD
-        // Check that hostName is unique in the network domain
-        Map<String, List<Long>> ntwkDomains = new HashMap<String, List<Long>>();
-        for (NetworkVO network : networkList) {
-            String ntwkDomain = network.getNetworkDomain();
-            if (!ntwkDomains.containsKey(ntwkDomain)) {
-                List<Long> ntwkIds = new ArrayList<Long>();
-                ntwkIds.add(network.getId());
-                ntwkDomains.put(ntwkDomain, ntwkIds);
-            } else {
-                List<Long> ntwkIds = ntwkDomains.get(ntwkDomain);
-                ntwkIds.add(network.getId());
-                ntwkDomains.put(ntwkDomain, ntwkIds);
-            }
-        }
-
-        for (Entry<String, List<Long>> ntwkDomain : ntwkDomains.entrySet()) {
-            for (Long ntwkId : ntwkDomain.getValue()) {
-                // * get all vms hostNames in the network
-                List<String> hostNames = _vmInstanceDao.listDistinctHostNames(ntwkId);
-                // * verify that there are no duplicates
-                if (hostNames.contains(hostName)) {
-                    throw new InvalidParameterValueException("The vm with hostName " + hostName + " already exists in the network domain: " + ntwkDomain.getKey() + "; network="
-                        + _networkModel.getNetwork(ntwkId));
-                }
-            }
-        }
-=======
         checkIfHostNameUniqueInNtwkDomain(hostName, networkList);
->>>>>>> 63e3eea7
 
         HypervisorType hypervisorType = null;
         if (template.getHypervisorType() == null || template.getHypervisorType() == HypervisorType.None) {
@@ -2849,18 +2821,18 @@
             public UserVmVO doInTransaction(TransactionStatus status) throws InsufficientCapacityException {
                 UserVmVO vm = new UserVmVO(id, instanceName, displayName, template.getId(), hypervisorType, template.getGuestOSId(), offering.getOfferHA(), offering
                         .getLimitCpuUse(), owner.getDomainId(), owner.getId(), offering.getId(), userData, hostName, diskOfferingId);
-        vm.setUuid(uuidName);
-        vm.setDynamicallyScalable(template.isDynamicallyScalable());
-        if (sshPublicKey != null) {
-            vm.setDetail("SSH.PublicKey", sshPublicKey);
-        }
-
-        if (keyboard != null && !keyboard.isEmpty())
-            vm.setDetail(VmDetailConstants.KEYBOARD, keyboard);
-
-        if (isIso) {
-            vm.setIsoId(template.getId());
-        }
+                vm.setUuid(uuidName);
+                vm.setDynamicallyScalable(template.isDynamicallyScalable());
+                if (sshPublicKey != null) {
+                    vm.setDetail("SSH.PublicKey", sshPublicKey);
+                }
+
+                if (keyboard != null && !keyboard.isEmpty())
+                    vm.setDetail(VmDetailConstants.KEYBOARD, keyboard);
+
+                if (isIso) {
+                    vm.setIsoId(template.getId());
+                }
                 Long rootDiskSize = null;
                 if (customParameters.containsKey("rootdisksize")) {
                     if (NumbersUtil.parseLong(customParameters.get("rootdisksize"), -1) <= 0) {
@@ -2870,69 +2842,61 @@
                     customParameters.remove("rootdisksize");
                 }
 
-<<<<<<< HEAD
-        if(isDisplayVmEnabled != null){
-            if(!_accountMgr.isRootAdmin(caller.getId())){
-                throw new PermissionDeniedException( "Cannot update parameter displayvm, only admin permitted ");
-            }
-            vm.setDisplayVm(isDisplayVmEnabled);
-=======
                 if (isDisplayVm != null) {
                     vm.setDisplayVm(isDisplayVm);
->>>>>>> 63e3eea7
                 } else {
-            vm.setDisplayVm(true);
-        }
-
-        // If hypervisor is vSphere, check for clone type setting.
-        if (hypervisorType.equals(HypervisorType.VMware)) {
-            // retrieve clone flag.
-            UserVmCloneType cloneType = UserVmCloneType.linked;
-            String value = _configDao.getValue(Config.VmwareCreateFullClone.key());
-            if (value != null) {
-                if (Boolean.parseBoolean(value) == true)
-                    cloneType = UserVmCloneType.full;
-            }
-            UserVmCloneSettingVO vmCloneSettingVO = new UserVmCloneSettingVO(id, cloneType.toString());
-            _vmCloneSettingDao.persist(vmCloneSettingVO);
-        }
-
-        long guestOSId = template.getGuestOSId();
-        GuestOSVO guestOS = _guestOSDao.findById(guestOSId);
-        long guestOSCategoryId = guestOS.getCategoryId();
-        GuestOSCategoryVO guestOSCategory = _guestOSCategoryDao.findById(guestOSCategoryId);
-
-        // If hypervisor is vSphere and OS is OS X, set special settings.
-        if (hypervisorType.equals(HypervisorType.VMware)) {
+                    vm.setDisplayVm(true);
+                }
+
+                // If hypervisor is vSphere, check for clone type setting.
+                if (hypervisorType.equals(HypervisorType.VMware)) {
+                    // retrieve clone flag.
+                    UserVmCloneType cloneType = UserVmCloneType.linked;
+                    String value = _configDao.getValue(Config.VmwareCreateFullClone.key());
+                    if (value != null) {
+                        if (Boolean.parseBoolean(value) == true)
+                            cloneType = UserVmCloneType.full;
+                    }
+                    UserVmCloneSettingVO vmCloneSettingVO = new UserVmCloneSettingVO(id, cloneType.toString());
+                    _vmCloneSettingDao.persist(vmCloneSettingVO);
+                }
+
+                long guestOSId = template.getGuestOSId();
+                GuestOSVO guestOS = _guestOSDao.findById(guestOSId);
+                long guestOSCategoryId = guestOS.getCategoryId();
+                GuestOSCategoryVO guestOSCategory = _guestOSCategoryDao.findById(guestOSCategoryId);
+
+                // If hypervisor is vSphere and OS is OS X, set special settings.
+                if (hypervisorType.equals(HypervisorType.VMware)) {
                     if (guestOS.getDisplayName().toLowerCase().contains("apple mac os")) {
-                vm.setDetail("smc.present", "TRUE");
-                vm.setDetail(VmDetailConstants.ROOK_DISK_CONTROLLER, "scsi");
-                vm.setDetail("firmware", "efi");
-                s_logger.info("guestOS is OSX : overwrite root disk controller to scsi, use smc and efi");
-            }
-       }
+                        vm.setDetail("smc.present", "TRUE");
+                        vm.setDetail(VmDetailConstants.ROOK_DISK_CONTROLLER, "scsi");
+                        vm.setDetail("firmware", "efi");
+                        s_logger.info("guestOS is OSX : overwrite root disk controller to scsi, use smc and efi");
+                    }
+                }
 
                 Map<String, String> details = template.getDetails();
                 if (details != null && !details.isEmpty()) {
                     vm.details.putAll(details);
                 }
 
-        _vmDao.persist(vm);
+                _vmDao.persist(vm);
                 if (customParameters != null && customParameters.size() > 0) {
                     for (String key : customParameters.keySet()) {
                         vm.setDetail(key, customParameters.get(key));
                     }
                 }
-        _vmDao.saveDetails(vm);
-
-        s_logger.debug("Allocating in the DB for vm");
-        DataCenterDeployment plan = new DataCenterDeployment(zone.getId());
-
-        List<String> computeTags = new ArrayList<String>();
-        computeTags.add(offering.getHostTag());
+                _vmDao.saveDetails(vm);
+
+                s_logger.debug("Allocating in the DB for vm");
+                DataCenterDeployment plan = new DataCenterDeployment(zone.getId());
+
+                List<String> computeTags = new ArrayList<String>();
+                computeTags.add(offering.getHostTag());
 
                 List<String> rootDiskTags = new ArrayList<String>();
-        rootDiskTags.add(offering.getTags());
+                rootDiskTags.add(offering.getTags());
 
                 if (isIso) {
                     _orchSrvc.createVirtualMachineFromScratch(vm.getUuid(), Long.toString(owner.getAccountId()), vm.getIsoId().toString(), hostName, displayName,
@@ -2941,12 +2905,12 @@
                 } else {
                     _orchSrvc.createVirtualMachine(vm.getUuid(), Long.toString(owner.getAccountId()), Long.toString(template.getId()), hostName, displayName, hypervisor.name(),
                             offering.getCpu(), offering.getSpeed(), offering.getRamSize(), diskSize, computeTags, rootDiskTags, networkNicMap, plan, rootDiskSize);
-        }
-
-        if (s_logger.isDebugEnabled()) {
-            s_logger.debug("Successfully allocated DB entry for " + vm);
-        }
-        CallContext.current().setEventDetails("Vm Id: " + vm.getId());
+                }
+
+                if (s_logger.isDebugEnabled()) {
+                    s_logger.debug("Successfully allocated DB entry for " + vm);
+                }
+                CallContext.current().setEventDetails("Vm Id: " + vm.getId());
 
                 if (!offering.isDynamic()) {
                     UsageEventUtils.publishUsageEvent(EventTypes.EVENT_VM_CREATE, accountId, zone.getId(), vm.getId(), vm.getHostName(), offering.getId(), template.getId(),
@@ -2956,17 +2920,10 @@
                             hypervisorType.toString(), VirtualMachine.class.getName(), vm.getUuid(), customParameters);
                 }
 
-<<<<<<< HEAD
-        //Update Resource Count for the given account
-                resourceCountIncrement(accountId, isDisplayVmEnabled, new Long(offering.getCpu()), new Long(offering.getRamSize()));
-        return vm;
-    }
-=======
                 //Update Resource Count for the given account
                 resourceCountIncrement(accountId, isDisplayVm, new Long(offering.getCpu()), new Long(offering.getRamSize()));
                 return vm;
             }
->>>>>>> 63e3eea7
         });
     }
 
