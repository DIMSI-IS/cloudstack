--- conflicted
+++ resolved
@@ -2192,11 +2192,7 @@
                     s_logger.debug("Creating network for account " + owner + " from the network offering id=" +requiredOfferings.get(0).getId() + " as a part of deployVM process");
                     Network newNetwork = _networkMgr.createGuestNetwork(requiredOfferings.get(0).getId(),
                             owner.getAccountName() + "-network", owner.getAccountName() + "-network", null, null,
-<<<<<<< HEAD
-                            null, null, owner, null, physicalNetwork, zone.getId(), ACLType.Account, null, null, null, null, true);
-=======
-                            null, null, owner, null, physicalNetwork, zone.getId(), ACLType.Account, null, null, null, null, null);
->>>>>>> 2bcf7163
+                            null, null, owner, null, physicalNetwork, zone.getId(), ACLType.Account, null, null, null, null, true, null);
                     defaultNetwork = _networkDao.findById(newNetwork.getId());
                 } else if (virtualNetworks.size() > 1) {
                     throw new InvalidParameterValueException(
@@ -4090,11 +4086,7 @@
                                     requiredOfferings.get(0).getId() + " as a part of deployVM process");
                             Network newNetwork = _networkMgr.createGuestNetwork(requiredOfferings.get(0).getId(),
                                     newAccount.getAccountName() + "-network", newAccount.getAccountName() + "-network", null, null,
-<<<<<<< HEAD
-                                    null, null, newAccount, null, physicalNetwork, zone.getId(), ACLType.Account, null, null, null, null, true);
-=======
-                                    null, null, newAccount, null, physicalNetwork, zone.getId(), ACLType.Account, null, null, null, null, null);
->>>>>>> 2bcf7163
+                                    null, null, newAccount, null, physicalNetwork, zone.getId(), ACLType.Account, null, null, null, null, true, null);
                             // if the network offering has persistent set to true, implement the network
                             if (requiredOfferings.get(0).getIsPersistent()) {
                                 DeployDestination dest = new DeployDestination(zone, null, null, null);
