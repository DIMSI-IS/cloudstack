--- conflicted
+++ resolved
@@ -16,7 +16,6 @@
 // under the License.
 package com.cloud.vm;
 
-<<<<<<< HEAD
 import java.util.ArrayList;
 import java.util.Date;
 import java.util.HashMap;
@@ -41,8 +40,6 @@
 import org.apache.commons.codec.binary.Base64;
 import org.apache.log4j.Logger;
 
-=======
->>>>>>> f0c3b4c6
 import com.cloud.acl.ControlledEntity.ACLType;
 import com.cloud.acl.SecurityChecker.AccessType;
 import com.cloud.agent.AgentManager;
@@ -54,7 +51,6 @@
 import com.cloud.agent.manager.Commands;
 import com.cloud.alert.AlertManager;
 import com.cloud.api.ApiDBUtils;
-<<<<<<< HEAD
 import com.cloud.api.query.dao.UserVmJoinDao;
 import com.cloud.api.query.vo.UserVmJoinVO;
 
@@ -69,10 +65,6 @@
 import org.apache.cloudstack.api.command.user.vm.RestoreVMCmd;
 import org.apache.cloudstack.api.command.user.vm.UpdateVMCmd;
 import org.apache.cloudstack.api.command.user.vm.UpgradeVMCmd;
-=======
-import com.cloud.api.BaseCmd;
-import com.cloud.api.commands.*;
->>>>>>> f0c3b4c6
 import com.cloud.async.AsyncJobExecutor;
 import com.cloud.async.AsyncJobManager;
 import com.cloud.async.AsyncJobVO;
@@ -161,7 +153,6 @@
 import com.cloud.utils.component.Manager;
 import com.cloud.utils.concurrency.NamedThreadFactory;
 import com.cloud.utils.crypt.RSAHelper;
-<<<<<<< HEAD
 import com.cloud.utils.db.DB;
 import com.cloud.utils.db.Filter;
 import com.cloud.utils.db.GlobalLock;
@@ -169,9 +160,6 @@
 import com.cloud.utils.db.SearchCriteria;
 import com.cloud.utils.db.Transaction;
 import com.cloud.utils.db.SearchCriteria.Func;
-=======
-import com.cloud.utils.db.*;
->>>>>>> f0c3b4c6
 import com.cloud.utils.exception.CloudRuntimeException;
 import com.cloud.utils.exception.ExecutionException;
 import com.cloud.utils.fsm.NoTransitionException;
@@ -3587,12 +3575,7 @@
                             if (physicalNetwork == null) {
                                 throw new InvalidParameterValueException("Unable to find physical network with id: "+physicalNetworkId   + " and tag: " +requiredOfferings.get(0).getTags());
                             }
-<<<<<<< HEAD
-
                             s_logger.debug("Creating network for account " + newAccount + " from the network offering id=" +
-=======
-                            s_logger.debug("Creating network for account " + newAccount + " from the network offering id=" + 
->>>>>>> f0c3b4c6
                         requiredOfferings.get(0).getId() + " as a part of deployVM process");
                             Network newNetwork = _networkMgr.createGuestNetwork(requiredOfferings.get(0).getId(),
                                     newAccount.getAccountName() + "-network", newAccount.getAccountName() + "-network", null, null,
