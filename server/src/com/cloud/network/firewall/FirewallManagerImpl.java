--- conflicted
+++ resolved
@@ -30,10 +30,6 @@
 import org.apache.log4j.Logger;
 import org.springframework.stereotype.Component;
 
-<<<<<<< HEAD
-import org.apache.cloudstack.api.command.user.firewall.ListEgressFirewallRulesCmd;
-=======
->>>>>>> da8ee45a
 import org.apache.cloudstack.api.command.user.firewall.ListFirewallRulesCmd;
 import org.apache.cloudstack.context.CallContext;
 import org.apache.cloudstack.engine.orchestration.service.NetworkOrchestrationService;
@@ -181,7 +177,7 @@
     @Override
     @ActionEvent(eventType = EventTypes.EVENT_FIREWALL_OPEN, eventDescription = "creating firewall rule", create = true)
     public FirewallRule createIngressFirewallRule(FirewallRule rule) throws NetworkRuleConflictException {
-        Account caller = CallContext.current().getCallingAccount();
+         Account caller = CallContext.current().getCallingAccount();
         Long sourceIpAddressId = rule.getSourceIpAddressId();
 
         return createFirewallRule(sourceIpAddressId, caller, rule.getXid(), rule.getSourcePortStart(), rule.getSourcePortEnd(), rule.getProtocol(),
@@ -196,12 +192,12 @@
         IPAddressVO ipAddress = null;
         if (ipAddrId != null) {
             // this for ingress firewall rule, for egress id is null
-            ipAddress = _ipAddressDao.findById(ipAddrId);
-            // Validate ip address
-            if (ipAddress == null && type == FirewallRule.FirewallRuleType.User) {
+             ipAddress = _ipAddressDao.findById(ipAddrId);
+        // Validate ip address
+        if (ipAddress == null && type == FirewallRule.FirewallRuleType.User) {
                 throw new InvalidParameterValueException("Unable to create firewall rule; " + "couldn't locate IP address by id in the system");
-            }
-            _networkModel.checkIpForService(ipAddress, Service.Firewall, null);
+        }
+        _networkModel.checkIpForService(ipAddress, Service.Firewall, null);
         }
 
         validateFirewallRule(caller, ipAddress, portStart, portEnd, protocol, Purpose.Firewall, type, networkId, trafficType);
@@ -224,9 +220,9 @@
             domainId = ipAddress.getAllocatedInDomainId();
         } else if (networkId != null) {
             //egress firewall rule
-            Network network = _networkModel.getNetwork(networkId);
-            accountId = network.getAccountId();
-            domainId = network.getDomainId();
+                Network network = _networkModel.getNetwork(networkId);
+                accountId = network.getAccountId();
+                domainId = network.getDomainId();
         }
 
         final Long accountIdFinal = accountId;
@@ -234,40 +230,22 @@
         return Transaction.execute(new TransactionCallbackWithException<FirewallRuleVO, NetworkRuleConflictException>() {
             @Override
             public FirewallRuleVO doInTransaction(TransactionStatus status) throws NetworkRuleConflictException {
-<<<<<<< HEAD
-        FirewallRuleVO newRule = new FirewallRuleVO(xId, ipAddrId, portStart, portEnd, protocol.toLowerCase(), networkId,
-                        accountIdFinal, domainIdFinal, Purpose.Firewall, sourceCidrList, icmpCode, icmpType, relatedRuleId, trafficType);
-        newRule.setType(type);
-        newRule = _firewallDao.persist(newRule);
-
-        if (type == FirewallRuleType.User)
-            detectRulesConflict(newRule);
-
-        if (!_firewallDao.setStateToAdd(newRule)) {
-            throw new CloudRuntimeException("Unable to update the state to add for " + newRule);
-        }
-        CallContext.current().setEventDetails("Rule Id: " + newRule.getId());
-
-        return newRule;
-    }
-=======
                 FirewallRuleVO newRule =
                     new FirewallRuleVO(xId, ipAddrId, portStart, portEnd, protocol.toLowerCase(), networkId, accountIdFinal, domainIdFinal, Purpose.Firewall,
                         sourceCidrList, icmpCode, icmpType, relatedRuleId, trafficType);
-                newRule.setType(type);
-                newRule = _firewallDao.persist(newRule);
-
-                if (type == FirewallRuleType.User)
-                    detectRulesConflict(newRule);
-
-                if (!_firewallDao.setStateToAdd(newRule)) {
-                    throw new CloudRuntimeException("Unable to update the state to add for " + newRule);
-                }
-                CallContext.current().setEventDetails("Rule Id: " + newRule.getId());
-
-                return newRule;
-            }
->>>>>>> da8ee45a
+        newRule.setType(type);
+        newRule = _firewallDao.persist(newRule);
+
+        if (type == FirewallRuleType.User)
+            detectRulesConflict(newRule);
+
+        if (!_firewallDao.setStateToAdd(newRule)) {
+            throw new CloudRuntimeException("Unable to update the state to add for " + newRule);
+        }
+        CallContext.current().setEventDetails("Rule Id: " + newRule.getId());
+
+        return newRule;
+    }
         });
     }
 
@@ -292,15 +270,8 @@
             _accountMgr.checkAccess(caller, null, true, ipAddressVO);
         }
 
-<<<<<<< HEAD
         Ternary<Long, Boolean, ListProjectResourcesCriteria> domainIdRecursiveListProject = new Ternary<Long, Boolean, ListProjectResourcesCriteria>(cmd.getDomainId(), cmd.isRecursive(), null);
         _accountMgr.buildACLSearchParameters(caller, id, cmd.getAccountName(), cmd.getProjectId(), permittedDomains, permittedAccounts, permittedResources, domainIdRecursiveListProject, cmd.listAll(), false, "listFirewallRules");
-=======
-        Ternary<Long, Boolean, ListProjectResourcesCriteria> domainIdRecursiveListProject =
-            new Ternary<Long, Boolean, ListProjectResourcesCriteria>(cmd.getDomainId(), cmd.isRecursive(), null);
-        _accountMgr.buildACLSearchParameters(caller, id, cmd.getAccountName(), cmd.getProjectId(), permittedAccounts, domainIdRecursiveListProject, cmd.listAll(), false);
-        Long domainId = domainIdRecursiveListProject.first();
->>>>>>> da8ee45a
         Boolean isRecursive = domainIdRecursiveListProject.second();
         ListProjectResourcesCriteria listProjectResourcesCriteria = domainIdRecursiveListProject.third();
 
@@ -310,7 +281,7 @@
 
         sb.and("id", sb.entity().getId(), Op.EQ);
         sb.and("trafficType", sb.entity().getTrafficType(), Op.EQ);
-        sb.and("networkId", sb.entity().getNetworkId(), Op.EQ);
+            sb.and("networkId", sb.entity().getNetworkId(), Op.EQ);
         sb.and("ip", sb.entity().getSourceIpAddressId(), Op.EQ);
         sb.and("purpose", sb.entity().getPurpose(), Op.EQ);
 
@@ -347,9 +318,9 @@
             sc.setParameters("ip", ipId);
         }
 
-        if (networkId != null) {
-            sc.setParameters("networkId", networkId);
-        }
+            if (networkId != null) {
+                sc.setParameters("networkId", networkId);
+            }
 
         sc.setParameters("purpose", Purpose.Firewall);
         sc.setParameters("trafficType", trafficType);
@@ -362,7 +333,7 @@
     public void detectRulesConflict(FirewallRule newRule) throws NetworkRuleConflictException {
         List<FirewallRuleVO> rules;
         if (newRule.getSourceIpAddressId() != null) {
-            rules = _firewallDao.listByIpAndPurposeAndNotRevoked(newRule.getSourceIpAddressId(), null);
+             rules = _firewallDao.listByIpAndPurposeAndNotRevoked(newRule.getSourceIpAddressId(), null);
             assert (rules.size() >= 1) : "For network rules, we now always first persist the rule and then check for "
                 + "network conflicts so we should at least have one rule at this point.";
         } else {
@@ -378,7 +349,7 @@
 
             boolean oneOfRulesIsFirewall =
                 ((rule.getPurpose() == Purpose.Firewall || newRule.getPurpose() == Purpose.Firewall) && ((newRule.getPurpose() != rule.getPurpose()) || (!newRule.getProtocol()
-                    .equalsIgnoreCase(rule.getProtocol()))));
+                            .equalsIgnoreCase(rule.getProtocol()))));
 
             // if both rules are firewall and their cidrs are different, we can skip port ranges verification
             boolean bothRulesFirewall = (rule.getPurpose() == newRule.getPurpose() && rule.getPurpose() == Purpose.Firewall);
@@ -477,7 +448,7 @@
 
         if (ipAddress != null) {
             if (ipAddress.getAssociatedWithNetworkId() == null) {
-                throw new InvalidParameterValueException("Unable to create firewall rule ; ip with specified id is not associated with any network");
+                    throw new InvalidParameterValueException("Unable to create firewall rule ; ip with specified id is not associated with any network");
             } else {
                 networkId = ipAddress.getAssociatedWithNetworkId();
             }
@@ -580,47 +551,47 @@
         boolean handled = false;
         switch (purpose) {
         /* StaticNatRule would be applied by Firewall provider, since the incompatible of two object */
-            case StaticNat:
-            case Firewall:
+        case StaticNat:
+        case Firewall:
                 for (FirewallServiceProvider fwElement : _firewallElements) {
-                    Network.Provider provider = fwElement.getProvider();
-                    boolean isFwProvider = _networkModel.isProviderSupportServiceInNetwork(network.getId(), Service.Firewall, provider);
-                    if (!isFwProvider) {
-                        continue;
-                    }
-                    handled = fwElement.applyFWRules(network, rules);
-                    if (handled)
-                        break;
+                Network.Provider provider = fwElement.getProvider();
+                boolean  isFwProvider = _networkModel.isProviderSupportServiceInNetwork(network.getId(), Service.Firewall, provider);
+                if (!isFwProvider) {
+                    continue;
                 }
-                break;
-            case PortForwarding:
+                handled = fwElement.applyFWRules(network, rules);
+                if (handled)
+                    break;
+            }
+            break;
+        case PortForwarding:
                 for (PortForwardingServiceProvider element : _pfElements) {
-                    Network.Provider provider = element.getProvider();
-                    boolean isPfProvider = _networkModel.isProviderSupportServiceInNetwork(network.getId(), Service.PortForwarding, provider);
-                    if (!isPfProvider) {
-                        continue;
-                    }
+                Network.Provider provider = element.getProvider();
+                boolean  isPfProvider = _networkModel.isProviderSupportServiceInNetwork(network.getId(), Service.PortForwarding, provider);
+                if (!isPfProvider) {
+                    continue;
+                }
                     handled = element.applyPFRules(network, (List<PortForwardingRule>)rules);
-                    if (handled)
-                        break;
+                if (handled)
+                    break;
+            }
+            break;
+            /*        case NetworkACL:
+            for (NetworkACLServiceProvider element: _networkAclElements) {
+                Network.Provider provider = element.getProvider();
+                boolean  isAclProvider = _networkModel.isProviderSupportServiceInNetwork(network.getId(), Service.NetworkACL, provider);
+                if (!isAclProvider) {
+                    continue;
                 }
-                break;
-            /*        case NetworkACL:
-                        for (NetworkACLServiceProvider element: _networkAclElements) {
-                            Network.Provider provider = element.getProvider();
-                            boolean  isAclProvider = _networkModel.isProviderSupportServiceInNetwork(network.getId(), Service.NetworkACL, provider);
-                            if (!isAclProvider) {
-                                continue;
-                            }
-                            handled = element.applyNetworkACLs(network, rules);
-                            if (handled)
-                                break;
-                        }
-                        break;*/
-            default:
+                handled = element.applyNetworkACLs(network, rules);
+                if (handled)
+                    break;
+            }
+            break;*/
+        default:
                 assert (false) : "Unexpected fall through in applying rules to the network elements";
-                s_logger.error("FirewallManager cannot process rules of type " + purpose);
-                throw new CloudRuntimeException("FirewallManager cannot process rules of type " + purpose);
+            s_logger.error("FirewallManager cannot process rules of type " + purpose);
+            throw new CloudRuntimeException("FirewallManager cannot process rules of type " + purpose);
         }
         return handled;
     }
@@ -640,8 +611,8 @@
 
     @Override
     public boolean applyEgressFirewallRules(FirewallRule rule, Account caller) throws ResourceUnavailableException {
-        List<FirewallRuleVO> rules = _firewallDao.listByNetworkPurposeTrafficType(rule.getNetworkId(), Purpose.Firewall, FirewallRule.TrafficType.Egress);
-        return applyFirewallRules(rules, false, caller);
+                List<FirewallRuleVO> rules = _firewallDao.listByNetworkPurposeTrafficType(rule.getNetworkId(), Purpose.Firewall, FirewallRule.TrafficType.Egress);
+                return applyFirewallRules(rules, false, caller);
     }
 
     @Override
@@ -692,7 +663,7 @@
         try {
             //this is not required to store in db because we don't to add this rule along with the normal rules
             if (!applyRules(rules, false, false)) {
-                return false;
+                return  false;
             }
         } catch (ResourceUnavailableException ex) {
             s_logger.warn("Failed to apply default egress rules for guest network due to ", ex);
@@ -723,8 +694,8 @@
             // ingress firewall rule
             if (rule.getSourceIpAddressId() != null) {
                 //feteches ingress firewall, ingress firewall rules associated with the ip
-                List<FirewallRuleVO> rules = _firewallDao.listByIpAndPurpose(rule.getSourceIpAddressId(), Purpose.Firewall);
-                return applyFirewallRules(rules, false, caller);
+            List<FirewallRuleVO> rules = _firewallDao.listByIpAndPurpose(rule.getSourceIpAddressId(), Purpose.Firewall);
+            return applyFirewallRules(rules, false, caller);
                 //egress firewall rule
             } else if (networkId != null) {
                 List<FirewallRuleVO> rules = _firewallDao.listByNetworkPurposeTrafficType(rule.getNetworkId(), Purpose.Firewall, FirewallRule.TrafficType.Egress);
@@ -769,17 +740,10 @@
             generateUsageEvent = true;
         }
 
-<<<<<<< HEAD
         if (generateUsageEvent && needUsageEvent) {
-            UsageEventUtils.publishUsageEvent(EventTypes.EVENT_NET_RULE_DELETE, rule.getAccountId(), 0, rule.getId(),
-                    null, rule.getClass().getName(), rule.getUuid());
-        }
-=======
-                if (generateUsageEvent && needUsageEvent) {
                     UsageEventUtils.publishUsageEvent(EventTypes.EVENT_NET_RULE_DELETE, rule.getAccountId(), 0, rule.getId(), null, rule.getClass().getName(),
                         rule.getUuid());
-                }
->>>>>>> da8ee45a
+        }
             }
         });
     }
