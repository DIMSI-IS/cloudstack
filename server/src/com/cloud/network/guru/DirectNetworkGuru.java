// Licensed to the Apache Software Foundation (ASF) under one
// or more contributor license agreements.  See the NOTICE file
// distributed with this work for additional information
// regarding copyright ownership.  The ASF licenses this file
// to you under the Apache License, Version 2.0 (the
// "License"); you may not use this file except in compliance
// with the License.  You may obtain a copy of the License at
//
//   http://www.apache.org/licenses/LICENSE-2.0
//
// Unless required by applicable law or agreed to in writing,
// software distributed under the License is distributed on an
// "AS IS" BASIS, WITHOUT WARRANTIES OR CONDITIONS OF ANY
// KIND, either express or implied.  See the License for the
// specific language governing permissions and limitations
// under the License.
package com.cloud.network.guru;

import javax.ejb.Local;
import javax.inject.Inject;

import org.apache.log4j.Logger;

import com.cloud.dc.DataCenter;
import com.cloud.dc.DataCenter.NetworkType;
import com.cloud.dc.dao.DataCenterDao;
import com.cloud.dc.dao.VlanDao;
import com.cloud.deploy.DeployDestination;
import com.cloud.deploy.DeploymentPlan;
import com.cloud.exception.ConcurrentOperationException;
import com.cloud.exception.InsufficientAddressCapacityException;
import com.cloud.exception.InsufficientVirtualNetworkCapcityException;
import com.cloud.exception.InvalidParameterValueException;
<<<<<<< HEAD
=======
import com.cloud.network.IPAddressVO;
import com.cloud.network.Ipv6AddressManager;
>>>>>>> 894cb8f7
import com.cloud.network.Network;
import com.cloud.network.Network.GuestType;
import com.cloud.network.Network.Service;
import com.cloud.network.Network.State;
import com.cloud.network.NetworkManager;
import com.cloud.network.NetworkModel;
import com.cloud.network.NetworkProfile;
import com.cloud.network.Networks.BroadcastDomainType;
import com.cloud.network.Networks.Mode;
import com.cloud.network.Networks.TrafficType;
import com.cloud.network.UserIpv6AddressVO;
import com.cloud.network.dao.IPAddressDao;
<<<<<<< HEAD
import com.cloud.network.dao.IPAddressVO;
import com.cloud.network.dao.NetworkVO;
=======
import com.cloud.network.dao.UserIpv6AddressDao;
>>>>>>> 894cb8f7
import com.cloud.offering.NetworkOffering;
import com.cloud.offerings.dao.NetworkOfferingDao;
import com.cloud.user.Account;
import com.cloud.utils.component.AdapterBase;
import com.cloud.utils.db.DB;
import com.cloud.utils.db.Transaction;
import com.cloud.vm.Nic.ReservationStrategy;
import com.cloud.vm.NicProfile;
import com.cloud.vm.ReservationContext;
import com.cloud.vm.VirtualMachine;
import com.cloud.vm.VirtualMachineProfile;

@Local(value = { NetworkGuru.class })
public class DirectNetworkGuru extends AdapterBase implements NetworkGuru {
    private static final Logger s_logger = Logger.getLogger(DirectNetworkGuru.class);

    @Inject
    DataCenterDao _dcDao;
    @Inject
    VlanDao _vlanDao;
    @Inject
    NetworkModel _networkModel;
    @Inject
    NetworkManager _networkMgr;
    @Inject
    IPAddressDao _ipAddressDao;
    @Inject
    NetworkOfferingDao _networkOfferingDao;
    @Inject
    UserIpv6AddressDao _ipv6Dao;
    @Inject
    Ipv6AddressManager _ipv6Mgr;
    
    private static final TrafficType[] _trafficTypes = {TrafficType.Guest};
    
    @Override
    public boolean isMyTrafficType(TrafficType type) {
    	for (TrafficType t : _trafficTypes) {
    		if (t == type) {
    			return true;
    		}
    	}
    	return false;
    }

    @Override
    public TrafficType[] getSupportedTrafficType() {
    	return _trafficTypes;
    }
    
    protected boolean canHandle(NetworkOffering offering, DataCenter dc) {
        // this guru handles only Guest networks in Advance zone with source nat service disabled
        if (dc.getNetworkType() == NetworkType.Advanced && isMyTrafficType(offering.getTrafficType()) && offering.getGuestType() == GuestType.Shared) {
            return true;
        } else {
            s_logger.trace("We only take care of Guest networks of type " + GuestType.Shared);
            return false;
        }
    }

    @Override
    public Network design(NetworkOffering offering, DeploymentPlan plan, Network userSpecified, Account owner) {
        DataCenter dc = _dcDao.findById(plan.getDataCenterId());

        if (!canHandle(offering, dc)) {
            return null;
        }

        State state = State.Allocated;
        if (dc.getNetworkType() == NetworkType.Basic) {
            state = State.Setup;
        }

        NetworkVO config = new NetworkVO(offering.getTrafficType(), Mode.Dhcp, BroadcastDomainType.Vlan, offering.getId(), state, plan.getDataCenterId(), plan.getPhysicalNetworkId());

        if (userSpecified != null) {
            if ((userSpecified.getCidr() == null && userSpecified.getGateway() != null) || (userSpecified.getCidr() != null && userSpecified.getGateway() == null)) {
                throw new InvalidParameterValueException("cidr and gateway must be specified together.");
            }

            if ((userSpecified.getIp6Cidr() == null && userSpecified.getIp6Gateway() != null) || (userSpecified.getIp6Cidr() != null && userSpecified.getIp6Gateway() == null)) {
                throw new InvalidParameterValueException("cidrv6 and gatewayv6 must be specified together.");
            }

            if (userSpecified.getCidr() != null) {
                config.setCidr(userSpecified.getCidr());
                config.setGateway(userSpecified.getGateway());
            }

            if (userSpecified.getIp6Cidr() != null) {
                config.setIp6Cidr(userSpecified.getIp6Cidr());
                config.setIp6Gateway(userSpecified.getIp6Gateway());
            }

            if (userSpecified.getBroadcastUri() != null) {
                config.setBroadcastUri(userSpecified.getBroadcastUri());
                config.setState(State.Setup);
            }

            if (userSpecified.getBroadcastDomainType() != null) {
                config.setBroadcastDomainType(userSpecified.getBroadcastDomainType());
            }
        }

        boolean isSecurityGroupEnabled = _networkModel.areServicesSupportedByNetworkOffering(offering.getId(), Service.SecurityGroup);
        if (isSecurityGroupEnabled) {
        	if (userSpecified.getIp6Cidr() != null) {
                throw new InvalidParameterValueException("Didn't support security group with IPv6");
        	}
            config.setName("SecurityGroupEnabledNetwork");
            config.setDisplayText("SecurityGroupEnabledNetwork");
        }

        return config;
    }

    protected DirectNetworkGuru() {
        super();
    }

    @Override
    public void updateNicProfile(NicProfile profile, Network network) {
        DataCenter dc = _dcDao.findById(network.getDataCenterId());
        if (profile != null) {
            profile.setDns1(dc.getDns1());
            profile.setDns2(dc.getDns2());
        }
    }

    @Override
    public NicProfile allocate(Network network, NicProfile nic, VirtualMachineProfile<? extends VirtualMachine> vm) throws InsufficientVirtualNetworkCapcityException,
            InsufficientAddressCapacityException, ConcurrentOperationException {

        DataCenter dc = _dcDao.findById(network.getDataCenterId());    

        if (nic == null) {
            nic = new NicProfile(ReservationStrategy.Create, null, null, null, null);
        } else if (nic.getIp4Address() == null && nic.getIp6Address() == null) {
            nic.setStrategy(ReservationStrategy.Start);
        } else {
            nic.setStrategy(ReservationStrategy.Create);
        }

        _networkMgr.allocateDirectIp(nic, dc, vm, network, nic.getRequestedIpv4(), nic.getRequestedIpv6());
        nic.setStrategy(ReservationStrategy.Create);

        return nic;
    }

    @Override
    public void reserve(NicProfile nic, Network network, VirtualMachineProfile<? extends VirtualMachine> vm, DeployDestination dest, ReservationContext context)
            throws InsufficientVirtualNetworkCapcityException, InsufficientAddressCapacityException, ConcurrentOperationException {
        if (nic.getIp4Address() == null && nic.getIp6Address() == null) {
            _networkMgr.allocateDirectIp(nic, dest.getDataCenter(), vm, network, null, null);
            nic.setStrategy(ReservationStrategy.Create);
        }
    }

    @Override
    public boolean release(NicProfile nic, VirtualMachineProfile<? extends VirtualMachine> vm, String reservationId) {
        return true;
    }

    @Override
    public Network implement(Network network, NetworkOffering offering, DeployDestination destination, ReservationContext context) throws InsufficientVirtualNetworkCapcityException {
        return network;
    }

    @Override @DB
    public void deallocate(Network network, NicProfile nic, VirtualMachineProfile<? extends VirtualMachine> vm) {
    	if (s_logger.isDebugEnabled()) {
            s_logger.debug("Deallocate network: networkId: " + nic.getNetworkId() + ", ip: " + nic.getIp4Address());
        }
    	
    	if (nic.getIp4Address() != null) {
    		IPAddressVO ip = _ipAddressDao.findByIpAndSourceNetworkId(nic.getNetworkId(), nic.getIp4Address());
    		if (ip != null) {
    			Transaction txn = Transaction.currentTxn();
    			txn.start();
    			_networkMgr.markIpAsUnavailable(ip.getId());
    			_ipAddressDao.unassignIpAddress(ip.getId());
    			txn.commit();
    		}
    	}
    	
    	if (nic.getIp6Address() != null) {
    		_ipv6Mgr.revokeDirectIpv6Address(nic.getNetworkId(), nic.getIp6Address());
    	}
        nic.deallocate();
    }

    @Override
    public void shutdown(NetworkProfile network, NetworkOffering offering) {
    }

    @Override
    public boolean trash(Network network, NetworkOffering offering, Account owner) {
        return true;
    }

    @Override
    public void updateNetworkProfile(NetworkProfile networkProfile) {
        DataCenter dc = _dcDao.findById(networkProfile.getDataCenterId());
        networkProfile.setDns1(dc.getDns1());
        networkProfile.setDns2(dc.getDns2());
    }
}<|MERGE_RESOLUTION|>--- conflicted
+++ resolved
@@ -31,11 +31,7 @@
 import com.cloud.exception.InsufficientAddressCapacityException;
 import com.cloud.exception.InsufficientVirtualNetworkCapcityException;
 import com.cloud.exception.InvalidParameterValueException;
-<<<<<<< HEAD
-=======
-import com.cloud.network.IPAddressVO;
 import com.cloud.network.Ipv6AddressManager;
->>>>>>> 894cb8f7
 import com.cloud.network.Network;
 import com.cloud.network.Network.GuestType;
 import com.cloud.network.Network.Service;
@@ -48,12 +44,9 @@
 import com.cloud.network.Networks.TrafficType;
 import com.cloud.network.UserIpv6AddressVO;
 import com.cloud.network.dao.IPAddressDao;
-<<<<<<< HEAD
 import com.cloud.network.dao.IPAddressVO;
 import com.cloud.network.dao.NetworkVO;
-=======
 import com.cloud.network.dao.UserIpv6AddressDao;
->>>>>>> 894cb8f7
 import com.cloud.offering.NetworkOffering;
 import com.cloud.offerings.dao.NetworkOfferingDao;
 import com.cloud.user.Account;
@@ -229,14 +222,14 @@
         }
     	
     	if (nic.getIp4Address() != null) {
-    		IPAddressVO ip = _ipAddressDao.findByIpAndSourceNetworkId(nic.getNetworkId(), nic.getIp4Address());
-    		if (ip != null) {
-    			Transaction txn = Transaction.currentTxn();
-    			txn.start();
-    			_networkMgr.markIpAsUnavailable(ip.getId());
-    			_ipAddressDao.unassignIpAddress(ip.getId());
-    			txn.commit();
-    		}
+        IPAddressVO ip = _ipAddressDao.findByIpAndSourceNetworkId(nic.getNetworkId(), nic.getIp4Address());
+        if (ip != null) {
+            Transaction txn = Transaction.currentTxn();
+            txn.start();
+            _networkMgr.markIpAsUnavailable(ip.getId());
+            _ipAddressDao.unassignIpAddress(ip.getId());
+            txn.commit();
+        }
     	}
     	
     	if (nic.getIp6Address() != null) {
