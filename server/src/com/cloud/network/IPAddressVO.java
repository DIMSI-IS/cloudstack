--- conflicted
+++ resolved
@@ -16,8 +16,8 @@
  * 
  */
 
-package com.cloud.network;
-
+package com.cloud.network;
+
 import java.util.Date;
 import java.util.UUID;
 
@@ -34,42 +34,42 @@
 
 import com.cloud.api.Identity;
 import com.cloud.utils.net.Ip;
-
-/**
- * A bean representing a public IP Address
- *
- */
-@Entity
-@Table(name=("user_ip_address"))
+
+/**
+ * A bean representing a public IP Address
+ *
+ */
+@Entity
+@Table(name=("user_ip_address"))
 public class IPAddressVO implements IpAddress, Identity {
     @Id
     @GeneratedValue(strategy=GenerationType.IDENTITY)
     @Column(name="id")
     long id;
-    
-	@Column(name="account_id")
-	private Long allocatedToAccountId = null;
-
-    @Column(name="domain_id")
-    private Long allocatedInDomainId = null;
-
-	@Id
+    
+	@Column(name="account_id")
+	private Long allocatedToAccountId = null;
+
+    @Column(name="domain_id")
+    private Long allocatedInDomainId = null;
+
+	@Id
 	@Column(name="public_ip_address")
-	@Enumerated(value=EnumType.STRING)
-	private Ip address = null;
-
-	@Column(name="data_center_id", updatable=false)
-	private long dataCenterId;
-	
-	@Column(name="source_nat")
-	private boolean sourceNat;
-
-	@Column(name="allocated")
-	@Temporal(value=TemporalType.TIMESTAMP)
-	private Date allocatedTime;
-	
-	@Column(name="vlan_db_id")
-	private long vlanId;
+	@Enumerated(value=EnumType.STRING)
+	private Ip address = null;
+
+	@Column(name="data_center_id", updatable=false)
+	private long dataCenterId;
+	
+	@Column(name="source_nat")
+	private boolean sourceNat;
+
+	@Column(name="allocated")
+	@Temporal(value=TemporalType.TIMESTAMP)
+	private Date allocatedTime;
+	
+	@Column(name="vlan_db_id")
+	private long vlanId;
 
 	@Column(name="one_to_one_nat")
 	private boolean oneToOneNat;
@@ -89,27 +89,25 @@
 	@Column(name="network_id")
 	private Long associatedWithNetworkId;
 	
-<<<<<<< HEAD
 	@Column(name="uuid")
 	private String uuid;
-=======
+	
     @Column(name="physical_network_id")
     private Long physicalNetworkId;
->>>>>>> 03531333
-
+
 	protected IPAddressVO() {
-		this.uuid = UUID.randomUUID().toString();
+		this.uuid = UUID.randomUUID().toString();
 	}
 	
 	@Override
     public boolean readyToUse() {
 	    return state == State.Allocated;
-	}
-
-	public IPAddressVO(Ip address, long dataCenterId, long macAddress, long vlanDbId, boolean sourceNat) {
-		this.address = address;
-		this.dataCenterId = dataCenterId;
-		this.vlanId = vlanDbId;
+	}
+
+	public IPAddressVO(Ip address, long dataCenterId, long macAddress, long vlanDbId, boolean sourceNat) {
+		this.address = address;
+		this.dataCenterId = dataCenterId;
+		this.vlanId = vlanDbId;
 		this.sourceNat = sourceNat;
 		this.allocatedInDomainId = null;
 		this.allocatedToAccountId = null;
@@ -121,21 +119,21 @@
 	
     public long getMacAddress() {
 	    return macAddress;
-	}
-	
-	@Override
-    public long getDataCenterId() {
-	    return dataCenterId; 
-	}
-
-	@Override
-    public Ip getAddress() {
-		return address;
-	}
-	
-	@Override
-    public Long getAllocatedToAccountId() {
-		return allocatedToAccountId;
+	}
+	
+	@Override
+    public long getDataCenterId() {
+	    return dataCenterId; 
+	}
+
+	@Override
+    public Ip getAddress() {
+		return address;
+	}
+	
+	@Override
+    public Long getAllocatedToAccountId() {
+		return allocatedToAccountId;
 	}
 	
 	@Override
@@ -147,7 +145,7 @@
 	    this.associatedWithNetworkId = networkId;
 	}
 
-	@Override
+	@Override
     public Long getAssociatedWithVmId() {
         return associatedWithVmId;
     }
@@ -157,43 +155,43 @@
     }
 
     @Override
-    public Long getAllocatedInDomainId() {
-        return allocatedInDomainId;
-    }
-    
-	@Override
-    public Date getAllocatedTime() {
-		return allocatedTime;
-	}
-
-    public void setAllocatedToAccountId(Long accountId) {
-		this.allocatedToAccountId = accountId;
-	}
-
-    public void setAllocatedInDomainId(Long domainId) {
-        this.allocatedInDomainId = domainId;
-    }
-
-    public void setSourceNat(boolean sourceNat) {
-		this.sourceNat = sourceNat;
+    public Long getAllocatedInDomainId() {
+        return allocatedInDomainId;
+    }
+    
+	@Override
+    public Date getAllocatedTime() {
+		return allocatedTime;
+	}
+
+    public void setAllocatedToAccountId(Long accountId) {
+		this.allocatedToAccountId = accountId;
+	}
+
+    public void setAllocatedInDomainId(Long domainId) {
+        this.allocatedInDomainId = domainId;
+    }
+
+    public void setSourceNat(boolean sourceNat) {
+		this.sourceNat = sourceNat;
 	}
 	
 	@Override
     public boolean isSourceNat() {
 		return sourceNat;
-	}
-
-    public void setAllocatedTime(Date allocated) {
-		this.allocatedTime = allocated;
-	}
-	
-	@Override
-    public long getVlanId() {
-		return this.vlanId;
-	}
-	
-    public void setVlanId(long vlanDbId) {
-		this.vlanId = vlanDbId;
+	}
+
+    public void setAllocatedTime(Date allocated) {
+		this.allocatedTime = allocated;
+	}
+	
+	@Override
+    public long getVlanId() {
+		return this.vlanId;
+	}
+	
+    public void setVlanId(long vlanDbId) {
+		this.vlanId = vlanDbId;
 	}
 
 	@Override
@@ -242,7 +240,6 @@
         this.sourceNetworkId = sourceNetworkId;
     }
     
-<<<<<<< HEAD
     @Override
     public String getUuid() {
     	return this.uuid;
@@ -251,7 +248,7 @@
     public void setUuid(String uuid) {
     	this.uuid = uuid;
     }
-=======
+
     public Long getPhysicalNetworkId() {
         return physicalNetworkId;
     }
@@ -259,6 +256,4 @@
     public void setPhysicalNetworkId(Long physicalNetworkId) {
         this.physicalNetworkId = physicalNetworkId;
     }
-
->>>>>>> 03531333
-}
+}