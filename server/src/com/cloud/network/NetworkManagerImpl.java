// Licensed to the Apache Software Foundation (ASF) under one
// or more contributor license agreements.  See the NOTICE file
// distributed with this work for additional information
// regarding copyright ownership.  The ASF licenses this file
// to you under the Apache License, Version 2.0 (the
// "License"); you may not use this file except in compliance
// with the License.  You may obtain a copy of the License at
// 
//   http://www.apache.org/licenses/LICENSE-2.0
//
// Unless required by applicable law or agreed to in writing,
// software distributed under the License is distributed on an
// "AS IS" BASIS, WITHOUT WARRANTIES OR CONDITIONS OF ANY
// KIND, either express or implied.  See the License for the
// specific language governing permissions and limitations
// under the License.
package com.cloud.network;

import java.net.URI;
import java.security.InvalidParameterException;
import java.sql.PreparedStatement;
import java.sql.ResultSet;
import java.sql.SQLException;
import java.util.ArrayList;
import java.util.Arrays;
import java.util.Comparator;
import java.util.Date;
import java.util.HashMap;
import java.util.HashSet;
import java.util.Iterator;
import java.util.List;
import java.util.Map;
import java.util.Random;
import java.util.Set;
import java.util.TreeSet;
import java.util.concurrent.Executors;
import java.util.concurrent.ScheduledExecutorService;
import java.util.concurrent.TimeUnit;

import javax.ejb.Local;
import javax.naming.ConfigurationException;

import org.apache.log4j.Logger;

import com.cloud.acl.ControlledEntity.ACLType;
import com.cloud.acl.SecurityChecker.AccessType;
import com.cloud.agent.AgentManager;
import com.cloud.agent.Listener;
import com.cloud.agent.api.AgentControlAnswer;
import com.cloud.agent.api.AgentControlCommand;
import com.cloud.agent.api.Answer;
import com.cloud.agent.api.CheckNetworkAnswer;
import com.cloud.agent.api.CheckNetworkCommand;
import com.cloud.agent.api.Command;
import com.cloud.agent.api.StartupCommand;
import com.cloud.agent.api.StartupRoutingCommand;
import com.cloud.agent.api.to.NicTO;
import com.cloud.alert.AlertManager;
import com.cloud.api.commands.CreateNetworkCmd;
import com.cloud.api.commands.ListNetworksCmd;
import com.cloud.api.commands.ListTrafficTypeImplementorsCmd;
import com.cloud.api.commands.RestartNetworkCmd;
import com.cloud.configuration.Config;
import com.cloud.configuration.ConfigurationManager;
import com.cloud.configuration.Resource.ResourceType;
import com.cloud.configuration.dao.ConfigurationDao;
import com.cloud.dc.AccountVlanMapVO;
import com.cloud.dc.DataCenter;
import com.cloud.dc.DataCenter.NetworkType;
import com.cloud.dc.DataCenterVO;
import com.cloud.dc.Pod;
import com.cloud.dc.PodVlanMapVO;
import com.cloud.dc.Vlan;
import com.cloud.dc.Vlan.VlanType;
import com.cloud.dc.VlanVO;
import com.cloud.dc.dao.AccountVlanMapDao;
import com.cloud.dc.dao.DataCenterDao;
import com.cloud.dc.dao.PodVlanMapDao;
import com.cloud.dc.dao.VlanDao;
import com.cloud.deploy.DataCenterDeployment;
import com.cloud.deploy.DeployDestination;
import com.cloud.deploy.DeploymentPlan;
import com.cloud.domain.Domain;
import com.cloud.domain.DomainVO;
import com.cloud.domain.dao.DomainDao;
import com.cloud.event.ActionEvent;
import com.cloud.event.EventTypes;
import com.cloud.event.UsageEventVO;
import com.cloud.event.dao.EventDao;
import com.cloud.event.dao.UsageEventDao;
import com.cloud.exception.AccountLimitException;
import com.cloud.exception.ConcurrentOperationException;
import com.cloud.exception.ConnectionException;
import com.cloud.exception.InsufficientAddressCapacityException;
import com.cloud.exception.InsufficientCapacityException;
import com.cloud.exception.InsufficientVirtualNetworkCapcityException;
import com.cloud.exception.InvalidParameterValueException;
import com.cloud.exception.PermissionDeniedException;
import com.cloud.exception.ResourceAllocationException;
import com.cloud.exception.ResourceUnavailableException;
import com.cloud.exception.UnsupportedServiceException;
import com.cloud.host.Host;
import com.cloud.host.HostVO;
import com.cloud.host.Status;
import com.cloud.host.dao.HostDao;
import com.cloud.hypervisor.Hypervisor.HypervisorType;
import com.cloud.network.IpAddress.State;
import com.cloud.network.Network.Capability;
import com.cloud.network.Network.GuestType;
import com.cloud.network.Network.Provider;
import com.cloud.network.Network.Service;
import com.cloud.network.Networks.AddressFormat;
import com.cloud.network.Networks.BroadcastDomainType;
import com.cloud.network.Networks.IsolationType;
import com.cloud.network.Networks.TrafficType;
import com.cloud.network.PhysicalNetwork.BroadcastDomainRange;
import com.cloud.network.VirtualRouterProvider.VirtualRouterProviderType;
import com.cloud.network.addr.PublicIp;
import com.cloud.network.dao.FirewallRulesDao;
import com.cloud.network.dao.IPAddressDao;
import com.cloud.network.dao.LoadBalancerDao;
import com.cloud.network.dao.NetworkDao;
import com.cloud.network.dao.NetworkDomainDao;
import com.cloud.network.dao.NetworkServiceMapDao;
import com.cloud.network.dao.PhysicalNetworkDao;
import com.cloud.network.dao.PhysicalNetworkServiceProviderDao;
import com.cloud.network.dao.PhysicalNetworkServiceProviderVO;
import com.cloud.network.dao.PhysicalNetworkTrafficTypeDao;
import com.cloud.network.dao.PhysicalNetworkTrafficTypeVO;
import com.cloud.network.element.ConnectivityProvider;
import com.cloud.network.element.DhcpServiceProvider;
import com.cloud.network.element.FirewallServiceProvider;
import com.cloud.network.element.IpDeployer;
import com.cloud.network.element.LoadBalancingServiceProvider;
import com.cloud.network.element.NetworkACLServiceProvider;
import com.cloud.network.element.NetworkElement;
import com.cloud.network.element.PortForwardingServiceProvider;
import com.cloud.network.element.RemoteAccessVPNServiceProvider;
import com.cloud.network.element.Site2SiteVpnServiceProvider;
import com.cloud.network.element.SourceNatServiceProvider;
import com.cloud.network.element.StaticNatServiceProvider;
import com.cloud.network.element.UserDataServiceProvider;
import com.cloud.network.element.VirtualRouterElement;
import com.cloud.network.element.VpcVirtualRouterElement;
import com.cloud.network.guru.NetworkGuru;
import com.cloud.network.lb.LoadBalancingRule;
import com.cloud.network.lb.LoadBalancingRule.LbDestination;
import com.cloud.network.lb.LoadBalancingRule.LbStickinessPolicy;
import com.cloud.network.lb.LoadBalancingRulesManager;
import com.cloud.network.rules.FirewallManager;
import com.cloud.network.rules.FirewallRule;
import com.cloud.network.rules.FirewallRule.Purpose;
import com.cloud.network.rules.FirewallRuleVO;
import com.cloud.network.rules.PortForwardingRule;
import com.cloud.network.rules.PortForwardingRuleVO;
import com.cloud.network.rules.RulesManager;
import com.cloud.network.rules.StaticNat;
import com.cloud.network.rules.StaticNatRule;
import com.cloud.network.rules.StaticNatRuleImpl;
import com.cloud.network.rules.dao.PortForwardingRulesDao;
import com.cloud.network.vpc.NetworkACLManager;
import com.cloud.network.vpc.PrivateIpVO;
import com.cloud.network.vpc.Vpc;
import com.cloud.network.vpc.VpcManager;
import com.cloud.network.vpc.Dao.PrivateIpDao;
import com.cloud.network.vpn.RemoteAccessVpnService;
import com.cloud.offering.NetworkOffering;
import com.cloud.offering.NetworkOffering.Availability;
import com.cloud.offerings.NetworkOfferingServiceMapVO;
import com.cloud.offerings.NetworkOfferingVO;
import com.cloud.offerings.dao.NetworkOfferingDao;
import com.cloud.offerings.dao.NetworkOfferingServiceMapDao;
import com.cloud.org.Grouping;
import com.cloud.projects.Project;
import com.cloud.projects.ProjectManager;
import com.cloud.server.ResourceTag.TaggedResourceType;
import com.cloud.tags.ResourceTagVO;
import com.cloud.tags.dao.ResourceTagDao;
import com.cloud.user.Account;
import com.cloud.user.AccountManager;
import com.cloud.user.AccountVO;
import com.cloud.user.DomainManager;
import com.cloud.user.ResourceLimitService;
import com.cloud.user.User;
import com.cloud.user.UserContext;
import com.cloud.user.dao.AccountDao;
import com.cloud.user.dao.UserStatisticsDao;
import com.cloud.utils.AnnotationHelper;
import com.cloud.utils.NumbersUtil;
import com.cloud.utils.Pair;
import com.cloud.utils.component.Adapters;
import com.cloud.utils.component.Inject;
import com.cloud.utils.component.Manager;
import com.cloud.utils.concurrency.NamedThreadFactory;
import com.cloud.utils.db.DB;
import com.cloud.utils.db.Filter;
import com.cloud.utils.db.JoinBuilder;
import com.cloud.utils.db.JoinBuilder.JoinType;
import com.cloud.utils.db.SearchBuilder;
import com.cloud.utils.db.SearchCriteria;
import com.cloud.utils.db.SearchCriteria.Op;
import com.cloud.utils.db.Transaction;
import com.cloud.utils.exception.CloudRuntimeException;
import com.cloud.utils.net.Ip;
import com.cloud.utils.net.NetUtils;
import com.cloud.vm.Nic;
import com.cloud.vm.NicProfile;
import com.cloud.vm.NicVO;
import com.cloud.vm.ReservationContext;
import com.cloud.vm.ReservationContextImpl;
import com.cloud.vm.SecondaryStorageVmVO;
import com.cloud.vm.UserVmVO;
import com.cloud.vm.VMInstanceVO;
import com.cloud.vm.VirtualMachine;
import com.cloud.vm.VirtualMachine.Type;
import com.cloud.vm.VirtualMachineProfile;
import com.cloud.vm.VirtualMachineProfileImpl;
import com.cloud.vm.dao.DomainRouterDao;
import com.cloud.vm.dao.NicDao;
import com.cloud.vm.dao.UserVmDao;
import com.cloud.vm.dao.VMInstanceDao;

import edu.emory.mathcs.backport.java.util.Collections;

/**
 * NetworkManagerImpl implements NetworkManager.
 */
@Local(value = { NetworkManager.class, NetworkService.class })
public class NetworkManagerImpl implements NetworkManager, NetworkService, Manager, Listener {
    private static final Logger s_logger = Logger.getLogger(NetworkManagerImpl.class);

    String _name;
    @Inject
    DataCenterDao _dcDao = null;
    @Inject
    VlanDao _vlanDao = null;
    @Inject
    IPAddressDao _ipAddressDao = null;
    @Inject
    AccountDao _accountDao = null;
    @Inject
    DomainDao _domainDao = null;
    @Inject
    UserStatisticsDao _userStatsDao = null;
    @Inject
    EventDao _eventDao = null;
    @Inject
    ConfigurationDao _configDao;
    @Inject
    UserVmDao _userVmDao = null;
    @Inject
    AlertManager _alertMgr;
    @Inject
    AccountManager _accountMgr;
    @Inject
    ConfigurationManager _configMgr;
    @Inject
    AccountVlanMapDao _accountVlanMapDao;
    @Inject
    NetworkOfferingDao _networkOfferingDao = null;
    @Inject
    NetworkDao _networksDao = null;
    @Inject
    NicDao _nicDao = null;
    @Inject
    FirewallRulesDao _fwRulesDao = null;
    @Inject
    RulesManager _rulesMgr;
    @Inject
    LoadBalancingRulesManager _lbMgr;
    @Inject
    UsageEventDao _usageEventDao;
    @Inject
    RemoteAccessVpnService _vpnMgr;
    @Inject
    PodVlanMapDao _podVlanMapDao;
    @Inject(adapter = NetworkGuru.class)
    Adapters<NetworkGuru> _networkGurus;
    @Inject(adapter = NetworkElement.class)
    Adapters<NetworkElement> _networkElements;
    @Inject
    NetworkDomainDao _networkDomainDao;
    @Inject
    VMInstanceDao _vmDao;
    @Inject
    FirewallManager _firewallMgr;
    @Inject
    FirewallRulesDao _firewallDao;
    @Inject
    PortForwardingRulesDao _portForwardingDao;
    @Inject
    ResourceLimitService _resourceLimitMgr;
    @Inject
    DomainRouterDao _routerDao;
    @Inject
    DomainManager _domainMgr;
    @Inject
    ProjectManager _projectMgr;
    @Inject
    NetworkOfferingServiceMapDao _ntwkOfferingSrvcDao;
    @Inject
    PhysicalNetworkDao _physicalNetworkDao;
    @Inject
    PhysicalNetworkServiceProviderDao _pNSPDao;
    @Inject
    PortForwardingRulesDao _portForwardingRulesDao;
    @Inject
    LoadBalancerDao _lbDao;
    @Inject
    PhysicalNetworkTrafficTypeDao _pNTrafficTypeDao;
    @Inject
    AgentManager _agentMgr;
    @Inject
    HostDao _hostDao;
    @Inject
    NetworkServiceMapDao _ntwkSrvcDao;
    @Inject
    StorageNetworkManager _stnwMgr;
    @Inject
    VpcManager _vpcMgr;
    @Inject
    PrivateIpDao _privateIpDao;
    @Inject
    NetworkACLManager _networkACLMgr;
    @Inject
    ResourceTagDao _resourceTagDao;

    private final HashMap<String, NetworkOfferingVO> _systemNetworks = new HashMap<String, NetworkOfferingVO>(5);
    private static Long _privateOfferingId = null;

    ScheduledExecutorService _executor;

    SearchBuilder<AccountVO> AccountsUsingNetworkSearch;
    SearchBuilder<IPAddressVO> AssignIpAddressSearch;
    SearchBuilder<IPAddressVO> AssignIpAddressFromPodVlanSearch;
    SearchBuilder<IPAddressVO> IpAddressSearch;
    SearchBuilder<NicVO> NicForTrafficTypeSearch;

    int _networkGcWait;
    int _networkGcInterval;
    String _networkDomain;
    int _cidrLimit;
    boolean _allowSubdomainNetworkAccess;
    int _networkLockTimeout;

    private Map<String, String> _configs;

    HashMap<Long, Long> _lastNetworkIdsToFree = new HashMap<Long, Long>();

    private static HashMap<Service, List<Provider>> s_serviceToImplementedProvidersMap = new HashMap<Service, List<Provider>>();
    private static HashMap<String, String> s_providerToNetworkElementMap = new HashMap<String, String>();

    @Override
    public NetworkElement getElementImplementingProvider(String providerName) {
        String elementName = s_providerToNetworkElementMap.get(providerName);
        NetworkElement element = _networkElements.get(elementName);
        return element;
    }

    @Override
    public List<Service> getElementServices(Provider provider) {
        NetworkElement element = getElementImplementingProvider(provider.getName());
        if (element == null) {
            throw new InvalidParameterValueException("Unable to find the Network Element implementing the Service Provider '" + provider.getName() + "'");
        }
        return new ArrayList<Service>(element.getCapabilities().keySet());
    }

    @Override
    public boolean canElementEnableIndividualServices(Provider provider) {
        NetworkElement element = getElementImplementingProvider(provider.getName());
        if (element == null) {
            throw new InvalidParameterValueException("Unable to find the Network Element implementing the Service Provider '" + provider.getName() + "'");
        }
        return element.canEnableIndividualServices();
    }

    @Override
    public PublicIp assignPublicIpAddress(long dcId, Long podId, Account owner, VlanType type, Long networkId, String requestedIp, boolean isSystem) throws InsufficientAddressCapacityException {
        return fetchNewPublicIp(dcId, podId, null, owner, type, networkId, false, true, requestedIp, isSystem, null);
    }

    @DB
    public PublicIp fetchNewPublicIp(long dcId, Long podId, Long vlanDbId, Account owner, VlanType vlanUse, 
            Long guestNetworkId, boolean sourceNat, boolean assign, String requestedIp, boolean isSystem, Long vpcId)
            throws InsufficientAddressCapacityException {
        StringBuilder errorMessage = new StringBuilder("Unable to get ip adress in ");
        Transaction txn = Transaction.currentTxn();
        txn.start();
        SearchCriteria<IPAddressVO> sc = null;
        if (podId != null) {
            sc = AssignIpAddressFromPodVlanSearch.create();
            sc.setJoinParameters("podVlanMapSB", "podId", podId);
            errorMessage.append(" pod id=" + podId);
        } else {
            sc = AssignIpAddressSearch.create();
            errorMessage.append(" zone id=" + dcId);
        }

        if (vlanDbId != null) {
            sc.addAnd("vlanId", SearchCriteria.Op.EQ, vlanDbId);
            errorMessage.append(", vlanId id=" + vlanDbId);
        }

        sc.setParameters("dc", dcId);

        DataCenter zone = _configMgr.getZone(dcId);

        // for direct network take ip addresses only from the vlans belonging to the network
        if (vlanUse == VlanType.DirectAttached) {
            sc.setJoinParameters("vlan", "networkId", guestNetworkId);
            errorMessage.append(", network id=" + guestNetworkId);
        }
        sc.setJoinParameters("vlan", "type", vlanUse);

        if (requestedIp != null) {
            sc.addAnd("address", SearchCriteria.Op.EQ, requestedIp);
            errorMessage.append(": requested ip " + requestedIp + " is not available");
        }

        Filter filter = new Filter(IPAddressVO.class, "vlanId", true, 0l, 1l);

        List<IPAddressVO> addrs = _ipAddressDao.lockRows(sc, filter, true);

        if (addrs.size() == 0) {
            if (podId != null) {
                InsufficientAddressCapacityException ex = new InsufficientAddressCapacityException
                        ("Insufficient address capacity", Pod.class, podId);
            	// for now, we hardcode the table names, but we should ideally do a lookup for the tablename from the VO object.
            	ex.addProxyObject("Pod", podId, "podId");            	
            	throw ex;
            }
            s_logger.warn(errorMessage.toString());
            InsufficientAddressCapacityException ex = new InsufficientAddressCapacityException
                    ("Insufficient address capacity", DataCenter.class, dcId);
            ex.addProxyObject("data_center", dcId, "dcId");
        	throw ex;
        }

        assert (addrs.size() == 1) : "Return size is incorrect: " + addrs.size();

        IPAddressVO addr = addrs.get(0);
        addr.setSourceNat(sourceNat);
        addr.setAllocatedTime(new Date());
        addr.setAllocatedInDomainId(owner.getDomainId());
        addr.setAllocatedToAccountId(owner.getId());
        addr.setSystem(isSystem);

        if (assign) {
            markPublicIpAsAllocated(addr);
        } else {
            addr.setState(IpAddress.State.Allocating);
        }
        addr.setState(assign ? IpAddress.State.Allocated : IpAddress.State.Allocating);

        if (vlanUse != VlanType.DirectAttached || zone.getNetworkType() == NetworkType.Basic) {
            addr.setAssociatedWithNetworkId(guestNetworkId);
            addr.setVpcId(vpcId);
        }

        _ipAddressDao.update(addr.getId(), addr);

        txn.commit();

        if (vlanUse == VlanType.VirtualNetwork) {
            _firewallMgr.addSystemFirewallRules(addr, owner);
        }

        long macAddress = NetUtils.createSequenceBasedMacAddress(addr.getMacAddress());

        return new PublicIp(addr, _vlanDao.findById(addr.getVlanId()), macAddress);
    }

    @DB
    protected void markPublicIpAsAllocated(IPAddressVO addr) {

        assert (addr.getState() == IpAddress.State.Allocating || addr.getState() == IpAddress.State.Free) :
            "Unable to transition from state " + addr.getState() + " to " + IpAddress.State.Allocated;

        Transaction txn = Transaction.currentTxn();

        Account owner = _accountMgr.getAccount(addr.getAllocatedToAccountId());

        txn.start();
        addr.setState(IpAddress.State.Allocated);
        _ipAddressDao.update(addr.getId(), addr);

        // Save usage event
        if (owner.getAccountId() != Account.ACCOUNT_ID_SYSTEM) {
            VlanVO vlan = _vlanDao.findById(addr.getVlanId());

            String guestType = vlan.getVlanType().toString();
            
            UsageEventVO usageEvent = new UsageEventVO(EventTypes.EVENT_NET_IP_ASSIGN, owner.getId(), 
                    addr.getDataCenterId(), addr.getId(), addr.getAddress().toString(), addr.isSourceNat(), guestType, 
                    addr.getSystem());
            _usageEventDao.persist(usageEvent);
            // don't increment resource count for direct ip addresses
            if (addr.getAssociatedWithNetworkId() != null) {
                _resourceLimitMgr.incrementResourceCount(owner.getId(), ResourceType.public_ip);
            }
        }

        txn.commit();
    }
    
    
    @Override
    public PublicIp assignSourceNatIpAddressToVpc(Account owner, Vpc vpc) throws InsufficientAddressCapacityException, ConcurrentOperationException {
        long dcId = vpc.getZoneId();
        
        IPAddressVO sourceNatIp = getExistingSourceNat(owner.getId(), null, vpc.getId());
        
        PublicIp ipToReturn = null;
        
        if (sourceNatIp != null) {
            ipToReturn = new PublicIp(sourceNatIp, _vlanDao.findById(sourceNatIp.getVlanId()), 
                    NetUtils.createSequenceBasedMacAddress(sourceNatIp.getMacAddress()));
        } else {
            ipToReturn = assignDedicateIpAddress(owner, null, vpc.getId(), dcId, true);
        }
        
        return ipToReturn;
    } 
    
    @Override
    public PublicIp assignSourceNatIpAddressToGuestNetwork(Account owner, Network guestNetwork) 
            throws InsufficientAddressCapacityException, ConcurrentOperationException {
        assert (guestNetwork.getTrafficType() != null) : "You're asking for a source nat but your network " +
        		"can't participate in source nat.  What do you have to say for yourself?";
        long dcId = guestNetwork.getDataCenterId();
        
        IPAddressVO sourceNatIp = getExistingSourceNat(owner.getId(), guestNetwork.getId(), guestNetwork.getVpcId());
                
        PublicIp ipToReturn = null;
        if (sourceNatIp != null) {
            ipToReturn = new PublicIp(sourceNatIp, _vlanDao.findById(sourceNatIp.getVlanId()), 
                    NetUtils.createSequenceBasedMacAddress(sourceNatIp.getMacAddress()));
        } else {
            ipToReturn = assignDedicateIpAddress(owner, guestNetwork.getId(), null, dcId, true);
        }
        
        return ipToReturn;
    }
    
    @Override
    public PublicIp assignVpnGatewayIpAddress(long dcId, Account owner, long vpcId) throws InsufficientAddressCapacityException, ConcurrentOperationException {
        return assignDedicateIpAddress(owner, null, vpcId, dcId, false);
    }
    

    @DB
    public PublicIp assignDedicateIpAddress(Account owner, Long guestNtwkId, Long vpcId, long dcId, boolean isSourceNat) 
            throws ConcurrentOperationException, InsufficientAddressCapacityException {

        long ownerId = owner.getId();
        
        // Check that the maximum number of public IPs for the given accountId will not be exceeded
        try {
            _resourceLimitMgr.checkResourceLimit(owner, ResourceType.public_ip);
        } catch (ResourceAllocationException ex) {
            s_logger.warn("Failed to allocate resource of type " + ex.getResourceType() + " for account " + owner);
            throw new AccountLimitException("Maximum number of public IP addresses for account: " + owner.getAccountName() + " has been exceeded.");
        }

        PublicIp ip = null;
        Transaction txn = Transaction.currentTxn();
        try {
            txn.start();

            owner = _accountDao.acquireInLockTable(ownerId);

            if (owner == null) {
            	// this ownerId comes from owner or type Account. See the class "AccountVO" and the annotations in that class
            	// to get the table name and field name that is queried to fill this ownerid.
            	ConcurrentOperationException ex = new ConcurrentOperationException("Unable to lock account");
            }
            if (s_logger.isDebugEnabled()) {
                s_logger.debug("lock account " + ownerId + " is acquired");
            }
            
            // If account has Account specific ip ranges, try to allocate ip from there
            Long vlanId = null;
            List<AccountVlanMapVO> maps = _accountVlanMapDao.listAccountVlanMapsByAccount(ownerId);
            if (maps != null && !maps.isEmpty()) {
                vlanId = maps.get(0).getVlanDbId();
            }


            ip = fetchNewPublicIp(dcId, null, vlanId, owner, VlanType.VirtualNetwork, guestNtwkId, 
                    isSourceNat, false, null, false, vpcId);
            IPAddressVO publicIp = ip.ip();

            markPublicIpAsAllocated(publicIp);
            _ipAddressDao.update(publicIp.getId(), publicIp);

            txn.commit();
            return ip;
        } finally {
            if (owner != null) {
                if (s_logger.isDebugEnabled()) {
                    s_logger.debug("Releasing lock account " + ownerId);
                }

                _accountDao.releaseFromLockTable(ownerId);
            }
            if (ip == null) {
                txn.rollback();
                s_logger.error("Unable to get source nat ip address for account " + ownerId);
            }
        }
    }

    /**
     * Returns the target account for an api command
     * 
     * @param accountName
     *            - non-null if the account name was passed in in the command
     * @param domainId
     *            - non-null if the domainId was passed in in the command.
     * @return
     */
    protected Account getAccountForApiCommand(String accountName, Long domainId) {
        Account account = UserContext.current().getCaller();

        if (_accountMgr.isAdmin(account.getType())) {
            // The admin is making the call, determine if it is for someone else or for himself
            if (domainId != null) {
                if ((account != null) && !_domainDao.isChildDomain(account.getDomainId(), domainId)) {
                	// TBD: Check if call to addProxyObject() needs correction.
                    PermissionDeniedException ex = new PermissionDeniedException("Invalid domain id given, permission denied");
                    ex.addProxyObject("domain", domainId, "domainId");
                    throw ex;
                }
                if (accountName != null) {
                    Account userAccount = _accountMgr.getActiveAccountByName(accountName, domainId);
                    if (userAccount != null) {
                        account = userAccount;
                    } else {
                    	// TBD: Check if call to addProxyObject() needs correction.
                    	PermissionDeniedException ex = new PermissionDeniedException("Unable to find account " + accountName + " in specified domain, permission denied");
                    	ex.addProxyObject("domain", domainId, "domainId");
                    	throw ex;
                    }
                }
            } else {
                // the admin is calling the api on his own behalf
                return account;
            }
        }
        return account;
    }

    @Override
    public boolean applyIpAssociations(Network network, boolean continueOnError) throws ResourceUnavailableException {
        List<IPAddressVO> userIps = _ipAddressDao.listByAssociatedNetwork(network.getId(), null);
        List<PublicIp> publicIps = new ArrayList<PublicIp>();
        if (userIps != null && !userIps.isEmpty()) {
            for (IPAddressVO userIp : userIps) {
                PublicIp publicIp = new PublicIp(userIp, _vlanDao.findById(userIp.getVlanId()), 
                        NetUtils.createSequenceBasedMacAddress(userIp.getMacAddress()));
                publicIps.add(publicIp);
            }
        }

        boolean success = applyIpAssociations(network, false, continueOnError, publicIps);

        if (success) {
            for (IPAddressVO addr : userIps) {
                if (addr.getState() == IpAddress.State.Allocating) {
                    markPublicIpAsAllocated(addr);
                } else if (addr.getState() == IpAddress.State.Releasing) {
                    // Cleanup all the resources for ip address if there are any, and only then un-assign ip in the
                    // system
                    if (cleanupIpResources(addr.getId(), Account.ACCOUNT_ID_SYSTEM, _accountMgr.getSystemAccount())) {
                        s_logger.debug("Unassiging ip address " + addr);
                        _ipAddressDao.unassignIpAddress(addr.getId());  
                    } else {
                        success = false;
                        s_logger.warn("Failed to release resources for ip address id=" + addr.getId());
                    }
                }
            }
        }

        return success;
    }

    private Map<Provider, Set<Service>> getProviderServicesMap(long networkId) {
        Map<Provider, Set<Service>> map = new HashMap<Provider, Set<Service>>();
        List<NetworkServiceMapVO> nsms = _ntwkSrvcDao.getServicesInNetwork(networkId);
        for (NetworkServiceMapVO nsm : nsms) {
            Set<Service> services = map.get(Provider.getProvider(nsm.getProvider()));
            if (services == null) {
                services = new HashSet<Service>();
            }
            services.add(Service.getService(nsm.getService()));
            map.put(Provider.getProvider(nsm.getProvider()), services);
        }
        return map;
    }

    private Map<Service, Set<Provider>> getServiceProvidersMap(long networkId) {
        Map<Service, Set<Provider>> map = new HashMap<Service, Set<Provider>>();
        List<NetworkServiceMapVO> nsms = _ntwkSrvcDao.getServicesInNetwork(networkId);
        for (NetworkServiceMapVO nsm : nsms) {
            Set<Provider> providers = map.get(Service.getService(nsm.getService()));
            if (providers == null) {
                providers = new HashSet<Provider>();
            }
            providers.add(Provider.getProvider(nsm.getProvider()));
            map.put(Service.getService(nsm.getService()), providers);
        }
        return map;
    }

    /* Get a list of IPs, classify them by service */
    @Override
    public Map<PublicIp, Set<Service>> getIpToServices(List<PublicIp> publicIps, boolean rulesRevoked, boolean includingFirewall) {
        Map<PublicIp, Set<Service>> ipToServices = new HashMap<PublicIp, Set<Service>>();

        if (publicIps != null && !publicIps.isEmpty()) {
            Set<Long> networkSNAT = new HashSet<Long>();
            for (PublicIp ip : publicIps) {
                Set<Service> services = ipToServices.get(ip);
                if (services == null) {
                    services = new HashSet<Service>();
                }
                if (ip.isSourceNat()) {
                    if (!networkSNAT.contains(ip.getAssociatedWithNetworkId())) {
                        services.add(Service.SourceNat);
                        networkSNAT.add(ip.getAssociatedWithNetworkId());
                    } else {
                    	CloudRuntimeException ex = new CloudRuntimeException("Multiple generic soure NAT IPs provided for network");
                    	// see the IPAddressVO.java class.
                    	ex.addProxyObject("user_ip_address", ip.getAssociatedWithNetworkId(), "networkId");
                    	throw ex;
                    }
                }
                ipToServices.put(ip, services);

                // if IP in allocating state then it will not have any rules attached so skip IPAssoc to network service
                // provider
                if (ip.getState() == State.Allocating) {
                    continue;
                }

                // check if any active rules are applied on the public IP
                Set<Purpose> purposes = getPublicIpPurposeInRules(ip, false, includingFirewall);
                // Firewall rules didn't cover static NAT
                if (ip.isOneToOneNat() && ip.getAssociatedWithVmId() != null) {
                    if (purposes == null) {
                        purposes = new HashSet<Purpose>();
                    }
                    purposes.add(Purpose.StaticNat);
                }
                if (purposes == null || purposes.isEmpty()) {
                    // since no active rules are there check if any rules are applied on the public IP but are in
// revoking state
                    
                    purposes = getPublicIpPurposeInRules(ip, true, includingFirewall);
                    if (ip.isOneToOneNat()) {
                        if (purposes == null) {
                            purposes = new HashSet<Purpose>();
                        }
                        purposes.add(Purpose.StaticNat);
                    }
                    if (purposes == null || purposes.isEmpty()) {
                        // IP is not being used for any purpose so skip IPAssoc to network service provider
                        continue;
                    } else {
                        if (rulesRevoked) {
                            // no active rules/revoked rules are associated with this public IP, so remove the
// association with the provider
                            ip.setState(State.Releasing);
                        } else {
                            if (ip.getState() == State.Releasing) {
                                // rules are not revoked yet, so don't let the network service provider revoke the IP
// association
                                // mark IP is allocated so that IP association will not be removed from the provider
                                ip.setState(State.Allocated);
                            }
                        }
                    }
                }
                if (purposes.contains(Purpose.StaticNat)) {
                    services.add(Service.StaticNat);
                }
                if (purposes.contains(Purpose.LoadBalancing)) {
                    services.add(Service.Lb);
                }
                if (purposes.contains(Purpose.PortForwarding)) {
                    services.add(Service.PortForwarding);
                }
                if (purposes.contains(Purpose.Vpn)) {
                    services.add(Service.Vpn);
                }
                if (purposes.contains(Purpose.Firewall)) {
                    services.add(Service.Firewall);
                }
                if (services.isEmpty()) {
                    continue;
                }
                ipToServices.put(ip, services);
            }
        }
        return ipToServices;
    }

    public boolean canIpUsedForNonConserveService(PublicIp ip, Service service) {
        // If it's non-conserve mode, then the new ip should not be used by any other services
        List<PublicIp> ipList = new ArrayList<PublicIp>();
        ipList.add(ip);
        Map<PublicIp, Set<Service>> ipToServices = getIpToServices(ipList, false, false);
        Set<Service> services = ipToServices.get(ip);
        // Not used currently, safe
        if (services == null || services.isEmpty()) {
            return true;
        }
        // Since it's non-conserve mode, only one service should used for IP
        if (services.size() != 1) {
            throw new InvalidParameterException("There are multiple services used ip " + ip.getAddress() + ".");
        }
        if (service != null && !((Service) services.toArray()[0] == service || service.equals(Service.Firewall))) {
            throw new InvalidParameterException("The IP " + ip.getAddress() + " is already used as " + ((Service) services.toArray()[0]).getName() + " rather than " + service.getName());
        }
        return true;
    }

    protected boolean canIpsUsedForNonConserve(List<PublicIp> publicIps) {
        boolean result = true;
        for (PublicIp ip : publicIps) {
            result = canIpUsedForNonConserveService(ip, null);
            if (!result) {
                break;
            }
        }
        return result;
    }

    public boolean canIpsUseOffering(List<PublicIp> publicIps, long offeringId) {
        Map<PublicIp, Set<Service>> ipToServices = getIpToServices(publicIps, false, true);
        Map<Service, Set<Provider>> serviceToProviders = getNetworkOfferingServiceProvidersMap(offeringId);
        for (PublicIp ip : ipToServices.keySet()) {
            Set<Service> services = ipToServices.get(ip);
            Provider provider = null;
            for (Service service : services) {
                Set<Provider> curProviders = serviceToProviders.get(service);
                if (curProviders == null || curProviders.isEmpty()) {
                    continue;
                }
                Provider curProvider = (Provider) curProviders.toArray()[0];
                if (provider == null) {
                    provider = curProvider;
                    continue;
                }
                // We don't support multiple providers for one service now
                if (!provider.equals(curProvider)) {
                    throw new InvalidParameterException("There would be multiple providers for IP " + ip.getAddress() + " with the new network offering!");
                }
            }
        }
        return true;
    }

    public boolean canIpUsedForService(PublicIp publicIp, Service service) {
        List<PublicIp> ipList = new ArrayList<PublicIp>();
        ipList.add(publicIp);
        Map<PublicIp, Set<Service>> ipToServices = getIpToServices(ipList, false, true);
        Set<Service> services = ipToServices.get(publicIp);
        if (services == null || services.isEmpty()) {
            return true;
        }
        // We only support one provider for one service now
        Map<Service, Set<Provider>> serviceToProviders = getServiceProvidersMap(publicIp.getAssociatedWithNetworkId());
        Set<Provider> oldProviders = serviceToProviders.get((Service) services.toArray()[0]);
        Provider oldProvider = (Provider) oldProviders.toArray()[0];
        // Since IP already has service to bind with, the oldProvider can't be null
        Set<Provider> newProviders = serviceToProviders.get(service);
        if (newProviders == null || newProviders.isEmpty()) {
            throw new InvalidParameterException("There is no new provider for IP " + publicIp.getAddress() + " of service " + service.getName() + "!");
        }
        Provider newProvider = (Provider) newProviders.toArray()[0];
        if (!oldProvider.equals(newProvider)) {
            throw new InvalidParameterException("There would be multiple providers for IP " + publicIp.getAddress() + "!");
        }
        return true;
    }

    /* Return a mapping between provider in the network and the IP they should applied */
    @Override
    public Map<Provider, ArrayList<PublicIp>> getProviderToIpList(Network network, Map<PublicIp, Set<Service>> ipToServices) {
        NetworkOffering offering = _networkOfferingDao.findById(network.getNetworkOfferingId());
        if (!offering.isConserveMode()) {
            for (PublicIp ip : ipToServices.keySet()) {
                Set<Service> services = ipToServices.get(ip);
                if (services != null && services.size() > 1) {
                    throw new CloudRuntimeException("Ip " + ip.getAddress() + " is used by multiple services!");
                }
            }
        }
        Map<Service, Set<PublicIp>> serviceToIps = new HashMap<Service, Set<PublicIp>>();
        for (PublicIp ip : ipToServices.keySet()) {
            for (Service service : ipToServices.get(ip)) {
                Set<PublicIp> ips = serviceToIps.get(service);
                if (ips == null) {
                    ips = new HashSet<PublicIp>();
                }
                ips.add(ip);
                serviceToIps.put(service, ips);
            }
        }
        // TODO Check different provider for same IP
        Map<Provider, Set<Service>> providerToServices = getProviderServicesMap(network.getId());
        Map<Provider, ArrayList<PublicIp>> providerToIpList = new HashMap<Provider, ArrayList<PublicIp>>();
        for (Provider provider : providerToServices.keySet()) {
            Set<Service> services = providerToServices.get(provider);
            ArrayList<PublicIp> ipList = new ArrayList<PublicIp>();
            Set<PublicIp> ipSet = new HashSet<PublicIp>();
            for (Service service : services) {
                Set<PublicIp> serviceIps = serviceToIps.get(service);
                if (serviceIps == null || serviceIps.isEmpty()) {
                    continue;
                }
                ipSet.addAll(serviceIps);
            }
            Set<PublicIp> sourceNatIps = serviceToIps.get(Service.SourceNat);
            if (sourceNatIps != null && !sourceNatIps.isEmpty()) {
                ipList.addAll(0, sourceNatIps);
                ipSet.removeAll(sourceNatIps);
            }
            ipList.addAll(ipSet);
            providerToIpList.put(provider, ipList);
        }
        return providerToIpList;
    }

    protected boolean applyIpAssociations(Network network, boolean rulesRevoked, boolean continueOnError, 
            List<PublicIp> publicIps) throws ResourceUnavailableException {
        boolean success = true;

        Map<PublicIp, Set<Service>> ipToServices = getIpToServices(publicIps, rulesRevoked, false);
        Map<Provider, ArrayList<PublicIp>> providerToIpList = getProviderToIpList(network, ipToServices);

        for (Provider provider : providerToIpList.keySet()) {
            try {
                ArrayList<PublicIp> ips = providerToIpList.get(provider);
                if (ips == null || ips.isEmpty()) {
                    continue;
                }
                IpDeployer deployer = null;
                NetworkElement element = getElementImplementingProvider(provider.getName());
                if (element instanceof SourceNatServiceProvider) {
                    deployer = ((SourceNatServiceProvider) element).getIpDeployer(network);
                } else if (element instanceof StaticNatServiceProvider) {
                    deployer = ((StaticNatServiceProvider) element).getIpDeployer(network);
                } else if (element instanceof LoadBalancingServiceProvider) {
                    deployer = ((LoadBalancingServiceProvider) element).getIpDeployer(network);
                } else if (element instanceof PortForwardingServiceProvider) {
                    deployer = ((PortForwardingServiceProvider) element).getIpDeployer(network);
                } else if (element instanceof RemoteAccessVPNServiceProvider) {
                    deployer = ((RemoteAccessVPNServiceProvider) element).getIpDeployer(network);
                } else if (element instanceof ConnectivityProvider) {
                    // Nothing to do
                    s_logger.debug("ConnectivityProvider " + element.getClass().getSimpleName() + " has no ip associations");
                    continue;
                } else {
                    throw new CloudRuntimeException("Fail to get ip deployer for element: " + element);
                }
                //We would apply all the existed firewall rules for this IP, since the rule maybe discard by revoke PF/LB rules
                List<FirewallRule> firewallRules = new ArrayList<FirewallRule>();
                boolean applyFirewallRules = false;
                if (element instanceof FirewallServiceProvider &&
                        isProviderSupportServiceInNetwork(network.getId(), Service.Firewall, provider)) {
                    applyFirewallRules = true;
                }
                Set<Service> services = new HashSet<Service>();
                for (PublicIp ip : ips) {
                    if (!ipToServices.containsKey(ip)) {
                        continue;
                    }
                    services.addAll(ipToServices.get(ip));
                    if (applyFirewallRules) {
                        firewallRules.addAll(_fwRulesDao.listByIpAndPurpose(ip.getId(), Purpose.Firewall));
                    }
                }
                deployer.applyIps(network, ips, services);
                if (applyFirewallRules && !firewallRules.isEmpty()) {
                    ((FirewallServiceProvider) element).applyFWRules(network, firewallRules);
                }
            } catch (ResourceUnavailableException e) {
                success = false;
                if (!continueOnError) {
                    throw e;
                } else {
                    s_logger.debug("Resource is not available: " + provider.getName(), e);
                }
            }
        }

        return success;
    }

    Set<Purpose> getPublicIpPurposeInRules(PublicIp ip, boolean includeRevoked, boolean includingFirewall) {
        Set<Purpose> result = new HashSet<Purpose>();
        List<FirewallRuleVO> rules = null;
        if (includeRevoked) {
            rules = _firewallDao.listByIp(ip.getId());
        } else {
            rules = _firewallDao.listByIpAndNotRevoked(ip.getId());
        }

        if (rules == null || rules.isEmpty()) {
            return null;
        }

        for (FirewallRuleVO rule : rules) {
            if (rule.getPurpose() != Purpose.Firewall || includingFirewall) {
                result.add(rule.getPurpose());
            }
        }

        return result;
    }

    @Override
    public List<? extends Network> getIsolatedNetworksOwnedByAccountInZone(long zoneId, Account owner) {

        return _networksDao.listByZoneAndGuestType(owner.getId(), zoneId, Network.GuestType.Isolated, false);
    }
    
    @Override
    public List<? extends Network> getIsolatedNetworksWithSourceNATOwnedByAccountInZone(long zoneId, Account owner) {

        return _networksDao.listSourceNATEnabledNetworks(owner.getId(), zoneId, Network.GuestType.Isolated);
    }

    @Override
    @ActionEvent(eventType = EventTypes.EVENT_NET_IP_ASSIGN, eventDescription = "allocating Ip", create = true)

    public IpAddress allocateIP(Account ipOwner, boolean isSystem, long zoneId) 
            throws ResourceAllocationException, InsufficientAddressCapacityException, ConcurrentOperationException {
        Account caller = UserContext.current().getCaller();
        long callerUserId = UserContext.current().getCallerUserId();
        // check permissions
        _accountMgr.checkAccess(caller, null, false, ipOwner);
        
        DataCenter zone = _configMgr.getZone(zoneId);
        
        return allocateIp(ipOwner, isSystem, caller, callerUserId, zone);
    }

    @DB
    public IpAddress allocateIp(Account ipOwner, boolean isSystem, Account caller, long callerUserId, DataCenter zone) 
            throws ConcurrentOperationException, ResourceAllocationException,
            InsufficientAddressCapacityException {
        
        VlanType vlanType = VlanType.VirtualNetwork;
        boolean assign = false;

        if (Grouping.AllocationState.Disabled == zone.getAllocationState() && !_accountMgr.isRootAdmin(caller.getType())) {
            // zone is of type DataCenter. See DataCenterVO.java.
            PermissionDeniedException ex = new PermissionDeniedException("Cannot perform this operation, " +
            		"Zone is currently disabled");
            ex.addProxyObject("data_center", zone.getId(), "zoneId");
            throw ex;
        }

        PublicIp ip = null;

        Transaction txn = Transaction.currentTxn();
        Account accountToLock = null;
        try {
            if (s_logger.isDebugEnabled()) {
                s_logger.debug("Associate IP address called by the user " + callerUserId + " account " + ipOwner.getId());
            }
            accountToLock = _accountDao.acquireInLockTable(ipOwner.getId());
            if (accountToLock == null) {
                s_logger.warn("Unable to lock account: " + ipOwner.getId());
                throw new ConcurrentOperationException("Unable to acquire account lock");
            }

            if (s_logger.isDebugEnabled()) {
                s_logger.debug("Associate IP address lock acquired");
            }

            // Check that the maximum number of public IPs for the given
            // accountId will not be exceeded
            _resourceLimitMgr.checkResourceLimit(accountToLock, ResourceType.public_ip);

            txn.start();

            ip = fetchNewPublicIp(zone.getId(), null, null, ipOwner, vlanType, null, 
                    false, assign, null, isSystem, null);

            if (ip == null) {

            	InsufficientAddressCapacityException ex = new InsufficientAddressCapacityException
            	        ("Unable to find available public IP addresses", DataCenter.class, zone.getId());
            	ex.addProxyObject("data_center", zone.getId(), "zoneId");
            	throw ex;
            }
            UserContext.current().setEventDetails("Ip Id: " + ip.getId());
            Ip ipAddress = ip.getAddress();

            s_logger.debug("Got " + ipAddress + " to assign for account " + ipOwner.getId() + " in zone " + zone.getId());

            txn.commit();
        } finally {
            if (accountToLock != null) {
                if (s_logger.isDebugEnabled()) {
                    s_logger.debug("Releasing lock account " + ipOwner);
                }
                _accountDao.releaseFromLockTable(ipOwner.getId());
                s_logger.debug("Associate IP address lock released");
            }
        }
        return ip;
    }

    protected IPAddressVO getExistingSourceNat(long ownerId, Long networkId, Long vpcId) {
        
        List<IPAddressVO> addrs = null;
        if (vpcId != null) {
            addrs = listPublicIpsAssignedToVpc(ownerId, true, vpcId);
        } else if (networkId != null) {
            addrs = listPublicIpsAssignedToGuestNtwk(ownerId, networkId, true);
        }
        
        IPAddressVO sourceNatIp = null;
        if (addrs.isEmpty()) {
            return null;
        } else {
            // Account already has ip addresses
            for (IPAddressVO addr : addrs) {
                if (addr.isSourceNat()) {
                    sourceNatIp = addr;
                    return sourceNatIp;
                }
            }

            assert (sourceNatIp != null) : "How do we get a bunch of ip addresses but none of them are source nat? " +
                    "account=" + ownerId + "; networkId=" + networkId + "; vpcId=" + vpcId;
        } 
        
        return sourceNatIp;
    }

    @DB
    @Override
    public IPAddressVO associateIPToGuestNetwork(long ipId, long networkId, boolean releaseOnFailure) 
            throws ResourceAllocationException, ResourceUnavailableException, 
    InsufficientAddressCapacityException, ConcurrentOperationException {
        Account caller = UserContext.current().getCaller();
        Account owner = null;

        IPAddressVO ipToAssoc = _ipAddressDao.findById(ipId);
        if (ipToAssoc != null) {
            _accountMgr.checkAccess(caller, null, true, ipToAssoc);
            owner = _accountMgr.getAccount(ipToAssoc.getAllocatedToAccountId());
        } else {
            s_logger.debug("Unable to find ip address by id: " + ipId);
            return null;
        }
        
        if (ipToAssoc.getAssociatedWithNetworkId() != null) {
            s_logger.debug("IP " + ipToAssoc + " is already assocaited with network id" + networkId);
            return ipToAssoc;
        }
        
        Network network = _networksDao.findById(networkId);
        if (network != null) {
            _accountMgr.checkAccess(caller, AccessType.UseNetwork, false, network);
        } else {
            s_logger.debug("Unable to find ip address by id: " + ipId);
            return null;
        }
        
        DataCenter zone = _configMgr.getZone(network.getDataCenterId());

        // allow associating IP addresses to guest network only
        if (network.getTrafficType() != TrafficType.Guest) {
            throw new InvalidParameterValueException("Ip address can be associated to the network with trafficType " + 
                                                    TrafficType.Guest);
        }

        // Check that network belongs to IP owner - skip this check for Basic zone as there is just one guest network,
        // and it belongs to the system
        if (zone.getNetworkType() != NetworkType.Basic && network.getAccountId() != owner.getId()) {
            throw new InvalidParameterValueException("The owner of the network is not the same as owner of the IP");
        }
        
        // In Advance zone only allow to do IP assoc for Isolated networks with source nat service enabled
        if (zone.getNetworkType() == NetworkType.Advanced && 
                !(network.getGuestType() == GuestType.Isolated && areServicesSupportedInNetwork(network.getId(), 
                        Service.SourceNat))) {
            throw new InvalidParameterValueException("In zone of type " + NetworkType.Advanced + 
                    " ip address can be associated only to the network of guest type " + GuestType.Isolated + " with the "
                    + Service.SourceNat.getName() + " enabled");
        }
        
        NetworkOffering offering = _networkOfferingDao.findById(network.getNetworkOfferingId());
        boolean sharedSourceNat = offering.getSharedSourceNat();
        boolean isSourceNat = false;
        if (!sharedSourceNat) {
            if (getExistingSourceNat(owner.getId(), networkId, null) == null) {
                if (network.getGuestType() == GuestType.Isolated && network.getVpcId() == null) {
                    isSourceNat = true;
                }
            }
        }
        
        s_logger.debug("Associating ip " + ipToAssoc + " to network " + network);
        
        IPAddressVO ip = _ipAddressDao.findById(ipId);
        //update ip address with networkId
        ip.setAssociatedWithNetworkId(networkId);
        ip.setSourceNat(isSourceNat);
        _ipAddressDao.update(ipId, ip);
        
        boolean success = false;
        try {
            success = applyIpAssociations(network, false);
            if (success) {
                s_logger.debug("Successfully associated ip address " + ip.getAddress().addr() + " to network " + network);
            } else {
                s_logger.warn("Failed to associate ip address " + ip.getAddress().addr() + " to network " + network);
            }
            return ip;
        } finally {
            if (!success && releaseOnFailure) {
                if (ip != null) {
                    try {
                        s_logger.warn("Failed to associate ip address, so releasing ip from the database " + ip);
                        _ipAddressDao.markAsUnavailable(ip.getId());
                        if (!applyIpAssociations(network, true)) {
                            // if fail to apply ip assciations again, unassign ip address without updating resource
                            // count and generating usage event as there is no need to keep it in the db
                            _ipAddressDao.unassignIpAddress(ip.getId());
                        }
                    } catch (Exception e) {
                        s_logger.warn("Unable to disassociate ip address for recovery", e);
                    }
                }
            }
        }
    }
    
    
    @DB
    protected IpAddress associateIPToVpc(long ipId, long vpcId) throws ResourceAllocationException, ResourceUnavailableException, 
    InsufficientAddressCapacityException, ConcurrentOperationException {
        Account caller = UserContext.current().getCaller();
        Account owner = null;

        IpAddress ipToAssoc = getIp(ipId);
        if (ipToAssoc != null) {
            _accountMgr.checkAccess(caller, null, true, ipToAssoc);
            owner = _accountMgr.getAccount(ipToAssoc.getAllocatedToAccountId());
        } else {
            s_logger.debug("Unable to find ip address by id: " + ipId);
            return null;
        }
        
        Vpc vpc = _vpcMgr.getVpc(vpcId);
        if (vpc == null) {
            throw new InvalidParameterValueException("Invalid VPC id " + vpcId);
        }
        
        // check permissions
        _accountMgr.checkAccess(caller, null, true, owner, vpc);
                
        boolean isSourceNat = false;
        if (getExistingSourceNat(owner.getId(), null, vpcId) == null) {
            isSourceNat = true;
        }
        
        s_logger.debug("Associating ip " + ipToAssoc + " to vpc " + vpc);
        
        Transaction txn = Transaction.currentTxn();
        txn.start();
        IPAddressVO ip = _ipAddressDao.findById(ipId);
        //update ip address with networkId
        ip.setVpcId(vpcId);
        ip.setSourceNat(isSourceNat);
        _ipAddressDao.update(ipId, ip);
        
        //mark ip as allocated
        markPublicIpAsAllocated(ip);
        txn.commit();
                
        s_logger.debug("Successfully assigned ip " + ipToAssoc + " to vpc " + vpc);

        return _ipAddressDao.findById(ipId);
    }
    

    @Override
    @DB
    public boolean disassociatePublicIpAddress(long addrId, long userId, Account caller) {

        boolean success = true;
        // Cleanup all ip address resources - PF/LB/Static nat rules
        if (!cleanupIpResources(addrId, userId, caller)) {
            success = false;
            s_logger.warn("Failed to release resources for ip address id=" + addrId);
        }

        IPAddressVO ip = markIpAsUnavailable(addrId);

        assert (ip != null) : "Unable to mark the ip address id=" + addrId + " as unavailable.";
        if (ip == null) {
            return true;
        }

        if (s_logger.isDebugEnabled()) {
            s_logger.debug("Releasing ip id=" + addrId + "; sourceNat = " + ip.isSourceNat());
        }

        if (ip.getAssociatedWithNetworkId() != null) {
            Network network = _networksDao.findById(ip.getAssociatedWithNetworkId());
            try {
                if (!applyIpAssociations(network, true)) {
                    s_logger.warn("Unable to apply ip address associations for " + network);
                    success = false;
                }
            } catch (ResourceUnavailableException e) {
                throw new CloudRuntimeException("We should never get to here because we used true when applyIpAssociations", e);
            }
        } else {
            if (ip.getState() == IpAddress.State.Releasing) {
                _ipAddressDao.unassignIpAddress(ip.getId());
            }
        }

        if (success) {
            s_logger.debug("Released a public ip id=" + addrId);
        }

        return success;
    }

    @Override
    @DB
    public boolean configure(final String name, final Map<String, Object> params) throws ConfigurationException {
        _name = name;

        _configs = _configDao.getConfiguration("AgentManager", params);
        _networkGcWait = NumbersUtil.parseInt(_configs.get(Config.NetworkGcWait.key()), 600);
        _networkGcInterval = NumbersUtil.parseInt(_configs.get(Config.NetworkGcInterval.key()), 600);

        _configs = _configDao.getConfiguration("Network", params);
        _networkDomain = _configs.get(Config.GuestDomainSuffix.key());

        _cidrLimit = NumbersUtil.parseInt(_configs.get(Config.NetworkGuestCidrLimit.key()), 22);
        _networkLockTimeout = NumbersUtil.parseInt(_configs.get(Config.NetworkLockTimeout.key()), 600);

        NetworkOfferingVO publicNetworkOffering = new NetworkOfferingVO(NetworkOfferingVO.SystemPublicNetwork, TrafficType.Public, true);
        publicNetworkOffering = _networkOfferingDao.persistDefaultNetworkOffering(publicNetworkOffering);
        _systemNetworks.put(NetworkOfferingVO.SystemPublicNetwork, publicNetworkOffering);
        NetworkOfferingVO managementNetworkOffering = new NetworkOfferingVO(NetworkOfferingVO.SystemManagementNetwork, TrafficType.Management, false);
        managementNetworkOffering = _networkOfferingDao.persistDefaultNetworkOffering(managementNetworkOffering);
        _systemNetworks.put(NetworkOfferingVO.SystemManagementNetwork, managementNetworkOffering);
        NetworkOfferingVO controlNetworkOffering = new NetworkOfferingVO(NetworkOfferingVO.SystemControlNetwork, TrafficType.Control, false);
        controlNetworkOffering = _networkOfferingDao.persistDefaultNetworkOffering(controlNetworkOffering);
        _systemNetworks.put(NetworkOfferingVO.SystemControlNetwork, controlNetworkOffering);
        NetworkOfferingVO storageNetworkOffering = new NetworkOfferingVO(NetworkOfferingVO.SystemStorageNetwork, TrafficType.Storage, true);
        storageNetworkOffering = _networkOfferingDao.persistDefaultNetworkOffering(storageNetworkOffering);
        _systemNetworks.put(NetworkOfferingVO.SystemStorageNetwork, storageNetworkOffering);
        NetworkOfferingVO privateGatewayNetworkOffering = new NetworkOfferingVO(NetworkOfferingVO.SystemPrivateGatewayNetworkOffering,
                GuestType.Isolated);
        privateGatewayNetworkOffering = _networkOfferingDao.persistDefaultNetworkOffering(privateGatewayNetworkOffering);
        _systemNetworks.put(NetworkOfferingVO.SystemPrivateGatewayNetworkOffering, privateGatewayNetworkOffering);
        _privateOfferingId = privateGatewayNetworkOffering.getId();


        // populate providers
        Map<Network.Service, Set<Network.Provider>> defaultSharedNetworkOfferingProviders = new HashMap<Network.Service, Set<Network.Provider>>();
        Set<Network.Provider> defaultProviders = new HashSet<Network.Provider>();

        defaultProviders.add(Network.Provider.VirtualRouter);
        defaultSharedNetworkOfferingProviders.put(Service.Dhcp, defaultProviders);
        defaultSharedNetworkOfferingProviders.put(Service.Dns, defaultProviders);
        defaultSharedNetworkOfferingProviders.put(Service.UserData, defaultProviders);

        Map<Network.Service, Set<Network.Provider>> defaultIsolatedNetworkOfferingProviders = defaultSharedNetworkOfferingProviders;

        Map<Network.Service, Set<Network.Provider>> defaultSharedSGEnabledNetworkOfferingProviders = new HashMap<Network.Service, Set<Network.Provider>>();
        defaultSharedSGEnabledNetworkOfferingProviders.put(Service.Dhcp, defaultProviders);
        defaultSharedSGEnabledNetworkOfferingProviders.put(Service.Dns, defaultProviders);
        defaultSharedSGEnabledNetworkOfferingProviders.put(Service.UserData, defaultProviders);
        Set<Provider> sgProviders = new HashSet<Provider>();
        sgProviders.add(Provider.SecurityGroupProvider);
        defaultSharedSGEnabledNetworkOfferingProviders.put(Service.SecurityGroup, sgProviders);

        Map<Network.Service, Set<Network.Provider>> defaultIsolatedSourceNatEnabledNetworkOfferingProviders = 
                new HashMap<Network.Service, Set<Network.Provider>>();
        defaultProviders.clear();
        defaultProviders.add(Network.Provider.VirtualRouter);
        defaultIsolatedSourceNatEnabledNetworkOfferingProviders.put(Service.Dhcp, defaultProviders);
        defaultIsolatedSourceNatEnabledNetworkOfferingProviders.put(Service.Dns, defaultProviders);
        defaultIsolatedSourceNatEnabledNetworkOfferingProviders.put(Service.UserData, defaultProviders);
        defaultIsolatedSourceNatEnabledNetworkOfferingProviders.put(Service.Firewall, defaultProviders);
        defaultIsolatedSourceNatEnabledNetworkOfferingProviders.put(Service.Gateway, defaultProviders);
        defaultIsolatedSourceNatEnabledNetworkOfferingProviders.put(Service.Lb, defaultProviders);
        defaultIsolatedSourceNatEnabledNetworkOfferingProviders.put(Service.SourceNat, defaultProviders);
        defaultIsolatedSourceNatEnabledNetworkOfferingProviders.put(Service.StaticNat, defaultProviders);
        defaultIsolatedSourceNatEnabledNetworkOfferingProviders.put(Service.PortForwarding, defaultProviders);
        defaultIsolatedSourceNatEnabledNetworkOfferingProviders.put(Service.Vpn, defaultProviders);
        
        
        Map<Network.Service, Set<Network.Provider>> defaultVPCOffProviders = 
                new HashMap<Network.Service, Set<Network.Provider>>();
        defaultProviders.clear();
        defaultProviders.add(Network.Provider.VirtualRouter);
        defaultVPCOffProviders.put(Service.Dhcp, defaultProviders);
        defaultVPCOffProviders.put(Service.Dns, defaultProviders);
        defaultVPCOffProviders.put(Service.UserData, defaultProviders);
        defaultVPCOffProviders.put(Service.NetworkACL, defaultProviders);
        defaultVPCOffProviders.put(Service.Gateway, defaultProviders);
        defaultVPCOffProviders.put(Service.Lb, defaultProviders);
        defaultVPCOffProviders.put(Service.SourceNat, defaultProviders);
        defaultVPCOffProviders.put(Service.StaticNat, defaultProviders);
        defaultVPCOffProviders.put(Service.PortForwarding, defaultProviders);
        defaultVPCOffProviders.put(Service.Vpn, defaultProviders);

        Transaction txn = Transaction.currentTxn();
        txn.start();
        // diff between offering #1 and #2 - securityGroup is enabled for the first, and disabled for the third

        NetworkOfferingVO offering = null;
        if (_networkOfferingDao.findByUniqueName(NetworkOffering.DefaultSharedNetworkOfferingWithSGService) == null) {
            offering = _configMgr.createNetworkOffering(NetworkOffering.DefaultSharedNetworkOfferingWithSGService, "Offering for Shared Security group enabled networks", TrafficType.Guest, null,
                    true, Availability.Optional, null, defaultSharedNetworkOfferingProviders, true, Network.GuestType.Shared, false, null, true, null, true);
            offering.setState(NetworkOffering.State.Enabled);
            _networkOfferingDao.update(offering.getId(), offering);
        }

        if (_networkOfferingDao.findByUniqueName(NetworkOffering.DefaultSharedNetworkOffering) == null) {
            offering = _configMgr.createNetworkOffering(NetworkOffering.DefaultSharedNetworkOffering, "Offering for Shared networks", TrafficType.Guest, null, true, Availability.Optional, null,
                    defaultSharedNetworkOfferingProviders, true, Network.GuestType.Shared, false, null, true, null, true);
            offering.setState(NetworkOffering.State.Enabled);
            _networkOfferingDao.update(offering.getId(), offering);
        }

        Map<Network.Service, Set<Network.Provider>> defaultINetworkOfferingProvidersForVpcNetwork = new HashMap<Network.Service, Set<Network.Provider>>();
        defaultProviders.clear();
        defaultProviders.add(Network.Provider.VPCVirtualRouter);
        defaultINetworkOfferingProvidersForVpcNetwork.put(Service.Dhcp, defaultProviders);
        defaultINetworkOfferingProvidersForVpcNetwork.put(Service.Dns, defaultProviders);
        defaultINetworkOfferingProvidersForVpcNetwork.put(Service.UserData, defaultProviders);
        defaultINetworkOfferingProvidersForVpcNetwork.put(Service.Firewall, defaultProviders);
        defaultINetworkOfferingProvidersForVpcNetwork.put(Service.Gateway, defaultProviders);
        defaultINetworkOfferingProvidersForVpcNetwork.put(Service.Lb, defaultProviders);
        defaultINetworkOfferingProvidersForVpcNetwork.put(Service.SourceNat, defaultProviders);
        defaultINetworkOfferingProvidersForVpcNetwork.put(Service.StaticNat, defaultProviders);
        defaultINetworkOfferingProvidersForVpcNetwork.put(Service.PortForwarding, defaultProviders);
        defaultINetworkOfferingProvidersForVpcNetwork.put(Service.Vpn, defaultProviders);

        if (_networkOfferingDao.findByUniqueName(NetworkOffering.DefaultIsolatedNetworkOfferingWithSourceNatService) == null) {
            offering = _configMgr.createNetworkOffering(NetworkOffering.DefaultIsolatedNetworkOfferingWithSourceNatService,
                    "Offering for Isolated networks with Source Nat service enabled", TrafficType.Guest,
                    null, false, Availability.Required, null, defaultINetworkOfferingProvidersForVpcNetwork,
                    true, Network.GuestType.Isolated, false, null, true, null, false);
            offering.setState(NetworkOffering.State.Enabled);
            _networkOfferingDao.update(offering.getId(), offering);
        }
        
        if (_networkOfferingDao.findByUniqueName(NetworkOffering.DefaultIsolatedNetworkOfferingForVpcNetworks) == null) {
            offering = _configMgr.createNetworkOffering(NetworkOffering.DefaultIsolatedNetworkOfferingForVpcNetworks,
                    "Offering for Isolated VPC networks with Source Nat service enabled", TrafficType.Guest,
                    null, false, Availability.Optional, null, defaultVPCOffProviders,
                    true, Network.GuestType.Isolated, false, null, false, null, false);
            offering.setState(NetworkOffering.State.Enabled);
            _networkOfferingDao.update(offering.getId(), offering);
        }
        
        if (_networkOfferingDao.findByUniqueName(NetworkOffering.DefaultIsolatedNetworkOfferingForVpcNetworksNoLB) == null) {
            //remove LB service
            defaultVPCOffProviders.remove(Service.Lb);
            offering = _configMgr.createNetworkOffering(NetworkOffering.DefaultIsolatedNetworkOfferingForVpcNetworksNoLB,
                    "Offering for Isolated VPC networks with Source Nat service enabled and LB service disabled", TrafficType.Guest,
                    null, false, Availability.Optional, null, defaultVPCOffProviders,
                    true, Network.GuestType.Isolated, false, null, false, null, false);
            offering.setState(NetworkOffering.State.Enabled);
            _networkOfferingDao.update(offering.getId(), offering);
        }

        if (_networkOfferingDao.findByUniqueName(NetworkOffering.DefaultIsolatedNetworkOffering) == null) {
            offering = _configMgr.createNetworkOffering(NetworkOffering.DefaultIsolatedNetworkOffering, 
                    "Offering for Isolated networks with no Source Nat service", TrafficType.Guest, null, true,
                    Availability.Optional, null, defaultIsolatedNetworkOfferingProviders, true, Network.GuestType.Isolated,
                    false, null, true, null, true);
            offering.setState(NetworkOffering.State.Enabled);
            _networkOfferingDao.update(offering.getId(), offering);
        }
        
        Map<Network.Service, Set<Network.Provider>> netscalerServiceProviders = new HashMap<Network.Service, Set<Network.Provider>>();
        Set<Network.Provider> vrProvider = new HashSet<Network.Provider>();
        vrProvider.add(Provider.VirtualRouter);
        Set<Network.Provider> sgProvider = new HashSet<Network.Provider>();
        sgProvider.add(Provider.SecurityGroupProvider);
        Set<Network.Provider> nsProvider = new HashSet<Network.Provider>();
        nsProvider.add(Provider.Netscaler);
        netscalerServiceProviders.put(Service.Dhcp, vrProvider);
        netscalerServiceProviders.put(Service.Dns, vrProvider);
        netscalerServiceProviders.put(Service.UserData, vrProvider);
        netscalerServiceProviders.put(Service.SecurityGroup, sgProvider);
        netscalerServiceProviders.put(Service.StaticNat, nsProvider);
        netscalerServiceProviders.put(Service.Lb, nsProvider);
        
        Map<Service, Map<Capability, String>> serviceCapabilityMap = new HashMap<Service, Map<Capability, String>>();
        Map<Capability, String> elb = new HashMap<Capability, String>();
        elb.put(Capability.ElasticLb, "true");
        Map<Capability, String> eip = new HashMap<Capability, String>();
        eip.put(Capability.ElasticIp, "true");
        serviceCapabilityMap.put(Service.Lb, elb);
        serviceCapabilityMap.put(Service.StaticNat, eip);
        
        if (_networkOfferingDao.findByUniqueName(NetworkOffering.DefaultSharedEIPandELBNetworkOffering) == null) {
            offering = _configMgr.createNetworkOffering(NetworkOffering.DefaultSharedEIPandELBNetworkOffering, "Offering for Shared networks with Elastic IP and Elastic LB capabilities", TrafficType.Guest, null, true,
                    Availability.Optional, null, netscalerServiceProviders, true, Network.GuestType.Shared, false, null, true, serviceCapabilityMap, true);
            offering.setState(NetworkOffering.State.Enabled);
            offering.setDedicatedLB(false);
            _networkOfferingDao.update(offering.getId(), offering);
        }

        txn.commit();

        AccountsUsingNetworkSearch = _accountDao.createSearchBuilder();
        SearchBuilder<NetworkAccountVO> networkAccountSearch = _networksDao.createSearchBuilderForAccount();
        AccountsUsingNetworkSearch.join("nc", networkAccountSearch, AccountsUsingNetworkSearch.entity().getId(), networkAccountSearch.entity().getAccountId(), JoinType.INNER);
        networkAccountSearch.and("config", networkAccountSearch.entity().getNetworkId(), SearchCriteria.Op.EQ);
        networkAccountSearch.and("owner", networkAccountSearch.entity().isOwner(), SearchCriteria.Op.EQ);
        AccountsUsingNetworkSearch.done();

        AssignIpAddressSearch = _ipAddressDao.createSearchBuilder();
        AssignIpAddressSearch.and("dc", AssignIpAddressSearch.entity().getDataCenterId(), Op.EQ);
        AssignIpAddressSearch.and("allocated", AssignIpAddressSearch.entity().getAllocatedTime(), Op.NULL);
        AssignIpAddressSearch.and("vlanId", AssignIpAddressSearch.entity().getVlanId(), Op.EQ);
        SearchBuilder<VlanVO> vlanSearch = _vlanDao.createSearchBuilder();
        vlanSearch.and("type", vlanSearch.entity().getVlanType(), Op.EQ);
        vlanSearch.and("networkId", vlanSearch.entity().getNetworkId(), Op.EQ);
        AssignIpAddressSearch.join("vlan", vlanSearch, vlanSearch.entity().getId(), AssignIpAddressSearch.entity().getVlanId(), JoinType.INNER);
        AssignIpAddressSearch.done();

        AssignIpAddressFromPodVlanSearch = _ipAddressDao.createSearchBuilder();
        AssignIpAddressFromPodVlanSearch.and("dc", AssignIpAddressFromPodVlanSearch.entity().getDataCenterId(), Op.EQ);
        AssignIpAddressFromPodVlanSearch.and("allocated", AssignIpAddressFromPodVlanSearch.entity().getAllocatedTime(), Op.NULL);
        SearchBuilder<VlanVO> podVlanSearch = _vlanDao.createSearchBuilder();
        podVlanSearch.and("type", podVlanSearch.entity().getVlanType(), Op.EQ);
        podVlanSearch.and("networkId", podVlanSearch.entity().getNetworkId(), Op.EQ);
        SearchBuilder<PodVlanMapVO> podVlanMapSB = _podVlanMapDao.createSearchBuilder();
        podVlanMapSB.and("podId", podVlanMapSB.entity().getPodId(), Op.EQ);
        AssignIpAddressFromPodVlanSearch.join("podVlanMapSB", podVlanMapSB, podVlanMapSB.entity().getVlanDbId(), AssignIpAddressFromPodVlanSearch.entity().getVlanId(), JoinType.INNER);
        AssignIpAddressFromPodVlanSearch.join("vlan", podVlanSearch, podVlanSearch.entity().getId(), AssignIpAddressFromPodVlanSearch.entity().getVlanId(), JoinType.INNER);
        AssignIpAddressFromPodVlanSearch.done();

        IpAddressSearch = _ipAddressDao.createSearchBuilder();
        IpAddressSearch.and("accountId", IpAddressSearch.entity().getAllocatedToAccountId(), Op.EQ);
        IpAddressSearch.and("dataCenterId", IpAddressSearch.entity().getDataCenterId(), Op.EQ);
        IpAddressSearch.and("vpcId", IpAddressSearch.entity().getVpcId(), Op.EQ);
        IpAddressSearch.and("associatedWithNetworkId", IpAddressSearch.entity().getAssociatedWithNetworkId(), Op.EQ);
        SearchBuilder<VlanVO> virtualNetworkVlanSB = _vlanDao.createSearchBuilder();
        virtualNetworkVlanSB.and("vlanType", virtualNetworkVlanSB.entity().getVlanType(), Op.EQ);
        IpAddressSearch.join("virtualNetworkVlanSB", virtualNetworkVlanSB, IpAddressSearch.entity().getVlanId(), virtualNetworkVlanSB.entity().getId(), JoinBuilder.JoinType.INNER);
        IpAddressSearch.done();

        NicForTrafficTypeSearch = _nicDao.createSearchBuilder();
        SearchBuilder<NetworkVO> networkSearch = _networksDao.createSearchBuilder();
        NicForTrafficTypeSearch.join("network", networkSearch, networkSearch.entity().getId(), NicForTrafficTypeSearch.entity().getNetworkId(), JoinType.INNER);
        NicForTrafficTypeSearch.and("instance", NicForTrafficTypeSearch.entity().getInstanceId(), Op.EQ);
        networkSearch.and("traffictype", networkSearch.entity().getTrafficType(), Op.EQ);
        NicForTrafficTypeSearch.done();

        _executor = Executors.newScheduledThreadPool(1, new NamedThreadFactory("Network-Scavenger"));

        _allowSubdomainNetworkAccess = Boolean.valueOf(_configs.get(Config.SubDomainNetworkAccess.key()));

        _agentMgr.registerForHostEvents(this, true, false, true);

        s_logger.info("Network Manager is configured.");

        return true;
    }

    @Override
    public String getName() {
        return _name;
    }

    @Override
    public boolean start() {

        // populate s_serviceToImplementedProvidersMap & s_providerToNetworkElementMap with current _networkElements
        // Need to do this in start() since _networkElements are not completely configured until then.
        for (NetworkElement element : _networkElements) {
            Map<Service, Map<Capability, String>> capabilities = element.getCapabilities();
            Provider implementedProvider = element.getProvider();
            if (implementedProvider != null) {
                if (s_providerToNetworkElementMap.containsKey(implementedProvider.getName())) {
                    s_logger.error("Cannot start NetworkManager: Provider <-> NetworkElement must be a one-to-one map, " +
                    		"multiple NetworkElements found for Provider: " + implementedProvider.getName());
                    return false;
                }
                s_providerToNetworkElementMap.put(implementedProvider.getName(), element.getName());
            }
            if (capabilities != null && implementedProvider != null) {
                for (Service service : capabilities.keySet()) {
                    if (s_serviceToImplementedProvidersMap.containsKey(service)) {
                        List<Provider> providers = s_serviceToImplementedProvidersMap.get(service);
                        providers.add(implementedProvider);
                    } else {
                        List<Provider> providers = new ArrayList<Provider>();
                        providers.add(implementedProvider);
                        s_serviceToImplementedProvidersMap.put(service, providers);
                    }
                }
            }
        }

        _executor.scheduleWithFixedDelay(new NetworkGarbageCollector(), _networkGcInterval, _networkGcInterval, TimeUnit.SECONDS);
        return true;
    }

    @Override
    public boolean stop() {
        return true;
    }

    protected NetworkManagerImpl() {
    }

    @Override
    public List<IPAddressVO> listPublicIpsAssignedToGuestNtwk(long accountId, long associatedNetworkId, Boolean sourceNat) {
        SearchCriteria<IPAddressVO> sc = IpAddressSearch.create();
        sc.setParameters("accountId", accountId);
        sc.setParameters("associatedWithNetworkId", associatedNetworkId); 

        if (sourceNat != null) {
            sc.addAnd("sourceNat", SearchCriteria.Op.EQ, sourceNat);
        }
        sc.setJoinParameters("virtualNetworkVlanSB", "vlanType", VlanType.VirtualNetwork);

        return _ipAddressDao.search(sc, null);
    }
    
    @Override
    public List<IPAddressVO> listPublicIpsAssignedToAccount(long accountId, long dcId, Boolean sourceNat) {
        SearchCriteria<IPAddressVO> sc = IpAddressSearch.create();
        sc.setParameters("accountId", accountId);
        sc.setParameters("dataCenterId", dcId);

        if (sourceNat != null) {
            sc.addAnd("sourceNat", SearchCriteria.Op.EQ, sourceNat);
        }
        sc.setJoinParameters("virtualNetworkVlanSB", "vlanType", VlanType.VirtualNetwork);

        return _ipAddressDao.search(sc, null);
    }
    
    protected List<IPAddressVO> listPublicIpsAssignedToVpc(long accountId, Boolean sourceNat, long vpcId) {
        SearchCriteria<IPAddressVO> sc = IpAddressSearch.create();
        sc.setParameters("accountId", accountId);
        sc.setParameters("vpcId", vpcId);

        if (sourceNat != null) {
            sc.addAnd("sourceNat", SearchCriteria.Op.EQ, sourceNat);
        }
        sc.setJoinParameters("virtualNetworkVlanSB", "vlanType", VlanType.VirtualNetwork);

        return _ipAddressDao.search(sc, null);
    }

    @Override
    public List<NetworkVO> setupNetwork(Account owner, NetworkOfferingVO offering, DeploymentPlan plan, String name, 
            String displayText, boolean isDefault)
            throws ConcurrentOperationException {
        return setupNetwork(owner, offering, null, plan, name, displayText, false, null, null, null, null);
    }

    @Override
    @DB
    public List<NetworkVO> setupNetwork(Account owner, NetworkOfferingVO offering, Network predefined, DeploymentPlan 
            plan, String name, String displayText, boolean errorIfAlreadySetup, Long domainId,
            ACLType aclType, Boolean subdomainAccess, Long vpcId) throws ConcurrentOperationException {
        
        Account locked = _accountDao.acquireInLockTable(owner.getId());
        if (locked == null) {
            throw new ConcurrentOperationException("Unable to acquire lock on " + owner);
        }

        try {
            if (predefined == null
                    || (offering.getTrafficType() != TrafficType.Guest && predefined.getCidr() == null && predefined.getBroadcastUri() == null && 
                    !(predefined.getBroadcastDomainType() == BroadcastDomainType.Vlan || predefined.getBroadcastDomainType() == BroadcastDomainType.Lswitch))) {
                List<NetworkVO> configs = _networksDao.listBy(owner.getId(), offering.getId(), plan.getDataCenterId());
                if (configs.size() > 0) {
                    if (s_logger.isDebugEnabled()) {
                        s_logger.debug("Found existing network configuration for offering " + offering + ": " + configs.get(0));
                    }

                    if (errorIfAlreadySetup) {
                    	InvalidParameterValueException ex = new InvalidParameterValueException("Found existing network configuration (with specified id) for offering (with specified id)");
                    	ex.addProxyObject(offering, offering.getId(), "offeringId");
                    	ex.addProxyObject(configs.get(0), configs.get(0).getId(), "networkConfigId");                       
                        throw ex;
                    } else {
                        return configs;
                    }
                }
            } else if (predefined != null && predefined.getCidr() != null && predefined.getBroadcastUri() == null) {
                // don't allow to have 2 networks with the same cidr in the same zone for the account
                List<NetworkVO> configs = _networksDao.listBy(owner.getId(), plan.getDataCenterId(), predefined.getCidr());
                if (configs.size() > 0) {
                    if (s_logger.isDebugEnabled()) {
                        s_logger.debug("Found existing network configuration for offering " + offering + ": " + configs.get(0));
                    }

                    if (errorIfAlreadySetup) {
                    	InvalidParameterValueException ex = new InvalidParameterValueException("Found existing network configuration (with specified id) for offering (with specified id)");
                    	ex.addProxyObject(offering, offering.getId(), "offeringId");
                    	ex.addProxyObject(configs.get(0), configs.get(0).getId(), "networkConfigId");                       
                        throw ex;
                    } else {
                        return configs;
                    }
                }
            }

            List<NetworkVO> networks = new ArrayList<NetworkVO>();

            long related = -1;

            for (NetworkGuru guru : _networkGurus) {
                Network network = guru.design(offering, plan, predefined, owner);
                if (network == null) {
                    continue;
                }

                if (network.getId() != -1) {
                    if (network instanceof NetworkVO) {
                        networks.add((NetworkVO) network);
                    } else {
                        networks.add(_networksDao.findById(network.getId()));
                    }
                    continue;
                }

                long id = _networksDao.getNextInSequence(Long.class, "id");
                if (related == -1) {
                    related = id;
                }

                Transaction txn = Transaction.currentTxn();
                txn.start();

                NetworkVO vo = new NetworkVO(id, network, offering.getId(), guru.getName(), owner.getDomainId(), owner.getId(),
                        related, name, displayText, predefined.getNetworkDomain(), offering.getGuestType(), 
                        plan.getDataCenterId(), plan.getPhysicalNetworkId(), aclType, offering.getSpecifyIpRanges(), vpcId);
                networks.add(_networksDao.persist(vo, vo.getGuestType() == Network.GuestType.Isolated, 
                        finalizeServicesAndProvidersForNetwork(offering, plan.getPhysicalNetworkId())));

                if (domainId != null && aclType == ACLType.Domain) {
                    _networksDao.addDomainToNetwork(id, domainId, subdomainAccess);
                }

                txn.commit();
            }

            if (networks.size() < 1) {
            	// see networkOfferingVO.java
            	CloudRuntimeException ex = new CloudRuntimeException("Unable to convert network offering with specified id to network profile");
            	ex.addProxyObject(offering, offering.getId(), "offeringId");
                throw ex;
            }

            return networks;
        } finally {
            s_logger.debug("Releasing lock for " + locked);
            _accountDao.releaseFromLockTable(locked.getId());
        }
    }

    @Override
    public List<NetworkOfferingVO> getSystemAccountNetworkOfferings(String... offeringNames) {
        List<NetworkOfferingVO> offerings = new ArrayList<NetworkOfferingVO>(offeringNames.length);
        for (String offeringName : offeringNames) {
            NetworkOfferingVO network = _systemNetworks.get(offeringName);
            if (network == null) {
                throw new CloudRuntimeException("Unable to find system network profile for " + offeringName);
            }
            offerings.add(network);
        }
        return offerings;
    }

    @Override
    @DB
    public void allocate(VirtualMachineProfile<? extends VMInstanceVO> vm, List<Pair<NetworkVO, NicProfile>> networks) 
            throws InsufficientCapacityException, ConcurrentOperationException {
        Transaction txn = Transaction.currentTxn();
        txn.start();

        int deviceId = 0;

        boolean[] deviceIds = new boolean[networks.size()];
        Arrays.fill(deviceIds, false);

        List<NicProfile> nics = new ArrayList<NicProfile>(networks.size());
        NicProfile defaultNic = null;

        for (Pair<NetworkVO, NicProfile> network : networks) {
            NetworkVO config = network.first();
            NicProfile requested = network.second();
            
            Boolean isDefaultNic = false;
            if (vm != null && (requested != null && requested.isDefaultNic())) {
                isDefaultNic = true;
            }
            
            while (deviceIds[deviceId] && deviceId < deviceIds.length) {
                deviceId++;
            }
            
            Pair<NicProfile,Integer> vmNicPair = allocateNic(requested, config, isDefaultNic, 
                    deviceId, vm);
            
            NicProfile vmNic = vmNicPair.first();
            if (vmNic == null) {
                continue;
            }
            
            deviceId = vmNicPair.second();
            
            int devId = vmNic.getDeviceId();
            if (devId > deviceIds.length) {
                throw new IllegalArgumentException("Device id for nic is too large: " + vmNic);
            }
            if (deviceIds[devId]) {
                throw new IllegalArgumentException("Conflicting device id for two different nics: " + vmNic);
            }

            deviceIds[devId] = true;
            
            if (vmNic.isDefaultNic()) {
                if (defaultNic != null) {
                    throw new IllegalArgumentException("You cannot specify two nics as default nics: nic 1 = " + 
                defaultNic + "; nic 2 = " + vmNic);
                }
                defaultNic = vmNic;
            }
            
            nics.add(vmNic);
            vm.addNic(vmNic);
            
        }

        if (nics.size() != networks.size()) {
            s_logger.warn("Number of nics " + nics.size() + " doesn't match number of requested networks " + networks.size());
            throw new CloudRuntimeException("Number of nics " + nics.size() + " doesn't match number of requested networks " + networks.size());
        }

        if (nics.size() == 1) {
            nics.get(0).setDefaultNic(true);
        }

        txn.commit();
    }
    
    
    @DB
    @Override
    public Pair<NicProfile,Integer> allocateNic(NicProfile requested, Network network, Boolean isDefaultNic, 
            int deviceId, VirtualMachineProfile<? extends VMInstanceVO> vm) throws InsufficientVirtualNetworkCapcityException,
            InsufficientAddressCapacityException, ConcurrentOperationException{
        
        NetworkVO ntwkVO = _networksDao.findById(network.getId());
        s_logger.debug("Allocating nic for vm " + vm.getVirtualMachine() + " in network " + network + " with requested profile " + requested);
        NetworkGuru guru = _networkGurus.get(ntwkVO.getGuruName());

        if (requested != null && requested.getMode() == null) {
            requested.setMode(network.getMode());
        }
        NicProfile profile = guru.allocate(network, requested, vm);
        if (isDefaultNic != null) {
            profile.setDefaultNic(isDefaultNic);
        }

        if (profile == null) {
            return null;
        }

        if (requested != null && requested.getMode() == null) {
            profile.setMode(requested.getMode());
        } else {
            profile.setMode(network.getMode());
        }

        NicVO vo = new NicVO(guru.getName(), vm.getId(), network.getId(), vm.getType());

        deviceId = applyProfileToNic(vo, profile, deviceId);

        vo = _nicDao.persist(vo);
    
        Integer networkRate = getNetworkRate(network.getId(), vm.getId());
        NicProfile vmNic = new NicProfile(vo, network, vo.getBroadcastUri(), vo.getIsolationUri(), networkRate, 
                isSecurityGroupSupportedInNetwork(network), getNetworkTag(vm.getHypervisorType(),
                network));
        
        return new Pair<NicProfile,Integer>(vmNic, Integer.valueOf(deviceId));
    }    

    protected Integer applyProfileToNic(NicVO vo, NicProfile profile, Integer deviceId) {
        if (profile.getDeviceId() != null) {
            vo.setDeviceId(profile.getDeviceId());
        } else if (deviceId != null) {
            vo.setDeviceId(deviceId++);
        }

        if (profile.getReservationStrategy() != null) {
            vo.setReservationStrategy(profile.getReservationStrategy());
        }

        vo.setDefaultNic(profile.isDefaultNic());

        if (profile.getIp4Address() != null) {
            vo.setIp4Address(profile.getIp4Address());
            vo.setAddressFormat(AddressFormat.Ip4);
        }

        if (profile.getMacAddress() != null) {
            vo.setMacAddress(profile.getMacAddress());
        }

        vo.setMode(profile.getMode());
        vo.setNetmask(profile.getNetmask());
        vo.setGateway(profile.getGateway());

        if (profile.getBroadCastUri() != null) {
            vo.setBroadcastUri(profile.getBroadCastUri());
        }

        if (profile.getIsolationUri() != null) {
            vo.setIsolationUri(profile.getIsolationUri());
        }

        vo.setState(Nic.State.Allocated);
        return deviceId;
    }

    protected void applyProfileToNicForRelease(NicVO vo, NicProfile profile) {
        vo.setGateway(profile.getGateway());
        vo.setAddressFormat(profile.getFormat());
        vo.setIp4Address(profile.getIp4Address());
        vo.setIp6Address(profile.getIp6Address());
        vo.setMacAddress(profile.getMacAddress());
        if (profile.getReservationStrategy() != null) {
            vo.setReservationStrategy(profile.getReservationStrategy());
        }
        vo.setBroadcastUri(profile.getBroadCastUri());
        vo.setIsolationUri(profile.getIsolationUri());
        vo.setNetmask(profile.getNetmask());
    }

    protected void applyProfileToNetwork(NetworkVO network, NetworkProfile profile) {
        network.setBroadcastUri(profile.getBroadcastUri());
        network.setDns1(profile.getDns1());
        network.setDns2(profile.getDns2());
        network.setPhysicalNetworkId(profile.getPhysicalNetworkId());
    }

    protected NicTO toNicTO(NicVO nic, NicProfile profile, NetworkVO config) {
        NicTO to = new NicTO();
        to.setDeviceId(nic.getDeviceId());
        to.setBroadcastType(config.getBroadcastDomainType());
        to.setType(config.getTrafficType());
        to.setIp(nic.getIp4Address());
        to.setNetmask(nic.getNetmask());
        to.setMac(nic.getMacAddress());
        to.setDns1(profile.getDns1());
        to.setDns2(profile.getDns2());
        if (nic.getGateway() != null) {
            to.setGateway(nic.getGateway());
        } else {
            to.setGateway(config.getGateway());
        }
        to.setDefaultNic(nic.isDefaultNic());
        to.setBroadcastUri(nic.getBroadcastUri());
        to.setIsolationuri(nic.getIsolationUri());
        if (profile != null) {
            to.setDns1(profile.getDns1());
            to.setDns2(profile.getDns2());
        }

        Integer networkRate = getNetworkRate(config.getId(), null);
        to.setNetworkRateMbps(networkRate);
        
        to.setUuid(config.getUuid());

        return to;
    }

    @Override
    @DB
    public Pair<NetworkGuru, NetworkVO> implementNetwork(long networkId, DeployDestination dest, ReservationContext context)
            throws ConcurrentOperationException, ResourceUnavailableException,
            InsufficientCapacityException {
        Transaction.currentTxn();
        Pair<NetworkGuru, NetworkVO> implemented = new Pair<NetworkGuru, NetworkVO>(null, null);

        NetworkVO network = _networksDao.acquireInLockTable(networkId, _networkLockTimeout);
        if (network == null) {
        	// see NetworkVO.java
        	ConcurrentOperationException ex = new ConcurrentOperationException("Unable to acquire network configuration");
        	ex.addProxyObject("networks", networkId, "networkId");
        	throw ex;
        }

        try {
            NetworkGuru guru = _networkGurus.get(network.getGuruName());
            Network.State state = network.getState();
            if (state == Network.State.Implemented || state == Network.State.Setup || state == Network.State.Implementing) {
                s_logger.debug("Network id=" + networkId + " is already implemented");
                implemented.set(guru, network);
                return implemented;
            }

            if (s_logger.isDebugEnabled()) {
                s_logger.debug("Asking " + guru.getName() + " to implement " + network);
            }

            NetworkOfferingVO offering = _networkOfferingDao.findById(network.getNetworkOfferingId());

            network.setReservationId(context.getReservationId());
            network.setState(Network.State.Implementing);

            _networksDao.update(networkId, network);

            Network result = guru.implement(network, offering, dest, context);
            network.setCidr(result.getCidr());
            network.setBroadcastUri(result.getBroadcastUri());
            network.setGateway(result.getGateway());
            network.setMode(result.getMode());
            network.setPhysicalNetworkId(result.getPhysicalNetworkId());
            _networksDao.update(networkId, network);

            // implement network elements and re-apply all the network rules
            implementNetworkElementsAndResources(dest, context, network, offering);

            network.setState(Network.State.Implemented);
            network.setRestartRequired(false);
            _networksDao.update(network.getId(), network);
            implemented.set(guru, network);
            return implemented;
        } finally {
            if (implemented.first() == null) {
                s_logger.debug("Cleaning up because we're unable to implement the network " + network);
                network.setState(Network.State.Shutdown);
                _networksDao.update(networkId, network);

                shutdownNetwork(networkId, context, false);
            }
            if (s_logger.isDebugEnabled()) {
                s_logger.debug("Releasing lock for network id " + networkId);
            }
            _networksDao.releaseFromLockTable(networkId);
        }
    }

    private void implementNetworkElementsAndResources(DeployDestination dest, ReservationContext context, 
            NetworkVO network, NetworkOfferingVO offering)
            throws ConcurrentOperationException, InsufficientAddressCapacityException, ResourceUnavailableException, InsufficientCapacityException {
        // If this is a 1) guest virtual network 2) network has sourceNat service 3) network offering does not support a
        // Shared source NAT rule,
        // associate a source NAT IP (if one isn't already associated with the network)

        boolean sharedSourceNat = offering.getSharedSourceNat();

        if (network.getGuestType() == Network.GuestType.Isolated 
                && areServicesSupportedInNetwork(network.getId(), Service.SourceNat) 
                && !sharedSourceNat) {
            
            List<IPAddressVO> ips = null;
            Vpc vpc = null;
            if (network.getVpcId() != null) {
                vpc = _vpcMgr.getVpc(network.getVpcId());
                ips = _ipAddressDao.listByAssociatedVpc(vpc.getId(), true);
            } else {
                ips = _ipAddressDao.listByAssociatedNetwork(network.getId(), true);
            }
            

            if (ips.isEmpty()) {
                String target = vpc != null ? vpc.toString() : network.toString();
                s_logger.debug("Creating a source nat ip for " + target);
                Account owner = _accountMgr.getAccount(network.getAccountId());
                if (vpc != null) {
                    assignSourceNatIpAddressToVpc(owner, vpc);
                } else {
                    assignSourceNatIpAddressToGuestNetwork(owner, network);
                }
            }
        }

        // get providers to implement
        List<Provider> providersToImplement = getNetworkProviders(network.getId());
        for (NetworkElement element : _networkElements) {
            if (providersToImplement.contains(element.getProvider())) {
                if (!isProviderEnabledInPhysicalNetwork(getPhysicalNetworkId(network), element.getProvider().getName())) {
                    // The physicalNetworkId will not get translated into a uuid by the reponse serializer,
                    // because the serializer would look up the NetworkVO class's table and retrieve the
                    // network id instead of the physical network id.
                    // So just throw this exception as is. We may need to TBD by changing the serializer.
                    throw new CloudRuntimeException("Service provider " + element.getProvider().getName() + 
                            " either doesn't exist or is not enabled in physical network id: " + network.getPhysicalNetworkId());
                }
                if (s_logger.isDebugEnabled()) {
                    s_logger.debug("Asking " + element.getName() + " to implemenet " + network);
                }
                if (!element.implement(network, offering, dest, context)) {
                	CloudRuntimeException ex = new CloudRuntimeException("Failed to implement provider " + element.getProvider().getName() + " for network with specified id");
                	ex.addProxyObject(network, network.getId(), "networkId");
                    throw ex;                    
                }
            }
        }

        // reapply all the firewall/staticNat/lb rules
        s_logger.debug("Reprogramming network " + network + " as a part of network implement");
        if (!reprogramNetworkRules(network.getId(), UserContext.current().getCaller(), network)) {
            s_logger.warn("Failed to re-program the network as a part of network " + network + " implement");
            // see DataCenterVO.java
            ResourceUnavailableException ex = new ResourceUnavailableException("Unable to apply network rules as a part of network " + network + " implement", DataCenter.class, network.getDataCenterId());
            ex.addProxyObject("data_center", network.getDataCenterId(), "dataCenterId");
            throw ex;
        }
    }

    protected void prepareElement(NetworkElement element, NetworkVO network, 
            NicProfile profile, VirtualMachineProfile<? extends VMInstanceVO> vmProfile,
            DeployDestination dest, ReservationContext context) throws InsufficientCapacityException,
            ConcurrentOperationException, ResourceUnavailableException {
        element.prepare(network, profile, vmProfile, dest, context);
        if (vmProfile.getType() == Type.User && vmProfile.getHypervisorType() != HypervisorType.BareMetal && element.getProvider() != null) {
            if (areServicesSupportedInNetwork(network.getId(), Service.Dhcp) &&
                    isProviderSupportServiceInNetwork(network.getId(), Service.Dhcp, element.getProvider()) &&
                    (element instanceof DhcpServiceProvider)) {
                DhcpServiceProvider sp = (DhcpServiceProvider) element;
                sp.addDhcpEntry(network, profile, vmProfile, dest, context);
            }
            if (areServicesSupportedInNetwork(network.getId(), Service.UserData) &&
                    isProviderSupportServiceInNetwork(network.getId(), Service.UserData, element.getProvider()) &&
                    (element instanceof UserDataServiceProvider)) {
                UserDataServiceProvider sp = (UserDataServiceProvider) element;
                sp.addPasswordAndUserdata(network, profile, vmProfile, dest, context);
            }
        }
    }

    @DB
    protected void updateNic(NicVO nic, long networkId, int count) {
        Transaction txn = Transaction.currentTxn();
        txn.start();
        _nicDao.update(nic.getId(), nic);

        if (nic.getVmType() == VirtualMachine.Type.User) {
            s_logger.debug("Changing active number of nics for network id=" + networkId + " on " + count);
            _networksDao.changeActiveNicsBy(networkId, count);
        }

        if (nic.getVmType() == VirtualMachine.Type.User || (nic.getVmType() == VirtualMachine.Type.DomainRouter && getNetwork(networkId).getTrafficType() == TrafficType.Guest)) {
            _networksDao.setCheckForGc(networkId);
        }
        
        txn.commit();
    }

    @Override
    public void prepare(VirtualMachineProfile<? extends VMInstanceVO> vmProfile, DeployDestination dest, ReservationContext context) throws InsufficientCapacityException,
            ConcurrentOperationException, ResourceUnavailableException {
        List<NicVO> nics = _nicDao.listByVmId(vmProfile.getId());

        // we have to implement default nics first - to ensure that default network elements start up first in multiple
        // nics case)(need for setting DNS on Dhcp to domR's Ip4 address)
        Collections.sort(nics, new Comparator<NicVO>() {

            @Override
            public int compare(NicVO nic1, NicVO nic2) {
                boolean isDefault1 = nic1.isDefaultNic();
                boolean isDefault2 = nic2.isDefaultNic();

                return (isDefault1 ^ isDefault2) ? ((isDefault1 ^ true) ? 1 : -1) : 0;
            }
        });

        for (NicVO nic : nics) {
            Pair<NetworkGuru, NetworkVO> implemented = implementNetwork(nic.getNetworkId(), dest, context);
            
            NetworkVO network = implemented.second();
            NicProfile profile = prepareNic(vmProfile, dest, context, nic.getId(), network);
            vmProfile.addNic(profile);
        }
    }

    @Override
    public NicProfile prepareNic(VirtualMachineProfile<? extends VMInstanceVO> vmProfile, DeployDestination 
            dest, ReservationContext context, long nicId, NetworkVO network)
            throws InsufficientVirtualNetworkCapcityException, InsufficientAddressCapacityException, 
            ConcurrentOperationException, InsufficientCapacityException, ResourceUnavailableException {
        
        Integer networkRate = getNetworkRate(network.getId(), vmProfile.getId());
        NetworkGuru guru = _networkGurus.get(network.getGuruName());
        NicVO nic = _nicDao.findById(nicId);
        
        NicProfile profile = null;
        if (nic.getReservationStrategy() == Nic.ReservationStrategy.Start) {
            nic.setState(Nic.State.Reserving);
            nic.setReservationId(context.getReservationId());
            _nicDao.update(nic.getId(), nic);
            URI broadcastUri = nic.getBroadcastUri();
            if (broadcastUri == null) {
                broadcastUri = network.getBroadcastUri();
            }

            URI isolationUri = nic.getIsolationUri();

            profile = new NicProfile(nic, network, broadcastUri, isolationUri, 

            networkRate, isSecurityGroupSupportedInNetwork(network), getNetworkTag(vmProfile.getHypervisorType(), network));
            guru.reserve(profile, network, vmProfile, dest, context);
            nic.setIp4Address(profile.getIp4Address());
            nic.setAddressFormat(profile.getFormat());
            nic.setIp6Address(profile.getIp6Address());
            nic.setMacAddress(profile.getMacAddress());
            nic.setIsolationUri(profile.getIsolationUri());
            nic.setBroadcastUri(profile.getBroadCastUri());
            nic.setReserver(guru.getName());
            nic.setState(Nic.State.Reserved);
            nic.setNetmask(profile.getNetmask());
            nic.setGateway(profile.getGateway());

            if (profile.getStrategy() != null) {
                nic.setReservationStrategy(profile.getStrategy());
            }

            updateNic(nic, network.getId(), 1);
        } else {
            profile = new NicProfile(nic, network, nic.getBroadcastUri(), nic.getIsolationUri(), 
                        networkRate, isSecurityGroupSupportedInNetwork(network), getNetworkTag(vmProfile.getHypervisorType(), network));
            guru.updateNicProfile(profile, network);
            nic.setState(Nic.State.Reserved);
            updateNic(nic, network.getId(), 1);
        }

        for (NetworkElement element : _networkElements) {
            if (s_logger.isDebugEnabled()) {
                s_logger.debug("Asking " + element.getName() + " to prepare for " + nic);
            }
            prepareElement(element, network, profile, vmProfile, dest, context);
        }

        profile.setSecurityGroupEnabled(isSecurityGroupSupportedInNetwork(network));
        guru.updateNicProfile(profile, network);
        return profile;
    }

    @Override
    public <T extends VMInstanceVO> void prepareNicForMigration(VirtualMachineProfile<T> vm, DeployDestination dest) {
        List<NicVO> nics = _nicDao.listByVmId(vm.getId());
        for (NicVO nic : nics) {
            NetworkVO network = _networksDao.findById(nic.getNetworkId());
            Integer networkRate = getNetworkRate(network.getId(), vm.getId());

            NetworkGuru guru = _networkGurus.get(network.getGuruName());
            NicProfile profile = new NicProfile(nic, network, nic.getBroadcastUri(), nic.getIsolationUri(), networkRate, 
                    isSecurityGroupSupportedInNetwork(network), getNetworkTag(vm.getHypervisorType(), network));
            guru.updateNicProfile(profile, network);
            vm.addNic(profile);
        }
    }

    @Override
    public void release(VirtualMachineProfile<? extends VMInstanceVO> vmProfile, boolean forced) throws
    		ConcurrentOperationException, ResourceUnavailableException {
        List<NicVO> nics = _nicDao.listByVmId(vmProfile.getId());
        for (NicVO nic : nics) {
            releaseNic(vmProfile, nic);
        }
    }
    @Override
    public void releaseNic(VirtualMachineProfile<? extends VMInstanceVO> vmProfile, Nic nic) 
            throws ConcurrentOperationException, ResourceUnavailableException {
        NicVO nicVO = _nicDao.findById(nic.getId());
        releaseNic(vmProfile, nicVO);
    }


    protected void releaseNic(VirtualMachineProfile<? extends VMInstanceVO> vmProfile, NicVO nic) 
            throws ConcurrentOperationException, ResourceUnavailableException {
        NetworkVO network = _networksDao.findById(nic.getNetworkId());
        if (nic.getState() == Nic.State.Reserved || nic.getState() == Nic.State.Reserving) {
            Nic.State originalState = nic.getState();
            if (nic.getReservationStrategy() == Nic.ReservationStrategy.Start) {
                NetworkGuru guru = _networkGurus.get(network.getGuruName());
                nic.setState(Nic.State.Releasing);
                _nicDao.update(nic.getId(), nic);
                NicProfile profile = new NicProfile(nic, network, nic.getBroadcastUri(), nic.getIsolationUri(), null,
                        isSecurityGroupSupportedInNetwork(network), getNetworkTag(vmProfile.getHypervisorType(), network));
                if (guru.release(profile, vmProfile, nic.getReservationId())) {
                    applyProfileToNicForRelease(nic, profile);
                    nic.setState(Nic.State.Allocated);
                    if (originalState == Nic.State.Reserved) {
                        updateNic(nic, network.getId(), -1);
                    } else {
                        _nicDao.update(nic.getId(), nic);
                    }
                }
                // Perform release on network elements
                for (NetworkElement element : _networkElements) {
                    if (s_logger.isDebugEnabled()) {
                        s_logger.debug("Asking " + element.getName() + " to release " + nic);
                    }
                    //NOTE: Context appear to never be used in release method 
                    //implementations. Consider removing it from interface Element
                    element.release(network, profile, vmProfile, null);
                }
                                    
            } else {
                nic.setState(Nic.State.Allocated);
                updateNic(nic, network.getId(), -1);
            }
        }
    }

    @Override
    public List<? extends Nic> getNics(long vmId) {
        return _nicDao.listByVmId(vmId);
    }

    @Override
    public List<NicProfile> getNicProfiles(VirtualMachine vm) {
        List<NicVO> nics = _nicDao.listByVmId(vm.getId());
        List<NicProfile> profiles = new ArrayList<NicProfile>();

        if (nics != null) {
            for (Nic nic : nics) {
                NetworkVO network = _networksDao.findById(nic.getNetworkId());
                Integer networkRate = getNetworkRate(network.getId(), vm.getId());

                NetworkGuru guru = _networkGurus.get(network.getGuruName());
                NicProfile profile = new NicProfile(nic, network, nic.getBroadcastUri(), nic.getIsolationUri(), 
                        networkRate, isSecurityGroupSupportedInNetwork(network), getNetworkTag(vm.getHypervisorType(), network));
                guru.updateNicProfile(profile, network);
                profiles.add(profile);
            }
        }
        return profiles;
    }
    
    @Override
    public NicProfile getNicProfile(VirtualMachine vm, long networkId, String broadcastUri) {
        NicVO nic = null;
        if (broadcastUri != null) {
            nic = _nicDao.findByNetworkIdInstanceIdAndBroadcastUri(networkId, vm.getId(), broadcastUri);
        } else {
           nic =  _nicDao.findByInstanceIdAndNetworkId(networkId, vm.getId());
        }
        NetworkVO network = _networksDao.findById(networkId);
        Integer networkRate = getNetworkRate(network.getId(), vm.getId());
    
        NetworkGuru guru = _networkGurus.get(network.getGuruName());
        NicProfile profile = new NicProfile(nic, network, nic.getBroadcastUri(), nic.getIsolationUri(), 
                networkRate, isSecurityGroupSupportedInNetwork(network), getNetworkTag(vm.getHypervisorType(), network));
        guru.updateNicProfile(profile, network);            
        
        return profile;
    }

    @Override
    @DB
    @ActionEvent(eventType = EventTypes.EVENT_NET_IP_RELEASE, eventDescription = "disassociating Ip", async = true)
    public boolean releaseIpAddress(long ipAddressId) throws InsufficientAddressCapacityException {
        Long userId = UserContext.current().getCallerUserId();
        Account caller = UserContext.current().getCaller();

        // Verify input parameters
        IPAddressVO ipVO = _ipAddressDao.findById(ipAddressId);
        if (ipVO == null) {
        	throw new InvalidParameterValueException("Unable to find ip address by id");
        }

        if (ipVO.getAllocatedTime() == null) {
            s_logger.debug("Ip Address id= " + ipAddressId + " is not allocated, so do nothing.");
            return true;
        }

        // verify permissions
        if (ipVO.getAllocatedToAccountId() != null) {
            _accountMgr.checkAccess(caller, null, true, ipVO);
        }

        if (ipVO.isSourceNat()) {
            throw new IllegalArgumentException("ip address is used for source nat purposes and can not be disassociated.");
        }

        VlanVO vlan = _vlanDao.findById(ipVO.getVlanId());
        if (!vlan.getVlanType().equals(VlanType.VirtualNetwork)) {
            throw new IllegalArgumentException("only ip addresses that belong to a virtual network may be disassociated.");
        }

        // Check for account wide pool. It will have an entry for account_vlan_map.
        if (_accountVlanMapDao.findAccountVlanMap(ipVO.getAllocatedToAccountId(), ipVO.getVlanId()) != null) {        	
        	//see IPaddressVO.java
        	InvalidParameterValueException ex = new InvalidParameterValueException("Sepcified IP address uuid belongs to" +
        			" Account wide IP pool and cannot be disassociated");
        	ex.addProxyObject("user_ip_address", ipAddressId, "ipAddressId");
        	throw ex;
        }

        // don't allow releasing system ip address
        if (ipVO.getSystem()) {
        	InvalidParameterValueException ex = new InvalidParameterValueException("Can't release system IP address with specified id");
        	ex.addProxyObject(ipVO, ipVO.getId(), "systemIpAddrId");
            throw ex;
        }

        boolean success = disassociatePublicIpAddress(ipAddressId, userId, caller);

        if (success) {
            Long networkId = ipVO.getAssociatedWithNetworkId();
            if (networkId != null) {
                Network guestNetwork = getNetwork(networkId);
                NetworkOffering offering = _configMgr.getNetworkOffering(guestNetwork.getNetworkOfferingId());
                Long vmId = ipVO.getAssociatedWithVmId();
                if (offering.getElasticIp() && vmId != null) {
                    _rulesMgr.getSystemIpAndEnableStaticNatForVm(_userVmDao.findById(vmId), true);
                    return true;
                }
            }
        } else {
            s_logger.warn("Failed to release public ip address id=" + ipAddressId);
        }
        return success;
    }

    @Deprecated
    // No one is using this method.
    public AccountVO getNetworkOwner(long networkId) {
        SearchCriteria<AccountVO> sc = AccountsUsingNetworkSearch.create();
        sc.setJoinParameters("nc", "config", networkId);
        sc.setJoinParameters("nc", "owner", true);
        List<AccountVO> accounts = _accountDao.search(sc, null);
        return accounts.size() != 0 ? accounts.get(0) : null;
    }

    @Deprecated
    // No one is using this method.
    public List<NetworkVO> getNetworksforOffering(long offeringId, long dataCenterId, long accountId) {
        return _networksDao.getNetworksForOffering(offeringId, dataCenterId, accountId);
    }

    @Override
    public String getNextAvailableMacAddressInNetwork(long networkId) throws InsufficientAddressCapacityException {
        String mac = _networksDao.getNextAvailableMacAddress(networkId);
        if (mac == null) {
        	throw new InsufficientAddressCapacityException("Unable to create another mac address", Network.class, networkId);        	
        }
        return mac;
    }

    @Override
    @DB
    public Network getNetwork(long id) {
        return _networksDao.findById(id);
    }

    @Override
    public List<? extends RemoteAccessVPNServiceProvider> getRemoteAccessVpnElements() {
        List<RemoteAccessVPNServiceProvider> elements = new ArrayList<RemoteAccessVPNServiceProvider>();
        for (NetworkElement element : _networkElements) {
            if (element instanceof RemoteAccessVPNServiceProvider) {
                RemoteAccessVPNServiceProvider e = (RemoteAccessVPNServiceProvider) element;
                elements.add(e);
            }
        }

        return elements;
    }

    @Override
    public List<? extends Site2SiteVpnServiceProvider> getSite2SiteVpnElements() {
        List<Site2SiteVpnServiceProvider> elements = new ArrayList<Site2SiteVpnServiceProvider>();
        for (NetworkElement element : _networkElements) {
            if (element instanceof Site2SiteVpnServiceProvider) {
                Site2SiteVpnServiceProvider e = (Site2SiteVpnServiceProvider) element;
                elements.add(e);
            }
        }

        return elements;
    }

    @Override
    public void cleanupNics(VirtualMachineProfile<? extends VMInstanceVO> vm) {
        if (s_logger.isDebugEnabled()) {
            s_logger.debug("Cleaning network for vm: " + vm.getId());
        }

        List<NicVO> nics = _nicDao.listByVmId(vm.getId());
        for (NicVO nic : nics) {
            removeNic(vm, nic);
        }
    }
    
    @Override
    public void removeNic(VirtualMachineProfile<? extends VMInstanceVO> vm, Nic nic) {
        removeNic(vm, _nicDao.findById(nic.getId()));
    }

    protected void removeNic(VirtualMachineProfile<? extends VMInstanceVO> vm, NicVO nic) {
        nic.setState(Nic.State.Deallocating);
        _nicDao.update(nic.getId(), nic);
        NetworkVO network = _networksDao.findById(nic.getNetworkId());
        NicProfile profile = new NicProfile(nic, network, null, null, null,
                isSecurityGroupSupportedInNetwork(network), getNetworkTag(vm.getHypervisorType(), network));
        NetworkGuru guru = _networkGurus.get(network.getGuruName());
        guru.deallocate(network, profile, vm);
        _nicDao.remove(nic.getId());
        s_logger.debug("Removed nic id=" + nic.getId());
    }

    @Override
    public void expungeNics(VirtualMachineProfile<? extends VMInstanceVO> vm) {
        List<NicVO> nics = _nicDao.listByVmIdIncludingRemoved(vm.getId());
        for (NicVO nic : nics) {
            _nicDao.expunge(nic.getId());
        }
    }

    private String getCidrAddress(String cidr) {
        String[] cidrPair = cidr.split("\\/");
        return cidrPair[0];
    }

    private int getCidrSize(String cidr) {
        String[] cidrPair = cidr.split("\\/");
        return Integer.parseInt(cidrPair[1]);
    }

    @Override
    public void checkVirtualNetworkCidrOverlap(Long zoneId, String cidr) {
        if (zoneId == null) {
            return;
        }
        if (cidr == null) {
            return;
        }
        List<NetworkVO> networks = _networksDao.listByZone((long) zoneId);
        Map<Long, String> networkToCidr = new HashMap<Long, String>();
        for (NetworkVO network : networks) {
            if (network.getGuestType() != GuestType.Isolated) {
                continue;
            }
            if (network.getCidr() != null) {
                networkToCidr.put(network.getId(), network.getCidr());
            }
        }
        if (networkToCidr == null || networkToCidr.isEmpty()) {
            return;
        }

        String currCidrAddress = getCidrAddress(cidr);
        int currCidrSize = getCidrSize(cidr);

        for (long networkId : networkToCidr.keySet()) {
            String ntwkCidr = networkToCidr.get(networkId);
            String ntwkCidrAddress = getCidrAddress(ntwkCidr);
            int ntwkCidrSize = getCidrSize(ntwkCidr);

            long cidrSizeToUse = currCidrSize < ntwkCidrSize ? currCidrSize : ntwkCidrSize;

            String ntwkCidrSubnet = NetUtils.getCidrSubNet(ntwkCidrAddress, cidrSizeToUse);
            String cidrSubnet = NetUtils.getCidrSubNet(currCidrAddress, cidrSizeToUse);

            if (cidrSubnet.equals(ntwkCidrSubnet)) {
            	InvalidParameterValueException ex = new InvalidParameterValueException("Warning: The specified existing network has conflict CIDR subnets with new network!");
            	ex.addProxyObject("networks", networkId, "networkId");
            	throw ex;
            }
        }
    }

    @Override
    @DB
    @ActionEvent(eventType = EventTypes.EVENT_NETWORK_CREATE, eventDescription = "creating network")
    public Network createGuestNetwork(CreateNetworkCmd cmd) throws InsufficientCapacityException, ConcurrentOperationException, ResourceAllocationException {
        Long networkOfferingId = cmd.getNetworkOfferingId();
        String gateway = cmd.getGateway();
        String startIP = cmd.getStartIp();
        String endIP = cmd.getEndIp();
        String netmask = cmd.getNetmask();
        String networkDomain = cmd.getNetworkDomain();
        String vlanId = cmd.getVlan();
        String name = cmd.getNetworkName();
        String displayText = cmd.getDisplayText();
        Account caller = UserContext.current().getCaller();
        Long physicalNetworkId = cmd.getPhysicalNetworkId();
        Long zoneId = cmd.getZoneId();
        String aclTypeStr = cmd.getAclType();
        Long domainId = cmd.getDomainId();
        boolean isDomainSpecific = false;
        Boolean subdomainAccess = cmd.getSubdomainAccess();
        Long vpcId = cmd.getVpcId();

        // Validate network offering
        NetworkOfferingVO ntwkOff = _networkOfferingDao.findById(networkOfferingId);
        if (ntwkOff == null || ntwkOff.isSystemOnly()) {
        	InvalidParameterValueException ex = new InvalidParameterValueException("Unable to find network offering by specified id");
        	if (ntwkOff != null) {
        		ex.addProxyObject(ntwkOff, networkOfferingId, "networkOfferingId");        		
        		// Get the VO object's table name.
                String tablename = AnnotationHelper.getTableName(ntwkOff);
                if (tablename != null) {
                	ex.addProxyObject(tablename, networkOfferingId, "networkOfferingId");
                } else {
                	s_logger.info("\nCould not retrieve table name (annotation) from " + tablename + " VO proxy object\n");
                }
                throw ex;
        	}
        	throw ex;
        }
        // validate physical network and zone
        // Check if physical network exists
        PhysicalNetwork pNtwk = null;
        if (physicalNetworkId != null) {
            pNtwk = _physicalNetworkDao.findById(physicalNetworkId);
            if (pNtwk == null) {
            	throw new InvalidParameterValueException("Unable to find a physical network having the specified physical network id");
            }
        }

        if (zoneId == null) {
            zoneId = pNtwk.getDataCenterId();
        }

        DataCenter zone = _dcDao.findById(zoneId);
        if (zone == null) {
        	throw new InvalidParameterValueException("Specified zone id was not found");
        }
        
        if (Grouping.AllocationState.Disabled == zone.getAllocationState() && !_accountMgr.isRootAdmin(caller.getType())) {
        	// See DataCenterVO.java
        	PermissionDeniedException ex = new PermissionDeniedException("Cannot perform this operation since specified Zone is currently disabled");
        	ex.addProxyObject(zone, zoneId, "zoneId");
            throw ex;        	
        }
        
        //validate vpc
        if (vpcId != null) {
            Vpc vpc = _vpcMgr.getActiveVpc(vpcId);
            if (vpc == null) {
                InvalidParameterValueException ex = new InvalidParameterValueException("Unable to find Enabled VPC ");
                ex.addProxyObject("vpc", vpcId, "VPC");
                throw ex;
            }
            _accountMgr.checkAccess(caller, null, false, vpc);
        }

        // Only domain and account ACL types are supported in Acton.
        ACLType aclType = null;
        if (aclTypeStr != null) {
            if (aclTypeStr.equalsIgnoreCase(ACLType.Account.toString())) {
                aclType = ACLType.Account;
            } else if (aclTypeStr.equalsIgnoreCase(ACLType.Domain.toString())) {
                aclType = ACLType.Domain;
            } else {
                throw new InvalidParameterValueException("Incorrect aclType specified. Check the API documentation for supported types");
            }
            // In 3.0 all Shared networks should have aclType == Domain, all Isolated networks aclType==Account
            if (ntwkOff.getGuestType() == GuestType.Isolated) {
                if (aclType != ACLType.Account) {
                    throw new InvalidParameterValueException("AclType should be " + ACLType.Account + " for network of type " + Network.GuestType.Isolated);
                }
            } else if (ntwkOff.getGuestType() == GuestType.Shared) {
                if (!(aclType == ACLType.Domain || aclType == ACLType.Account)) {
                    throw new InvalidParameterValueException("AclType should be " + ACLType.Domain + " or " + 
                ACLType.Account + " for network of type " + Network.GuestType.Shared);
                }
            }
        } else {
            if (ntwkOff.getGuestType() == GuestType.Isolated) {
                aclType = ACLType.Account;
            } else if (ntwkOff.getGuestType() == GuestType.Shared) {
                aclType = ACLType.Domain;
            }
        }

        // Only Admin can create Shared networks
        if (ntwkOff.getGuestType() == GuestType.Shared && !_accountMgr.isAdmin(caller.getType())) {
            throw new InvalidParameterValueException("Only Admins can create network with guest type " + GuestType.Shared);
        }

        // Check if the network is domain specific
        if (aclType == ACLType.Domain) {
            // only Admin can create domain with aclType=Domain
            if (!_accountMgr.isAdmin(caller.getType())) {
                throw new PermissionDeniedException("Only admin can create networks with aclType=Domain");
            }

            // only shared networks can be Domain specific
            if (ntwkOff.getGuestType() != GuestType.Shared) {
                throw new InvalidParameterValueException("Only " + GuestType.Shared + " networks can have aclType=" + ACLType.Domain);
            }

            if (domainId != null) {
                if (ntwkOff.getTrafficType() != TrafficType.Guest || ntwkOff.getGuestType() != Network.GuestType.Shared) {
                    throw new InvalidParameterValueException("Domain level networks are supported just for traffic type "
                + TrafficType.Guest + " and guest type " + Network.GuestType.Shared);
                }

                DomainVO domain = _domainDao.findById(domainId);
                if (domain == null) {                	
                	throw new InvalidParameterValueException("Unable to find domain by specified id");
                }
                _accountMgr.checkAccess(caller, domain);
            }
            isDomainSpecific = true;

        } else if (subdomainAccess != null) {
            throw new InvalidParameterValueException("Parameter subDomainAccess can be specified only with aclType=Domain");
        }
        Account owner = null;
        if ((cmd.getAccountName() != null && domainId != null) || cmd.getProjectId() != null) {
            owner = _accountMgr.finalizeOwner(caller, cmd.getAccountName(), domainId, cmd.getProjectId());
        } else {
            owner = caller;
        }

        UserContext.current().setAccountId(owner.getAccountId());

        // VALIDATE IP INFO
        // if end ip is not specified, default it to startIp
        if (startIP != null) {
            if (!NetUtils.isValidIp(startIP)) {
                throw new InvalidParameterValueException("Invalid format for the startIp parameter");
            }
            if (endIP == null) {
                endIP = startIP;
            } else if (!NetUtils.isValidIp(endIP)) {
                throw new InvalidParameterValueException("Invalid format for the endIp parameter");
            }
        }

        if (startIP != null && endIP != null) {
            if (!(gateway != null && netmask != null)) {
                throw new InvalidParameterValueException("gateway and netmask should be defined when startIP/endIP are passed in");
            }
        }

        String cidr = null;
        if (gateway != null && netmask != null) {
            if (!NetUtils.isValidIp(gateway)) {
                throw new InvalidParameterValueException("Invalid gateway");
            }
            if (!NetUtils.isValidNetmask(netmask)) {
                throw new InvalidParameterValueException("Invalid netmask");
            }

            cidr = NetUtils.ipAndNetMaskToCidr(gateway, netmask);
        }

        // Regular user can create Guest Isolated Source Nat enabled network only
        if (caller.getType() == Account.ACCOUNT_TYPE_NORMAL
                && (ntwkOff.getTrafficType() != TrafficType.Guest || ntwkOff.getGuestType() != Network.GuestType.Isolated
                        && areServicesSupportedByNetworkOffering(ntwkOff.getId(), Service.SourceNat))) {
            throw new InvalidParameterValueException("Regular user can create a network only from the network" +
            		" offering having traffic type " + TrafficType.Guest + " and network type "
                    + Network.GuestType.Isolated + " with a service " + Service.SourceNat.getName() + " enabled");
        }

        // Don't allow to specify vlan if the caller is a regular user
        if (caller.getType() == Account.ACCOUNT_TYPE_NORMAL && (ntwkOff.getSpecifyVlan() || vlanId != null)) {
            throw new InvalidParameterValueException("Regular user is not allowed to specify vlanId");
        }

        // For non-root admins check cidr limit - if it's allowed by global config value
        if (caller.getType() != Account.ACCOUNT_TYPE_ADMIN && cidr != null) {

            String[] cidrPair = cidr.split("\\/");
            int cidrSize = Integer.valueOf(cidrPair[1]);

            if (cidrSize < _cidrLimit) {
                throw new InvalidParameterValueException("Cidr size can't be less than " + _cidrLimit);
            }
        }

        if (cidr != null && networkOfferingIsConfiguredForExternalNetworking(networkOfferingId)) {
            throw new InvalidParameterValueException("Cannot specify CIDR when using network offering with external devices!");
        }

        // Vlan is created in 2 cases - works in Advance zone only:
        // 1) GuestType is Shared
        // 2) GuestType is Isolated, but SourceNat service is disabled
        boolean createVlan = (startIP != null && endIP != null && zone.getNetworkType() == NetworkType.Advanced
                && ((ntwkOff.getGuestType() == Network.GuestType.Shared)
                || (ntwkOff.getGuestType() == GuestType.Isolated && 
                !areServicesSupportedByNetworkOffering(ntwkOff.getId(), Service.SourceNat))));

        // Can add vlan range only to the network which allows it
        if (createVlan && !ntwkOff.getSpecifyIpRanges()) {
        	InvalidParameterValueException ex = new InvalidParameterValueException("Network offering with specified id doesn't support adding multiple ip ranges");
        	ex.addProxyObject(ntwkOff, ntwkOff.getId(), "networkOfferingId");
            String tablename = AnnotationHelper.getTableName(ntwkOff);
            if (tablename != null) {
            	ex.addProxyObject(tablename, ntwkOff.getId(), "networkOfferingId");
            } else {
            	s_logger.info("\nCould not retrieve table name (annotation) from " + tablename + " VO proxy object\n");
            }
            throw ex;   
        }

        Transaction txn = Transaction.currentTxn();
        txn.start();

        Long sharedDomainId = null;
        if (isDomainSpecific) {
            if (domainId != null) {
                sharedDomainId = domainId;
            } else {
                sharedDomainId = _domainMgr.getDomain(Domain.ROOT_DOMAIN).getId();
                subdomainAccess = true;
            }
        }

        // default owner to system if network has aclType=Domain
        if (aclType == ACLType.Domain) {
            owner = _accountMgr.getAccount(Account.ACCOUNT_ID_SYSTEM);
        }

        //Create guest network
        Network network = null;
        if (vpcId != null) {
            if (!_configMgr.isOfferingForVpc(ntwkOff)){
                throw new InvalidParameterValueException("Network offering can't be used for VPC networks");
            }
            network = createVpcGuestNetwork(networkOfferingId, name, displayText, gateway, cidr, vlanId, 
                    networkDomain, owner, sharedDomainId, pNtwk, zoneId, aclType, subdomainAccess, vpcId);
        } else {
            if (_configMgr.isOfferingForVpc(ntwkOff)){
                throw new InvalidParameterValueException("Network offering can be used for VPC networks only");
            }
            network = createGuestNetwork(networkOfferingId, name, displayText, gateway, cidr, vlanId, 
                    networkDomain, owner, sharedDomainId, pNtwk, zoneId, aclType, subdomainAccess, vpcId);
        }  

        if (caller.getType() == Account.ACCOUNT_TYPE_ADMIN && createVlan) {
            // Create vlan ip range
            _configMgr.createVlanAndPublicIpRange(pNtwk.getDataCenterId(), network.getId(), physicalNetworkId,
                    false, null, startIP, endIP, gateway, netmask, vlanId, null);
        }

        txn.commit();

        return network;
    }
    
    @DB
    protected Network createVpcGuestNetwork(long ntwkOffId, String name, String displayText, String gateway, 
            String cidr, String vlanId, String networkDomain, Account owner, Long domainId,
            PhysicalNetwork pNtwk, long zoneId, ACLType aclType, Boolean subdomainAccess, long vpcId) 
                    throws ConcurrentOperationException, InsufficientCapacityException, ResourceAllocationException {
        
        Vpc vpc = _vpcMgr.getActiveVpc(vpcId);
        if (networkDomain == null) {
            networkDomain = vpc.getNetworkDomain();
        }
        //1) Validate if network can be created for VPC
        _vpcMgr.validateGuestNtkwForVpc(_configMgr.getNetworkOffering(ntwkOffId), cidr, networkDomain, owner, vpc, null, gateway);
        //2) Create network
        Network guestNetwork = createGuestNetwork(ntwkOffId, name, displayText, gateway, cidr, vlanId, 
                networkDomain, owner, domainId, pNtwk, zoneId, aclType, subdomainAccess, vpcId);
        
        return guestNetwork;
    }

    @Override
    @DB
    public Network createGuestNetwork(long networkOfferingId, String name, String displayText, String gateway, 
            String cidr, String vlanId, String networkDomain, Account owner, Long domainId,
            PhysicalNetwork pNtwk, long zoneId, ACLType aclType, Boolean subdomainAccess, Long vpcId) 
                    throws ConcurrentOperationException, InsufficientCapacityException, ResourceAllocationException {

        NetworkOfferingVO ntwkOff = _networkOfferingDao.findById(networkOfferingId);
        // this method supports only guest network creation
        if (ntwkOff.getTrafficType() != TrafficType.Guest) {
            s_logger.warn("Only guest networks can be created using this method");
            return null;
        }
        
        boolean updateResourceCount = (!ntwkOff.getSpecifyVlan() && aclType == ACLType.Account);
        //check resource limits
        if (updateResourceCount) {
            _resourceLimitMgr.checkResourceLimit(owner, ResourceType.network);
        }

        // Validate network offering
        if (ntwkOff.getState() != NetworkOffering.State.Enabled) {
        	// see NetworkOfferingVO
        	InvalidParameterValueException ex = new InvalidParameterValueException("Can't use specified network offering id as its stat is not " + NetworkOffering.State.Enabled);
        	ex.addProxyObject(ntwkOff, ntwkOff.getId(), "networkOfferingId");
            throw ex;
        }

        // Validate physical network
        if (pNtwk.getState() != PhysicalNetwork.State.Enabled) {
        	// see PhysicalNetworkVO.java
        	InvalidParameterValueException ex = new InvalidParameterValueException("Specified physical network id is" +
        			" in incorrect state:" + pNtwk.getState());
        	ex.addProxyObject("physical_network", pNtwk.getId(), "physicalNetworkId");
        	throw ex;
        }

        // Validate zone
        DataCenterVO zone = _dcDao.findById(zoneId);
        if (zone.getNetworkType() == NetworkType.Basic) {
            // In Basic zone the network should have aclType=Domain, domainId=1, subdomainAccess=true
            if (aclType == null || aclType != ACLType.Domain) {
                throw new InvalidParameterValueException("Only AclType=Domain can be specified for network creation in Basic zone");
            }
            
            // Only one guest network is supported in Basic zone
            List<NetworkVO> guestNetworks = _networksDao.listByZoneAndTrafficType(zone.getId(), TrafficType.Guest);
            if (!guestNetworks.isEmpty()) {
                throw new InvalidParameterValueException("Can't have more than one Guest network in zone with network type "
                                                        + NetworkType.Basic);
            }

            // if zone is basic, only Shared network offerings w/o source nat service are allowed
            if (!(ntwkOff.getGuestType() == GuestType.Shared && 
                    !areServicesSupportedByNetworkOffering(ntwkOff.getId(), Service.SourceNat))) {
                throw new InvalidParameterValueException("For zone of type " + NetworkType.Basic + " only offerings of " +
                		"guestType " + GuestType.Shared + " with disabled " + Service.SourceNat.getName()
                        + " service are allowed");
            }

            if (domainId == null || domainId != Domain.ROOT_DOMAIN) {
                throw new InvalidParameterValueException("Guest network in Basic zone should be dedicated to ROOT domain");
            }

            if (subdomainAccess == null) {
                subdomainAccess = true;
            } else if (!subdomainAccess) {
                throw new InvalidParameterValueException("Subdomain access should be set to true for the" +
                		" guest network in the Basic zone");
            }

            if (vlanId == null) {
                vlanId = Vlan.UNTAGGED;
            } else {
                if (!vlanId.equalsIgnoreCase(Vlan.UNTAGGED)) {
                    throw new InvalidParameterValueException("Only vlan " + Vlan.UNTAGGED + " can be created in " +
                    		"the zone of type " + NetworkType.Basic);
                }
            }

        } else if (zone.getNetworkType() == NetworkType.Advanced) {
            if (zone.isSecurityGroupEnabled()) {
                // Only Account specific Isolated network with sourceNat service disabled are allowed in security group
                // enabled zone
                boolean allowCreation = (ntwkOff.getGuestType() == GuestType.Isolated 
                        && !areServicesSupportedByNetworkOffering(ntwkOff.getId(), Service.SourceNat));
                if (!allowCreation) {
                    throw new InvalidParameterValueException("Only Account specific Isolated network with sourceNat " +
                    		"service disabled are allowed in security group enabled zone");
                }
            }
            
            //don't allow eip/elb networks in Advance zone
            if (ntwkOff.getElasticIp() || ntwkOff.getElasticLb()) {
                throw new InvalidParameterValueException("Elastic IP and Elastic LB services are supported in zone of type " + NetworkType.Basic);
            }
        }

        // VlanId can be specified only when network offering supports it
        boolean vlanSpecified = (vlanId != null);
        if (vlanSpecified != ntwkOff.getSpecifyVlan()) {
            if (vlanSpecified) {
                throw new InvalidParameterValueException("Can't specify vlan; corresponding offering says specifyVlan=false");
            } else {
                throw new InvalidParameterValueException("Vlan has to be specified; corresponding offering says specifyVlan=true");
            }
        }

        if (vlanId != null) {
            String uri = "vlan://" + vlanId;
            // For Isolated networks, don't allow to create network with vlan that already exists in the zone
            if (ntwkOff.getGuestType() == GuestType.Isolated) {
                if (_networksDao.countByZoneAndUri(zoneId, uri) > 0) {
                throw new InvalidParameterValueException("Network with vlan " + vlanId + " already exists in zone " + zoneId);
            }
            } else {
                //don't allow to create Shared network with Vlan that already exists in the zone for Isolated networks
                if (_networksDao.countByZoneUriAndGuestType(zoneId, uri, GuestType.Isolated) > 0) {
                    throw new InvalidParameterValueException("Isolated network with vlan " + vlanId + " already exists " +
                    		"in zone " + zoneId);
                }
        }
        }
        
        // If networkDomain is not specified, take it from the global configuration
        if (areServicesSupportedByNetworkOffering(networkOfferingId, Service.Dns)) {
            Map<Network.Capability, String> dnsCapabilities = getNetworkOfferingServiceCapabilities
                    (_configMgr.getNetworkOffering(networkOfferingId), Service.Dns);
            String isUpdateDnsSupported = dnsCapabilities.get(Capability.AllowDnsSuffixModification);
            if (isUpdateDnsSupported == null || !Boolean.valueOf(isUpdateDnsSupported)) {
                if (networkDomain != null) {
                	// TBD: NetworkOfferingId and zoneId. Send uuids instead.
                    throw new InvalidParameterValueException("Domain name change is not supported by network offering id="
                            + networkOfferingId + " in zone id=" + zoneId);
                }
            } else {
                if (networkDomain == null) {
                    // 1) Get networkDomain from the corresponding account/domain/zone
                    if (aclType == ACLType.Domain) {
                        networkDomain = getDomainNetworkDomain(domainId, zoneId);
                    } else if (aclType == ACLType.Account) {
                        networkDomain = getAccountNetworkDomain(owner.getId(), zoneId);
                    }

                    // 2) If null, generate networkDomain using domain suffix from the global config variables
                    if (networkDomain == null) {
                        networkDomain = "cs" + Long.toHexString(owner.getId()) + _networkDomain;
                    }

                } else {
                    // validate network domain
                    if (!NetUtils.verifyDomainName(networkDomain)) {
                        throw new InvalidParameterValueException(
                                "Invalid network domain. Total length shouldn't exceed 190 chars. Each domain " +
                                "label must be between 1 and 63 characters long, can contain ASCII letters 'a' through 'z', the digits '0' through '9', "
                                        + "and the hyphen ('-'); can't start or end with \"-\"");
                    }
                }
            }
        }

        // In Advance zone Cidr for Shared networks and Isolated networks w/o source nat service can't be NULL - 2.2.x
        // limitation, remove after we introduce support for multiple ip ranges
        // with different Cidrs for the same Shared network
        boolean cidrRequired = zone.getNetworkType() == NetworkType.Advanced && ntwkOff.getTrafficType() == TrafficType.Guest
                && (ntwkOff.getGuestType() == GuestType.Shared || (ntwkOff.getGuestType() == GuestType.Isolated 
                && !areServicesSupportedByNetworkOffering(ntwkOff.getId(), Service.SourceNat)));
        if (cidr == null && cidrRequired) {
            throw new InvalidParameterValueException("StartIp/endIp/gateway/netmask are required when create network of" +
            		" type " + Network.GuestType.Shared + " and network of type " + GuestType.Isolated + " with service "
                    + Service.SourceNat.getName() + " disabled");
        }

        // No cidr can be specified in Basic zone
        if (zone.getNetworkType() == NetworkType.Basic && cidr != null) {
            throw new InvalidParameterValueException("StartIp/endIp/gateway/netmask can't be specified for zone of type " + NetworkType.Basic);
        }

        // Check if cidr is RFC1918 compliant if the network is Guest Isolated
        if (cidr != null && ntwkOff.getGuestType() == Network.GuestType.Isolated && ntwkOff.getTrafficType() == TrafficType.Guest) {
            if (!NetUtils.validateGuestCidr(cidr)) {
                throw new InvalidParameterValueException("Virtual Guest Cidr " + cidr + " is not RFC1918 compliant");
            }
        }

        Transaction txn = Transaction.currentTxn();
        txn.start();

        Long physicalNetworkId = null;
        if (pNtwk != null) {
            physicalNetworkId = pNtwk.getId();
        }
        DataCenterDeployment plan = new DataCenterDeployment(zoneId, null, null, null, null, physicalNetworkId);
        NetworkVO userNetwork = new NetworkVO();
        userNetwork.setNetworkDomain(networkDomain);

        if (cidr != null && gateway != null) {
            userNetwork.setCidr(cidr);
            userNetwork.setGateway(gateway);
            if (vlanId != null) {
                userNetwork.setBroadcastUri(URI.create("vlan://" + vlanId));
                userNetwork.setBroadcastDomainType(BroadcastDomainType.Vlan);
                if (!vlanId.equalsIgnoreCase(Vlan.UNTAGGED)) {
                    userNetwork.setBroadcastDomainType(BroadcastDomainType.Vlan);
                } else {
                    userNetwork.setBroadcastDomainType(BroadcastDomainType.Native);
                }
            }
        }

        List<NetworkVO> networks = setupNetwork(owner, ntwkOff, userNetwork, plan, name, displayText, true, domainId,
                aclType, subdomainAccess, vpcId);

        Network network = null;
        if (networks == null || networks.isEmpty()) {
            throw new CloudRuntimeException("Fail to create a network");
        } else {
            if (networks.size() > 0 && networks.get(0).getGuestType() == Network.GuestType.Isolated && 
                    networks.get(0).getTrafficType() == TrafficType.Guest) {
                Network defaultGuestNetwork = networks.get(0);
                for (Network nw : networks) {
                    if (nw.getCidr() != null && nw.getCidr().equals(zone.getGuestNetworkCidr())) {
                        defaultGuestNetwork = nw;
                    }
                }
                network = defaultGuestNetwork;
            } else {
                // For shared network
                network = networks.get(0);
            }
        }
        
        if (updateResourceCount) {
            _resourceLimitMgr.incrementResourceCount(owner.getId(), ResourceType.network);
        }

        txn.commit();
        UserContext.current().setEventDetails("Network Id: " + network.getId());
        return network;
    }

    @Override
    public List<? extends Network> searchForNetworks(ListNetworksCmd cmd) {
        Long id = cmd.getId();
        String keyword = cmd.getKeyword();
        Long zoneId = cmd.getZoneId();
        Account caller = UserContext.current().getCaller();
        Long domainId = cmd.getDomainId();
        String accountName = cmd.getAccountName();
        String guestIpType = cmd.getGuestIpType();
        String trafficType = cmd.getTrafficType();
        Boolean isSystem = cmd.getIsSystem();
        String aclType = cmd.getAclType();
        Long projectId = cmd.getProjectId();
        List<Long> permittedAccounts = new ArrayList<Long>();
        String path = null;
        Long physicalNetworkId = cmd.getPhysicalNetworkId();
        List<String> supportedServicesStr = cmd.getSupportedServices();
        Boolean restartRequired = cmd.getRestartRequired();
        boolean listAll = cmd.listAll();
        boolean isRecursive = cmd.isRecursive();
        Boolean specifyIpRanges = cmd.getSpecifyIpRanges();
        Long vpcId = cmd.getVpcId();
        Boolean canUseForDeploy = cmd.canUseForDeploy();
        Map<String, String> tags = cmd.getTags();
        Boolean forVpc = cmd.getForVpc();

        // 1) default is system to false if not specified
        // 2) reset parameter to false if it's specified by the regular user
        if ((isSystem == null || caller.getType() == Account.ACCOUNT_TYPE_NORMAL) && id == null) {
            isSystem = false;
        }

        // Account/domainId parameters and isSystem are mutually exclusive
        if (isSystem != null && isSystem && (accountName != null || domainId != null)) {
            throw new InvalidParameterValueException("System network belongs to system, account and domainId parameters can't be specified");
        }

        if (domainId != null) {
            DomainVO domain = _domainDao.findById(domainId);
            if (domain == null) {
            	// see DomainVO.java
            	throw new InvalidParameterValueException("Specified domain id doesn't exist in the system");
            }

            _accountMgr.checkAccess(caller, domain);
            if (accountName != null) {
                Account owner = _accountMgr.getActiveAccountByName(accountName, domainId);
                if (owner == null) {
                	// see DomainVO.java
                	throw new InvalidParameterValueException("Unable to find account " + accountName + " in specified domain");
                }

                _accountMgr.checkAccess(caller, null, true, owner);
                permittedAccounts.add(owner.getId());
            }
        }

        if (!_accountMgr.isAdmin(caller.getType()) || !listAll) {
            permittedAccounts.add(caller.getId());
            domainId = caller.getDomainId();
        }

        if (caller.getType() == Account.ACCOUNT_TYPE_DOMAIN_ADMIN) {
            domainId = caller.getDomainId();
        }

        // set project information
        boolean skipProjectNetworks = true;
        if (projectId != null) {
            if (projectId == -1) {
                permittedAccounts.addAll(_projectMgr.listPermittedProjectAccounts(caller.getId()));
            } else {
                permittedAccounts.clear();
                Project project = _projectMgr.getProject(projectId);
                if (project == null) {                	
                	throw new InvalidParameterValueException("Unable to find project by specified id");
                }
                if (!_projectMgr.canAccessProjectAccount(caller, project.getProjectAccountId())) {
                	// getProject() returns type ProjectVO.
                	InvalidParameterValueException ex = new InvalidParameterValueException("Account " + caller + " cannot access specified project id");
                	ex.addProxyObject(project, projectId, "projectId");                	
                    throw ex;
                }
                permittedAccounts.add(project.getProjectAccountId());
            }
            skipProjectNetworks = false;
        }

        path = _domainDao.findById(caller.getDomainId()).getPath();
        if (listAll) {
            isRecursive = true;
        }

        Filter searchFilter = new Filter(NetworkVO.class, "id", false, cmd.getStartIndex(), cmd.getPageSizeVal());
        SearchBuilder<NetworkVO> sb = _networksDao.createSearchBuilder();
        
        if (forVpc != null) {
            if (forVpc) {
                sb.and("vpc", sb.entity().getVpcId(), Op.NNULL);
            } else {
                sb.and("vpc", sb.entity().getVpcId(), Op.NULL);
            }
        }

        // Don't display networks created of system network offerings
        SearchBuilder<NetworkOfferingVO> networkOfferingSearch = _networkOfferingDao.createSearchBuilder();
        networkOfferingSearch.and("systemOnly", networkOfferingSearch.entity().isSystemOnly(), SearchCriteria.Op.EQ);
        if (isSystem != null && isSystem) {
            networkOfferingSearch.and("trafficType", networkOfferingSearch.entity().getTrafficType(), SearchCriteria.Op.EQ);
        }
        sb.join("networkOfferingSearch", networkOfferingSearch, sb.entity().getNetworkOfferingId(), networkOfferingSearch.entity().getId(), JoinBuilder.JoinType.INNER);

        SearchBuilder<DataCenterVO> zoneSearch = _dcDao.createSearchBuilder();
        zoneSearch.and("networkType", zoneSearch.entity().getNetworkType(), SearchCriteria.Op.EQ);
        sb.join("zoneSearch", zoneSearch, sb.entity().getDataCenterId(), zoneSearch.entity().getId(), JoinBuilder.JoinType.INNER);
        sb.and("removed", sb.entity().getRemoved(), Op.NULL);

        if (tags != null && !tags.isEmpty()) {
            SearchBuilder<ResourceTagVO> tagSearch = _resourceTagDao.createSearchBuilder();
            for (int count=0; count < tags.size(); count++) {
                tagSearch.or().op("key" + String.valueOf(count), tagSearch.entity().getKey(), SearchCriteria.Op.EQ);
                tagSearch.and("value" + String.valueOf(count), tagSearch.entity().getValue(), SearchCriteria.Op.EQ);
                tagSearch.cp();
            }
            tagSearch.and("resourceType", tagSearch.entity().getResourceType(), SearchCriteria.Op.EQ);
            sb.groupBy(sb.entity().getId());
            sb.join("tagSearch", tagSearch, sb.entity().getId(), tagSearch.entity().getResourceId(), JoinBuilder.JoinType.INNER);
        }

        if (permittedAccounts.isEmpty()) {
            SearchBuilder<DomainVO> domainSearch = _domainDao.createSearchBuilder();
            domainSearch.and("path", domainSearch.entity().getPath(), SearchCriteria.Op.LIKE);
            sb.join("domainSearch", domainSearch, sb.entity().getDomainId(), domainSearch.entity().getId(), JoinBuilder.JoinType.INNER);
        }

        if (skipProjectNetworks) {
            SearchBuilder<AccountVO> accountSearch = _accountDao.createSearchBuilder();
            accountSearch.and("type", accountSearch.entity().getType(), SearchCriteria.Op.NEQ);
            sb.join("accountSearch", accountSearch, sb.entity().getAccountId(), accountSearch.entity().getId(), JoinBuilder.JoinType.INNER);
        }

        List<NetworkVO> networksToReturn = new ArrayList<NetworkVO>();

        if (isSystem == null || !isSystem) {
            // Get domain level networks
            if (domainId != null) {
                networksToReturn
                        .addAll(listDomainLevelNetworks(
                                buildNetworkSearchCriteria(sb, keyword, id, isSystem, zoneId, guestIpType, trafficType,
                                        physicalNetworkId, aclType, skipProjectNetworks, restartRequired, specifyIpRanges, vpcId, tags), searchFilter,
                                domainId));
            }

            if (!permittedAccounts.isEmpty()) {
                networksToReturn.addAll(listAccountSpecificNetworks(
                        buildNetworkSearchCriteria(sb, keyword, id, isSystem, zoneId, guestIpType, trafficType, 
<<<<<<< HEAD
                                physicalNetworkId, aclType, skipProjectNetworks, restartRequired, specifyIpRanges, vpcId, tags), searchFilter,
                        permittedAccounts));
            } else if (domainId == null || listAll) {
                networksToReturn.addAll(listAccountSpecificNetworksByDomainPath(
                        buildNetworkSearchCriteria(sb, keyword, id, isSystem, zoneId, guestIpType, trafficType, 
                                physicalNetworkId, aclType, skipProjectNetworks, restartRequired, specifyIpRanges, vpcId, tags), searchFilter, path,
                        isRecursive));
=======
                                physicalNetworkId, aclType, skipProjectNetworks, restartRequired, specifyIpRanges, tags), searchFilter,
                                permittedAccounts));
            } else if (domainId == null) {
                networksToReturn.addAll(listAccountSpecificNetworksByDomainPath(
                        buildNetworkSearchCriteria(sb, keyword, id, isSystem, zoneId, guestIpType, trafficType, 
                                physicalNetworkId, aclType, skipProjectNetworks, restartRequired, specifyIpRanges, tags), searchFilter, path,
                                isRecursive));
                networksToReturn.addAll(listDomainSpecificNetworksByDomainPath(
                        buildNetworkSearchCriteria(sb, keyword, id, isSystem, zoneId, guestIpType, trafficType, 
                                physicalNetworkId, aclType, skipProjectNetworks, restartRequired, specifyIpRanges, tags), searchFilter, path,
                                isRecursive));
>>>>>>> cc08eee2
            }
        } else {
            networksToReturn = _networksDao.search(buildNetworkSearchCriteria(sb, keyword, id, isSystem, zoneId,
                    guestIpType, trafficType, physicalNetworkId, null, skipProjectNetworks, restartRequired, specifyIpRanges, vpcId, tags),
                    searchFilter);
        }

        if (supportedServicesStr != null && !supportedServicesStr.isEmpty() && !networksToReturn.isEmpty()) {
            List<NetworkVO> supportedNetworks = new ArrayList<NetworkVO>();
            Service[] suppportedServices = new Service[supportedServicesStr.size()];
            int i = 0;
            for (String supportedServiceStr : supportedServicesStr) {
                Service service = Service.getService(supportedServiceStr);
                if (service == null) {
                    throw new InvalidParameterValueException("Invalid service specified " + supportedServiceStr);
                } else {
                    suppportedServices[i] = service;
                }
                i++;
            }

            for (NetworkVO network : networksToReturn) {
                if (areServicesSupportedInNetwork(network.getId(), suppportedServices)) {
                    supportedNetworks.add(network);
                }
            }

            networksToReturn=supportedNetworks;
        }
        
        if (canUseForDeploy != null) {
            List<NetworkVO> networksForDeploy = new ArrayList<NetworkVO>();
            for (NetworkVO network : networksToReturn) {
                if (canUseForDeploy(network) == canUseForDeploy) {
                    networksForDeploy.add(network);
                }
            }
            
            networksToReturn=networksForDeploy;
        }
        
            return networksToReturn;
        }

    @Override
    public boolean canUseForDeploy(Network network) {
        if (network.getTrafficType() != TrafficType.Guest) {
            return false;
        }
        boolean hasFreeIps = true;
        if (network.getGuestType() == GuestType.Shared) {
            hasFreeIps = _ipAddressDao.countFreeIPsInNetwork(network.getId()) > 0;
        } else {
            hasFreeIps = (getAvailableIps(network, null)).size() > 0;
        }
       
        return hasFreeIps;
    }

    private SearchCriteria<NetworkVO> buildNetworkSearchCriteria(SearchBuilder<NetworkVO> sb, String keyword, Long id, 
            Boolean isSystem, Long zoneId, String guestIpType, String trafficType, Long physicalNetworkId,
            String aclType, boolean skipProjectNetworks, Boolean restartRequired, Boolean specifyIpRanges, Long vpcId, Map<String, String> tags) {

        SearchCriteria<NetworkVO> sc = sb.create();

        if (isSystem != null) {
            sc.setJoinParameters("networkOfferingSearch", "systemOnly", isSystem);
        }

        if (keyword != null) {
            SearchCriteria<NetworkVO> ssc = _networksDao.createSearchCriteria();
            ssc.addOr("name", SearchCriteria.Op.LIKE, "%" + keyword + "%");
            sc.addAnd("name", SearchCriteria.Op.SC, ssc);
        }

        if (id != null) {
            sc.addAnd("id", SearchCriteria.Op.EQ, id);
        }

        if (zoneId != null) {
            sc.addAnd("dataCenterId", SearchCriteria.Op.EQ, zoneId);
        }

        if (guestIpType != null) {
            sc.addAnd("guestType", SearchCriteria.Op.EQ, guestIpType);
        }

        if (trafficType != null) {
            sc.addAnd("trafficType", SearchCriteria.Op.EQ, trafficType);
        }

        if (aclType != null) {
            sc.addAnd("aclType", SearchCriteria.Op.EQ, aclType.toString());
        }

        if (physicalNetworkId != null) {
            sc.addAnd("physicalNetworkId", SearchCriteria.Op.EQ, physicalNetworkId);
        }

        if (skipProjectNetworks) {
            sc.setJoinParameters("accountSearch", "type", Account.ACCOUNT_TYPE_PROJECT);
        }

        if (restartRequired != null) {
            sc.addAnd("restartRequired", SearchCriteria.Op.EQ, restartRequired);
        }

        if (specifyIpRanges != null) {
            sc.addAnd("specifyIpRanges", SearchCriteria.Op.EQ, specifyIpRanges);
        }
        
        if (vpcId != null) {
            sc.addAnd("vpcId", SearchCriteria.Op.EQ, vpcId);
        }
        
        if (tags != null && !tags.isEmpty()) {
            int count = 0;
            sc.setJoinParameters("tagSearch", "resourceType", TaggedResourceType.Network.toString());
            for (String key : tags.keySet()) {
                sc.setJoinParameters("tagSearch", "key" + String.valueOf(count), key);
                sc.setJoinParameters("tagSearch", "value" + String.valueOf(count), tags.get(key));
                count++;
            }
        }

        return sc;
    }

    private List<NetworkVO> listDomainLevelNetworks(SearchCriteria<NetworkVO> sc, Filter searchFilter, long domainId) {
        List<Long> networkIds = new ArrayList<Long>();
        Set<Long> allowedDomains = _domainMgr.getDomainParentIds(domainId);
        List<NetworkDomainVO> maps = _networkDomainDao.listDomainNetworkMapByDomain(allowedDomains.toArray());

        for (NetworkDomainVO map : maps) {
            boolean subdomainAccess = (map.isSubdomainAccess() != null) ? map.isSubdomainAccess() : getAllowSubdomainAccessGlobal();
            if (map.getDomainId() == domainId || subdomainAccess) {
                networkIds.add(map.getNetworkId());
            }
        }

        if (!networkIds.isEmpty()) {
            SearchCriteria<NetworkVO> domainSC = _networksDao.createSearchCriteria();
            domainSC.addAnd("id", SearchCriteria.Op.IN, networkIds.toArray());
            domainSC.addAnd("aclType", SearchCriteria.Op.EQ, ACLType.Domain.toString());

            sc.addAnd("id", SearchCriteria.Op.SC, domainSC);
            return _networksDao.search(sc, searchFilter);
        } else {
            return new ArrayList<NetworkVO>();
        }
    }

    private List<NetworkVO> listAccountSpecificNetworks(SearchCriteria<NetworkVO> sc, Filter searchFilter, List<Long> permittedAccounts) {
        SearchCriteria<NetworkVO> accountSC = _networksDao.createSearchCriteria();
        if (!permittedAccounts.isEmpty()) {
            accountSC.addAnd("accountId", SearchCriteria.Op.IN, permittedAccounts.toArray());
        }

        accountSC.addAnd("aclType", SearchCriteria.Op.EQ, ACLType.Account.toString());

        sc.addAnd("id", SearchCriteria.Op.SC, accountSC);
        return _networksDao.search(sc, searchFilter);
    }

    private List<NetworkVO> listAccountSpecificNetworksByDomainPath(SearchCriteria<NetworkVO> sc, Filter searchFilter, String path, boolean isRecursive) {
        SearchCriteria<NetworkVO> accountSC = _networksDao.createSearchCriteria();
        accountSC.addAnd("aclType", SearchCriteria.Op.EQ, ACLType.Account.toString());

        if (path != null) {
            if (isRecursive) {
                sc.setJoinParameters("domainSearch", "path", path + "%");
            } else {
                sc.setJoinParameters("domainSearch", "path", path);
            }
        }

        sc.addAnd("id", SearchCriteria.Op.SC, accountSC);
        return _networksDao.search(sc, searchFilter);
    }
    
    private List<NetworkVO> listDomainSpecificNetworksByDomainPath(SearchCriteria<NetworkVO> sc, Filter searchFilter, String path, boolean isRecursive) {
        SearchCriteria<NetworkVO> accountSC = _networksDao.createSearchCriteria();
        accountSC.addAnd("aclType", SearchCriteria.Op.EQ, ACLType.Domain.toString());

        if (path != null) {
            if (isRecursive) {
                sc.setJoinParameters("domainSearch", "path", path + "%");
            } else {
                sc.setJoinParameters("domainSearch", "path", path);
            }
        }

        sc.addAnd("id", SearchCriteria.Op.SC, accountSC);
        return _networksDao.search(sc, searchFilter);
    }

    @Override
    @ActionEvent(eventType = EventTypes.EVENT_NETWORK_DELETE, eventDescription = "deleting network", async = true)
    public boolean deleteNetwork(long networkId) {

        Account caller = UserContext.current().getCaller();

        // Verify network id
        NetworkVO network = _networksDao.findById(networkId);
        if (network == null) {
        	// see NetworkVO.java
        	
        	InvalidParameterValueException ex = new InvalidParameterValueException("unable to find network with specified id");
        	ex.addProxyObject(network, networkId, "networkId");            
            throw ex;
        }

        // don't allow to delete system network
        if (isNetworkSystem(network)) {
        	InvalidParameterValueException ex = new InvalidParameterValueException("Network with specified id is system and can't be removed");
        	ex.addProxyObject(network, network.getId(), "networkId");            
            throw ex;
        }

        Account owner = _accountMgr.getAccount(network.getAccountId());

        // Perform permission check
        _accountMgr.checkAccess(caller, null, true, network);

        User callerUser = _accountMgr.getActiveUser(UserContext.current().getCallerUserId());
        ReservationContext context = new ReservationContextImpl(null, null, callerUser, owner);

        return destroyNetwork(networkId, context);
    }

    @Override
    @DB
    public boolean shutdownNetwork(long networkId, ReservationContext context, boolean cleanupElements) {
        boolean result = false;
        
        NetworkVO network = _networksDao.lockRow(networkId, true);
        if (network == null) {
            s_logger.debug("Unable to find network with id: " + networkId);
            return false;
        }
        if (network.getState() != Network.State.Implemented && network.getState() != Network.State.Shutdown) {
            s_logger.debug("Network is not implemented: " + network);
            return false;
        }

        network.setState(Network.State.Shutdown);
        _networksDao.update(network.getId(), network);

        boolean success = shutdownNetworkElementsAndResources(context, cleanupElements, network);

        Transaction txn = Transaction.currentTxn();
        txn.start();
        if (success) {
            if (s_logger.isDebugEnabled()) {
                s_logger.debug("Network id=" + networkId + " is shutdown successfully, cleaning up corresponding resources now.");
            }
            NetworkGuru guru = _networkGurus.get(network.getGuruName());
            NetworkProfile profile = convertNetworkToNetworkProfile(network.getId());
            guru.shutdown(profile, _networkOfferingDao.findById(network.getNetworkOfferingId()));

            applyProfileToNetwork(network, profile);

            network.setState(Network.State.Allocated);
            network.setRestartRequired(false);
            _networksDao.update(network.getId(), network);
            _networksDao.clearCheckForGc(networkId);
            result = true;
        } else {
            network.setState(Network.State.Implemented);
            _networksDao.update(network.getId(), network);
            result = false;
        }
        txn.commit();
        return result;
    }

    private boolean shutdownNetworkElementsAndResources(ReservationContext context, boolean cleanupElements, NetworkVO network) {
        // 1) Cleanup all the rules for the network. If it fails, just log the failure and proceed with shutting down
        // the elements
        boolean cleanupResult = true;
        try {
            cleanupResult = shutdownNetworkResources(network.getId(), context.getAccount(), context.getCaller().getId());
        } catch (Exception ex) {
            s_logger.warn("shutdownNetworkRules failed during the network " + network + " shutdown due to ", ex);
        } finally {
            // just warn the administrator that the network elements failed to shutdown
            if (!cleanupResult) {
                s_logger.warn("Failed to cleanup network id=" + network.getId() + " resources as a part of shutdownNetwork");
            }
        }

        // 2) Shutdown all the network elements
        // get providers to shutdown
        List<Provider> providersToShutdown = getNetworkProviders(network.getId());
        boolean success = true;
        for (NetworkElement element : _networkElements) {
            if (providersToShutdown.contains(element.getProvider())) {
                try {
                    if (!isProviderEnabledInPhysicalNetwork(getPhysicalNetworkId(network), element.getProvider().getName())) {
                        s_logger.warn("Unable to complete shutdown of the network elements due to element: " + element.getName() + " either doesn't exist or not enabled in the physical network "
                                + getPhysicalNetworkId(network));
                        success = false;
                    }
                    if (s_logger.isDebugEnabled()) {
                        s_logger.debug("Sending network shutdown to " + element.getName());
                    }
                    if (!element.shutdown(network, context, cleanupElements)) {
                        s_logger.warn("Unable to complete shutdown of the network elements due to element: " + element.getName());
                        success = false;
                    }
                } catch (ResourceUnavailableException e) {
                    s_logger.warn("Unable to complete shutdown of the network elements due to element: " + element.getName(), e);
                    success = false;
                } catch (ConcurrentOperationException e) {
                    s_logger.warn("Unable to complete shutdown of the network elements due to element: " + element.getName(), e);
                    success = false;
                } catch (Exception e) {
                    s_logger.warn("Unable to complete shutdown of the network elements due to element: " + element.getName(), e);
                    success = false;
                }
            }
        }
        return success;
    }

    @Override
    @DB
    public boolean destroyNetwork(long networkId, ReservationContext context) {
        Account callerAccount = _accountMgr.getAccount(context.getCaller().getAccountId());

        NetworkVO network = _networksDao.findById(networkId);
        if (network == null) {
            s_logger.debug("Unable to find network with id: " + networkId);
            return false;
        }

        // Don't allow to delete network via api call when it has vms assigned to it
        int nicCount = getActiveNicsInNetwork(networkId);
        if (nicCount > 0) {
            s_logger.debug("Unable to remove the network id=" + networkId + " as it has active Nics.");
            return false;
        }

        // Make sure that there are no user vms in the network that are not Expunged/Error
        List<UserVmVO> userVms = _userVmDao.listByNetworkIdAndStates(networkId);

        for (UserVmVO vm : userVms) {
            if (!(vm.getState() == VirtualMachine.State.Expunging && vm.getRemoved() != null)) {
                s_logger.warn("Can't delete the network, not all user vms are expunged. Vm " + vm + " is in " + vm.getState() + " state");
                return false;
            }
        }
        
        //In Basic zone, make sure that there are no non-removed console proxies and SSVMs using the network
        DataCenter zone = _configMgr.getZone(network.getDataCenterId());
        if (zone.getNetworkType() == NetworkType.Basic) {
            List<VMInstanceVO> systemVms = _vmDao.listNonRemovedVmsByTypeAndNetwork(network.getId(), 
                    Type.ConsoleProxy, Type.SecondaryStorageVm);
            if (systemVms != null && !systemVms.isEmpty()) {
                s_logger.warn("Can't delete the network, not all consoleProxy/secondaryStorage vms are expunged");
                return false;
            }
        }

        // Shutdown network first
        shutdownNetwork(networkId, context, false);

        // get updated state for the network
        network = _networksDao.findById(networkId);
        if (network.getState() != Network.State.Allocated && network.getState() != Network.State.Setup) {
            s_logger.debug("Network is not not in the correct state to be destroyed: " + network.getState());
            return false;
        }

        boolean success = true;
        if (!cleanupNetworkResources(networkId, callerAccount, context.getCaller().getId())) {
            s_logger.warn("Unable to delete network id=" + networkId + ": failed to cleanup network resources");
            return false;
        }

        // get providers to destroy
        List<Provider> providersToDestroy = getNetworkProviders(network.getId());
        for (NetworkElement element : _networkElements) {
            if (providersToDestroy.contains(element.getProvider())) {
                try {
                    if (!isProviderEnabledInPhysicalNetwork(getPhysicalNetworkId(network), element.getProvider().getName())) {
                        s_logger.warn("Unable to complete destroy of the network elements due to element: " + element.getName() + " either doesn't exist or not enabled in the physical network "
                                + getPhysicalNetworkId(network));
                        success = false;
                    }

                    if (s_logger.isDebugEnabled()) {
                        s_logger.debug("Sending destroy to " + element);
                    }

                    if (!element.destroy(network)) {
                        success = false;
                        s_logger.warn("Unable to complete destroy of the network: failed to destroy network element " + element.getName());
                    }
                } catch (ResourceUnavailableException e) {
                    s_logger.warn("Unable to complete destroy of the network due to element: " + element.getName(), e);
                    success = false;
                } catch (ConcurrentOperationException e) {
                    s_logger.warn("Unable to complete destroy of the network due to element: " + element.getName(), e);
                    success = false;
                } catch (Exception e) {
                    s_logger.warn("Unable to complete destroy of the network due to element: " + element.getName(), e);
                    success = false;
                } 
            }
        }

        if (success) {
            if (s_logger.isDebugEnabled()) {
                s_logger.debug("Network id=" + networkId + " is destroyed successfully, cleaning up corresponding resources now.");
            }
            NetworkGuru guru = _networkGurus.get(network.getGuruName());
            Account owner = _accountMgr.getAccount(network.getAccountId());

            Transaction txn = Transaction.currentTxn();
            txn.start();
            guru.trash(network, _networkOfferingDao.findById(network.getNetworkOfferingId()), owner);

            if (!deleteVlansInNetwork(network.getId(), context.getCaller().getId(), callerAccount)) {
                success = false;
                s_logger.warn("Failed to delete network " + network + "; was unable to cleanup corresponding ip ranges");
            } else {
                // commit transaction only when ips and vlans for the network are released successfully
                network.setState(Network.State.Destroy);
                _networksDao.update(network.getId(), network);
                _networksDao.remove(network.getId());
                txn.commit();
            }
        }

        return success;
    }

    protected boolean deleteVlansInNetwork(long networkId, long userId, Account callerAccount) {
        
        //cleanup Public vlans
        List<VlanVO> publicVlans = _vlanDao.listVlansByNetworkId(networkId);
        boolean result = true;
        for (VlanVO vlan : publicVlans) {
            if (!_configMgr.deleteVlanAndPublicIpRange(_accountMgr.getSystemUser().getId(), vlan.getId(), callerAccount)) {
                s_logger.warn("Failed to delete vlan " + vlan.getId() + ");");
                result = false;
            }
        }      
        
        //cleanup private vlans
        int privateIpAllocCount = _privateIpDao.countAllocatedByNetworkId(networkId);
        if (privateIpAllocCount > 0) {
            s_logger.warn("Can't delete Private ip range for network " + networkId + " as it has allocated ip addresses");
            result = false;
        } else {
            _privateIpDao.deleteByNetworkId(networkId);
            s_logger.debug("Deleted ip range for private network id=" + networkId);
        }
        return result;
    }

    @Override
    public boolean validateRule(FirewallRule rule) {
        Network network = _networksDao.findById(rule.getNetworkId());
        Purpose purpose = rule.getPurpose();
        for (NetworkElement ne : _networkElements) {
            boolean validated;
            switch (purpose) {
            case LoadBalancing:
                if (!(ne instanceof LoadBalancingServiceProvider)) {
                    continue;
                }
                validated = ((LoadBalancingServiceProvider) ne).validateLBRule(network, (LoadBalancingRule) rule);
                if (!validated)
                    return false;
                break;
            default:
                s_logger.debug("Unable to validate network rules for purpose: " + purpose.toString());
                validated = false;
            }
        }
        return true;
    }

    @Override
    /* The rules here is only the same kind of rule, e.g. all load balancing rules or all port forwarding rules */
    public boolean applyRules(List<? extends FirewallRule> rules, boolean continueOnError) throws ResourceUnavailableException {
        if (rules == null || rules.size() == 0) {
            s_logger.debug("There are no rules to forward to the network elements");
            return true;
        }

        boolean success = true;
        Network network = _networksDao.findById(rules.get(0).getNetworkId());
        Purpose purpose = rules.get(0).getPurpose();

        // get the list of public ip's owned by the network
        List<IPAddressVO> userIps = _ipAddressDao.listByAssociatedNetwork(network.getId(), null);
        List<PublicIp> publicIps = new ArrayList<PublicIp>();
        if (userIps != null && !userIps.isEmpty()) {
            for (IPAddressVO userIp : userIps) {
                PublicIp publicIp = new PublicIp(userIp, _vlanDao.findById(userIp.getVlanId()), NetUtils.createSequenceBasedMacAddress(userIp.getMacAddress()));
                publicIps.add(publicIp);
            }
        }

        // rules can not programmed unless IP is associated with network service provider, so run IP assoication for
        // the network so as to ensure IP is associated before applying rules (in add state)
        applyIpAssociations(network, false, continueOnError, publicIps);

        for (NetworkElement ne : _networkElements) {
            Provider provider = Network.Provider.getProvider(ne.getName());
            if (provider == null) {
                if (ne.getName().equalsIgnoreCase("Ovs") || ne.getName().equalsIgnoreCase("BareMetal")
                		|| ne.getName().equalsIgnoreCase("CiscoNexus1000vVSM")) {
                    continue;
                }
                throw new CloudRuntimeException("Unable to identify the provider by name " + ne.getName());
            }
            try {
                boolean handled;
                switch (purpose) {
                case LoadBalancing:
                    boolean isLbProvider = isProviderSupportServiceInNetwork(network.getId(), Service.Lb, provider);
                    if (!(ne instanceof LoadBalancingServiceProvider && isLbProvider)) {
                        continue;
                    }
                    handled = ((LoadBalancingServiceProvider) ne).applyLBRules(network, (List<LoadBalancingRule>) rules);
                    break;
                case PortForwarding:
                    boolean isPfProvider = isProviderSupportServiceInNetwork(network.getId(), Service.PortForwarding, provider);
                    if (!(ne instanceof PortForwardingServiceProvider && isPfProvider)) {
                        continue;
                    }
                    handled = ((PortForwardingServiceProvider) ne).applyPFRules(network, (List<PortForwardingRule>) rules);
                    break;
                case StaticNat:
                    /* It's firewall rule for static nat, not static nat rule */
                    /* Fall through */
                case Firewall:
                    boolean isFirewallProvider = isProviderSupportServiceInNetwork(network.getId(), Service.Firewall, provider);
                    if (!(ne instanceof FirewallServiceProvider && isFirewallProvider)) {
                        continue;
                    }
                    handled = ((FirewallServiceProvider) ne).applyFWRules(network, rules);
                    break;
                case NetworkACL:
                    boolean isNetworkACLProvider = isProviderSupportServiceInNetwork(network.getId(), Service.NetworkACL, provider);
                    if (!(ne instanceof NetworkACLServiceProvider && isNetworkACLProvider)) {
                        continue;
                    }
                    handled = ((NetworkACLServiceProvider) ne).applyNetworkACLs(network, rules);
                    break;
                default:
                    s_logger.debug("Unable to handle network rules for purpose: " + purpose.toString());
                    handled = false;
                }
                s_logger.debug("Network Rules for network " + network.getId() + " were " + (handled ? "" : " not") + " handled by " + ne.getName());
            } catch (ResourceUnavailableException e) {
                if (!continueOnError) {
                    throw e;
                }
                s_logger.warn("Problems with " + ne.getName() + " but pushing on", e);
                success = false;
            }
        }

        // if all the rules configured on public IP are revoked then dis-associate IP with network service provider
        applyIpAssociations(network, true, continueOnError, publicIps);

        return success;
    }

    public class NetworkGarbageCollector implements Runnable {

        @Override
        public void run() {
            try {
                List<Long> shutdownList = new ArrayList<Long>();
                long currentTime = System.currentTimeMillis() >> 10;
                HashMap<Long, Long> stillFree = new HashMap<Long, Long>();

                List<Long> networkIds = _networksDao.findNetworksToGarbageCollect();
                for (Long networkId : networkIds) {
                    Long time = _lastNetworkIdsToFree.remove(networkId);
                    if (time == null) {
                        if (s_logger.isDebugEnabled()) {
                            s_logger.debug("We found network " + networkId + " to be free for the first time.  Adding it to the list: " + currentTime);
                        }
                        stillFree.put(networkId, currentTime);
                    } else if (time > (currentTime - _networkGcWait)) {
                        if (s_logger.isDebugEnabled()) {
                            s_logger.debug("Network " + networkId + " is still free but it's not time to shutdown yet: " + time);
                        }
                        stillFree.put(networkId, time);
                    } else {
                        shutdownList.add(networkId);
                    }
                }

                _lastNetworkIdsToFree = stillFree;

                for (Long networkId : shutdownList) {

                    // If network is removed, unset gc flag for it
                    if (getNetwork(networkId) == null) {
                        s_logger.debug("Network id=" + networkId + " is removed, so clearing up corresponding gc check");
                        _networksDao.clearCheckForGc(networkId);
                    } else {
                        try {

                            User caller = _accountMgr.getSystemUser();
                            Account owner = _accountMgr.getAccount(getNetwork(networkId).getAccountId());

                            ReservationContext context = new ReservationContextImpl(null, null, caller, owner);

                            shutdownNetwork(networkId, context, false);
                        } catch (Exception e) {
                            s_logger.warn("Unable to shutdown network: " + networkId);
                        }
                    }
                }
            } catch (Exception e) {
                s_logger.warn("Caught exception while running network gc: ", e);
            }
        }
    }

    @Override
    @ActionEvent(eventType = EventTypes.EVENT_NETWORK_RESTART, eventDescription = "restarting network", async = true)
    public boolean restartNetwork(RestartNetworkCmd cmd, boolean cleanup) throws ConcurrentOperationException, ResourceUnavailableException, InsufficientCapacityException {
        // This method restarts all network elements belonging to the network and re-applies all the rules
        Long networkId = cmd.getNetworkId();

        User callerUser = _accountMgr.getActiveUser(UserContext.current().getCallerUserId());
        Account callerAccount = _accountMgr.getActiveAccountById(callerUser.getAccountId());

        // Check if network exists
        NetworkVO network = _networksDao.findById(networkId);
        if (network == null) {        	
            InvalidParameterValueException ex = new InvalidParameterValueException("Network with specified id doesn't exist");
            ex.addProxyObject("networks", networkId, "networkId");
            throw ex;
        }

        // Don't allow to restart network if it's not in Implemented/Setup state
        if (!(network.getState() == Network.State.Implemented || network.getState() == Network.State.Setup)) {
            throw new InvalidParameterValueException("Network is not in the right state to be restarted. Correct states are: " + Network.State.Implemented + ", " + Network.State.Setup);
        }

        // don't allow clenaup=true for the network in Basic zone
        DataCenter zone = _configMgr.getZone(network.getDataCenterId());
        if (zone.getNetworkType() == NetworkType.Basic && cleanup) {
            throw new InvalidParameterValueException("Cleanup can't be true when restart network in Basic zone");
        }

        _accountMgr.checkAccess(callerAccount, null, true, network);

        boolean success = restartNetwork(networkId, callerAccount, callerUser, cleanup);

        if (success) {
            s_logger.debug("Network id=" + networkId + " is restarted successfully.");
        } else {
            s_logger.warn("Network id=" + networkId + " failed to restart.");
        }

        return success;
    }

    @Override
    public boolean startNetwork(long networkId, DeployDestination dest, ReservationContext context) throws ConcurrentOperationException, ResourceUnavailableException, InsufficientCapacityException {

        // Check if network exists
        NetworkVO network = _networksDao.findById(networkId);
        if (network == null) {
        	InvalidParameterValueException ex = new InvalidParameterValueException("Network with specified id doesn't exist");
        	ex.addProxyObject(network, networkId, "networkId");            
            throw ex;
        }

        // implement the network
        s_logger.debug("Starting network " + network + "...");
        Pair<NetworkGuru, NetworkVO> implementedNetwork = implementNetwork(networkId, dest, context);
        if (implementedNetwork.first() == null) {
            s_logger.warn("Failed to start the network " + network);
            return false;
        } else {
            return true;
        }
    }

    private boolean restartNetwork(long networkId, Account callerAccount, User callerUser, boolean cleanup) throws ConcurrentOperationException, ResourceUnavailableException, InsufficientCapacityException {

        NetworkVO network = _networksDao.findById(networkId);

        s_logger.debug("Restarting network " + networkId + "...");

        ReservationContext context = new ReservationContextImpl(null, null, callerUser, callerAccount);

        if (cleanup) {
            if (network.getGuestType() != GuestType.Isolated) {
                s_logger.warn("Only support clean up network for isolated network!");
                return false;
            }
            // shutdown the network
            s_logger.debug("Shutting down the network id=" + networkId + " as a part of network restart");

            if (!shutdownNetworkElementsAndResources(context, true, network)) {
                s_logger.debug("Failed to shutdown the network elements and resources as a part of network restart: " + network.getState());
                setRestartRequired(network, true);
                return false;
            }
        } else {
            s_logger.debug("Skip the shutting down of network id=" + networkId);
        }

        // implement the network elements and rules again
        DeployDestination dest = new DeployDestination(_dcDao.findById(network.getDataCenterId()), null, null, null);

        s_logger.debug("Implementing the network " + network + " elements and resources as a part of network restart");
        NetworkOfferingVO offering = _networkOfferingDao.findById(network.getNetworkOfferingId());

        try {
            implementNetworkElementsAndResources(dest, context, network, offering);
            setRestartRequired(network, true);
        } catch (Exception ex) {
            s_logger.warn("Failed to implement network " + network + " elements and resources as a part of network restart due to ", ex);
            return false;
        }
        setRestartRequired(network, false);
        return true;
    }

    private void setRestartRequired(NetworkVO network, boolean restartRequired) {
        s_logger.debug("Marking network " + network + " with restartRequired=" + restartRequired);
        network.setRestartRequired(restartRequired);
        _networksDao.update(network.getId(), network);
    }

    // This method re-programs the rules/ips for existing network
    protected boolean reprogramNetworkRules(long networkId, Account caller, NetworkVO network) throws ResourceUnavailableException {
        boolean success = true;
        // associate all ip addresses
        if (!applyIpAssociations(network, false)) {
            s_logger.warn("Failed to apply ip addresses as a part of network id" + networkId + " restart");
            success = false;
        }

        // apply static nat
        if (!_rulesMgr.applyStaticNatsForNetwork(networkId, false, caller)) {
            s_logger.warn("Failed to apply static nats a part of network id" + networkId + " restart");
            success = false;
        }

        // apply firewall rules
        List<FirewallRuleVO> firewallRulesToApply = _firewallDao.listByNetworkAndPurpose(networkId, Purpose.Firewall);
        if (!_firewallMgr.applyFirewallRules(firewallRulesToApply, false, caller)) {
            s_logger.warn("Failed to reapply firewall rule(s) as a part of network id=" + networkId + " restart");
            success = false;
        }

        // apply port forwarding rules
        if (!_rulesMgr.applyPortForwardingRulesForNetwork(networkId, false, caller)) {
            s_logger.warn("Failed to reapply port forwarding rule(s) as a part of network id=" + networkId + " restart");
            success = false;
        }

        // apply static nat rules
        if (!_rulesMgr.applyStaticNatRulesForNetwork(networkId, false, caller)) {
            s_logger.warn("Failed to reapply static nat rule(s) as a part of network id=" + networkId + " restart");
            success = false;
        }

        // apply load balancer rules
        if (!_lbMgr.applyLoadBalancersForNetwork(networkId)) {
            s_logger.warn("Failed to reapply load balancer rules as a part of network id=" + networkId + " restart");
            success = false;
        }

        // apply vpn rules
        List<? extends RemoteAccessVpn> vpnsToReapply = _vpnMgr.listRemoteAccessVpns(networkId);
        if (vpnsToReapply != null) {
            for (RemoteAccessVpn vpn : vpnsToReapply) {
                // Start remote access vpn per ip
                if (_vpnMgr.startRemoteAccessVpn(vpn.getServerAddressId(), false) == null) {
                    s_logger.warn("Failed to reapply vpn rules as a part of network id=" + networkId + " restart");
                    success = false;
                }
            }
        }
        
        //apply network ACLs
        if (!_networkACLMgr.applyNetworkACLs(networkId, caller)) {
            s_logger.warn("Failed to reapply network ACLs as a part of  of network id=" + networkId + " restart");
            success = false;
        }
        
        return success;
    }

    @Override
    public int getActiveNicsInNetwork(long networkId) {
        return _networksDao.getActiveNicsIn(networkId);
    }

    @Override
    public Map<Service, Map<Capability, String>> getNetworkCapabilities(long networkId) {

        Map<Service, Map<Capability, String>> networkCapabilities = new HashMap<Service, Map<Capability, String>>();

        // list all services of this networkOffering
        List<NetworkServiceMapVO> servicesMap = _ntwkSrvcDao.getServicesInNetwork(networkId);
        for (NetworkServiceMapVO instance : servicesMap) {
            Service service = Service.getService(instance.getService());
            NetworkElement element = getElementImplementingProvider(instance.getProvider());
            if (element != null) {
                Map<Service, Map<Capability, String>> elementCapabilities = element.getCapabilities();
                ;
                if (elementCapabilities != null) {
                    networkCapabilities.put(service, elementCapabilities.get(service));
                }
            }
        }

        return networkCapabilities;
    }

    @Override
    public Map<Capability, String> getNetworkServiceCapabilities(long networkId, Service service) {

        if (!areServicesSupportedInNetwork(networkId, service)) {
        	// TBD: networkId to uuid. No VO object being passed. So we will need to call
        	// addProxyObject with hardcoded tablename. Or we should probably look up the correct dao proxy object.
            throw new UnsupportedServiceException("Service " + service.getName() + " is not supported in the network id=" + networkId);
        }

        Map<Capability, String> serviceCapabilities = new HashMap<Capability, String>();

        // get the Provider for this Service for this offering
        String provider = _ntwkSrvcDao.getProviderForServiceInNetwork(networkId, service);

        NetworkElement element = getElementImplementingProvider(provider);
        if (element != null) {
            Map<Service, Map<Capability, String>> elementCapabilities = element.getCapabilities();
            ;

            if (elementCapabilities == null || !elementCapabilities.containsKey(service)) {
                throw new UnsupportedServiceException("Service " + service.getName() + " is not supported by the element=" + element.getName() + " implementing Provider=" + provider);
            }
            serviceCapabilities = elementCapabilities.get(service);
        }

        return serviceCapabilities;
    }

    @Override
    public Map<Capability, String> getNetworkOfferingServiceCapabilities(NetworkOffering offering, Service service) {

        if (!areServicesSupportedByNetworkOffering(offering.getId(), service)) {
        	// TBD: We should be sending networkOfferingId and not the offering object itself.  
            throw new UnsupportedServiceException("Service " + service.getName() + " is not supported by the network offering " + offering);
        }

        Map<Capability, String> serviceCapabilities = new HashMap<Capability, String>();

        // get the Provider for this Service for this offering
        List<String> providers = _ntwkOfferingSrvcDao.listProvidersForServiceForNetworkOffering(offering.getId(), service);
        if (providers.isEmpty()) {
        	// TBD: We should be sending networkOfferingId and not the offering object itself.
            throw new InvalidParameterValueException("Service " + service.getName() + " is not supported by the network offering " + offering);
        }

        // FIXME - in post 3.0 we are going to support multiple providers for the same service per network offering, so
        // we have to calculate capabilities for all of them
        String provider = providers.get(0);

        // FIXME we return the capabilities of the first provider of the service - what if we have multiple providers
        // for same Service?
        NetworkElement element = getElementImplementingProvider(provider);
        if (element != null) {
            Map<Service, Map<Capability, String>> elementCapabilities = element.getCapabilities();
            ;

            if (elementCapabilities == null || !elementCapabilities.containsKey(service)) {
            	// TBD: We should be sending providerId and not the offering object itself.
                throw new UnsupportedServiceException("Service " + service.getName() + " is not supported by the element=" + element.getName() + " implementing Provider=" + provider);
            }
            serviceCapabilities = elementCapabilities.get(service);
        }

        return serviceCapabilities;
    }

    @Override
    public NetworkVO getSystemNetworkByZoneAndTrafficType(long zoneId, TrafficType trafficType) {
        // find system public network offering
        Long networkOfferingId = null;
        List<NetworkOfferingVO> offerings = _networkOfferingDao.listSystemNetworkOfferings();
        for (NetworkOfferingVO offering : offerings) {
            if (offering.getTrafficType() == trafficType) {
                networkOfferingId = offering.getId();
                break;
            }
        }

        if (networkOfferingId == null) {
            throw new InvalidParameterValueException("Unable to find system network offering with traffic type " + trafficType);
        }

        List<NetworkVO> networks = _networksDao.listBy(Account.ACCOUNT_ID_SYSTEM, networkOfferingId, zoneId);
        if (networks == null || networks.isEmpty()) {
        	// TBD: send uuid instead of zoneId. Hardcode tablename in call to addProxyObject(). 
            throw new InvalidParameterValueException("Unable to find network with traffic type " + trafficType + " in zone " + zoneId);
        }
        return networks.get(0);
    }

    @Override
    public NetworkVO getNetworkWithSecurityGroupEnabled(Long zoneId) {
        List<NetworkVO> networks = _networksDao.listByZoneSecurityGroup(zoneId);
        if (networks == null || networks.isEmpty()) {
            return null;
        }

        if (networks.size() > 1) {
            s_logger.debug("There are multiple network with security group enabled? select one of them...");
        }
        return networks.get(0);
    }

    @Override
    public PublicIpAddress getPublicIpAddress(long ipAddressId) {
        IPAddressVO addr = _ipAddressDao.findById(ipAddressId);
        if (addr == null) {
            return null;
        }

        return new PublicIp(addr, _vlanDao.findById(addr.getVlanId()), NetUtils.createSequenceBasedMacAddress(addr.getMacAddress()));
    }

    @Override
    public List<VlanVO> listPodVlans(long podId) {
        List<VlanVO> vlans = _vlanDao.listVlansForPodByType(podId, VlanType.DirectAttached);
        return vlans;
    }

    @Override
    public List<NetworkVO> listNetworksUsedByVm(long vmId, boolean isSystem) {
        List<NetworkVO> networks = new ArrayList<NetworkVO>();

        List<NicVO> nics = _nicDao.listByVmId(vmId);
        if (nics != null) {
            for (Nic nic : nics) {
                NetworkVO network = _networksDao.findByIdIncludingRemoved(nic.getNetworkId());

                if (isNetworkSystem(network) == isSystem) {
                    networks.add(network);
                }
            }
        }

        return networks;
    }

    @Override
    public Nic getNicInNetwork(long vmId, long networkId) {
        return _nicDao.findByInstanceIdAndNetworkId(networkId, vmId);
    }

    @Override
    public String getIpInNetwork(long vmId, long networkId) {
        Nic guestNic = getNicInNetwork(vmId, networkId);
        assert (guestNic != null && guestNic.getIp4Address() != null) : "Vm doesn't belong to network associated with " +
        		"ipAddress or ip4 address is null";
        return guestNic.getIp4Address();
    }

    @Override
    public String getIpInNetworkIncludingRemoved(long vmId, long networkId) {
        Nic guestNic = getNicInNetworkIncludingRemoved(vmId, networkId);
        assert (guestNic != null && guestNic.getIp4Address() != null) : "Vm doesn't belong to network associated with " +
        		"ipAddress or ip4 address is null";
        return guestNic.getIp4Address();
    }

    private Nic getNicInNetworkIncludingRemoved(long vmId, long networkId) {
        return _nicDao.findByInstanceIdAndNetworkIdIncludingRemoved(networkId, vmId);
    }

    @Override
    @DB
    public boolean associateIpAddressListToAccount(long userId, long accountId, long zoneId, Long vlanId, Network guestNetwork)
            throws InsufficientCapacityException, ConcurrentOperationException,
            ResourceUnavailableException, ResourceAllocationException {
        Account owner = _accountMgr.getActiveAccountById(accountId);
        boolean createNetwork = false;
        
        if (guestNetwork != null && guestNetwork.getTrafficType() != TrafficType.Guest) {
            throw new InvalidParameterValueException("Network " + guestNetwork + " is not of a type " + TrafficType.Guest);
        }

        Transaction txn = Transaction.currentTxn();
        txn.start();

        if (guestNetwork == null) {
            List<? extends Network> networks = getIsolatedNetworksWithSourceNATOwnedByAccountInZone(zoneId, owner);
            if (networks.size() == 0) {
                createNetwork = true;
            } else if (networks.size() == 1)  {
                guestNetwork = networks.get(0);
            } else {
                throw new InvalidParameterValueException("Error, more than 1 Guest Isolated Networks with SourceNAT " +
                		"service enabled found for this account, cannot assosiate the IP range, please provide the network ID");
            }
        }

        // create new Virtual network (Isolated with SourceNAT) for the user if it doesn't exist
        if (createNetwork) {
            List<NetworkOfferingVO> requiredOfferings = _networkOfferingDao.listByAvailability(Availability.Required, false);
            if (requiredOfferings.size() < 1) {
                throw new CloudRuntimeException("Unable to find network offering with availability=" + 
            Availability.Required + " to automatically create the network as part of createVlanIpRange");
            }
            PhysicalNetwork physicalNetwork = translateZoneIdToPhysicalNetwork(zoneId);
            
            if (requiredOfferings.get(0).getState() == NetworkOffering.State.Enabled) {
                s_logger.debug("Creating network for account " + owner + " from the network offering id=" + 
            requiredOfferings.get(0).getId() + " as a part of createVlanIpRange process");
                guestNetwork = createGuestNetwork(requiredOfferings.get(0).getId(), owner.getAccountName() + "-network"
                        , owner.getAccountName() + "-network", null, null, null, null, owner, null, physicalNetwork, 
                        zoneId, ACLType.Account,
                        null, null);
                if (guestNetwork == null) {
                    s_logger.warn("Failed to create default Virtual network for the account " + accountId + "in zone " + zoneId);
                    throw new CloudRuntimeException("Failed to create a Guest Isolated Networks with SourceNAT " +
                    		"service enabled as a part of createVlanIpRange, for the account " + accountId + "in zone " + zoneId);
                }
            } else {
                throw new CloudRuntimeException("Required network offering id=" + requiredOfferings.get(0).getId() 
                        + " is not in " + NetworkOffering.State.Enabled); 
            }
        }

        // Check if there is a source nat ip address for this account; if not - we have to allocate one
        boolean allocateSourceNat = false;
        List<IPAddressVO> sourceNat = _ipAddressDao.listByAssociatedNetwork(guestNetwork.getId(), true);
        if (sourceNat.isEmpty()) {
            allocateSourceNat = true;
        }

        // update all ips with a network id, mark them as allocated and update resourceCount/usage
        List<IPAddressVO> ips = _ipAddressDao.listByVlanId(vlanId);
        boolean isSourceNatAllocated = false;
        for (IPAddressVO addr : ips) {
            if (addr.getState() != State.Allocated) {
                if (!isSourceNatAllocated && allocateSourceNat) {
                    addr.setSourceNat(true);
                    isSourceNatAllocated = true;
                } else {
                    addr.setSourceNat(false);
                }
                addr.setAssociatedWithNetworkId(guestNetwork.getId());
                addr.setVpcId(guestNetwork.getVpcId());
                addr.setAllocatedTime(new Date());
                addr.setAllocatedInDomainId(owner.getDomainId());
                addr.setAllocatedToAccountId(owner.getId());
                addr.setSystem(false);
                addr.setState(IpAddress.State.Allocating);
                markPublicIpAsAllocated(addr);
            }
        }

        txn.commit();
        return true;
    }

    @Override
    public List<NicVO> getNicsForTraffic(long vmId, TrafficType type) {
        SearchCriteria<NicVO> sc = NicForTrafficTypeSearch.create();
        sc.setParameters("instance", vmId);
        sc.setJoinParameters("network", "traffictype", type);

        return _nicDao.search(sc, null);
    }

    @Override
    public IpAddress getIp(long ipAddressId) {
        return _ipAddressDao.findById(ipAddressId);
    }

    @Override
    public NetworkProfile convertNetworkToNetworkProfile(long networkId) {
        NetworkVO network = _networksDao.findById(networkId);
        NetworkGuru guru = _networkGurus.get(network.getGuruName());
        NetworkProfile profile = new NetworkProfile(network);
        guru.updateNetworkProfile(profile);

        return profile;
    }

    @Override
    public Network getDefaultNetworkForVm(long vmId) {
        Nic defaultNic = getDefaultNic(vmId);
        if (defaultNic == null) {
            return null;
        } else {
            return _networksDao.findById(defaultNic.getNetworkId());
        }
    }

    @Override
    public Nic getDefaultNic(long vmId) {
        List<NicVO> nics = _nicDao.listByVmId(vmId);
        Nic defaultNic = null;
        if (nics != null) {
            for (Nic nic : nics) {
                if (nic.isDefaultNic()) {
                    defaultNic = nic;
                    break;
                }
            }
        } else {
            s_logger.debug("Unable to find default network for the vm; vm doesn't have any nics");
            return null;
        }

        if (defaultNic == null) {
            s_logger.debug("Unable to find default network for the vm; vm doesn't have default nic");
        }

        return defaultNic;

    }

    @Override
    public List<? extends UserDataServiceProvider> getPasswordResetElements() {
        List<UserDataServiceProvider> elements = new ArrayList<UserDataServiceProvider>();
        for (NetworkElement element : _networkElements) {
            if (element instanceof UserDataServiceProvider) {
                UserDataServiceProvider e = (UserDataServiceProvider) element;
                elements.add(e);
            }
        }
        return elements;
    }

    @Override
    public boolean networkIsConfiguredForExternalNetworking(long zoneId, long networkId) {
        boolean netscalerInNetwork = isProviderForNetwork(Network.Provider.Netscaler, networkId);
        boolean juniperInNetwork = isProviderForNetwork(Network.Provider.JuniperSRX, networkId);
        boolean f5InNetwork = isProviderForNetwork(Network.Provider.F5BigIp, networkId);

        if (netscalerInNetwork || juniperInNetwork || f5InNetwork) {
            return true;
        } else {
            return false;
        }
    }

    public boolean networkOfferingIsConfiguredForExternalNetworking(long networkOfferingId) {
        boolean netscalerInNetworkOffering = isProviderForNetworkOffering(Network.Provider.Netscaler, networkOfferingId);
        boolean juniperInNetworkOffering = isProviderForNetworkOffering(Network.Provider.JuniperSRX, networkOfferingId);
        boolean f5InNetworkOffering = isProviderForNetworkOffering(Network.Provider.F5BigIp, networkOfferingId);

        if (netscalerInNetworkOffering || juniperInNetworkOffering || f5InNetworkOffering) {
            return true;
        } else {
            return false;
        }
    }

    @Override
    public boolean areServicesSupportedByNetworkOffering(long networkOfferingId, Service... services) {
        return (_ntwkOfferingSrvcDao.areServicesSupportedByNetworkOffering(networkOfferingId, services));
    }

    @Override
    public boolean areServicesSupportedInNetwork(long networkId, Service... services) {
        return (_ntwkSrvcDao.areServicesSupportedInNetwork(networkId, services));
    }

    private boolean cleanupIpResources(long ipId, long userId, Account caller) {
        boolean success = true;

        // Revoke all firewall rules for the ip
        try {
            s_logger.debug("Revoking all " + Purpose.Firewall + "rules as a part of public IP id=" + ipId + " release...");
            if (!_firewallMgr.revokeFirewallRulesForIp(ipId, userId, caller)) {
                s_logger.warn("Unable to revoke all the firewall rules for ip id=" + ipId + " as a part of ip release");
                success = false;
            }
        } catch (ResourceUnavailableException e) {
            s_logger.warn("Unable to revoke all firewall rules for ip id=" + ipId + " as a part of ip release", e);
            success = false;
        }

        // Revoke all PF/Static nat rules for the ip
        try {
            s_logger.debug("Revoking all " + Purpose.PortForwarding + "/" + Purpose.StaticNat + " rules as a part of public IP id=" + ipId + " release...");
            if (!_rulesMgr.revokeAllPFAndStaticNatRulesForIp(ipId, userId, caller)) {
                s_logger.warn("Unable to revoke all the port forwarding rules for ip id=" + ipId + " as a part of ip release");
                success = false;
            }
        } catch (ResourceUnavailableException e) {
            s_logger.warn("Unable to revoke all the port forwarding rules for ip id=" + ipId + " as a part of ip release", e);
            success = false;
        }

        s_logger.debug("Revoking all " + Purpose.LoadBalancing + " rules as a part of public IP id=" + ipId + " release...");
        if (!_lbMgr.removeAllLoadBalanacersForIp(ipId, caller, userId)) {
            s_logger.warn("Unable to revoke all the load balancer rules for ip id=" + ipId + " as a part of ip release");
            success = false;
        }

        // remote access vpn can be enabled only for static nat ip, so this part should never be executed under normal
        // conditions
        // only when ip address failed to be cleaned up as a part of account destroy and was marked as Releasing, this part of
        // the code would be triggered
        s_logger.debug("Cleaning up remote access vpns as a part of public IP id=" + ipId + " release...");
        try {
            _vpnMgr.destroyRemoteAccessVpn(ipId);
        } catch (ResourceUnavailableException e) {
            s_logger.warn("Unable to destroy remote access vpn for ip id=" + ipId + " as a part of ip release", e);
            success = false;
        }

        return success;
    }

    @Override
    public String getIpOfNetworkElementInVirtualNetwork(long accountId, long dataCenterId) {

        List<NetworkVO> virtualNetworks = _networksDao.listByZoneAndGuestType(accountId, dataCenterId, Network.GuestType.Isolated, false);

        if (virtualNetworks.isEmpty()) {
            s_logger.trace("Unable to find default Virtual network account id=" + accountId);
            return null;
        }

        NetworkVO virtualNetwork = virtualNetworks.get(0);

        NicVO networkElementNic = _nicDao.findByNetworkIdAndType(virtualNetwork.getId(), Type.DomainRouter);

        if (networkElementNic != null) {
            return networkElementNic.getIp4Address();
        } else {
            s_logger.warn("Unable to set find network element for the network id=" + virtualNetwork.getId());
            return null;
        }
    }

    @Override
    public List<NetworkVO> listNetworksForAccount(long accountId, long zoneId, Network.GuestType type) {
        List<NetworkVO> accountNetworks = new ArrayList<NetworkVO>();
        List<NetworkVO> zoneNetworks = _networksDao.listByZone(zoneId);

        for (NetworkVO network : zoneNetworks) {
            if (!isNetworkSystem(network)) {
                if (network.getGuestType() == Network.GuestType.Shared || !_networksDao.listBy(accountId, network.getId()).isEmpty()) {
                    if (type == null || type == network.getGuestType()) {
                        accountNetworks.add(network);
                    }
                }
            }
        }
        return accountNetworks;
    }

    @Override
    public List<NetworkVO> listAllNetworksInAllZonesByType(Network.GuestType type) {
    	List<NetworkVO> networks = new ArrayList<NetworkVO>();
    	for (NetworkVO network: _networksDao.listAll()) {
    		if (!isNetworkSystem(network)) {
    			networks.add(network);
    		}
    	}
    	return networks;
    }
        
    @DB
    @Override
    public IPAddressVO markIpAsUnavailable(long addrId) {
        Transaction txn = Transaction.currentTxn();

        IPAddressVO ip = _ipAddressDao.findById(addrId);

        if (ip.getAllocatedToAccountId() == null && ip.getAllocatedTime() == null) {
            s_logger.trace("Ip address id=" + addrId + " is already released");
            return ip;
        }

        if (ip.getState() != State.Releasing) {
            txn.start();

            // don't decrement resource count for direct ips
            if (ip.getAssociatedWithNetworkId() != null) {
                _resourceLimitMgr.decrementResourceCount(_ipAddressDao.findById(addrId).getAllocatedToAccountId(), ResourceType.public_ip);
            }

            // Save usage event
            if (ip.getAllocatedToAccountId() != Account.ACCOUNT_ID_SYSTEM) {
                VlanVO vlan = _vlanDao.findById(ip.getVlanId());

                String guestType = vlan.getVlanType().toString();

                UsageEventVO usageEvent = new UsageEventVO(EventTypes.EVENT_NET_IP_RELEASE,
                        ip.getAllocatedToAccountId(), ip.getDataCenterId(), addrId, ip.getAddress().addr(), 
                        ip.isSourceNat(), guestType, ip.getSystem());
                _usageEventDao.persist(usageEvent);
            }

            ip = _ipAddressDao.markAsUnavailable(addrId);

            txn.commit();
        }

        return ip;
    }

    @Override
    public boolean isNetworkAvailableInDomain(long networkId, long domainId) {
        Long networkDomainId = null;
        Network network = getNetwork(networkId);
        if (network.getGuestType() != Network.GuestType.Shared) {
            s_logger.trace("Network id=" + networkId + " is not shared");
            return false;
        }

        NetworkDomainVO networkDomainMap = _networkDomainDao.getDomainNetworkMapByNetworkId(networkId);
        if (networkDomainMap == null) {
            s_logger.trace("Network id=" + networkId + " is shared, but not domain specific");
            return true;
        } else {
            networkDomainId = networkDomainMap.getDomainId();
        }

        if (domainId == networkDomainId.longValue()) {
            return true;
        }

        if (networkDomainMap.subdomainAccess) {
            Set<Long> parentDomains = _domainMgr.getDomainParentIds(domainId);

            if (parentDomains.contains(domainId)) {
                return true;
            }
        }

        return false;
    }

    @Override
    public Long getDedicatedNetworkDomain(long networkId) {
        NetworkDomainVO networkMaps = _networkDomainDao.getDomainNetworkMapByNetworkId(networkId);
        if (networkMaps != null) {
            return networkMaps.getDomainId();
        } else {
            return null;
        }
    }

    private boolean checkForNonStoppedVmInNetwork(long networkId) {
        List<UserVmVO> vms = _userVmDao.listByNetworkIdAndStates(networkId, VirtualMachine.State.Starting, 
                VirtualMachine.State.Running, VirtualMachine.State.Migrating, VirtualMachine.State.Stopping);
        return vms.isEmpty();
    }
    
    @Override
    @DB
    @ActionEvent(eventType = EventTypes.EVENT_NETWORK_UPDATE, eventDescription = "updating network", async = true)
    public Network updateGuestNetwork(long networkId, String name, String displayText, Account callerAccount, 
            User callerUser, String domainSuffix, Long networkOfferingId, Boolean changeCidr) {
        boolean restartNetwork = false;

        // verify input parameters
        NetworkVO network = _networksDao.findById(networkId);
        if (network == null) {
        	// see NetworkVO.java
            InvalidParameterValueException ex = new InvalidParameterValueException("Specified network id doesn't exist in the system");
        	ex.addProxyObject("networks", networkId, "networkId");
        	throw ex;
        }

        // don't allow to update network in Destroy state
        if (network.getState() == Network.State.Destroy) {
            throw new InvalidParameterValueException("Don't allow to update network in state " + Network.State.Destroy);
        }

        // Don't allow to update system network
        NetworkOffering offering = _networkOfferingDao.findByIdIncludingRemoved(network.getNetworkOfferingId());
        if (offering.isSystemOnly()) {
            throw new InvalidParameterValueException("Can't update system networks");
        }

        // allow to upgrade only Guest networks
        if (network.getTrafficType() != Networks.TrafficType.Guest) {
            throw new InvalidParameterValueException("Can't allow networks which traffic type is not " + TrafficType.Guest);
        }
        
        _accountMgr.checkAccess(callerAccount, null, true, network);

        if (name != null) {
            network.setName(name);
        }

        if (displayText != null) {
            network.setDisplayText(displayText);
        }

        // network offering and domain suffix can be updated for Isolated networks only in 3.0
        if ((networkOfferingId != null || domainSuffix != null) && network.getGuestType() != GuestType.Isolated) {
            throw new InvalidParameterValueException("NetworkOffering and domain suffix upgrade can be perfomed for Isolated networks only");
        }

        boolean networkOfferingChanged = false;

        long oldNetworkOfferingId = network.getNetworkOfferingId();
        if (networkOfferingId != null) {

            NetworkOfferingVO networkOffering = _networkOfferingDao.findById(networkOfferingId);
            if (networkOffering == null || networkOffering.isSystemOnly()) {
            	InvalidParameterValueException ex = new InvalidParameterValueException("Unable to find network offering with specified id");
            	ex.addProxyObject(networkOffering, networkOfferingId, "networkOfferingId");                
                throw ex;
            }
            
            // network offering should be in Enabled state
            if (networkOffering.getState() != NetworkOffering.State.Enabled) {
            	InvalidParameterValueException ex = new InvalidParameterValueException("Network offering with specified id is not in " + NetworkOffering.State.Enabled + " state, can't upgrade to it");
            	ex.addProxyObject(networkOffering, networkOfferingId, "networkOfferingId");                
                throw ex;
            }
            
            
            //can't update from vpc to non-vpc network offering
            boolean forVpcNew = _configMgr.isOfferingForVpc(networkOffering);
            boolean vorVpcOriginal = _configMgr.isOfferingForVpc(_configMgr.getNetworkOffering(oldNetworkOfferingId));
            if (forVpcNew != vorVpcOriginal) {
                String errMsg = forVpcNew ? "a vpc offering " : "not a vpc offering";
                throw new InvalidParameterValueException("Can't update as the new offering is " + errMsg);
            }

            //perform below validation if the network is vpc network
            if (network.getVpcId() != null) {
                Vpc vpc = _vpcMgr.getVpc(network.getVpcId());
                _vpcMgr.validateGuestNtkwForVpc(networkOffering, null, null, null,vpc, networkId, null);
            }

            if (networkOfferingId != oldNetworkOfferingId) {
                if (networkOfferingIsConfiguredForExternalNetworking(networkOfferingId) != networkOfferingIsConfiguredForExternalNetworking(oldNetworkOfferingId)
                        && !changeCidr) {
                    throw new InvalidParameterValueException("Can't guarantee guest network CIDR is unchanged after updating network!");
                }
                if (changeCidr) {
                    if (!checkForNonStoppedVmInNetwork(network.getId())) {
                    	InvalidParameterValueException ex = new InvalidParameterValueException("All user vm of network of specified id should be stopped before changing CIDR!");
                    	ex.addProxyObject(network, networkId, "networkId");                       
                        throw ex;
                    }
                }
                // check if the network is upgradable
                if (!canUpgrade(network, oldNetworkOfferingId, networkOfferingId)) {
                    throw new InvalidParameterValueException("Can't upgrade from network offering " + oldNetworkOfferingId + " to " + networkOfferingId + "; check logs for more information");
                }
                restartNetwork = true;
                networkOfferingChanged = true;
            }
        }
        Map<String, String> newSvcProviders = new HashMap<String, String>();
        if (networkOfferingChanged) {
            newSvcProviders = finalizeServicesAndProvidersForNetwork(_configMgr.getNetworkOffering(networkOfferingId), network.getPhysicalNetworkId());
        }

        // don't allow to modify network domain if the service is not supported
        if (domainSuffix != null) {
            // validate network domain
            if (!NetUtils.verifyDomainName(domainSuffix)) {
                throw new InvalidParameterValueException(
                        "Invalid network domain. Total length shouldn't exceed 190 chars. Each domain label must be between 1 and 63 characters long, can contain ASCII letters 'a' through 'z', the digits '0' through '9', "
                                + "and the hyphen ('-'); can't start or end with \"-\"");
            }

            long offeringId = oldNetworkOfferingId;
            if (networkOfferingId != null) {
                offeringId = networkOfferingId;
            }

            Map<Network.Capability, String> dnsCapabilities = getNetworkOfferingServiceCapabilities(_configMgr.getNetworkOffering(offeringId), Service.Dns);
            String isUpdateDnsSupported = dnsCapabilities.get(Capability.AllowDnsSuffixModification);
            if (isUpdateDnsSupported == null || !Boolean.valueOf(isUpdateDnsSupported)) {
            	// TBD: use uuid instead of networkOfferingId. May need to hardcode tablename in call to addProxyObject().
                throw new InvalidParameterValueException("Domain name change is not supported by the network offering id=" + networkOfferingId);
            }

            network.setNetworkDomain(domainSuffix);
            // have to restart the network
            restartNetwork = true;
        }

        ReservationContext context = new ReservationContextImpl(null, null, callerUser, callerAccount);
        // 1) Shutdown all the elements and cleanup all the rules. Don't allow to shutdown network in intermediate
        // states - Shutdown and Implementing
        boolean validStateToShutdown = (network.getState() == Network.State.Implemented || network.getState() == Network.State.Setup || network.getState() == Network.State.Allocated);
        if (restartNetwork) {
            if (validStateToShutdown) {
                if (!changeCidr) {
                    s_logger.debug("Shutting down elements and resources for network id=" + networkId + " as a part of network update");

                    if (!shutdownNetworkElementsAndResources(context, true, network)) {
                        s_logger.warn("Failed to shutdown the network elements and resources as a part of network restart: " + network);
                        CloudRuntimeException ex = new CloudRuntimeException("Failed to shutdown the network elements and resources as a part of update to network of specified id");
                        ex.addProxyObject(network, networkId, "networkId");                       
                        throw ex;
                    }
                } else {
                    // We need to shutdown the network, since we want to re-implement the network.
                    s_logger.debug("Shutting down network id=" + networkId + " as a part of network update");

                    if (!shutdownNetwork(network.getId(), context, true)) {
                        s_logger.warn("Failed to shutdown the network as a part of update to network with specified id");
                        CloudRuntimeException ex = new CloudRuntimeException("Failed to shutdown the network as a part of update of specified network id");
                        ex.addProxyObject(network, networkId, "networkId");                        
                        throw ex;
                    }
                }
            } else {
            	CloudRuntimeException ex = new CloudRuntimeException("Failed to shutdown the network elements and resources as a part of update to network with specified id; network is in wrong state: " + network.getState());
            	ex.addProxyObject(network, networkId, "networkId");                
                throw ex;
            }
        }

        // 2) Only after all the elements and rules are shutdown properly, update the network VO
        // get updated network
        Network.State networkState = _networksDao.findById(networkId).getState();
        boolean validStateToImplement = (networkState == Network.State.Implemented || networkState == Network.State.Setup || networkState == Network.State.Allocated);
        if (restartNetwork && !validStateToImplement) {
        	CloudRuntimeException ex = new CloudRuntimeException("Failed to implement the network elements and resources as a part of update to network with specified id; network is in wrong state: " + networkState);
        	ex.addProxyObject(network, networkId, "networkId");            
            throw ex;
        }

        if (networkOfferingId != null) {
            if (networkOfferingChanged) {
                Transaction txn = Transaction.currentTxn();
                txn.start();
                network.setNetworkOfferingId(networkOfferingId);
                _networksDao.update(networkId, network, newSvcProviders);
                // get all nics using this network
                // log remove usage events for old offering
                // log assign usage events for new offering
                List<NicVO> nics = _nicDao.listByNetworkId(networkId);
                for (NicVO nic : nics) {
                    long vmId = nic.getInstanceId();
                    VMInstanceVO vm = _vmDao.findById(vmId);
                    if (vm == null) {
                        s_logger.error("Vm for nic " + nic.getId() + " not found with Vm Id:" + vmId);
                        continue;
                    }
                    long isDefault = (nic.isDefaultNic()) ? 1 : 0;
                    UsageEventVO usageEvent = new UsageEventVO(EventTypes.EVENT_NETWORK_OFFERING_REMOVE, vm.getAccountId(), vm.getDataCenterIdToDeployIn(), vm.getId(), null, oldNetworkOfferingId, null, 0L);
                    _usageEventDao.persist(usageEvent);
                    usageEvent = new UsageEventVO(EventTypes.EVENT_NETWORK_OFFERING_ASSIGN, vm.getAccountId(), vm.getDataCenterIdToDeployIn(), vm.getId(), vm.getHostName(), networkOfferingId, null, isDefault);
                    _usageEventDao.persist(usageEvent);
                }
                txn.commit();
            } else {
                network.setNetworkOfferingId(networkOfferingId);
                _networksDao.update(networkId, network, finalizeServicesAndProvidersForNetwork(_configMgr.getNetworkOffering(networkOfferingId), network.getPhysicalNetworkId()));
            }
        } else {
            _networksDao.update(networkId, network);
        }

        // 3) Implement the elements and rules again
        if (restartNetwork) {
            if (network.getState() != Network.State.Allocated) {
                DeployDestination dest = new DeployDestination(_dcDao.findById(network.getDataCenterId()), null, null, null);
                s_logger.debug("Implementing the network " + network + " elements and resources as a part of network update");
                try {
                    if (!changeCidr) {
                        implementNetworkElementsAndResources(dest, context, network, _networkOfferingDao.findById(network.getNetworkOfferingId()));
                    } else {
                        implementNetwork(network.getId(), dest, context);
                    }
                } catch (Exception ex) {
                    s_logger.warn("Failed to implement network " + network + " elements and resources as a part of network update due to ", ex);
                    CloudRuntimeException e = new CloudRuntimeException("Failed to implement network (with specified id) elements and resources as a part of network update");
                    e.addProxyObject(network, networkId, "networkId");                    
                    throw e;
                }
            }
        }

        return getNetwork(network.getId());
    }

    @Override
    public Integer getNetworkRate(long networkId, Long vmId) {
        VMInstanceVO vm = null;
        if (vmId != null) {
            vm = _vmDao.findById(vmId);
        }
        Network network = getNetwork(networkId);
        NetworkOffering ntwkOff = _configMgr.getNetworkOffering(network.getNetworkOfferingId());

        // For default userVm Default network and domR guest/public network, get rate information from the service
// offering; for other situations get information
        // from the network offering
        boolean isUserVmsDefaultNetwork = false;
        boolean isDomRGuestOrPublicNetwork = false;
        if (vm != null) {
            Nic nic = _nicDao.findByInstanceIdAndNetworkId(networkId, vmId);
            if (vm.getType() == Type.User && nic != null && nic.isDefaultNic()) {
                isUserVmsDefaultNetwork = true;
            } else if (vm.getType() == Type.DomainRouter && ntwkOff != null && (ntwkOff.getTrafficType() == TrafficType.Public || ntwkOff.getTrafficType() == TrafficType.Guest)) {
                isDomRGuestOrPublicNetwork = true;
            }
        }
        if (isUserVmsDefaultNetwork || isDomRGuestOrPublicNetwork) {
            return _configMgr.getServiceOfferingNetworkRate(vm.getServiceOfferingId());
        } else {
            return _configMgr.getNetworkOfferingNetworkRate(ntwkOff.getId());
        }
    }

    Random _rand = new Random(System.currentTimeMillis());

    @Override
    @DB
    public String acquireGuestIpAddress(Network network, String requestedIp) {
        if (requestedIp != null && requestedIp.equals(network.getGateway())) {
            s_logger.warn("Requested ip address " + requestedIp + " is used as a gateway address in network " + network);
            return null;
        }

        Set<Long> availableIps = getAvailableIps(network, requestedIp);

        if (availableIps.isEmpty()) {
            return null;
        }

        Long[] array = availableIps.toArray(new Long[availableIps.size()]);

        if (requestedIp != null) {
            // check that requested ip has the same cidr
            String[] cidr = network.getCidr().split("/");
            boolean isSameCidr = NetUtils.sameSubnetCIDR(requestedIp, NetUtils.long2Ip(array[0]), Integer.parseInt(cidr[1]));
            if (!isSameCidr) {
                s_logger.warn("Requested ip address " + requestedIp + " doesn't belong to the network " + network + " cidr");
                return null;
            } else {
                return requestedIp;
            }
        }

        String result;
        do {
            result = NetUtils.long2Ip(array[_rand.nextInt(array.length)]);
        } while (result.split("\\.")[3].equals("1"));
        return result;
    }

    protected Set<Long> getAvailableIps(Network network, String requestedIp) {
        String[] cidr = network.getCidr().split("/");
        List<String> ips = _nicDao.listIpAddressInNetwork(network.getId());
        Set<Long> allPossibleIps = NetUtils.getAllIpsFromCidr(cidr[0], Integer.parseInt(cidr[1]));
        Set<Long> usedIps = new TreeSet<Long>(); 
        
        for (String ip : ips) {
            if (requestedIp != null && requestedIp.equals(ip)) {
                s_logger.warn("Requested ip address " + requestedIp + " is already in use in network" + network);
                return null;
            }

            usedIps.add(NetUtils.ip2Long(ip));
        }
        if (usedIps.size() != 0) {
            allPossibleIps.removeAll(usedIps);
        }
        return allPossibleIps;
    }
    

    private String getZoneNetworkDomain(long zoneId) {
        return _dcDao.findById(zoneId).getDomain();
    }

    private String getDomainNetworkDomain(long domainId, long zoneId) {
        String networkDomain = _domainDao.findById(domainId).getNetworkDomain();
        if (networkDomain == null) {
            return getZoneNetworkDomain(zoneId);
        }

        return networkDomain;
    }

    @Override
    public String getAccountNetworkDomain(long accountId, long zoneId) {
        String networkDomain = _accountDao.findById(accountId).getNetworkDomain();

        if (networkDomain == null) {
            // get domain level network domain
            return getDomainNetworkDomain(_accountDao.findById(accountId).getDomainId(), zoneId);
        }

        return networkDomain;
    }

    @Override
    public String getGlobalGuestDomainSuffix() {
        return _networkDomain;
    }

    @Override
    public String getStartIpAddress(long networkId) {
        List<VlanVO> vlans = _vlanDao.listVlansByNetworkId(networkId);
        if (vlans.isEmpty()) {
            return null;
        }

        String startIP = vlans.get(0).getIpRange().split("-")[0];

        for (VlanVO vlan : vlans) {
            String startIP1 = vlan.getIpRange().split("-")[0];
            long startIPLong = NetUtils.ip2Long(startIP);
            long startIPLong1 = NetUtils.ip2Long(startIP1);

            if (startIPLong1 < startIPLong) {
                startIP = startIP1;
            }
        }

        return startIP;
    }

    @Override
    public boolean applyStaticNats(List<? extends StaticNat> staticNats, boolean continueOnError) throws ResourceUnavailableException {
        Network network = _networksDao.findById(staticNats.get(0).getNetworkId());
        boolean success = true;

        if (staticNats == null || staticNats.size() == 0) {
            s_logger.debug("There are no static nat rules for the network elements");
            return true;
        }

        // get the list of public ip's owned by the network
        List<IPAddressVO> userIps = _ipAddressDao.listByAssociatedNetwork(network.getId(), null);
        List<PublicIp> publicIps = new ArrayList<PublicIp>();
        if (userIps != null && !userIps.isEmpty()) {
            for (IPAddressVO userIp : userIps) {
                PublicIp publicIp = new PublicIp(userIp, _vlanDao.findById(userIp.getVlanId()), NetUtils.createSequenceBasedMacAddress(userIp.getMacAddress()));
                publicIps.add(publicIp);
            }
        }

        // static NAT rules can not programmed unless IP is associated with network service provider, so run IP
        // association for the network so as to ensure IP is associated before applying rules (in add state)
        applyIpAssociations(network, false, continueOnError, publicIps);

        // get provider
        String staticNatProvider = _ntwkSrvcDao.getProviderForServiceInNetwork(network.getId(), Service.StaticNat);

        for (NetworkElement ne : _networkElements) {
            try {
                if (!(ne instanceof StaticNatServiceProvider && ne.getName().equalsIgnoreCase(staticNatProvider))) {
                    continue;
                }

                boolean handled = ((StaticNatServiceProvider) ne).applyStaticNats(network, staticNats);
                s_logger.debug("Static Nat for network " + network.getId() + " were " + (handled ? "" : " not") + " handled by " + ne.getName());
            } catch (ResourceUnavailableException e) {
                if (!continueOnError) {
                    throw e;
                }
                s_logger.warn("Problems with " + ne.getName() + " but pushing on", e);
                success = false;
            }
        }

        // For revoked static nat IP, set the vm_id to null, indicate it should be revoked
        for (StaticNat staticNat : staticNats) {
            if (staticNat.isForRevoke()) {
                for (PublicIp publicIp : publicIps) {
                    if (publicIp.getId() == staticNat.getSourceIpAddressId()) {
                        publicIps.remove(publicIp);
                        IPAddressVO ip = _ipAddressDao.findByIdIncludingRemoved(staticNat.getSourceIpAddressId());
                        // ip can't be null, otherwise something wrong happened
                        ip.setAssociatedWithVmId(null);
                        publicIp = new PublicIp(ip, _vlanDao.findById(ip.getVlanId()), NetUtils.createSequenceBasedMacAddress(ip.getMacAddress()));
                        publicIps.add(publicIp);
                        break;
                    }
                }
            }
        }
        
        // if all the rules configured on public IP are revoked then, dis-associate IP with network service provider
        applyIpAssociations(network, true, continueOnError, publicIps);

        return success;
    }

    @Override
    public Long getPodIdForVlan(long vlanDbId) {
        PodVlanMapVO podVlanMaps = _podVlanMapDao.listPodVlanMapsByVlan(vlanDbId);
        if (podVlanMaps == null) {
            return null;
        } else {
            return podVlanMaps.getPodId();
        }
    }

    @DB
    @Override
    public boolean reallocate(VirtualMachineProfile<? extends VMInstanceVO> vm, DataCenterDeployment dest) throws InsufficientCapacityException, ConcurrentOperationException {
        VMInstanceVO vmInstance = _vmDao.findById(vm.getId());
        DataCenterVO dc = _dcDao.findById(vmInstance.getDataCenterIdToDeployIn());
        if (dc.getNetworkType() == NetworkType.Basic) {
            List<NicVO> nics = _nicDao.listByVmId(vmInstance.getId());
            NetworkVO network = _networksDao.findById(nics.get(0).getNetworkId());
            Pair<NetworkVO, NicProfile> profile = new Pair<NetworkVO, NicProfile>(network, null);
            List<Pair<NetworkVO, NicProfile>> profiles = new ArrayList<Pair<NetworkVO, NicProfile>>();
            profiles.add(profile);

            Transaction txn = Transaction.currentTxn();
            txn.start();

            try {
                this.cleanupNics(vm);
                this.allocate(vm, profiles);
            } finally {
                txn.commit();
            }
        }
        return true;
    }

    @Override
    public Map<Service, Set<Provider>> getNetworkOfferingServiceProvidersMap(long networkOfferingId) {
        Map<Service, Set<Provider>> serviceProviderMap = new HashMap<Service, Set<Provider>>();
        List<NetworkOfferingServiceMapVO> map = _ntwkOfferingSrvcDao.listByNetworkOfferingId(networkOfferingId);

        for (NetworkOfferingServiceMapVO instance : map) {
            String service = instance.getService();
            Set<Provider> providers;
            providers = serviceProviderMap.get(service);
            if (providers == null) {
                providers = new HashSet<Provider>();
            }
            providers.add(Provider.getProvider(instance.getProvider()));
            serviceProviderMap.put(Service.getService(service), providers);
        }

        return serviceProviderMap;
    }

    @Override
    public boolean isProviderSupportServiceInNetwork(long networkId, Service service, Provider provider) {
        return _ntwkSrvcDao.canProviderSupportServiceInNetwork(networkId, service, provider);
    }

    protected boolean canUpgrade(Network network, long oldNetworkOfferingId, long newNetworkOfferingId) {
        NetworkOffering oldNetworkOffering = _networkOfferingDao.findByIdIncludingRemoved(oldNetworkOfferingId);
        NetworkOffering newNetworkOffering = _networkOfferingDao.findById(newNetworkOfferingId);

        // can upgrade only Isolated networks
        if (oldNetworkOffering.getGuestType() != GuestType.Isolated) {
            throw new InvalidParameterValueException("NetworkOfferingId can be upgraded only for the network of type " + GuestType.Isolated);
        }

        // security group service should be the same
        if (areServicesSupportedByNetworkOffering(oldNetworkOfferingId, Service.SecurityGroup) != areServicesSupportedByNetworkOffering(newNetworkOfferingId, Service.SecurityGroup)) {
            s_logger.debug("Offerings " + newNetworkOfferingId + " and " + oldNetworkOfferingId + " have different securityGroupProperty, can't upgrade");
            return false;
        }

        // Type of the network should be the same
        if (oldNetworkOffering.getGuestType() != newNetworkOffering.getGuestType()) {
            s_logger.debug("Network offerings " + newNetworkOfferingId + " and " + oldNetworkOfferingId + " are of different types, can't upgrade");
            return false;
        }

        // tags should be the same
        if (newNetworkOffering.getTags() != null) {
            if (oldNetworkOffering.getTags() == null) {
                s_logger.debug("New network offering id=" + newNetworkOfferingId + " has tags and old network offering id=" + oldNetworkOfferingId + " doesn't, can't upgrade");
                return false;
            }
            if (!oldNetworkOffering.getTags().equalsIgnoreCase(newNetworkOffering.getTags())) {
                s_logger.debug("Network offerings " + newNetworkOfferingId + " and " + oldNetworkOfferingId + " have different tags, can't upgrade");
                return false;
            }
        }

        // Traffic types should be the same
        if (oldNetworkOffering.getTrafficType() != newNetworkOffering.getTrafficType()) {
            s_logger.debug("Network offerings " + newNetworkOfferingId + " and " + oldNetworkOfferingId + " have different traffic types, can't upgrade");
            return false;
        }

        // specify vlan should be the same
        if (oldNetworkOffering.getSpecifyVlan() != newNetworkOffering.getSpecifyVlan()) {
            s_logger.debug("Network offerings " + newNetworkOfferingId + " and " + oldNetworkOfferingId + " have different values for specifyVlan, can't upgrade");
            return false;
        }

        // specify ipRanges should be the same
        if (oldNetworkOffering.getSpecifyIpRanges() != newNetworkOffering.getSpecifyIpRanges()) {
            s_logger.debug("Network offerings " + newNetworkOfferingId + " and " + oldNetworkOfferingId + " have different values for specifyIpRangess, can't upgrade");
            return false;
        }

        // Check all ips
        List<IPAddressVO> userIps = _ipAddressDao.listByAssociatedNetwork(network.getId(), null);
        List<PublicIp> publicIps = new ArrayList<PublicIp>();
        if (userIps != null && !userIps.isEmpty()) {
            for (IPAddressVO userIp : userIps) {
                PublicIp publicIp = new PublicIp(userIp, _vlanDao.findById(userIp.getVlanId()), NetUtils.createSequenceBasedMacAddress(userIp.getMacAddress()));
                publicIps.add(publicIp);
            }
        }
        if (oldNetworkOffering.isConserveMode() && !newNetworkOffering.isConserveMode()) {
            if (!canIpsUsedForNonConserve(publicIps)) {
                return false;
            }
        }

        return canIpsUseOffering(publicIps, newNetworkOfferingId);
    }

    protected boolean canUpgradeProviders(long oldNetworkOfferingId, long newNetworkOfferingId) {
        // list of services and providers should be the same
        Map<Service, Set<Provider>> newServices = getNetworkOfferingServiceProvidersMap(newNetworkOfferingId);
        Map<Service, Set<Provider>> oldServices = getNetworkOfferingServiceProvidersMap(oldNetworkOfferingId);

        if (newServices.size() < oldServices.size()) {
            s_logger.debug("Network offering downgrade is not allowed: number of supported services for the new offering " + newNetworkOfferingId + " is less than the old offering " + oldNetworkOfferingId);
            return false;
        }

        for (Service service : oldServices.keySet()) {

            // 1)check that all old services are present in the new network offering
            if (!newServices.containsKey(service)) {
                s_logger.debug("New service offering doesn't have " + service + " service present in the old service offering, downgrade is not allowed");
                return false;
            }

            Set<Provider> newProviders = newServices.get(service);
            Set<Provider> oldProviders = oldServices.get(service);

            // 2) Can upgrade only from internal provider to external provider. Any other combinations are not allowed
            for (Provider oldProvider : oldProviders) {
                if (newProviders.contains(oldProvider)) {
                    s_logger.trace("New list of providers contains provider " + oldProvider);
                    continue;
                }
                // iterate through new providers and check that the old provider can upgrade
                for (Provider newProvider : newProviders) {
                    if (!(!oldProvider.isExternal() && newProvider.isExternal())) {
                        s_logger.debug("Can't downgrade from network offering " + oldNetworkOfferingId + " to the new networkOffering " + newNetworkOfferingId);
                        return false;
                    }
                }
            }
        }
        return true;
    }

    @Override
    @DB
    @ActionEvent(eventType = EventTypes.EVENT_PHYSICAL_NETWORK_CREATE, eventDescription = "Creating Physical Network", create = true)
    public PhysicalNetwork createPhysicalNetwork(Long zoneId, String vnetRange, String networkSpeed, List<String> 
    isolationMethods, String broadcastDomainRangeStr, Long domainId, List<String> tags, String name) {

        // Check if zone exists
        if (zoneId == null) {
            throw new InvalidParameterValueException("Please specify a valid zone.");
        }

        DataCenterVO zone = _dcDao.findById(zoneId);
        if (zone == null) {
            throw new InvalidParameterValueException("Please specify a valid zone.");
        }

        if (Grouping.AllocationState.Enabled == zone.getAllocationState()) {
        	// TBD: Send uuid instead of zoneId; may have to hardcode tablename in call to addProxyObject().
            throw new PermissionDeniedException("Cannot create PhysicalNetwork since the Zone is currently enabled, zone Id: " + zoneId);
        }

        NetworkType zoneType = zone.getNetworkType();

        if (zoneType == NetworkType.Basic) {
            if (!_physicalNetworkDao.listByZone(zoneId).isEmpty()) {
            	// TBD: Send uuid instead of zoneId; may have to hardcode tablename in call to addProxyObject().
                throw new CloudRuntimeException("Cannot add the physical network to basic zone id: " + zoneId + ", there is a physical network already existing in this basic Zone");
            }
        }
        if (tags != null && tags.size() > 1) {
            throw new InvalidParameterException("Only one tag can be specified for a physical network at this time");
        }

        if (isolationMethods != null && isolationMethods.size() > 1) {
            throw new InvalidParameterException("Only one isolationMethod can be specified for a physical network at this time");
        }

        int vnetStart = 0;
        int vnetEnd = 0;
        if (vnetRange != null) {
            // Verify zone type
            if (zoneType == NetworkType.Basic
                    || (zoneType == NetworkType.Advanced && zone.isSecurityGroupEnabled())) {
                throw new InvalidParameterValueException("Can't add vnet range to the physical network in the zone that supports " + zoneType + " network, Security Group enabled: " + zone.isSecurityGroupEnabled());
            }

            String[] tokens = vnetRange.split("-");
            try {
                vnetStart = Integer.parseInt(tokens[0]);
                if (tokens.length == 1) {
                    vnetEnd = vnetStart;
                } else {
                    vnetEnd = Integer.parseInt(tokens[1]);
                }
            } catch (NumberFormatException e) {
                throw new InvalidParameterValueException("Please specify valid integers for the vlan range.");
            }

            if ((vnetStart > vnetEnd) || (vnetStart < 0) || (vnetEnd > 4096)) {
                s_logger.warn("Invalid vnet range: start range:" + vnetStart + " end range:" + vnetEnd);
                throw new InvalidParameterValueException("Vnet range should be between 0-4096 and start range should be lesser than or equal to end range");
            }
        }

        BroadcastDomainRange broadcastDomainRange = null;
        if (broadcastDomainRangeStr != null && !broadcastDomainRangeStr.isEmpty()) {
            try {
                broadcastDomainRange = PhysicalNetwork.BroadcastDomainRange.valueOf(broadcastDomainRangeStr.toUpperCase());
            } catch (IllegalArgumentException ex) {
                throw new InvalidParameterValueException("Unable to resolve broadcastDomainRange '" + broadcastDomainRangeStr + "' to a supported value {Pod or Zone}");
            }

            // in Acton release you can specify only Zone broadcastdomain type in Advance zone, and Pod in Basic
            if (zoneType == NetworkType.Basic && broadcastDomainRange != null && broadcastDomainRange != BroadcastDomainRange.POD) {
                throw new InvalidParameterValueException("Basic zone can have broadcast domain type of value " + BroadcastDomainRange.POD + " only");
            } else if (zoneType == NetworkType.Advanced && broadcastDomainRange != null && broadcastDomainRange != BroadcastDomainRange.ZONE) {
                throw new InvalidParameterValueException("Advance zone can have broadcast domain type of value " + BroadcastDomainRange.ZONE + " only");
            }
        }

        if (broadcastDomainRange == null) {
            if (zoneType == NetworkType.Basic) {
                broadcastDomainRange = PhysicalNetwork.BroadcastDomainRange.POD;
            } else {
                broadcastDomainRange = PhysicalNetwork.BroadcastDomainRange.ZONE;
            }
        }

        Transaction txn = Transaction.currentTxn();
        try {
            txn.start();
            // Create the new physical network in the database
            PhysicalNetworkVO pNetwork = new PhysicalNetworkVO(zoneId, vnetRange, networkSpeed, domainId, broadcastDomainRange, name);
            pNetwork.setTags(tags);
            pNetwork.setIsolationMethods(isolationMethods);

            pNetwork = _physicalNetworkDao.persist(pNetwork);

            // Add vnet entries for the new zone if zone type is Advanced
            if (vnetRange != null) {
                _dcDao.addVnet(zone.getId(), pNetwork.getId(), vnetStart, vnetEnd);
            }

            // add VirtualRouter as the default network service provider
            addDefaultVirtualRouterToPhysicalNetwork(pNetwork.getId());

            // add security group provider to the physical network
            addDefaultSecurityGroupProviderToPhysicalNetwork(pNetwork.getId());
            
            // add VPCVirtualRouter as the defualt network service provider
            addDefaultVpcVirtualRouterToPhysicalNetwork(pNetwork.getId());

            txn.commit();
            return pNetwork;
        } catch (Exception ex) {
            s_logger.warn("Exception: ", ex);
            throw new CloudRuntimeException("Fail to create a physical network");
        }
    }

    @Override
    public List<? extends PhysicalNetwork> searchPhysicalNetworks(Long id, Long zoneId, String keyword, Long startIndex, Long pageSize, String name) {
        Filter searchFilter = new Filter(PhysicalNetworkVO.class, "id", Boolean.TRUE, startIndex, pageSize);
        SearchCriteria<PhysicalNetworkVO> sc = _physicalNetworkDao.createSearchCriteria();

        if (id != null) {
            sc.addAnd("id", SearchCriteria.Op.EQ, id);
        }

        if (zoneId != null) {
            sc.addAnd("dataCenterId", SearchCriteria.Op.EQ, zoneId);
        }

        if (name != null) {
            sc.addAnd("name", SearchCriteria.Op.LIKE, "%" + name + "%");
        }

        return _physicalNetworkDao.search(sc, searchFilter);
    }

    @Override
    @DB
    @ActionEvent(eventType = EventTypes.EVENT_PHYSICAL_NETWORK_UPDATE, eventDescription = "updating physical network", async = true)
    public PhysicalNetwork updatePhysicalNetwork(Long id, String networkSpeed, List<String> tags, String newVnetRangeString, String state) {

        // verify input parameters
        PhysicalNetworkVO network = _physicalNetworkDao.findById(id);
        if (network == null) {
        	InvalidParameterValueException ex = new InvalidParameterValueException("Physical Network with specified id doesn't exist in the system");
        	ex.addProxyObject(network, id, "physicalNetworkId");            
            throw ex;
        }

        // if zone is of Basic type, don't allow to add vnet range
        DataCenter zone = _dcDao.findById(network.getDataCenterId());
        if (zone == null) {
        	InvalidParameterValueException ex = new InvalidParameterValueException("Zone with id=" + network.getDataCenterId() + " doesn't exist in the system");
        	ex.addProxyObject(zone, network.getDataCenterId(), "dataCenterId");            
            throw ex;
        }
        if (newVnetRangeString != null) {
            if (zone.getNetworkType() == NetworkType.Basic
                    || (zone.getNetworkType() == NetworkType.Advanced && zone.isSecurityGroupEnabled())) {
                throw new InvalidParameterValueException("Can't add vnet range to the physical network in the zone that supports " + zone.getNetworkType() + " network, Security Group enabled: "
                        + zone.isSecurityGroupEnabled());
            }
        }

        if (tags != null && tags.size() > 1) {
            throw new InvalidParameterException("Unable to support more than one tag on network yet");
        }

        PhysicalNetwork.State networkState = null;
        if (state != null && !state.isEmpty()) {
            try {
                networkState = PhysicalNetwork.State.valueOf(state);
            } catch (IllegalArgumentException ex) {
                throw new InvalidParameterValueException("Unable to resolve state '" + state + "' to a supported value {Enabled or Disabled}");
            }
        }

        if (state != null) {
            network.setState(networkState);
        }

        if (tags != null) {
            network.setTags(tags);
        }

        if (networkSpeed != null) {
            network.setSpeed(networkSpeed);
        }

        // Vnet range can be extended only
        boolean replaceVnet = false;
        ArrayList<Pair<Integer, Integer>> vnetsToAdd = new ArrayList<Pair<Integer, Integer>>(2);

        if (newVnetRangeString != null) {
            Integer newStartVnet = 0;
            Integer newEndVnet = 0;
            String[] newVnetRange = newVnetRangeString.split("-");
            int maxVnet = 4096;
            // for GRE phynets allow up to 32bits
            // TODO: Not happy about this test.  
            // What about guru-like objects for physical networs?
            s_logger.debug("ISOLATION METHODS:" + network.getIsolationMethods());
            // Java does not have unsigned types...
            if (network.getIsolationMethods().contains("GRE")) { 
            	maxVnet = (int)(Math.pow(2, 32)-1);
            }
            String rangeMessage = " between 0 and " + maxVnet; 
            if (newVnetRange.length < 2) {
                throw new InvalidParameterValueException("Please provide valid vnet range" + rangeMessage);
            }

            if (newVnetRange[0] == null || newVnetRange[1] == null) {
                throw new InvalidParameterValueException("Please provide valid vnet range" + rangeMessage);
            }

            try {
                newStartVnet = Integer.parseInt(newVnetRange[0]);
                newEndVnet = Integer.parseInt(newVnetRange[1]);
            } catch (NumberFormatException e) {
                s_logger.warn("Unable to parse vnet range:", e);
                throw new InvalidParameterValueException("Please provide valid vnet range" + rangeMessage);
            }
            if (newStartVnet < 0 || newEndVnet > maxVnet) {
                throw new InvalidParameterValueException("Vnet range has to be" + rangeMessage);
            }

            if (newStartVnet > newEndVnet) {
                throw new InvalidParameterValueException("Vnet range has to be" + rangeMessage + " and start range should be lesser than or equal to stop range");
            }
            
            if (physicalNetworkHasAllocatedVnets(network.getDataCenterId(), network.getId())) {
                String[] existingRange = network.getVnet().split("-");
                int existingStartVnet = Integer.parseInt(existingRange[0]);
                int existingEndVnet = Integer.parseInt(existingRange[1]);

                // check if vnet is being extended
                if (newStartVnet.intValue() > existingStartVnet || newEndVnet.intValue() < existingEndVnet) {
                    throw new InvalidParameterValueException("Can't shrink existing vnet range as it the range has vnets allocated. Only extending existing vnet is supported");
                }

                if (newStartVnet < existingStartVnet) {
                    vnetsToAdd.add(new Pair<Integer, Integer>(newStartVnet, existingStartVnet - 1));
                }

                if (newEndVnet > existingEndVnet) {
                    vnetsToAdd.add(new Pair<Integer, Integer>(existingEndVnet + 1, newEndVnet));
                }

            } else {
                vnetsToAdd.add(new Pair<Integer, Integer>(newStartVnet, newEndVnet));
                replaceVnet = true;
            }
        }

        if (newVnetRangeString != null) {
            network.setVnet(newVnetRangeString);
        }

        _physicalNetworkDao.update(id, network);

        if (replaceVnet) {
            s_logger.debug("Deleting existing vnet range for the physicalNetwork id= " + id + " and zone id=" + network.getDataCenterId() + " as a part of updatePhysicalNetwork call");
            _dcDao.deleteVnet(network.getId());
        }

        for (Pair<Integer, Integer> vnetToAdd : vnetsToAdd) {
            s_logger.debug("Adding vnet range " + vnetToAdd.first() + "-" + vnetToAdd.second() + " for the physicalNetwork id= " + id + " and zone id=" + network.getDataCenterId()
                    + " as a part of updatePhysicalNetwork call");
            _dcDao.addVnet(network.getDataCenterId(), network.getId(), vnetToAdd.first(), vnetToAdd.second());
        }

        return network;
    }

    private boolean physicalNetworkHasAllocatedVnets(long zoneId, long physicalNetworkId) {
        return !_dcDao.listAllocatedVnets(physicalNetworkId).isEmpty();
    }

    @Override
    @ActionEvent(eventType = EventTypes.EVENT_PHYSICAL_NETWORK_DELETE, eventDescription = "deleting physical network", async = true)
    @DB
    public boolean deletePhysicalNetwork(Long physicalNetworkId) {

        // verify input parameters
        PhysicalNetworkVO pNetwork = _physicalNetworkDao.findById(physicalNetworkId);
        if (pNetwork == null) {
        	InvalidParameterValueException ex = new InvalidParameterValueException("Physical Network with specified id doesn't exist in the system");
        	ex.addProxyObject(pNetwork, physicalNetworkId, "physicalNetworkId");            
            throw ex;
        }

        checkIfPhysicalNetworkIsDeletable(physicalNetworkId);

        Transaction txn = Transaction.currentTxn();
        txn.start();
        // delete vlans for this zone
        List<VlanVO> vlans = _vlanDao.listVlansByPhysicalNetworkId(physicalNetworkId);
        for (VlanVO vlan : vlans) {
            _vlanDao.remove(vlan.getId());
        }

        // Delete networks
        List<NetworkVO> networks = _networksDao.listByPhysicalNetwork(physicalNetworkId);
        if (networks != null && !networks.isEmpty()) {
            for (NetworkVO network : networks) {
                _networksDao.remove(network.getId());
            }
        }

        // delete vnets
        _dcDao.deleteVnet(physicalNetworkId);

        // delete service providers
        List<PhysicalNetworkServiceProviderVO> providers = _pNSPDao.listBy(physicalNetworkId);
        
        for(PhysicalNetworkServiceProviderVO provider : providers){
            try {
                deleteNetworkServiceProvider(provider.getId());
            }catch (ResourceUnavailableException e) {
                s_logger.warn("Unable to complete destroy of the physical network provider: " + provider.getProviderName() + ", id: "+ provider.getId(), e);
                return false;
            } catch (ConcurrentOperationException e) {
                s_logger.warn("Unable to complete destroy of the physical network provider: " + provider.getProviderName() + ", id: "+ provider.getId(), e);
                return false;
            }
        }

        // delete traffic types
        _pNTrafficTypeDao.deleteTrafficTypes(physicalNetworkId);

        boolean success = _physicalNetworkDao.remove(physicalNetworkId);
        
        txn.commit();

        return success;
    }

    @DB
    private void checkIfPhysicalNetworkIsDeletable(Long physicalNetworkId) {
        List<List<String>> tablesToCheck = new ArrayList<List<String>>();

        List<String> vnet = new ArrayList<String>();
        vnet.add(0, "op_dc_vnet_alloc");
        vnet.add(1, "physical_network_id");
        vnet.add(2, "there are allocated vnets for this physical network");
        tablesToCheck.add(vnet);

        List<String> networks = new ArrayList<String>();
        networks.add(0, "networks");
        networks.add(1, "physical_network_id");
        networks.add(2, "there are networks associated to this physical network");
        tablesToCheck.add(networks);

        /*
         * List<String> privateIP = new ArrayList<String>();
         * privateIP.add(0, "op_dc_ip_address_alloc");
         * privateIP.add(1, "data_center_id");
         * privateIP.add(2, "there are private IP addresses allocated for this zone");
         * tablesToCheck.add(privateIP);
         */

        List<String> publicIP = new ArrayList<String>();
        publicIP.add(0, "user_ip_address");
        publicIP.add(1, "physical_network_id");
        publicIP.add(2, "there are public IP addresses allocated for this physical network");
        tablesToCheck.add(publicIP);

        for (List<String> table : tablesToCheck) {
            String tableName = table.get(0);
            String column = table.get(1);
            String errorMsg = table.get(2);

            String dbName = "cloud";

            String selectSql = "SELECT * FROM `" + dbName + "`.`" + tableName + "` WHERE " + column + " = ?";

            if (tableName.equals("networks")) {
                selectSql += " AND removed is NULL";
            }

            if (tableName.equals("op_dc_vnet_alloc")) {
                selectSql += " AND taken IS NOT NULL";
            }

            if (tableName.equals("user_ip_address")) {
                selectSql += " AND state!='Free'";
            }

            if (tableName.equals("op_dc_ip_address_alloc")) {
                selectSql += " AND taken IS NOT NULL";
            }

            Transaction txn = Transaction.currentTxn();
            try {
                PreparedStatement stmt = txn.prepareAutoCloseStatement(selectSql);
                stmt.setLong(1, physicalNetworkId);
                ResultSet rs = stmt.executeQuery();
                if (rs != null && rs.next()) {
                    throw new CloudRuntimeException("The Physical Network is not deletable because " + errorMsg);
                }
            } catch (SQLException ex) {
                throw new CloudRuntimeException("The Management Server failed to detect if physical network is deletable. Please contact Cloud Support.");
            }
        }

    }

    @Override
    public List<? extends Service> listNetworkServices(String providerName) {

        Provider provider = null;
        if (providerName != null) {
            provider = Network.Provider.getProvider(providerName);
            if (provider == null) {
                throw new InvalidParameterValueException("Invalid Network Service Provider=" + providerName);
            }
        }

        if (provider != null) {
            NetworkElement element = getElementImplementingProvider(providerName);
            if (element == null) {
                throw new InvalidParameterValueException("Unable to find the Network Element implementing the Service Provider '" + providerName + "'");
            }
            return new ArrayList<Service>(element.getCapabilities().keySet());
        } else {
            return Service.listAllServices();
        }
    }

    @Override
    public List<? extends Provider> listSupportedNetworkServiceProviders(String serviceName) {
        Network.Service service = null;
        if (serviceName != null) {
            service = Network.Service.getService(serviceName);
            if (service == null) {
                throw new InvalidParameterValueException("Invalid Network Service=" + serviceName);
            }
        }

        Set<Provider> supportedProviders = new HashSet<Provider>();

        if (service != null) {
            supportedProviders.addAll(s_serviceToImplementedProvidersMap.get(service));
        } else {
            for (List<Provider> pList : s_serviceToImplementedProvidersMap.values()) {
                supportedProviders.addAll(pList);
            }
        }

        return new ArrayList<Provider>(supportedProviders);
    }

    @Override
    public Provider getDefaultUniqueProviderForService(String serviceName) {
        List<? extends Provider> providers = listSupportedNetworkServiceProviders(serviceName);
        if (providers.isEmpty()) {
            throw new CloudRuntimeException("No providers supporting service " + serviceName + " found in cloudStack");
        }
        if (providers.size() > 1) {
            throw new CloudRuntimeException("More than 1 provider supporting service " + serviceName + " found in cloudStack");
        }

        return providers.get(0);
    }

    @Override
    @DB
    @ActionEvent(eventType = EventTypes.EVENT_SERVICE_PROVIDER_CREATE, eventDescription = "Creating Physical Network ServiceProvider", create = true)
    public PhysicalNetworkServiceProvider addProviderToPhysicalNetwork(Long physicalNetworkId, String providerName, Long destinationPhysicalNetworkId, List<String> enabledServices) {

        // verify input parameters
        PhysicalNetworkVO network = _physicalNetworkDao.findById(physicalNetworkId);
        if (network == null) {
        	InvalidParameterValueException ex = new InvalidParameterValueException("Physical Network with specified id doesn't exist in the system");
        	ex.addProxyObject(network, physicalNetworkId, "physicalNetworkId");
            throw ex;
        }

        // verify input parameters
        if (destinationPhysicalNetworkId != null) {
            PhysicalNetworkVO destNetwork = _physicalNetworkDao.findById(destinationPhysicalNetworkId);
            if (destNetwork == null) {
            	InvalidParameterValueException ex = new InvalidParameterValueException("Destination Physical Network with specified id doesn't exist in the system");
            	ex.addProxyObject(destNetwork, destinationPhysicalNetworkId, "destinationPhysicalNetworkId");                
                throw ex;
            }
        }

        if (providerName != null) {
            Provider provider = Network.Provider.getProvider(providerName);
            if (provider == null) {
                throw new InvalidParameterValueException("Invalid Network Service Provider=" + providerName);
            }
        }

        if (_pNSPDao.findByServiceProvider(physicalNetworkId, providerName) != null) {
        	// TBD: send uuid instead of physicalNetworkId.
            throw new CloudRuntimeException("The '" + providerName + "' provider already exists on physical network : " + physicalNetworkId);
        }

        // check if services can be turned off
        NetworkElement element = getElementImplementingProvider(providerName);
        if (element == null) {
            throw new InvalidParameterValueException("Unable to find the Network Element implementing the Service Provider '" + providerName + "'");
        }
        List<Service> services = new ArrayList<Service>();

        if (enabledServices != null) {
            if (!element.canEnableIndividualServices()) {
                if (enabledServices.size() != element.getCapabilities().keySet().size()) {
                    throw new InvalidParameterValueException("Cannot enable subset of Services, Please specify the complete list of Services for this Service Provider '" + providerName + "'");
                }
            }

            // validate Services
            boolean addGatewayService = false;
            for (String serviceName : enabledServices) {
                Network.Service service = Network.Service.getService(serviceName);
                if (service == null || service == Service.Gateway) {
                    throw new InvalidParameterValueException("Invalid Network Service specified=" + serviceName);
                } else if (service == Service.SourceNat) {
                    addGatewayService = true;
                }

                // check if the service is provided by this Provider
                if (!element.getCapabilities().containsKey(service)) {
                    throw new InvalidParameterValueException(providerName + " Provider cannot provide this Service specified=" + serviceName);
                }
                services.add(service);
            }

            if (addGatewayService) {
                services.add(Service.Gateway);
            }
        } else {
            // enable all the default services supported by this element.
            services = new ArrayList<Service>(element.getCapabilities().keySet());
        }

        Transaction txn = Transaction.currentTxn();
        try {
            txn.start();
            // Create the new physical network in the database
            PhysicalNetworkServiceProviderVO nsp = new PhysicalNetworkServiceProviderVO(physicalNetworkId, providerName);
            // set enabled services
            nsp.setEnabledServices(services);

            if (destinationPhysicalNetworkId != null) {
                nsp.setDestinationPhysicalNetworkId(destinationPhysicalNetworkId);
            }
            nsp = _pNSPDao.persist(nsp);

            txn.commit();
            return nsp;
        } catch (Exception ex) {
            s_logger.warn("Exception: ", ex);
            throw new CloudRuntimeException("Fail to add a provider to physical network");
        }

    }

    @Override
    public List<? extends PhysicalNetworkServiceProvider> listNetworkServiceProviders(Long physicalNetworkId, String name, String state, Long startIndex, Long pageSize) {

        Filter searchFilter = new Filter(PhysicalNetworkServiceProviderVO.class, "id", false, startIndex, pageSize);
        SearchBuilder<PhysicalNetworkServiceProviderVO> sb = _pNSPDao.createSearchBuilder();
        SearchCriteria<PhysicalNetworkServiceProviderVO> sc = sb.create();

        if (physicalNetworkId != null) {
            sc.addAnd("physicalNetworkId", Op.EQ, physicalNetworkId);
        }

        if (name != null) {
            sc.addAnd("providerName", Op.EQ, name);
        }

        if (state != null) {
            sc.addAnd("state", Op.EQ, state);
        }

        return _pNSPDao.search(sc, searchFilter);
    }

    @Override
    @ActionEvent(eventType = EventTypes.EVENT_SERVICE_PROVIDER_UPDATE, eventDescription = "Updating physical network ServiceProvider", async = true)
    public PhysicalNetworkServiceProvider updateNetworkServiceProvider(Long id, String stateStr, List<String> enabledServices) {

        PhysicalNetworkServiceProviderVO provider = _pNSPDao.findById(id);
        if (provider == null) {
            throw new InvalidParameterValueException("Network Service Provider id=" + id + "doesn't exist in the system");
        }

        NetworkElement element = getElementImplementingProvider(provider.getProviderName());
        if (element == null) {
            throw new InvalidParameterValueException("Unable to find the Network Element implementing the Service Provider '" + provider.getProviderName() + "'");
        }

        PhysicalNetworkServiceProvider.State state = null;
        if (stateStr != null && !stateStr.isEmpty()) {
            try {
                state = PhysicalNetworkServiceProvider.State.valueOf(stateStr);
            } catch (IllegalArgumentException ex) {
                throw new InvalidParameterValueException("Unable to resolve state '" + stateStr + "' to a supported value {Enabled or Disabled}");
            }
        }

        boolean update = false;

        if (state != null) {
            if (state == PhysicalNetworkServiceProvider.State.Shutdown) {
                throw new InvalidParameterValueException("Updating the provider state to 'Shutdown' is not supported");
            }

            if (s_logger.isDebugEnabled()) {
                s_logger.debug("updating state of the service provider id=" + id + " on physical network: " + provider.getPhysicalNetworkId() + " to state: " + stateStr);
            }
            switch (state) {
            case Enabled:
                if (element != null && element.isReady(provider)) {
                    provider.setState(PhysicalNetworkServiceProvider.State.Enabled);
                    update = true;
                } else {
                    throw new CloudRuntimeException("Provider is not ready, cannot Enable the provider, please configure the provider first");
                }
                break;
            case Disabled:
                // do we need to do anything for the provider instances before disabling?
                provider.setState(PhysicalNetworkServiceProvider.State.Disabled);
                update = true;
                break;
            }
        }

        if (enabledServices != null) {
            // check if services can be turned of
            if (!element.canEnableIndividualServices()) {
                throw new InvalidParameterValueException("Cannot update set of Services for this Service Provider '" + provider.getProviderName() + "'");
            }

            // validate Services
            List<Service> services = new ArrayList<Service>();
            for (String serviceName : enabledServices) {
                Network.Service service = Network.Service.getService(serviceName);
                if (service == null) {
                    throw new InvalidParameterValueException("Invalid Network Service specified=" + serviceName);
                }
                services.add(service);
            }
            // set enabled services
            provider.setEnabledServices(services);
            update = true;
        }

        if (update) {
            _pNSPDao.update(id, provider);
        }
        return provider;
    }

    @Override
    @ActionEvent(eventType = EventTypes.EVENT_SERVICE_PROVIDER_DELETE, eventDescription = "Deleting physical network ServiceProvider", async = true)
    public boolean deleteNetworkServiceProvider(Long id) throws ConcurrentOperationException, ResourceUnavailableException {
        PhysicalNetworkServiceProviderVO provider = _pNSPDao.findById(id);

        if (provider == null) {
            throw new InvalidParameterValueException("Network Service Provider id=" + id + "doesn't exist in the system");
        }

        // check if there are networks using this provider
        List<NetworkVO> networks = _networksDao.listByPhysicalNetworkAndProvider(provider.getPhysicalNetworkId(), provider.getProviderName());
        if (networks != null && !networks.isEmpty()) {
            throw new CloudRuntimeException("Provider is not deletable because there are active networks using this provider, please upgrade these networks to new network offerings");
        }

        User callerUser = _accountMgr.getActiveUser(UserContext.current().getCallerUserId());
        Account callerAccount = _accountMgr.getActiveAccountById(callerUser.getAccountId());
        // shutdown the provider instances
        ReservationContext context = new ReservationContextImpl(null, null, callerUser, callerAccount);
        if (s_logger.isDebugEnabled()) {
            s_logger.debug("Shutting down the service provider id=" + id + " on physical network: " + provider.getPhysicalNetworkId());
        }
        NetworkElement element = getElementImplementingProvider(provider.getProviderName());
        if (element == null) {
            throw new InvalidParameterValueException("Unable to find the Network Element implementing the Service Provider '" + provider.getProviderName() + "'");
        }

        if (element != null && element.shutdownProviderInstances(provider, context)) {
            provider.setState(PhysicalNetworkServiceProvider.State.Shutdown);
        }

        return _pNSPDao.remove(id);
    }

    @Override
    public PhysicalNetwork getPhysicalNetwork(Long physicalNetworkId) {
        return _physicalNetworkDao.findById(physicalNetworkId);
    }

    @Override
    @ActionEvent(eventType = EventTypes.EVENT_PHYSICAL_NETWORK_CREATE, eventDescription = "Creating Physical Network", async = true)
    public PhysicalNetwork getCreatedPhysicalNetwork(Long physicalNetworkId) {
        return getPhysicalNetwork(physicalNetworkId);
    }

    @Override
    public PhysicalNetworkServiceProvider getPhysicalNetworkServiceProvider(Long providerId) {
        return _pNSPDao.findById(providerId);
    }

    @Override
    @ActionEvent(eventType = EventTypes.EVENT_SERVICE_PROVIDER_CREATE, eventDescription = "Creating Physical Network ServiceProvider", async = true)
    public PhysicalNetworkServiceProvider getCreatedPhysicalNetworkServiceProvider(Long providerId) {
        return getPhysicalNetworkServiceProvider(providerId);
    }

    @Override
    public long findPhysicalNetworkId(long zoneId, String tag, TrafficType trafficType) {
        List<PhysicalNetworkVO> pNtwks = new ArrayList<PhysicalNetworkVO>();
        if (trafficType != null) {
            pNtwks = _physicalNetworkDao.listByZoneAndTrafficType(zoneId, trafficType);
        } else {
            pNtwks = _physicalNetworkDao.listByZone(zoneId);
        }
        
        if (pNtwks.isEmpty()) {
            throw new InvalidParameterValueException("Unable to find physical network in zone id=" + zoneId);
        }

        if (pNtwks.size() > 1) {
            if (tag == null) {
                throw new InvalidParameterValueException("More than one physical networks exist in zone id=" + zoneId + " and no tags are specified in order to make a choice");
            }

            Long pNtwkId = null;
            for (PhysicalNetwork pNtwk : pNtwks) {
                if (pNtwk.getTags().contains(tag)) {
                    s_logger.debug("Found physical network id=" + pNtwk.getId() + " based on requested tags " + tag);
                    pNtwkId = pNtwk.getId();
                    break;
                }
            }
            if (pNtwkId == null) {
                throw new InvalidParameterValueException("Unable to find physical network which match the tags " + tag);
            }
            return pNtwkId;
        } else {
            return pNtwks.get(0).getId();
        }
    }

    @Override
    public PhysicalNetwork translateZoneIdToPhysicalNetwork(long zoneId) {
        List<PhysicalNetworkVO> pNtwks = _physicalNetworkDao.listByZone(zoneId);
        if (pNtwks.isEmpty()) {
            throw new InvalidParameterValueException("Unable to find physical network in zone id=" + zoneId);
        }

        if (pNtwks.size() > 1) {
            throw new InvalidParameterValueException("More than one physical networks exist in zone id=" + zoneId);
        }

        return pNtwks.get(0);
    }

    @Override
    public List<Long> listNetworkOfferingsForUpgrade(long networkId) {
        List<Long> offeringsToReturn = new ArrayList<Long>();
        NetworkOffering originalOffering = _configMgr.getNetworkOffering(getNetwork(networkId).getNetworkOfferingId());

        boolean securityGroupSupportedByOriginalOff = areServicesSupportedByNetworkOffering(originalOffering.getId(), Service.SecurityGroup);

        // security group supported property should be the same

        List<Long> offerings = _networkOfferingDao.getOfferingIdsToUpgradeFrom(originalOffering);

        for (Long offeringId : offerings) {
            if (areServicesSupportedByNetworkOffering(offeringId, Service.SecurityGroup) == securityGroupSupportedByOriginalOff) {
                offeringsToReturn.add(offeringId);
            }
        }

        return offeringsToReturn;
    }

    private boolean cleanupNetworkResources(long networkId, Account caller, long callerUserId) {
        boolean success = true;
        Network network = getNetwork(networkId);

        //remove all PF/Static Nat rules for the network
        try {
            if (_rulesMgr.revokeAllPFStaticNatRulesForNetwork(networkId, callerUserId, caller)) {
                s_logger.debug("Successfully cleaned up portForwarding/staticNat rules for network id=" + networkId);
            } else {
                success = false;
                s_logger.warn("Failed to release portForwarding/StaticNat rules as a part of network id=" + networkId + " cleanup");
            }
        } catch (ResourceUnavailableException ex) {
            success = false;
            // shouldn't even come here as network is being cleaned up after all network elements are shutdown
            s_logger.warn("Failed to release portForwarding/StaticNat rules as a part of network id=" + networkId + " cleanup due to resourceUnavailable ", ex);
        }

        //remove all LB rules for the network
        if (_lbMgr.removeAllLoadBalanacersForNetwork(networkId, caller, callerUserId)) {
            s_logger.debug("Successfully cleaned up load balancing rules for network id=" + networkId);
        } else {
            // shouldn't even come here as network is being cleaned up after all network elements are shutdown
            success = false;
            s_logger.warn("Failed to cleanup LB rules as a part of network id=" + networkId + " cleanup");
        }

        //revoke all firewall rules for the network
        try {
            if (_firewallMgr.revokeAllFirewallRulesForNetwork(networkId, callerUserId, caller)) {
                s_logger.debug("Successfully cleaned up firewallRules rules for network id=" + networkId);
            } else {
                success = false;
                s_logger.warn("Failed to cleanup Firewall rules as a part of network id=" + networkId + " cleanup");
            }
        } catch (ResourceUnavailableException ex) {
            success = false;
            // shouldn't even come here as network is being cleaned up after all network elements are shutdown
            s_logger.warn("Failed to cleanup Firewall rules as a part of network id=" + networkId + " cleanup due to resourceUnavailable ", ex);
        }
        
        //revoke all network ACLs for network
        try {
            if (_networkACLMgr.revokeAllNetworkACLsForNetwork(networkId, callerUserId, caller)) {
                s_logger.debug("Successfully cleaned up NetworkACLs for network id=" + networkId);
            } else {
                success = false;
                s_logger.warn("Failed to cleanup NetworkACLs as a part of network id=" + networkId + " cleanup");
            }
        } catch (ResourceUnavailableException ex) {
            success = false;
            s_logger.warn("Failed to cleanup Network ACLs as a part of network id=" + networkId +
                    " cleanup due to resourceUnavailable ", ex);
        }

        //release all ip addresses
        List<IPAddressVO> ipsToRelease = _ipAddressDao.listByAssociatedNetwork(networkId, null);
        for (IPAddressVO ipToRelease : ipsToRelease) {
            if (ipToRelease.getVpcId() == null) {
                IPAddressVO ip = markIpAsUnavailable(ipToRelease.getId());
                assert (ip != null) : "Unable to mark the ip address id=" + ipToRelease.getId() + " as unavailable.";
            } else {
                unassignIPFromVpcNetwork(ipToRelease.getId(), network.getId());
            }
        }

        try {
            if (!applyIpAssociations(network, true)) {
                s_logger.warn("Unable to apply ip address associations for " + network);
                success = false;
            }
        } catch (ResourceUnavailableException e) {
            throw new CloudRuntimeException("We should never get to here because we used true when applyIpAssociations", e);
        }

        return success;
    }

    private boolean shutdownNetworkResources(long networkId, Account caller, long callerUserId) {
        // This method cleans up network rules on the backend w/o touching them in the DB
        boolean success = true;

        // Mark all PF rules as revoked and apply them on the backend (not in the DB)
        List<PortForwardingRuleVO> pfRules = _portForwardingRulesDao.listByNetwork(networkId);
        if (s_logger.isDebugEnabled()) {
            s_logger.debug("Releasing " + pfRules.size() + " port forwarding rules for network id=" + networkId + " as a part of shutdownNetworkRules");
        }

        for (PortForwardingRuleVO pfRule : pfRules) {
            s_logger.trace("Marking pf rule " + pfRule + " with Revoke state");
            pfRule.setState(FirewallRule.State.Revoke);
        }

        try {
            if (!_firewallMgr.applyRules(pfRules, true, false)) {
                s_logger.warn("Failed to cleanup pf rules as a part of shutdownNetworkRules");
                success = false;
            }
        } catch (ResourceUnavailableException ex) {
            s_logger.warn("Failed to cleanup pf rules as a part of shutdownNetworkRules due to ", ex);
            success = false;
        }

        // Mark all static rules as revoked and apply them on the backend (not in the DB)
        List<FirewallRuleVO> firewallStaticNatRules = _firewallDao.listByNetworkAndPurpose(networkId, Purpose.StaticNat);
        List<StaticNatRule> staticNatRules = new ArrayList<StaticNatRule>();
        if (s_logger.isDebugEnabled()) {
            s_logger.debug("Releasing " + firewallStaticNatRules.size() + " static nat rules for network id=" + networkId + " as a part of shutdownNetworkRules");
        }

        for (FirewallRuleVO firewallStaticNatRule : firewallStaticNatRules) {
            s_logger.trace("Marking static nat rule " + firewallStaticNatRule + " with Revoke state");
            IpAddress ip = _ipAddressDao.findById(firewallStaticNatRule.getSourceIpAddressId());
            FirewallRuleVO ruleVO = _firewallDao.findById(firewallStaticNatRule.getId());

            if (ip == null || !ip.isOneToOneNat() || ip.getAssociatedWithVmId() == null) {
                throw new InvalidParameterValueException("Source ip address of the rule id=" + firewallStaticNatRule.getId() + " is not static nat enabled");
            }

            String dstIp = getIpInNetwork(ip.getAssociatedWithVmId(), firewallStaticNatRule.getNetworkId());
            ruleVO.setState(FirewallRule.State.Revoke);
            staticNatRules.add(new StaticNatRuleImpl(ruleVO, dstIp));
        }

        try {
            if (!_firewallMgr.applyRules(staticNatRules, true, false)) {
                s_logger.warn("Failed to cleanup static nat rules as a part of shutdownNetworkRules");
                success = false;
            }
        } catch (ResourceUnavailableException ex) {
            s_logger.warn("Failed to cleanup static nat rules as a part of shutdownNetworkRules due to ", ex);
            success = false;
        }

        // remove all LB rules for the network
        List<LoadBalancerVO> lbs = _lbDao.listByNetworkId(networkId);
        List<LoadBalancingRule> lbRules = new ArrayList<LoadBalancingRule>();
        for (LoadBalancerVO lb : lbs) {
            s_logger.trace("Marking lb rule " + lb + " with Revoke state");
            lb.setState(FirewallRule.State.Revoke);
            List<LbDestination> dstList = _lbMgr.getExistingDestinations(lb.getId());
            List<LbStickinessPolicy> policyList = _lbMgr.getStickinessPolicies(lb.getId());
            // mark all destination with revoke state
            for (LbDestination dst : dstList) {
                s_logger.trace("Marking lb destination " + dst + " with Revoke state");
                dst.setRevoked(true);
            }

            LoadBalancingRule loadBalancing = new LoadBalancingRule(lb, dstList, policyList);
            lbRules.add(loadBalancing);
        }

        try {
            if (!_firewallMgr.applyRules(lbRules, true, false)) {
                s_logger.warn("Failed to cleanup lb rules as a part of shutdownNetworkRules");
                success = false;
            }
        } catch (ResourceUnavailableException ex) {
            s_logger.warn("Failed to cleanup lb rules as a part of shutdownNetworkRules due to ", ex);
            success = false;
        }

        // revoke all firewall rules for the network w/o applying them on the DB
        List<FirewallRuleVO> firewallRules = _firewallDao.listByNetworkAndPurpose(networkId, Purpose.Firewall);
        if (s_logger.isDebugEnabled()) {
            s_logger.debug("Releasing " + firewallRules.size() + " firewall rules for network id=" + networkId + " as a part of shutdownNetworkRules");
        }

        for (FirewallRuleVO firewallRule : firewallRules) {
            s_logger.trace("Marking firewall rule " + firewallRule + " with Revoke state");
            firewallRule.setState(FirewallRule.State.Revoke);
        }

        try {
            if (!_firewallMgr.applyRules(firewallRules, true, false)) {
                s_logger.warn("Failed to cleanup firewall rules as a part of shutdownNetworkRules");
                success = false;
            }
        } catch (ResourceUnavailableException ex) {
            s_logger.warn("Failed to cleanup firewall rules as a part of shutdownNetworkRules due to ", ex);
            success = false;
        }
        
        //revoke all Network ACLs for the network w/o applying them in the DB
        List<FirewallRuleVO> networkACLs = _firewallDao.listByNetworkAndPurpose(networkId, Purpose.NetworkACL);
        if (s_logger.isDebugEnabled()) {
            s_logger.debug("Releasing " + networkACLs.size() + " Network ACLs for network id=" + networkId +
                    " as a part of shutdownNetworkRules");
        }

        for (FirewallRuleVO networkACL : networkACLs) {
            s_logger.trace("Marking network ACL " + networkACL + " with Revoke state");
            networkACL.setState(FirewallRule.State.Revoke);
        }

        try {
            if (!_firewallMgr.applyRules(networkACLs, true, false)) {
                s_logger.warn("Failed to cleanup network ACLs as a part of shutdownNetworkRules");
                success = false;
            }
        } catch (ResourceUnavailableException ex) {
            s_logger.warn("Failed to cleanup network ACLs as a part of shutdownNetworkRules due to ", ex);
            success = false;
        }
        

        //release all static nats for the network
        if (!_rulesMgr.applyStaticNatForNetwork(networkId, false, caller, true)) {
            s_logger.warn("Failed to disable static nats as part of shutdownNetworkRules for network id " + networkId);
            success = false;
        }

        // Get all ip addresses, mark as releasing and release them on the backend
        Network network = getNetwork(networkId);
        List<IPAddressVO> userIps = _ipAddressDao.listByAssociatedNetwork(networkId, null);
        List<PublicIp> publicIpsToRelease = new ArrayList<PublicIp>();
        if (userIps != null && !userIps.isEmpty()) {
            for (IPAddressVO userIp : userIps) {
                userIp.setState(State.Releasing);
                PublicIp publicIp = new PublicIp(userIp, _vlanDao.findById(userIp.getVlanId()), NetUtils.createSequenceBasedMacAddress(userIp.getMacAddress()));
                publicIpsToRelease.add(publicIp);
            }
        }

        try {
            if (!applyIpAssociations(network, true, true, publicIpsToRelease)) {
                s_logger.warn("Unable to apply ip address associations for " + network + " as a part of shutdownNetworkRules");
                success = false;
            }
        } catch (ResourceUnavailableException e) {
            throw new CloudRuntimeException("We should never get to here because we used true when applyIpAssociations", e);
        }

        return success;
    }

    @Override
    public boolean isSecurityGroupSupportedInNetwork(Network network) {
        if (network.getTrafficType() != TrafficType.Guest) {
            s_logger.trace("Security group can be enabled for Guest networks only; and network " + network + " has a diff traffic type");
            return false;
        }

        Long physicalNetworkId = network.getPhysicalNetworkId();

        // physical network id can be null in Guest Network in Basic zone, so locate the physical network
        if (physicalNetworkId == null) {
            physicalNetworkId = findPhysicalNetworkId(network.getDataCenterId(), null, null);
        }

        return isServiceEnabledInNetwork(physicalNetworkId, network.getId(), Service.SecurityGroup);
    }

    @Override
    @DB
    @ActionEvent(eventType = EventTypes.EVENT_TRAFFIC_TYPE_CREATE, eventDescription = "Creating Physical Network TrafficType", create = true)
    public PhysicalNetworkTrafficType addTrafficTypeToPhysicalNetwork(Long physicalNetworkId, String trafficTypeStr, String xenLabel, String kvmLabel, String vmwareLabel, String simulatorLabel, String vlan) {

        // verify input parameters
        PhysicalNetworkVO network = _physicalNetworkDao.findById(physicalNetworkId);
        if (network == null) {
            throw new InvalidParameterValueException("Physical Network id=" + physicalNetworkId + "doesn't exist in the system");
        }

        Networks.TrafficType trafficType = null;
        if (trafficTypeStr != null && !trafficTypeStr.isEmpty()) {
            try {
                trafficType = Networks.TrafficType.valueOf(trafficTypeStr);
            } catch (IllegalArgumentException ex) {
                throw new InvalidParameterValueException("Unable to resolve trafficType '" + trafficTypeStr + "' to a supported value");
            }
        }

        if (_pNTrafficTypeDao.isTrafficTypeSupported(physicalNetworkId, trafficType)) {
            throw new CloudRuntimeException("This physical network already supports the traffic type: " + trafficType);
        }
        // For Storage, Control, Management, Public check if the zone has any other physical network with this
        // traffictype already present
        // If yes, we cant add these traffics to one more physical network in the zone.

        if (TrafficType.isSystemNetwork(trafficType) || TrafficType.Public.equals(trafficType) || TrafficType.Storage.equals(trafficType)) {
            if (!_physicalNetworkDao.listByZoneAndTrafficType(network.getDataCenterId(), trafficType).isEmpty()) {
                throw new CloudRuntimeException("Fail to add the traffic type to physical network because Zone already has a physical network with this traffic type: " + trafficType);
            }
        }

        if (TrafficType.Storage.equals(trafficType)) {
            List<SecondaryStorageVmVO> ssvms = _stnwMgr.getSSVMWithNoStorageNetwork(network.getDataCenterId());
            if (!ssvms.isEmpty()) {
                StringBuilder sb = new StringBuilder(
                        "Cannot add "
                                + trafficType
                                + " traffic type as there are below secondary storage vm still running. Please stop them all and add Storage traffic type again, then destory them all to allow CloudStack recreate them with storage network(If you have added storage network ip range)");
                sb.append("SSVMs:");
                for (SecondaryStorageVmVO ssvm : ssvms) {
                    sb.append(ssvm.getInstanceName()).append(":").append(ssvm.getState());
                }
                throw new CloudRuntimeException(sb.toString());
            }
        }

        Transaction txn = Transaction.currentTxn();
        try {
            txn.start();
            // Create the new traffic type in the database
            if (xenLabel == null) {
                xenLabel = getDefaultXenNetworkLabel(trafficType);
            }
            PhysicalNetworkTrafficTypeVO pNetworktrafficType = new PhysicalNetworkTrafficTypeVO(physicalNetworkId, trafficType, xenLabel, kvmLabel, vmwareLabel, simulatorLabel, vlan);
            pNetworktrafficType = _pNTrafficTypeDao.persist(pNetworktrafficType);

            txn.commit();
            return pNetworktrafficType;
        } catch (Exception ex) {
            s_logger.warn("Exception: ", ex);
            throw new CloudRuntimeException("Fail to add a traffic type to physical network");
        }

    }

    private String getDefaultXenNetworkLabel(TrafficType trafficType) {
        String xenLabel = null;
        switch (trafficType) {
        case Public:
            xenLabel = _configDao.getValue(Config.XenPublicNetwork.key());
            break;
        case Guest:
            xenLabel = _configDao.getValue(Config.XenGuestNetwork.key());
            break;
        case Storage:
            xenLabel = _configDao.getValue(Config.XenStorageNetwork1.key());
            break;
        case Management:
            xenLabel = _configDao.getValue(Config.XenPrivateNetwork.key());
            break;
        case Control:
            xenLabel = "cloud_link_local_network";
            break;
        }
        return xenLabel;
    }

    @Override
    @ActionEvent(eventType = EventTypes.EVENT_TRAFFIC_TYPE_CREATE, eventDescription = "Creating Physical Network TrafficType", async = true)
    public PhysicalNetworkTrafficType getPhysicalNetworkTrafficType(Long id) {
        return _pNTrafficTypeDao.findById(id);
    }

    @Override
    @ActionEvent(eventType = EventTypes.EVENT_TRAFFIC_TYPE_UPDATE, eventDescription = "Updating physical network TrafficType", async = true)
    public PhysicalNetworkTrafficType updatePhysicalNetworkTrafficType(Long id, String xenLabel, String kvmLabel, String vmwareLabel) {

        PhysicalNetworkTrafficTypeVO trafficType = _pNTrafficTypeDao.findById(id);

        if (trafficType == null) {
            throw new InvalidParameterValueException("Traffic Type with id=" + id + "doesn't exist in the system");
        }

        if (xenLabel != null) {
            if("".equals(xenLabel)){
                xenLabel = null;
            }
            trafficType.setXenNetworkLabel(xenLabel);
        }
        if (kvmLabel != null) {
            if("".equals(kvmLabel)){
                kvmLabel = null;
            }
            trafficType.setKvmNetworkLabel(kvmLabel);
        }
        if (vmwareLabel != null) {
            if("".equals(vmwareLabel)){
                vmwareLabel = null;
            }
            trafficType.setVmwareNetworkLabel(vmwareLabel);
        }
        _pNTrafficTypeDao.update(id, trafficType);

        return trafficType;
    }

    @Override
    @ActionEvent(eventType = EventTypes.EVENT_TRAFFIC_TYPE_DELETE, eventDescription = "Deleting physical network TrafficType", async = true)
    public boolean deletePhysicalNetworkTrafficType(Long id) {
        PhysicalNetworkTrafficTypeVO trafficType = _pNTrafficTypeDao.findById(id);

        if (trafficType == null) {
            throw new InvalidParameterValueException("Traffic Type with id=" + id + "doesn't exist in the system");
        }

        // check if there are any networks associated to this physical network with this traffic type
        if (TrafficType.Guest.equals(trafficType.getTrafficType())) {
            if (!_networksDao.listByPhysicalNetworkTrafficType(trafficType.getPhysicalNetworkId(), trafficType.getTrafficType()).isEmpty()) {
                throw new CloudRuntimeException("The Traffic Type is not deletable because there are existing networks with this traffic type:" + trafficType.getTrafficType());
            }
        } else if (TrafficType.Storage.equals(trafficType.getTrafficType())) {
            PhysicalNetworkVO pn = _physicalNetworkDao.findById(trafficType.getPhysicalNetworkId());
            if (_stnwMgr.isAnyStorageIpInUseInZone(pn.getDataCenterId())) {
                throw new CloudRuntimeException("The Traffic Type is not deletable because there are still some storage network ip addresses in use:" + trafficType.getTrafficType());
            }
        }
        return _pNTrafficTypeDao.remove(id);
    }

    @Override
    public List<? extends PhysicalNetworkTrafficType> listTrafficTypes(Long physicalNetworkId) {
        PhysicalNetworkVO network = _physicalNetworkDao.findById(physicalNetworkId);
        if (network == null) {
        	InvalidParameterValueException ex = new InvalidParameterValueException("Physical Network with specified id doesn't exist in the system");
        	ex.addProxyObject(network, physicalNetworkId, "physicalNetworkId");
        	throw ex;
        }

        return _pNTrafficTypeDao.listBy(physicalNetworkId);
    }

    @Override
    public PhysicalNetwork getDefaultPhysicalNetworkByZoneAndTrafficType(long zoneId, TrafficType trafficType) {

        List<PhysicalNetworkVO> networkList = _physicalNetworkDao.listByZoneAndTrafficType(zoneId, trafficType);

        if (networkList.isEmpty()) {
        	InvalidParameterValueException ex = new InvalidParameterValueException("Unable to find the default physical network with traffic=" + trafficType + " in the specified zone id");
        	// Since we don't have a DataCenterVO object at our disposal, we just set the table name that the zoneId's corresponding uuid is looked up from, manually.
            ex.addProxyObject("data_center", zoneId, "zoneId");
            throw ex;
        }

        if (networkList.size() > 1) {
        	InvalidParameterValueException ex = new InvalidParameterValueException("More than one physical networks exist in zone id=" + zoneId + " with traffic type=" + trafficType);
        	ex.addProxyObject("data_center", zoneId, "zoneId");
        	throw ex;
        }

        return networkList.get(0);
    }
    
    @Override
    public String getDefaultManagementTrafficLabel(long zoneId, HypervisorType hypervisorType){
        try{
            PhysicalNetwork mgmtPhyNetwork = getDefaultPhysicalNetworkByZoneAndTrafficType(zoneId, TrafficType.Management);
            PhysicalNetworkTrafficTypeVO mgmtTraffic = _pNTrafficTypeDao.findBy(mgmtPhyNetwork.getId(), TrafficType.Management);
            if(mgmtTraffic != null){
                String label = null;
                switch(hypervisorType){
                    case XenServer : label = mgmtTraffic.getXenNetworkLabel(); 
                                     break;
                    case KVM : label = mgmtTraffic.getKvmNetworkLabel();
                               break;
                    case VMware : label = mgmtTraffic.getVmwareNetworkLabel();
                                  break;
                }
                return label;
            }
        }catch(Exception ex){
            if(s_logger.isDebugEnabled()){
                s_logger.debug("Failed to retrive the default label for management traffic:"+"zone: "+ zoneId +" hypervisor: "+hypervisorType +" due to:" + ex.getMessage());
            }
        }
        return null;
    }
    
    @Override
    public String getDefaultStorageTrafficLabel(long zoneId, HypervisorType hypervisorType){
        try{
            PhysicalNetwork storagePhyNetwork = getDefaultPhysicalNetworkByZoneAndTrafficType(zoneId, TrafficType.Storage);
            PhysicalNetworkTrafficTypeVO storageTraffic = _pNTrafficTypeDao.findBy(storagePhyNetwork.getId(), TrafficType.Storage);
            if(storageTraffic != null){
                String label = null;
                switch(hypervisorType){
                    case XenServer : label = storageTraffic.getXenNetworkLabel(); 
                                     break;
                    case KVM : label = storageTraffic.getKvmNetworkLabel();
                               break;
                    case VMware : label = storageTraffic.getVmwareNetworkLabel();
                                  break;
                }
                return label;
            }
        }catch(Exception ex){
            if(s_logger.isDebugEnabled()){
                s_logger.debug("Failed to retrive the default label for storage traffic:"+"zone: "+ zoneId +" hypervisor: "+hypervisorType +" due to:" + ex.getMessage());
            }
        }
        return null;
    }


    @Override
    public boolean processAnswers(long agentId, long seq, Answer[] answers) {
        return false;
    }

    @Override
    public boolean processCommands(long agentId, long seq, Command[] commands) {
        return false;
    }

    @Override
    public AgentControlAnswer processControlCommand(long agentId, AgentControlCommand cmd) {
        return null;
    }

    @Override
    public List<PhysicalNetworkSetupInfo> getPhysicalNetworkInfo(long dcId, HypervisorType hypervisorType) {
        List<PhysicalNetworkSetupInfo> networkInfoList = new ArrayList<PhysicalNetworkSetupInfo>();
        List<PhysicalNetworkVO> physicalNtwkList = _physicalNetworkDao.listByZone(dcId);
        for (PhysicalNetworkVO pNtwk : physicalNtwkList) {
            String publicName = _pNTrafficTypeDao.getNetworkTag(pNtwk.getId(), TrafficType.Public, hypervisorType);
            String privateName = _pNTrafficTypeDao.getNetworkTag(pNtwk.getId(), TrafficType.Management, hypervisorType);
            String guestName = _pNTrafficTypeDao.getNetworkTag(pNtwk.getId(), TrafficType.Guest, hypervisorType);
            String storageName = _pNTrafficTypeDao.getNetworkTag(pNtwk.getId(), TrafficType.Storage, hypervisorType);
            // String controlName = _pNTrafficTypeDao.getNetworkTag(pNtwk.getId(), TrafficType.Control, hypervisorType);
            PhysicalNetworkSetupInfo info = new PhysicalNetworkSetupInfo();
            info.setPhysicalNetworkId(pNtwk.getId());
            info.setGuestNetworkName(guestName);
            info.setPrivateNetworkName(privateName);
            info.setPublicNetworkName(publicName);
            info.setStorageNetworkName(storageName);
            PhysicalNetworkTrafficTypeVO mgmtTraffic = _pNTrafficTypeDao.findBy(pNtwk.getId(), TrafficType.Management);
            if (mgmtTraffic != null) {
                String vlan = mgmtTraffic.getVlan();
                info.setMgmtVlan(vlan);
            }
            networkInfoList.add(info);
        }
        return networkInfoList;
    }

    @Override
    public void processConnect(HostVO host, StartupCommand cmd, boolean forRebalance) throws ConnectionException {
        if (!(cmd instanceof StartupRoutingCommand)) {
            return;
        }
        long hostId = host.getId();
        StartupRoutingCommand startup = (StartupRoutingCommand) cmd;

        String dataCenter = startup.getDataCenter();

        long dcId = -1;
        DataCenterVO dc = _dcDao.findByName(dataCenter);
        if (dc == null) {
            try {
                dcId = Long.parseLong(dataCenter);
                dc = _dcDao.findById(dcId);
            } catch (final NumberFormatException e) {
            }
        }
        if (dc == null) {
            throw new IllegalArgumentException("Host " + startup.getPrivateIpAddress() + " sent incorrect data center: " + dataCenter);
        }
        dcId = dc.getId();
        HypervisorType hypervisorType = startup.getHypervisorType();

        if (s_logger.isDebugEnabled()) {
            s_logger.debug("Host's hypervisorType is: " + hypervisorType);
        }

        List<PhysicalNetworkSetupInfo> networkInfoList = new ArrayList<PhysicalNetworkSetupInfo>();

        // list all physicalnetworks in the zone & for each get the network names
        List<PhysicalNetworkVO> physicalNtwkList = _physicalNetworkDao.listByZone(dcId);
        for (PhysicalNetworkVO pNtwk : physicalNtwkList) {
            String publicName = _pNTrafficTypeDao.getNetworkTag(pNtwk.getId(), TrafficType.Public, hypervisorType);
            String privateName = _pNTrafficTypeDao.getNetworkTag(pNtwk.getId(), TrafficType.Management, hypervisorType);
            String guestName = _pNTrafficTypeDao.getNetworkTag(pNtwk.getId(), TrafficType.Guest, hypervisorType);
            String storageName = _pNTrafficTypeDao.getNetworkTag(pNtwk.getId(), TrafficType.Storage, hypervisorType);
            // String controlName = _pNTrafficTypeDao.getNetworkTag(pNtwk.getId(), TrafficType.Control, hypervisorType);
            PhysicalNetworkSetupInfo info = new PhysicalNetworkSetupInfo();
            info.setPhysicalNetworkId(pNtwk.getId());
            info.setGuestNetworkName(guestName);
            info.setPrivateNetworkName(privateName);
            info.setPublicNetworkName(publicName);
            info.setStorageNetworkName(storageName);
            PhysicalNetworkTrafficTypeVO mgmtTraffic = _pNTrafficTypeDao.findBy(pNtwk.getId(), TrafficType.Management);
            if (mgmtTraffic != null) {
                String vlan = mgmtTraffic.getVlan();
                info.setMgmtVlan(vlan);
            }
            networkInfoList.add(info);
        }

        // send the names to the agent
        if (s_logger.isDebugEnabled()) {
            s_logger.debug("Sending CheckNetworkCommand to check the Network is setup correctly on Agent");
        }
        CheckNetworkCommand nwCmd = new CheckNetworkCommand(networkInfoList);

        CheckNetworkAnswer answer = (CheckNetworkAnswer) _agentMgr.easySend(hostId, nwCmd);

        if (answer == null) {
            s_logger.warn("Unable to get an answer to the CheckNetworkCommand from agent:" + host.getId());
            throw new ConnectionException(true, "Unable to get an answer to the CheckNetworkCommand from agent: " + host.getId());
        }

        if (!answer.getResult()) {
            s_logger.warn("Unable to setup agent " + hostId + " due to " + ((answer != null) ? answer.getDetails() : "return null"));
            String msg = "Incorrect Network setup on agent, Reinitialize agent after network names are setup, details : " + answer.getDetails();
            _alertMgr.sendAlert(AlertManager.ALERT_TYPE_HOST, dcId, host.getPodId(), msg, msg);
            throw new ConnectionException(true, msg);
        } else {
            if (answer.needReconnect()) {
                throw new ConnectionException(false, "Reinitialize agent after network setup.");
            }
            if (s_logger.isDebugEnabled()) {
                s_logger.debug("Network setup is correct on Agent");
            }
            return;
        }
    }

    @Override
    public boolean processDisconnect(long agentId, Status state) {
        return false;
    }

    @Override
    public boolean isRecurring() {
        return false;
    }

    @Override
    public int getTimeout() {
        return 0;
    }

    @Override
    public boolean processTimeout(long agentId, long seq) {
        return false;
    }

    private boolean isProviderEnabled(PhysicalNetworkServiceProvider provider) {
        if (provider == null || provider.getState() != PhysicalNetworkServiceProvider.State.Enabled) { // TODO: check
// for other states: Shutdown?
            return false;
        }
        return true;
    }

    @Override
    public boolean isProviderEnabledInPhysicalNetwork(long physicalNetowrkId, String providerName) {
        PhysicalNetworkServiceProviderVO ntwkSvcProvider = _pNSPDao.findByServiceProvider(physicalNetowrkId, providerName);
        if (ntwkSvcProvider == null) {
            s_logger.warn("Unable to find provider " + providerName + " in physical network id=" + physicalNetowrkId);
            return false;
        }
        return isProviderEnabled(ntwkSvcProvider);
    }

    private boolean isServiceEnabledInNetwork(long physicalNetworkId, long networkId, Service service) {
        // check if the service is supported in the network
        if (!areServicesSupportedInNetwork(networkId, service)) {
            s_logger.debug("Service " + service.getName() + " is not supported in the network id=" + networkId);
            return false;
        }

        // get provider for the service and check if all of them are supported
        String provider = _ntwkSrvcDao.getProviderForServiceInNetwork(networkId, service);
        if (!isProviderEnabledInPhysicalNetwork(physicalNetworkId, provider)) {
            s_logger.debug("Provider " + provider + " is not enabled in physical network id=" + physicalNetworkId);
            return false;
        }

        return true;
    }

    @Override
    public String getNetworkTag(HypervisorType hType, Network network) {
        // no network tag for control traffic type
    	TrafficType effectiveTrafficType = network.getTrafficType();
    	if(hType == HypervisorType.VMware && effectiveTrafficType == TrafficType.Control)
    		effectiveTrafficType = TrafficType.Management;
    	
        if (effectiveTrafficType == TrafficType.Control) {
            return null;
        }

        Long physicalNetworkId = null;
        if (effectiveTrafficType != TrafficType.Guest) {
            physicalNetworkId = getNonGuestNetworkPhysicalNetworkId(network);
        } else {
            NetworkOffering offering = _configMgr.getNetworkOffering(network.getNetworkOfferingId());
            physicalNetworkId = findPhysicalNetworkId(network.getDataCenterId(), offering.getTags(), offering.getTrafficType());
        }

        if (physicalNetworkId == null) {
            assert (false) : "Can't get the physical network";
            s_logger.warn("Can't get the physical network");
            return null;
        }

        return _pNTrafficTypeDao.getNetworkTag(physicalNetworkId, effectiveTrafficType, hType);
    }

    protected Long getNonGuestNetworkPhysicalNetworkId(Network network) {
        // no physical network for control traffic type

        // have to remove this sanity check as VMware control network is management network
        // we need to retrieve traffic label information through physical network
/*        
        if (network.getTrafficType() == TrafficType.Control) {
            return null;
        }
*/
        Long physicalNetworkId = network.getPhysicalNetworkId();

        if (physicalNetworkId == null) {
            List<PhysicalNetworkVO> pNtwks = _physicalNetworkDao.listByZone(network.getDataCenterId());
            if (pNtwks.size() == 1) {
                physicalNetworkId = pNtwks.get(0).getId();
            } else {
                // locate physicalNetwork with supported traffic type
                // We can make this assumptions based on the fact that Public/Management/Control traffic types are
                // supported only in one physical network in the zone in 3.0
                for (PhysicalNetworkVO pNtwk : pNtwks) {
                    if (_pNTrafficTypeDao.isTrafficTypeSupported(pNtwk.getId(), network.getTrafficType())) {
                        physicalNetworkId = pNtwk.getId();
                        break;
                    }
                }
            }
        }
        return physicalNetworkId;
    }

    @Override
    public NetworkVO getExclusiveGuestNetwork(long zoneId) {
        List<NetworkVO> networks = _networksDao.listBy(Account.ACCOUNT_ID_SYSTEM, zoneId, GuestType.Shared, TrafficType.Guest);
        if (networks == null || networks.isEmpty()) {
            throw new InvalidParameterValueException("Unable to find network with trafficType " + TrafficType.Guest + " and guestType " + GuestType.Shared + " in zone " + zoneId);
        }

        if (networks.size() > 1) {
            throw new InvalidParameterValueException("Found more than 1 network with trafficType " + TrafficType.Guest + " and guestType " + GuestType.Shared + " in zone " + zoneId);

        }

        return networks.get(0);
    }

    protected PhysicalNetworkServiceProvider addDefaultVirtualRouterToPhysicalNetwork(long physicalNetworkId) {

        PhysicalNetworkServiceProvider nsp = addProviderToPhysicalNetwork(physicalNetworkId, Network.Provider.VirtualRouter.getName(), null, null);
        // add instance of the provider
        VirtualRouterElement element = (VirtualRouterElement) getElementImplementingProvider(Network.Provider.VirtualRouter.getName());
        if (element == null) {
            throw new CloudRuntimeException("Unable to find the Network Element implementing the VirtualRouter Provider");
        }
        element.addElement(nsp.getId(), VirtualRouterProviderType.VirtualRouter);

        return nsp;
    }
    
    protected PhysicalNetworkServiceProvider addDefaultVpcVirtualRouterToPhysicalNetwork(long physicalNetworkId) {

        PhysicalNetworkServiceProvider nsp = addProviderToPhysicalNetwork(physicalNetworkId, 
                Network.Provider.VPCVirtualRouter.getName(), null, null);
        // add instance of the provider
        VpcVirtualRouterElement element = (VpcVirtualRouterElement) getElementImplementingProvider(Network.Provider.VPCVirtualRouter.getName());
        if (element == null) {
            throw new CloudRuntimeException("Unable to find the Network Element implementing the VPCVirtualRouter Provider");
        }
        element.addElement(nsp.getId(), VirtualRouterProviderType.VPCVirtualRouter);

        return nsp;
    }

    protected PhysicalNetworkServiceProvider addDefaultSecurityGroupProviderToPhysicalNetwork(long physicalNetworkId) {

        PhysicalNetworkServiceProvider nsp = addProviderToPhysicalNetwork(physicalNetworkId, 
                Network.Provider.SecurityGroupProvider.getName(), null, null);

        return nsp;
    }

    @Override
    public boolean isNetworkSystem(Network network) {
        NetworkOffering no = _networkOfferingDao.findByIdIncludingRemoved(network.getNetworkOfferingId());
        if (no.isSystemOnly()) {
            return true;
        } else {
            return false;
        }
    }

    protected Map<String, String> finalizeServicesAndProvidersForNetwork(NetworkOffering offering, Long physicalNetworkId) {
        Map<String, String> svcProviders = new HashMap<String, String>();
        Map<String, List<String>> providerSvcs = new HashMap<String, List<String>>();
        List<NetworkOfferingServiceMapVO> servicesMap = _ntwkOfferingSrvcDao.listByNetworkOfferingId(offering.getId());

        boolean checkPhysicalNetwork = (physicalNetworkId != null) ? true : false;

        for (NetworkOfferingServiceMapVO serviceMap : servicesMap) {
            if (svcProviders.containsKey(serviceMap.getService())) {
                // FIXME - right now we pick up the first provider from the list, need to add more logic based on
                // provider load, etc
                continue;
            }

            String service = serviceMap.getService();
            String provider = serviceMap.getProvider();

            if (provider == null) {
                provider = getDefaultUniqueProviderForService(service).getName();
            }

            // check that provider is supported
            if (checkPhysicalNetwork) {
                if (!_pNSPDao.isServiceProviderEnabled(physicalNetworkId, provider, service)) {
                    throw new UnsupportedServiceException("Provider " + provider + " is either not enabled or doesn't " +
                    		"support service " + service + " in physical network id=" + physicalNetworkId);
                }
            }

            svcProviders.put(service, provider);
            List<String> l = providerSvcs.get(provider);
            if (l == null) {
                providerSvcs.put(provider, l = new ArrayList<String>());
            }
            l.add(service);
        }

        for (String provider : providerSvcs.keySet()) {
            NetworkElement element = getElementImplementingProvider(provider);
            List<String> services = providerSvcs.get(provider);
            if (!element.verifyServicesCombination(services)) {
                throw new UnsupportedServiceException("Provider " + provider + " doesn't support services combination: " + services);
            }
        }

        return svcProviders;
    }

    @Override
    public Long getPhysicalNetworkId(Network network) {
        if (network.getTrafficType() != TrafficType.Guest) {
            return getNonGuestNetworkPhysicalNetworkId(network);
        }

        Long physicalNetworkId = network.getPhysicalNetworkId();
        NetworkOffering offering = _configMgr.getNetworkOffering(network.getNetworkOfferingId());
        if (physicalNetworkId == null) {
            physicalNetworkId = findPhysicalNetworkId(network.getDataCenterId(), offering.getTags(), offering.getTrafficType());
        }
        return physicalNetworkId;
    }

    @Override
    public boolean getAllowSubdomainAccessGlobal() {
        return _allowSubdomainNetworkAccess;
    }

    private List<Provider> getNetworkProviders(long networkId) {
        List<String> providerNames = _ntwkSrvcDao.getDistinctProviders(networkId);
        List<Provider> providers = new ArrayList<Provider>();
        for (String providerName : providerNames) {
            providers.add(Network.Provider.getProvider(providerName));
        }

        return providers;
    }

    @Override
    public boolean isProviderForNetwork(Provider provider, long networkId) {
        if (_ntwkSrvcDao.isProviderForNetwork(networkId, provider) != null) {
            return true;
        } else {
            return false;
        }
    }

    @Override
    public boolean isProviderForNetworkOffering(Provider provider, long networkOfferingId) {
        if (_ntwkOfferingSrvcDao.isProviderForNetworkOffering(networkOfferingId, provider)) {
            return true;
        } else {
            return false;
        }
    }

    @Override
    public void canProviderSupportServices(Map<Provider, Set<Service>> providersMap) {
        for (Provider provider : providersMap.keySet()) {
            // check if services can be turned off
            NetworkElement element = getElementImplementingProvider(provider.getName());
            if (element == null) {
                throw new InvalidParameterValueException("Unable to find the Network Element implementing the Service Provider '" + provider.getName() + "'");
            }

            Set<Service> enabledServices = new HashSet<Service>();
            enabledServices.addAll(providersMap.get(provider));

            if (enabledServices != null && !enabledServices.isEmpty()) {
                if (!element.canEnableIndividualServices()) {
                    Set<Service> requiredServices = new HashSet<Service>();                    
                    requiredServices.addAll(element.getCapabilities().keySet());
                    
                    if (requiredServices.contains(Network.Service.Gateway)) {
                        requiredServices.remove(Network.Service.Gateway);
                    }
                    
                    if (requiredServices.contains(Network.Service.Firewall)) {
                        requiredServices.remove(Network.Service.Firewall);
                    }
                    
                    if (enabledServices.contains(Network.Service.Firewall)) {
                        enabledServices.remove(Network.Service.Firewall);
                    }

                    // exclude gateway service
                    if (enabledServices.size() != requiredServices.size()) {
                        StringBuilder servicesSet = new StringBuilder();

                        for (Service requiredService : requiredServices) {
                            // skip gateway service as we don't allow setting it via API
                            if (requiredService == Service.Gateway) {
                                continue;
                            }
                            servicesSet.append(requiredService.getName() + ", ");
                        }
                        servicesSet.delete(servicesSet.toString().length() - 2, servicesSet.toString().length());

                        throw new InvalidParameterValueException("Cannot enable subset of Services, Please specify the complete list of Services: " + servicesSet.toString() + "  for Service Provider "
                                + provider.getName());
                    }
                }
                for (Service service : enabledServices) {
                    // check if the service is provided by this Provider
                    if (!element.getCapabilities().containsKey(service)) {
                        throw new UnsupportedServiceException(provider.getName() + " Provider cannot provide service " + service.getName());
                    }
                }
            }
        }
    }

    @Override
    public boolean canAddDefaultSecurityGroup() {
        String defaultAdding = _configDao.getValue(Config.SecurityGroupDefaultAdding.key());
        return (defaultAdding != null && defaultAdding.equalsIgnoreCase("true"));
    }

    @Override
    public List<Service> listNetworkOfferingServices(long networkOfferingId) {
        List<Service> services = new ArrayList<Service>();
        List<String> servicesStr = _ntwkOfferingSrvcDao.listServicesForNetworkOffering(networkOfferingId);
        for (String serviceStr : servicesStr) {
            services.add(Service.getService(serviceStr));
        }

        return services;
    }

    @Override
    public boolean areServicesEnabledInZone(long zoneId, NetworkOffering offering, List<Service> services) {
        long physicalNtwkId = findPhysicalNetworkId(zoneId, offering.getTags(), offering.getTrafficType());
        boolean result = true;
        List<String> checkedProvider = new ArrayList<String>();
        for (Service service : services) {
            // get all the providers, and check if each provider is enabled
            List<String> providerNames = _ntwkOfferingSrvcDao.listProvidersForServiceForNetworkOffering(offering.getId(), service);
            for (String providerName : providerNames) {
                if (!checkedProvider.contains(providerName)) {
                    result = result && isProviderEnabledInPhysicalNetwork(physicalNtwkId, providerName);
                }
            }
        }

        return result;
    }

    @Override
    public boolean checkIpForService(IPAddressVO userIp, Service service, Long networkId) {
        if (networkId == null) {
            networkId = userIp.getAssociatedWithNetworkId();
        }
        
        NetworkVO network = _networksDao.findById(networkId);
        NetworkOfferingVO offering = _networkOfferingDao.findById(network.getNetworkOfferingId());
        if (offering.getGuestType() != GuestType.Isolated) {
            return true;
        }
        PublicIp publicIp = new PublicIp(userIp, _vlanDao.findById(userIp.getVlanId()), NetUtils.createSequenceBasedMacAddress(userIp.getMacAddress()));
        if (!canIpUsedForService(publicIp, service)) {
            return false;
        }
        if (!offering.isConserveMode()) {
            return canIpUsedForNonConserveService(publicIp, service);
        }
        return true;
    }

    @Override
    public List<Pair<TrafficType, String>> listTrafficTypeImplementor(ListTrafficTypeImplementorsCmd cmd) {
        String type = cmd.getTrafficType();
        List<Pair<TrafficType, String>> results = new ArrayList<Pair<TrafficType, String>>();
        if (type != null) {
            for (NetworkGuru guru : _networkGurus) {
                if (guru.isMyTrafficType(TrafficType.getTrafficType(type))) {
                    results.add(new Pair<TrafficType, String>(TrafficType.getTrafficType(type), guru.getName()));
                    break;
                }
            }
        } else {
            for (NetworkGuru guru : _networkGurus) {
                TrafficType[] allTypes = guru.getSupportedTrafficType();
                for (TrafficType t : allTypes) {
                    results.add(new Pair<TrafficType, String>(t, guru.getName()));
                }
            }
        }

        return results;
    }

    @Override
    public void checkCapabilityForProvider(Set<Provider> providers, Service service, Capability cap, String capValue) {
        for (Provider provider : providers) {
            NetworkElement element = getElementImplementingProvider(provider.getName());
            if (element != null) {
                Map<Service, Map<Capability, String>> elementCapabilities = element.getCapabilities();
                if (elementCapabilities == null || !elementCapabilities.containsKey(service)) {
                    throw new UnsupportedServiceException("Service " + service.getName() + " is not supported by the element=" + element.getName() + " implementing Provider=" + provider.getName());
                }
                Map<Capability, String> serviceCapabilities = elementCapabilities.get(service);
                if (serviceCapabilities == null || serviceCapabilities.isEmpty()) {
                    throw new UnsupportedServiceException("Service " + service.getName() + " doesn't have capabilites for element=" + element.getName() + " implementing Provider=" + provider.getName());
                }

                String value = serviceCapabilities.get(cap);
                if (value == null || value.isEmpty()) {
                    throw new UnsupportedServiceException("Service " + service.getName() + " doesn't have capability " + cap.getName() + " for element=" + element.getName() + " implementing Provider="
                            + provider.getName());
                }

                capValue = capValue.toLowerCase();

                if (!value.contains(capValue)) {
                    throw new UnsupportedServiceException("Service " + service.getName() + " doesn't support value " + capValue + " for capability " + cap.getName() + " for element=" + element.getName()
                            + " implementing Provider=" + provider.getName());
                }
            } else {
                throw new UnsupportedServiceException("Unable to find network element for provider " + provider.getName());
            }
        }
    }

    public IpAddress assignSystemIp(long networkId, Account owner, boolean forElasticLb, boolean forElasticIp) 
            throws InsufficientAddressCapacityException {
        Network guestNetwork = getNetwork(networkId);
        NetworkOffering off = _configMgr.getNetworkOffering(guestNetwork.getNetworkOfferingId());
        IpAddress ip = null;
        if ((off.getElasticLb() && forElasticLb) || (off.getElasticIp() && forElasticIp)) {

            try {
                s_logger.debug("Allocating system IP address for load balancer rule...");
                // allocate ip
                ip = allocateIP(owner, true, guestNetwork.getDataCenterId());
                // apply ip associations
                ip = associateIP(ip.getId(), networkId, null);
            } catch (ResourceAllocationException ex) {
                throw new CloudRuntimeException("Failed to allocate system ip due to ", ex);
            } catch (ConcurrentOperationException ex) {
                throw new CloudRuntimeException("Failed to allocate system lb ip due to ", ex);
            } catch (ResourceUnavailableException ex) {
                throw new CloudRuntimeException("Failed to allocate system lb ip due to ", ex);
            }

            if (ip == null) {
                throw new CloudRuntimeException("Failed to allocate system ip");
            }
        }

        return ip;
    }

    @Override
    public boolean handleSystemIpRelease(IpAddress ip) {
        boolean success = true;
        Long networkId = ip.getAssociatedWithNetworkId();
        if (networkId != null) {
            if (ip.getSystem()) {
                UserContext ctx = UserContext.current();
                if (!disassociatePublicIpAddress(ip.getId(), ctx.getCallerUserId(), ctx.getCaller())) {
                    s_logger.warn("Unable to release system ip address id=" + ip.getId());
                    success = false;
                } else {
                    s_logger.warn("Successfully released system ip address id=" + ip.getId());
                }
            }
        }
        return success;
    }

    @Override
    public void checkNetworkPermissions(Account owner, Network network) {
        // Perform account permission check
        if (network.getGuestType() != Network.GuestType.Shared) {
            List<NetworkVO> networkMap = _networksDao.listBy(owner.getId(), network.getId());
            if (networkMap == null || networkMap.isEmpty()) {
                throw new PermissionDeniedException("Unable to use network with id= " + network.getId() + ", permission denied");
            }
        } else {
            if (!isNetworkAvailableInDomain(network.getId(), owner.getDomainId())) {
                throw new PermissionDeniedException("Shared network id=" + network.getId() + " is not available in domain id=" + owner.getDomainId());
            }
        }
    }

    public void allocateDirectIp(NicProfile nic, DataCenter dc, VirtualMachineProfile<? extends VirtualMachine> vm, Network network, String requestedIp) throws InsufficientVirtualNetworkCapcityException,
            InsufficientAddressCapacityException {
        if (nic.getIp4Address() == null) {
            PublicIp ip = assignPublicIpAddress(dc.getId(), null, vm.getOwner(), VlanType.DirectAttached, network.getId(), requestedIp, false);
            nic.setIp4Address(ip.getAddress().toString());
            nic.setGateway(ip.getGateway());
            nic.setNetmask(ip.getNetmask());
            nic.setIsolationUri(IsolationType.Vlan.toUri(ip.getVlanTag()));
            nic.setBroadcastType(BroadcastDomainType.Vlan);
            nic.setBroadcastUri(BroadcastDomainType.Vlan.toUri(ip.getVlanTag()));
            nic.setFormat(AddressFormat.Ip4);
            nic.setReservationId(String.valueOf(ip.getVlanTag()));
            nic.setMacAddress(ip.getMacAddress());
        }

        nic.setDns1(dc.getDns1());
        nic.setDns2(dc.getDns2());
    }

    @Override
    public String getDefaultPublicTrafficLabel(long dcId, HypervisorType hypervisorType) {
        try {
            PhysicalNetwork publicPhyNetwork = getOnePhysicalNetworkByZoneAndTrafficType(dcId, TrafficType.Public);
            PhysicalNetworkTrafficTypeVO publicTraffic = _pNTrafficTypeDao.findBy(publicPhyNetwork.getId(),
                    TrafficType.Public);
            if (publicTraffic != null) {
                String label = null;
                switch (hypervisorType) {
                case XenServer:
                    label = publicTraffic.getXenNetworkLabel();
                    break;
                case KVM:
                    label = publicTraffic.getKvmNetworkLabel();
                    break;
                case VMware:
                    label = publicTraffic.getVmwareNetworkLabel();
                    break;
                }
                return label;
            }
        } catch (Exception ex) {
            if (s_logger.isDebugEnabled()) {
                s_logger.debug("Failed to retrieve the default label for public traffic." + "zone: " + dcId + " hypervisor: " + hypervisorType + " due to: " + ex.getMessage());
            }
        }
        return null;
    }

    @Override
    public String getDefaultGuestTrafficLabel(long dcId, HypervisorType hypervisorType) {
        try {
            PhysicalNetwork guestPhyNetwork = getOnePhysicalNetworkByZoneAndTrafficType(dcId, TrafficType.Guest);
            PhysicalNetworkTrafficTypeVO guestTraffic = _pNTrafficTypeDao.findBy(guestPhyNetwork.getId(),
                    TrafficType.Guest);
            if (guestTraffic != null) {
                String label = null;
                switch (hypervisorType) {
                case XenServer:
                    label = guestTraffic.getXenNetworkLabel();
                    break;
                case KVM:
                    label = guestTraffic.getKvmNetworkLabel();
                    break;
                case VMware:
                    label = guestTraffic.getVmwareNetworkLabel();
                    break;
                }
                return label;
            }
        } catch (Exception ex) {
            if (s_logger.isDebugEnabled()) {
                s_logger.debug("Failed to retrive the default label for management traffic:" + "zone: " + dcId + 
                        " hypervisor: " + hypervisorType + " due to:" + ex.getMessage());
            }
        }
        return null;
    }

    private PhysicalNetwork getOnePhysicalNetworkByZoneAndTrafficType(long zoneId, TrafficType trafficType) {
        List<PhysicalNetworkVO> networkList = _physicalNetworkDao.listByZoneAndTrafficType(zoneId, trafficType);

        if (networkList.isEmpty()) {
            throw new InvalidParameterValueException("Unable to find the default physical network with traffic="
                    + trafficType + " in zone id=" + zoneId + ". ");
        }

        if (networkList.size() > 1) {
            s_logger.info("More than one physical networks exist in zone id=" + zoneId + " with traffic type="
                    + trafficType + ". ");
        }

        return networkList.get(0);
    }
    
    @Override
    public List<? extends Network> listNetworksByVpc(long vpcId) {
        return _networksDao.listByVpc(vpcId);
    }
    
    @Override
    public String getDefaultNetworkDomain() {
        return _networkDomain;
    }
    
    @Override
    public List<Provider> getNtwkOffDistinctProviders(long networkId) {
        List<String> providerNames = _ntwkOfferingSrvcDao.getDistinctProviders(networkId);
        List<Provider> providers = new ArrayList<Provider>();
        for (String providerName : providerNames) {
            providers.add(Network.Provider.getProvider(providerName));
        }

        return providers;
    }

    @Override
    public boolean isVmPartOfNetwork(long vmId, long ntwkId) {
        if (_nicDao.findNonReleasedByInstanceIdAndNetworkId(ntwkId, vmId) != null) {
            return true;
        }
        return false;
    }
    
    @Override
    @ActionEvent(eventType = EventTypes.EVENT_NET_IP_ASSIGN, eventDescription = "associating Ip", async = true)
    public IpAddress associateIP(long ipId, Long networkId, Long vpcId) throws InsufficientAddressCapacityException,
        ResourceAllocationException, ResourceUnavailableException, ConcurrentOperationException {
        if (vpcId != null) {
            return associateIPToVpc(ipId, vpcId);
        }
        
        if (networkId != null) {
            Network network = _networksDao.findById(networkId);
            if (network == null) {
                throw new InvalidParameterValueException("Invalid network id is given");
            }
            
            if (network.getVpcId() != null) {
                throw new InvalidParameterValueException("Can't assign ip to the network directly when network belongs" +
                		" to VPC.Specify vpcId to associate ip address to VPC");
            }
            return associateIPToGuestNetwork(ipId, networkId, true);
        }
        
        return null;
    }

    
    @Override
    public void unassignIPFromVpcNetwork(long ipId, long networkId) {
        IPAddressVO ip = _ipAddressDao.findById(ipId);

        if (ipUsedInVpc(ip)) {
            return;
        }
        
        if (ip == null || ip.getVpcId() == null) {
            return;
        }
        
        s_logger.debug("Releasing VPC ip address " + ip + " from vpc network id=" + networkId);

        long  vpcId = ip.getVpcId();
        boolean success = false;
        try {
            //unassign ip from the VPC router
            success = applyIpAssociations(getNetwork(networkId), true);
        } catch (ResourceUnavailableException ex) {
            throw new CloudRuntimeException("Failed to apply ip associations for network id=" + networkId + 
                    " as a part of unassigning ip " + ipId + " from vpc", ex);
        }

        if (success) {
            ip.setAssociatedWithNetworkId(null);
            _ipAddressDao.update(ipId, ip);
            s_logger.debug("IP address " + ip + " is no longer associated with the network inside vpc id=" + vpcId);
        } else {
            throw new CloudRuntimeException("Failed to apply ip associations for network id=" + networkId + 
                    " as a part of unassigning ip " + ipId + " from vpc");
        }
        s_logger.debug("Successfully released VPC ip address " + ip + " back to VPC pool ");
    }

    @Override
    public boolean ipUsedInVpc(IpAddress ip) {
        return (ip != null && ip.getVpcId() != null && 
                (ip.isOneToOneNat() || !_firewallDao.listByIp(ip.getId()).isEmpty()));
    }

    @Override @DB
    public Network createPrivateNetwork(String networkName, String displayText, long physicalNetworkId, 
            String vlan, String startIp, String endIp, String gateway, String netmask, long networkOwnerId, Long vpcId) 
                    throws ResourceAllocationException, ConcurrentOperationException, InsufficientCapacityException {
        
        Account owner = _accountMgr.getAccount(networkOwnerId);
        
        // Get system network offeirng
        NetworkOfferingVO ntwkOff = _systemNetworks.get(NetworkOffering.SystemPrivateGatewayNetworkOffering);
        
        // Validate physical network
        PhysicalNetwork pNtwk = _physicalNetworkDao.findById(physicalNetworkId);
        if (pNtwk == null) {
            InvalidParameterValueException ex = new InvalidParameterValueException("Unable to find a physical network" +
            		" having the given id");
            ex.addProxyObject("physical_network", physicalNetworkId, "physicalNetworkId");
            throw ex;
        }
        
        // VALIDATE IP INFO
        // if end ip is not specified, default it to startIp
        if (!NetUtils.isValidIp(startIp)) {
            throw new InvalidParameterValueException("Invalid format for the startIp parameter");
        }
        if (endIp == null) {
            endIp = startIp;
        } else if (!NetUtils.isValidIp(endIp)) {
            throw new InvalidParameterValueException("Invalid format for the endIp parameter");
        }

        String cidr = null;
        if (!NetUtils.isValidIp(gateway)) {
            throw new InvalidParameterValueException("Invalid gateway");
        }
        if (!NetUtils.isValidNetmask(netmask)) {
            throw new InvalidParameterValueException("Invalid netmask");
        }

        cidr = NetUtils.ipAndNetMaskToCidr(gateway, netmask);
        
        
        Transaction txn = Transaction.currentTxn();
        txn.start();
        
        //lock datacenter as we need to get mac address seq from there
        DataCenterVO dc = _dcDao.lockRow(pNtwk.getDataCenterId(), true);
        
        //check if we need to create guest network
        Network privateNetwork = _networksDao.getPrivateNetwork(BroadcastDomainType.Vlan.toUri(vlan).toString(), cidr,
                networkOwnerId, pNtwk.getDataCenterId());
        if (privateNetwork == null) {
            //create Guest network
            privateNetwork = createGuestNetwork(ntwkOff.getId(), networkName, displayText, gateway, cidr, vlan, 
                    null, owner, null, pNtwk, pNtwk.getDataCenterId(), ACLType.Account, null, null);
            s_logger.debug("Created private network " + privateNetwork);
        } else {
            s_logger.debug("Private network already exists: " + privateNetwork);
        }
        
        //add entry to private_ip_address table
        PrivateIpVO privateIp = _privateIpDao.findByIpAndSourceNetworkId(privateNetwork.getId(), startIp);
        if (privateIp != null) {
            throw new InvalidParameterValueException("Private ip address " + startIp + " already used for private gateway" +
            		" in zone " + _configMgr.getZone(pNtwk.getDataCenterId()).getName());
        }
        
        Long mac = dc.getMacAddress();
        Long nextMac = mac + 1;
        dc.setMacAddress(nextMac);

        privateIp = new PrivateIpVO(startIp, privateNetwork.getId(), nextMac, vpcId);
        _privateIpDao.persist(privateIp);
        
        _dcDao.update(dc.getId(), dc);
        
        txn.commit();
        s_logger.debug("Private network " + privateNetwork + " is created");

        return privateNetwork;
    }
    
    @Override
    public boolean setupDns(Network network, Provider provider) {
        boolean dnsProvided = isProviderSupportServiceInNetwork(network.getId(), Service.Dns, provider );
        boolean dhcpProvided =isProviderSupportServiceInNetwork(network.getId(), Service.Dhcp, 
                provider);
        
        boolean setupDns = dnsProvided || dhcpProvided;
        return setupDns;
    }
    

    @Override
    public List<? extends PhysicalNetwork> getPhysicalNtwksSupportingTrafficType(long zoneId, TrafficType trafficType) {
        
        List<? extends PhysicalNetwork> pNtwks = _physicalNetworkDao.listByZone(zoneId);
        
        Iterator<? extends PhysicalNetwork> it = pNtwks.iterator();
        while (it.hasNext()) {
            PhysicalNetwork pNtwk = it.next();
            if (!_pNTrafficTypeDao.isTrafficTypeSupported(pNtwk.getId(), trafficType)) {
                it.remove();
            }
        }
        return pNtwks;
    }
    
    @Override
    public boolean isPrivateGateway(Nic guestNic) {
        Network network = getNetwork(guestNic.getNetworkId());
        if (network.getTrafficType() != TrafficType.Guest || network.getNetworkOfferingId() != _privateOfferingId.longValue()) {
            return false;
        }
        return true;
    }
    
    @Override
    public NicProfile createNicForVm(Network network, NicProfile requested, ReservationContext context,
            VirtualMachineProfileImpl<VMInstanceVO> vmProfile, boolean prepare)
            throws InsufficientVirtualNetworkCapcityException, InsufficientAddressCapacityException, 
            ConcurrentOperationException, InsufficientCapacityException, ResourceUnavailableException {
        
        VirtualMachine vm = vmProfile.getVirtualMachine();
        NetworkVO networkVO = _networksDao.findById(network.getId());
        DataCenter dc = _configMgr.getZone(network.getDataCenterId());
        Host host = _hostDao.findById(vm.getHostId()); 
        DeployDestination dest = new DeployDestination(dc, null, null, host);
        
        NicProfile nic = getNicProfileForVm(network, requested, vm);
        
        //1) allocate nic (if needed)
        if (nic == null) {
            int deviceId = _nicDao.countNics(vm.getId());
            
            nic = allocateNic(requested, network, false, 
                    deviceId, vmProfile).first();
            
            if (nic == null) {
                throw new CloudRuntimeException("Failed to allocate nic for vm " + vm + " in network " + network);
            }
            
            s_logger.debug("Nic is allocated successfully for vm " + vm + " in network " + network); 
        }
        
        //2) prepare nic
        if (prepare) {
            nic = prepareNic(vmProfile, dest, context, nic.getId(), networkVO);
            s_logger.debug("Nic is prepared successfully for vm " + vm + " in network " + network);
        }
        
        return nic;
    }

    private NicProfile getNicProfileForVm(Network network, NicProfile requested, VirtualMachine vm) {
        NicProfile nic = null;
        if (requested != null && requested.getBroadCastUri() != null) {
            String broadcastUri = requested.getBroadCastUri().toString();
            String ipAddress = requested.getIp4Address();
            NicVO nicVO = _nicDao.findByNetworkIdInstanceIdAndBroadcastUri(network.getId(), vm.getId(), broadcastUri);
            if (nicVO != null) {
                if (ipAddress == null || nicVO.getIp4Address().equals(ipAddress)) {
                    nic = getNicProfile(vm, network.getId(), broadcastUri);
                }
            }
        } else {
            NicVO nicVO = _nicDao.findByInstanceIdAndNetworkId(network.getId(), vm.getId());
            if (nicVO != null) {
                nic = getNicProfile(vm, network.getId(), null);
            }
        }
        return nic;
    }
    
}<|MERGE_RESOLUTION|>--- conflicted
+++ resolved
@@ -3281,27 +3281,17 @@
             if (!permittedAccounts.isEmpty()) {
                 networksToReturn.addAll(listAccountSpecificNetworks(
                         buildNetworkSearchCriteria(sb, keyword, id, isSystem, zoneId, guestIpType, trafficType, 
-<<<<<<< HEAD
                                 physicalNetworkId, aclType, skipProjectNetworks, restartRequired, specifyIpRanges, vpcId, tags), searchFilter,
                         permittedAccounts));
-            } else if (domainId == null || listAll) {
+            } else if (domainId == null) {
                 networksToReturn.addAll(listAccountSpecificNetworksByDomainPath(
                         buildNetworkSearchCriteria(sb, keyword, id, isSystem, zoneId, guestIpType, trafficType, 
                                 physicalNetworkId, aclType, skipProjectNetworks, restartRequired, specifyIpRanges, vpcId, tags), searchFilter, path,
                         isRecursive));
-=======
-                                physicalNetworkId, aclType, skipProjectNetworks, restartRequired, specifyIpRanges, tags), searchFilter,
-                                permittedAccounts));
-            } else if (domainId == null) {
-                networksToReturn.addAll(listAccountSpecificNetworksByDomainPath(
-                        buildNetworkSearchCriteria(sb, keyword, id, isSystem, zoneId, guestIpType, trafficType, 
-                                physicalNetworkId, aclType, skipProjectNetworks, restartRequired, specifyIpRanges, tags), searchFilter, path,
-                                isRecursive));
                 networksToReturn.addAll(listDomainSpecificNetworksByDomainPath(
                         buildNetworkSearchCriteria(sb, keyword, id, isSystem, zoneId, guestIpType, trafficType, 
-                                physicalNetworkId, aclType, skipProjectNetworks, restartRequired, specifyIpRanges, tags), searchFilter, path,
+                                physicalNetworkId, aclType, skipProjectNetworks, restartRequired, specifyIpRanges, vpcId, tags), searchFilter, path,
                                 isRecursive));
->>>>>>> cc08eee2
             }
         } else {
             networksToReturn = _networksDao.search(buildNetworkSearchCriteria(sb, keyword, id, isSystem, zoneId,
@@ -3481,7 +3471,7 @@
         sc.addAnd("id", SearchCriteria.Op.SC, accountSC);
         return _networksDao.search(sc, searchFilter);
     }
-    
+
     private List<NetworkVO> listDomainSpecificNetworksByDomainPath(SearchCriteria<NetworkVO> sc, Filter searchFilter, String path, boolean isRecursive) {
         SearchCriteria<NetworkVO> accountSC = _networksDao.createSearchCriteria();
         accountSC.addAnd("aclType", SearchCriteria.Op.EQ, ACLType.Domain.toString());
@@ -3710,7 +3700,7 @@
                 } catch (Exception e) {
                     s_logger.warn("Unable to complete destroy of the network due to element: " + element.getName(), e);
                     success = false;
-                } 
+                }
             }
         }
 
@@ -6266,7 +6256,6 @@
             success = false;
         }
         
-
         //release all static nats for the network
         if (!_rulesMgr.applyStaticNatForNetwork(networkId, false, caller, true)) {
             s_logger.warn("Failed to disable static nats as part of shutdownNetworkRules for network id " + networkId);
