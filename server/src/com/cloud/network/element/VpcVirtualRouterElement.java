--- conflicted
+++ resolved
@@ -60,19 +60,15 @@
 import com.cloud.vm.VirtualMachine;
 import com.cloud.vm.VirtualMachine.Type;
 import com.cloud.vm.VirtualMachineProfile;
-<<<<<<< HEAD
-
-@Local(value = NetworkElement.class)
-=======
+
 @Local(value = {NetworkElement.class, FirewallServiceProvider.class, 
         DhcpServiceProvider.class, UserDataServiceProvider.class, 
         StaticNatServiceProvider.class, LoadBalancingServiceProvider.class,
         PortForwardingServiceProvider.class, IpDeployer.class, VpcProvider.class,
         Site2SiteVpnServiceProvider.class, NetworkACLServiceProvider.class})
->>>>>>> ce4b49d3
 public class VpcVirtualRouterElement extends VirtualRouterElement implements VpcProvider, Site2SiteVpnServiceProvider, NetworkACLServiceProvider{
     private static final Logger s_logger = Logger.getLogger(VpcVirtualRouterElement.class);
-    @Inject
+    @Inject 
     VpcManager _vpcMgr;
     @Inject
     VpcVirtualNetworkApplianceManager _vpcRouterMgr;
@@ -80,16 +76,16 @@
     Site2SiteVpnGatewayDao _vpnGatewayDao;
     @Inject
     IPAddressDao _ipAddressDao;
-    
+
     private static final Map<Service, Map<Capability, String>> capabilities = setCapabilities();
-    
+
     @Override
     protected boolean canHandle(Network network, Service service) {
         Long physicalNetworkId = _networkMgr.getPhysicalNetworkId(network);
         if (physicalNetworkId == null) {
             return false;
         }
-        
+
         if (network.getVpcId() == null) {
             return false;
         }
@@ -113,11 +109,11 @@
 
         return true;
     }
-    
+
     @Override
     public boolean implementVpc(Vpc vpc, DeployDestination dest, ReservationContext context) throws ConcurrentOperationException, 
     ResourceUnavailableException, InsufficientCapacityException {
-        
+
         Map<VirtualMachineProfile.Param, Object> params = new HashMap<VirtualMachineProfile.Param, Object>(1);
         params.put(VirtualMachineProfile.Param.ReProgramGuestNetworks, true);
 
@@ -125,7 +121,7 @@
 
         return true;
     }
-    
+
     @Override
     public boolean shutdownVpc(Vpc vpc, ReservationContext context) throws ConcurrentOperationException, ResourceUnavailableException {
         List<DomainRouterVO> routers = _routerDao.listByVpcId(vpc.getId());
@@ -138,67 +134,67 @@
         }
         return result;
     }
-    
+
     @Override
     public boolean implement(Network network, NetworkOffering offering, DeployDestination dest, ReservationContext context)
             throws ResourceUnavailableException, ConcurrentOperationException,
             InsufficientCapacityException {
-        
-       Long vpcId = network.getVpcId();
-       if (vpcId == null) {
-           s_logger.warn("Network " + network + " is not associated with any VPC");
-           return false;
-       }
-       
-       Vpc vpc = _vpcMgr.getActiveVpc(vpcId);
-       if (vpc == null) {
-           s_logger.warn("Unable to find Enabled VPC by id " + vpcId);
-           return false;
-       }
-       
-       Map<VirtualMachineProfile.Param, Object> params = new HashMap<VirtualMachineProfile.Param, Object>(1);
-       params.put(VirtualMachineProfile.Param.ReProgramGuestNetworks, true);
-       
-       List<DomainRouterVO> routers = _vpcRouterMgr.deployVirtualRouterInVpc(vpc, dest, _accountMgr.getAccount(vpc.getAccountId()), params);
-       if ((routers == null) || (routers.size() == 0)) {
-           throw new ResourceUnavailableException("Can't find at least one running router!",
-                   DataCenter.class, network.getDataCenterId());
-       }
-       
-       if (routers.size() > 1) {
-           throw new CloudRuntimeException("Found more than one router in vpc " + vpc);
-       }
-       
-       DomainRouterVO router = routers.get(0);
-       //Add router to guest network if needed
-       if (!_networkMgr.isVmPartOfNetwork(router.getId(), network.getId())) {
-           if (!_vpcRouterMgr.addVpcRouterToGuestNetwork(router, network, false)) {
-               throw new CloudRuntimeException("Failed to add VPC router " + router + " to guest network " + network);
-           } else {
-               s_logger.debug("Successfully added VPC router " + router + " to guest network " + network);
-           }
-       }
-       
-       return true;       
-    }
-    
+
+        Long vpcId = network.getVpcId();
+        if (vpcId == null) {
+            s_logger.warn("Network " + network + " is not associated with any VPC");
+            return false;
+        }
+
+        Vpc vpc = _vpcMgr.getActiveVpc(vpcId);
+        if (vpc == null) {
+            s_logger.warn("Unable to find Enabled VPC by id " + vpcId);
+            return false;
+        }
+
+        Map<VirtualMachineProfile.Param, Object> params = new HashMap<VirtualMachineProfile.Param, Object>(1);
+        params.put(VirtualMachineProfile.Param.ReProgramGuestNetworks, true);
+
+        List<DomainRouterVO> routers = _vpcRouterMgr.deployVirtualRouterInVpc(vpc, dest, _accountMgr.getAccount(vpc.getAccountId()), params);
+        if ((routers == null) || (routers.size() == 0)) {
+            throw new ResourceUnavailableException("Can't find at least one running router!",
+                    DataCenter.class, network.getDataCenterId());
+        }
+
+        if (routers.size() > 1) {
+            throw new CloudRuntimeException("Found more than one router in vpc " + vpc);
+        }
+
+        DomainRouterVO router = routers.get(0);
+        //Add router to guest network if needed
+        if (!_networkMgr.isVmPartOfNetwork(router.getId(), network.getId())) {
+            if (!_vpcRouterMgr.addVpcRouterToGuestNetwork(router, network, false)) {
+                throw new CloudRuntimeException("Failed to add VPC router " + router + " to guest network " + network);
+            } else {
+                s_logger.debug("Successfully added VPC router " + router + " to guest network " + network);
+            }
+        }
+
+        return true;       
+    }
+
     @Override
     public boolean prepare(Network network, NicProfile nic, VirtualMachineProfile<? extends VirtualMachine> vm, 
             DeployDestination dest, ReservationContext context) 
                     throws ConcurrentOperationException, InsufficientCapacityException, ResourceUnavailableException {
-       
+
         Long vpcId = network.getVpcId();
         if (vpcId == null) {
             s_logger.warn("Network " + network + " is not associated with any VPC");
             return false;
         }
-        
+
         Vpc vpc = _vpcMgr.getActiveVpc(vpcId);
         if (vpc == null) {
             s_logger.warn("Unable to find Enabled VPC by id " + vpcId);
             return false;
         }
-        
+
         if (vm.getType() == Type.User) {
             Map<VirtualMachineProfile.Param, Object> params = new HashMap<VirtualMachineProfile.Param, Object>(1);
             params.put(VirtualMachineProfile.Param.ReProgramGuestNetworks, true);
@@ -208,11 +204,11 @@
                 throw new ResourceUnavailableException("Can't find at least one running router!",
                         DataCenter.class, network.getDataCenterId());
             }
-            
+
             if (routers.size() > 1) {
                 throw new CloudRuntimeException("Found more than one router in vpc " + vpc);
             }
-            
+
             DomainRouterVO router = routers.get(0);
             //Add router to guest network if needed
             if (!_networkMgr.isVmPartOfNetwork(router.getId(), network.getId())) {
@@ -223,10 +219,10 @@
                 }
             }
         }
-       
+
         return true;
     }
-    
+
     @Override
     public boolean shutdown(Network network, ReservationContext context, boolean cleanup) 
             throws ConcurrentOperationException, ResourceUnavailableException {
@@ -236,7 +232,7 @@
             s_logger.debug("Network " + network + " doesn't belong to any vpc, so skipping unplug nic part");
             return success;
         }
-        
+
         List<? extends VirtualRouter> routers = _routerDao.listByVpcId(vpcId);
         for (VirtualRouter router : routers) {
             //1) Check if router is already a part of the network
@@ -252,7 +248,7 @@
                 s_logger.debug("Successfully unplugged nic in network " + network + " for virtual router " + router);
             }
         }
-        
+
         return success;
     }
 
@@ -264,7 +260,7 @@
             s_logger.debug("Network " + config + " doesn't belong to any vpc, so skipping unplug nic part");
             return success;
         }
-        
+
         List<? extends VirtualRouter> routers = _routerDao.listByVpcId(vpcId);
         for (VirtualRouter router : routers) {
             //1) Check if router is already a part of the network
@@ -280,91 +276,91 @@
                 s_logger.debug("Successfully unplugged nic in network " + config + " for virtual router " + router);
             }
         }
-        
+
         return success;
     }
-    
+
     @Override
     public Provider getProvider() {
         return Provider.VPCVirtualRouter;
     }
-    
+
     private static Map<Service, Map<Capability, String>> setCapabilities() {
         Map<Service, Map<Capability, String>> capabilities = new HashMap<Service, Map<Capability, String>>();
         capabilities.putAll(VirtualRouterElement.capabilities);
-        
+
         Map<Capability, String> sourceNatCapabilities = new HashMap<Capability, String>();
         sourceNatCapabilities.putAll(capabilities.get(Service.SourceNat));
         sourceNatCapabilities.put(Capability.RedundantRouter, "false");
         capabilities.put(Service.SourceNat, sourceNatCapabilities);
-        
+
         Map<Capability, String> vpnCapabilities = new HashMap<Capability, String>();
         vpnCapabilities.putAll(capabilities.get(Service.Vpn));
         vpnCapabilities.put(Capability.VpnTypes, "s2svpn");
         capabilities.put(Service.Vpn, vpnCapabilities);
-        
+
         //remove firewall capability
         capabilities.remove(Service.Firewall);
-   
+
         //add network ACL capability
         Map<Capability, String> networkACLCapabilities = new HashMap<Capability, String>();
         networkACLCapabilities.put(Capability.SupportedProtocols, "tcp,udp,icmp");
         capabilities.put(Service.NetworkACL, networkACLCapabilities);
-        
+
         return capabilities;
     }
-    
+
     @Override
     public Map<Service, Map<Capability, String>> getCapabilities() {
         return capabilities;
     }
-    
+
     @Override
     public boolean createPrivateGateway(PrivateGateway gateway) throws ConcurrentOperationException, ResourceUnavailableException {
         if (gateway.getType() != VpcGateway.Type.Private) {
             s_logger.warn("Type of vpc gateway is not " + VpcGateway.Type.Private);
             return false;
         }
-        
+
         List<DomainRouterVO> routers = _vpcMgr.getVpcRouters(gateway.getVpcId());
         if (routers == null || routers.isEmpty()) {
             s_logger.debug(this.getName() + " element doesn't need to create Private gateway on the backend; VPC virtual " +
                     "router doesn't exist in the vpc id=" + gateway.getVpcId());
             return true;
         }
-        
+
         if (routers.size() > 1) {
             throw new CloudRuntimeException("Found more than one router in vpc " + gateway.getVpcId());
         }
-        
+
         VirtualRouter router = routers.get(0);
-        
+
         return _vpcRouterMgr.setupPrivateGateway(gateway, router);
     }
-    
+
     @Override
     public boolean deletePrivateGateway(PrivateGateway gateway) throws ConcurrentOperationException, ResourceUnavailableException {
         if (gateway.getType() != VpcGateway.Type.Private) {
             s_logger.warn("Type of vpc gateway is not " + VpcGateway.Type.Private);
             return false;
         }
-        
+
         List<DomainRouterVO> routers = _vpcMgr.getVpcRouters(gateway.getVpcId());
         if (routers == null || routers.isEmpty()) {
             s_logger.debug(this.getName() + " element doesn't need to delete Private gateway on the backend; VPC virtual " +
                     "router doesn't exist in the vpc id=" + gateway.getVpcId());
             return true;
         }
-        
+
         if (routers.size() > 1) {
             throw new CloudRuntimeException("Found more than one router in vpc " + gateway.getVpcId());
         }
-        
+
         VirtualRouter router = routers.get(0);
-        
+
         return _vpcRouterMgr.destroyPrivateGateway(gateway, router);
     }
-    
+
     @Override
     protected List<DomainRouterVO> getRouters(Network network, DeployDestination dest) {
         return  _vpcMgr.getVpcRouters(network.getVpcId());
@@ -393,7 +389,7 @@
             return false;
         }
     }
-    
+
     @Override
     public boolean applyNetworkACLs(Network config, List<? extends FirewallRule> rules) throws ResourceUnavailableException {
         if (canHandle(config, Service.NetworkACL)) {
@@ -413,7 +409,7 @@
             return true;
         }
     }
-    
+
     @Override
     protected VirtualRouterProviderType getVirtualRouterProvider() {
         return VirtualRouterProviderType.VPCVirtualRouter;
@@ -436,6 +432,7 @@
         }
     }
 
+    @Override
     public boolean startSite2SiteVpn(Site2SiteVpnConnection conn) throws ResourceUnavailableException {
         Site2SiteVpnGateway vpnGw = _vpnGatewayDao.findById(conn.getVpnGatewayId());
         IpAddress ip = _ipAddressDao.findById(vpnGw.getAddrId());
@@ -445,10 +442,10 @@
             s_logger.error("try to start site 2 site vpn on unsupported network element?");
             return false;
         }
-        
+
         Long vpcId = ip.getVpcId();
         Vpc vpc = _vpcMgr.getVpc(vpcId);
-        
+
         if (!_vpcMgr.vpcProviderEnabledInZone(vpc.getZoneId())) {
             throw new ResourceUnavailableException("VPC provider is not enabled in zone " + vpc.getZoneId(),
                     DataCenter.class, vpc.getZoneId());
@@ -473,10 +470,10 @@
             s_logger.error("try to stop site 2 site vpn on unsupported network element?");
             return false;
         }
-        
+
         Long vpcId = ip.getVpcId();
         Vpc vpc = _vpcMgr.getVpc(vpcId);
-        
+
         if (!_vpcMgr.vpcProviderEnabledInZone(vpc.getZoneId())) {
             throw new ResourceUnavailableException("VPC provider is not enabled in zone " + vpc.getZoneId(),
                     DataCenter.class, vpc.getZoneId());
