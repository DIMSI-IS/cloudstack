// Licensed to the Apache Software Foundation (ASF) under one
// or more contributor license agreements.  See the NOTICE file
// distributed with this work for additional information
// regarding copyright ownership.  The ASF licenses this file
// to you under the Apache License, Version 2.0 (the
// "License"); you may not use this file except in compliance
// with the License.  You may obtain a copy of the License at
//
//   http://www.apache.org/licenses/LICENSE-2.0
//
// Unless required by applicable law or agreed to in writing,
// software distributed under the License is distributed on an
// "AS IS" BASIS, WITHOUT WARRANTIES OR CONDITIONS OF ANY
// KIND, either express or implied.  See the License for the
// specific language governing permissions and limitations
// under the License.
package com.cloud.network.vpn;

import java.util.ArrayList;
import java.util.Iterator;
import java.util.List;
import java.util.Map;

import javax.ejb.Local;
import javax.inject.Inject;
import javax.naming.ConfigurationException;

import org.apache.log4j.Logger;

import org.apache.cloudstack.acl.SecurityChecker.AccessType;
import org.apache.cloudstack.api.command.user.vpn.ListRemoteAccessVpnsCmd;
import org.apache.cloudstack.api.command.user.vpn.ListVpnUsersCmd;
import org.apache.cloudstack.context.CallContext;
import org.apache.cloudstack.framework.config.ConfigKey;
import org.apache.cloudstack.framework.config.Configurable;
import org.apache.cloudstack.framework.config.dao.ConfigurationDao;

import com.cloud.configuration.Config;
import com.cloud.domain.DomainVO;
import com.cloud.domain.dao.DomainDao;
import com.cloud.event.ActionEvent;
import com.cloud.event.EventTypes;
import com.cloud.event.UsageEventUtils;
import com.cloud.event.dao.UsageEventDao;
import com.cloud.exception.AccountLimitException;
import com.cloud.exception.InvalidParameterValueException;
import com.cloud.exception.NetworkRuleConflictException;
import com.cloud.exception.ResourceUnavailableException;
import com.cloud.network.Network;
import com.cloud.network.Network.Service;
import com.cloud.network.NetworkModel;
import com.cloud.network.PublicIpAddress;
import com.cloud.network.RemoteAccessVpn;
import com.cloud.network.VpnUser;
import com.cloud.network.VpnUser.State;
import com.cloud.network.VpnUserVO;
import com.cloud.network.dao.FirewallRulesDao;
import com.cloud.network.dao.IPAddressDao;
import com.cloud.network.dao.IPAddressVO;
import com.cloud.network.dao.RemoteAccessVpnDao;
import com.cloud.network.dao.RemoteAccessVpnVO;
import com.cloud.network.dao.VpnUserDao;
import com.cloud.network.element.RemoteAccessVPNServiceProvider;
import com.cloud.network.rules.FirewallManager;
import com.cloud.network.rules.FirewallRule;
import com.cloud.network.rules.FirewallRule.Purpose;
import com.cloud.network.rules.FirewallRuleVO;
import com.cloud.network.rules.RulesManager;
import com.cloud.network.vpc.Vpc;
import com.cloud.network.vpc.dao.VpcDao;
import com.cloud.projects.Project.ListProjectResourcesCriteria;
import com.cloud.server.ConfigurationServer;
import com.cloud.user.Account;
import com.cloud.user.AccountManager;
import com.cloud.user.DomainManager;
import com.cloud.user.dao.AccountDao;
import com.cloud.utils.NumbersUtil;
import com.cloud.utils.Pair;
import com.cloud.utils.PasswordGenerator;
import com.cloud.utils.Ternary;
import com.cloud.utils.component.ManagerBase;
import com.cloud.utils.db.DB;
import com.cloud.utils.db.Filter;
import com.cloud.utils.db.JoinBuilder;
import com.cloud.utils.db.SearchBuilder;
import com.cloud.utils.db.SearchCriteria;
import com.cloud.utils.db.SearchCriteria.Op;
import com.cloud.utils.db.Transaction;
import com.cloud.utils.db.TransactionCallback;
import com.cloud.utils.db.TransactionCallbackNoReturn;
import com.cloud.utils.db.TransactionCallbackWithException;
import com.cloud.utils.db.TransactionStatus;
import com.cloud.utils.net.NetUtils;

@Local(value = RemoteAccessVpnService.class)
public class RemoteAccessVpnManagerImpl extends ManagerBase implements RemoteAccessVpnService, Configurable {
    private final static Logger s_logger = Logger.getLogger(RemoteAccessVpnManagerImpl.class);

    static final ConfigKey<String> RemoteAccessVpnClientIpRange = new ConfigKey<String>("Network", String.class, RemoteAccessVpnClientIpRangeCK, "10.1.2.1-10.1.2.8",
        "The range of ips to be allocated to remote access vpn clients. The first ip in the range is used by the VPN server", false, ConfigKey.Scope.Account);

    @Inject
    AccountDao _accountDao;
    @Inject
    VpnUserDao _vpnUsersDao;
    @Inject
    RemoteAccessVpnDao _remoteAccessVpnDao;
    @Inject
    IPAddressDao _ipAddressDao;
    @Inject
    AccountManager _accountMgr;
    @Inject
    DomainManager _domainMgr;
    @Inject
    NetworkModel _networkMgr;
    @Inject
    RulesManager _rulesMgr;
    @Inject
    DomainDao _domainDao;
    @Inject
    FirewallRulesDao _rulesDao;
    @Inject
    FirewallManager _firewallMgr;
    @Inject
    UsageEventDao _usageEventDao;
    @Inject
    ConfigurationDao _configDao;
    List<RemoteAccessVPNServiceProvider> _vpnServiceProviders;

    @Inject
    ConfigurationServer _configServer;
    @Inject
    VpcDao _vpcDao;

    int _userLimit;
    int _pskLength;
    SearchBuilder<RemoteAccessVpnVO> VpnSearch;

    @Override
    @DB
    public RemoteAccessVpn createRemoteAccessVpn(final long publicIpId, String ipRange, boolean openFirewall, final Boolean forDisplay) throws NetworkRuleConflictException {
        CallContext ctx = CallContext.current();
        final Account caller = ctx.getCallingAccount();

        Long networkId = null;

        // make sure ip address exists
        final PublicIpAddress ipAddr = _networkMgr.getPublicIpAddress(publicIpId);
        if (ipAddr == null) {
            throw new InvalidParameterValueException("Unable to create remote access vpn, invalid public IP address id" + publicIpId);
        }

        _accountMgr.checkAccess(caller, null, true, ipAddr);

        if (!ipAddr.readyToUse()) {
            throw new InvalidParameterValueException("The Ip address is not ready to be used yet: " + ipAddr.getAddress());
        }

        IPAddressVO ipAddress = _ipAddressDao.findById(publicIpId);

        networkId = ipAddress.getAssociatedWithNetworkId();
        if (networkId != null) {
            _networkMgr.checkIpForService(ipAddress, Service.Vpn, null);
        }

        final Long vpcId = ipAddress.getVpcId();
        /* IP Address used for VPC must be the source NAT IP of whole VPC */
        if (vpcId != null && ipAddress.isSourceNat()) {
            assert networkId == null;
            // No firewall setting for VPC, it would be open internally
            openFirewall = false;
        }

        final boolean openFirewallFinal = openFirewall;

        if (networkId == null && vpcId == null) {
            throw new InvalidParameterValueException("Unable to create remote access vpn for the ipAddress: " + ipAddr.getAddress().addr() +
                    " as ip is not associated with any network or VPC");
        }

        RemoteAccessVpnVO vpnVO = _remoteAccessVpnDao.findByPublicIpAddress(publicIpId);

        if (vpnVO != null) {
            //if vpn is in Added state, return it to the api
            if (vpnVO.getState() == RemoteAccessVpn.State.Added) {
                return vpnVO;
            }
            throw new InvalidParameterValueException("A Remote Access VPN already exists for this public Ip address");
        }

        if (ipRange == null) {
            ipRange = RemoteAccessVpnClientIpRange.valueIn(ipAddr.getAccountId());
        }
        final String[] range = ipRange.split("-");
        if (range.length != 2) {
            throw new InvalidParameterValueException("Invalid ip range");
        }
        if (!NetUtils.isValidIp(range[0]) || !NetUtils.isValidIp(range[1])) {
            throw new InvalidParameterValueException("Invalid ip in range specification " + ipRange);
        }
        if (!NetUtils.validIpRange(range[0], range[1])) {
            throw new InvalidParameterValueException("Invalid ip range " + ipRange);
        }

        Pair<String, Integer> cidr = null;

        // TODO: assumes one virtual network / domr per account per zone
        if (networkId != null) {
            vpnVO = _remoteAccessVpnDao.findByAccountAndNetwork(ipAddr.getAccountId(), networkId);
            if (vpnVO != null) {
                //if vpn is in Added state, return it to the api
                if (vpnVO.getState() == RemoteAccessVpn.State.Added) {
                    return vpnVO;
                }
                throw new InvalidParameterValueException("A Remote Access VPN already exists for this account");
            }
            //Verify that vpn service is enabled for the network
            Network network = _networkMgr.getNetwork(networkId);
            if (!_networkMgr.areServicesSupportedInNetwork(network.getId(), Service.Vpn)) {
                throw new InvalidParameterValueException("Vpn service is not supported in network id=" + ipAddr.getAssociatedWithNetworkId());
            }
            cidr = NetUtils.getCidr(network.getCidr());
        } else { // Don't need to check VPC because there is only one IP(source NAT IP) available for VPN
            Vpc vpc = _vpcDao.findById(vpcId);
            cidr = NetUtils.getCidr(vpc.getCidr());
        }

        // FIXME: This check won't work for the case where the guest ip range
        // changes depending on the vlan allocated.
        String[] guestIpRange = NetUtils.getIpRangeFromCidr(cidr.first(), cidr.second());
        if (NetUtils.ipRangesOverlap(range[0], range[1], guestIpRange[0], guestIpRange[1])) {
            throw new InvalidParameterValueException("Invalid ip range: " + ipRange + " overlaps with guest ip range " + guestIpRange[0] + "-" + guestIpRange[1]);
        }
        // TODO: check sufficient range
        // TODO: check overlap with private and public ip ranges in datacenter

        long startIp = NetUtils.ip2Long(range[0]);
        final String newIpRange = NetUtils.long2Ip(++startIp) + "-" + range[1];
        final String sharedSecret = PasswordGenerator.generatePresharedKey(_pskLength);

        return Transaction.execute(new TransactionCallbackWithException<RemoteAccessVpn, NetworkRuleConflictException>() {
            @Override
            public RemoteAccessVpn doInTransaction(TransactionStatus status) throws NetworkRuleConflictException {
                if (vpcId == null) {
                    _rulesMgr.reservePorts(ipAddr, NetUtils.UDP_PROTO, Purpose.Vpn, openFirewallFinal, caller, NetUtils.VPN_PORT, NetUtils.VPN_L2TP_PORT,
                        NetUtils.VPN_NATT_PORT);
                }
                RemoteAccessVpnVO vpnVO =
                    new RemoteAccessVpnVO(ipAddr.getAccountId(), ipAddr.getDomainId(), ipAddr.getAssociatedWithNetworkId(), publicIpId, vpcId, range[0], newIpRange,
                        sharedSecret);

                if (forDisplay != null) {
                    vpnVO.setDisplay(forDisplay);
                }
                return _remoteAccessVpnDao.persist(vpnVO);
            }
        });
    }

    private void validateRemoteAccessVpnConfiguration() throws ConfigurationException {
        String ipRange = RemoteAccessVpnClientIpRange.value();
        if (ipRange == null) {
            s_logger.warn("Remote Access VPN global configuration missing client ip range -- ignoring");
            return;
        }
        Integer pskLength = _pskLength;
        if (pskLength != null && (pskLength < 8 || pskLength > 256)) {
            throw new ConfigurationException("Remote Access VPN: IPSec preshared key length should be between 8 and 256");
        } else if (pskLength == null) {
            s_logger.warn("Remote Access VPN configuration missing Preshared Key Length -- ignoring");
            return;
        }

        String[] range = ipRange.split("-");
        if (range.length != 2) {
            throw new ConfigurationException("Remote Access VPN: Invalid ip range " + ipRange);
        }
        if (!NetUtils.isValidIp(range[0]) || !NetUtils.isValidIp(range[1])) {
            throw new ConfigurationException("Remote Access VPN: Invalid ip in range specification " + ipRange);
        }
        if (!NetUtils.validIpRange(range[0], range[1])) {
            throw new ConfigurationException("Remote Access VPN: Invalid ip range " + ipRange);
        }
    }

    @Override
    @DB
    public void destroyRemoteAccessVpnForIp(long ipId, Account caller) throws ResourceUnavailableException {
        final RemoteAccessVpnVO vpn = _remoteAccessVpnDao.findByPublicIpAddress(ipId);
        if (vpn == null) {
            s_logger.debug("there are no Remote access vpns for public ip address id=" + ipId);
            return;
        }

        _accountMgr.checkAccess(caller, AccessType.OperateEntry, true, vpn);

        vpn.setState(RemoteAccessVpn.State.Removed);
        _remoteAccessVpnDao.update(vpn.getId(), vpn);

        boolean success = false;
        try {
            for (RemoteAccessVPNServiceProvider element : _vpnServiceProviders) {
                if (element.stopVpn(vpn)) {
                    success = true;
                    break;
                }
            }
        } finally {
            if (success) {
                //Cleanup corresponding ports
                final List<? extends FirewallRule> vpnFwRules = _rulesDao.listByIpAndPurpose(ipId, Purpose.Vpn);

                boolean applyFirewall = false;
                final List<FirewallRuleVO> fwRules = new ArrayList<FirewallRuleVO>();
                //if related firewall rule is created for the first vpn port, it would be created for the 2 other ports as well, so need to cleanup the backend
                if (vpnFwRules.size() != 0 && _rulesDao.findByRelatedId(vpnFwRules.get(0).getId()) != null) {
                    applyFirewall = true;
                }

                if (applyFirewall) {
                    Transaction.execute(new TransactionCallbackNoReturn() {
                        @Override
                        public void doInTransactionWithoutResult(TransactionStatus status) {
                            for (FirewallRule vpnFwRule : vpnFwRules) {
                                //don't apply on the backend yet; send all 3 rules in a banch
                                _firewallMgr.revokeRelatedFirewallRule(vpnFwRule.getId(), false);
                                fwRules.add(_rulesDao.findByRelatedId(vpnFwRule.getId()));
                            }

                            s_logger.debug("Marked " + fwRules.size() + " firewall rules as Revoked as a part of disable remote access vpn");
                        }
                    });

                    //now apply vpn rules on the backend
                    s_logger.debug("Reapplying firewall rules for ip id=" + ipId + " as a part of disable remote access vpn");
                    success = _firewallMgr.applyIngressFirewallRules(ipId, caller);
                }

                if (success) {
                    try {
                        Transaction.execute(new TransactionCallbackNoReturn() {
                            @Override
                            public void doInTransactionWithoutResult(TransactionStatus status) {
                                _remoteAccessVpnDao.remove(vpn.getId());
                                // Stop billing of VPN users when VPN is removed. VPN_User_ADD events will be generated when VPN is created again
                                List<VpnUserVO> vpnUsers = _vpnUsersDao.listByAccount(vpn.getAccountId());
                                for (VpnUserVO user : vpnUsers) {
                                    // VPN_USER_REMOVE event is already generated for users in Revoke state
                                    if (user.getState() != VpnUser.State.Revoke) {
                                        UsageEventUtils.publishUsageEvent(EventTypes.EVENT_VPN_USER_REMOVE, user.getAccountId(), 0, user.getId(), user.getUsername(),
                                            user.getClass().getName(), user.getUuid());
                                    }
                                }
                                if (vpnFwRules != null) {
                                    for (FirewallRule vpnFwRule : vpnFwRules) {
                                        _rulesDao.remove(vpnFwRule.getId());
                                        s_logger.debug("Successfully removed firewall rule with ip id=" + vpnFwRule.getSourceIpAddressId() + " and port " +
                                            vpnFwRule.getSourcePortStart() + " as a part of vpn cleanup");
                                    }
                                }
                            }
                        });
                    } catch (Exception ex) {
                        s_logger.warn("Unable to release the three vpn ports from the firewall rules", ex);
                    }
                }
            }
        }
    }

    @Override
    @DB
    public VpnUser addVpnUser(final long vpnOwnerId, final String username, final String password) {
        final Account caller = CallContext.current().getCallingAccount();

        if (!username.matches("^[a-zA-Z0-9][a-zA-Z0-9@._-]{2,63}$")) {
            throw new InvalidParameterValueException("Username has to be begin with an alphabet have 3-64 characters including alphabets, numbers and the set '@.-_'");
        }
        if (!password.matches("^[a-zA-Z0-9][a-zA-Z0-9@#+=._-]{2,31}$")) {
            throw new InvalidParameterValueException("Password has to be 3-32 characters including alphabets, numbers and the set '@#+=.-_'");
        }

        return Transaction.execute(new TransactionCallback<VpnUser>() {
            @Override
            public VpnUser doInTransaction(TransactionStatus status) {
                Account owner = _accountDao.lockRow(vpnOwnerId, true);
                if (owner == null) {
                    throw new InvalidParameterValueException("Unable to add vpn user: Another operation active");
                }
                _accountMgr.checkAccess(caller, null, true, owner);

                //don't allow duplicated user names for the same account
                VpnUserVO vpnUser = _vpnUsersDao.findByAccountAndUsername(owner.getId(), username);
                if (vpnUser != null) {
                    throw new InvalidParameterValueException("VPN User with name " + username + " is already added for account " + owner);
                }

                long userCount = _vpnUsersDao.getVpnUserCount(owner.getId());
                if (userCount >= _userLimit) {
                    throw new AccountLimitException("Cannot add more than " + _userLimit + " remote access vpn users");
                }

                VpnUser user = _vpnUsersDao.persist(new VpnUserVO(vpnOwnerId, owner.getDomainId(), username, password));
                UsageEventUtils.publishUsageEvent(EventTypes.EVENT_VPN_USER_ADD, user.getAccountId(), 0, user.getId(), user.getUsername(), user.getClass().getName(),
                    user.getUuid());

                return user;
            }
        });
    }

    @DB
    @Override
    public boolean removeVpnUser(long vpnOwnerId, String username, Account caller) {
        final VpnUserVO user = _vpnUsersDao.findByAccountAndUsername(vpnOwnerId, username);
        if (user == null) {
            throw new InvalidParameterValueException("Could not find vpn user " + username);
        }
        _accountMgr.checkAccess(caller, null, true, user);

        Transaction.execute(new TransactionCallbackNoReturn() {
            @Override
            public void doInTransactionWithoutResult(TransactionStatus status) {
                user.setState(State.Revoke);
                _vpnUsersDao.update(user.getId(), user);
                UsageEventUtils.publishUsageEvent(EventTypes.EVENT_VPN_USER_REMOVE, user.getAccountId(), 0, user.getId(), user.getUsername(), user.getClass().getName(),
                    user.getUuid());
            }
        });

        return true;
    }

    @Override
    public List<? extends VpnUser> listVpnUsers(long vpnOwnerId, String userName) {
        Account caller = CallContext.current().getCallingAccount();
        Account owner = _accountDao.findById(vpnOwnerId);
        _accountMgr.checkAccess(caller, null, true, owner);
        return _vpnUsersDao.listByAccount(vpnOwnerId);
    }

    @Override
    @DB
    public RemoteAccessVpnVO startRemoteAccessVpn(long ipAddressId, boolean openFirewall) throws ResourceUnavailableException {
        Account caller = CallContext.current().getCallingAccount();

        final RemoteAccessVpnVO vpn = _remoteAccessVpnDao.findByPublicIpAddress(ipAddressId);
        if (vpn == null) {
            throw new InvalidParameterValueException("Unable to find your vpn: " + ipAddressId);
        }

        if (vpn.getVpcId() != null) {
            openFirewall = false;
        }

        _accountMgr.checkAccess(caller, null, true, vpn);

        boolean started = false;
        try {
            boolean firewallOpened = true;
            if (openFirewall) {
                firewallOpened = _firewallMgr.applyIngressFirewallRules(vpn.getServerAddressId(), caller);
            }

            if (firewallOpened) {
                for (RemoteAccessVPNServiceProvider element : _vpnServiceProviders) {
                    if (element.startVpn(vpn)) {
                        started = true;
                        break;
                    }
                }
            }

            return vpn;
        } finally {
            if (started) {
                Transaction.execute(new TransactionCallbackNoReturn() {
                    @Override
                    public void doInTransactionWithoutResult(TransactionStatus status) {
                        vpn.setState(RemoteAccessVpn.State.Running);
                        _remoteAccessVpnDao.update(vpn.getId(), vpn);

                        // Start billing of existing VPN users in ADD and Active state
                        List<VpnUserVO> vpnUsers = _vpnUsersDao.listByAccount(vpn.getAccountId());
                        for (VpnUserVO user : vpnUsers) {
                            if (user.getState() != VpnUser.State.Revoke) {
                                UsageEventUtils.publishUsageEvent(EventTypes.EVENT_VPN_USER_ADD, user.getAccountId(), 0, user.getId(), user.getUsername(),
                                    user.getClass().getName(), user.getUuid());
                            }
                        }
                    }
                });
            }
        }
    }

    @DB
    @Override
    public boolean applyVpnUsers(long vpnOwnerId, String userName) {
        Account caller = CallContext.current().getCallingAccount();
        Account owner = _accountDao.findById(vpnOwnerId);
        _accountMgr.checkAccess(caller, null, true, owner);

        s_logger.debug("Applying vpn users for " + owner);
        List<RemoteAccessVpnVO> vpns = _remoteAccessVpnDao.findByAccount(vpnOwnerId);

        List<VpnUserVO> users = _vpnUsersDao.listByAccount(vpnOwnerId);

        //If user is in Active state, we still have to resend them therefore their status has to be Add
        for (VpnUserVO user : users) {
            if (user.getState() == State.Active) {
                user.setState(State.Add);
                _vpnUsersDao.update(user.getId(), user);
            }
        }

        boolean success = true;

        boolean[] finals = new boolean[users.size()];
        for (RemoteAccessVPNServiceProvider element : _vpnServiceProviders) {
            s_logger.debug("Applying vpn access to " + element.getName());
            for (RemoteAccessVpnVO vpn : vpns) {
                try {
                    String[] results = element.applyVpnUsers(vpn, users);
                    if (results != null) {
                        for (int i = 0; i < results.length; i++) {
                            s_logger.debug("VPN User " + users.get(i) + (results[i] == null ? " is set on " : (" couldn't be set due to " + results[i]) + " on ") + vpn);
                            if (results[i] == null) {
                                if (!finals[i]) {
                                    finals[i] = true;
                                }
                            } else {
                                finals[i] = false;
                                success = false;
                            }
                        }
                    }
                } catch (Exception e) {
                    s_logger.warn("Unable to apply vpn users ", e);
                    success = false;

                    for (int i = 0; i < finals.length; i++) {
                        finals[i] = false;
                    }
                }
            }
        }

        for (int i = 0; i < finals.length; i++) {
            final VpnUserVO user = users.get(i);
            if (finals[i]) {
                if (user.getState() == State.Add) {
                    user.setState(State.Active);
                    _vpnUsersDao.update(user.getId(), user);
                } else if (user.getState() == State.Revoke) {
                    _vpnUsersDao.remove(user.getId());
                }
            } else {
                if (user.getState() == State.Add && (user.getUsername()).equals(userName)) {
                    Transaction.execute(new TransactionCallbackNoReturn() {
                        @Override
                        public void doInTransactionWithoutResult(TransactionStatus status) {
                            _vpnUsersDao.remove(user.getId());
                            UsageEventUtils.publishUsageEvent(EventTypes.EVENT_VPN_USER_REMOVE, user.getAccountId(), 0, user.getId(), user.getUsername(), user.getClass()
                                .getName(), user.getUuid());
                        }
                    });
                }
                s_logger.warn("Failed to apply vpn for user " + user.getUsername() + ", accountId=" + user.getAccountId());
            }
        }

        return success;
    }

    @Override
    public Pair<List<? extends VpnUser>, Integer> searchForVpnUsers(ListVpnUsersCmd cmd) {
        String username = cmd.getUsername();
        Long id = cmd.getId();
        Account caller = CallContext.current().getCallingAccount();
        List<Long> permittedDomains = new ArrayList<Long>();
        List<Long> permittedAccounts = new ArrayList<Long>();
        List<Long> permittedResources = new ArrayList<Long>();

        Ternary<Long, Boolean, ListProjectResourcesCriteria> domainIdRecursiveListProject = new Ternary<Long, Boolean, ListProjectResourcesCriteria>(cmd.getDomainId(), cmd.isRecursive(), null);
        _accountMgr.buildACLSearchParameters(caller, id, cmd.getAccountName(), cmd.getProjectId(), permittedDomains, permittedAccounts, permittedResources,
                domainIdRecursiveListProject, cmd.listAll(), false, "listVpnUsers");
        //Long domainId = domainIdRecursiveListProject.first();
        Boolean isRecursive = domainIdRecursiveListProject.second();
        ListProjectResourcesCriteria listProjectResourcesCriteria = domainIdRecursiveListProject.third();
        Filter searchFilter = new Filter(VpnUserVO.class, "username", true, cmd.getStartIndex(), cmd.getPageSizeVal());
        SearchBuilder<VpnUserVO> sb = _vpnUsersDao.createSearchBuilder();
        _accountMgr.buildACLSearchBuilder(sb, isRecursive, permittedDomains, permittedAccounts, permittedResources, listProjectResourcesCriteria);

        sb.and("id", sb.entity().getId(), SearchCriteria.Op.EQ);
        sb.and("username", sb.entity().getUsername(), SearchCriteria.Op.EQ);
        sb.and("state", sb.entity().getState(), Op.IN);

        SearchCriteria<VpnUserVO> sc = sb.create();
        _accountMgr.buildACLSearchCriteria(sc, isRecursive, permittedDomains, permittedAccounts, permittedResources, listProjectResourcesCriteria);

        //list only active users
        sc.setParameters("state", State.Active, State.Add);

        if (id != null) {
            sc.setParameters("id", id);
        }

        if (username != null) {
            sc.setParameters("username", username);
        }

        Pair<List<VpnUserVO>, Integer> result = _vpnUsersDao.searchAndCount(sc, searchFilter);
        return new Pair<List<? extends VpnUser>, Integer>(result.first(), result.second());
    }

    @Override
    public Pair<List<? extends RemoteAccessVpn>, Integer> searchForRemoteAccessVpns(ListRemoteAccessVpnsCmd cmd) {
        // do some parameter validation
        Account caller = CallContext.current().getCallingAccount();
        Long ipAddressId = cmd.getPublicIpId();
        List<Long> permittedDomains = new ArrayList<Long>();
        List<Long> permittedAccounts = new ArrayList<Long>();
        List<Long> permittedResources = new ArrayList<Long>();

        Long vpnId = cmd.getId();
        Long networkId = cmd.getNetworkId();
<<<<<<< HEAD
=======
        List<Long> permittedAccounts = new ArrayList<Long>();
        Boolean display = cmd.getDisplay();
>>>>>>> 63e3eea7

        if (ipAddressId != null) {
            PublicIpAddress publicIp = _networkMgr.getPublicIpAddress(ipAddressId);
            if (publicIp == null) {
                throw new InvalidParameterValueException("Unable to list remote access vpns, IP address " + ipAddressId + " not found.");
            } else {
                Long ipAddrAcctId = publicIp.getAccountId();
                if (ipAddrAcctId == null) {
                    throw new InvalidParameterValueException("Unable to list remote access vpns, IP address " + ipAddressId + " is not associated with an account.");
                }
            }
            _accountMgr.checkAccess(caller, null, true, publicIp);
        }

        Ternary<Long, Boolean, ListProjectResourcesCriteria> domainIdRecursiveListProject = new Ternary<Long, Boolean, ListProjectResourcesCriteria>(cmd.getDomainId(), cmd.isRecursive(), null);
        _accountMgr.buildACLSearchParameters(caller, null, cmd.getAccountName(), cmd.getProjectId(), permittedDomains, permittedAccounts, permittedResources,
                domainIdRecursiveListProject, cmd.listAll(), false, "listRemoteAccessVpns");
        //Long domainId = domainIdRecursiveListProject.first();
        Boolean isRecursive = domainIdRecursiveListProject.second();
        ListProjectResourcesCriteria listProjectResourcesCriteria = domainIdRecursiveListProject.third();

        Filter filter = new Filter(RemoteAccessVpnVO.class, "serverAddressId", false, cmd.getStartIndex(), cmd.getPageSizeVal());
        SearchBuilder<RemoteAccessVpnVO> sb = _remoteAccessVpnDao.createSearchBuilder();
        _accountMgr.buildACLSearchBuilder(sb, isRecursive, permittedDomains, permittedAccounts, permittedResources, listProjectResourcesCriteria);

        sb.and("serverAddressId", sb.entity().getServerAddressId(), Op.EQ);
        sb.and("id", sb.entity().getId(), Op.EQ);
        sb.and("networkId", sb.entity().getNetworkId(), Op.EQ);
        sb.and("state", sb.entity().getState(), Op.EQ);
        sb.and("display", sb.entity().isDisplay(), Op.EQ);

        SearchCriteria<RemoteAccessVpnVO> sc = sb.create();
        _accountMgr.buildACLSearchCriteria(sc, isRecursive, permittedDomains, permittedAccounts, permittedResources, listProjectResourcesCriteria);

        sc.setParameters("state", RemoteAccessVpn.State.Running);

        if (ipAddressId != null) {
            sc.setParameters("serverAddressId", ipAddressId);
        }

        if (vpnId != null) {
            sc.setParameters("id", vpnId);
        }

        if (networkId != null) {
            sc.setParameters("networkId", networkId);
        }

        Pair<List<RemoteAccessVpnVO>, Integer> result = _remoteAccessVpnDao.searchAndCount(sc, filter);
        return new Pair<List<? extends RemoteAccessVpn>, Integer>(result.first(), result.second());
    }

    @Override
    public boolean configure(String name, Map<String, Object> params) throws ConfigurationException {
        Map<String, String> configs = _configDao.getConfiguration(params);

        _userLimit = NumbersUtil.parseInt(configs.get(Config.RemoteAccessVpnUserLimit.key()), 8);

        _pskLength = NumbersUtil.parseInt(configs.get(Config.RemoteAccessVpnPskLength.key()), 24);

        validateRemoteAccessVpnConfiguration();

        VpnSearch = _remoteAccessVpnDao.createSearchBuilder();
        VpnSearch.and("accountId", VpnSearch.entity().getAccountId(), SearchCriteria.Op.EQ);
        SearchBuilder<DomainVO> domainSearch = _domainDao.createSearchBuilder();
        domainSearch.and("path", domainSearch.entity().getPath(), SearchCriteria.Op.LIKE);
        VpnSearch.join("domainSearch", domainSearch, VpnSearch.entity().getDomainId(), domainSearch.entity().getId(), JoinBuilder.JoinType.INNER);
        VpnSearch.done();

        return true;
    }

    @Override
    public List<? extends RemoteAccessVpn> listRemoteAccessVpns(long networkId) {
        return _remoteAccessVpnDao.listByNetworkId(networkId);
    }

    @Override
    public RemoteAccessVpn getRemoteAccessVpn(long vpnAddrId) {
        return _remoteAccessVpnDao.findByPublicIpAddress(vpnAddrId);
    }

    @Override
    public RemoteAccessVpn getRemoteAccessVpnById(long vpnId) {
        return _remoteAccessVpnDao.findById(vpnId);
    }

    public List<RemoteAccessVPNServiceProvider> getRemoteAccessVPNServiceProviders() {
        List<RemoteAccessVPNServiceProvider> result = new ArrayList<RemoteAccessVPNServiceProvider>();
        for (Iterator<RemoteAccessVPNServiceProvider> e = _vpnServiceProviders.iterator(); e.hasNext();) {
            result.add(e.next());
        }

        return result;
    }

    @Override
    public String getConfigComponentName() {
        return RemoteAccessVpnService.class.getSimpleName();
    }

    @Override
    public ConfigKey<?>[] getConfigKeys() {
        return new ConfigKey<?>[] {RemoteAccessVpnClientIpRange};
    }

    public List<RemoteAccessVPNServiceProvider> getVpnServiceProviders() {
        return _vpnServiceProviders;
    }

    public void setVpnServiceProviders(List<RemoteAccessVPNServiceProvider> vpnServiceProviders) {
        _vpnServiceProviders = vpnServiceProviders;
    }

    @Override
    @ActionEvent(eventType = EventTypes.EVENT_REMOTE_ACCESS_VPN_UPDATE, eventDescription = "updating remote access vpn", async = true)
    public RemoteAccessVpn updateRemoteAccessVpn(long id, String customId, Boolean forDisplay) {
        final RemoteAccessVpnVO vpn = _remoteAccessVpnDao.findById(id);
        if (vpn == null) {
            throw new InvalidParameterValueException("Can't find remote access vpn by id " + id);
        }

        _accountMgr.checkAccess(CallContext.current().getCallingAccount(), null, true, vpn);
        if (customId != null) {
            vpn.setUuid(customId);
        }
        if (forDisplay != null) {
            vpn.setDisplay(forDisplay);
        }

        _remoteAccessVpnDao.update(vpn.getId(), vpn);
        return _remoteAccessVpnDao.findById(id);
    }

}<|MERGE_RESOLUTION|>--- conflicted
+++ resolved
@@ -625,11 +625,6 @@
 
         Long vpnId = cmd.getId();
         Long networkId = cmd.getNetworkId();
-<<<<<<< HEAD
-=======
-        List<Long> permittedAccounts = new ArrayList<Long>();
-        Boolean display = cmd.getDisplay();
->>>>>>> 63e3eea7
 
         if (ipAddressId != null) {
             PublicIpAddress publicIp = _networkMgr.getPublicIpAddress(ipAddressId);
