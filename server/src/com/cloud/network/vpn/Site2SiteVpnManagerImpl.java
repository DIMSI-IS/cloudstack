--- conflicted
+++ resolved
@@ -259,13 +259,8 @@
         }
 
         if (_vpnConnectionDao.findByVpnGatewayIdAndCustomerGatewayId(vpnGatewayId, customerGatewayId) != null) {
-<<<<<<< HEAD
-            throw new InvalidParameterValueException("The vpn connection with customer gateway id " + customerGatewayId + " or vpn gateway id "
-                    + vpnGatewayId + " already existed!");
-=======
             throw new InvalidParameterValueException("The vpn connection with customer gateway id " + customerGatewayId + " or vpn gateway id " + vpnGatewayId +
                 " already existed!");
->>>>>>> da8ee45a
         }
         if (_vpnConnectionDao.findByCustomerGatewayId(customerGatewayId) != null) {
             throw new InvalidParameterValueException("The vpn connection with specified customer gateway id " + customerGatewayId + " already exists!");
@@ -278,7 +273,7 @@
         for (String cidr : cidrList) {
             if (NetUtils.isNetworksOverlap(vpcCidr, cidr)) {
                 throw new InvalidParameterValueException("The subnets of customer gateway " + customerGatewayId + "'s subnet " + cidr + " is overlapped with VPC cidr " +
-                    vpcCidr + "!");
+                        vpcCidr + "!");
             }
         }
 
@@ -582,18 +577,11 @@
         List<Long> permittedAccounts = new ArrayList<Long>();
         List<Long> permittedResources = new ArrayList<Long>();
 
-<<<<<<< HEAD
         Ternary<Long, Boolean, ListProjectResourcesCriteria> domainIdRecursiveListProject = new Ternary<Long, Boolean,
                 ListProjectResourcesCriteria>(domainId, isRecursive, null);
         _accountMgr.buildACLSearchParameters(caller, id, accountName, null, permittedDomains, permittedAccounts, permittedResources, domainIdRecursiveListProject, listAll, false,
                 "listVpnCustomerGateways");
         //domainId = domainIdRecursiveListProject.first();
-=======
-        Ternary<Long, Boolean, ListProjectResourcesCriteria> domainIdRecursiveListProject =
-            new Ternary<Long, Boolean, ListProjectResourcesCriteria>(domainId, isRecursive, null);
-        _accountMgr.buildACLSearchParameters(caller, id, accountName, null, permittedAccounts, domainIdRecursiveListProject, listAll, false);
-        domainId = domainIdRecursiveListProject.first();
->>>>>>> da8ee45a
         isRecursive = domainIdRecursiveListProject.second();
         ListProjectResourcesCriteria listProjectResourcesCriteria = domainIdRecursiveListProject.third();
         Filter searchFilter = new Filter(Site2SiteCustomerGatewayVO.class, "id", false, startIndex, pageSizeVal);
@@ -604,11 +592,7 @@
         sb.and("id", sb.entity().getId(), SearchCriteria.Op.EQ);
 
         SearchCriteria<Site2SiteCustomerGatewayVO> sc = sb.create();
-<<<<<<< HEAD
         _accountMgr.buildACLSearchCriteria(sc, isRecursive, permittedDomains, permittedAccounts, permittedResources, listProjectResourcesCriteria);
-=======
-        _accountMgr.buildACLSearchCriteria(sc, domainId, isRecursive, permittedAccounts, listProjectResourcesCriteria);
->>>>>>> da8ee45a
 
         if (id != null) {
             sc.addAnd("id", SearchCriteria.Op.EQ, id);
@@ -635,18 +619,11 @@
         List<Long> permittedAccounts = new ArrayList<Long>();
         List<Long> permittedResources = new ArrayList<Long>();
 
-<<<<<<< HEAD
         Ternary<Long, Boolean, ListProjectResourcesCriteria> domainIdRecursiveListProject = new Ternary<Long, Boolean,
                 ListProjectResourcesCriteria>(domainId, isRecursive, null);
         _accountMgr.buildACLSearchParameters(caller, id, accountName, null, permittedDomains, permittedAccounts, permittedResources, domainIdRecursiveListProject, listAll, false,
                 "listVpnGateways");
         //domainId = domainIdRecursiveListProject.first();
-=======
-        Ternary<Long, Boolean, ListProjectResourcesCriteria> domainIdRecursiveListProject =
-            new Ternary<Long, Boolean, ListProjectResourcesCriteria>(domainId, isRecursive, null);
-        _accountMgr.buildACLSearchParameters(caller, id, accountName, null, permittedAccounts, domainIdRecursiveListProject, listAll, false);
-        domainId = domainIdRecursiveListProject.first();
->>>>>>> da8ee45a
         isRecursive = domainIdRecursiveListProject.second();
         ListProjectResourcesCriteria listProjectResourcesCriteria = domainIdRecursiveListProject.third();
         Filter searchFilter = new Filter(Site2SiteVpnGatewayVO.class, "id", false, startIndex, pageSizeVal);
@@ -658,11 +635,7 @@
         sb.and("vpcId", sb.entity().getVpcId(), SearchCriteria.Op.EQ);
 
         SearchCriteria<Site2SiteVpnGatewayVO> sc = sb.create();
-<<<<<<< HEAD
         _accountMgr.buildACLSearchCriteria(sc, isRecursive, permittedDomains, permittedAccounts, permittedResources, listProjectResourcesCriteria);
-=======
-        _accountMgr.buildACLSearchCriteria(sc, domainId, isRecursive, permittedAccounts, listProjectResourcesCriteria);
->>>>>>> da8ee45a
 
         if (id != null) {
             sc.addAnd("id", SearchCriteria.Op.EQ, id);
@@ -693,18 +666,11 @@
         List<Long> permittedAccounts = new ArrayList<Long>();
         List<Long> permittedResources = new ArrayList<Long>();
 
-<<<<<<< HEAD
         Ternary<Long, Boolean, ListProjectResourcesCriteria> domainIdRecursiveListProject = new Ternary<Long, Boolean,
                 ListProjectResourcesCriteria>(domainId, isRecursive, null);
         _accountMgr.buildACLSearchParameters(caller, id, accountName, null, permittedDomains, permittedAccounts, permittedResources, domainIdRecursiveListProject, listAll, false,
                 "listVpnConnections");
         //domainId = domainIdRecursiveListProject.first();
-=======
-        Ternary<Long, Boolean, ListProjectResourcesCriteria> domainIdRecursiveListProject =
-            new Ternary<Long, Boolean, ListProjectResourcesCriteria>(domainId, isRecursive, null);
-        _accountMgr.buildACLSearchParameters(caller, id, accountName, null, permittedAccounts, domainIdRecursiveListProject, listAll, false);
-        domainId = domainIdRecursiveListProject.first();
->>>>>>> da8ee45a
         isRecursive = domainIdRecursiveListProject.second();
         ListProjectResourcesCriteria listProjectResourcesCriteria = domainIdRecursiveListProject.third();
         Filter searchFilter = new Filter(Site2SiteVpnConnectionVO.class, "id", false, startIndex, pageSizeVal);
@@ -721,11 +687,7 @@
         }
 
         SearchCriteria<Site2SiteVpnConnectionVO> sc = sb.create();
-<<<<<<< HEAD
         _accountMgr.buildACLSearchCriteria(sc, isRecursive, permittedDomains, permittedAccounts, permittedResources, listProjectResourcesCriteria);
-=======
-        _accountMgr.buildACLSearchCriteria(sc, domainId, isRecursive, permittedAccounts, listProjectResourcesCriteria);
->>>>>>> da8ee45a
 
         if (id != null) {
             sc.addAnd("id", SearchCriteria.Op.EQ, id);
