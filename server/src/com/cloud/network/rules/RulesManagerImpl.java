--- conflicted
+++ resolved
@@ -165,11 +165,7 @@
             throw new InvalidParameterValueException("Unable to create port forwarding rule; ip id=" + ipAddrId + " has static nat enabled");
         } 
         
-<<<<<<< HEAD
-        _firewallMgr.validateFirewallRule(caller, ipAddress, rule.getSourcePortStart(), rule.getSourcePortEnd(), rule.getProtocol());
-=======
         _firewallMgr.validateFirewallRule(caller, ipAddress, rule.getSourcePortStart(), rule.getSourcePortEnd(), rule.getProtocol(), Purpose.PortForwarding);
->>>>>>> b93c7bc6
         
         Long networkId = ipAddress.getAssociatedWithNetworkId();
         Long accountId = ipAddress.getAccountId();
@@ -205,16 +201,8 @@
         Transaction txn = Transaction.currentTxn();
         txn.start();
         
-<<<<<<< HEAD
-        //create firewallRule for 0.0.0.0/0 cidr
-        if (openFirewall) {
-            _firewallMgr.createRuleForAllCidrs(ipAddrId, caller, rule.getSourcePortStart(), rule.getSourcePortEnd(), rule.getProtocol(), null, null);
-        }
-        
-=======
->>>>>>> b93c7bc6
         PortForwardingRuleVO newRule = new PortForwardingRuleVO(rule.getXid(), rule.getSourceIpAddressId(), rule.getSourcePortStart(), rule.getSourcePortEnd(), dstIp, rule.getDestinationPortStart(),
-                rule.getDestinationPortEnd(), rule.getProtocol().toLowerCase(), rule.getSourceCidrList(), networkId, accountId, domainId, vmId);
+                rule.getDestinationPortEnd(), rule.getProtocol().toLowerCase(), networkId, accountId, domainId, vmId);
         newRule = _forwardingDao.persist(newRule);
         
         //create firewallRule for 0.0.0.0/0 cidr
@@ -264,40 +252,22 @@
             throw new NetworkRuleConflictException("Can't do static nat on ip address: " + ipAddress.getAddress());
         } 
         
-<<<<<<< HEAD
-        _firewallMgr.validateFirewallRule(caller, ipAddress, rule.getSourcePortStart(), rule.getSourcePortEnd(), rule.getProtocol());
-=======
         _firewallMgr.validateFirewallRule(caller, ipAddress, rule.getSourcePortStart(), rule.getSourcePortEnd(), rule.getProtocol(), Purpose.StaticNat);
->>>>>>> b93c7bc6
         
         Long networkId = ipAddress.getAssociatedWithNetworkId();
         Long accountId = ipAddress.getAccountId();
         Long domainId = ipAddress.getDomainId();
 
-<<<<<<< HEAD
-        // Get nic IP4 address
-        Nic guestNic = _networkMgr.getNicInNetwork(ipAddress.getAssociatedWithVmId(), networkId);
-        assert (guestNic != null && guestNic.getIp4Address() != null) : "Vm doesn't belong to network associated with ipAddress or ip4 address is null...how is it possible?";
-        String dstIp = guestNic.getIp4Address();
-=======
+
         String dstIp = _networkMgr.getIpInNetwork(ipAddress.getAssociatedWithVmId(), networkId);
->>>>>>> b93c7bc6
 
         Transaction txn = Transaction.currentTxn();
         txn.start();
         
-<<<<<<< HEAD
-        //create firewallRule for 0.0.0.0/0 cidr
-        if (openFirewall) {
-            _firewallMgr.createRuleForAllCidrs(ipAddrId, caller, rule.getSourcePortStart(), rule.getSourcePortEnd(), rule.getProtocol(), null, null);
-        }
-        
-        FirewallRuleVO newRule = new FirewallRuleVO(rule.getXid(), rule.getSourceIpAddressId(), rule.getSourcePortStart(), rule.getSourcePortEnd(), rule.getProtocol().toLowerCase(), 
-                networkId, accountId, domainId, rule.getPurpose(), null, null, null);
-=======
+
         FirewallRuleVO newRule = new FirewallRuleVO(rule.getXid(), rule.getSourceIpAddressId(), rule.getSourcePortStart(), rule.getSourcePortEnd(), rule.getProtocol().toLowerCase(), 
                 networkId, accountId, domainId, rule.getPurpose(), null, null, null, null);
->>>>>>> b93c7bc6
+
         newRule = _firewallDao.persist(newRule);
         
         //create firewallRule for 0.0.0.0/0 cidr
@@ -394,12 +364,7 @@
 
         ipAddress.setOneToOneNat(true);
         ipAddress.setAssociatedWithVmId(vmId);
-<<<<<<< HEAD
-        return _ipAddressDao.update(ipAddress.getId(), ipAddress);
-
-    }
-
-=======
+
         if (_ipAddressDao.update(ipAddress.getId(), ipAddress)) {
             //enable static nat on the backend
             s_logger.trace("Enabling static nat for ip address " + ipAddress + " and vm id=" + vmId + " on the backend");
@@ -417,7 +382,6 @@
             return false;
         }
     }
->>>>>>> b93c7bc6
 
 
     @Override
@@ -638,14 +602,6 @@
             return true;
         }
         
-<<<<<<< HEAD
-        for (PortForwardingRuleVO rule: rules){
-            // load cidrs if any
-            rule.setSourceCidrList(_firewallCidrsDao.getSourceCidrs(rule.getId()));  
-        }
-        
-=======
->>>>>>> b93c7bc6
 
         if (caller != null) {
             _accountMgr.checkAccess(caller, rules.toArray(new PortForwardingRuleVO[rules.size()]));
@@ -765,8 +721,7 @@
         return true;
     }
 
-<<<<<<< HEAD
-=======
+
     @Override
     public boolean applyStaticNatsForNetwork(long networkId, boolean continueOnError, Account caller) {
         List<IPAddressVO> ips = _ipAddressDao.listStaticNatPublicIps(networkId);
@@ -799,7 +754,6 @@
         return true;
     }
 
->>>>>>> b93c7bc6
     @Override
     public List<? extends FirewallRule> searchStaticNatRules(Long ipId, Long id, Long vmId, Long start, Long size, String accountName, Long domainId) {
         Account caller = UserContext.current().getCaller();
@@ -1012,15 +966,7 @@
         txn.start();
         for (int i = 0; i < ports.length; i++) {
             
-<<<<<<< HEAD
-            if (openFirewall) {
-                _firewallMgr.createRuleForAllCidrs(ip.getId(), caller, ports[i], ports[i], protocol, null, null);
-            }
-            
-            rules[i] = new FirewallRuleVO(null, ip.getId(), ports[i], protocol, ip.getAssociatedWithNetworkId(), ip.getAllocatedToAccountId(), ip.getAllocatedInDomainId(), purpose, null, null, null);
-=======
             rules[i] = new FirewallRuleVO(null, ip.getId(), ports[i], protocol, ip.getAssociatedWithNetworkId(), ip.getAllocatedToAccountId(), ip.getAllocatedInDomainId(), purpose, null, null, null, null);
->>>>>>> b93c7bc6
             rules[i] = _firewallDao.persist(rules[i]);
             
             if (openFirewall) {
@@ -1127,8 +1073,6 @@
         return new StaticNatRuleImpl(ruleVO, dstIp);
     }
     
-<<<<<<< HEAD
-=======
     @Override
     public boolean applyStaticNatForIp(long sourceIpId, boolean continueOnError, Account caller, boolean forRevoke) {
         
@@ -1193,6 +1137,5 @@
         return _firewallMgr.revokeFirewallRule(fwRule.getId(), apply);
         
     }
-    
->>>>>>> b93c7bc6
+
 }