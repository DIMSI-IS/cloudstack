/**
 *  Copyright (C) 2010 Cloud.com, Inc.  All rights reserved.
 * 
 * This software is licensed under the GNU General Public License v3 or later.
 * 
 * It is free software: you can redistribute it and/or modify
 * it under the terms of the GNU General Public License as published by
 * the Free Software Foundation, either version 3 of the License, or any later version.
 * This program is distributed in the hope that it will be useful,
 * but WITHOUT ANY WARRANTY; without even the implied warranty of
 * MERCHANTABILITY or FITNESS FOR A PARTICULAR PURPOSE.  See the
 * GNU General Public License for more details.
 * 
 * You should have received a copy of the GNU General Public License
 * along with this program.  If not, see <http://www.gnu.org/licenses/>.
 * 
 */
package com.cloud.network;

import java.net.URI;
import java.util.Date;
<<<<<<< HEAD
import java.util.List;
import java.util.UUID;
=======
>>>>>>> 03531333

import javax.persistence.Column;
import javax.persistence.Entity;
import javax.persistence.EnumType;
import javax.persistence.Enumerated;
import javax.persistence.Id;
import javax.persistence.Table;
import javax.persistence.TableGenerator;
import javax.persistence.Transient;

import com.cloud.api.Identity;
import com.cloud.network.Networks.BroadcastDomainType;
import com.cloud.network.Networks.Mode;
import com.cloud.network.Networks.TrafficType;
import com.cloud.utils.NumbersUtil;
import com.cloud.utils.db.GenericDao;
import com.cloud.utils.net.NetUtils;

/**
 * NetworkConfigurationVO contains information about a specific network.
 *
 */
@Entity
@Table(name="networks")
public class NetworkVO implements Network, Identity {
    @Id
    @TableGenerator(name="networks_sq", table="sequence", pkColumnName="name", valueColumnName="value", pkColumnValue="networks_seq", allocationSize=1)
    @Column(name="id")
    long id;

    @Column(name="mode")
    @Enumerated(value=EnumType.STRING)
    Mode mode;

    @Column(name="broadcast_domain_type")
    @Enumerated(value=EnumType.STRING)
    BroadcastDomainType broadcastDomainType;

    @Column(name="traffic_type")
    @Enumerated(value=EnumType.STRING)
    TrafficType trafficType;

    @Column(name="name")
    String name;

    @Column(name="display_text")
    String displayText;;

    @Column(name="broadcast_uri")
    URI broadcastUri;

    @Column(name="gateway")
    String gateway;

    @Column(name="cidr")
    String cidr;

    @Column(name="network_offering_id")
    long networkOfferingId;

    @Column(name="physical_network_id")
    Long physicalNetworkId;
    
    @Column(name="data_center_id")
    long dataCenterId;

    @Column(name="related")
    long related;

    @Column(name="guru_name")
    String guruName;

    @Column(name="state")
    @Enumerated(value=EnumType.STRING)
    State state;

    @Column(name="dns1")
    String dns1;

    @Column(name="domain_id")
    long domainId;

    @Column(name="account_id")
    long accountId;

    @Column(name="set_fields")
    long setFields;

    @TableGenerator(name="mac_address_seq", table="op_networks", pkColumnName="id", valueColumnName="mac_address_seq", allocationSize=1)
    @Transient
    long macAddress = 1;

    @Column(name="guru_data", length=1024)
    String guruData;

    @Column(name="dns2")
    String dns2;

    @Column(name="shared")
    boolean isShared;
    
    @Column(name="is_domain_specific")
    boolean isDomainSpecific;

    @Column(name="network_domain")
    String networkDomain;

    @Column(name=GenericDao.REMOVED_COLUMN)
    Date removed;

    @Column(name=GenericDao.CREATED_COLUMN)
    Date created;

    @Column(name="reservation_id")
    String reservationId;

    @Column(name="is_default")
    boolean isDefault;
<<<<<<< HEAD

    @Column(name="is_security_group_enabled")
    boolean securityGroupEnabled;

    @ElementCollection(targetClass = String.class, fetch=FetchType.EAGER)
    @Column(name="tag")
    @CollectionTable(name="network_tags", joinColumns=@JoinColumn(name="network_id"))
    List<String> tags;
    
    @Column(name="uuid")
    String uuid;
=======
    
    @Column(name="guest_type")
    @Enumerated(value=EnumType.STRING)
    Network.GuestType guestType;
>>>>>>> 03531333

    public NetworkVO() {
    	this.uuid = UUID.randomUUID().toString();
    }

    /**
     * Constructor to be used for the adapters because it only initializes what's needed.
     * @param trafficType
     * @param mode
     * @param broadcastDomainType
     * @param networkOfferingId
     * @param state TODO
     * @param dataCenterId
     * @param physicalNetworkId TODO
     */
    public NetworkVO(TrafficType trafficType, Mode mode, BroadcastDomainType broadcastDomainType, long networkOfferingId, State state, long dataCenterId, Long physicalNetworkId) {
        this.trafficType = trafficType;
        this.mode = mode;
        this.broadcastDomainType = broadcastDomainType;
        this.networkOfferingId = networkOfferingId;
        this.dataCenterId = dataCenterId;
        this.physicalNetworkId = physicalNetworkId;
        if (state == null) {
            state = State.Allocated;
        } else {
            this.state = state;
        }
        this.id = -1;
<<<<<<< HEAD
        this.guestType = guestType;
    	this.uuid = UUID.randomUUID().toString();
=======
>>>>>>> 03531333
    }

    public NetworkVO(long id, Network that, long offeringId, String guruName, long domainId, long accountId, long related, String name, String displayText, boolean isDefault, boolean isDomainSpecific, String networkDomain, GuestType guestType, boolean isShared, long dcId, Long physicalNetworkId) {
        this(id, that.getTrafficType(), that.getMode(), that.getBroadcastDomainType(), offeringId, domainId, accountId, related, name, displayText, isDefault,isDomainSpecific, networkDomain, guestType, isShared, dcId, physicalNetworkId);
        this.gateway = that.getGateway();
        this.cidr = that.getCidr();
        this.broadcastUri = that.getBroadcastUri();
        this.broadcastDomainType = that.getBroadcastDomainType();
        this.guruName = guruName;
        this.state = that.getState();
        if (state == null) {
            state = State.Allocated;
        }
    	this.uuid = UUID.randomUUID().toString();
    }

    /**
     * Constructor for the actual DAO object.
     * @param trafficType
     * @param mode
     * @param broadcastDomainType
     * @param networkOfferingId
     * @param domainId
     * @param accountId
     * @param name
     * @param displayText
     * @param isDefault
     * @param isDomainSpecific
     * @param networkDomain
     * @param guestType TODO
     * @param isShared TODO
     * @param isShared
     * @param dataCenterId
     */
    public NetworkVO(long id, TrafficType trafficType, Mode mode, BroadcastDomainType broadcastDomainType, long networkOfferingId, long domainId, long accountId, long related, String name, String displayText, boolean isDefault, boolean isDomainSpecific, String networkDomain, GuestType guestType, boolean isShared, long dcId, Long physicalNetworkId) {
        this(trafficType, mode, broadcastDomainType, networkOfferingId, State.Allocated, dcId, physicalNetworkId);
        this.domainId = domainId;
        this.accountId = accountId;
        this.related = related;
        this.id = id;
        this.name = name;
        this.displayText = displayText;
        this.isDefault = isDefault;
        this.isDomainSpecific = isDomainSpecific;
        this.networkDomain = networkDomain;
<<<<<<< HEAD
    	this.uuid = UUID.randomUUID().toString();
=======
        this.guestType = guestType;
        this.isShared = isShared;
>>>>>>> 03531333
    }

    @Override
    public String getReservationId() {
        return reservationId;
    }

    public void setReservationId(String reservationId) {
        this.reservationId = reservationId;
    }

    @Override
    public State getState() {
        return state;
    }

    public void setState(State state) {
        this.state = state;
    }

    @Override
    public long getRelated() {
        return related;
    }

    @Override
    public long getId() {
        return id;
    }

    @Override
    public Mode getMode() {
        return mode;
    }

    @Override
    public long getAccountId() {
        return accountId;
    }

    @Override
    public long getDomainId() {
        return domainId;
    }

    @Override
    public long getNetworkOfferingId() {
        return networkOfferingId;
    }

    public void setNetworkOfferingId(long networkOfferingId) {
        this.networkOfferingId = networkOfferingId;
    }

    public void setMode(Mode mode) {
        this.mode = mode;
    }

    @Override
    public BroadcastDomainType getBroadcastDomainType() {
        return broadcastDomainType;
    }

    public String getGuruData() {
        return guruData;
    }

    public void setGuruData(String guruData) {
        this.guruData = guruData;
    }

    public String getGuruName() {
        return guruName;
    }

    public void setGuruName(String guruName) {
        this.guruName = guruName;
    }

    public void setBroadcastDomainType(BroadcastDomainType broadcastDomainType) {
        this.broadcastDomainType = broadcastDomainType;
    }

    @Override
    public String getNetworkDomain() {
        return networkDomain;
    }

    public void setNetworkDomain(String networkDomain) {
        this.networkDomain = networkDomain;
    }

    @Override
    public TrafficType getTrafficType() {
        return trafficType;
    }

    public void setTrafficType(TrafficType trafficType) {
        this.trafficType = trafficType;
    }

    @Override
    public String getGateway() {
        return gateway;
    }

    public void setGateway(String gateway) {
        this.gateway = gateway;
    }

    @Override
    public String getCidr() {
        return cidr;
    }

    public void setCidr(String cidr) {
        this.cidr = cidr;
    }

    @Override
    public URI getBroadcastUri() {
        return broadcastUri;
    }

    public void setBroadcastUri(URI broadcastUri) {
        this.broadcastUri = broadcastUri;
    }

    @Override
    public int hashCode() {
        return NumbersUtil.hash(id);
    }

    @Override
    public Long getPhysicalNetworkId() {
        return physicalNetworkId;
    }
    
    @Override
    public void setPhysicalNetworkId(Long physicalNetworkId) {
        this.physicalNetworkId = physicalNetworkId;
    }

    @Override
    public long getDataCenterId() {
        return dataCenterId;
    }

    public String getDns1() {
        return dns1;
    }

    public void setDns1(String dns) {
        this.dns1 = dns;
    }

    public String getDns2() {
        return dns2;
    }

    public void setDns2(String dns) {
        this.dns2 = dns;
    }

    @Override
    public String getName() {
        return name;
    }

    public void setName(String name) {
        this.name = name;
    }

    @Override
    public String getDisplayText() {
        return displayText;
    }

    public void setDisplayText(String displayText) {
        this.displayText = displayText;
    }

    @Override
    public boolean isDefault() {
        return isDefault;
    }

    public void setShared(boolean isShared) {
        this.isShared = isShared;
    }

    public Date getRemoved() {
        return removed;
    }

    public void setRemoved(Date removed) {
        this.removed = removed;
    }

    public Date getCreated() {
        return created;
    }

    public void setCreated(Date created) {
        this.created = created;
    }

    public boolean isDomainSpecific() {
        return isDomainSpecific;
    }
    
    @Override
    public Network.GuestType getGuestType() {
        return guestType;
    }

    @Override
    public boolean equals(Object obj) {
        if (!(obj instanceof NetworkVO)) {
            return false;
        }
        NetworkVO that = (NetworkVO)obj;
        if (this.trafficType != that.trafficType) {
            return false;
        }

        if ((this.cidr == null && that.cidr != null) || (this.cidr != null && that.cidr == null)) {
            return false;
        }

        if (this.cidr == null && that.cidr == null) {
            return true;
        }

        return NetUtils.isNetworkAWithinNetworkB(this.cidr, that.cidr);
    }

    @Override
    public String toString() {
        StringBuilder buf = new StringBuilder("Ntwk[");
        buf.append(id).append("|").append(trafficType.toString()).append("|").append(networkOfferingId).append("]");
        return buf.toString();
    }
    
    @Override
<<<<<<< HEAD
    public String getUuid() {
    	return this.uuid;
    }
    
    public void setUuid(String uuid) {
    	this.uuid = uuid;
=======
    public boolean getIsShared() {
        return isShared;
>>>>>>> 03531333
    }
}<|MERGE_RESOLUTION|>--- conflicted
+++ resolved
@@ -19,17 +19,18 @@
 
 import java.net.URI;
 import java.util.Date;
-<<<<<<< HEAD
 import java.util.List;
 import java.util.UUID;
-=======
->>>>>>> 03531333
-
+
+import javax.persistence.CollectionTable;
 import javax.persistence.Column;
+import javax.persistence.ElementCollection;
 import javax.persistence.Entity;
 import javax.persistence.EnumType;
 import javax.persistence.Enumerated;
+import javax.persistence.FetchType;
 import javax.persistence.Id;
+import javax.persistence.JoinColumn;
 import javax.persistence.Table;
 import javax.persistence.TableGenerator;
 import javax.persistence.Transient;
@@ -142,7 +143,6 @@
 
     @Column(name="is_default")
     boolean isDefault;
-<<<<<<< HEAD
 
     @Column(name="is_security_group_enabled")
     boolean securityGroupEnabled;
@@ -154,12 +154,10 @@
     
     @Column(name="uuid")
     String uuid;
-=======
     
     @Column(name="guest_type")
     @Enumerated(value=EnumType.STRING)
     Network.GuestType guestType;
->>>>>>> 03531333
 
     public NetworkVO() {
     	this.uuid = UUID.randomUUID().toString();
@@ -188,11 +186,8 @@
             this.state = state;
         }
         this.id = -1;
-<<<<<<< HEAD
         this.guestType = guestType;
     	this.uuid = UUID.randomUUID().toString();
-=======
->>>>>>> 03531333
     }
 
     public NetworkVO(long id, Network that, long offeringId, String guruName, long domainId, long accountId, long related, String name, String displayText, boolean isDefault, boolean isDomainSpecific, String networkDomain, GuestType guestType, boolean isShared, long dcId, Long physicalNetworkId) {
@@ -238,12 +233,9 @@
         this.isDefault = isDefault;
         this.isDomainSpecific = isDomainSpecific;
         this.networkDomain = networkDomain;
-<<<<<<< HEAD
     	this.uuid = UUID.randomUUID().toString();
-=======
         this.guestType = guestType;
         this.isShared = isShared;
->>>>>>> 03531333
     }
 
     @Override
@@ -489,16 +481,16 @@
     }
     
     @Override
-<<<<<<< HEAD
     public String getUuid() {
     	return this.uuid;
     }
     
     public void setUuid(String uuid) {
     	this.uuid = uuid;
-=======
+    }
+
+    @Override
     public boolean getIsShared() {
         return isShared;
->>>>>>> 03531333
     }
 }