/*
 * Licensed to the Apache Software Foundation (ASF) under one
 * or more contributor license agreements.  See the NOTICE file
 * distributed with this work for additional information
 * regarding copyright ownership.  The ASF licenses this file
 * to you under the Apache License, Version 2.0 (the
 * "License"); you may not use this file except in compliance
 * with the License.  You may obtain a copy of the License at
 *
 *   http://www.apache.org/licenses/LICENSE-2.0
 *
 * Unless required by applicable law or agreed to in writing,
 * software distributed under the License is distributed on an
 * "AS IS" BASIS, WITHOUT WARRANTIES OR CONDITIONS OF ANY
 * KIND, either express or implied.  See the License for the
 * specific language governing permissions and limitations
 * under the License.
 */
package com.cloud.storage;

import java.net.Inet6Address;
import java.net.InetAddress;
import java.net.URI;
import java.net.URISyntaxException;
import java.net.UnknownHostException;
import java.util.ArrayList;
import java.util.Date;
import java.util.HashSet;
import java.util.List;
import java.util.Map;
import java.util.HashMap;
import java.util.Set;
import java.util.UUID;
import java.util.concurrent.ExecutionException;

import javax.inject.Inject;
import javax.naming.ConfigurationException;

import org.apache.cloudstack.api.BaseCmd;
import org.apache.cloudstack.api.command.user.volume.AttachVolumeCmd;
import org.apache.cloudstack.api.command.user.volume.CreateVolumeCmd;
import org.apache.cloudstack.api.command.user.volume.DetachVolumeCmd;
import org.apache.cloudstack.api.command.user.volume.MigrateVolumeCmd;
import org.apache.cloudstack.api.command.user.volume.ResizeVolumeCmd;
import org.apache.cloudstack.api.command.user.volume.UploadVolumeCmd;
import org.apache.cloudstack.storage.command.CommandResult;
import org.apache.cloudstack.engine.subsystem.api.storage.DataStore;
import org.apache.cloudstack.engine.subsystem.api.storage.DataStoreManager;
import org.apache.cloudstack.engine.subsystem.api.storage.DataStoreProviderManager;
import org.apache.cloudstack.engine.subsystem.api.storage.PrimaryDataStoreInfo;
import org.apache.cloudstack.engine.subsystem.api.storage.Scope;
import org.apache.cloudstack.engine.subsystem.api.storage.SnapshotDataFactory;
import org.apache.cloudstack.engine.subsystem.api.storage.SnapshotInfo;
import org.apache.cloudstack.engine.subsystem.api.storage.StoragePoolAllocator;
import org.apache.cloudstack.engine.subsystem.api.storage.TemplateDataFactory;
import org.apache.cloudstack.engine.subsystem.api.storage.TemplateInfo;
import org.apache.cloudstack.engine.subsystem.api.storage.VolumeDataFactory;
import org.apache.cloudstack.engine.subsystem.api.storage.VolumeInfo;
import org.apache.cloudstack.engine.subsystem.api.storage.VolumeService;
import org.apache.cloudstack.engine.subsystem.api.storage.VolumeService.VolumeApiResult;
import org.apache.cloudstack.framework.async.AsyncCallFuture;
import org.apache.cloudstack.storage.command.AttachAnswer;
import org.apache.cloudstack.storage.command.AttachCommand;
import org.apache.cloudstack.storage.command.DettachAnswer;
import org.apache.cloudstack.storage.command.DettachCommand;
import org.apache.cloudstack.storage.datastore.db.PrimaryDataStoreDao;
import org.apache.cloudstack.storage.datastore.db.StoragePoolVO;
import org.apache.cloudstack.storage.datastore.db.TemplateDataStoreDao;
import org.apache.cloudstack.storage.datastore.db.TemplateDataStoreVO;
import org.apache.cloudstack.storage.datastore.db.VolumeDataStoreDao;
import org.apache.cloudstack.storage.datastore.db.VolumeDataStoreVO;
import org.apache.log4j.Logger;
import org.springframework.stereotype.Component;

import com.cloud.agent.AgentManager;
import com.cloud.agent.api.Answer;
import com.cloud.agent.api.AttachVolumeAnswer;
<<<<<<< HEAD
import com.cloud.agent.api.AttachVolumeCommand;
import com.cloud.agent.api.to.VirtualMachineTO;
import com.cloud.agent.api.to.VolumeTO;
=======
import com.cloud.agent.api.to.DataTO;
import com.cloud.agent.api.to.DiskTO;
>>>>>>> 47f6d650
import com.cloud.alert.AlertManager;
import com.cloud.api.ApiDBUtils;
import com.cloud.async.AsyncJobExecutor;
import com.cloud.async.AsyncJobManager;
import com.cloud.async.AsyncJobVO;
import com.cloud.async.BaseAsyncJobExecutor;
import com.cloud.capacity.CapacityManager;
import com.cloud.capacity.dao.CapacityDao;
import com.cloud.configuration.Config;
import com.cloud.configuration.ConfigurationManager;
import com.cloud.configuration.Resource.ResourceType;
import com.cloud.configuration.dao.ConfigurationDao;
import com.cloud.consoleproxy.ConsoleProxyManager;
import com.cloud.dc.ClusterVO;
import com.cloud.dc.DataCenter;
import com.cloud.dc.DataCenterVO;
import com.cloud.dc.HostPodVO;
import com.cloud.dc.dao.ClusterDao;
import com.cloud.dc.dao.DataCenterDao;
import com.cloud.dc.dao.HostPodDao;
import com.cloud.deploy.DeployDestination;
import com.cloud.domain.Domain;
import com.cloud.domain.dao.DomainDao;
import com.cloud.event.ActionEvent;
import com.cloud.event.EventTypes;
import com.cloud.event.UsageEventVO;
import com.cloud.event.dao.EventDao;
import com.cloud.event.dao.UsageEventDao;
import com.cloud.exception.ConcurrentOperationException;
import com.cloud.exception.InsufficientStorageCapacityException;
import com.cloud.exception.InvalidParameterValueException;
import com.cloud.exception.PermissionDeniedException;
import com.cloud.exception.ResourceAllocationException;
import com.cloud.exception.StorageUnavailableException;
import com.cloud.host.Host;
import com.cloud.host.HostVO;
import com.cloud.host.dao.HostDao;
import com.cloud.hypervisor.Hypervisor.HypervisorType;
import com.cloud.hypervisor.HypervisorGuruManager;
import com.cloud.hypervisor.dao.HypervisorCapabilitiesDao;
import com.cloud.hypervisor.HypervisorCapabilitiesVO;
import com.cloud.network.NetworkModel;
import com.cloud.org.Grouping;
import com.cloud.resource.ResourceManager;
import com.cloud.server.ManagementServer;
import com.cloud.service.ServiceOfferingVO;
import com.cloud.service.dao.ServiceOfferingDao;
import com.cloud.storage.Storage.ImageFormat;
import com.cloud.storage.Volume.Event;
import com.cloud.storage.Volume.Type;
import com.cloud.storage.dao.DiskOfferingDao;
import com.cloud.storage.dao.SnapshotDao;
import com.cloud.storage.dao.SnapshotPolicyDao;
import com.cloud.storage.dao.StoragePoolHostDao;
import com.cloud.storage.dao.StoragePoolWorkDao;
import com.cloud.storage.dao.VMTemplateDao;
import com.cloud.storage.dao.VMTemplatePoolDao;
import com.cloud.storage.dao.VMTemplateS3Dao;
import com.cloud.storage.dao.VMTemplateSwiftDao;
import com.cloud.storage.dao.VolumeDao;
import com.cloud.storage.download.DownloadMonitor;
import com.cloud.storage.s3.S3Manager;
import com.cloud.storage.secondary.SecondaryStorageVmManager;
import com.cloud.storage.snapshot.SnapshotApiService;
import com.cloud.storage.snapshot.SnapshotManager;
import com.cloud.storage.snapshot.SnapshotScheduler;
import com.cloud.tags.dao.ResourceTagDao;
import com.cloud.template.TemplateManager;
import com.cloud.user.Account;
import com.cloud.user.AccountManager;
import com.cloud.user.ResourceLimitService;
import com.cloud.user.UserContext;
import com.cloud.user.dao.AccountDao;
import com.cloud.user.dao.UserDao;
import com.cloud.uservm.UserVm;
import com.cloud.utils.EnumUtils;
import com.cloud.utils.NumbersUtil;
import com.cloud.utils.Pair;
import com.cloud.utils.UriUtils;
import com.cloud.utils.component.ManagerBase;
import com.cloud.utils.db.DB;
import com.cloud.utils.db.Transaction;
import com.cloud.utils.exception.CloudRuntimeException;
import com.cloud.utils.fsm.NoTransitionException;
import com.cloud.utils.fsm.StateMachine2;
import com.cloud.vm.DiskProfile;
import com.cloud.vm.UserVmManager;
import com.cloud.vm.UserVmVO;
import com.cloud.vm.VMInstanceVO;
import com.cloud.vm.VirtualMachine;
import com.cloud.vm.VirtualMachine.State;
import com.cloud.vm.VirtualMachineManager;
import com.cloud.vm.VirtualMachineProfile;
import com.cloud.vm.dao.ConsoleProxyDao;
import com.cloud.vm.dao.DomainRouterDao;
import com.cloud.vm.dao.SecondaryStorageVmDao;
import com.cloud.vm.dao.UserVmDao;
import com.cloud.vm.dao.VMInstanceDao;
import com.cloud.vm.snapshot.VMSnapshotVO;
import com.cloud.vm.snapshot.dao.VMSnapshotDao;

@Component
public class VolumeManagerImpl extends ManagerBase implements VolumeManager {
    private static final Logger s_logger = Logger
            .getLogger(VolumeManagerImpl.class);
    @Inject
    protected UserVmManager _userVmMgr;
    @Inject
    protected AgentManager _agentMgr;
    @Inject
    protected TemplateManager _tmpltMgr;
    @Inject
    protected AsyncJobManager _asyncMgr;
    @Inject
    protected SnapshotManager _snapshotMgr;
    @Inject
    protected SnapshotScheduler _snapshotScheduler;
    @Inject
    protected AccountManager _accountMgr;
    @Inject
    protected ConfigurationManager _configMgr;
    @Inject
    protected ConsoleProxyManager _consoleProxyMgr;
    @Inject
    protected SecondaryStorageVmManager _secStorageMgr;
    @Inject
    protected NetworkModel _networkMgr;
    @Inject
    protected ServiceOfferingDao _serviceOfferingDao;
    @Inject
    protected VolumeDao _volsDao;
    @Inject
    protected HostDao _hostDao;
    @Inject
    protected ConsoleProxyDao _consoleProxyDao;
    @Inject
    protected SnapshotDao _snapshotDao;
    @Inject
    protected SnapshotManager _snapMgr;
    @Inject
    protected SnapshotPolicyDao _snapshotPolicyDao;
    @Inject
    protected StoragePoolHostDao _storagePoolHostDao;
    @Inject
    protected AlertManager _alertMgr;
    @Inject
    protected TemplateDataStoreDao _vmTemplateStoreDao = null;
    @Inject
    protected VMTemplatePoolDao _vmTemplatePoolDao = null;
    @Inject
    protected VMTemplateSwiftDao _vmTemplateSwiftDao = null;
    @Inject
    protected VMTemplateS3Dao _vmTemplateS3Dao;
    @Inject
    protected S3Manager _s3Mgr;
    @Inject
    protected VMTemplateDao _vmTemplateDao = null;
    @Inject
    protected StoragePoolHostDao _poolHostDao = null;
    @Inject
    protected UserVmDao _userVmDao;
    @Inject
    VolumeDataStoreDao _volumeStoreDao;
    @Inject
    protected VMInstanceDao _vmInstanceDao;
    @Inject
    protected PrimaryDataStoreDao _storagePoolDao = null;
    @Inject
    protected CapacityDao _capacityDao;
    @Inject
    protected CapacityManager _capacityMgr;
    @Inject
    protected DiskOfferingDao _diskOfferingDao;
    @Inject
    protected AccountDao _accountDao;
    @Inject
    protected EventDao _eventDao = null;
    @Inject
    protected DataCenterDao _dcDao = null;
    @Inject
    protected HostPodDao _podDao = null;
    @Inject
    protected VMTemplateDao _templateDao;
    @Inject
    protected ServiceOfferingDao _offeringDao;
    @Inject
    protected DomainDao _domainDao;
    @Inject
    protected UserDao _userDao;
    @Inject
    protected ClusterDao _clusterDao;
    @Inject
    protected UsageEventDao _usageEventDao;
    @Inject
    protected VirtualMachineManager _vmMgr;
    @Inject
    protected DomainRouterDao _domrDao;
    @Inject
    protected SecondaryStorageVmDao _secStrgDao;
    @Inject
    protected StoragePoolWorkDao _storagePoolWorkDao;
    @Inject
    protected HypervisorGuruManager _hvGuruMgr;
    @Inject
    protected VolumeDao _volumeDao;
    @Inject
    protected OCFS2Manager _ocfs2Mgr;
    @Inject
    protected ResourceLimitService _resourceLimitMgr;
    @Inject
    protected SecondaryStorageVmManager _ssvmMgr;
    @Inject
    protected ResourceManager _resourceMgr;
    @Inject
    protected DownloadMonitor _downloadMonitor;
    @Inject
    protected ResourceTagDao _resourceTagDao;
    @Inject
    protected VMSnapshotDao _vmSnapshotDao;
    @Inject
    protected List<StoragePoolAllocator> _storagePoolAllocators;
    @Inject
    ConfigurationDao _configDao;
    @Inject
    ManagementServer _msServer;
    @Inject
    DataStoreManager dataStoreMgr;
    @Inject
    DataStoreProviderManager dataStoreProviderMgr;
    @Inject
    VolumeService volService;
    @Inject
    VolumeDataFactory volFactory;
    @Inject
    TemplateDataFactory tmplFactory;
    @Inject
    SnapshotDataFactory snapshotFactory;
    @Inject
    SnapshotApiService snapshotMgr;
    private int _copyvolumewait;
    @Inject
    protected HypervisorCapabilitiesDao _hypervisorCapabilitiesDao;
    private final StateMachine2<Volume.State, Volume.Event, Volume> _volStateMachine;
    @Inject
    StorageManager storageMgr;
    private int _customDiskOfferingMinSize = 1;
    private int _customDiskOfferingMaxSize = 1024;
    private long _maxVolumeSizeInGb;
    private boolean _recreateSystemVmEnabled;

    public VolumeManagerImpl() {
        _volStateMachine = Volume.State.getStateMachine();
    }

    @Override
    public VolumeInfo moveVolume(VolumeInfo volume, long destPoolDcId,
            Long destPoolPodId, Long destPoolClusterId,
            HypervisorType dataDiskHyperType)
            throws ConcurrentOperationException {

        // Find a destination storage pool with the specified criteria
        DiskOfferingVO diskOffering = _diskOfferingDao.findById(volume
                .getDiskOfferingId());
        DiskProfile dskCh = new DiskProfile(volume.getId(),
                volume.getVolumeType(), volume.getName(), diskOffering.getId(),
                diskOffering.getDiskSize(), diskOffering.getTagsArray(),
                diskOffering.getUseLocalStorage(),
                diskOffering.isRecreatable(), null);
        dskCh.setHyperType(dataDiskHyperType);
        DataCenterVO destPoolDataCenter = _dcDao.findById(destPoolDcId);
        HostPodVO destPoolPod = _podDao.findById(destPoolPodId);

        StoragePool destPool = storageMgr.findStoragePool(dskCh,
                destPoolDataCenter, destPoolPod, destPoolClusterId, null, null,
                new HashSet<StoragePool>());

        if (destPool == null) {
            throw new CloudRuntimeException(
                    "Failed to find a storage pool with enough capacity to move the volume to.");
        }

        Volume newVol = migrateVolume(volume, destPool);
        return this.volFactory.getVolume(newVol.getId());
    }

    /*
     * Upload the volume to secondary storage.
     */
    @Override
    @DB
    @ActionEvent(eventType = EventTypes.EVENT_VOLUME_UPLOAD, eventDescription = "uploading volume", async = true)
    public VolumeVO uploadVolume(UploadVolumeCmd cmd)
            throws ResourceAllocationException {
        Account caller = UserContext.current().getCaller();
        long ownerId = cmd.getEntityOwnerId();
        Long zoneId = cmd.getZoneId();
        String volumeName = cmd.getVolumeName();
        String url = cmd.getUrl();
        String format = cmd.getFormat();
        String imageStoreUuid = cmd.getImageStoreUuid();
        DataStore store = this._tmpltMgr.getImageStore(imageStoreUuid, zoneId);

        validateVolume(caller, ownerId, zoneId, volumeName, url, format);

        VolumeVO volume = persistVolume(caller, ownerId, zoneId, volumeName,
                url, cmd.getFormat());

        VolumeInfo vol = this.volFactory.getVolume(volume.getId());

        RegisterVolumePayload payload = new RegisterVolumePayload(cmd.getUrl(), cmd.getChecksum(),
                cmd.getFormat());
        vol.addPayload(payload);

        this.volService.registerVolume(vol, store);
        return volume;
    }

    private boolean validateVolume(Account caller, long ownerId, Long zoneId,
            String volumeName, String url, String format)
            throws ResourceAllocationException {

        // permission check
        _accountMgr.checkAccess(caller, null, true,
                _accountMgr.getActiveAccountById(ownerId));

        // Check that the resource limit for volumes won't be exceeded
        _resourceLimitMgr.checkResourceLimit(_accountMgr.getAccount(ownerId),
                ResourceType.volume);

        // Verify that zone exists
        DataCenterVO zone = _dcDao.findById(zoneId);
        if (zone == null) {
            throw new InvalidParameterValueException(
                    "Unable to find zone by id " + zoneId);
        }

        // Check if zone is disabled
        if (Grouping.AllocationState.Disabled == zone.getAllocationState()
                && !_accountMgr.isRootAdmin(caller.getType())) {
            throw new PermissionDeniedException(
                    "Cannot perform this operation, Zone is currently disabled: "
                            + zoneId);
        }

        if (url.toLowerCase().contains("file://")) {
            throw new InvalidParameterValueException(
                    "File:// type urls are currently unsupported");
        }

        ImageFormat imgfmt = ImageFormat.valueOf(format.toUpperCase());
        if (imgfmt == null) {
            throw new IllegalArgumentException("Image format is incorrect "
                    + format + ". Supported formats are "
                    + EnumUtils.listValues(ImageFormat.values()));
        }

        String userSpecifiedName = volumeName;
        if (userSpecifiedName == null) {
            userSpecifiedName = getRandomVolumeName();
        }
        if ((!url.toLowerCase().endsWith("vhd"))
                && (!url.toLowerCase().endsWith("vhd.zip"))
                && (!url.toLowerCase().endsWith("vhd.bz2"))
                && (!url.toLowerCase().endsWith("vhd.gz"))
                && (!url.toLowerCase().endsWith("qcow2"))
                && (!url.toLowerCase().endsWith("qcow2.zip"))
                && (!url.toLowerCase().endsWith("qcow2.bz2"))
                && (!url.toLowerCase().endsWith("qcow2.gz"))
                && (!url.toLowerCase().endsWith("ova"))
                && (!url.toLowerCase().endsWith("ova.zip"))
                && (!url.toLowerCase().endsWith("ova.bz2"))
                && (!url.toLowerCase().endsWith("ova.gz"))
                && (!url.toLowerCase().endsWith("img"))
                && (!url.toLowerCase().endsWith("raw"))) {
            throw new InvalidParameterValueException("Please specify a valid "
                    + format.toLowerCase());
        }

        if ((format.equalsIgnoreCase("vhd") && (!url.toLowerCase().endsWith(
                ".vhd")
                && !url.toLowerCase().endsWith("vhd.zip")
                && !url.toLowerCase().endsWith("vhd.bz2") && !url.toLowerCase()
                .endsWith("vhd.gz")))
                || (format.equalsIgnoreCase("qcow2") && (!url.toLowerCase()
                        .endsWith(".qcow2")
                        && !url.toLowerCase().endsWith("qcow2.zip")
                        && !url.toLowerCase().endsWith("qcow2.bz2") && !url
                        .toLowerCase().endsWith("qcow2.gz")))
                || (format.equalsIgnoreCase("ova") && (!url.toLowerCase()
                        .endsWith(".ova")
                        && !url.toLowerCase().endsWith("ova.zip")
                        && !url.toLowerCase().endsWith("ova.bz2") && !url
                        .toLowerCase().endsWith("ova.gz")))
                || (format.equalsIgnoreCase("raw") && (!url.toLowerCase()
                        .endsWith(".img") && !url.toLowerCase().endsWith("raw")))) {
            throw new InvalidParameterValueException(
                    "Please specify a valid URL. URL:" + url
                            + " is an invalid for the format "
                            + format.toLowerCase());
        }
        validateUrl(url);

        // Check that the resource limit for secondary storage won't be exceeded
        _resourceLimitMgr.checkResourceLimit(_accountMgr.getAccount(ownerId), ResourceType.secondary_storage,
                UriUtils.getRemoteSize(url));

        return false;
    }

    @Override
    public VolumeVO allocateDuplicateVolume(VolumeVO oldVol, Long templateId) {
        VolumeVO newVol = new VolumeVO(oldVol.getVolumeType(),
                oldVol.getName(), oldVol.getDataCenterId(),
                oldVol.getDomainId(), oldVol.getAccountId(),
                oldVol.getDiskOfferingId(), oldVol.getSize());
        if (templateId != null) {
            newVol.setTemplateId(templateId);
        } else {
            newVol.setTemplateId(oldVol.getTemplateId());
        }
        newVol.setDeviceId(oldVol.getDeviceId());
        newVol.setInstanceId(oldVol.getInstanceId());
        newVol.setRecreatable(oldVol.isRecreatable());
        return _volsDao.persist(newVol);
    }

    @DB
    protected VolumeInfo createVolumeFromSnapshot(VolumeVO volume,
            SnapshotVO snapshot) {
        Account account = _accountDao.findById(volume.getAccountId());

        final HashSet<StoragePool> poolsToAvoid = new HashSet<StoragePool>();
        StoragePool pool = null;

        Set<Long> podsToAvoid = new HashSet<Long>();
        Pair<HostPodVO, Long> pod = null;


        DiskOfferingVO diskOffering = _diskOfferingDao
                .findByIdIncludingRemoved(volume.getDiskOfferingId());
        DataCenterVO dc = _dcDao.findById(volume.getDataCenterId());
        DiskProfile dskCh = new DiskProfile(volume, diskOffering,
                snapshot.getHypervisorType());

        // Determine what pod to store the volume in
        while ((pod = _resourceMgr.findPod(null, null, dc, account.getId(),
                podsToAvoid)) != null) {
            podsToAvoid.add(pod.first().getId());
            // Determine what storage pool to store the volume in
            while ((pool = storageMgr.findStoragePool(dskCh, dc, pod.first(), null, null,
                    null, poolsToAvoid)) != null) {
                break;

            }
        }

        VolumeInfo vol = this.volFactory.getVolume(volume.getId());
        DataStore store = this.dataStoreMgr.getDataStore(pool.getId(), DataStoreRole.Primary);
        SnapshotInfo snapInfo = this.snapshotFactory.getSnapshot(snapshot.getId(), DataStoreRole.Image);
        AsyncCallFuture<VolumeApiResult> future = this.volService.createVolumeFromSnapshot(vol, store, snapInfo);
        try {
            VolumeApiResult result = future.get();
            if (result.isFailed()) {
                s_logger.debug("Failed to create volume from snapshot:" + result.getResult());
                throw new CloudRuntimeException("Failed to create volume from snapshot:" + result.getResult());
            }
            return result.getVolume();
        } catch (InterruptedException e) {
            s_logger.debug("Failed to create volume from snapshot", e);
            throw new CloudRuntimeException("Failed to create volume from snapshot", e);
        } catch (ExecutionException e) {
            s_logger.debug("Failed to create volume from snapshot", e);
            throw new CloudRuntimeException("Failed to create volume from snapshot", e);
        }

    }

    protected DiskProfile createDiskCharacteristics(VolumeInfo volume,
            VMTemplateVO template, DataCenterVO dc, DiskOfferingVO diskOffering) {
        if (volume.getVolumeType() == Type.ROOT
                && Storage.ImageFormat.ISO != template.getFormat()) {
            TemplateDataStoreVO ss = this._vmTemplateStoreDao.findByTemplateZoneDownloadStatus(template.getId(), dc.getId(),
                    VMTemplateStorageResourceAssoc.Status.DOWNLOADED);
            if (ss == null) {
                throw new CloudRuntimeException("Template "
                        + template.getName()
                        + " has not been completely downloaded to zone "
                        + dc.getId());
            }

            return new DiskProfile(volume.getId(), volume.getVolumeType(),
                    volume.getName(), diskOffering.getId(), ss.getSize(),
                    diskOffering.getTagsArray(),
                    diskOffering.getUseLocalStorage(),
                    diskOffering.isRecreatable(),
                    Storage.ImageFormat.ISO != template.getFormat() ? template
                            .getId() : null);
        } else {
            return new DiskProfile(volume.getId(), volume.getVolumeType(),
                    volume.getName(), diskOffering.getId(),
                    diskOffering.getDiskSize(), diskOffering.getTagsArray(),
                    diskOffering.getUseLocalStorage(),
                    diskOffering.isRecreatable(), null);
        }
    }

    protected VolumeVO createVolumeFromSnapshot(VolumeVO volume, long snapshotId) {
        VolumeInfo createdVolume = null;
        SnapshotVO snapshot = _snapshotDao.findById(snapshotId);
        createdVolume = createVolumeFromSnapshot(volume,
                snapshot);

        UsageEventVO usageEvent = new UsageEventVO(
                EventTypes.EVENT_VOLUME_CREATE,
                createdVolume.getAccountId(),
                createdVolume.getDataCenterId(), createdVolume.getId(),
                createdVolume.getName(), createdVolume.getDiskOfferingId(),
                null, createdVolume.getSize());
        _usageEventDao.persist(usageEvent);

        return this._volsDao.findById(createdVolume.getId());
    }

    @DB
    public VolumeInfo copyVolumeFromSecToPrimary(VolumeInfo volume,
            VMInstanceVO vm, VMTemplateVO template, DataCenterVO dc,
            HostPodVO pod, Long clusterId, ServiceOfferingVO offering,
            DiskOfferingVO diskOffering, List<StoragePool> avoids,
            long size, HypervisorType hyperType) throws NoTransitionException {

        final HashSet<StoragePool> avoidPools = new HashSet<StoragePool>(
                avoids);
        DiskProfile dskCh = createDiskCharacteristics(volume, template, dc,
                diskOffering);
        dskCh.setHyperType(vm.getHypervisorType());
        // Find a suitable storage to create volume on
        StoragePool destPool = storageMgr.findStoragePool(dskCh, dc, pod,
                clusterId, null, vm, avoidPools);
        DataStore destStore = this.dataStoreMgr.getDataStore(destPool.getId(), DataStoreRole.Primary);
        AsyncCallFuture<VolumeApiResult> future = this.volService.copyVolume(volume, destStore);

        try {
            VolumeApiResult result = future.get();
            if (result.isFailed()) {
                s_logger.debug("copy volume failed: " + result.getResult());
                throw new CloudRuntimeException("copy volume failed: " + result.getResult());
            }
            return result.getVolume();
        } catch (InterruptedException e) {
            s_logger.debug("Failed to copy volume: " + volume.getId(), e);
            throw new CloudRuntimeException("Failed to copy volume", e);
        } catch (ExecutionException e) {
            s_logger.debug("Failed to copy volume: " + volume.getId(), e);
            throw new CloudRuntimeException("Failed to copy volume", e);
        }
    }

    @DB
    public VolumeInfo createVolume(VolumeInfo volume, VMInstanceVO vm,
            VMTemplateVO template, DataCenterVO dc, HostPodVO pod,
            Long clusterId, ServiceOfferingVO offering,
            DiskOfferingVO diskOffering, List<StoragePool> avoids,
            long size, HypervisorType hyperType) {
        StoragePool pool = null;

        if (diskOffering != null && diskOffering.isCustomized()) {
            diskOffering.setDiskSize(size);
        }

        DiskProfile dskCh = null;
        if (volume.getVolumeType() == Type.ROOT
                && Storage.ImageFormat.ISO != template.getFormat()) {
            dskCh = createDiskCharacteristics(volume, template, dc, offering);
        } else {
            dskCh = createDiskCharacteristics(volume, template, dc,
                    diskOffering);
        }

        dskCh.setHyperType(hyperType);

        final HashSet<StoragePool> avoidPools = new HashSet<StoragePool>(
                avoids);

        pool = storageMgr.findStoragePool(dskCh, dc, pod, clusterId, vm.getHostId(),
                vm, avoidPools);
        if (pool == null) {
            s_logger.warn("Unable to find storage poll when create volume "
                    + volume.getName());
            throw new CloudRuntimeException("Unable to find storage poll when create volume" + volume.getName());
        }

        if (s_logger.isDebugEnabled()) {
            s_logger.debug("Trying to create " + volume + " on " + pool);
        }
        DataStore store = this.dataStoreMgr.getDataStore(pool.getId(), DataStoreRole.Primary);
        AsyncCallFuture<VolumeApiResult> future = null;
        boolean isNotCreatedFromTemplate = volume.getTemplateId() == null ? true : false;
        if (isNotCreatedFromTemplate) {
            future = this.volService.createVolumeAsync(volume, store);
        } else {
            TemplateInfo templ = this.tmplFactory.getTemplate(template.getId(), DataStoreRole.Image);
            future = this.volService.createVolumeFromTemplateAsync(volume, store.getId(), templ);
        }
        try {
            VolumeApiResult result = future.get();
            if (result.isFailed()) {
                s_logger.debug("create volume failed: " + result.getResult());
                throw new CloudRuntimeException("create volume failed:" + result.getResult());
            }
            UsageEventVO usageEvent = new UsageEventVO(
                    EventTypes.EVENT_VOLUME_CREATE, volume.getAccountId(),
                    volume.getDataCenterId(), volume.getId(), volume.getName(),
                    volume.getDiskOfferingId(), null, volume.getSize());
            _usageEventDao.persist(usageEvent);
            return result.getVolume();
        } catch (InterruptedException e) {
            s_logger.error("create volume failed", e);
            throw new CloudRuntimeException("create volume failed", e);
        } catch (ExecutionException e) {
            s_logger.error("create volume failed", e);
            throw new CloudRuntimeException("create volume failed", e);
        }

    }

    public String getRandomVolumeName() {
        return UUID.randomUUID().toString();
    }

    private VolumeVO persistVolume(Account caller, long ownerId, Long zoneId,
            String volumeName, String url, String format) {

        Transaction txn = Transaction.currentTxn();
        txn.start();

        VolumeVO volume = new VolumeVO(volumeName, zoneId, -1, -1, -1,
                new Long(-1), null, null, 0, Volume.Type.DATADISK);
        volume.setPoolId(null);
        volume.setDataCenterId(zoneId);
        volume.setPodId(null);
        volume.setAccountId(ownerId);
        volume.setDomainId(((caller == null) ? Domain.ROOT_DOMAIN : caller
                .getDomainId()));
        long diskOfferingId = _diskOfferingDao.findByUniqueName(
                "Cloud.com-Custom").getId();
        volume.setDiskOfferingId(diskOfferingId);
        // volume.setSize(size);
        volume.setInstanceId(null);
        volume.setUpdated(new Date());
        volume.setDomainId((caller == null) ? Domain.ROOT_DOMAIN : caller
                .getDomainId());

        volume = _volsDao.persist(volume);
        try {
            stateTransitTo(volume, Event.UploadRequested);
        } catch (NoTransitionException e) {
            // TODO Auto-generated catch block
            e.printStackTrace();
        }
        UserContext.current().setEventDetails("Volume Id: " + volume.getId());

        // Increment resource count during allocation; if actual creation fails,
        // decrement it
        _resourceLimitMgr.incrementResourceCount(volume.getAccountId(),
                ResourceType.volume);
        _resourceLimitMgr.incrementResourceCount(volume.getAccountId(), ResourceType.secondary_storage,
                UriUtils.getRemoteSize(url));

        txn.commit();
        return volume;
    }

    @Override
    public boolean volumeOnSharedStoragePool(VolumeVO volume) {
        Long poolId = volume.getPoolId();
        if (poolId == null) {
            return false;
        } else {
            StoragePoolVO pool = _storagePoolDao.findById(poolId);

            if (pool == null) {
                return false;
            } else {
                return (pool.getScope() == ScopeType.HOST) ? false : true;
            }
        }
    }

    @Override
    public boolean volumeInactive(Volume volume) {
        Long vmId = volume.getInstanceId();
        if (vmId != null) {
            UserVm vm = _userVmDao.findById(vmId);
            if (vm == null) {
                return true;
            }
            State state = vm.getState();
            if (state.equals(State.Stopped) || state.equals(State.Destroyed)) {
                return true;
            }
        }
        return false;
    }

    @Override
    public String getVmNameOnVolume(Volume volume) {
        Long vmId = volume.getInstanceId();
        if (vmId != null) {
            VMInstanceVO vm = _vmInstanceDao.findById(vmId);

            if (vm == null) {
                return null;
            }
            return vm.getInstanceName();
        }
        return null;
    }

    /*
     * Just allocate a volume in the database, don't send the createvolume cmd
     * to hypervisor. The volume will be finally created only when it's attached
     * to a VM.
     */
    @Override
    @DB
    @ActionEvent(eventType = EventTypes.EVENT_VOLUME_CREATE, eventDescription = "creating volume", create = true)
    public VolumeVO allocVolume(CreateVolumeCmd cmd)
            throws ResourceAllocationException {
        // FIXME: some of the scheduled event stuff might be missing here...
        Account caller = UserContext.current().getCaller();

        long ownerId = cmd.getEntityOwnerId();

        // permission check
        _accountMgr.checkAccess(caller, null, true,
                _accountMgr.getActiveAccountById(ownerId));

        // Check that the resource limit for volumes won't be exceeded
        _resourceLimitMgr.checkResourceLimit(_accountMgr.getAccount(ownerId),
                ResourceType.volume);

        Long zoneId = cmd.getZoneId();
        Long diskOfferingId = null;
        DiskOfferingVO diskOffering = null;
        Long size = null;
        // Volume VO used for extracting the source template id
        VolumeVO parentVolume = null;

        // validate input parameters before creating the volume
        if ((cmd.getSnapshotId() == null && cmd.getDiskOfferingId() == null)
                || (cmd.getSnapshotId() != null && cmd.getDiskOfferingId() != null)) {
            throw new InvalidParameterValueException(
                    "Either disk Offering Id or snapshot Id must be passed whilst creating volume");
        }

        if (cmd.getSnapshotId() == null) {// create a new volume

            diskOfferingId = cmd.getDiskOfferingId();
            size = cmd.getSize();
            Long sizeInGB = size;
            if (size != null) {
                if (size > 0) {
                    size = size * 1024 * 1024 * 1024; // user specify size in GB
                } else {
                    throw new InvalidParameterValueException(
                            "Disk size must be larger than 0");
                }
            }

            // Check that the the disk offering is specified
            diskOffering = _diskOfferingDao.findById(diskOfferingId);
            if ((diskOffering == null) || diskOffering.getRemoved() != null
                    || !DiskOfferingVO.Type.Disk.equals(diskOffering.getType())) {
                throw new InvalidParameterValueException(
                        "Please specify a valid disk offering.");
            }

            if (diskOffering.isCustomized()) {
                if (size == null) {
                    throw new InvalidParameterValueException(
                            "This disk offering requires a custom size specified");
                }
                if ((sizeInGB < _customDiskOfferingMinSize)
                        || (sizeInGB > _customDiskOfferingMaxSize)) {
                    throw new InvalidParameterValueException("Volume size: "
                            + sizeInGB + "GB is out of allowed range. Max: "
                            + _customDiskOfferingMaxSize + " Min:"
                            + _customDiskOfferingMinSize);
                }
            }

            if (!diskOffering.isCustomized() && size != null) {
                throw new InvalidParameterValueException(
                        "This disk offering does not allow custom size");
            }

            if (diskOffering.getDomainId() == null) {
                // do nothing as offering is public
            } else {
                _configMgr.checkDiskOfferingAccess(caller, diskOffering);
            }

            if (diskOffering.getDiskSize() > 0) {
                size = diskOffering.getDiskSize();
            }

            if (!validateVolumeSizeRange(size)) {// convert size from mb to gb
                                                 // for validation
                throw new InvalidParameterValueException(
                        "Invalid size for custom volume creation: " + size
                                + " ,max volume size is:" + _maxVolumeSizeInGb);
            }
        } else { // create volume from snapshot
            Long snapshotId = cmd.getSnapshotId();
            SnapshotVO snapshotCheck = _snapshotDao.findById(snapshotId);
            if (snapshotCheck == null) {
                throw new InvalidParameterValueException(
                        "unable to find a snapshot with id " + snapshotId);
            }

            if (snapshotCheck.getState() != Snapshot.State.BackedUp) {
                throw new InvalidParameterValueException("Snapshot id="
                        + snapshotId + " is not in " + Snapshot.State.BackedUp
                        + " state yet and can't be used for volume creation");
            }
            parentVolume = _volsDao.findByIdIncludingRemoved(snapshotCheck.getVolumeId());

            diskOfferingId = snapshotCheck.getDiskOfferingId();
            diskOffering = _diskOfferingDao.findById(diskOfferingId);
            zoneId = snapshotCheck.getDataCenterId();
            size = snapshotCheck.getSize(); // ; disk offering is used for tags
                                            // purposes

            // check snapshot permissions
            _accountMgr.checkAccess(caller, null, true, snapshotCheck);
        }

        // Check that the resource limit for primary storage won't be exceeded
        _resourceLimitMgr.checkResourceLimit(_accountMgr.getAccount(ownerId), ResourceType.primary_storage,
                new Long(size));

        // Verify that zone exists
        DataCenterVO zone = _dcDao.findById(zoneId);
        if (zone == null) {
            throw new InvalidParameterValueException(
                    "Unable to find zone by id " + zoneId);
        }

        // Check if zone is disabled
        if (Grouping.AllocationState.Disabled == zone.getAllocationState()
                && !_accountMgr.isRootAdmin(caller.getType())) {
            throw new PermissionDeniedException(
                    "Cannot perform this operation, Zone is currently disabled: "
                            + zoneId);
        }

        // If local storage is disabled then creation of volume with local disk
        // offering not allowed
        if (!zone.isLocalStorageEnabled() && diskOffering.getUseLocalStorage()) {
            throw new InvalidParameterValueException(
                    "Zone is not configured to use local storage but volume's disk offering "
                            + diskOffering.getName() + " uses it");
        }

        String userSpecifiedName = cmd.getVolumeName();
        if (userSpecifiedName == null) {
            userSpecifiedName = getRandomVolumeName();
        }

        Transaction txn = Transaction.currentTxn();
        txn.start();

        VolumeVO volume = new VolumeVO(userSpecifiedName, -1, -1, -1, -1,
                new Long(-1), null, null, 0, Volume.Type.DATADISK);
        volume.setPoolId(null);
        volume.setDataCenterId(zoneId);
        volume.setPodId(null);
        volume.setAccountId(ownerId);
        volume.setDomainId(((caller == null) ? Domain.ROOT_DOMAIN : caller
                .getDomainId()));
        volume.setDiskOfferingId(diskOfferingId);
        volume.setSize(size);
        volume.setInstanceId(null);
        volume.setUpdated(new Date());
        volume.setDomainId((caller == null) ? Domain.ROOT_DOMAIN : caller
                .getDomainId());
        if (parentVolume != null) {
            volume.setTemplateId(parentVolume.getTemplateId());
        }  else {
            volume.setTemplateId(null);
        }

        volume = _volsDao.persist(volume);
        if (cmd.getSnapshotId() == null) {
            // for volume created from snapshot, create usage event after volume
            // creation
            UsageEventVO usageEvent = new UsageEventVO(
                    EventTypes.EVENT_VOLUME_CREATE, volume.getAccountId(),
                    volume.getDataCenterId(), volume.getId(), volume.getName(),
                    diskOfferingId, null, size);
            _usageEventDao.persist(usageEvent);
        }

        UserContext.current().setEventDetails("Volume Id: " + volume.getId());

        // Increment resource count during allocation; if actual creation fails,
        // decrement it
        _resourceLimitMgr.incrementResourceCount(volume.getAccountId(),
                ResourceType.volume);
        _resourceLimitMgr.incrementResourceCount(volume.getAccountId(), ResourceType.primary_storage,
                new Long(volume.getSize()));

        txn.commit();

        return volume;
    }

    @Override
    @DB
    @ActionEvent(eventType = EventTypes.EVENT_VOLUME_CREATE, eventDescription = "creating volume", async = true)
    public VolumeVO createVolume(CreateVolumeCmd cmd) {
        VolumeVO volume = _volsDao.findById(cmd.getEntityId());
        boolean created = true;

        try {
            if (cmd.getSnapshotId() != null) {
                volume = createVolumeFromSnapshot(volume, cmd.getSnapshotId());
                if (volume.getState() != Volume.State.Ready) {
                    created = false;
                }
            }
            return volume;
        } catch(Exception e) {
            created = false;
            s_logger.debug("Failed to create volume: " + volume.getId(), e);
            return null;
        } finally {
            if (!created) {
                s_logger.trace("Decrementing volume resource count for account id="
                        + volume.getAccountId()
                        + " as volume failed to create on the backend");
                _resourceLimitMgr.decrementResourceCount(volume.getAccountId(),
                        ResourceType.volume);
                _resourceLimitMgr.decrementResourceCount(volume.getAccountId(), ResourceType.primary_storage,
                        new Long(volume.getSize()));
            }
        }
    }

    @Override
    @DB
    @ActionEvent(eventType = EventTypes.EVENT_VOLUME_RESIZE, eventDescription = "resizing volume", async = true)
    public VolumeVO resizeVolume(ResizeVolumeCmd cmd)
            throws ResourceAllocationException {
        Long newSize = null;
        boolean shrinkOk = cmd.getShrinkOk();

        VolumeVO volume = _volsDao.findById(cmd.getEntityId());
        if (volume == null) {
            throw new InvalidParameterValueException("No such volume");
        }

        DiskOfferingVO diskOffering = _diskOfferingDao.findById(volume
                .getDiskOfferingId());
        DiskOfferingVO newDiskOffering = null;

        newDiskOffering = _diskOfferingDao.findById(cmd.getNewDiskOfferingId());

        /*
         * Volumes with no hypervisor have never been assigned, and can be
         * resized by recreating. perhaps in the future we can just update the
         * db entry for the volume
         */
        if (_volsDao.getHypervisorType(volume.getId()) == HypervisorType.None) {
            throw new InvalidParameterValueException(
                    "Can't resize a volume that has never been attached, not sure which hypervisor type. Recreate volume to resize.");
        }

        /* Only works for KVM/Xen for now */
        if (_volsDao.getHypervisorType(volume.getId()) != HypervisorType.KVM
                && _volsDao.getHypervisorType(volume.getId()) != HypervisorType.XenServer) {
            throw new InvalidParameterValueException(
                    "Cloudstack currently only supports volumes marked as KVM or XenServer hypervisor for resize");
        }


        if (volume.getState() != Volume.State.Ready) {
            throw new InvalidParameterValueException(
                    "Volume should be in ready state before attempting a resize");
        }

        if (!volume.getVolumeType().equals(Volume.Type.DATADISK)) {
            throw new InvalidParameterValueException(
                    "Can only resize DATA volumes");
        }

        /*
         * figure out whether or not a new disk offering or size parameter is
         * required, get the correct size value
         */
        if (newDiskOffering == null) {
            if (diskOffering.isCustomized()) {
                newSize = cmd.getSize();

                if (newSize == null) {
                    throw new InvalidParameterValueException(
                            "new offering is of custom size, need to specify a size");
                }

                newSize = (newSize << 30);
            } else {
                throw new InvalidParameterValueException("current offering"
                        + volume.getDiskOfferingId()
                        + " cannot be resized, need to specify a disk offering");
            }
        } else {

            if (newDiskOffering.getRemoved() != null
                    || !DiskOfferingVO.Type.Disk.equals(newDiskOffering
                            .getType())) {
                throw new InvalidParameterValueException(
                        "Disk offering ID is missing or invalid");
            }

            if (diskOffering.getTags() != null) {
                if (!newDiskOffering.getTags().equals(diskOffering.getTags())) {
                    throw new InvalidParameterValueException(
                            "Tags on new and old disk offerings must match");
                }
            } else if (newDiskOffering.getTags() != null) {
                throw new InvalidParameterValueException(
                        "There are no tags on current disk offering, new disk offering needs to have no tags");
            }

            if (newDiskOffering.getDomainId() == null) {
                // do nothing as offering is public
            } else {
                _configMgr.checkDiskOfferingAccess(UserContext.current()
                        .getCaller(), newDiskOffering);
            }

            if (newDiskOffering.isCustomized()) {
                newSize = cmd.getSize();

                if (newSize == null) {
                    throw new InvalidParameterValueException(
                            "new offering is of custom size, need to specify a size");
                }

                newSize = (newSize << 30);
            } else {
                newSize = newDiskOffering.getDiskSize();
            }
        }

        if (newSize == null) {
            throw new InvalidParameterValueException(
                    "could not detect a size parameter or fetch one from the diskofferingid parameter");
        }

        if (!validateVolumeSizeRange(newSize)) {
            throw new InvalidParameterValueException(
                    "Requested size out of range");
        }

        /* does the caller have the authority to act on this volume? */
        _accountMgr.checkAccess(UserContext.current().getCaller(), null, true,
                volume);

        UserVmVO userVm = _userVmDao.findById(volume.getInstanceId());

        PrimaryDataStoreInfo pool = (PrimaryDataStoreInfo)this.dataStoreMgr.getDataStore(volume.getPoolId(), DataStoreRole.Primary);
        long currentSize = volume.getSize();

        /*
         * lets make certain they (think they) know what they're doing if they
         * want to shrink, by forcing them to provide the shrinkok parameter.
         * This will be checked again at the hypervisor level where we can see
         * the actual disk size
         */
        if (currentSize > newSize && !shrinkOk) {
            throw new InvalidParameterValueException(
                    "Going from existing size of "
                            + currentSize
                            + " to size of "
                            + newSize
                            + " would shrink the volume, need to sign off by supplying the shrinkok parameter with value of true");
        }

        if (!shrinkOk) {
            /* Check resource limit for this account on primary storage resource */
            _resourceLimitMgr.checkResourceLimit(_accountMgr.getAccount(volume.getAccountId()),
                    ResourceType.primary_storage, new Long(newSize - currentSize));
        }

        /*
         * get a list of hosts to send the commands to, try the system the
         * associated vm is running on first, then the last known place it ran.
         * If not attached to a userVm, we pass 'none' and resizevolume.sh is ok
         * with that since it only needs the vm name to live resize
         */
        long[] hosts = null;
        String instanceName = "none";
        if (userVm != null) {
            instanceName = userVm.getInstanceName();
            if (userVm.getHostId() != null) {
                hosts = new long[] { userVm.getHostId() };
            } else if (userVm.getLastHostId() != null) {
                hosts = new long[] { userVm.getLastHostId() };
            }

            /* Xen only works offline, SR does not support VDI.resizeOnline */
            if (_volsDao.getHypervisorType(volume.getId()) == HypervisorType.XenServer
                    && !userVm.getState().equals(State.Stopped)) {
                throw new InvalidParameterValueException(
                        "VM must be stopped or disk detached in order to resize with the Xen HV");
            }
        }

        ResizeVolumePayload payload = new ResizeVolumePayload(newSize, shrinkOk, instanceName, hosts);

        try {
            VolumeInfo vol = this.volFactory.getVolume(volume.getId());
            vol.addPayload(payload);

            AsyncCallFuture<VolumeApiResult> future = this.volService.resize(vol);
            future.get();
            volume = _volsDao.findById(volume.getId());

            if (newDiskOffering != null) {
                volume.setDiskOfferingId(cmd.getNewDiskOfferingId());
            }
            _volsDao.update(volume.getId(), volume);

            /* Update resource count for the account on primary storage resource */
            if (!shrinkOk) {
                _resourceLimitMgr.incrementResourceCount(volume.getAccountId(), ResourceType.primary_storage,
                        new Long(newSize - currentSize));
            } else {
                _resourceLimitMgr.decrementResourceCount(volume.getAccountId(), ResourceType.primary_storage,
                        new Long(currentSize - newSize));
            }
            return volume;
        } catch (InterruptedException e) {
            s_logger.debug("failed get resize volume result", e);
        } catch (ExecutionException e) {
            s_logger.debug("failed get resize volume result", e);
        } catch (Exception e) {
            s_logger.debug("failed get resize volume result", e);
        }

        return null;
    }

    @Override
    @DB
    @ActionEvent(eventType = EventTypes.EVENT_VOLUME_DELETE, eventDescription = "deleting volume")
    public boolean deleteVolume(long volumeId, Account caller)
            throws ConcurrentOperationException {

        VolumeVO volume = _volsDao.findById(volumeId);
        if (volume == null) {
            throw new InvalidParameterValueException(
                    "Unable to aquire volume with ID: " + volumeId);
        }

        if (!_snapshotMgr.canOperateOnVolume(volume)) {
            throw new InvalidParameterValueException(
                    "There are snapshot creating on it, Unable to delete the volume");
        }

        _accountMgr.checkAccess(caller, null, true, volume);

           if (volume.getInstanceId() != null) {
            throw new InvalidParameterValueException(
                    "Please specify a volume that is not attached to any VM.");
        }

        if (volume.getState() == Volume.State.UploadOp) {
            VolumeDataStoreVO volumeStore = _volumeStoreDao.findByVolume(volume
                    .getId());
            if (volumeStore.getDownloadState() == VMTemplateStorageResourceAssoc.Status.DOWNLOAD_IN_PROGRESS) {
                throw new InvalidParameterValueException(
                        "Please specify a volume that is not uploading");
            }
        }

        try {
            if (volume.getState() != Volume.State.Destroy && volume.getState() != Volume.State.Expunging && volume.getState() != Volume.State.Expunging) {
                Long instanceId = volume.getInstanceId();
                if (!this.volService.destroyVolume(volume.getId())) {
                    return false;
                }

                VMInstanceVO vmInstance = this._vmInstanceDao.findById(instanceId);
                if (instanceId == null
                        || (vmInstance.getType().equals(VirtualMachine.Type.User))) {
                    // Decrement the resource count for volumes and primary storage belonging user VM's only
                    _resourceLimitMgr.decrementResourceCount(volume.getAccountId(),
                            ResourceType.volume);
                    /* If volume is in primary storage, decrement primary storage count else decrement secondary
                     storage count (in case of upload volume). */
                    if (volume.getFolder() != null) {
                        _resourceLimitMgr.decrementResourceCount(volume.getAccountId(), ResourceType.primary_storage,
                                new Long(volume.getSize()));
                    } else {
                        _resourceLimitMgr.recalculateResourceCount(volume.getAccountId(), volume.getDomainId(),
                                ResourceType.secondary_storage.getOrdinal());
                    }

                    // Log usage event for volumes belonging user VM's only
                    UsageEventVO usageEvent = new UsageEventVO(
                            EventTypes.EVENT_VOLUME_DELETE, volume.getAccountId(),
                            volume.getDataCenterId(), volume.getId(), volume.getName());
                    _usageEventDao.persist(usageEvent);
                }
            }
            AsyncCallFuture<VolumeApiResult> future = this.volService.expungeVolumeAsync(this.volFactory.getVolume(volume.getId()));
            future.get();

        } catch (Exception e) {
            s_logger.warn("Failed to expunge volume:", e);
            return false;
        }

        return true;
    }

    private boolean validateVolumeSizeRange(long size) {
        if (size < 0 || (size > 0 && size < (1024 * 1024 * 1024))) {
            throw new InvalidParameterValueException(
                    "Please specify a size of at least 1 Gb.");
        } else if (size > (_maxVolumeSizeInGb * 1024 * 1024 * 1024)) {
            throw new InvalidParameterValueException("volume size " + size
                    + ", but the maximum size allowed is " + _maxVolumeSizeInGb
                    + " Gb.");
        }

        return true;
    }

    protected DiskProfile toDiskProfile(VolumeVO vol, DiskOfferingVO offering) {
        return new DiskProfile(vol.getId(), vol.getVolumeType(), vol.getName(),
                offering.getId(), vol.getSize(), offering.getTagsArray(),
                offering.getUseLocalStorage(), offering.isRecreatable(),
                vol.getTemplateId());
    }

    @Override
    public DiskProfile allocateRawVolume(Type type,
            String name, DiskOfferingVO offering, Long size, VMInstanceVO vm, Account owner) {
        if (size == null) {
            size = offering.getDiskSize();
        } else {
            size = (size * 1024 * 1024 * 1024);
        }
        VolumeVO vol = new VolumeVO(type, name, vm.getDataCenterId(),
                owner.getDomainId(), owner.getId(), offering.getId(), size);
        if (vm != null) {
            vol.setInstanceId(vm.getId());
        }

        if (type.equals(Type.ROOT)) {
            vol.setDeviceId(0l);
        } else {
            vol.setDeviceId(1l);
        }

        vol = _volsDao.persist(vol);

        // Save usage event and update resource count for user vm volumes
        if (vm instanceof UserVm) {

            UsageEventVO usageEvent = new UsageEventVO(
                    EventTypes.EVENT_VOLUME_CREATE, vol.getAccountId(),
                    vol.getDataCenterId(), vol.getId(), vol.getName(),
                    offering.getId(), null, size);
            _usageEventDao.persist(usageEvent);

            _resourceLimitMgr.incrementResourceCount(vm.getAccountId(),
                    ResourceType.volume);
            _resourceLimitMgr.incrementResourceCount(vm.getAccountId(), ResourceType.primary_storage,
                    new Long(vol.getSize()));
        }
        return toDiskProfile(vol, offering);
    }

    @Override
    public  DiskProfile allocateTemplatedVolume(
            Type type, String name, DiskOfferingVO offering,
            VMTemplateVO template, VMInstanceVO vm, Account owner) {
        assert (template.getFormat() != ImageFormat.ISO) : "ISO is not a template really....";

        Long size = this._tmpltMgr.getTemplateSize(template.getId(), vm.getDataCenterId());

        VolumeVO vol = new VolumeVO(type, name, vm.getDataCenterId(),
                owner.getDomainId(), owner.getId(), offering.getId(), size);
        if (vm != null) {
            vol.setInstanceId(vm.getId());
        }
        vol.setTemplateId(template.getId());

        if (type.equals(Type.ROOT)) {
            vol.setDeviceId(0l);
            if (!vm.getType().equals(VirtualMachine.Type.User)) {
                vol.setRecreatable(true);
            }
        } else {
            vol.setDeviceId(1l);
        }

        vol = _volsDao.persist(vol);

        // Create event and update resource count for volumes if vm is a user vm
        if (vm instanceof UserVm) {

            Long offeringId = null;

            if (offering.getType() == DiskOfferingVO.Type.Disk) {
                offeringId = offering.getId();
            }

            UsageEventVO usageEvent = new UsageEventVO(
                    EventTypes.EVENT_VOLUME_CREATE, vol.getAccountId(),
                    vol.getDataCenterId(), vol.getId(), vol.getName(),
                    offeringId, template.getId(), vol.getSize());
            _usageEventDao.persist(usageEvent);

            _resourceLimitMgr.incrementResourceCount(vm.getAccountId(),
                    ResourceType.volume);
            _resourceLimitMgr.incrementResourceCount(vm.getAccountId(), ResourceType.primary_storage,
                    new Long(vol.getSize()));
        }
        return toDiskProfile(vol, offering);
    }

    private String getSupportedImageFormatForCluster(Long clusterId) {
        ClusterVO cluster = ApiDBUtils.findClusterById(clusterId);

        if (cluster.getHypervisorType() == HypervisorType.XenServer) {
            return "vhd";
        } else if (cluster.getHypervisorType() == HypervisorType.KVM) {
            return "qcow2";
        } else if (cluster.getHypervisorType() == HypervisorType.VMware) {
            return "ova";
        } else if (cluster.getHypervisorType() == HypervisorType.Ovm) {
            return "raw";
        } else {
            return null;
        }
    }

    private VolumeInfo copyVolume(StoragePoolVO rootDiskPool
            , VolumeInfo volume, VMInstanceVO vm, VMTemplateVO rootDiskTmplt, DataCenterVO dcVO,
            HostPodVO pod, DiskOfferingVO diskVO, ServiceOfferingVO svo, HypervisorType rootDiskHyperType) throws NoTransitionException {
        VolumeDataStoreVO volStoreVO = _volumeStoreDao.findByStoreVolume(volume.getDataStore().getId(), volume.getId());
        if (!volStoreVO
                .getFormat()
                .getFileExtension()
                .equals(
                        getSupportedImageFormatForCluster(rootDiskPool
                                .getClusterId()))) {
            throw new InvalidParameterValueException(
                    "Failed to attach volume to VM since volumes format "
                            + volStoreVO.getFormat()
                            .getFileExtension()
                            + " is not compatible with the vm hypervisor type");
        }

        VolumeInfo volumeOnPrimary = copyVolumeFromSecToPrimary(volume,
                vm, rootDiskTmplt, dcVO, pod,
                rootDiskPool.getClusterId(), svo, diskVO,
                new ArrayList<StoragePool>(),
                volume.getSize(), rootDiskHyperType);

        return volumeOnPrimary;
    }

    private VolumeInfo createVolumeOnPrimaryStorage(VMInstanceVO vm, VolumeVO rootVolumeOfVm, VolumeInfo volume, HypervisorType rootDiskHyperType) throws NoTransitionException {
        VMTemplateVO rootDiskTmplt = _templateDao.findById(vm
                .getTemplateId());
        DataCenterVO dcVO = _dcDao.findById(vm
                .getDataCenterId());
        HostPodVO pod = _podDao.findById(vm.getPodIdToDeployIn());
        StoragePoolVO rootDiskPool = _storagePoolDao
                .findById(rootVolumeOfVm.getPoolId());
        ServiceOfferingVO svo = _serviceOfferingDao.findById(vm
                .getServiceOfferingId());
        DiskOfferingVO diskVO = _diskOfferingDao.findById(volume
                .getDiskOfferingId());
        Long clusterId = (rootDiskPool == null ? null : rootDiskPool
                .getClusterId());

        VolumeInfo vol = null;
        if (volume.getState() == Volume.State.Allocated) {
            vol = createVolume(volume, vm,
                    rootDiskTmplt, dcVO, pod, clusterId, svo, diskVO,
                    new ArrayList<StoragePool>(), volume.getSize(),
                    rootDiskHyperType);
        } else if (volume.getState() == Volume.State.Uploaded) {
            vol = copyVolume(rootDiskPool
                    , volume, vm, rootDiskTmplt,  dcVO,
                    pod,  diskVO,  svo,  rootDiskHyperType);
            if (vol != null) {
                // Moving of Volume is successful, decrement the volume resource count from secondary for an account and increment it into primary storage under same account.
                _resourceLimitMgr.decrementResourceCount(volume.getAccountId(),
                        ResourceType.secondary_storage, new Long(volume.getSize()));
                _resourceLimitMgr.incrementResourceCount(volume.getAccountId(),
                        ResourceType.primary_storage, new Long(volume.getSize()));
            }
        }
        return vol;
    }

    private boolean needMoveVolume(VolumeVO rootVolumeOfVm, VolumeInfo volume) {
        DataStore storeForRootVol = this.dataStoreMgr.getPrimaryDataStore(rootVolumeOfVm.getPoolId());
        DataStore storeForDataVol = this.dataStoreMgr.getPrimaryDataStore(volume.getPoolId());

        Scope storeForRootStoreScope = storeForRootVol.getScope();
        if (storeForRootStoreScope == null) {
            throw new CloudRuntimeException("Can't get scope of data store: " + storeForRootVol.getId());
        }

        Scope storeForDataStoreScope = storeForDataVol.getScope();
        if (storeForDataStoreScope == null) {
            throw new CloudRuntimeException("Can't get scope of data store: " + storeForDataVol.getId());
        }

        if (storeForDataStoreScope.getScopeType() == ScopeType.ZONE) {
            return false;
        }

        if (storeForRootStoreScope.getScopeType() != storeForDataStoreScope.getScopeType()) {
            throw new CloudRuntimeException("Can't move volume between scope: " + storeForDataStoreScope.getScopeType() + " and " + storeForRootStoreScope.getScopeType());
        }

        return !storeForRootStoreScope.isSameScope(storeForDataStoreScope);
    }

    private VolumeVO sendAttachVolumeCommand(UserVmVO vm, VolumeVO volume, Long deviceId) {
        String errorMsg = "Failed to attach volume: " + volume.getName()
                + " to VM: " + vm.getHostName();
        boolean sendCommand = (vm.getState() == State.Running);
        AttachAnswer answer = null;
        Long hostId = vm.getHostId();
        if (hostId == null) {
            hostId = vm.getLastHostId();
            HostVO host = _hostDao.findById(hostId);
            if (host != null
                    && host.getHypervisorType() == HypervisorType.VMware) {
                sendCommand = true;
            }
        }

        if (sendCommand) {
            DataTO volTO = this.volFactory.getVolume(volume.getId()).getTO();
            DiskTO disk = new DiskTO(volTO, deviceId, volume.getVolumeType());
            AttachCommand cmd = new AttachCommand(disk, vm.getInstanceName());
            try {
                answer = (AttachAnswer) _agentMgr.send(hostId, cmd);
            } catch (Exception e) {
                throw new CloudRuntimeException(errorMsg + " due to: "
                        + e.getMessage());
            }
        }

        if (!sendCommand || (answer != null && answer.getResult())) {
            // Mark the volume as attached
            if (sendCommand) {
                DiskTO disk = answer.getDisk();
                _volsDao.attachVolume(volume.getId(), vm.getId(),
                        disk.getDiskSeq());
            } else {
                _volsDao.attachVolume(volume.getId(), vm.getId(), deviceId);
            }
            return _volsDao.findById(volume.getId());
        } else {
            if (answer != null) {
                String details = answer.getDetails();
                if (details != null && !details.isEmpty()) {
                    errorMsg += "; " + details;
                }
            }
            throw new CloudRuntimeException(errorMsg);
        }
    }

    private int getMaxDataVolumesSupported(UserVmVO vm) {
        Long hostId = vm.getHostId();
        if (hostId == null) {
            hostId = vm.getLastHostId();
        }
        HostVO host = _hostDao.findById(hostId);
        Integer maxDataVolumesSupported = null;
        if (host != null) {
            _hostDao.loadDetails(host);
            maxDataVolumesSupported = _hypervisorCapabilitiesDao
                    .getMaxDataVolumesLimit(host.getHypervisorType(),
                            host.getDetail("product_version"));
        }
        if (maxDataVolumesSupported == null) {
            maxDataVolumesSupported = 6; // 6 data disks by default if nothing
            // is specified in
            // 'hypervisor_capabilities' table
        }

        return maxDataVolumesSupported.intValue();
    }

    @Override
    @ActionEvent(eventType = EventTypes.EVENT_VOLUME_ATTACH, eventDescription = "attaching volume", async = true)
    public Volume attachVolumeToVM(AttachVolumeCmd command) {
        Long vmId = command.getVirtualMachineId();
        Long volumeId = command.getId();
        Long deviceId = command.getDeviceId();
        Account caller = UserContext.current().getCaller();

        // Check that the volume ID is valid
        VolumeInfo volume = volFactory.getVolume(volumeId);
        // Check that the volume is a data volume
        if (volume == null || volume.getVolumeType() != Volume.Type.DATADISK) {
            throw new InvalidParameterValueException(
                    "Please specify a valid data volume.");
        }

        // Check that the volume is not currently attached to any VM
        if (volume.getInstanceId() != null) {
            throw new InvalidParameterValueException(
                    "Please specify a volume that is not attached to any VM.");
        }

        // Check that the volume is not destroyed
        if (volume.getState() == Volume.State.Destroy) {
            throw new InvalidParameterValueException(
                    "Please specify a volume that is not destroyed.");
        }

        // Check that the virtual machine ID is valid and it's a user vm
        UserVmVO vm = _userVmDao.findById(vmId);
        if (vm == null || vm.getType() != VirtualMachine.Type.User) {
            throw new InvalidParameterValueException(
                    "Please specify a valid User VM.");
        }

        // Check that the VM is in the correct state
        if (vm.getState() != State.Running && vm.getState() != State.Stopped) {
            throw new InvalidParameterValueException(
                    "Please specify a VM that is either running or stopped.");
        }

        // Check that the device ID is valid
        if (deviceId != null) {
            if (deviceId.longValue() == 0) {
                throw new InvalidParameterValueException(
                        "deviceId can't be 0, which is used by Root device");
            }
        }

        // Check that the number of data volumes attached to VM is less than
        // that supported by hypervisor
        List<VolumeVO> existingDataVolumes = _volsDao.findByInstanceAndType(
                vmId, Volume.Type.DATADISK);
        int maxDataVolumesSupported = getMaxDataVolumesSupported(vm);
        if (existingDataVolumes.size() >= maxDataVolumesSupported) {
            throw new InvalidParameterValueException(
                    "The specified VM already has the maximum number of data disks ("
                            + maxDataVolumesSupported
                            + "). Please specify another VM.");
        }

        // Check that the VM and the volume are in the same zone
        if (vm.getDataCenterId() != volume.getDataCenterId()) {
            throw new InvalidParameterValueException(
                    "Please specify a VM that is in the same zone as the volume.");
        }

        // If local storage is disabled then attaching a volume with local disk
        // offering not allowed
        DataCenterVO dataCenter = _dcDao.findById(volume.getDataCenterId());
        if (!dataCenter.isLocalStorageEnabled()) {
            DiskOfferingVO diskOffering = _diskOfferingDao.findById(volume
                    .getDiskOfferingId());
            if (diskOffering.getUseLocalStorage()) {
                throw new InvalidParameterValueException(
                        "Zone is not configured to use local storage but volume's disk offering "
                                + diskOffering.getName() + " uses it");
            }
        }

        // if target VM has associated VM snapshots
        List<VMSnapshotVO> vmSnapshots = _vmSnapshotDao.findByVm(vmId);
        if(vmSnapshots.size() > 0){
            throw new InvalidParameterValueException(
                    "Unable to attach volume, please specify a VM that does not have VM snapshots");
        }

        // permission check
        _accountMgr.checkAccess(caller, null, true, volume, vm);

        if (!(Volume.State.Allocated.equals(volume.getState())
                || Volume.State.Ready.equals(volume.getState()) || Volume.State.Uploaded
                .equals(volume.getState()))) {
            throw new InvalidParameterValueException(
                    "Volume state must be in Allocated, Ready or in Uploaded state");
        }

        VolumeVO rootVolumeOfVm = null;
        List<VolumeVO> rootVolumesOfVm = _volsDao.findByInstanceAndType(vmId,
                Volume.Type.ROOT);
        if (rootVolumesOfVm.size() != 1) {
            throw new CloudRuntimeException(
                    "The VM "
                            + vm.getHostName()
                            + " has more than one ROOT volume and is in an invalid state.");
        } else {
            rootVolumeOfVm = rootVolumesOfVm.get(0);
        }

        HypervisorType rootDiskHyperType = vm.getHypervisorType();

        HypervisorType dataDiskHyperType = _volsDao.getHypervisorType(volume
                .getId());
        if (dataDiskHyperType != HypervisorType.None
                && rootDiskHyperType != dataDiskHyperType) {
            throw new InvalidParameterValueException(
                    "Can't attach a volume created by: " + dataDiskHyperType
                    + " to a " + rootDiskHyperType + " vm");
        }


        deviceId = getDeviceId(vmId, deviceId);
        VolumeInfo volumeOnPrimaryStorage = volume;
        if (volume.getState().equals(Volume.State.Allocated)
                || volume.getState() == Volume.State.Uploaded) {
            try {
                volumeOnPrimaryStorage = createVolumeOnPrimaryStorage(vm, rootVolumeOfVm, volume, rootDiskHyperType);
            } catch (NoTransitionException e) {
                s_logger.debug("Failed to create volume on primary storage", e);
                throw new CloudRuntimeException("Failed to create volume on primary storage", e);
            }
        }

        boolean moveVolumeNeeded = needMoveVolume(rootVolumeOfVm, volumeOnPrimaryStorage);

        if (moveVolumeNeeded) {
            PrimaryDataStoreInfo primaryStore = (PrimaryDataStoreInfo)volumeOnPrimaryStorage.getDataStore();
            if (primaryStore.isLocal()) {
                throw new CloudRuntimeException(
                        "Failed to attach local data volume "
                                + volume.getName()
                                + " to VM "
                                + vm.getDisplayName()
                                + " as migration of local data volume is not allowed");
            }
            StoragePoolVO vmRootVolumePool = _storagePoolDao
                    .findById(rootVolumeOfVm.getPoolId());

            try {
                volumeOnPrimaryStorage = moveVolume(volumeOnPrimaryStorage,
                        vmRootVolumePool.getDataCenterId(),
                        vmRootVolumePool.getPodId(),
                        vmRootVolumePool.getClusterId(),
                        dataDiskHyperType);
            } catch (ConcurrentOperationException e) {
                s_logger.debug("move volume failed", e);
                throw new CloudRuntimeException("move volume failed", e);
            }
        }


        AsyncJobExecutor asyncExecutor = BaseAsyncJobExecutor
                .getCurrentExecutor();
        if (asyncExecutor != null) {
            AsyncJobVO job = asyncExecutor.getJob();

            if (s_logger.isInfoEnabled()) {
                s_logger.info("Trying to attaching volume " + volumeId
                        + " to vm instance:" + vm.getId()
                        + ", update async job-" + job.getId()
                        + " progress status");
            }

            _asyncMgr.updateAsyncJobAttachment(job.getId(), "volume", volumeId);
            _asyncMgr.updateAsyncJobStatus(job.getId(),
                    BaseCmd.PROGRESS_INSTANCE_CREATED, volumeId);
        }

        VolumeVO newVol = _volumeDao.findById(volumeOnPrimaryStorage.getId());
        newVol = sendAttachVolumeCommand(vm, newVol, deviceId);
        return newVol;
    }

    @Override
    @ActionEvent(eventType = EventTypes.EVENT_VOLUME_DETACH, eventDescription = "detaching volume", async = true)
    public Volume detachVolumeFromVM(DetachVolumeCmd cmmd) {
        Account caller = UserContext.current().getCaller();
        if ((cmmd.getId() == null && cmmd.getDeviceId() == null && cmmd
                .getVirtualMachineId() == null)
                || (cmmd.getId() != null && (cmmd.getDeviceId() != null || cmmd
                .getVirtualMachineId() != null))
                || (cmmd.getId() == null && (cmmd.getDeviceId() == null || cmmd
                .getVirtualMachineId() == null))) {
            throw new InvalidParameterValueException(
                    "Please provide either a volume id, or a tuple(device id, instance id)");
        }

        Long volumeId = cmmd.getId();
        VolumeVO volume = null;

        if (volumeId != null) {
            volume = _volsDao.findById(volumeId);
        } else {
            volume = _volsDao.findByInstanceAndDeviceId(
                    cmmd.getVirtualMachineId(), cmmd.getDeviceId()).get(0);
        }

        Long vmId = null;

        if (cmmd.getVirtualMachineId() == null) {
            vmId = volume.getInstanceId();
        } else {
            vmId = cmmd.getVirtualMachineId();
        }

        // Check that the volume ID is valid
        if (volume == null) {
            throw new InvalidParameterValueException(
                    "Unable to find volume with ID: " + volumeId);
        }

        // Permissions check
        _accountMgr.checkAccess(caller, null, true, volume);

        // Check that the volume is a data volume
        if (volume.getVolumeType() != Volume.Type.DATADISK) {
            throw new InvalidParameterValueException(
                    "Please specify a data volume.");
        }

        // Check that the volume is currently attached to a VM
        if (vmId == null) {
            throw new InvalidParameterValueException(
                    "The specified volume is not attached to a VM.");
        }

        // Check that the VM is in the correct state
        UserVmVO vm = this._userVmDao.findById(vmId);
        if (vm.getState() != State.Running && vm.getState() != State.Stopped
                && vm.getState() != State.Destroyed) {
            throw new InvalidParameterValueException(
                    "Please specify a VM that is either running or stopped.");
        }

        // Check if the VM has VM snapshots
        List<VMSnapshotVO> vmSnapshots = _vmSnapshotDao.findByVm(vmId);
        if(vmSnapshots.size() > 0){
            throw new InvalidParameterValueException(
                    "Unable to detach volume, the specified volume is attached to a VM that has VM snapshots.");
        }

        AsyncJobExecutor asyncExecutor = BaseAsyncJobExecutor
                .getCurrentExecutor();
        if (asyncExecutor != null) {
            AsyncJobVO job = asyncExecutor.getJob();

            if (s_logger.isInfoEnabled()) {
                s_logger.info("Trying to attaching volume " + volumeId
                        + "to vm instance:" + vm.getId()
                        + ", update async job-" + job.getId()
                        + " progress status");
            }

            _asyncMgr.updateAsyncJobAttachment(job.getId(), "volume", volumeId);
            _asyncMgr.updateAsyncJobStatus(job.getId(),
                    BaseCmd.PROGRESS_INSTANCE_CREATED, volumeId);
        }

        String errorMsg = "Failed to detach volume: " + volume.getName()
                + " from VM: " + vm.getHostName();
        boolean sendCommand = (vm.getState() == State.Running);
        Answer answer = null;

        if (sendCommand) {
            DataTO volTO = this.volFactory.getVolume(volume.getId()).getTO();
            DiskTO disk = new DiskTO(volTO, volume.getDeviceId(), volume.getVolumeType());
            DettachCommand cmd = new DettachCommand(disk, vm.getInstanceName());
            try {
                answer = _agentMgr.send(vm.getHostId(), cmd);
            } catch (Exception e) {
                throw new CloudRuntimeException(errorMsg + " due to: "
                        + e.getMessage());
            }
        }

        if (!sendCommand || (answer != null && answer.getResult())) {
            // Mark the volume as detached
            _volsDao.detachVolume(volume.getId());
            return _volsDao.findById(volumeId);
        } else {

            if (answer != null) {
                String details = answer.getDetails();
                if (details != null && !details.isEmpty()) {
                    errorMsg += "; " + details;
                }
            }

            throw new CloudRuntimeException(errorMsg);
        }
    }






    @DB
    protected VolumeVO switchVolume(VolumeVO existingVolume,
            VirtualMachineProfile<? extends VirtualMachine> vm)
            throws StorageUnavailableException {
        Transaction txn = Transaction.currentTxn();

        Long templateIdToUse = null;
        Long volTemplateId = existingVolume.getTemplateId();
        long vmTemplateId = vm.getTemplateId();
        if (volTemplateId != null && volTemplateId.longValue() != vmTemplateId) {
            if (s_logger.isDebugEnabled()) {
                s_logger.debug("switchVolume: Old Volume's templateId: "
                        + volTemplateId
                        + " does not match the VM's templateId: "
                        + vmTemplateId
                        + ", updating templateId in the new Volume");
            }
            templateIdToUse = vmTemplateId;
        }

        txn.start();
        VolumeVO newVolume = allocateDuplicateVolume(existingVolume,
                templateIdToUse);
        // In case of Vmware if vm reference is not removed then during root
        // disk cleanup
        // the vm also gets deleted, so remove the reference
        if (vm.getHypervisorType() == HypervisorType.VMware) {
            _volsDao.detachVolume(existingVolume.getId());
        }
        try {
            stateTransitTo(existingVolume, Volume.Event.DestroyRequested);
        } catch (NoTransitionException e) {
            s_logger.debug("Unable to destroy existing volume: " + e.toString());
        }
        txn.commit();
        return newVolume;

    }


    @Override
    public void release(VirtualMachineProfile<? extends VMInstanceVO> profile) {
        // add code here
    }


    @Override
    @DB
    public void cleanupVolumes(long vmId) throws ConcurrentOperationException {
        if (s_logger.isDebugEnabled()) {
            s_logger.debug("Cleaning storage for vm: " + vmId);
        }
        List<VolumeVO> volumesForVm = _volsDao.findByInstance(vmId);
        List<VolumeVO> toBeExpunged = new ArrayList<VolumeVO>();
        Transaction txn = Transaction.currentTxn();
        txn.start();
        for (VolumeVO vol : volumesForVm) {
            if (vol.getVolumeType().equals(Type.ROOT)) {
                // This check is for VM in Error state (volume is already
                // destroyed)
                if (!vol.getState().equals(Volume.State.Destroy)) {
                    this.volService.destroyVolume(vol.getId());
                }
                toBeExpunged.add(vol);
            } else {
                if (s_logger.isDebugEnabled()) {
                    s_logger.debug("Detaching " + vol);
                }
                _volsDao.detachVolume(vol.getId());
            }
        }
        txn.commit();
        AsyncCallFuture<VolumeApiResult> future = null;
        for (VolumeVO expunge : toBeExpunged) {
            future = this.volService.expungeVolumeAsync(this.volFactory.getVolume(expunge.getId()));
            try {
                future.get();
            } catch (InterruptedException e) {
                s_logger.debug("failed expunge volume" + expunge.getId(), e);
            } catch (ExecutionException e) {
                s_logger.debug("failed expunge volume" + expunge.getId(), e);
            }
        }
    }

    @DB
    @Override
    public Volume migrateVolume(MigrateVolumeCmd cmd) {
        Long volumeId = cmd.getVolumeId();
        Long storagePoolId = cmd.getStoragePoolId();

        VolumeVO vol = _volsDao.findById(volumeId);
        if (vol == null) {
            throw new InvalidParameterValueException(
                    "Failed to find the volume id: " + volumeId);
        }

        if (vol.getState() != Volume.State.Ready) {
            throw new InvalidParameterValueException(
                    "Volume must be in ready state");
        }

        boolean liveMigrateVolume = false;
        Long instanceId = vol.getInstanceId();
        VMInstanceVO vm = null;
        if (instanceId != null) {
            vm = _vmInstanceDao.findById(instanceId);
        }

        if (vm != null && vm.getState() == State.Running) {
            // Check if the underlying hypervisor supports storage motion.
            Long hostId = vm.getHostId();
            if (hostId != null) {
                HostVO host = _hostDao.findById(hostId);
                HypervisorCapabilitiesVO capabilities = null;
                if (host != null) {
                    capabilities = _hypervisorCapabilitiesDao.findByHypervisorTypeAndVersion(host.getHypervisorType(),
                            host.getHypervisorVersion());
                }

                if (capabilities != null) {
                    liveMigrateVolume = capabilities.isStorageMotionSupported();
                }
            }
        }

        // If the disk is not attached to any VM then it can be moved. Otherwise, it needs to be attached to a vm
        // running on a hypervisor that supports storage motion so that it be be migrated.
        if (instanceId != null && !liveMigrateVolume) {
            throw new InvalidParameterValueException("Volume needs to be detached from VM");
        }

        if (liveMigrateVolume && !cmd.isLiveMigrate()) {
            throw new InvalidParameterValueException("The volume " + vol + "is attached to a vm and for migrating it " +
                    "the parameter livemigrate should be specified");
        }

        StoragePool destPool = (StoragePool)this.dataStoreMgr.getDataStore(storagePoolId, DataStoreRole.Primary);
        if (destPool == null) {
            throw new InvalidParameterValueException(
                    "Failed to find the destination storage pool: "
                            + storagePoolId);
        }

        if (!volumeOnSharedStoragePool(vol)) {
            throw new InvalidParameterValueException(
                    "Migration of volume from local storage pool is not supported");
        }

        Volume newVol = null;
        if (liveMigrateVolume) {
            newVol = liveMigrateVolume(vol, destPool);
        } else {
            newVol = migrateVolume(vol, destPool);
        }
        return newVol;
    }

    @DB
    protected Volume migrateVolume(Volume volume, StoragePool destPool) {
        VolumeInfo vol = this.volFactory.getVolume(volume.getId());
        AsyncCallFuture<VolumeApiResult> future = this.volService.copyVolume(vol, (DataStore)destPool);
        try {
            VolumeApiResult result = future.get();
            if (result.isFailed()) {
                s_logger.debug("migrate volume failed:" + result.getResult());
                return null;
            }
            return result.getVolume();
        } catch (InterruptedException e) {
            s_logger.debug("migrate volume failed", e);
            return null;
        } catch (ExecutionException e) {
            s_logger.debug("migrate volume failed", e);
            return null;
        }
    }

    @DB
    protected Volume liveMigrateVolume(Volume volume, StoragePool destPool) {
        VolumeInfo vol = this.volFactory.getVolume(volume.getId());
        AsyncCallFuture<VolumeApiResult> future = this.volService.migrateVolume(vol, (DataStore)destPool);
        try {
            VolumeApiResult result = future.get();
            if (result.isFailed()) {
                s_logger.debug("migrate volume failed:" + result.getResult());
                return null;
            }
            return result.getVolume();
        } catch (InterruptedException e) {
            s_logger.debug("migrate volume failed", e);
            return null;
        } catch (ExecutionException e) {
            s_logger.debug("migrate volume failed", e);
            return null;
        }
    }

    @Override
    public <T extends VMInstanceVO> void migrateVolumes(T vm, VirtualMachineTO vmTo, Host srcHost, Host destHost,
            Map<VolumeVO, StoragePoolVO> volumeToPool) {
        // Check if all the vms being migrated belong to the vm.
        // Check if the storage pool is of the right type.
        // Create a VolumeInfo to DataStore map too.
        Map<VolumeInfo, DataStore> volumeMap = new HashMap<VolumeInfo, DataStore>();
        for (Map.Entry<VolumeVO, StoragePoolVO> entry : volumeToPool.entrySet()) {
            VolumeVO volume = entry.getKey();
            StoragePoolVO storagePool = entry.getValue();
            StoragePool destPool = (StoragePool)this.dataStoreMgr.getDataStore(storagePool.getId(),
                    DataStoreRole.Primary);

            if (volume.getInstanceId() != vm.getId()) {
                throw new CloudRuntimeException("Volume " + volume + " that has to be migrated doesn't belong to the" +
                        " instance " + vm);
            }

            if (destPool == null) {
                throw new CloudRuntimeException("Failed to find the destination storage pool " + storagePool.getId());
            }

            volumeMap.put(this.volFactory.getVolume(volume.getId()), (DataStore)destPool);
        }

        AsyncCallFuture<CommandResult> future = this.volService.migrateVolumes(volumeMap, vmTo, srcHost, destHost);
        try {
            CommandResult result = future.get();
            if (result.isFailed()) {
                s_logger.debug("Failed to migrated vm " + vm + " along with its volumes. " + result.getResult());
                throw new CloudRuntimeException("Failed to migrated vm " + vm + " along with its volumes. " +
                        result.getResult());
            }
        } catch (InterruptedException e) {
            s_logger.debug("Failed to migrated vm " + vm + " along with its volumes.", e);
        } catch (ExecutionException e) {
            s_logger.debug("Failed to migrated vm " + vm + " along with its volumes.", e);
        }
    }

    @Override
    public boolean storageMigration(
            VirtualMachineProfile<? extends VirtualMachine> vm,
            StoragePool destPool) {
        List<VolumeVO> vols = _volsDao.findUsableVolumesForInstance(vm.getId());
        List<Volume> volumesNeedToMigrate = new ArrayList<Volume>();

        for (VolumeVO volume : vols) {
            if (volume.getState() != Volume.State.Ready) {
                s_logger.debug("volume: " + volume.getId() + " is in "
                        + volume.getState() + " state");
                throw new CloudRuntimeException("volume: " + volume.getId()
                        + " is in " + volume.getState() + " state");
            }

            if (volume.getPoolId() == destPool.getId()) {
                s_logger.debug("volume: " + volume.getId()
                        + " is on the same storage pool: " + destPool.getId());
                continue;
            }

            volumesNeedToMigrate.add(volume);
        }

        if (volumesNeedToMigrate.isEmpty()) {
            s_logger.debug("No volume need to be migrated");
            return true;
        }

        for (Volume vol : volumesNeedToMigrate) {
            Volume result = migrateVolume(vol, destPool);
            if (result == null) {
                return false;
            }
        }
        return true;
    }

    @Override
    public void prepareForMigration(
            VirtualMachineProfile<? extends VirtualMachine> vm,
            DeployDestination dest) {
        List<VolumeVO> vols = _volsDao.findUsableVolumesForInstance(vm.getId());
        if (s_logger.isDebugEnabled()) {
            s_logger.debug("Preparing " + vols.size() + " volumes for " + vm);
        }

        for (VolumeVO vol : vols) {
            DataTO volTO = this.volFactory.getVolume(vol.getId()).getTO();
            DiskTO disk = new DiskTO(volTO, vol.getDeviceId(), vol.getVolumeType());
            vm.addDisk(disk);
        }

        if (vm.getType() == VirtualMachine.Type.User) {
            UserVmVO userVM = (UserVmVO) vm.getVirtualMachine();
            if (userVM.getIsoId() != null) {
                DataTO dataTO = this.tmplFactory.getTemplate(userVM.getIsoId(), DataStoreRole.Image, userVM.getDataCenterId()).getTO();
                DiskTO iso = new DiskTO(dataTO, 3L, Volume.Type.ISO);
                vm.addDisk(iso);
            }
        }
    }



    private static enum VolumeTaskType {
        RECREATE,
        NOP,
        MIGRATE
    }
    private static class VolumeTask {
         final VolumeTaskType type;
         final StoragePoolVO pool;
         final VolumeVO volume;
         VolumeTask(VolumeTaskType type, VolumeVO volume, StoragePoolVO pool) {
             this.type = type;
             this.pool = pool;
             this.volume = volume;
         }
    }

    private List<VolumeTask> getTasks(List<VolumeVO> vols, Map<Volume, StoragePool> destVols) throws StorageUnavailableException {
        boolean recreate = _recreateSystemVmEnabled;
        List<VolumeTask> tasks = new ArrayList<VolumeTask>();
        for (VolumeVO vol : vols) {
            StoragePoolVO assignedPool = null;
            if (destVols != null) {
                StoragePool pool = destVols.get(vol);
                if (pool != null) {
                    assignedPool = _storagePoolDao.findById(pool.getId());
                }
            }
            if (assignedPool == null && recreate) {
                assignedPool = _storagePoolDao.findById(vol.getPoolId());
            }
            if (assignedPool != null || recreate) {
                Volume.State state = vol.getState();
                if (state == Volume.State.Allocated
                        || state == Volume.State.Creating) {
                    VolumeTask task = new VolumeTask(VolumeTaskType.RECREATE, vol, null);
                    tasks.add(task);
                } else {
                    if (vol.isRecreatable()) {
                        if (s_logger.isDebugEnabled()) {
                            s_logger.debug("Volume " + vol
                                    + " will be recreated on storage pool "
                                    + assignedPool
                                    + " assigned by deploymentPlanner");
                        }
                        VolumeTask task = new VolumeTask(VolumeTaskType.RECREATE, vol, null);
                        tasks.add(task);
                    } else {
                        if (assignedPool.getId() != vol.getPoolId()) {
                            if (s_logger.isDebugEnabled()) {
                                s_logger.debug("Mismatch in storage pool "
                                        + assignedPool
                                        + " assigned by deploymentPlanner and the one associated with volume "
                                        + vol);
                            }
                            DiskOfferingVO diskOffering = _diskOfferingDao
                                    .findById(vol.getDiskOfferingId());
                            if (diskOffering.getUseLocalStorage()) {
                                if (s_logger.isDebugEnabled()) {
                                    s_logger.debug("Local volume "
                                            + vol
                                            + " will be recreated on storage pool "
                                            + assignedPool
                                            + " assigned by deploymentPlanner");
                                }
                                VolumeTask task = new VolumeTask(VolumeTaskType.RECREATE, vol, null);
                                tasks.add(task);
                            } else {
                                if (s_logger.isDebugEnabled()) {
                                    s_logger.debug("Shared volume "
                                            + vol
                                            + " will be migrated on storage pool "
                                            + assignedPool
                                            + " assigned by deploymentPlanner");
                                }
                                VolumeTask task = new VolumeTask(VolumeTaskType.MIGRATE, vol, assignedPool);
                                tasks.add(task);
                            }
                        } else {
                            StoragePoolVO pool = _storagePoolDao
                                    .findById(vol.getPoolId());
                            VolumeTask task = new VolumeTask(VolumeTaskType.NOP, vol, pool);
                            tasks.add(task);
                        }

                    }
                }
            } else {
                if (vol.getPoolId() == null) {
                    throw new StorageUnavailableException(
                            "Volume has no pool associate and also no storage pool assigned in DeployDestination, Unable to create "
                                    + vol, Volume.class, vol.getId());
                }
                if (s_logger.isDebugEnabled()) {
                    s_logger.debug("No need to recreate the volume: " + vol
                            + ", since it already has a pool assigned: "
                            + vol.getPoolId() + ", adding disk to VM");
                }
                StoragePoolVO pool = _storagePoolDao.findById(vol
                        .getPoolId());
                VolumeTask task = new VolumeTask(VolumeTaskType.NOP, vol, pool);
                tasks.add(task);
            }
        }

        return tasks;
    }

    private Pair<VolumeVO, DataStore> recreateVolume(VolumeVO vol, VirtualMachineProfile<? extends VirtualMachine> vm,
            DeployDestination dest) throws StorageUnavailableException {
        VolumeVO newVol;
        boolean recreate = _recreateSystemVmEnabled;
        DataStore destPool = null;
        if (recreate
                && (dest.getStorageForDisks() == null || dest
                        .getStorageForDisks().get(vol) == null)) {
            destPool = dataStoreMgr.getDataStore(vol.getPoolId(), DataStoreRole.Primary);
            s_logger.debug("existing pool: " + destPool.getId());
        } else {
            StoragePool pool = dest.getStorageForDisks().get(vol);
            destPool = dataStoreMgr.getDataStore(pool.getId(), DataStoreRole.Primary);
        }

        if (vol.getState() == Volume.State.Allocated
                || vol.getState() == Volume.State.Creating) {
            newVol = vol;
        } else {
            newVol = switchVolume(vol, vm);
            // update the volume->PrimaryDataStoreVO map since volumeId has
            // changed
            if (dest.getStorageForDisks() != null
                    && dest.getStorageForDisks().containsKey(vol)) {
                StoragePool poolWithOldVol = dest
                        .getStorageForDisks().get(vol);
                dest.getStorageForDisks().put(newVol, poolWithOldVol);
                dest.getStorageForDisks().remove(vol);
            }
            if (s_logger.isDebugEnabled()) {
                s_logger.debug("Created new volume " + newVol
                        + " for old volume " + vol);
            }
        }
        VolumeInfo volume = volFactory.getVolume(newVol.getId(), destPool);
        Long templateId = newVol.getTemplateId();
        AsyncCallFuture<VolumeApiResult> future = null;
        if (templateId == null) {
            future = this.volService.createVolumeAsync(volume, destPool);
        } else {
            TemplateInfo templ = this.tmplFactory.getTemplate(templateId, DataStoreRole.Image);
            future = this.volService.createVolumeFromTemplateAsync(volume, destPool.getId(), templ);
        }
        VolumeApiResult result = null;
        try {
            result = future.get();
            if (result.isFailed()) {
                s_logger.debug("Unable to create "
                        + newVol + ":" + result.getResult());
                throw new StorageUnavailableException("Unable to create "
                        + newVol + ":" + result.getResult(), destPool.getId());
            }
            newVol = this._volsDao.findById(newVol.getId());
        } catch (InterruptedException e) {
            s_logger.error("Unable to create " + newVol, e);
            throw new StorageUnavailableException("Unable to create "
                    + newVol + ":" + e.toString(), destPool.getId());
        } catch (ExecutionException e) {
            s_logger.error("Unable to create " + newVol, e);
            throw new StorageUnavailableException("Unable to create "
                    + newVol + ":" + e.toString(), destPool.getId());
        }

        return new Pair<VolumeVO, DataStore>(newVol, destPool);
    }

    @Override
    public void prepare(VirtualMachineProfile<? extends VirtualMachine> vm,
            DeployDestination dest) throws StorageUnavailableException,
            InsufficientStorageCapacityException, ConcurrentOperationException {

        if (dest == null) {
            if (s_logger.isDebugEnabled()) {
                s_logger.debug("DeployDestination cannot be null, cannot prepare Volumes for the vm: "
                        + vm);
            }
            throw new CloudRuntimeException(
                    "Unable to prepare Volume for vm because DeployDestination is null, vm:"
                            + vm);
        }
        List<VolumeVO> vols = _volsDao.findUsableVolumesForInstance(vm.getId());
        if (s_logger.isDebugEnabled()) {
            s_logger.debug("Checking if we need to prepare " + vols.size()
                    + " volumes for " + vm);
        }

        List<VolumeTask> tasks = getTasks(vols, dest.getStorageForDisks());
        Volume vol = null;
        StoragePool pool = null;
        for (VolumeTask task : tasks) {
            if (task.type == VolumeTaskType.NOP) {
                pool = (StoragePool)dataStoreMgr.getDataStore(task.pool.getId(), DataStoreRole.Primary);
                vol = task.volume;
            } else if (task.type == VolumeTaskType.MIGRATE) {
                pool = (StoragePool)dataStoreMgr.getDataStore(task.pool.getId(), DataStoreRole.Primary);
                migrateVolume(task.volume, pool);
                vol = task.volume;
            } else if (task.type == VolumeTaskType.RECREATE) {
                Pair<VolumeVO, DataStore> result = recreateVolume(task.volume, vm, dest);
                pool = (StoragePool)dataStoreMgr.getDataStore(result.second().getId(), DataStoreRole.Primary);
                vol = result.first();
            }
            DataTO volumeTO = this.volFactory.getVolume(vol.getId()).getTO();
            DiskTO disk = new DiskTO(volumeTO, vol.getDeviceId(), vol.getVolumeType());
            vm.addDisk(disk);
        }
    }

    private Long getDeviceId(long vmId, Long deviceId) {
        // allocate deviceId
        List<VolumeVO> vols = _volsDao.findByInstance(vmId);
        if (deviceId != null) {
            if (deviceId.longValue() > 15 || deviceId.longValue() == 0
                    || deviceId.longValue() == 3) {
                throw new RuntimeException("deviceId should be 1,2,4-15");
            }
            for (VolumeVO vol : vols) {
                if (vol.getDeviceId().equals(deviceId)) {
                    throw new RuntimeException("deviceId " + deviceId
                            + " is used by vm" + vmId);
                }
            }
        } else {
            // allocate deviceId here
            List<String> devIds = new ArrayList<String>();
            for (int i = 1; i < 15; i++) {
                devIds.add(String.valueOf(i));
            }
            devIds.remove("3");
            for (VolumeVO vol : vols) {
                devIds.remove(vol.getDeviceId().toString().trim());
            }
            deviceId = Long.parseLong(devIds.iterator().next());
        }

        return deviceId;
    }

    private boolean stateTransitTo(Volume vol, Volume.Event event)
            throws NoTransitionException {
        return _volStateMachine.transitTo(vol, event, null, _volsDao);
    }


    private String validateUrl(String url) {
        try {
            URI uri = new URI(url);
            if ((uri.getScheme() == null)
                    || (!uri.getScheme().equalsIgnoreCase("http")
                            && !uri.getScheme().equalsIgnoreCase("https") && !uri
                            .getScheme().equalsIgnoreCase("file"))) {
                throw new IllegalArgumentException(
                        "Unsupported scheme for url: " + url);
            }

            int port = uri.getPort();
            if (!(port == 80 || port == 8080 || port == 443 || port == -1)) {
                throw new IllegalArgumentException(
                        "Only ports 80, 8080 and 443 are allowed");
            }
            String host = uri.getHost();
            try {
                InetAddress hostAddr = InetAddress.getByName(host);
                if (hostAddr.isAnyLocalAddress()
                        || hostAddr.isLinkLocalAddress()
                        || hostAddr.isLoopbackAddress()
                        || hostAddr.isMulticastAddress()) {
                    throw new IllegalArgumentException(
                            "Illegal host specified in url");
                }
                if (hostAddr instanceof Inet6Address) {
                    throw new IllegalArgumentException(
                            "IPV6 addresses not supported ("
                                    + hostAddr.getHostAddress() + ")");
                }
            } catch (UnknownHostException uhe) {
                throw new IllegalArgumentException("Unable to resolve " + host);
            }

            return uri.toString();
        } catch (URISyntaxException e) {
            throw new IllegalArgumentException("Invalid URL " + url);
        }

    }

    @Override
    public boolean canVmRestartOnAnotherServer(long vmId) {
        List<VolumeVO> vols = _volsDao.findCreatedByInstance(vmId);
        for (VolumeVO vol : vols) {
            if (!vol.isRecreatable() && !vol.getPoolType().isShared()) {
                return false;
            }
        }
        return true;
    }

    @Override
    public boolean configure(String name, Map<String, Object> params)
            throws ConfigurationException {
        String _customDiskOfferingMinSizeStr = _configDao
                .getValue(Config.CustomDiskOfferingMinSize.toString());
        _customDiskOfferingMinSize = NumbersUtil.parseInt(
                _customDiskOfferingMinSizeStr, Integer
                        .parseInt(Config.CustomDiskOfferingMinSize
                                .getDefaultValue()));

        String maxVolumeSizeInGbString = _configDao
                .getValue("storage.max.volume.size");
        _maxVolumeSizeInGb = NumbersUtil.parseLong(maxVolumeSizeInGbString,
                2000);

        String value = _configDao.getValue(Config.RecreateSystemVmEnabled.key());
        _recreateSystemVmEnabled = Boolean.parseBoolean(value);
        _copyvolumewait = NumbersUtil.parseInt(value,
                Integer.parseInt(Config.CopyVolumeWait.getDefaultValue()));

        return true;
    }

    @Override
    public boolean start() {
        return true;
    }

    @Override
    public boolean stop() {
        return true;
    }

    @Override
    public String getName() {
        return "Volume Manager";
    }

    @Override
    public void destroyVolume(VolumeVO volume) {
        try {
            this.volService.destroyVolume(volume.getId());
        } catch (ConcurrentOperationException e) {
            s_logger.debug("Failed to destroy volume" + volume.getId(), e);
            throw new CloudRuntimeException("Failed to destroy volume" + volume.getId(), e);
        }
    }




    @Override
    public Snapshot takeSnapshot(Long volumeId, Long policyId, Long snapshotId, Account account) throws ResourceAllocationException {
        VolumeInfo volume = this.volFactory.getVolume(volumeId);
        if (volume == null) {
            throw new InvalidParameterValueException("Creating snapshot failed due to volume:" + volumeId + " doesn't exist");
        }

        if (volume.getState() != Volume.State.Ready) {
            throw new InvalidParameterValueException("VolumeId: " + volumeId + " is not in " + Volume.State.Ready + " state but " + volume.getState() + ". Cannot take snapshot.");
        }

        CreateSnapshotPayload payload = new CreateSnapshotPayload();
        payload.setSnapshotId(snapshotId);
        payload.setSnapshotPolicyId(policyId);
        payload.setAccount(account);
        volume.addPayload(payload);
        return this.volService.takeSnapshot(volume);
    }

    @Override
    public Snapshot allocSnapshot(Long volumeId, Long policyId) throws ResourceAllocationException {
        Account caller = UserContext.current().getCaller();

        VolumeInfo volume = this.volFactory.getVolume(volumeId);
        if (volume == null) {
            throw new InvalidParameterValueException("Creating snapshot failed due to volume:" + volumeId + " doesn't exist");
        }
        DataCenter zone = _dcDao.findById(volume.getDataCenterId());
        if (zone == null) {
            throw new InvalidParameterValueException("Can't find zone by id " + volume.getDataCenterId());
        }

        if (Grouping.AllocationState.Disabled == zone.getAllocationState() && !_accountMgr.isRootAdmin(caller.getType())) {
            throw new PermissionDeniedException("Cannot perform this operation, Zone is currently disabled: " + zone.getName());
        }

        if (volume.getState() != Volume.State.Ready) {
            throw new InvalidParameterValueException("VolumeId: " + volumeId + " is not in " + Volume.State.Ready + " state but " + volume.getState() + ". Cannot take snapshot.");
        }

        if ( volume.getTemplateId() != null ) {
            VMTemplateVO  template = _templateDao.findById(volume.getTemplateId());
            if( template != null && template.getTemplateType() == Storage.TemplateType.SYSTEM ) {
                throw new InvalidParameterValueException("VolumeId: " + volumeId + " is for System VM , Creating snapshot against System VM volumes is not supported");
            }
        }

        StoragePool storagePool = (StoragePool)volume.getDataStore();
        if (storagePool == null) {
            throw new InvalidParameterValueException("VolumeId: " + volumeId + " please attach this volume to a VM before create snapshot for it");
        }

        return this.snapshotMgr.allocSnapshot(volumeId, policyId);
    }

}<|MERGE_RESOLUTION|>--- conflicted
+++ resolved
@@ -25,16 +25,19 @@
 import java.net.UnknownHostException;
 import java.util.ArrayList;
 import java.util.Date;
+import java.util.HashMap;
 import java.util.HashSet;
 import java.util.List;
 import java.util.Map;
-import java.util.HashMap;
 import java.util.Set;
 import java.util.UUID;
 import java.util.concurrent.ExecutionException;
 
 import javax.inject.Inject;
 import javax.naming.ConfigurationException;
+
+import org.apache.log4j.Logger;
+import org.springframework.stereotype.Component;
 
 import org.apache.cloudstack.api.BaseCmd;
 import org.apache.cloudstack.api.command.user.volume.AttachVolumeCmd;
@@ -43,7 +46,6 @@
 import org.apache.cloudstack.api.command.user.volume.MigrateVolumeCmd;
 import org.apache.cloudstack.api.command.user.volume.ResizeVolumeCmd;
 import org.apache.cloudstack.api.command.user.volume.UploadVolumeCmd;
-import org.apache.cloudstack.storage.command.CommandResult;
 import org.apache.cloudstack.engine.subsystem.api.storage.DataStore;
 import org.apache.cloudstack.engine.subsystem.api.storage.DataStoreManager;
 import org.apache.cloudstack.engine.subsystem.api.storage.DataStoreProviderManager;
@@ -61,7 +63,7 @@
 import org.apache.cloudstack.framework.async.AsyncCallFuture;
 import org.apache.cloudstack.storage.command.AttachAnswer;
 import org.apache.cloudstack.storage.command.AttachCommand;
-import org.apache.cloudstack.storage.command.DettachAnswer;
+import org.apache.cloudstack.storage.command.CommandResult;
 import org.apache.cloudstack.storage.command.DettachCommand;
 import org.apache.cloudstack.storage.datastore.db.PrimaryDataStoreDao;
 import org.apache.cloudstack.storage.datastore.db.StoragePoolVO;
@@ -69,20 +71,12 @@
 import org.apache.cloudstack.storage.datastore.db.TemplateDataStoreVO;
 import org.apache.cloudstack.storage.datastore.db.VolumeDataStoreDao;
 import org.apache.cloudstack.storage.datastore.db.VolumeDataStoreVO;
-import org.apache.log4j.Logger;
-import org.springframework.stereotype.Component;
 
 import com.cloud.agent.AgentManager;
 import com.cloud.agent.api.Answer;
-import com.cloud.agent.api.AttachVolumeAnswer;
-<<<<<<< HEAD
-import com.cloud.agent.api.AttachVolumeCommand;
-import com.cloud.agent.api.to.VirtualMachineTO;
-import com.cloud.agent.api.to.VolumeTO;
-=======
 import com.cloud.agent.api.to.DataTO;
 import com.cloud.agent.api.to.DiskTO;
->>>>>>> 47f6d650
+import com.cloud.agent.api.to.VirtualMachineTO;
 import com.cloud.alert.AlertManager;
 import com.cloud.api.ApiDBUtils;
 import com.cloud.async.AsyncJobExecutor;
@@ -121,9 +115,9 @@
 import com.cloud.host.HostVO;
 import com.cloud.host.dao.HostDao;
 import com.cloud.hypervisor.Hypervisor.HypervisorType;
+import com.cloud.hypervisor.HypervisorCapabilitiesVO;
 import com.cloud.hypervisor.HypervisorGuruManager;
 import com.cloud.hypervisor.dao.HypervisorCapabilitiesDao;
-import com.cloud.hypervisor.HypervisorCapabilitiesVO;
 import com.cloud.network.NetworkModel;
 import com.cloud.org.Grouping;
 import com.cloud.resource.ResourceManager;
@@ -329,7 +323,7 @@
     @Inject
     StorageManager storageMgr;
     private int _customDiskOfferingMinSize = 1;
-    private int _customDiskOfferingMaxSize = 1024;
+    private final int _customDiskOfferingMaxSize = 1024;
     private long _maxVolumeSizeInGb;
     private boolean _recreateSystemVmEnabled;
 
@@ -365,7 +359,7 @@
         }
 
         Volume newVol = migrateVolume(volume, destPool);
-        return this.volFactory.getVolume(newVol.getId());
+        return volFactory.getVolume(newVol.getId());
     }
 
     /*
@@ -383,20 +377,20 @@
         String url = cmd.getUrl();
         String format = cmd.getFormat();
         String imageStoreUuid = cmd.getImageStoreUuid();
-        DataStore store = this._tmpltMgr.getImageStore(imageStoreUuid, zoneId);
+        DataStore store = _tmpltMgr.getImageStore(imageStoreUuid, zoneId);
 
         validateVolume(caller, ownerId, zoneId, volumeName, url, format);
 
         VolumeVO volume = persistVolume(caller, ownerId, zoneId, volumeName,
                 url, cmd.getFormat());
 
-        VolumeInfo vol = this.volFactory.getVolume(volume.getId());
+        VolumeInfo vol = volFactory.getVolume(volume.getId());
 
         RegisterVolumePayload payload = new RegisterVolumePayload(cmd.getUrl(), cmd.getChecksum(),
                 cmd.getFormat());
         vol.addPayload(payload);
 
-        this.volService.registerVolume(vol, store);
+        volService.registerVolume(vol, store);
         return volume;
     }
 
@@ -539,10 +533,10 @@
             }
         }
 
-        VolumeInfo vol = this.volFactory.getVolume(volume.getId());
-        DataStore store = this.dataStoreMgr.getDataStore(pool.getId(), DataStoreRole.Primary);
-        SnapshotInfo snapInfo = this.snapshotFactory.getSnapshot(snapshot.getId(), DataStoreRole.Image);
-        AsyncCallFuture<VolumeApiResult> future = this.volService.createVolumeFromSnapshot(vol, store, snapInfo);
+        VolumeInfo vol = volFactory.getVolume(volume.getId());
+        DataStore store = dataStoreMgr.getDataStore(pool.getId(), DataStoreRole.Primary);
+        SnapshotInfo snapInfo = snapshotFactory.getSnapshot(snapshot.getId(), DataStoreRole.Image);
+        AsyncCallFuture<VolumeApiResult> future = volService.createVolumeFromSnapshot(vol, store, snapInfo);
         try {
             VolumeApiResult result = future.get();
             if (result.isFailed()) {
@@ -564,7 +558,7 @@
             VMTemplateVO template, DataCenterVO dc, DiskOfferingVO diskOffering) {
         if (volume.getVolumeType() == Type.ROOT
                 && Storage.ImageFormat.ISO != template.getFormat()) {
-            TemplateDataStoreVO ss = this._vmTemplateStoreDao.findByTemplateZoneDownloadStatus(template.getId(), dc.getId(),
+            TemplateDataStoreVO ss = _vmTemplateStoreDao.findByTemplateZoneDownloadStatus(template.getId(), dc.getId(),
                     VMTemplateStorageResourceAssoc.Status.DOWNLOADED);
             if (ss == null) {
                 throw new CloudRuntimeException("Template "
@@ -603,7 +597,7 @@
                 null, createdVolume.getSize());
         _usageEventDao.persist(usageEvent);
 
-        return this._volsDao.findById(createdVolume.getId());
+        return _volsDao.findById(createdVolume.getId());
     }
 
     @DB
@@ -621,8 +615,8 @@
         // Find a suitable storage to create volume on
         StoragePool destPool = storageMgr.findStoragePool(dskCh, dc, pod,
                 clusterId, null, vm, avoidPools);
-        DataStore destStore = this.dataStoreMgr.getDataStore(destPool.getId(), DataStoreRole.Primary);
-        AsyncCallFuture<VolumeApiResult> future = this.volService.copyVolume(volume, destStore);
+        DataStore destStore = dataStoreMgr.getDataStore(destPool.getId(), DataStoreRole.Primary);
+        AsyncCallFuture<VolumeApiResult> future = volService.copyVolume(volume, destStore);
 
         try {
             VolumeApiResult result = future.get();
@@ -677,14 +671,14 @@
         if (s_logger.isDebugEnabled()) {
             s_logger.debug("Trying to create " + volume + " on " + pool);
         }
-        DataStore store = this.dataStoreMgr.getDataStore(pool.getId(), DataStoreRole.Primary);
+        DataStore store = dataStoreMgr.getDataStore(pool.getId(), DataStoreRole.Primary);
         AsyncCallFuture<VolumeApiResult> future = null;
         boolean isNotCreatedFromTemplate = volume.getTemplateId() == null ? true : false;
         if (isNotCreatedFromTemplate) {
-            future = this.volService.createVolumeAsync(volume, store);
+            future = volService.createVolumeAsync(volume, store);
         } else {
-            TemplateInfo templ = this.tmplFactory.getTemplate(template.getId(), DataStoreRole.Image);
-            future = this.volService.createVolumeFromTemplateAsync(volume, store.getId(), templ);
+            TemplateInfo templ = tmplFactory.getTemplate(template.getId(), DataStoreRole.Image);
+            future = volService.createVolumeFromTemplateAsync(volume, store.getId(), templ);
         }
         try {
             VolumeApiResult result = future.get();
@@ -1154,7 +1148,7 @@
 
         UserVmVO userVm = _userVmDao.findById(volume.getInstanceId());
 
-        PrimaryDataStoreInfo pool = (PrimaryDataStoreInfo)this.dataStoreMgr.getDataStore(volume.getPoolId(), DataStoreRole.Primary);
+        PrimaryDataStoreInfo pool = (PrimaryDataStoreInfo)dataStoreMgr.getDataStore(volume.getPoolId(), DataStoreRole.Primary);
         long currentSize = volume.getSize();
 
         /*
@@ -1205,10 +1199,10 @@
         ResizeVolumePayload payload = new ResizeVolumePayload(newSize, shrinkOk, instanceName, hosts);
 
         try {
-            VolumeInfo vol = this.volFactory.getVolume(volume.getId());
+            VolumeInfo vol = volFactory.getVolume(volume.getId());
             vol.addPayload(payload);
 
-            AsyncCallFuture<VolumeApiResult> future = this.volService.resize(vol);
+            AsyncCallFuture<VolumeApiResult> future = volService.resize(vol);
             future.get();
             volume = _volsDao.findById(volume.getId());
 
@@ -1273,11 +1267,11 @@
         try {
             if (volume.getState() != Volume.State.Destroy && volume.getState() != Volume.State.Expunging && volume.getState() != Volume.State.Expunging) {
                 Long instanceId = volume.getInstanceId();
-                if (!this.volService.destroyVolume(volume.getId())) {
+                if (!volService.destroyVolume(volume.getId())) {
                     return false;
                 }
 
-                VMInstanceVO vmInstance = this._vmInstanceDao.findById(instanceId);
+                VMInstanceVO vmInstance = _vmInstanceDao.findById(instanceId);
                 if (instanceId == null
                         || (vmInstance.getType().equals(VirtualMachine.Type.User))) {
                     // Decrement the resource count for volumes and primary storage belonging user VM's only
@@ -1300,7 +1294,7 @@
                     _usageEventDao.persist(usageEvent);
                 }
             }
-            AsyncCallFuture<VolumeApiResult> future = this.volService.expungeVolumeAsync(this.volFactory.getVolume(volume.getId()));
+            AsyncCallFuture<VolumeApiResult> future = volService.expungeVolumeAsync(volFactory.getVolume(volume.getId()));
             future.get();
 
         } catch (Exception e) {
@@ -1376,7 +1370,7 @@
             VMTemplateVO template, VMInstanceVO vm, Account owner) {
         assert (template.getFormat() != ImageFormat.ISO) : "ISO is not a template really....";
 
-        Long size = this._tmpltMgr.getTemplateSize(template.getId(), vm.getDataCenterId());
+        Long size = _tmpltMgr.getTemplateSize(template.getId(), vm.getDataCenterId());
 
         VolumeVO vol = new VolumeVO(type, name, vm.getDataCenterId(),
                 owner.getDomainId(), owner.getId(), offering.getId(), size);
@@ -1498,8 +1492,8 @@
     }
 
     private boolean needMoveVolume(VolumeVO rootVolumeOfVm, VolumeInfo volume) {
-        DataStore storeForRootVol = this.dataStoreMgr.getPrimaryDataStore(rootVolumeOfVm.getPoolId());
-        DataStore storeForDataVol = this.dataStoreMgr.getPrimaryDataStore(volume.getPoolId());
+        DataStore storeForRootVol = dataStoreMgr.getPrimaryDataStore(rootVolumeOfVm.getPoolId());
+        DataStore storeForDataVol = dataStoreMgr.getPrimaryDataStore(volume.getPoolId());
 
         Scope storeForRootStoreScope = storeForRootVol.getScope();
         if (storeForRootStoreScope == null) {
@@ -1538,7 +1532,7 @@
         }
 
         if (sendCommand) {
-            DataTO volTO = this.volFactory.getVolume(volume.getId()).getTO();
+            DataTO volTO = volFactory.getVolume(volume.getId()).getTO();
             DiskTO disk = new DiskTO(volTO, deviceId, volume.getVolumeType());
             AttachCommand cmd = new AttachCommand(disk, vm.getInstanceName());
             try {
@@ -1829,7 +1823,7 @@
         }
 
         // Check that the VM is in the correct state
-        UserVmVO vm = this._userVmDao.findById(vmId);
+        UserVmVO vm = _userVmDao.findById(vmId);
         if (vm.getState() != State.Running && vm.getState() != State.Stopped
                 && vm.getState() != State.Destroyed) {
             throw new InvalidParameterValueException(
@@ -1866,7 +1860,7 @@
         Answer answer = null;
 
         if (sendCommand) {
-            DataTO volTO = this.volFactory.getVolume(volume.getId()).getTO();
+            DataTO volTO = volFactory.getVolume(volume.getId()).getTO();
             DiskTO disk = new DiskTO(volTO, volume.getDeviceId(), volume.getVolumeType());
             DettachCommand cmd = new DettachCommand(disk, vm.getInstanceName());
             try {
@@ -1960,7 +1954,7 @@
                 // This check is for VM in Error state (volume is already
                 // destroyed)
                 if (!vol.getState().equals(Volume.State.Destroy)) {
-                    this.volService.destroyVolume(vol.getId());
+                    volService.destroyVolume(vol.getId());
                 }
                 toBeExpunged.add(vol);
             } else {
@@ -1973,7 +1967,7 @@
         txn.commit();
         AsyncCallFuture<VolumeApiResult> future = null;
         for (VolumeVO expunge : toBeExpunged) {
-            future = this.volService.expungeVolumeAsync(this.volFactory.getVolume(expunge.getId()));
+            future = volService.expungeVolumeAsync(volFactory.getVolume(expunge.getId()));
             try {
                 future.get();
             } catch (InterruptedException e) {
@@ -2036,7 +2030,7 @@
                     "the parameter livemigrate should be specified");
         }
 
-        StoragePool destPool = (StoragePool)this.dataStoreMgr.getDataStore(storagePoolId, DataStoreRole.Primary);
+        StoragePool destPool = (StoragePool)dataStoreMgr.getDataStore(storagePoolId, DataStoreRole.Primary);
         if (destPool == null) {
             throw new InvalidParameterValueException(
                     "Failed to find the destination storage pool: "
@@ -2059,8 +2053,8 @@
 
     @DB
     protected Volume migrateVolume(Volume volume, StoragePool destPool) {
-        VolumeInfo vol = this.volFactory.getVolume(volume.getId());
-        AsyncCallFuture<VolumeApiResult> future = this.volService.copyVolume(vol, (DataStore)destPool);
+        VolumeInfo vol = volFactory.getVolume(volume.getId());
+        AsyncCallFuture<VolumeApiResult> future = volService.copyVolume(vol, (DataStore)destPool);
         try {
             VolumeApiResult result = future.get();
             if (result.isFailed()) {
@@ -2079,8 +2073,8 @@
 
     @DB
     protected Volume liveMigrateVolume(Volume volume, StoragePool destPool) {
-        VolumeInfo vol = this.volFactory.getVolume(volume.getId());
-        AsyncCallFuture<VolumeApiResult> future = this.volService.migrateVolume(vol, (DataStore)destPool);
+        VolumeInfo vol = volFactory.getVolume(volume.getId());
+        AsyncCallFuture<VolumeApiResult> future = volService.migrateVolume(vol, (DataStore)destPool);
         try {
             VolumeApiResult result = future.get();
             if (result.isFailed()) {
@@ -2107,7 +2101,7 @@
         for (Map.Entry<VolumeVO, StoragePoolVO> entry : volumeToPool.entrySet()) {
             VolumeVO volume = entry.getKey();
             StoragePoolVO storagePool = entry.getValue();
-            StoragePool destPool = (StoragePool)this.dataStoreMgr.getDataStore(storagePool.getId(),
+            StoragePool destPool = (StoragePool)dataStoreMgr.getDataStore(storagePool.getId(),
                     DataStoreRole.Primary);
 
             if (volume.getInstanceId() != vm.getId()) {
@@ -2119,10 +2113,10 @@
                 throw new CloudRuntimeException("Failed to find the destination storage pool " + storagePool.getId());
             }
 
-            volumeMap.put(this.volFactory.getVolume(volume.getId()), (DataStore)destPool);
-        }
-
-        AsyncCallFuture<CommandResult> future = this.volService.migrateVolumes(volumeMap, vmTo, srcHost, destHost);
+            volumeMap.put(volFactory.getVolume(volume.getId()), (DataStore)destPool);
+        }
+
+        AsyncCallFuture<CommandResult> future = volService.migrateVolumes(volumeMap, vmTo, srcHost, destHost);
         try {
             CommandResult result = future.get();
             if (result.isFailed()) {
@@ -2185,7 +2179,7 @@
         }
 
         for (VolumeVO vol : vols) {
-            DataTO volTO = this.volFactory.getVolume(vol.getId()).getTO();
+            DataTO volTO = volFactory.getVolume(vol.getId()).getTO();
             DiskTO disk = new DiskTO(volTO, vol.getDeviceId(), vol.getVolumeType());
             vm.addDisk(disk);
         }
@@ -2193,7 +2187,7 @@
         if (vm.getType() == VirtualMachine.Type.User) {
             UserVmVO userVM = (UserVmVO) vm.getVirtualMachine();
             if (userVM.getIsoId() != null) {
-                DataTO dataTO = this.tmplFactory.getTemplate(userVM.getIsoId(), DataStoreRole.Image, userVM.getDataCenterId()).getTO();
+                DataTO dataTO = tmplFactory.getTemplate(userVM.getIsoId(), DataStoreRole.Image, userVM.getDataCenterId()).getTO();
                 DiskTO iso = new DiskTO(dataTO, 3L, Volume.Type.ISO);
                 vm.addDisk(iso);
             }
@@ -2347,10 +2341,10 @@
         Long templateId = newVol.getTemplateId();
         AsyncCallFuture<VolumeApiResult> future = null;
         if (templateId == null) {
-            future = this.volService.createVolumeAsync(volume, destPool);
+            future = volService.createVolumeAsync(volume, destPool);
         } else {
-            TemplateInfo templ = this.tmplFactory.getTemplate(templateId, DataStoreRole.Image);
-            future = this.volService.createVolumeFromTemplateAsync(volume, destPool.getId(), templ);
+            TemplateInfo templ = tmplFactory.getTemplate(templateId, DataStoreRole.Image);
+            future = volService.createVolumeFromTemplateAsync(volume, destPool.getId(), templ);
         }
         VolumeApiResult result = null;
         try {
@@ -2361,7 +2355,7 @@
                 throw new StorageUnavailableException("Unable to create "
                         + newVol + ":" + result.getResult(), destPool.getId());
             }
-            newVol = this._volsDao.findById(newVol.getId());
+            newVol = _volsDao.findById(newVol.getId());
         } catch (InterruptedException e) {
             s_logger.error("Unable to create " + newVol, e);
             throw new StorageUnavailableException("Unable to create "
@@ -2411,7 +2405,7 @@
                 pool = (StoragePool)dataStoreMgr.getDataStore(result.second().getId(), DataStoreRole.Primary);
                 vol = result.first();
             }
-            DataTO volumeTO = this.volFactory.getVolume(vol.getId()).getTO();
+            DataTO volumeTO = volFactory.getVolume(vol.getId()).getTO();
             DiskTO disk = new DiskTO(volumeTO, vol.getDeviceId(), vol.getVolumeType());
             vm.addDisk(disk);
         }
@@ -2547,7 +2541,7 @@
     @Override
     public void destroyVolume(VolumeVO volume) {
         try {
-            this.volService.destroyVolume(volume.getId());
+            volService.destroyVolume(volume.getId());
         } catch (ConcurrentOperationException e) {
             s_logger.debug("Failed to destroy volume" + volume.getId(), e);
             throw new CloudRuntimeException("Failed to destroy volume" + volume.getId(), e);
@@ -2559,7 +2553,7 @@
 
     @Override
     public Snapshot takeSnapshot(Long volumeId, Long policyId, Long snapshotId, Account account) throws ResourceAllocationException {
-        VolumeInfo volume = this.volFactory.getVolume(volumeId);
+        VolumeInfo volume = volFactory.getVolume(volumeId);
         if (volume == null) {
             throw new InvalidParameterValueException("Creating snapshot failed due to volume:" + volumeId + " doesn't exist");
         }
@@ -2573,14 +2567,14 @@
         payload.setSnapshotPolicyId(policyId);
         payload.setAccount(account);
         volume.addPayload(payload);
-        return this.volService.takeSnapshot(volume);
+        return volService.takeSnapshot(volume);
     }
 
     @Override
     public Snapshot allocSnapshot(Long volumeId, Long policyId) throws ResourceAllocationException {
         Account caller = UserContext.current().getCaller();
 
-        VolumeInfo volume = this.volFactory.getVolume(volumeId);
+        VolumeInfo volume = volFactory.getVolume(volumeId);
         if (volume == null) {
             throw new InvalidParameterValueException("Creating snapshot failed due to volume:" + volumeId + " doesn't exist");
         }
@@ -2609,7 +2603,7 @@
             throw new InvalidParameterValueException("VolumeId: " + volumeId + " please attach this volume to a VM before create snapshot for it");
         }
 
-        return this.snapshotMgr.allocSnapshot(volumeId, policyId);
+        return snapshotMgr.allocSnapshot(volumeId, policyId);
     }
 
 }