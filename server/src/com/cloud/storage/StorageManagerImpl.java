// Licensed to the Apache Software Foundation (ASF) under one
// or more contributor license agreements.  See the NOTICE file
// distributed with this work for additional information
// regarding copyright ownership.  The ASF licenses this file
// to you under the Apache License, Version 2.0 (the
// "License"); you may not use this file except in compliance
// with the License.  You may obtain a copy of the License at
//
//   http://www.apache.org/licenses/LICENSE-2.0
//
// Unless required by applicable law or agreed to in writing,
// software distributed under the License is distributed on an
// "AS IS" BASIS, WITHOUT WARRANTIES OR CONDITIONS OF ANY
// KIND, either express or implied.  See the License for the
// specific language governing permissions and limitations
// under the License.
package com.cloud.storage;

import java.math.BigDecimal;
import java.net.URI;
import java.net.URISyntaxException;
import java.net.UnknownHostException;
import java.sql.PreparedStatement;
import java.sql.ResultSet;
import java.util.ArrayList;
import java.util.Collection;
import java.util.Collections;
import java.util.Date;
import java.util.HashMap;
import java.util.Iterator;
import java.util.List;
import java.util.Map;
import java.util.Random;
import java.util.Set;
import java.util.concurrent.ExecutionException;
import java.util.concurrent.Executors;
import java.util.concurrent.ScheduledExecutorService;
import java.util.concurrent.TimeUnit;

import javax.inject.Inject;
import javax.naming.ConfigurationException;

import com.cloud.hypervisor.Hypervisor;

import org.apache.log4j.Logger;
import org.springframework.stereotype.Component;
import org.apache.cloudstack.api.command.admin.storage.CancelPrimaryStorageMaintenanceCmd;
import org.apache.cloudstack.api.command.admin.storage.CreateSecondaryStagingStoreCmd;
import org.apache.cloudstack.api.command.admin.storage.CreateStoragePoolCmd;
import org.apache.cloudstack.api.command.admin.storage.DeleteImageStoreCmd;
import org.apache.cloudstack.api.command.admin.storage.DeletePoolCmd;
import org.apache.cloudstack.api.command.admin.storage.DeleteSecondaryStagingStoreCmd;
import org.apache.cloudstack.api.command.admin.storage.UpdateStoragePoolCmd;
import org.apache.cloudstack.context.CallContext;
import org.apache.cloudstack.engine.subsystem.api.storage.ClusterScope;
import org.apache.cloudstack.engine.subsystem.api.storage.DataStore;
import org.apache.cloudstack.engine.subsystem.api.storage.DataStoreDriver;
import org.apache.cloudstack.engine.subsystem.api.storage.DataStoreLifeCycle;
import org.apache.cloudstack.engine.subsystem.api.storage.DataStoreManager;
import org.apache.cloudstack.engine.subsystem.api.storage.DataStoreProvider;
import org.apache.cloudstack.engine.subsystem.api.storage.DataStoreProviderManager;
import org.apache.cloudstack.engine.subsystem.api.storage.EndPoint;
import org.apache.cloudstack.engine.subsystem.api.storage.EndPointSelector;
import org.apache.cloudstack.engine.subsystem.api.storage.HostScope;
import org.apache.cloudstack.engine.subsystem.api.storage.HypervisorHostListener;
import org.apache.cloudstack.engine.subsystem.api.storage.ImageStoreProvider;
import org.apache.cloudstack.engine.subsystem.api.storage.PrimaryDataStoreDriver;
import org.apache.cloudstack.engine.subsystem.api.storage.PrimaryDataStoreInfo;
import org.apache.cloudstack.engine.subsystem.api.storage.PrimaryDataStoreLifeCycle;
import org.apache.cloudstack.engine.subsystem.api.storage.SnapshotDataFactory;
import org.apache.cloudstack.engine.subsystem.api.storage.SnapshotInfo;
import org.apache.cloudstack.engine.subsystem.api.storage.TemplateDataFactory;
import org.apache.cloudstack.engine.subsystem.api.storage.TemplateService;
import org.apache.cloudstack.engine.subsystem.api.storage.TemplateService.TemplateApiResult;
import org.apache.cloudstack.engine.subsystem.api.storage.VolumeDataFactory;
import org.apache.cloudstack.engine.subsystem.api.storage.VolumeInfo;
import org.apache.cloudstack.engine.subsystem.api.storage.VolumeService;
import org.apache.cloudstack.engine.subsystem.api.storage.VolumeService.VolumeApiResult;
import org.apache.cloudstack.engine.subsystem.api.storage.ZoneScope;
import org.apache.cloudstack.framework.async.AsyncCallFuture;
import org.apache.cloudstack.framework.config.ConfigKey;
import org.apache.cloudstack.framework.config.Configurable;
import org.apache.cloudstack.framework.config.dao.ConfigurationDao;
import org.apache.cloudstack.managed.context.ManagedContextRunnable;
import org.apache.cloudstack.storage.datastore.db.ImageStoreDao;
import org.apache.cloudstack.storage.datastore.db.ImageStoreDetailsDao;
import org.apache.cloudstack.storage.datastore.db.ImageStoreVO;
import org.apache.cloudstack.storage.datastore.db.PrimaryDataStoreDao;
import org.apache.cloudstack.storage.datastore.db.SnapshotDataStoreDao;
import org.apache.cloudstack.storage.datastore.db.SnapshotDataStoreVO;
import org.apache.cloudstack.storage.datastore.db.StoragePoolDetailsDao;
import org.apache.cloudstack.storage.datastore.db.StoragePoolVO;
import org.apache.cloudstack.storage.datastore.db.TemplateDataStoreDao;
import org.apache.cloudstack.storage.datastore.db.TemplateDataStoreVO;
import org.apache.cloudstack.storage.datastore.db.VolumeDataStoreDao;
import org.apache.cloudstack.storage.datastore.db.VolumeDataStoreVO;
import org.apache.cloudstack.storage.image.datastore.ImageStoreEntity;

import com.cloud.agent.AgentManager;
import com.cloud.agent.api.Answer;
import com.cloud.agent.api.Command;
import com.cloud.agent.api.StoragePoolInfo;
import com.cloud.agent.manager.Commands;
import com.cloud.api.ApiDBUtils;
import com.cloud.api.query.dao.TemplateJoinDao;
import com.cloud.api.query.vo.TemplateJoinVO;
import com.cloud.capacity.Capacity;
import com.cloud.capacity.CapacityManager;
import com.cloud.capacity.CapacityState;
import com.cloud.capacity.CapacityVO;
import com.cloud.capacity.dao.CapacityDao;
import com.cloud.cluster.ClusterManagerListener;
import com.cloud.cluster.ManagementServerHost;
import com.cloud.configuration.Config;
import com.cloud.configuration.ConfigurationManager;
import com.cloud.configuration.ConfigurationManagerImpl;
import com.cloud.configuration.Resource.ResourceType;
import com.cloud.dc.ClusterVO;
import com.cloud.dc.DataCenterVO;
import com.cloud.dc.dao.ClusterDao;
import com.cloud.dc.dao.DataCenterDao;
import com.cloud.event.ActionEvent;
import com.cloud.event.EventTypes;
import com.cloud.exception.AgentUnavailableException;
import com.cloud.exception.ConnectionException;
import com.cloud.exception.DiscoveryException;
import com.cloud.exception.InsufficientCapacityException;
import com.cloud.exception.InvalidParameterValueException;
import com.cloud.exception.OperationTimedoutException;
import com.cloud.exception.PermissionDeniedException;
import com.cloud.exception.ResourceInUseException;
import com.cloud.exception.ResourceUnavailableException;
import com.cloud.exception.StorageConflictException;
import com.cloud.exception.StorageUnavailableException;
import com.cloud.host.Host;
import com.cloud.host.HostVO;
import com.cloud.host.Status;
import com.cloud.host.dao.HostDao;
import com.cloud.hypervisor.Hypervisor.HypervisorType;
import com.cloud.hypervisor.HypervisorGuruManager;
import com.cloud.org.Grouping;
import com.cloud.org.Grouping.AllocationState;
import com.cloud.resource.ResourceState;
import com.cloud.server.ConfigurationServer;
import com.cloud.server.ManagementServer;
import com.cloud.server.StatsCollector;
import com.cloud.service.ServiceOfferingVO;
import com.cloud.storage.Storage.ImageFormat;
import com.cloud.storage.Storage.StoragePoolType;
import com.cloud.storage.Volume.Type;
import com.cloud.storage.dao.DiskOfferingDao;
import com.cloud.storage.dao.SnapshotDao;
import com.cloud.storage.dao.StoragePoolHostDao;
import com.cloud.storage.dao.StoragePoolWorkDao;
import com.cloud.storage.dao.VMTemplateDao;
import com.cloud.storage.dao.VMTemplatePoolDao;
import com.cloud.storage.dao.VMTemplateZoneDao;
import com.cloud.storage.dao.VolumeDao;
import com.cloud.storage.listener.StoragePoolMonitor;
import com.cloud.storage.listener.VolumeStateListener;
import com.cloud.template.TemplateManager;
import com.cloud.template.VirtualMachineTemplate;
import com.cloud.user.Account;
import com.cloud.user.AccountManager;
import com.cloud.user.ResourceLimitService;
import com.cloud.user.dao.UserDao;
import com.cloud.utils.DateUtil;
import com.cloud.utils.NumbersUtil;
import com.cloud.utils.Pair;
import com.cloud.utils.StringUtils;
import com.cloud.utils.UriUtils;
import com.cloud.utils.component.ComponentContext;
import com.cloud.utils.component.ManagerBase;
import com.cloud.utils.concurrency.NamedThreadFactory;
import com.cloud.utils.db.DB;
import com.cloud.utils.db.GenericSearchBuilder;
import com.cloud.utils.db.GlobalLock;
import com.cloud.utils.db.JoinBuilder;
import com.cloud.utils.db.JoinBuilder.JoinType;
import com.cloud.utils.db.SearchBuilder;
import com.cloud.utils.db.SearchCriteria;
import com.cloud.utils.db.SearchCriteria.Op;
import com.cloud.utils.db.Transaction;
import com.cloud.utils.db.TransactionCallbackNoReturn;
import com.cloud.utils.db.TransactionLegacy;
import com.cloud.utils.db.TransactionStatus;
import com.cloud.utils.exception.CloudRuntimeException;
import com.cloud.vm.VMInstanceVO;
import com.cloud.vm.VirtualMachine.State;
import com.cloud.vm.dao.VMInstanceDao;

@Component
<<<<<<< HEAD
public class StorageManagerImpl extends ManagerBase implements StorageManager, ClusterManagerListener {
=======
@Local(value = {StorageManager.class, StorageService.class})
public class StorageManagerImpl extends ManagerBase implements StorageManager, ClusterManagerListener, Configurable {
>>>>>>> 5b7d935a
    private static final Logger s_logger = Logger.getLogger(StorageManagerImpl.class);

    protected String _name;
    @Inject
    protected AgentManager _agentMgr;
    @Inject
    protected TemplateManager _tmpltMgr;
    @Inject
    protected AccountManager _accountMgr;
    @Inject
    protected ConfigurationManager _configMgr;
    @Inject
    protected VolumeDao _volsDao;
    @Inject
    private VolumeDataStoreDao _volumeDataStoreDao;
    @Inject
    protected HostDao _hostDao;
    @Inject
    protected SnapshotDao _snapshotDao;
    @Inject
    protected StoragePoolHostDao _storagePoolHostDao;
    @Inject
    protected VMTemplatePoolDao _vmTemplatePoolDao = null;
    @Inject
    protected VMTemplateZoneDao _vmTemplateZoneDao;
    @Inject
    protected VMTemplateDao _vmTemplateDao = null;
    @Inject
    protected VMInstanceDao _vmInstanceDao;
    @Inject
    protected PrimaryDataStoreDao _storagePoolDao = null;
    @Inject
    protected StoragePoolDetailsDao _storagePoolDetailsDao;
    @Inject
    protected ImageStoreDao _imageStoreDao = null;
    @Inject
    protected ImageStoreDetailsDao _imageStoreDetailsDao = null;
    @Inject
    protected SnapshotDataStoreDao _snapshotStoreDao = null;
    @Inject
    protected TemplateDataStoreDao _templateStoreDao = null;
    @Inject
    protected TemplateJoinDao _templateViewDao = null;
    @Inject
    protected VolumeDataStoreDao _volumeStoreDao = null;
    @Inject
    protected CapacityDao _capacityDao;
    @Inject
    protected CapacityManager _capacityMgr;
    @Inject
    protected DataCenterDao _dcDao = null;
    @Inject
    protected VMTemplateDao _templateDao;
    @Inject
    protected UserDao _userDao;
    @Inject
    protected ClusterDao _clusterDao;
    @Inject
    protected StoragePoolWorkDao _storagePoolWorkDao;
    @Inject
    protected HypervisorGuruManager _hvGuruMgr;
    @Inject
    protected VolumeDao _volumeDao;
    @Inject
    ConfigurationDao _configDao;
    @Inject
    ManagementServer _msServer;
    @Inject
    VolumeService volService;
    @Inject
    VolumeDataFactory volFactory;
    @Inject
    TemplateDataFactory tmplFactory;
    @Inject
    SnapshotDataFactory snapshotFactory;
    @Inject
    ConfigurationServer _configServer;
    @Inject
    DataStoreManager _dataStoreMgr;
    @Inject
    DataStoreProviderManager _dataStoreProviderMgr;
    @Inject
    private TemplateService _imageSrv;
    @Inject
    EndPointSelector _epSelector;
    @Inject
    private DiskOfferingDao _diskOfferingDao;
    @Inject
    ResourceLimitService _resourceLimitMgr;

    protected List<StoragePoolDiscoverer> _discoverers;

    public List<StoragePoolDiscoverer> getDiscoverers() {
        return _discoverers;
    }

    public void setDiscoverers(List<StoragePoolDiscoverer> discoverers) {
        _discoverers = discoverers;
    }

    protected SearchBuilder<VMTemplateHostVO> HostTemplateStatesSearch;
    protected GenericSearchBuilder<StoragePoolHostVO, Long> UpHostsInPoolSearch;
    protected SearchBuilder<VMInstanceVO> StoragePoolSearch;
    protected SearchBuilder<StoragePoolVO> LocalStorageSearch;

    ScheduledExecutorService _executor = null;
    boolean _templateCleanupEnabled = true;
    int _storagePoolAcquisitionWaitSeconds = 1800; // 30 minutes
    int _downloadUrlCleanupInterval;
    int _downloadUrlExpirationInterval;
    // protected BigDecimal _overProvisioningFactor = new BigDecimal(1);
    private long _serverId;

    private final Map<String, HypervisorHostListener> hostListeners = new HashMap<String, HypervisorHostListener>();

    public boolean share(VMInstanceVO vm, List<VolumeVO> vols, HostVO host, boolean cancelPreviousShare) throws StorageUnavailableException {

        // if pool is in maintenance and it is the ONLY pool available; reject
        List<VolumeVO> rootVolForGivenVm = _volsDao.findByInstanceAndType(vm.getId(), Type.ROOT);
        if (rootVolForGivenVm != null && rootVolForGivenVm.size() > 0) {
            boolean isPoolAvailable = isPoolAvailable(rootVolForGivenVm.get(0).getPoolId());
            if (!isPoolAvailable) {
                throw new StorageUnavailableException("Can not share " + vm, rootVolForGivenVm.get(0).getPoolId());
            }
        }

        // this check is done for maintenance mode for primary storage
        // if any one of the volume is unusable, we return false
        // if we return false, the allocator will try to switch to another PS if
        // available
        for (VolumeVO vol : vols) {
            if (vol.getRemoved() != null) {
                s_logger.warn("Volume id:" + vol.getId() + " is removed, cannot share on this instance");
                // not ok to share
                return false;
            }
        }

        // ok to share
        return true;
    }

    private boolean isPoolAvailable(Long poolId) {
        // get list of all pools
        List<StoragePoolVO> pools = _storagePoolDao.listAll();

        // if no pools or 1 pool which is in maintenance
        if (pools == null || pools.size() == 0 || (pools.size() == 1 && pools.get(0).getStatus().equals(StoragePoolStatus.Maintenance))) {
            return false;
        } else {
            return true;
        }
    }

    @Override
    public List<StoragePoolVO> ListByDataCenterHypervisor(long datacenterId, HypervisorType type) {
        List<StoragePoolVO> pools = _storagePoolDao.listByDataCenterId(datacenterId);
        List<StoragePoolVO> retPools = new ArrayList<StoragePoolVO>();
        for (StoragePoolVO pool : pools) {
            if (pool.getStatus() != StoragePoolStatus.Up) {
                continue;
            }
            if (pool.getScope() == ScopeType.ZONE) {
                if (pool.getHypervisor() != null && pool.getHypervisor() == type) {
                    retPools.add(pool);
                }
            } else {
                ClusterVO cluster = _clusterDao.findById(pool.getClusterId());
                if (type == cluster.getHypervisorType()) {
                    retPools.add(pool);
                }
            }
        }
        Collections.shuffle(retPools);
        return retPools;
    }

    @Override
    public boolean isLocalStorageActiveOnHost(Long hostId) {
        List<StoragePoolHostVO> storagePoolHostRefs = _storagePoolHostDao.listByHostId(hostId);
        for (StoragePoolHostVO storagePoolHostRef : storagePoolHostRefs) {
            StoragePoolVO PrimaryDataStoreVO = _storagePoolDao.findById(storagePoolHostRef.getPoolId());
            if (PrimaryDataStoreVO.getPoolType() == StoragePoolType.LVM || PrimaryDataStoreVO.getPoolType() == StoragePoolType.EXT) {
                SearchBuilder<VolumeVO> volumeSB = _volsDao.createSearchBuilder();
                volumeSB.and("poolId", volumeSB.entity().getPoolId(), SearchCriteria.Op.EQ);
                volumeSB.and("removed", volumeSB.entity().getRemoved(), SearchCriteria.Op.NULL);
                volumeSB.and("state", volumeSB.entity().getState(), SearchCriteria.Op.NIN);

                SearchBuilder<VMInstanceVO> activeVmSB = _vmInstanceDao.createSearchBuilder();
                activeVmSB.and("state", activeVmSB.entity().getState(), SearchCriteria.Op.IN);
                volumeSB.join("activeVmSB", activeVmSB, volumeSB.entity().getInstanceId(), activeVmSB.entity().getId(), JoinBuilder.JoinType.INNER);

                SearchCriteria<VolumeVO> volumeSC = volumeSB.create();
                volumeSC.setParameters("poolId", PrimaryDataStoreVO.getId());
                volumeSC.setParameters("state", Volume.State.Expunging, Volume.State.Destroy);
                volumeSC.setJoinParameters("activeVmSB", "state", State.Starting, State.Running, State.Stopping, State.Migrating);

                List<VolumeVO> volumes = _volsDao.search(volumeSC, null);
                if (volumes.size() > 0) {
                    return true;
                }
            }
        }

        return false;
    }

    @Override
    public Answer[] sendToPool(StoragePool pool, Commands cmds) throws StorageUnavailableException {
        return sendToPool(pool, null, null, cmds).second();
    }

    @Override
    public Answer sendToPool(StoragePool pool, long[] hostIdsToTryFirst, Command cmd) throws StorageUnavailableException {
        Answer[] answers = sendToPool(pool, hostIdsToTryFirst, null, new Commands(cmd)).second();
        if (answers == null) {
            return null;
        }
        return answers[0];
    }

    @Override
    public Answer sendToPool(StoragePool pool, Command cmd) throws StorageUnavailableException {
        Answer[] answers = sendToPool(pool, new Commands(cmd));
        if (answers == null) {
            return null;
        }
        return answers[0];
    }

    public Long chooseHostForStoragePool(StoragePoolVO poolVO, List<Long> avoidHosts, boolean sendToVmResidesOn, Long vmId) {
        if (sendToVmResidesOn) {
            if (vmId != null) {
                VMInstanceVO vmInstance = _vmInstanceDao.findById(vmId);
                if (vmInstance != null) {
                    Long hostId = vmInstance.getHostId();
                    if (hostId != null && !avoidHosts.contains(vmInstance.getHostId())) {
                        return hostId;
                    }
                }
            }
            /*
             * Can't find the vm where host resides on(vm is destroyed? or
             * volume is detached from vm), randomly choose a host to send the
             * cmd
             */
        }
        List<StoragePoolHostVO> poolHosts = _storagePoolHostDao.listByHostStatus(poolVO.getId(), Status.Up);
        Collections.shuffle(poolHosts);
        if (poolHosts != null && poolHosts.size() > 0) {
            for (StoragePoolHostVO sphvo : poolHosts) {
                if (!avoidHosts.contains(sphvo.getHostId())) {
                    return sphvo.getHostId();
                }
            }
        }
        return null;
    }

    @Override
    public boolean configure(String name, Map<String, Object> params) throws ConfigurationException {

        Map<String, String> configs = _configDao.getConfiguration("management-server", params);

        _storagePoolAcquisitionWaitSeconds = NumbersUtil.parseInt(configs.get("pool.acquisition.wait.seconds"), 1800);
        s_logger.info("pool.acquisition.wait.seconds is configured as " + _storagePoolAcquisitionWaitSeconds + " seconds");

        _agentMgr.registerForHostEvents(new StoragePoolMonitor(this, _storagePoolDao), true, false, true);

        String value = _configDao.getValue(Config.StorageTemplateCleanupEnabled.key());
        _templateCleanupEnabled = (value == null ? true : Boolean.parseBoolean(value));

        s_logger.info("Storage cleanup enabled: " + StorageCleanupEnabled.value() + ", interval: " + StorageCleanupInterval.value() + ", delay: " + StorageCleanupDelay.value()  +
                ", template cleanup enabled: " + _templateCleanupEnabled);

        String cleanupInterval = configs.get("extract.url.cleanup.interval");
        _downloadUrlCleanupInterval = NumbersUtil.parseInt(cleanupInterval, 7200);

        String urlExpirationInterval = configs.get("extract.url.expiration.interval");
        _downloadUrlExpirationInterval = NumbersUtil.parseInt(urlExpirationInterval, 14400);

        String workers = configs.get("expunge.workers");
        int wrks = NumbersUtil.parseInt(workers, 10);
        _executor = Executors.newScheduledThreadPool(wrks, new NamedThreadFactory("StorageManager-Scavenger"));

        _agentMgr.registerForHostEvents(ComponentContext.inject(LocalStoragePoolListener.class), true, false, false);

        _serverId = _msServer.getId();

        UpHostsInPoolSearch = _storagePoolHostDao.createSearchBuilder(Long.class);
        UpHostsInPoolSearch.selectFields(UpHostsInPoolSearch.entity().getHostId());
        SearchBuilder<HostVO> hostSearch = _hostDao.createSearchBuilder();
        hostSearch.and("status", hostSearch.entity().getStatus(), Op.EQ);
        hostSearch.and("resourceState", hostSearch.entity().getResourceState(), Op.EQ);
        UpHostsInPoolSearch.join("hosts", hostSearch, hostSearch.entity().getId(), UpHostsInPoolSearch.entity().getHostId(), JoinType.INNER);
        UpHostsInPoolSearch.and("pool", UpHostsInPoolSearch.entity().getPoolId(), Op.EQ);
        UpHostsInPoolSearch.done();

        StoragePoolSearch = _vmInstanceDao.createSearchBuilder();

        SearchBuilder<VolumeVO> volumeSearch = _volumeDao.createSearchBuilder();
        volumeSearch.and("volumeType", volumeSearch.entity().getVolumeType(), SearchCriteria.Op.EQ);
        volumeSearch.and("poolId", volumeSearch.entity().getPoolId(), SearchCriteria.Op.EQ);
        volumeSearch.and("state", volumeSearch.entity().getState(), SearchCriteria.Op.EQ);
        StoragePoolSearch.join("vmVolume", volumeSearch, volumeSearch.entity().getInstanceId(), StoragePoolSearch.entity().getId(), JoinBuilder.JoinType.INNER);
        StoragePoolSearch.done();

        LocalStorageSearch = _storagePoolDao.createSearchBuilder();
        SearchBuilder<StoragePoolHostVO> storageHostSearch = _storagePoolHostDao.createSearchBuilder();
        storageHostSearch.and("hostId", storageHostSearch.entity().getHostId(), SearchCriteria.Op.EQ);
        LocalStorageSearch.join("poolHost", storageHostSearch, storageHostSearch.entity().getPoolId(), LocalStorageSearch.entity().getId(), JoinBuilder.JoinType.INNER);
        LocalStorageSearch.and("type", LocalStorageSearch.entity().getPoolType(), SearchCriteria.Op.IN);
        LocalStorageSearch.done();

        Volume.State.getStateMachine().registerListener(new VolumeStateListener(_configDao, _vmInstanceDao));

        return true;
    }

    @Override
    public String getStoragePoolTags(long poolId) {
        return StringUtils.listToCsvTags(_storagePoolDao.searchForStoragePoolDetails(poolId, "true"));
    }

    @Override
    public boolean start() {
        if (StorageCleanupEnabled.value()) {
            Random generator = new Random();
            int initialDelay = generator.nextInt(StorageCleanupInterval.value());
            _executor.scheduleWithFixedDelay(new StorageGarbageCollector(), initialDelay, StorageCleanupInterval.value(), TimeUnit.SECONDS);
        } else {
            s_logger.debug("Storage cleanup is not enabled, so the storage cleanup thread is not being scheduled.");
        }

        _executor.scheduleWithFixedDelay(new DownloadURLGarbageCollector(), _downloadUrlCleanupInterval, _downloadUrlCleanupInterval, TimeUnit.SECONDS);

        return true;
    }

    @Override
    public boolean stop() {
        if (StorageCleanupEnabled.value()) {
            _executor.shutdown();
        }
        return true;
    }

    @DB
    @Override
    public DataStore createLocalStorage(Host host, StoragePoolInfo pInfo) throws ConnectionException {
        DataCenterVO dc = _dcDao.findById(host.getDataCenterId());
        if (dc == null) {
            return null;
        }
        boolean useLocalStorageForSystemVM = false;
        Boolean isLocal = ConfigurationManagerImpl.SystemVMUseLocalStorage.valueIn(dc.getId());
        if (isLocal != null) {
            useLocalStorageForSystemVM = isLocal.booleanValue();
        }
        if (!(dc.isLocalStorageEnabled() || useLocalStorageForSystemVM)) {
            return null;
        }
        DataStore store;
        try {
            String hostAddress = pInfo.getHost();
            if (host.getHypervisorType() == Hypervisor.HypervisorType.VMware) {
                hostAddress = "VMFS datastore: " + pInfo.getHostPath();
            }
            StoragePoolVO pool = _storagePoolDao.findPoolByHostPath(host.getDataCenterId(), host.getPodId(), hostAddress, pInfo.getHostPath(), pInfo.getUuid());
            if (pool == null && host.getHypervisorType() == HypervisorType.VMware) {
                // perform run-time upgrade. In versions prior to 2.2.12, there
                // is a bug that we don't save local datastore info (host path
                // is empty), this will cause us
                // not able to distinguish multiple local datastores that may be
                // available on the host, to support smooth migration, we
                // need to perform runtime upgrade here
                if (pInfo.getHostPath().length() > 0) {
                    pool = _storagePoolDao.findPoolByHostPath(host.getDataCenterId(), host.getPodId(), hostAddress, "", pInfo.getUuid());
                }
            }
            if (pool == null) {
                //the path can be different, but if they have the same uuid, assume they are the same storage
                pool = _storagePoolDao.findPoolByHostPath(host.getDataCenterId(), host.getPodId(), hostAddress, null,
                        pInfo.getUuid());
                if (pool != null) {
                    s_logger.debug("Found a storage pool: " + pInfo.getUuid() + ", but with different hostpath " + pInfo.getHostPath() + ", still treat it as the same pool");
                }
            }

            DataStoreProvider provider = _dataStoreProviderMgr.getDefaultPrimaryDataStoreProvider();
            DataStoreLifeCycle lifeCycle = provider.getDataStoreLifeCycle();
            if (pool == null) {
                Map<String, Object> params = new HashMap<String, Object>();
                String name = (host.getName() + " Local Storage");
                params.put("zoneId", host.getDataCenterId());
                params.put("clusterId", host.getClusterId());
                params.put("podId", host.getPodId());
                params.put("url", pInfo.getPoolType().toString() + "://" + pInfo.getHost() + "/" + pInfo.getHostPath());
                params.put("name", name);
                params.put("localStorage", true);
                params.put("details", pInfo.getDetails());
                params.put("uuid", pInfo.getUuid());
                params.put("providerName", provider.getName());

                store = lifeCycle.initialize(params);
            } else {
                store = _dataStoreMgr.getDataStore(pool.getId(), DataStoreRole.Primary);
            }

            pool = _storagePoolDao.findById(store.getId());
            if (pool.getStatus() != StoragePoolStatus.Maintenance && pool.getStatus() != StoragePoolStatus.Removed) {
                HostScope scope = new HostScope(host.getId(), host.getClusterId(), host.getDataCenterId());
                lifeCycle.attachHost(store, scope, pInfo);
            }

        } catch (Exception e) {
            s_logger.warn("Unable to setup the local storage pool for " + host, e);
            throw new ConnectionException(true, "Unable to setup the local storage pool for " + host, e);
        }

        return _dataStoreMgr.getDataStore(store.getId(), DataStoreRole.Primary);
    }

    @Override
    public PrimaryDataStoreInfo createPool(CreateStoragePoolCmd cmd) throws ResourceInUseException, IllegalArgumentException, UnknownHostException,
    ResourceUnavailableException {
        String providerName = cmd.getStorageProviderName();
        DataStoreProvider storeProvider = _dataStoreProviderMgr.getDataStoreProvider(providerName);

        if (storeProvider == null) {
            storeProvider = _dataStoreProviderMgr.getDefaultPrimaryDataStoreProvider();
            if (storeProvider == null) {
                throw new InvalidParameterValueException("can't find storage provider: " + providerName);
            }
        }

        Long clusterId = cmd.getClusterId();
        Long podId = cmd.getPodId();
        Long zoneId = cmd.getZoneId();

        ScopeType scopeType = ScopeType.CLUSTER;
        String scope = cmd.getScope();
        if (scope != null) {
            try {
                scopeType = Enum.valueOf(ScopeType.class, scope.toUpperCase());
            } catch (Exception e) {
                throw new InvalidParameterValueException("invalid scope for pool " + scope);
            }
        }

        if (scopeType == ScopeType.CLUSTER && clusterId == null) {
            throw new InvalidParameterValueException("cluster id can't be null, if scope is cluster");
        } else if (scopeType == ScopeType.ZONE && zoneId == null) {
            throw new InvalidParameterValueException("zone id can't be null, if scope is zone");
        }

        HypervisorType hypervisorType = HypervisorType.KVM;
        if (scopeType == ScopeType.ZONE) {
            // ignore passed clusterId and podId
            clusterId = null;
            podId = null;
            String hypervisor = cmd.getHypervisor();
            if (hypervisor != null) {
                try {
                    hypervisorType = HypervisorType.getType(hypervisor);
                } catch (Exception e) {
                    throw new InvalidParameterValueException("invalid hypervisor type " + hypervisor);
                }
            } else {
                throw new InvalidParameterValueException("Missing parameter hypervisor. Hypervisor type is required to create zone wide primary storage.");
            }
            if (hypervisorType != HypervisorType.KVM && hypervisorType != HypervisorType.VMware && hypervisorType != HypervisorType.Hyperv && hypervisorType != HypervisorType.LXC && hypervisorType != HypervisorType.Any) {
                throw new InvalidParameterValueException("zone wide storage pool is not supported for hypervisor type " + hypervisor);
            }
        }

        Map<String, String> details = extractApiParamAsMap(cmd.getDetails());
        DataCenterVO zone = _dcDao.findById(cmd.getZoneId());
        if (zone == null) {
            throw new InvalidParameterValueException("unable to find zone by id " + zoneId);
        }
        // Check if zone is disabled
        Account account = CallContext.current().getCallingAccount();
        if (Grouping.AllocationState.Disabled == zone.getAllocationState() && !_accountMgr.isRootAdmin(account.getId())) {
            throw new PermissionDeniedException("Cannot perform this operation, Zone is currently disabled: " + zoneId);
        }

        Map<String, Object> params = new HashMap<String, Object>();
        params.put("zoneId", zone.getId());
        params.put("clusterId", clusterId);
        params.put("podId", podId);
        params.put("url", cmd.getUrl());
        params.put("tags", cmd.getTags());
        params.put("name", cmd.getStoragePoolName());
        params.put("details", details);
        params.put("providerName", storeProvider.getName());
        params.put("managed", cmd.isManaged());
        params.put("capacityBytes", cmd.getCapacityBytes());
        params.put("capacityIops", cmd.getCapacityIops());

        DataStoreLifeCycle lifeCycle = storeProvider.getDataStoreLifeCycle();
        DataStore store = null;
        try {
            store = lifeCycle.initialize(params);
            if (scopeType == ScopeType.CLUSTER) {
                ClusterScope clusterScope = new ClusterScope(clusterId, podId, zoneId);
                lifeCycle.attachCluster(store, clusterScope);
            } else if (scopeType == ScopeType.ZONE) {
                ZoneScope zoneScope = new ZoneScope(zoneId);
                lifeCycle.attachZone(store, zoneScope, hypervisorType);
            }
        } catch (Exception e) {
            s_logger.debug("Failed to add data store: "+e.getMessage(), e);
            try {
                // clean up the db, just absorb the exception thrown in deletion with error logged, so that user can get error for adding data store
                // not deleting data store.
                if (store != null) {
                    lifeCycle.deleteDataStore(store);
                }
            } catch (Exception ex) {
                s_logger.debug("Failed to clean up storage pool: " + ex.getMessage());
            }
            throw new CloudRuntimeException("Failed to add data store: "+e.getMessage(), e);
        }

        return (PrimaryDataStoreInfo)_dataStoreMgr.getDataStore(store.getId(), DataStoreRole.Primary);
    }

    private Map<String, String> extractApiParamAsMap(Map ds) {
        Map<String, String> details = new HashMap<String, String>();
        if (ds != null) {
            Collection detailsCollection = ds.values();
            Iterator it = detailsCollection.iterator();
            while (it.hasNext()) {
                HashMap d = (HashMap)it.next();
                Iterator it2 = d.entrySet().iterator();
                while (it2.hasNext()) {
                    Map.Entry entry = (Map.Entry)it2.next();
                    details.put((String)entry.getKey(), (String)entry.getValue());
                }
            }
        }
        return details;
    }

    @ActionEvent(eventType = EventTypes.EVENT_DISABLE_PRIMARY_STORAGE, eventDescription = "disable storage pool")
    private void disablePrimaryStoragePool(StoragePoolVO primaryStorage) {
        if (!primaryStorage.getStatus().equals(StoragePoolStatus.Up)) {
            throw new InvalidParameterValueException("Primary storage with id " + primaryStorage.getId() + " cannot be disabled. Storage pool state : " +
                    primaryStorage.getStatus().toString());
        }

        DataStoreProvider provider = _dataStoreProviderMgr.getDataStoreProvider(primaryStorage.getStorageProviderName());
        DataStoreLifeCycle dataStoreLifeCycle = provider.getDataStoreLifeCycle();
        DataStore store = _dataStoreMgr.getDataStore(primaryStorage.getId(), DataStoreRole.Primary);
        ((PrimaryDataStoreLifeCycle)dataStoreLifeCycle).disableStoragePool(store);
    }

    @ActionEvent(eventType = EventTypes.EVENT_ENABLE_PRIMARY_STORAGE, eventDescription = "enable storage pool")
    private void enablePrimaryStoragePool(StoragePoolVO primaryStorage) {
        if (!primaryStorage.getStatus().equals(StoragePoolStatus.Disabled)) {
            throw new InvalidParameterValueException("Primary storage with id " + primaryStorage.getId() + " cannot be enabled. Storage pool state : " +
                    primaryStorage.getStatus().toString());
        }

        DataStoreProvider provider = _dataStoreProviderMgr.getDataStoreProvider(primaryStorage.getStorageProviderName());
        DataStoreLifeCycle dataStoreLifeCycle = provider.getDataStoreLifeCycle();
        DataStore store = _dataStoreMgr.getDataStore(primaryStorage.getId(), DataStoreRole.Primary);
        ((PrimaryDataStoreLifeCycle)dataStoreLifeCycle).enableStoragePool(store);
    }

    @Override
    public PrimaryDataStoreInfo updateStoragePool(UpdateStoragePoolCmd cmd) throws IllegalArgumentException {
        // Input validation
        Long id = cmd.getId();
        List<String> tags = cmd.getTags();

        StoragePoolVO pool = _storagePoolDao.findById(id);
        if (pool == null) {
            throw new IllegalArgumentException("Unable to find storage pool with ID: " + id);
        }

        Map<String, String> updatedDetails = new HashMap<String, String>();

        if (tags != null) {
            Map<String, String> existingDetails = _storagePoolDetailsDao.listDetailsKeyPairs(id);
            Set<String> existingKeys = existingDetails.keySet();

            Map<String, String> existingDetailsToKeep = new HashMap<String, String>();

            for (String existingKey : existingKeys) {
                String existingValue = existingDetails.get(existingKey);

                if (!Boolean.TRUE.toString().equalsIgnoreCase(existingValue)) {
                    existingDetailsToKeep.put(existingKey, existingValue);
                }
            }

            Map<String, String> details = new HashMap<String, String>();
            for (String tag : tags) {
                tag = tag.trim();
                if (tag.length() > 0 && !details.containsKey(tag)) {
                    details.put(tag, "true");
                }
            }

            Set<String> existingKeysToKeep = existingDetailsToKeep.keySet();

            for (String existingKeyToKeep : existingKeysToKeep) {
                String existingValueToKeep = existingDetailsToKeep.get(existingKeyToKeep);

                if (details.containsKey(existingKeyToKeep)) {
                    throw new CloudRuntimeException("Storage tag '" + existingKeyToKeep +
                            "' conflicts with a stored property of this primary storage. No changes were made.");
                }

                details.put(existingKeyToKeep, existingValueToKeep);
            }

            updatedDetails.putAll(details);
        }

        Long updatedCapacityBytes = null;
        Long capacityBytes = cmd.getCapacityBytes();

        if (capacityBytes != null) {
            if (capacityBytes != pool.getCapacityBytes()) {
                updatedCapacityBytes = capacityBytes;
            }
        }

        Long updatedCapacityIops = null;
        Long capacityIops = cmd.getCapacityIops();

        if (capacityIops != null) {
            if (!capacityIops.equals(pool.getCapacityIops())) {
                updatedCapacityIops = capacityIops;
            }
        }

        if (updatedCapacityBytes != null || updatedCapacityIops != null) {
            StoragePoolVO storagePool = _storagePoolDao.findById(id);
            DataStoreProvider dataStoreProvider = _dataStoreProviderMgr.getDataStoreProvider(storagePool.getStorageProviderName());
            DataStoreLifeCycle dataStoreLifeCycle = dataStoreProvider.getDataStoreLifeCycle();

            if (dataStoreLifeCycle instanceof PrimaryDataStoreLifeCycle) {
                Map<String, String> details = new HashMap<String, String>();

                details.put(PrimaryDataStoreLifeCycle.CAPACITY_BYTES, updatedCapacityBytes != null ? String.valueOf(updatedCapacityBytes) : null);
                details.put(PrimaryDataStoreLifeCycle.CAPACITY_IOPS, updatedCapacityIops != null ? String.valueOf(updatedCapacityIops) : null);

                ((PrimaryDataStoreLifeCycle)dataStoreLifeCycle).updateStoragePool(storagePool, details);
            }
        }

        Boolean enabled = cmd.getEnabled();
        if (enabled != null) {
            if (enabled) {
                enablePrimaryStoragePool(pool);
            } else {
                disablePrimaryStoragePool(pool);
            }
        } else if (updatedDetails.size() >= 0) {
            _storagePoolDao.updateDetails(id, updatedDetails);
        }

        if (updatedCapacityBytes != null) {
            _storagePoolDao.updateCapacityBytes(id, capacityBytes);
        }

        if (updatedCapacityIops != null) {
            _storagePoolDao.updateCapacityIops(id, capacityIops);
        }

        return (PrimaryDataStoreInfo)_dataStoreMgr.getDataStore(pool.getId(), DataStoreRole.Primary);
    }

    @Override
    @DB
    public boolean deletePool(DeletePoolCmd cmd) {
        Long id = cmd.getId();
        boolean forced = cmd.isForced();

        StoragePoolVO sPool = _storagePoolDao.findById(id);
        if (sPool == null) {
            s_logger.warn("Unable to find pool:" + id);
            throw new InvalidParameterValueException("Unable to find pool by id " + id);
        }
        if (sPool.getStatus() != StoragePoolStatus.Maintenance) {
            s_logger.warn("Unable to delete storage id: " + id + " due to it is not in Maintenance state");
            throw new InvalidParameterValueException("Unable to delete storage due to it is not in Maintenance state, id: " + id);
        }
        if (sPool.isLocal()) {
            s_logger.warn("Unable to delete local storage id:" + id);
            throw new InvalidParameterValueException("Unable to delete local storage id: " + id);
        }

        Pair<Long, Long> vlms = _volsDao.getCountAndTotalByPool(id);
        if (forced) {
            if (vlms.first() > 0) {
                Pair<Long, Long> nonDstrdVlms = _volsDao.getNonDestroyedCountAndTotalByPool(id);
                if (nonDstrdVlms.first() > 0) {
                    throw new CloudRuntimeException("Cannot delete pool " + sPool.getName() + " as there are associated " + "non-destroyed vols for this pool");
                }
                // force expunge non-destroyed volumes
                List<VolumeVO> vols = _volsDao.listVolumesToBeDestroyed();
                for (VolumeVO vol : vols) {
                    AsyncCallFuture<VolumeApiResult> future = volService.expungeVolumeAsync(volFactory.getVolume(vol.getId()));
                    try {
                        future.get();
                    } catch (InterruptedException e) {
                        s_logger.debug("expunge volume failed:" + vol.getId(), e);
                    } catch (ExecutionException e) {
                        s_logger.debug("expunge volume failed:" + vol.getId(), e);
                    }
                }
            }
        } else {
            // Check if the pool has associated volumes in the volumes table
            // If it does , then you cannot delete the pool
            if (vlms.first() > 0) {
                throw new CloudRuntimeException("Cannot delete pool " + sPool.getName() + " as there are associated volumes for this pool");
            }
        }

        // First get the host_id from storage_pool_host_ref for given pool id
        StoragePoolVO lock = _storagePoolDao.acquireInLockTable(sPool.getId());

        if (lock == null) {
            if (s_logger.isDebugEnabled()) {
                s_logger.debug("Failed to acquire lock when deleting PrimaryDataStoreVO with ID: " + sPool.getId());
            }
            return false;
        }

        _storagePoolDao.releaseFromLockTable(lock.getId());
        s_logger.trace("Released lock for storage pool " + id);

        DataStoreProvider storeProvider = _dataStoreProviderMgr.getDataStoreProvider(sPool.getStorageProviderName());
        DataStoreLifeCycle lifeCycle = storeProvider.getDataStoreLifeCycle();
        DataStore store = _dataStoreMgr.getDataStore(sPool.getId(), DataStoreRole.Primary);
        return lifeCycle.deleteDataStore(store);
    }

    @Override
    public void connectHostToSharedPool(long hostId, long poolId) throws StorageUnavailableException, StorageConflictException {
        StoragePool pool = (StoragePool)_dataStoreMgr.getDataStore(poolId, DataStoreRole.Primary);
        assert (pool.isShared()) : "Now, did you actually read the name of this method?";
        s_logger.debug("Adding pool " + pool.getName() + " to  host " + hostId);

        DataStoreProvider provider = _dataStoreProviderMgr.getDataStoreProvider(pool.getStorageProviderName());
        HypervisorHostListener listener = hostListeners.get(provider.getName());
        listener.hostConnect(hostId, pool.getId());
    }

    @Override
    public BigDecimal getStorageOverProvisioningFactor(Long poolId) {
        return new BigDecimal(CapacityManager.StorageOverprovisioningFactor.valueIn(poolId));
    }

    @Override
    public void createCapacityEntry(StoragePoolVO storagePool, short capacityType, long allocated) {
        SearchCriteria<CapacityVO> capacitySC = _capacityDao.createSearchCriteria();
        capacitySC.addAnd("hostOrPoolId", SearchCriteria.Op.EQ, storagePool.getId());
        capacitySC.addAnd("dataCenterId", SearchCriteria.Op.EQ, storagePool.getDataCenterId());
        capacitySC.addAnd("capacityType", SearchCriteria.Op.EQ, capacityType);

        List<CapacityVO> capacities = _capacityDao.search(capacitySC, null);

        long totalOverProvCapacity;
        if (storagePool.getPoolType() == StoragePoolType.NetworkFilesystem || storagePool.getPoolType() == StoragePoolType.VMFS) {
            // All this is for the inaccuracy of floats for big number multiplication.
            BigDecimal overProvFactor = getStorageOverProvisioningFactor(storagePool.getId());
            totalOverProvCapacity = overProvFactor.multiply(new BigDecimal(storagePool.getCapacityBytes())).longValue();
            s_logger.debug("Found storage pool " + storagePool.getName() + " of type " + storagePool.getPoolType().toString() + " with overprovisioning factor "
                    + overProvFactor.toString());
            s_logger.debug("Total over provisioned capacity calculated is " + overProvFactor + " * " + storagePool.getCapacityBytes());
        } else {
            s_logger.debug("Found storage pool " + storagePool.getName() + " of type " + storagePool.getPoolType().toString());
            totalOverProvCapacity = storagePool.getCapacityBytes();
        }

        s_logger.debug("Total over provisioned capacity of the pool " + storagePool.getName() + " id: " + storagePool.getId() + " is " + totalOverProvCapacity);
        CapacityState capacityState = CapacityState.Enabled;
        if (storagePool.getScope() == ScopeType.ZONE) {
            DataCenterVO dc = ApiDBUtils.findZoneById(storagePool.getDataCenterId());
            AllocationState allocationState = dc.getAllocationState();
            capacityState = (allocationState == AllocationState.Disabled) ? CapacityState.Disabled : CapacityState.Enabled;
        } else {
            if (storagePool.getClusterId() != null) {
                ClusterVO cluster = ApiDBUtils.findClusterById(storagePool.getClusterId());
                if (cluster != null) {
                    AllocationState allocationState = _configMgr.findClusterAllocationState(cluster);
                    capacityState = (allocationState == AllocationState.Disabled) ? CapacityState.Disabled : CapacityState.Enabled;
                }
            }
        }
        if (capacities.size() == 0) {
            CapacityVO capacity =
                    new CapacityVO(storagePool.getId(), storagePool.getDataCenterId(), storagePool.getPodId(), storagePool.getClusterId(), allocated, totalOverProvCapacity,
                            capacityType);
            capacity.setCapacityState(capacityState);
            _capacityDao.persist(capacity);
        } else {
            CapacityVO capacity = capacities.get(0);
            if (capacity.getTotalCapacity() != totalOverProvCapacity || allocated != 0L || capacity.getCapacityState() != capacityState) {
                capacity.setTotalCapacity(totalOverProvCapacity);
                capacity.setUsedCapacity(allocated);
                capacity.setCapacityState(capacityState);
                _capacityDao.update(capacity.getId(), capacity);
            }
        }
        s_logger.debug("Successfully set Capacity - " + totalOverProvCapacity + " for capacity type - " + capacityType + " , DataCenterId - " +
                storagePool.getDataCenterId() + ", HostOrPoolId - " + storagePool.getId() + ", PodId " + storagePool.getPodId());
    }

    @Override
    public List<Long> getUpHostsInPool(long poolId) {
        SearchCriteria<Long> sc = UpHostsInPoolSearch.create();
        sc.setParameters("pool", poolId);
        sc.setJoinParameters("hosts", "status", Status.Up);
        sc.setJoinParameters("hosts", "resourceState", ResourceState.Enabled);
        return _storagePoolHostDao.customSearch(sc, null);
    }

    @Override
    public Pair<Long, Answer[]> sendToPool(StoragePool pool, long[] hostIdsToTryFirst, List<Long> hostIdsToAvoid, Commands cmds) throws StorageUnavailableException {
        List<Long> hostIds = getUpHostsInPool(pool.getId());
        Collections.shuffle(hostIds);
        if (hostIdsToTryFirst != null) {
            for (int i = hostIdsToTryFirst.length - 1; i >= 0; i--) {
                if (hostIds.remove(hostIdsToTryFirst[i])) {
                    hostIds.add(0, hostIdsToTryFirst[i]);
                }
            }
        }

        if (hostIdsToAvoid != null) {
            hostIds.removeAll(hostIdsToAvoid);
        }
        if (hostIds == null || hostIds.isEmpty()) {
            throw new StorageUnavailableException("Unable to send command to the pool " + pool.getId() + " due to there is no enabled hosts up in this cluster",
                    pool.getId());
        }
        for (Long hostId : hostIds) {
            try {
                List<Answer> answers = new ArrayList<Answer>();
                Command[] cmdArray = cmds.toCommands();
                for (Command cmd : cmdArray) {
                    long targetHostId = _hvGuruMgr.getGuruProcessedCommandTargetHost(hostId, cmd);

                    answers.add(_agentMgr.send(targetHostId, cmd));
                }
                return new Pair<Long, Answer[]>(hostId, answers.toArray(new Answer[answers.size()]));
            } catch (AgentUnavailableException e) {
                s_logger.debug("Unable to send storage pool command to " + pool + " via " + hostId, e);
            } catch (OperationTimedoutException e) {
                s_logger.debug("Unable to send storage pool command to " + pool + " via " + hostId, e);
            }
        }

        throw new StorageUnavailableException("Unable to send command to the pool ", pool.getId());
    }

    @Override
    public Pair<Long, Answer> sendToPool(StoragePool pool, long[] hostIdsToTryFirst, List<Long> hostIdsToAvoid, Command cmd) throws StorageUnavailableException {
        Commands cmds = new Commands(cmd);
        Pair<Long, Answer[]> result = sendToPool(pool, hostIdsToTryFirst, hostIdsToAvoid, cmds);
        return new Pair<Long, Answer>(result.first(), result.second()[0]);
    }

    @Override
    public void cleanupStorage(boolean recurring) {
        GlobalLock scanLock = GlobalLock.getInternLock("storagemgr.cleanup");

        try {
            if (scanLock.lock(3)) {
                try {
                    // Cleanup primary storage pools
                    if (_templateCleanupEnabled) {
                        List<StoragePoolVO> storagePools = _storagePoolDao.listAll();
                        for (StoragePoolVO pool : storagePools) {
                            try {

                                List<VMTemplateStoragePoolVO> unusedTemplatesInPool = _tmpltMgr.getUnusedTemplatesInPool(pool);
                                s_logger.debug("Storage pool garbage collector found " + unusedTemplatesInPool.size() + " templates to clean up in storage pool: " +
                                        pool.getName());
                                for (VMTemplateStoragePoolVO templatePoolVO : unusedTemplatesInPool) {
                                    if (templatePoolVO.getDownloadState() != VMTemplateStorageResourceAssoc.Status.DOWNLOADED) {
                                        s_logger.debug("Storage pool garbage collector is skipping template with ID: " + templatePoolVO.getTemplateId() +
                                               " on pool " +  templatePoolVO.getPoolId() +  " because it is not completely downloaded.");
                                        continue;
                                    }

                                    if (!templatePoolVO.getMarkedForGC()) {
                                        templatePoolVO.setMarkedForGC(true);
                                        _vmTemplatePoolDao.update(templatePoolVO.getId(), templatePoolVO);
                                        s_logger.debug("Storage pool garbage collector has marked template with ID: " + templatePoolVO.getTemplateId() +
                                               " on pool " +  templatePoolVO.getPoolId() +  " for garbage collection.");
                                        continue;
                                    }

                                    _tmpltMgr.evictTemplateFromStoragePool(templatePoolVO);
                                }
                            } catch (Exception e) {
                                s_logger.warn("Problem cleaning up primary storage pool " + pool, e);
                            }
                        }
                    }

                    cleanupSecondaryStorage(recurring);

                    List<VolumeVO> vols = _volsDao.listVolumesToBeDestroyed(new Date(System.currentTimeMillis() - ((long) StorageCleanupDelay.value() << 10)));
                    for (VolumeVO vol : vols) {
                        try {
                            volService.expungeVolumeAsync(volFactory.getVolume(vol.getId()));
                        } catch (Exception e) {
                            s_logger.warn("Unable to destroy volume " + vol.getUuid(), e);
                        }
                    }

                    // remove snapshots in Error state
                    List<SnapshotVO> snapshots = _snapshotDao.listAllByStatus(Snapshot.State.Error);
                    for (SnapshotVO snapshotVO : snapshots) {
                        try {
                            List<SnapshotDataStoreVO> storeRefs = _snapshotStoreDao.findBySnapshotId(snapshotVO.getId());
                            for (SnapshotDataStoreVO ref : storeRefs) {
                                _snapshotStoreDao.expunge(ref.getId());
                            }
                            _snapshotDao.expunge(snapshotVO.getId());
                        } catch (Exception e) {
                            s_logger.warn("Unable to destroy snapshot " + snapshotVO.getUuid(), e);
                        }
                    }

                    // destroy uploaded volumes in abandoned/error state
                    List<VolumeDataStoreVO> volumeDataStores = _volumeDataStoreDao.listByVolumeState(Volume.State.UploadError, Volume.State.UploadAbandoned);
                    for (VolumeDataStoreVO volumeDataStore : volumeDataStores) {
                        VolumeVO volume = _volumeDao.findById(volumeDataStore.getVolumeId());
                        if (volume == null) {
                            s_logger.warn("Uploaded volume with id " + volumeDataStore.getVolumeId() + " not found, so cannot be destroyed");
                            continue;
                        }
                        try {
                            DataStore dataStore = _dataStoreMgr.getDataStore(volumeDataStore.getDataStoreId(), DataStoreRole.Image);
                            EndPoint ep = _epSelector.select(dataStore, volumeDataStore.getExtractUrl());
                            if (ep == null) {
                                s_logger.warn("There is no secondary storage VM for image store " + dataStore.getName() + ", cannot destroy uploaded volume " + volume.getUuid());
                                continue;
                            }
                            Host host = _hostDao.findById(ep.getId());
                            if (host != null && host.getManagementServerId() != null) {
                                if (_serverId == host.getManagementServerId().longValue()) {
                                    if (!volService.destroyVolume(volume.getId())) {
                                        s_logger.warn("Unable to destroy uploaded volume " + volume.getUuid());
                                        continue;
                                    }
                                    // decrement volume resource count
                                    _resourceLimitMgr.decrementResourceCount(volume.getAccountId(), ResourceType.volume, volume.isDisplayVolume());
                                    // expunge volume from secondary if volume is on image store
                                    VolumeInfo volOnSecondary = volFactory.getVolume(volume.getId(), DataStoreRole.Image);
                                    if (volOnSecondary != null) {
                                        s_logger.info("Expunging volume " + volume.getUuid() + " uploaded using HTTP POST from secondary data store");
                                        AsyncCallFuture<VolumeApiResult> future = volService.expungeVolumeAsync(volOnSecondary);
                                        VolumeApiResult result = future.get();
                                        if (!result.isSuccess()) {
                                            s_logger.warn("Failed to expunge volume " + volume.getUuid() + " from the image store " + dataStore.getName() + " due to: " + result.getResult());
                                        }
                                    }
                                }
                            }
                        } catch (Throwable th) {
                            s_logger.warn("Unable to destroy uploaded volume " + volume.getUuid() + ". Error details: " + th.getMessage());
                        }
                    }

                    // destroy uploaded templates in abandoned/error state
                    List<TemplateDataStoreVO> templateDataStores = _templateStoreDao.listByTemplateState(VirtualMachineTemplate.State.UploadError, VirtualMachineTemplate.State.UploadAbandoned);
                    for (TemplateDataStoreVO templateDataStore : templateDataStores) {
                        VMTemplateVO template = _templateDao.findById(templateDataStore.getTemplateId());
                        if (template == null) {
                            s_logger.warn("Uploaded template with id " + templateDataStore.getTemplateId() + " not found, so cannot be destroyed");
                            continue;
                        }
                        try {
                            DataStore dataStore = _dataStoreMgr.getDataStore(templateDataStore.getDataStoreId(), DataStoreRole.Image);
                            EndPoint ep = _epSelector.select(dataStore, templateDataStore.getExtractUrl());
                            if (ep == null) {
                                s_logger.warn("There is no secondary storage VM for image store " + dataStore.getName() + ", cannot destroy uploaded template " + template.getUuid());
                                continue;
                            }
                            Host host = _hostDao.findById(ep.getId());
                            if (host != null && host.getManagementServerId() != null) {
                                if (_serverId == host.getManagementServerId().longValue()) {
                                    AsyncCallFuture<TemplateApiResult> future = _imageSrv.deleteTemplateAsync(tmplFactory.getTemplate(template.getId(), dataStore));
                                    TemplateApiResult result = future.get();
                                    if (!result.isSuccess()) {
                                        s_logger.warn("Failed to delete template " + template.getUuid() + " from the image store " + dataStore.getName() + " due to: " + result.getResult());
                                        continue;
                                    }
                                    // remove from template_zone_ref
                                    List<VMTemplateZoneVO> templateZones = _vmTemplateZoneDao.listByZoneTemplate(((ImageStoreEntity)dataStore).getDataCenterId(), template.getId());
                                    if (templateZones != null) {
                                        for (VMTemplateZoneVO templateZone : templateZones) {
                                            _vmTemplateZoneDao.remove(templateZone.getId());
                                        }
                                    }
                                    // mark all the occurrences of this template in the given store as destroyed
                                    _templateStoreDao.removeByTemplateStore(template.getId(), dataStore.getId());
                                    // find all eligible image stores for this template
                                    List<DataStore> imageStores = _tmpltMgr.getImageStoreByTemplate(template.getId(), null);
                                    if (imageStores == null || imageStores.size() == 0) {
                                        template.setState(VirtualMachineTemplate.State.Inactive);
                                        _templateDao.update(template.getId(), template);

                                        // decrement template resource count
                                        _resourceLimitMgr.decrementResourceCount(template.getAccountId(), ResourceType.template);
                                    }
                                }
                            }
                        } catch (Throwable th) {
                            s_logger.warn("Unable to destroy uploaded template " + template.getUuid() + ". Error details: " + th.getMessage());
                        }
                    }
                } finally {
                    scanLock.unlock();
                }
            }
        } finally {
            scanLock.releaseRef();
        }
    }

    @DB
    List<Long> findAllVolumeIdInSnapshotTable(Long storeId) {
        String sql = "SELECT volume_id from snapshots, snapshot_store_ref WHERE snapshots.id = snapshot_store_ref.snapshot_id and store_id=? GROUP BY volume_id";
        List<Long> list = new ArrayList<Long>();
        try {
            TransactionLegacy txn = TransactionLegacy.currentTxn();
            ResultSet rs = null;
            PreparedStatement pstmt = null;
            pstmt = txn.prepareAutoCloseStatement(sql);
            pstmt.setLong(1, storeId);
            rs = pstmt.executeQuery();
            while (rs.next()) {
                list.add(rs.getLong(1));
            }
            return list;
        } catch (Exception e) {
            s_logger.debug("failed to get all volumes who has snapshots in secondary storage " + storeId + " due to " + e.getMessage());
            return null;
        }

    }

    List<String> findAllSnapshotForVolume(Long volumeId) {
        String sql = "SELECT backup_snap_id FROM snapshots WHERE volume_id=? and backup_snap_id is not NULL";
        try {
            TransactionLegacy txn = TransactionLegacy.currentTxn();
            ResultSet rs = null;
            PreparedStatement pstmt = null;
            pstmt = txn.prepareAutoCloseStatement(sql);
            pstmt.setLong(1, volumeId);
            rs = pstmt.executeQuery();
            List<String> list = new ArrayList<String>();
            while (rs.next()) {
                list.add(rs.getString(1));
            }
            return list;
        } catch (Exception e) {
            s_logger.debug("failed to get all snapshots for a volume " + volumeId + " due to " + e.getMessage());
            return null;
        }
    }

    @Override
    @DB
    public void cleanupSecondaryStorage(boolean recurring) {
        // NOTE that object_store refactor will immediately delete the object from secondary storage when deleteTemplate etc api is issued.
        // so here we don't need to issue DeleteCommand to resource anymore, only need to remove db entry.
        try {
            // Cleanup templates in template_store_ref
            List<DataStore> imageStores = _dataStoreMgr.getImageStoresByScope(new ZoneScope(null));
            for (DataStore store : imageStores) {
                try {
                    long storeId = store.getId();
                    List<TemplateDataStoreVO> destroyedTemplateStoreVOs = _templateStoreDao.listDestroyed(storeId);
                    s_logger.debug("Secondary storage garbage collector found " + destroyedTemplateStoreVOs.size() +
                            " templates to cleanup on template_store_ref for store: " + store.getName());
                    for (TemplateDataStoreVO destroyedTemplateStoreVO : destroyedTemplateStoreVOs) {
                        if (s_logger.isDebugEnabled()) {
                            s_logger.debug("Deleting template store DB entry: " + destroyedTemplateStoreVO);
                        }
                        _templateStoreDao.remove(destroyedTemplateStoreVO.getId());
                    }
                } catch (Exception e) {
                    s_logger.warn("problem cleaning up templates in template_store_ref for store: " + store.getName(), e);
                }
            }

            // CleanUp snapshots on snapshot_store_ref
            for (DataStore store : imageStores) {
                try {
                    List<SnapshotDataStoreVO> destroyedSnapshotStoreVOs = _snapshotStoreDao.listDestroyed(store.getId());
                    s_logger.debug("Secondary storage garbage collector found " + destroyedSnapshotStoreVOs.size() +
                            " snapshots to cleanup on snapshot_store_ref for store: " + store.getName());
                    for (SnapshotDataStoreVO destroyedSnapshotStoreVO : destroyedSnapshotStoreVOs) {
                        // check if this snapshot has child
                        SnapshotInfo snap = snapshotFactory.getSnapshot(destroyedSnapshotStoreVO.getSnapshotId(), store);
                        if (snap.getChild() != null) {
                            s_logger.debug("Skip snapshot on store: " + destroyedSnapshotStoreVO + " , because it has child");
                            continue;
                        }

                        if (s_logger.isDebugEnabled()) {
                            s_logger.debug("Deleting snapshot store DB entry: " + destroyedSnapshotStoreVO);
                        }

                        _snapshotDao.remove(destroyedSnapshotStoreVO.getSnapshotId());
                        SnapshotDataStoreVO snapshotOnPrimary = _snapshotStoreDao.findBySnapshot(destroyedSnapshotStoreVO.getSnapshotId(), DataStoreRole.Primary);
                        if (snapshotOnPrimary != null) {
                            _snapshotStoreDao.remove(snapshotOnPrimary.getId());
                        }
                        _snapshotStoreDao.remove(destroyedSnapshotStoreVO.getId());
                    }

                } catch (Exception e2) {
                    s_logger.warn("problem cleaning up snapshots in snapshot_store_ref for store: " + store.getName(), e2);
                }

            }

            // CleanUp volumes on volume_store_ref
            for (DataStore store : imageStores) {
                try {
                    List<VolumeDataStoreVO> destroyedStoreVOs = _volumeStoreDao.listDestroyed(store.getId());
                    s_logger.debug("Secondary storage garbage collector found " + destroyedStoreVOs.size() + " volumes to cleanup on volume_store_ref for store: " +
                            store.getName());
                    for (VolumeDataStoreVO destroyedStoreVO : destroyedStoreVOs) {
                        if (s_logger.isDebugEnabled()) {
                            s_logger.debug("Deleting volume store DB entry: " + destroyedStoreVO);
                        }
                        _volumeStoreDao.remove(destroyedStoreVO.getId());
                    }

                } catch (Exception e2) {
                    s_logger.warn("problem cleaning up volumes in volume_store_ref for store: " + store.getName(), e2);
                }
            }
        } catch (Exception e3) {
            s_logger.warn("problem cleaning up secondary storage DB entries. ", e3);
        }
    }

    @Override
    public String getPrimaryStorageNameLabel(VolumeVO volume) {
        Long poolId = volume.getPoolId();

        // poolId is null only if volume is destroyed, which has been checked
        // before.
        assert poolId != null;
        StoragePoolVO PrimaryDataStoreVO = _storagePoolDao.findById(poolId);
        assert PrimaryDataStoreVO != null;
        return PrimaryDataStoreVO.getUuid();
    }

    @Override
    @DB
    public PrimaryDataStoreInfo preparePrimaryStorageForMaintenance(Long primaryStorageId) throws ResourceUnavailableException, InsufficientCapacityException {
        StoragePoolVO primaryStorage = null;
        primaryStorage = _storagePoolDao.findById(primaryStorageId);

        if (primaryStorage == null) {
            String msg = "Unable to obtain lock on the storage pool record in preparePrimaryStorageForMaintenance()";
            s_logger.error(msg);
            throw new InvalidParameterValueException(msg);
        }

        if (!primaryStorage.getStatus().equals(StoragePoolStatus.Up) && !primaryStorage.getStatus().equals(StoragePoolStatus.ErrorInMaintenance)) {
            throw new InvalidParameterValueException("Primary storage with id " + primaryStorageId + " is not ready for migration, as the status is:" +
                    primaryStorage.getStatus().toString());
        }

        DataStoreProvider provider = _dataStoreProviderMgr.getDataStoreProvider(primaryStorage.getStorageProviderName());
        DataStoreLifeCycle lifeCycle = provider.getDataStoreLifeCycle();
        DataStore store = _dataStoreMgr.getDataStore(primaryStorage.getId(), DataStoreRole.Primary);
        lifeCycle.maintain(store);

        return (PrimaryDataStoreInfo)_dataStoreMgr.getDataStore(primaryStorage.getId(), DataStoreRole.Primary);
    }

    @Override
    @DB
    public PrimaryDataStoreInfo cancelPrimaryStorageForMaintenance(CancelPrimaryStorageMaintenanceCmd cmd) throws ResourceUnavailableException {
        Long primaryStorageId = cmd.getId();
        StoragePoolVO primaryStorage = null;

        primaryStorage = _storagePoolDao.findById(primaryStorageId);

        if (primaryStorage == null) {
            String msg = "Unable to obtain lock on the storage pool in cancelPrimaryStorageForMaintenance()";
            s_logger.error(msg);
            throw new InvalidParameterValueException(msg);
        }

        if (primaryStorage.getStatus().equals(StoragePoolStatus.Up) || primaryStorage.getStatus().equals(StoragePoolStatus.PrepareForMaintenance)) {
            throw new StorageUnavailableException("Primary storage with id " + primaryStorageId + " is not ready to complete migration, as the status is:" +
                    primaryStorage.getStatus().toString(), primaryStorageId);
        }

        DataStoreProvider provider = _dataStoreProviderMgr.getDataStoreProvider(primaryStorage.getStorageProviderName());
        DataStoreLifeCycle lifeCycle = provider.getDataStoreLifeCycle();
        DataStore store = _dataStoreMgr.getDataStore(primaryStorage.getId(), DataStoreRole.Primary);
        lifeCycle.cancelMaintain(store);

        return (PrimaryDataStoreInfo)_dataStoreMgr.getDataStore(primaryStorage.getId(), DataStoreRole.Primary);
    }


    protected class StorageGarbageCollector extends ManagedContextRunnable {

        public StorageGarbageCollector() {
        }

        @Override
        protected void runInContext() {
            try {
                s_logger.trace("Storage Garbage Collection Thread is running.");

                cleanupStorage(true);

            } catch (Exception e) {
                s_logger.error("Caught the following Exception", e);
            }
        }
    }

    @Override
    public void onManagementNodeJoined(List<? extends ManagementServerHost> nodeList, long selfNodeId) {
        // TODO Auto-generated method stub

    }

    @Override
    public void onManagementNodeLeft(List<? extends ManagementServerHost> nodeList, long selfNodeId) {
        for (ManagementServerHost vo : nodeList) {
            if (vo.getMsid() == _serverId) {
                s_logger.info("Cleaning up storage maintenance jobs associated with Management server: " + vo.getMsid());
                List<Long> poolIds = _storagePoolWorkDao.searchForPoolIdsForPendingWorkJobs(vo.getMsid());
                if (poolIds.size() > 0) {
                    for (Long poolId : poolIds) {
                        StoragePoolVO pool = _storagePoolDao.findById(poolId);
                        // check if pool is in an inconsistent state
                        if (pool != null &&
                                (pool.getStatus().equals(StoragePoolStatus.ErrorInMaintenance) || pool.getStatus().equals(StoragePoolStatus.PrepareForMaintenance) || pool.getStatus()
                                        .equals(StoragePoolStatus.CancelMaintenance))) {
                            _storagePoolWorkDao.removePendingJobsOnMsRestart(vo.getMsid(), poolId);
                            pool.setStatus(StoragePoolStatus.ErrorInMaintenance);
                            _storagePoolDao.update(poolId, pool);
                        }

                    }
                }
            }
        }
    }

    @Override
    public void onManagementNodeIsolated() {
    }

    @Override
    public CapacityVO getSecondaryStorageUsedStats(Long hostId, Long zoneId) {
        SearchCriteria<HostVO> sc = _hostDao.createSearchCriteria();
        if (zoneId != null) {
            sc.addAnd("dataCenterId", SearchCriteria.Op.EQ, zoneId);
        }

        List<Long> hosts = new ArrayList<Long>();
        if (hostId != null) {
            hosts.add(hostId);
        } else {
            List<DataStore> stores = _dataStoreMgr.getImageStoresByScope(new ZoneScope(zoneId));
            if (stores != null) {
                for (DataStore store : stores) {
                    hosts.add(store.getId());
                }
            }
        }

        CapacityVO capacity = new CapacityVO(hostId, zoneId, null, null, 0, 0, Capacity.CAPACITY_TYPE_SECONDARY_STORAGE);
        for (Long id : hosts) {
            StorageStats stats = ApiDBUtils.getSecondaryStorageStatistics(id);
            if (stats == null) {
                continue;
            }
            capacity.setUsedCapacity(stats.getByteUsed() + capacity.getUsedCapacity());
            capacity.setTotalCapacity(stats.getCapacityBytes() + capacity.getTotalCapacity());
        }

        return capacity;
    }

    @Override
    public CapacityVO getStoragePoolUsedStats(Long poolId, Long clusterId, Long podId, Long zoneId) {
        SearchCriteria<StoragePoolVO> sc = _storagePoolDao.createSearchCriteria();
        List<StoragePoolVO> pools = new ArrayList<StoragePoolVO>();

        if (zoneId != null) {
            sc.addAnd("dataCenterId", SearchCriteria.Op.EQ, zoneId);
        }

        if (podId != null) {
            sc.addAnd("podId", SearchCriteria.Op.EQ, podId);
        }

        if (clusterId != null) {
            sc.addAnd("clusterId", SearchCriteria.Op.EQ, clusterId);
        }

        if (poolId != null) {
            sc.addAnd("hostOrPoolId", SearchCriteria.Op.EQ, poolId);
        }
        if (poolId != null) {
            pools.add(_storagePoolDao.findById(poolId));
        } else {
            pools = _storagePoolDao.search(sc, null);
        }

        CapacityVO capacity = new CapacityVO(poolId, zoneId, podId, clusterId, 0, 0, Capacity.CAPACITY_TYPE_STORAGE);
        for (StoragePoolVO PrimaryDataStoreVO : pools) {
            StorageStats stats = ApiDBUtils.getStoragePoolStatistics(PrimaryDataStoreVO.getId());
            if (stats == null) {
                continue;
            }
            capacity.setUsedCapacity(stats.getByteUsed() + capacity.getUsedCapacity());
            capacity.setTotalCapacity(stats.getCapacityBytes() + capacity.getTotalCapacity());
        }
        return capacity;
    }

    @Override
    public PrimaryDataStoreInfo getStoragePool(long id) {
        return (PrimaryDataStoreInfo)_dataStoreMgr.getDataStore(id, DataStoreRole.Primary);
    }

    @Override
    @DB
    public List<VMInstanceVO> listByStoragePool(long storagePoolId) {
        SearchCriteria<VMInstanceVO> sc = StoragePoolSearch.create();
        sc.setJoinParameters("vmVolume", "volumeType", Volume.Type.ROOT);
        sc.setJoinParameters("vmVolume", "poolId", storagePoolId);
        sc.setJoinParameters("vmVolume", "state", Volume.State.Ready);
        return _vmInstanceDao.search(sc, null);
    }

    @Override
    @DB
    public StoragePoolVO findLocalStorageOnHost(long hostId) {
        SearchCriteria<StoragePoolVO> sc = LocalStorageSearch.create();
        sc.setParameters("type", new Object[] {StoragePoolType.Filesystem, StoragePoolType.LVM});
        sc.setJoinParameters("poolHost", "hostId", hostId);
        List<StoragePoolVO> storagePools = _storagePoolDao.search(sc, null);
        if (!storagePools.isEmpty()) {
            return storagePools.get(0);
        } else {
            return null;
        }
    }

    @Override
    public Host updateSecondaryStorage(long secStorageId, String newUrl) {
        HostVO secHost = _hostDao.findById(secStorageId);
        if (secHost == null) {
            throw new InvalidParameterValueException("Can not find out the secondary storage id: " + secStorageId);
        }

        if (secHost.getType() != Host.Type.SecondaryStorage) {
            throw new InvalidParameterValueException("host: " + secStorageId + " is not a secondary storage");
        }

        URI uri = null;
        try {
            uri = new URI(UriUtils.encodeURIComponent(newUrl));
            if (uri.getScheme() == null) {
                throw new InvalidParameterValueException("uri.scheme is null " + newUrl + ", add nfs:// (or cifs://) as a prefix");
            } else if (uri.getScheme().equalsIgnoreCase("nfs")) {
                if (uri.getHost() == null || uri.getHost().equalsIgnoreCase("") || uri.getPath() == null || uri.getPath().equalsIgnoreCase("")) {
                    throw new InvalidParameterValueException("Your host and/or path is wrong.  Make sure it's of the format nfs://hostname/path");
                }
            } else if (uri.getScheme().equalsIgnoreCase("cifs")) {
                // Don't validate against a URI encoded URI.
                URI cifsUri = new URI(newUrl);
                String warnMsg = UriUtils.getCifsUriParametersProblems(cifsUri);
                if (warnMsg != null) {
                    throw new InvalidParameterValueException(warnMsg);
                }
            }
        } catch (URISyntaxException e) {
            throw new InvalidParameterValueException(newUrl + " is not a valid uri");
        }

        String oldUrl = secHost.getStorageUrl();

        URI oldUri = null;
        try {
            oldUri = new URI(UriUtils.encodeURIComponent(oldUrl));
            if (!oldUri.getScheme().equalsIgnoreCase(uri.getScheme())) {
                throw new InvalidParameterValueException("can not change old scheme:" + oldUri.getScheme() + " to " + uri.getScheme());
            }
        } catch (URISyntaxException e) {
            s_logger.debug("Failed to get uri from " + oldUrl);
        }

        secHost.setStorageUrl(newUrl);
        secHost.setGuid(newUrl);
        secHost.setName(newUrl);
        _hostDao.update(secHost.getId(), secHost);
        return secHost;
    }

    @Override
    public HypervisorType getHypervisorTypeFromFormat(ImageFormat format) {

        if (format == null) {
            return HypervisorType.None;
        }

        if (format == ImageFormat.VHD) {
            return HypervisorType.XenServer;
        } else if (format == ImageFormat.OVA) {
            return HypervisorType.VMware;
        } else if (format == ImageFormat.QCOW2) {
            return HypervisorType.KVM;
        } else if (format == ImageFormat.RAW) {
            return HypervisorType.Ovm;
        } else if (format == ImageFormat.VHDX) {
            return HypervisorType.Hyperv;
        } else {
            return HypervisorType.None;
        }
    }

    private boolean checkUsagedSpace(StoragePool pool) {
        StatsCollector sc = StatsCollector.getInstance();
        double storageUsedThreshold = CapacityManager.StorageCapacityDisableThreshold.valueIn(pool.getDataCenterId());
        if (sc != null) {
            long totalSize = pool.getCapacityBytes();
            StorageStats stats = sc.getStoragePoolStats(pool.getId());
            if (stats == null) {
                stats = sc.getStorageStats(pool.getId());
            }
            if (stats != null) {
                double usedPercentage = ((double)stats.getByteUsed() / (double)totalSize);
                if (s_logger.isDebugEnabled()) {
                    s_logger.debug("Checking pool " + pool.getId() + " for storage, totalSize: " + pool.getCapacityBytes() + ", usedBytes: " + stats.getByteUsed() +
                            ", usedPct: " + usedPercentage + ", disable threshold: " + storageUsedThreshold);
                }
                if (usedPercentage >= storageUsedThreshold) {
                    if (s_logger.isDebugEnabled()) {
                        s_logger.debug("Insufficient space on pool: " + pool.getId() + " since its usage percentage: " + usedPercentage +
                                " has crossed the pool.storage.capacity.disablethreshold: " + storageUsedThreshold);
                    }
                    return false;
                }
            }
            return true;
        }
        return false;
    }

    @Override
    public boolean storagePoolHasEnoughIops(List<Volume> requestedVolumes, StoragePool pool) {
        if (requestedVolumes == null || requestedVolumes.isEmpty() || pool == null) {
            return false;
        }

        // Only IOPS guaranteed primary storage like SolidFire is using/setting IOPS.
        // This check returns true for storage that does not specify IOPS.
        if (pool.getCapacityIops() == null ) {
            s_logger.info("Storage pool " + pool.getName() + " (" + pool.getId() + ") does not supply IOPS capacity, assuming enough capacity");

            return true;
        }

        StoragePoolVO storagePoolVo = _storagePoolDao.findById(pool.getId());
        long currentIops = _capacityMgr.getUsedIops(storagePoolVo);

        long requestedIops = 0;

        for (Volume requestedVolume : requestedVolumes) {
            Long minIops = requestedVolume.getMinIops();

            if (minIops != null && minIops > 0) {
                requestedIops += minIops;
            }
        }

        long futureIops = currentIops + requestedIops;

        return futureIops <= pool.getCapacityIops();
    }

    @Override
    public boolean storagePoolHasEnoughSpace(List<Volume> volumes, StoragePool pool) {
        if (volumes == null || volumes.isEmpty()) {
            return false;
        }

        if (!checkUsagedSpace(pool)) {
            return false;
        }

        // allocated space includes template of specified volume
        StoragePoolVO poolVO = _storagePoolDao.findById(pool.getId());
        long allocatedSizeWithtemplate = _capacityMgr.getAllocatedPoolCapacity(poolVO, null);
        long totalAskingSize = 0;
        for (Volume volume : volumes) {
            // refreshing the volume from the DB to get latest hv_ss_reserve (hypervisor snapshot reserve) field
            // I could have just assigned this to "volume", but decided to make a new variable for it so that it
            // might be clearer that this "volume" in "volumes" still might have an old value for hv_ss_reverse.
            VolumeVO volumeVO = _volumeDao.findById(volume.getId());

            if (volumeVO.getHypervisorSnapshotReserve() == null) {
                // update the volume's hv_ss_reserve (hypervisor snapshot reserve) from a disk offering (used for managed storage)
                volService.updateHypervisorSnapshotReserveForVolume(getDiskOfferingVO(volumeVO), volumeVO.getId(), getHypervisorType(volumeVO));

                // hv_ss_reserve field might have been updated; refresh from DB to make use of it in getVolumeSizeIncludingHypervisorSnapshotReserve
                volumeVO = _volumeDao.findById(volume.getId());
            }

            if (volumeVO.getTemplateId() != null) {
                VMTemplateVO tmpl = _templateDao.findByIdIncludingRemoved(volumeVO.getTemplateId());
                if (tmpl != null && tmpl.getFormat() != ImageFormat.ISO) {
                    allocatedSizeWithtemplate = _capacityMgr.getAllocatedPoolCapacity(poolVO, tmpl);
                }
            }
            if (volumeVO.getState() != Volume.State.Ready) {
                totalAskingSize = totalAskingSize + getVolumeSizeIncludingHypervisorSnapshotReserve(volumeVO, pool);
            }
        }

        long totalOverProvCapacity;
        if (pool.getPoolType() == StoragePoolType.NetworkFilesystem || pool.getPoolType() == StoragePoolType.VMFS || pool.getPoolType() == StoragePoolType.Filesystem) {
            BigDecimal overProvFactor = getStorageOverProvisioningFactor(pool.getId());
            totalOverProvCapacity = overProvFactor.multiply(new BigDecimal(pool.getCapacityBytes())).longValue();
            s_logger.debug("Found storage pool " + poolVO.getName() + " of type " + pool.getPoolType().toString() + " with overprovisioning factor "
                    + overProvFactor.toString());
            s_logger.debug("Total over provisioned capacity calculated is " + overProvFactor + " * " + pool.getCapacityBytes());
        } else {
            totalOverProvCapacity = pool.getCapacityBytes();
            s_logger.debug("Found storage pool " + poolVO.getName() + " of type " + pool.getPoolType().toString());
        }

        s_logger.debug("Total capacity of the pool " + poolVO.getName() + " id: " + pool.getId() + " is " + totalOverProvCapacity);
        double storageAllocatedThreshold = CapacityManager.StorageAllocatedCapacityDisableThreshold.valueIn(pool.getDataCenterId());
        if (s_logger.isDebugEnabled()) {
            s_logger.debug("Checking pool: " + pool.getId() + " for volume allocation " + volumes.toString() + ", maxSize : " + totalOverProvCapacity +
                    ", totalAllocatedSize : " + allocatedSizeWithtemplate + ", askingSize : " + totalAskingSize + ", allocated disable threshold: " +
                    storageAllocatedThreshold);
        }

        double usedPercentage = (allocatedSizeWithtemplate + totalAskingSize) / (double)(totalOverProvCapacity);
        if (usedPercentage > storageAllocatedThreshold) {
            if (s_logger.isDebugEnabled()) {
                s_logger.debug("Insufficient un-allocated capacity on: " + pool.getId() + " for volume allocation: " + volumes.toString() +
                        " since its allocated percentage: " + usedPercentage + " has crossed the allocated pool.storage.allocated.capacity.disablethreshold: " +
                        storageAllocatedThreshold + ", skipping this pool");
            }
            return false;
        }

        if (totalOverProvCapacity < (allocatedSizeWithtemplate + totalAskingSize)) {
            if (s_logger.isDebugEnabled()) {
                s_logger.debug("Insufficient un-allocated capacity on: " + pool.getId() + " for volume allocation: " + volumes.toString() +
                        ", not enough storage, maxSize : " + totalOverProvCapacity + ", totalAllocatedSize : " + allocatedSizeWithtemplate + ", askingSize : " +
                        totalAskingSize);
            }
            return false;
        }
        return true;
    }

    private DiskOfferingVO getDiskOfferingVO(Volume volume) {
        Long diskOfferingId = volume.getDiskOfferingId();

        return _diskOfferingDao.findById(diskOfferingId);
    }

    private HypervisorType getHypervisorType(Volume volume) {
        Long instanceId = volume.getInstanceId();

        VMInstanceVO vmInstance = _vmInstanceDao.findById(instanceId);

        if (vmInstance != null) {
            return vmInstance.getHypervisorType();
        }

        return null;
    }

    private long getVolumeSizeIncludingHypervisorSnapshotReserve(Volume volume, StoragePool pool) {
        DataStoreProvider storeProvider = _dataStoreProviderMgr.getDataStoreProvider(pool.getStorageProviderName());
        DataStoreDriver storeDriver = storeProvider.getDataStoreDriver();

        if (storeDriver instanceof PrimaryDataStoreDriver) {
            PrimaryDataStoreDriver primaryStoreDriver = (PrimaryDataStoreDriver)storeDriver;

            return primaryStoreDriver.getVolumeSizeIncludingHypervisorSnapshotReserve(volume, pool);
        }

        return volume.getSize();
    }

    @Override
    public void createCapacityEntry(long poolId) {
        StoragePoolVO storage = _storagePoolDao.findById(poolId);
        createCapacityEntry(storage, Capacity.CAPACITY_TYPE_STORAGE_ALLOCATED, 0);
    }

    @Override
    public synchronized boolean registerHostListener(String providerName, HypervisorHostListener listener) {
        hostListeners.put(providerName, listener);
        return true;
    }

    @Override
    public Answer sendToPool(long poolId, Command cmd) throws StorageUnavailableException {
        // TODO Auto-generated method stub
        return null;
    }

    @Override
    public Answer[] sendToPool(long poolId, Commands cmd) throws StorageUnavailableException {
        // TODO Auto-generated method stub
        return null;
    }

    @Override
    public String getName() {
        // TODO Auto-generated method stub
        return null;
    }

    @Override
    public ImageStore discoverImageStore(String name, String url, String providerName, Long zoneId, Map details) throws IllegalArgumentException, DiscoveryException,
    InvalidParameterValueException {
        DataStoreProvider storeProvider = _dataStoreProviderMgr.getDataStoreProvider(providerName);

        if (storeProvider == null) {
            storeProvider = _dataStoreProviderMgr.getDefaultImageDataStoreProvider();
            if (storeProvider == null) {
                throw new InvalidParameterValueException("can't find image store provider: " + providerName);
            }
            providerName = storeProvider.getName(); // ignored passed provider name and use default image store provider name
        }

        ScopeType scopeType = ScopeType.ZONE;
        if (zoneId == null) {
            scopeType = ScopeType.REGION;
        }

        if (name == null) {
            name = url;
        }

        ImageStoreVO imageStore = _imageStoreDao.findByName(name);
        if (imageStore != null) {
            throw new InvalidParameterValueException("The image store with name " + name + " already exists, try creating with another name");
        }

        // check if scope is supported by store provider
        if (!((ImageStoreProvider)storeProvider).isScopeSupported(scopeType)) {
            throw new InvalidParameterValueException("Image store provider " + providerName + " does not support scope " + scopeType);
        }

        // check if we have already image stores from other different providers,
        // we currently are not supporting image stores from different
        // providers co-existing
        List<ImageStoreVO> imageStores = _imageStoreDao.listImageStores();
        for (ImageStoreVO store : imageStores) {
            if (!store.getProviderName().equalsIgnoreCase(providerName)) {
                throw new InvalidParameterValueException("You can only add new image stores from the same provider " + store.getProviderName() + " already added");
            }
        }

        if (zoneId != null) {
            // Check if the zone exists in the system
            DataCenterVO zone = _dcDao.findById(zoneId);
            if (zone == null) {
                throw new InvalidParameterValueException("Can't find zone by id " + zoneId);
            }

            Account account = CallContext.current().getCallingAccount();
            if (Grouping.AllocationState.Disabled == zone.getAllocationState()
                    && !_accountMgr.isRootAdmin(account.getId())) {
                PermissionDeniedException ex = new PermissionDeniedException(
                        "Cannot perform this operation, Zone with specified id is currently disabled");
                ex.addProxyObject(zone.getUuid(), "dcId");
                throw ex;
            }
        }

        Map<String, Object> params = new HashMap();
        params.put("zoneId", zoneId);
        params.put("url", url);
        params.put("name", name);
        params.put("details", details);
        params.put("scope", scopeType);
        params.put("providerName", storeProvider.getName());
        params.put("role", DataStoreRole.Image);

        DataStoreLifeCycle lifeCycle = storeProvider.getDataStoreLifeCycle();

        DataStore store;
        try {
            store = lifeCycle.initialize(params);
        } catch (Exception e) {
            if(s_logger.isDebugEnabled()) {
                s_logger.debug("Failed to add data store: " + e.getMessage(), e);
            }
            throw new CloudRuntimeException("Failed to add data store: " + e.getMessage(), e);
        }

        if (((ImageStoreProvider)storeProvider).needDownloadSysTemplate()) {
            // trigger system vm template download
            _imageSrv.downloadBootstrapSysTemplate(store);
        } else {
            // populate template_store_ref table
            _imageSrv.addSystemVMTemplatesToSecondary(store);
        }

        // associate builtin template with zones associated with this image store
        associateCrosszoneTemplatesToZone(zoneId);

        // duplicate cache store records to region wide storage
        if (scopeType == ScopeType.REGION) {
            duplicateCacheStoreRecordsToRegionStore(store.getId());
        }

        return (ImageStore)_dataStoreMgr.getDataStore(store.getId(), DataStoreRole.Image);
    }

    @Override
    public ImageStore migrateToObjectStore(String name, String url, String providerName, Map details) throws IllegalArgumentException, DiscoveryException,
    InvalidParameterValueException {
        // check if current cloud is ready to migrate, we only support cloud with only NFS secondary storages
        List<ImageStoreVO> imgStores = _imageStoreDao.listImageStores();
        List<ImageStoreVO> nfsStores = new ArrayList<ImageStoreVO>();
        if (imgStores != null && imgStores.size() > 0) {
            for (ImageStoreVO store : imgStores) {
                if (!store.getProviderName().equals(DataStoreProvider.NFS_IMAGE)) {
                    throw new InvalidParameterValueException("We only support migrate NFS secondary storage to use object store!");
                } else {
                    nfsStores.add(store);
                }
            }
        }
        // convert all NFS secondary storage to staging store
        if (nfsStores != null && nfsStores.size() > 0) {
            for (ImageStoreVO store : nfsStores) {
                long storeId = store.getId();

                _accountMgr.checkAccessAndSpecifyAuthority(CallContext.current().getCallingAccount(), store.getDataCenterId());

                DataStoreProvider provider = _dataStoreProviderMgr.getDataStoreProvider(store.getProviderName());
                DataStoreLifeCycle lifeCycle = provider.getDataStoreLifeCycle();
                DataStore secStore = _dataStoreMgr.getDataStore(storeId, DataStoreRole.Image);
                lifeCycle.migrateToObjectStore(secStore);
                // update store_role in template_store_ref and snapshot_store_ref to ImageCache
                _templateStoreDao.updateStoreRoleToCachce(storeId);
                _snapshotStoreDao.updateStoreRoleToCache(storeId);
            }
        }
        // add object store
        return discoverImageStore(name, url, providerName, null, details);
    }

    private void duplicateCacheStoreRecordsToRegionStore(long storeId) {
        _templateStoreDao.duplicateCacheRecordsOnRegionStore(storeId);
        _snapshotStoreDao.duplicateCacheRecordsOnRegionStore(storeId);
        _volumeStoreDao.duplicateCacheRecordsOnRegionStore(storeId);
    }

    private void associateCrosszoneTemplatesToZone(Long zoneId) {
        VMTemplateZoneVO tmpltZone;

        List<VMTemplateVO> allTemplates = _vmTemplateDao.listAll();
        List<Long> dcIds = new ArrayList<Long>();
        if (zoneId != null) {
            dcIds.add(zoneId);
        } else {
            List<DataCenterVO> dcs = _dcDao.listAll();
            if (dcs != null) {
                for (DataCenterVO dc : dcs) {
                    dcIds.add(dc.getId());
                }
            }
        }

        for (VMTemplateVO vt : allTemplates) {
            if (vt.isCrossZones()) {
                for (Long dcId : dcIds) {
                    tmpltZone = _vmTemplateZoneDao.findByZoneTemplate(dcId, vt.getId());
                    if (tmpltZone == null) {
                        VMTemplateZoneVO vmTemplateZone = new VMTemplateZoneVO(dcId, vt.getId(), new Date());
                        _vmTemplateZoneDao.persist(vmTemplateZone);
                    }
                }
            }
        }
    }

    @Override
    public boolean deleteImageStore(DeleteImageStoreCmd cmd) {
        final long storeId = cmd.getId();
        // Verify that image store exists
        ImageStoreVO store = _imageStoreDao.findById(storeId);
        if (store == null) {
            throw new InvalidParameterValueException("Image store with id " + storeId + " doesn't exist");
        }
        _accountMgr.checkAccessAndSpecifyAuthority(CallContext.current().getCallingAccount(), store.getDataCenterId());

        // Verify that there are no live snapshot, template, volume on the image
        // store to be deleted
        List<SnapshotDataStoreVO> snapshots = _snapshotStoreDao.listByStoreId(storeId, DataStoreRole.Image);
        if (snapshots != null && snapshots.size() > 0) {
            throw new InvalidParameterValueException("Cannot delete image store with active snapshots backup!");
        }
        List<VolumeDataStoreVO> volumes = _volumeStoreDao.listByStoreId(storeId);
        if (volumes != null && volumes.size() > 0) {
            throw new InvalidParameterValueException("Cannot delete image store with active volumes backup!");
        }

        // search if there are user templates stored on this image store, excluding system, builtin templates
        List<TemplateJoinVO> templates = _templateViewDao.listActiveTemplates(storeId);
        if (templates != null && templates.size() > 0) {
            throw new InvalidParameterValueException("Cannot delete image store with active templates backup!");
        }

        // ready to delete
        Transaction.execute(new TransactionCallbackNoReturn() {
            @Override
            public void doInTransactionWithoutResult(TransactionStatus status) {
                // first delete from image_store_details table, we need to do that since
                // we are not actually deleting record from main
                // image_data_store table, so delete cascade will not work
                _imageStoreDetailsDao.deleteDetails(storeId);
                _snapshotStoreDao.deletePrimaryRecordsForStore(storeId, DataStoreRole.Image);
                _volumeStoreDao.deletePrimaryRecordsForStore(storeId);
                _templateStoreDao.deletePrimaryRecordsForStore(storeId);
                _imageStoreDao.remove(storeId);
            }
        });

        return true;
    }

    @Override
    public ImageStore createSecondaryStagingStore(CreateSecondaryStagingStoreCmd cmd) {
        String providerName = cmd.getProviderName();
        DataStoreProvider storeProvider = _dataStoreProviderMgr.getDataStoreProvider(providerName);

        if (storeProvider == null) {
            storeProvider = _dataStoreProviderMgr.getDefaultCacheDataStoreProvider();
            if (storeProvider == null) {
                throw new InvalidParameterValueException("can't find cache store provider: " + providerName);
            }
        }

        Long dcId = cmd.getZoneId();

        ScopeType scopeType = null;
        String scope = cmd.getScope();
        if (scope != null) {
            try {
                scopeType = Enum.valueOf(ScopeType.class, scope.toUpperCase());

            } catch (Exception e) {
                throw new InvalidParameterValueException("invalid scope for cache store " + scope);
            }

            if (scopeType != ScopeType.ZONE) {
                throw new InvalidParameterValueException("Only zone wide cache storage is supported");
            }
        }

        if (scopeType == ScopeType.ZONE && dcId == null) {
            throw new InvalidParameterValueException("zone id can't be null, if scope is zone");
        }

        // Check if the zone exists in the system
        DataCenterVO zone = _dcDao.findById(dcId);
        if (zone == null) {
            throw new InvalidParameterValueException("Can't find zone by id " + dcId);
        }

        Account account = CallContext.current().getCallingAccount();
        if (Grouping.AllocationState.Disabled == zone.getAllocationState() && !_accountMgr.isRootAdmin(account.getId())) {
            PermissionDeniedException ex = new PermissionDeniedException(
                    "Cannot perform this operation, Zone with specified id is currently disabled");
            ex.addProxyObject(zone.getUuid(), "dcId");
            throw ex;
        }

        Map<String, Object> params = new HashMap<String, Object>();
        params.put("zoneId", dcId);
        params.put("url", cmd.getUrl());
        params.put("name", cmd.getUrl());
        params.put("details", cmd.getDetails());
        params.put("scope", scopeType);
        params.put("providerName", storeProvider.getName());
        params.put("role", DataStoreRole.ImageCache);

        DataStoreLifeCycle lifeCycle = storeProvider.getDataStoreLifeCycle();
        DataStore store = null;
        try {
            store = lifeCycle.initialize(params);
        } catch (Exception e) {
            s_logger.debug("Failed to add data store: "+e.getMessage(), e);
            throw new CloudRuntimeException("Failed to add data store: "+e.getMessage(), e);
        }

        return (ImageStore)_dataStoreMgr.getDataStore(store.getId(), DataStoreRole.ImageCache);
    }

    @Override
    public boolean deleteSecondaryStagingStore(DeleteSecondaryStagingStoreCmd cmd) {
        final long storeId = cmd.getId();
        // Verify that cache store exists
        ImageStoreVO store = _imageStoreDao.findById(storeId);
        if (store == null) {
            throw new InvalidParameterValueException("Cache store with id " + storeId + " doesn't exist");
        }
        _accountMgr.checkAccessAndSpecifyAuthority(CallContext.current().getCallingAccount(), store.getDataCenterId());

        // Verify that there are no live snapshot, template, volume on the cache
        // store that is currently referenced
        List<SnapshotDataStoreVO> snapshots = _snapshotStoreDao.listActiveOnCache(storeId);
        if (snapshots != null && snapshots.size() > 0) {
            throw new InvalidParameterValueException("Cannot delete cache store with staging snapshots currently in use!");
        }
        List<VolumeDataStoreVO> volumes = _volumeStoreDao.listActiveOnCache(storeId);
        if (volumes != null && volumes.size() > 0) {
            throw new InvalidParameterValueException("Cannot delete cache store with staging volumes currently in use!");
        }

        List<TemplateDataStoreVO> templates = _templateStoreDao.listActiveOnCache(storeId);
        if (templates != null && templates.size() > 0) {
            throw new InvalidParameterValueException("Cannot delete cache store with staging templates currently in use!");
        }

        // ready to delete
        Transaction.execute(new TransactionCallbackNoReturn() {
            @Override
            public void doInTransactionWithoutResult(TransactionStatus status) {
                // first delete from image_store_details table, we need to do that since
                // we are not actually deleting record from main
                // image_data_store table, so delete cascade will not work
                _imageStoreDetailsDao.deleteDetails(storeId);
                _snapshotStoreDao.deletePrimaryRecordsForStore(storeId, DataStoreRole.ImageCache);
                _volumeStoreDao.deletePrimaryRecordsForStore(storeId);
                _templateStoreDao.deletePrimaryRecordsForStore(storeId);
                _imageStoreDao.remove(storeId);
            }
        });

        return true;
    }

    protected class DownloadURLGarbageCollector implements Runnable {

        public DownloadURLGarbageCollector() {
        }

        @Override
        public void run() {
            try {
                s_logger.trace("Download URL Garbage Collection Thread is running.");

                cleanupDownloadUrls();

            } catch (Exception e) {
                s_logger.error("Caught the following Exception", e);
            }
        }
    }

    @Override
    public void cleanupDownloadUrls(){

        // Cleanup expired volume URLs
        List<VolumeDataStoreVO> volumesOnImageStoreList = _volumeStoreDao.listVolumeDownloadUrls();
        for(VolumeDataStoreVO volumeOnImageStore : volumesOnImageStoreList){

            try {
                long downloadUrlCurrentAgeInSecs = DateUtil.getTimeDifference(DateUtil.now(), volumeOnImageStore.getExtractUrlCreated());
                if(downloadUrlCurrentAgeInSecs < _downloadUrlExpirationInterval){  // URL hasnt expired yet
                    continue;
                }

                s_logger.debug("Removing download url " + volumeOnImageStore.getExtractUrl() + " for volume id " + volumeOnImageStore.getVolumeId());

                // Remove it from image store
                ImageStoreEntity secStore = (ImageStoreEntity) _dataStoreMgr.getDataStore(volumeOnImageStore.getDataStoreId(), DataStoreRole.Image);
                secStore.deleteExtractUrl(volumeOnImageStore.getInstallPath(), volumeOnImageStore.getExtractUrl(), Upload.Type.VOLUME);

                // Now expunge it from DB since this entry was created only for download purpose
                _volumeStoreDao.expunge(volumeOnImageStore.getId());
            }catch(Throwable th){
                s_logger.warn("Caught exception while deleting download url " +volumeOnImageStore.getExtractUrl() +
                        " for volume id " + volumeOnImageStore.getVolumeId(), th);
            }
        }

        // Cleanup expired template URLs
        List<TemplateDataStoreVO> templatesOnImageStoreList = _templateStoreDao.listTemplateDownloadUrls();
        for(TemplateDataStoreVO templateOnImageStore : templatesOnImageStoreList){

            try {
                long downloadUrlCurrentAgeInSecs = DateUtil.getTimeDifference(DateUtil.now(), templateOnImageStore.getExtractUrlCreated());
                if(downloadUrlCurrentAgeInSecs < _downloadUrlExpirationInterval){  // URL hasnt expired yet
                    continue;
                }

                s_logger.debug("Removing download url " + templateOnImageStore.getExtractUrl() + " for template id " + templateOnImageStore.getTemplateId());

                // Remove it from image store
                ImageStoreEntity secStore = (ImageStoreEntity) _dataStoreMgr.getDataStore(templateOnImageStore.getDataStoreId(), DataStoreRole.Image);
                secStore.deleteExtractUrl(templateOnImageStore.getInstallPath(), templateOnImageStore.getExtractUrl(), Upload.Type.TEMPLATE);

                // Now remove download details from DB.
                templateOnImageStore.setExtractUrl(null);
                templateOnImageStore.setExtractUrlCreated(null);
                _templateStoreDao.update(templateOnImageStore.getId(), templateOnImageStore);
            }catch(Throwable th){
                s_logger.warn("caught exception while deleting download url " +templateOnImageStore.getExtractUrl() +
                        " for template id " +templateOnImageStore.getTemplateId(), th);
            }
        }


    }

    // get bytesReadRate from service_offering, disk_offering and vm.disk.throttling.bytes_read_rate
    @Override
    public Long getDiskBytesReadRate(ServiceOfferingVO offering, DiskOfferingVO diskOffering) {
        if ((offering != null) && (offering.getBytesReadRate() != null) && (offering.getBytesReadRate() > 0)) {
            return offering.getBytesReadRate();
        } else if ((diskOffering != null) && (diskOffering.getBytesReadRate() != null) && (diskOffering.getBytesReadRate() > 0)) {
            return diskOffering.getBytesReadRate();
        } else {
            Long bytesReadRate = Long.parseLong(_configDao.getValue(Config.VmDiskThrottlingBytesReadRate.key()));
            if ((bytesReadRate > 0) && ((offering == null) || (!offering.getSystemUse()))) {
                return bytesReadRate;
            }
        }
        return 0L;
    }

    // get bytesWriteRate from service_offering, disk_offering and vm.disk.throttling.bytes_write_rate
    @Override
    public Long getDiskBytesWriteRate(ServiceOfferingVO offering, DiskOfferingVO diskOffering) {
        if ((offering != null) && (offering.getBytesWriteRate() != null) && (offering.getBytesWriteRate() > 0)) {
            return offering.getBytesWriteRate();
        } else if ((diskOffering != null) && (diskOffering.getBytesWriteRate() != null) && (diskOffering.getBytesWriteRate() > 0)) {
            return diskOffering.getBytesWriteRate();
        } else {
            Long bytesWriteRate = Long.parseLong(_configDao.getValue(Config.VmDiskThrottlingBytesWriteRate.key()));
            if ((bytesWriteRate > 0) && ((offering == null) || (!offering.getSystemUse()))) {
                return bytesWriteRate;
            }
        }
        return 0L;
    }

    // get iopsReadRate from service_offering, disk_offering and vm.disk.throttling.iops_read_rate
    @Override
    public Long getDiskIopsReadRate(ServiceOfferingVO offering, DiskOfferingVO diskOffering) {
        if ((offering != null) && (offering.getIopsReadRate() != null) && (offering.getIopsReadRate() > 0)) {
            return offering.getIopsReadRate();
        } else if ((diskOffering != null) && (diskOffering.getIopsReadRate() != null) && (diskOffering.getIopsReadRate() > 0)) {
            return diskOffering.getIopsReadRate();
        } else {
            Long iopsReadRate = Long.parseLong(_configDao.getValue(Config.VmDiskThrottlingIopsReadRate.key()));
            if ((iopsReadRate > 0) && ((offering == null) || (!offering.getSystemUse()))) {
                return iopsReadRate;
            }
        }
        return 0L;
    }

    // get iopsWriteRate from service_offering, disk_offering and vm.disk.throttling.iops_write_rate
    @Override
    public Long getDiskIopsWriteRate(ServiceOfferingVO offering, DiskOfferingVO diskOffering) {
        if ((offering != null) && (offering.getIopsWriteRate() != null) && (offering.getIopsWriteRate() > 0)) {
            return offering.getIopsWriteRate();
        } else if ((diskOffering != null) && (diskOffering.getIopsWriteRate() != null) && (diskOffering.getIopsWriteRate() > 0)) {
            return diskOffering.getIopsWriteRate();
        } else {
            Long iopsWriteRate = Long.parseLong(_configDao.getValue(Config.VmDiskThrottlingIopsWriteRate.key()));
            if ((iopsWriteRate > 0) && ((offering == null) || (!offering.getSystemUse()))) {
                return iopsWriteRate;
            }
        }
        return 0L;
    }

    @Override
    public String getConfigComponentName() {
        return StorageManager.class.getSimpleName();
    }

    @Override
    public ConfigKey<?>[] getConfigKeys() {
        return new ConfigKey<?>[] {StorageCleanupInterval, StorageCleanupDelay, StorageCleanupEnabled};
    }
}<|MERGE_RESOLUTION|>--- conflicted
+++ resolved
@@ -190,12 +190,7 @@
 import com.cloud.vm.dao.VMInstanceDao;
 
 @Component
-<<<<<<< HEAD
-public class StorageManagerImpl extends ManagerBase implements StorageManager, ClusterManagerListener {
-=======
-@Local(value = {StorageManager.class, StorageService.class})
 public class StorageManagerImpl extends ManagerBase implements StorageManager, ClusterManagerListener, Configurable {
->>>>>>> 5b7d935a
     private static final Logger s_logger = Logger.getLogger(StorageManagerImpl.class);
 
     protected String _name;
