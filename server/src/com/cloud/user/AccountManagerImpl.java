// Licensed to the Apache Software Foundation (ASF) under one
// or more contributor license agreements.  See the NOTICE file
// distributed with this work for additional information
// regarding copyright ownership.  The ASF licenses this file
// to you under the Apache License, Version 2.0 (the
// "License"); you may not use this file except in compliance
// with the License.  You may obtain a copy of the License at
// 
//   http://www.apache.org/licenses/LICENSE-2.0
//
// Unless required by applicable law or agreed to in writing,
// software distributed under the License is distributed on an
// "AS IS" BASIS, WITHOUT WARRANTIES OR CONDITIONS OF ANY
// KIND, either express or implied.  See the License for the
// specific language governing permissions and limitations
// under the License.
package com.cloud.user;

import java.net.URLEncoder;
import java.security.NoSuchAlgorithmException;
import java.util.ArrayList;
import java.util.Collections;
import java.util.HashMap;
import java.util.Iterator;
import java.util.List;
import java.util.Map;
import java.util.UUID;
import java.util.concurrent.Executors;
import java.util.concurrent.ScheduledExecutorService;
import java.util.concurrent.TimeUnit;

import javax.crypto.KeyGenerator;
import javax.crypto.Mac;
import javax.crypto.SecretKey;
import javax.crypto.spec.SecretKeySpec;
import javax.ejb.Local;
import javax.inject.Inject;
import javax.naming.ConfigurationException;

import com.cloud.event.ActionEventUtils;
import org.apache.cloudstack.acl.ControlledEntity;
import org.apache.cloudstack.acl.RoleType;
import org.apache.cloudstack.acl.SecurityChecker;
import org.apache.cloudstack.acl.SecurityChecker.AccessType;
import org.apache.cloudstack.api.command.admin.account.UpdateAccountCmd;
import org.apache.cloudstack.api.command.admin.user.DeleteUserCmd;
import org.apache.cloudstack.api.command.admin.user.RegisterCmd;
import org.apache.cloudstack.api.command.admin.user.UpdateUserCmd;
import org.apache.commons.codec.binary.Base64;
import org.apache.log4j.Logger;
import org.springframework.stereotype.Component;

import com.cloud.api.ApiDBUtils;
import com.cloud.api.query.dao.UserAccountJoinDao;
import com.cloud.api.query.vo.ControlledViewEntity;


import org.apache.cloudstack.region.RegionManager;

import com.cloud.configuration.Config;
import com.cloud.configuration.ConfigurationManager;
import com.cloud.configuration.ResourceLimit;
import com.cloud.configuration.dao.ConfigurationDao;
import com.cloud.configuration.dao.ResourceCountDao;
import com.cloud.dc.DataCenterVO;
import com.cloud.dc.dao.DataCenterDao;
import com.cloud.domain.Domain;
import com.cloud.domain.DomainVO;
import com.cloud.domain.dao.DomainDao;
import com.cloud.event.ActionEvent;
import com.cloud.event.EventTypes;
import com.cloud.exception.AgentUnavailableException;
import com.cloud.exception.CloudAuthenticationException;
import com.cloud.exception.ConcurrentOperationException;
import com.cloud.exception.InvalidParameterValueException;
import com.cloud.exception.OperationTimedoutException;
import com.cloud.exception.PermissionDeniedException;
import com.cloud.exception.ResourceUnavailableException;
import com.cloud.network.IpAddress;
import com.cloud.network.NetworkManager;
import com.cloud.network.VpnUserVO;
import com.cloud.network.as.AutoScaleManager;
import com.cloud.network.dao.IPAddressDao;
import com.cloud.network.dao.IPAddressVO;
import com.cloud.network.dao.NetworkDao;
import com.cloud.network.dao.NetworkVO;
import com.cloud.network.dao.RemoteAccessVpnDao;
import com.cloud.network.dao.RemoteAccessVpnVO;
import com.cloud.network.dao.VpnUserDao;
import com.cloud.network.security.SecurityGroupManager;
import com.cloud.network.security.dao.SecurityGroupDao;
import com.cloud.network.vpc.Vpc;
import com.cloud.network.vpc.VpcManager;
import com.cloud.network.vpn.RemoteAccessVpnService;
import com.cloud.network.vpn.Site2SiteVpnManager;
import com.cloud.projects.Project;
import com.cloud.projects.Project.ListProjectResourcesCriteria;
import com.cloud.projects.ProjectInvitationVO;
import com.cloud.projects.ProjectManager;
import com.cloud.projects.ProjectVO;
import com.cloud.projects.dao.ProjectAccountDao;
import com.cloud.projects.dao.ProjectDao;
import com.cloud.server.auth.UserAuthenticator;
import com.cloud.storage.StorageManager;
import com.cloud.storage.VMTemplateVO;
import com.cloud.storage.Volume;
import com.cloud.storage.VolumeVO;
import com.cloud.storage.dao.SnapshotDao;
import com.cloud.storage.dao.VMTemplateDao;
import com.cloud.storage.dao.VolumeDao;
import com.cloud.storage.snapshot.SnapshotManager;
import com.cloud.template.TemplateManager;
import com.cloud.template.VirtualMachineTemplate;
import com.cloud.user.Account.State;
import com.cloud.user.dao.AccountDao;
import com.cloud.user.dao.UserAccountDao;
import com.cloud.user.dao.UserDao;
import com.cloud.utils.NumbersUtil;
import com.cloud.utils.Pair;
import com.cloud.utils.Ternary;

import com.cloud.utils.component.Manager;
import com.cloud.utils.component.ManagerBase;
import com.cloud.utils.concurrency.NamedThreadFactory;
import com.cloud.utils.db.DB;
import com.cloud.utils.db.GlobalLock;
import com.cloud.utils.db.JoinBuilder;
import com.cloud.utils.db.SearchBuilder;
import com.cloud.utils.db.SearchCriteria;
import com.cloud.utils.db.Transaction;
import com.cloud.utils.exception.CloudRuntimeException;
import com.cloud.utils.net.NetUtils;
import com.cloud.vm.InstanceGroupVO;
import com.cloud.vm.ReservationContext;
import com.cloud.vm.ReservationContextImpl;
import com.cloud.vm.UserVmManager;
import com.cloud.vm.UserVmVO;
import com.cloud.vm.VMInstanceVO;
import com.cloud.vm.VirtualMachine.Type;
import com.cloud.vm.VirtualMachineManager;
import com.cloud.vm.dao.DomainRouterDao;
import com.cloud.vm.dao.InstanceGroupDao;
import com.cloud.vm.dao.UserVmDao;
import com.cloud.vm.dao.VMInstanceDao;

@Component
@Local(value = { AccountManager.class, AccountService.class })
public class AccountManagerImpl extends ManagerBase implements AccountManager, Manager {
    public static final Logger s_logger = Logger.getLogger(AccountManagerImpl.class);

    @Inject
    private AccountDao _accountDao;
    @Inject
    ConfigurationDao _configDao;
    @Inject
    private ResourceCountDao _resourceCountDao;
    @Inject
    private UserDao _userDao;
    @Inject
    private InstanceGroupDao _vmGroupDao;
    @Inject
    private UserAccountDao _userAccountDao;
    @Inject
    private UserAccountJoinDao _userAccountJoinDao;
    @Inject
    private VolumeDao _volumeDao;
    @Inject
    private UserVmDao _userVmDao;
    @Inject
    private VMTemplateDao _templateDao;
    @Inject
    private NetworkDao _networkDao;
    @Inject
    private SecurityGroupDao _securityGroupDao;
    @Inject
    private VMInstanceDao _vmDao;
    @Inject
    protected SnapshotDao _snapshotDao;
    @Inject
    protected VMTemplateDao _vmTemplateDao;
    @Inject
    private SecurityGroupManager _networkGroupMgr;
    @Inject
    private NetworkManager _networkMgr;
    @Inject
    private SnapshotManager _snapMgr;
    @Inject
    private UserVmManager _vmMgr;
    @Inject
    private StorageManager _storageMgr;
    @Inject
    private TemplateManager _tmpltMgr;
    @Inject
    private ConfigurationManager _configMgr;
    @Inject
    private VirtualMachineManager _itMgr;
    @Inject
    private RemoteAccessVpnDao _remoteAccessVpnDao;
    @Inject
    private RemoteAccessVpnService _remoteAccessVpnMgr;
    @Inject
    private VpnUserDao _vpnUser;
    @Inject
    private DataCenterDao _dcDao;
    @Inject
    private DomainManager _domainMgr;
    @Inject
    private ProjectManager _projectMgr;
    @Inject
    private ProjectDao _projectDao;
    @Inject
    private AccountDetailsDao _accountDetailsDao;
    @Inject
    private DomainDao _domainDao;
    @Inject
    private ProjectAccountDao _projectAccountDao;
    @Inject
    private IPAddressDao _ipAddressDao;
    @Inject
    private RegionManager _regionMgr;
    
    private VpcManager _vpcMgr;
    @Inject
    private DomainRouterDao _routerDao;
    @Inject
    Site2SiteVpnManager _vpnMgr;
    @Inject
    private AutoScaleManager _autoscaleMgr;

    @Inject
    private List<UserAuthenticator> _userAuthenticators;

    private final ScheduledExecutorService _executor = Executors.newScheduledThreadPool(1, new NamedThreadFactory("AccountChecker"));

    int _allowedLoginAttempts;

    UserVO _systemUser;
    AccountVO _systemAccount;

    @Inject
    List<SecurityChecker> _securityCheckers;
    int _cleanupInterval;

    @Override
    public boolean configure(final String name, final Map<String, Object> params) throws ConfigurationException {
        _systemAccount = _accountDao.findById(AccountVO.ACCOUNT_ID_SYSTEM);
        if (_systemAccount == null) {
            throw new ConfigurationException("Unable to find the system account using " + Account.ACCOUNT_ID_SYSTEM);
        }

        _systemUser = _userDao.findById(UserVO.UID_SYSTEM);
        if (_systemUser == null) {
            throw new ConfigurationException("Unable to find the system user using " + User.UID_SYSTEM);
        }

        Map<String, String> configs = _configDao.getConfiguration(params);

        String loginAttempts = configs.get(Config.IncorrectLoginAttemptsAllowed.key());
        _allowedLoginAttempts = NumbersUtil.parseInt(loginAttempts, 5);

        String value = configs.get(Config.AccountCleanupInterval.key());
        _cleanupInterval = NumbersUtil.parseInt(value, 60 * 60 * 24); // 1 day.

        return true;
    }

    @Override
    public UserVO getSystemUser() {
        if (_systemUser == null) {
            _systemUser = _userDao.findById(User.UID_SYSTEM);
        }
        return _systemUser;
    }

    @Override
    public boolean start() {
        _executor.scheduleAtFixedRate(new AccountCleanupTask(), _cleanupInterval, _cleanupInterval, TimeUnit.SECONDS);
        return true;
    }

    @Override
    public boolean stop() {
        return true;
    }

    @Override
    public AccountVO getSystemAccount() {
        if (_systemAccount == null) {
            _systemAccount = _accountDao.findById(Account.ACCOUNT_ID_SYSTEM);
        }
        return _systemAccount;
    }

    @Override
    public boolean isAdmin(short accountType) {
        return ((accountType == Account.ACCOUNT_TYPE_ADMIN) || (accountType == Account.ACCOUNT_TYPE_RESOURCE_DOMAIN_ADMIN) 
                || (accountType == Account.ACCOUNT_TYPE_DOMAIN_ADMIN) || (accountType == Account.ACCOUNT_TYPE_READ_ONLY_ADMIN));
    }

    @Override
    public boolean isRootAdmin(short accountType) {
        return (accountType == Account.ACCOUNT_TYPE_ADMIN);
    }

    public boolean isResourceDomainAdmin(short accountType) {
        return (accountType == Account.ACCOUNT_TYPE_RESOURCE_DOMAIN_ADMIN);
    }

    public boolean isInternalAccount(short accountType) {
        if (isRootAdmin(accountType) || (accountType == Account.ACCOUNT_ID_SYSTEM)) {
            return true;
        }
        return false;
    }

    @Override
    public void checkAccess(Account caller, Domain domain) throws PermissionDeniedException {
        for (SecurityChecker checker : _securityCheckers) {
            if (checker.checkAccess(caller, domain)) {
                if (s_logger.isDebugEnabled()) {
                    s_logger.debug("Access granted to " + caller + " to " + domain + " by " + checker.getName());
                }
                return;
            }
        }

        assert false : "How can all of the security checkers pass on checking this caller?";
        throw new PermissionDeniedException("There's no way to confirm " + caller + " has access to " + domain);
    }

    @Override
    public void checkAccess(Account caller, AccessType accessType, boolean sameOwner, ControlledEntity... entities) {

        if (caller.getId() == Account.ACCOUNT_ID_SYSTEM || isRootAdmin(caller.getType())) {
            // no need to make permission checks if the system/root admin makes the call
            if (s_logger.isTraceEnabled()) {
                s_logger.trace("No need to make permission check for System/RootAdmin account, returning true");
            }
            return;
        }

        HashMap<Long, List<ControlledEntity>> domains = new HashMap<Long, List<ControlledEntity>>();
        Long ownerId = null;
        ControlledEntity prevEntity = null;

        for (ControlledEntity entity : entities) {
            long domainId = entity.getDomainId();
            if (entity.getAccountId() != -1 && domainId == -1) { // If account exists domainId should too so calculate
// it. This condition might be hit for templates or entities which miss domainId in their tables
                Account account = ApiDBUtils.findAccountById(entity.getAccountId());
                domainId = account != null ? account.getDomainId() : -1;
            }
            if (entity.getAccountId() != -1 && domainId != -1 && !(entity instanceof VirtualMachineTemplate) && !(accessType != null && accessType == AccessType.UseNetwork)) {
                List<ControlledEntity> toBeChecked = domains.get(entity.getDomainId());
                // for templates, we don't have to do cross domains check
                if (toBeChecked == null) {
                    toBeChecked = new ArrayList<ControlledEntity>();
                    domains.put(domainId, toBeChecked);
                }
                toBeChecked.add(entity);
            }
            boolean granted = false;
            for (SecurityChecker checker : _securityCheckers) {
                if (checker.checkAccess(caller, entity, accessType)) {
                    if (s_logger.isDebugEnabled()) {
                        s_logger.debug("Access to " + entity + " granted to " + caller + " by " + checker.getName());
                    }
                    granted = true;
                    break;
                }
            }

            if (sameOwner) {
                if (ownerId == null) {
                    ownerId = entity.getAccountId();
                } else if (ownerId.longValue() != entity.getAccountId()) {
                    throw new PermissionDeniedException("Entity " + entity + " and entity " + prevEntity + " belong to different accounts");
                }
                prevEntity = entity;
            }

            if (!granted) {
                assert false : "How can all of the security checkers pass on checking this check: " + entity;
            throw new PermissionDeniedException("There's no way to confirm " + caller + " has access to " + entity);
            }
        }

        for (Map.Entry<Long, List<ControlledEntity>> domain : domains.entrySet()) {
            for (SecurityChecker checker : _securityCheckers) {
                Domain d = _domainMgr.getDomain(domain.getKey());
                if (d == null || d.getRemoved() != null) {
                    throw new PermissionDeniedException("Domain is not found.", caller, domain.getValue());
                }
                try {
                    checker.checkAccess(caller, d);
                } catch (PermissionDeniedException e) {
                    e.addDetails(caller, domain.getValue());
                    throw e;
                }
            }
        }

        // check that resources belong to the same account

    }

    @Override
    public Long checkAccessAndSpecifyAuthority(Account caller, Long zoneId) {
        // We just care for resource domain admin for now. He should be permitted to see only his zone.
        if (isResourceDomainAdmin(caller.getType())) {
            if (zoneId == null)
                return getZoneIdForAccount(caller);
            else if (zoneId.compareTo(getZoneIdForAccount(caller)) != 0)
                throw new PermissionDeniedException("Caller " + caller + "is not allowed to access the zone " + zoneId);
            else
                return zoneId;
        }

        else
            return zoneId;
    }

    private Long getZoneIdForAccount(Account account) {

        // Currently just for resource domain admin
        List<DataCenterVO> dcList = _dcDao.findZonesByDomainId(account.getDomainId());
        if (dcList != null && dcList.size() != 0)
            return dcList.get(0).getId();
        else
            throw new CloudRuntimeException("Failed to find any private zone for Resource domain admin.");

    }

    @DB
    public void updateLoginAttempts(Long id, int attempts, boolean toDisable) {
        Transaction txn = Transaction.currentTxn();
        txn.start();
        try {
            UserAccountVO user = null;
            user = _userAccountDao.lockRow(id, true);
            user.setLoginAttempts(attempts);
            if(toDisable) {
                user.setState(State.disabled.toString());
            }
            _userAccountDao.update(id, user);
            txn.commit();
        } catch (Exception e) {
            s_logger.error("Failed to update login attempts for user with id " + id );
        }
        txn.close();
    }

    private boolean doSetUserStatus(long userId, State state) {
        UserVO userForUpdate = _userDao.createForUpdate();
        userForUpdate.setState(state);
        return _userDao.update(Long.valueOf(userId), userForUpdate);
    }

    @Override
    public boolean enableAccount(long accountId) {
        boolean success = false;
        AccountVO acctForUpdate = _accountDao.createForUpdate();
        acctForUpdate.setState(State.enabled);
        acctForUpdate.setNeedsCleanup(false);
        success = _accountDao.update(Long.valueOf(accountId), acctForUpdate);
        return success;
    }

    @Override
    public boolean lockAccount(long accountId) {
        boolean success = false;
        Account account = _accountDao.findById(accountId);
        if (account != null) {
            if (account.getState().equals(State.locked)) {
                return true; // already locked, no-op
            } else if (account.getState().equals(State.enabled)) {
                AccountVO acctForUpdate = _accountDao.createForUpdate();
                acctForUpdate.setState(State.locked);
                success = _accountDao.update(Long.valueOf(accountId), acctForUpdate);
            } else {
                if (s_logger.isInfoEnabled()) {
                    s_logger.info("Attempting to lock a non-enabled account, current state is " + account.getState() + " (accountId: " + accountId + "), locking failed.");
                }
            }
        } else {
            s_logger.warn("Failed to lock account " + accountId + ", account not found.");
        }
        return success;
    }

    @Override
    public boolean deleteAccount(AccountVO account, long callerUserId, Account caller) {
        long accountId = account.getId();

        //delete the account record
        if (!_accountDao.remove(accountId)) {
            s_logger.error("Unable to delete account " + accountId);
            return false;
        }

        if (s_logger.isDebugEnabled()) {
            s_logger.debug("Removed account " + accountId);
        }

        return cleanupAccount(account, callerUserId, caller);
    }

    @Override
    public boolean cleanupAccount(AccountVO account, long callerUserId, Account caller) {
        long accountId = account.getId();
        boolean accountCleanupNeeded = false;

        try {
            //cleanup the users from the account
            List<UserVO> users = _userDao.listByAccount(accountId);
            for (UserVO user : users) {
                if (!_userDao.remove(user.getId())) {
                    s_logger.error("Unable to delete user: " + user + " as a part of account " + account + " cleanup");
                    accountCleanupNeeded = true;
                }
            }

            //delete the account from project accounts
            _projectAccountDao.removeAccountFromProjects(accountId);

            // delete all vm groups belonging to accont
            List<InstanceGroupVO> groups = _vmGroupDao.listByAccountId(accountId);
            for (InstanceGroupVO group : groups) {
                if (!_vmMgr.deleteVmGroup(group.getId())) {
                    s_logger.error("Unable to delete group: " + group.getId());
                    accountCleanupNeeded = true;
                }
            }

            // Delete the snapshots dir for the account. Have to do this before destroying the VMs.
            boolean success = _snapMgr.deleteSnapshotDirsForAccount(accountId);
            if (success) {
                s_logger.debug("Successfully deleted snapshots directories for all volumes under account " + accountId + " across all zones");
            }

            // clean up templates
            List<VMTemplateVO> userTemplates = _templateDao.listByAccountId(accountId);
            boolean allTemplatesDeleted = true;
            for (VMTemplateVO template : userTemplates) {
                if (template.getRemoved() == null) {
                    try {
                        allTemplatesDeleted = _tmpltMgr.delete(callerUserId, template.getId(), null);
                    } catch (Exception e) {
                        s_logger.warn("Failed to delete template while removing account: " + template.getName() + " due to: ", e);
                        allTemplatesDeleted = false;
                    }
                }
            }

            if (!allTemplatesDeleted) {
                s_logger.warn("Failed to delete templates while removing account id=" + accountId);
                accountCleanupNeeded = true;
            }

            // Destroy the account's VMs
            List<UserVmVO> vms = _userVmDao.listByAccountId(accountId);
            if (s_logger.isDebugEnabled()) {
                s_logger.debug("Expunging # of vms (accountId=" + accountId + "): " + vms.size());
            }

            // no need to catch exception at this place as expunging vm should pass in order to perform further cleanup
            for (UserVmVO vm : vms) {
                if (!_vmMgr.expunge(vm, callerUserId, caller)) {
                    s_logger.error("Unable to expunge vm: " + vm.getId());
                    accountCleanupNeeded = true;
                }
            }

            // Mark the account's volumes as destroyed
            List<VolumeVO> volumes = _volumeDao.findDetachedByAccount(accountId);
            for (VolumeVO volume : volumes) {
                if (!volume.getState().equals(Volume.State.Destroy)) {
                    try {
                        _storageMgr.deleteVolume(volume.getId(), caller);
                    } catch (Exception ex) {
                        s_logger.warn("Failed to cleanup volumes as a part of account id=" + accountId + " cleanup due to Exception: ", ex);
                        accountCleanupNeeded = true;
                    }
                }
            }

            // delete remote access vpns and associated users
            List<RemoteAccessVpnVO> remoteAccessVpns = _remoteAccessVpnDao.findByAccount(accountId);
            List<VpnUserVO> vpnUsers = _vpnUser.listByAccount(accountId);

            for (VpnUserVO vpnUser : vpnUsers) {
                _remoteAccessVpnMgr.removeVpnUser(accountId, vpnUser.getUsername(), caller);
            }

            try {
                for (RemoteAccessVpnVO vpn : remoteAccessVpns) {
                    _remoteAccessVpnMgr.destroyRemoteAccessVpn(vpn.getServerAddressId(), caller);
                }
            } catch (ResourceUnavailableException ex) {
                s_logger.warn("Failed to cleanup remote access vpn resources as a part of account id=" + accountId + " cleanup due to Exception: ", ex);
                accountCleanupNeeded = true;
            }

            // Cleanup security groups
            int numRemoved = _securityGroupDao.removeByAccountId(accountId);
            s_logger.info("deleteAccount: Deleted " + numRemoved + " network groups for account " + accountId);

            // Delete all the networks
            boolean networksDeleted = true;
            s_logger.debug("Deleting networks for account " + account.getId());
            List<NetworkVO> networks = _networkDao.listByOwner(accountId);
            if (networks != null) {
                for (NetworkVO network : networks) {

                    ReservationContext context = new ReservationContextImpl(null, null, getActiveUser(callerUserId), caller);

                    if (!_networkMgr.destroyNetwork(network.getId(), context)) {
                        s_logger.warn("Unable to destroy network " + network + " as a part of account id=" + accountId + " cleanup.");
                        accountCleanupNeeded = true;
                        networksDeleted = false;
                    } else {
                        s_logger.debug("Network " + network.getId() + " successfully deleted as a part of account id=" + accountId + " cleanup.");
                    }
                }
            }

            //Delete all VPCs
            boolean vpcsDeleted = true;
            s_logger.debug("Deleting vpcs for account " + account.getId());
            List<? extends Vpc> vpcs = _vpcMgr.getVpcsForAccount(account.getId());
            for (Vpc vpc : vpcs) {

                if (!_vpcMgr.destroyVpc(vpc, caller, callerUserId)) {
                    s_logger.warn("Unable to destroy VPC " + vpc + " as a part of account id=" + accountId + " cleanup.");
                    accountCleanupNeeded = true;
                    vpcsDeleted = false;
                } else {
                    s_logger.debug("VPC " + vpc.getId() + " successfully deleted as a part of account id=" + accountId + " cleanup.");
                }
            }

            if (vpcsDeleted) {
                // release ip addresses belonging to the account
                List<? extends IpAddress> ipsToRelease = _ipAddressDao.listByAccount(accountId);
                for (IpAddress ip : ipsToRelease) {
                    s_logger.debug("Releasing ip " + ip + " as a part of account id=" + accountId + " cleanup");
                    if (!_networkMgr.disassociatePublicIpAddress(ip.getId(), callerUserId, caller)) {
                        s_logger.warn("Failed to release ip address " + ip + " as a part of account id=" + accountId + " clenaup");
                        accountCleanupNeeded = true;
                    }
                }
            }

            // Delete Site 2 Site VPN customer gateway
            s_logger.debug("Deleting site-to-site VPN customer gateways for account " + accountId);
            if (!_vpnMgr.deleteCustomerGatewayByAccount(accountId)) {
                s_logger.warn("Fail to delete site-to-site VPN customer gateways for account " + accountId);
            }

            // Delete autoscale resources if any
            try {
                _autoscaleMgr.cleanUpAutoScaleResources(accountId);
            } catch (CloudRuntimeException ex) {
                s_logger.warn("Failed to cleanup AutoScale resources as a part of account id=" + accountId + " cleanup due to exception:", ex);
                accountCleanupNeeded = true;
            }

            // delete account specific Virtual vlans (belong to system Public Network) - only when networks are cleaned
            // up successfully
            if (networksDeleted) {
                if (!_configMgr.deleteAccountSpecificVirtualRanges(accountId)) {
                    accountCleanupNeeded = true;
                } else {
                    s_logger.debug("Account specific Virtual IP ranges " + " are successfully deleted as a part of account id=" + accountId + " cleanup.");
                }
            }

            return true;
        } catch (Exception ex) {
            s_logger.warn("Failed to cleanup account " + account + " due to ", ex);
            accountCleanupNeeded = true;
            return true;
        } finally {
            s_logger.info("Cleanup for account " + account.getId() + (accountCleanupNeeded ? " is needed." : " is not needed."));
            if (accountCleanupNeeded) {
                _accountDao.markForCleanup(accountId);
            } else {
                account.setNeedsCleanup(false);
                _accountDao.update(accountId, account);
            }
        }
    }

    @Override
    public boolean disableAccount(long accountId) throws ConcurrentOperationException, ResourceUnavailableException {
        boolean success = false;
        if (accountId <= 2) {
            if (s_logger.isInfoEnabled()) {
                s_logger.info("disableAccount -- invalid account id: " + accountId);
            }
            return false;
        }

        AccountVO account = _accountDao.findById(accountId);
        if ((account == null) || (account.getState().equals(State.disabled) && !account.getNeedsCleanup())) {
            success = true;
        } else {
            AccountVO acctForUpdate = _accountDao.createForUpdate();
            acctForUpdate.setState(State.disabled);
            success = _accountDao.update(Long.valueOf(accountId), acctForUpdate);

            if (success) {
                boolean disableAccountResult = false;
                try {
                    disableAccountResult = doDisableAccount(accountId);
                } finally {
                    if (!disableAccountResult) {
                        s_logger.warn("Failed to disable account " + account + " resources as a part of disableAccount call, marking the account for cleanup");
                        _accountDao.markForCleanup(accountId);
                    } else {
                        acctForUpdate = _accountDao.createForUpdate();
                        account.setNeedsCleanup(false);
                        _accountDao.update(accountId, account);
                    }
                }
            }
        }
        return success;
    }

    private boolean doDisableAccount(long accountId) throws ConcurrentOperationException, ResourceUnavailableException {
        List<VMInstanceVO> vms = _vmDao.listByAccountId(accountId);
        boolean success = true;
        for (VMInstanceVO vm : vms) {
            try {
                try {
                    if (vm.getType() == Type.User) {
                        success = (success && _itMgr.advanceStop(_userVmDao.findById(vm.getId()), false, getSystemUser(), getSystemAccount()));
                    } else if (vm.getType() == Type.DomainRouter) {
                        success = (success && _itMgr.advanceStop(_routerDao.findById(vm.getId()), false, getSystemUser(), getSystemAccount()));
                    } else {
                        success = (success && _itMgr.advanceStop(vm, false, getSystemUser(), getSystemAccount()));
                    }
                } catch (OperationTimedoutException ote) {
                    s_logger.warn("Operation for stopping vm timed out, unable to stop vm " + vm.getHostName(), ote);
                    success = false;
                }
            } catch (AgentUnavailableException aue) {
                s_logger.warn("Agent running on host " + vm.getHostId() + " is unavailable, unable to stop vm " + vm.getHostName(), aue);
                success = false;
            }
        }

        return success;
    }

    // ///////////////////////////////////////////////////
    // ////////////// API commands /////////////////////
    // ///////////////////////////////////////////////////


    @Override
    @DB
    @ActionEvent(eventType = EventTypes.EVENT_ACCOUNT_CREATE, eventDescription = "creating Account")
    public UserAccount createUserAccount(String userName, String password, String firstName, String lastName, String email, String timezone, String accountName, short accountType, Long domainId, String networkDomain,
            Map<String, String> details, String accountUUID, String userUUID, Integer regionId) {

        if (accountName == null) {
            accountName = userName;
        }
        if (domainId == null) {
            domainId = DomainVO.ROOT_DOMAIN;
        }

        if (userName.isEmpty()) {
            throw new InvalidParameterValueException("Username is empty");
        }

        if (firstName.isEmpty()) {
            throw new InvalidParameterValueException("Firstname is empty");
        }

        if (lastName.isEmpty()) {
            throw new InvalidParameterValueException("Lastname is empty");
        }

        // Validate domain
        Domain domain = _domainMgr.getDomain(domainId);
        if (domain == null) {
            throw new InvalidParameterValueException("The domain " + domainId + " does not exist; unable to create account");
        }

        // Check permissions
        checkAccess(UserContext.current().getCaller(), domain);

        if (!_userAccountDao.validateUsernameInDomain(userName, domainId)) {
            throw new InvalidParameterValueException("The user " + userName + " already exists in domain " + domainId);
        }

        if (networkDomain != null) {
            if (!NetUtils.verifyDomainName(networkDomain)) {
                throw new InvalidParameterValueException(
                        "Invalid network domain. Total length shouldn't exceed 190 chars. Each domain label must be between 1 and 63 characters long, can contain ASCII letters 'a' through 'z', the digits '0' through '9', "
                                + "and the hyphen ('-'); can't start or end with \"-\"");
            }
        }

        if(regionId == null){
        Transaction txn = Transaction.currentTxn();
        txn.start();

        // create account
        	AccountVO account = createAccount(accountName, accountType, domainId, networkDomain, details, UUID.randomUUID().toString(), _regionMgr.getId());
        long accountId = account.getId();

        // create the first user for the account
        UserVO user = createUser(accountId, userName, password, firstName, lastName, email, timezone);

        if (accountType == Account.ACCOUNT_TYPE_RESOURCE_DOMAIN_ADMIN) {
            // set registration token
            byte[] bytes = (domainId + accountName + userName + System.currentTimeMillis()).getBytes();
            String registrationToken = UUID.nameUUIDFromBytes(bytes).toString();
            user.setRegistrationToken(registrationToken);
        }
        	txn.commit();
        	//Propagate Add account to other Regions
        	_regionMgr.propagateAddAccount(userName, password, firstName, lastName, email, timezone, accountName, accountType, domainId, 
        			networkDomain, details, account.getUuid(), user.getUuid());
        	//check success
            return _userAccountDao.findById(user.getId());
        } else {
        	// Account is propagated from another Region

        	Transaction txn = Transaction.currentTxn();
            txn.start();

            // create account
            AccountVO account = createAccount(accountName, accountType, domainId, networkDomain, details, accountUUID, regionId);
            long accountId = account.getId();

            // create the first user for the account
            UserVO user = createUser(accountId, userName, password, firstName, lastName, email, timezone, userUUID, regionId);

            if (accountType == Account.ACCOUNT_TYPE_RESOURCE_DOMAIN_ADMIN) {
                // set registration token
                byte[] bytes = (domainId + accountName + userName + System.currentTimeMillis()).getBytes();
                String registrationToken = UUID.nameUUIDFromBytes(bytes).toString();
                user.setRegistrationToken(registrationToken);
            }
        txn.commit();
        return _userAccountDao.findById(user.getId());
    }
    }

    @Override
    public UserVO createUser(String userName, String password, String firstName, String lastName, String email, String timeZone, String accountName, Long domainId, String userUUID, Integer regionId) {

        // default domain to ROOT if not specified
        if (domainId == null) {
            domainId = Domain.ROOT_DOMAIN;
        }

        Domain domain = _domainMgr.getDomain(domainId);
        if (domain == null) {
            throw new CloudRuntimeException("The domain " + domainId + " does not exist; unable to create user");
        } else if (domain.getState().equals(Domain.State.Inactive)) {
            throw new CloudRuntimeException("The user cannot be created as domain " + domain.getName() + " is being deleted");
        }

        checkAccess(UserContext.current().getCaller(), domain);

        Account account = _accountDao.findEnabledAccount(accountName, domainId);
        if (account == null || account.getType() == Account.ACCOUNT_TYPE_PROJECT) {
            throw new InvalidParameterValueException("Unable to find account " + accountName + " in domain id=" + domainId + " to create user");
        }

        if (account.getId() == Account.ACCOUNT_ID_SYSTEM) {
            throw new PermissionDeniedException("Account id : " + account.getId() + " is a system account, can't add a user to it");
        }

        if (!_userAccountDao.validateUsernameInDomain(userName, domainId)) {
            throw new CloudRuntimeException("The user " + userName + " already exists in domain " + domainId);
        }
        UserVO user = null;
        if(regionId == null){
        	user = createUser(account.getId(), userName, password, firstName, lastName, email, timeZone);
        	//Propagate Add user to peer Regions
        	_regionMgr.propagateAddUser(userName, password, firstName, lastName, email, timeZone, accountName, domain.getUuid(), user.getUuid());
        } else {
        	user = createUser(account.getId(), userName, password, firstName, lastName, email, timeZone, userUUID, regionId);
        }
        return user;
    }

    @Override
    @ActionEvent(eventType = EventTypes.EVENT_USER_UPDATE, eventDescription = "updating User")
    public UserAccount updateUser(UpdateUserCmd cmd) {
        Long id = cmd.getId();
        String apiKey = cmd.getApiKey();
        String firstName = cmd.getFirstname();
        String email = cmd.getEmail();
        String lastName = cmd.getLastname();
        String password = cmd.getPassword();
        String secretKey = cmd.getSecretKey();
        String timeZone = cmd.getTimezone();
        String userName = cmd.getUsername();

        // Input validation
        UserVO user = _userDao.getUser(id);

        if (user == null) {
            throw new InvalidParameterValueException("unable to find user by id");
        }

        if ((apiKey == null && secretKey != null) || (apiKey != null && secretKey == null)) {
            throw new InvalidParameterValueException("Please provide an userApiKey/userSecretKey pair");
        }

        // If the account is an admin type, return an error. We do not allow this
        Account account = _accountDao.findById(user.getAccountId());

        // don't allow updating project account
        if (account.getType() == Account.ACCOUNT_TYPE_PROJECT) {
            throw new InvalidParameterValueException("unable to find user by id");
        }

        //don't allow updating system account
        if (account != null && (account.getId() == Account.ACCOUNT_ID_SYSTEM)) {
            throw new PermissionDeniedException("user id : " + id + " is system account, update is not allowed");
        }

        checkAccess(UserContext.current().getCaller(), null, true, account);

        if (firstName != null) {
            if (firstName.isEmpty()) {
                throw new InvalidParameterValueException("Firstname is empty");
            }

            user.setFirstname(firstName);
        }
        if (lastName != null) {
            if (lastName.isEmpty()) {
                throw new InvalidParameterValueException("Lastname is empty");
            }

            user.setLastname(lastName);
        }
        if (userName != null) {
            if (userName.isEmpty()) {
                throw new InvalidParameterValueException("Username is empty");
            }

            // don't allow to have same user names in the same domain
            List<UserVO> duplicatedUsers = _userDao.findUsersByName(userName);
            for (UserVO duplicatedUser : duplicatedUsers) {
                if (duplicatedUser.getId() != user.getId()) {
                    Account duplicatedUserAccount = _accountDao.findById(duplicatedUser.getAccountId());
                    if (duplicatedUserAccount.getDomainId() == account.getDomainId()) {
                        throw new InvalidParameterValueException("User with name " + userName + " already exists in domain " + duplicatedUserAccount.getDomainId());
                    }
                }
            }

            user.setUsername(userName);
        }

        if (password != null) {
            String encodedPassword = null;
            for (Iterator<UserAuthenticator> en = _userAuthenticators.iterator(); en.hasNext();) {
                UserAuthenticator authenticator = en.next();
                encodedPassword = authenticator.encode(password);
                if (encodedPassword != null) {
                    break;
                }
            }
            if (encodedPassword == null) {
                throw new CloudRuntimeException("Failed to encode password");
            }
            user.setPassword(encodedPassword);
        }
        if (email != null) {
            user.setEmail(email);
        }
        if (timeZone != null) {
            user.setTimezone(timeZone);
        }
        if (apiKey != null) {
            user.setApiKey(apiKey);
        }
        if (secretKey != null) {
            user.setSecretKey(secretKey);
        }

        if (s_logger.isDebugEnabled()) {
            s_logger.debug("updating user with id: " + id);
        }
        try {
            // check if the apiKey and secretKey are globally unique
            if (apiKey != null && secretKey != null) {
                Pair<User, Account> apiKeyOwner = _accountDao.findUserAccountByApiKey(apiKey);

                if (apiKeyOwner != null) {
                    User usr = apiKeyOwner.first();
                    if (usr.getId() != id) {
                        throw new InvalidParameterValueException("The api key:" + apiKey + " exists in the system for user id:" + id + " ,please provide a unique key");
                    } else {
                        // allow the updation to take place
                    }
                }
            }

            _userDao.update(id, user);
        } catch (Throwable th) {
            s_logger.error("error updating user", th);
            throw new CloudRuntimeException("Unable to update user " + id);
        }
        return _userAccountDao.findById(id);
    }

    @Override
    @ActionEvent(eventType = EventTypes.EVENT_USER_DISABLE, eventDescription = "disabling User", async = true)
    public UserAccount disableUser(long userId) {
        Account caller = UserContext.current().getCaller();

        // Check if user exists in the system
        User user = _userDao.findById(userId);
        if (user == null || user.getRemoved() != null) {
            throw new InvalidParameterValueException("Unable to find active user by id " + userId);
        }

        Account account = _accountDao.findById(user.getAccountId());

        // don't allow disabling user belonging to project's account
        if (account.getType() == Account.ACCOUNT_TYPE_PROJECT) {
            throw new InvalidParameterValueException("Unable to find active user by id " + userId);
        }

        // If the user is a System user, return an error
        if (account.getId() == Account.ACCOUNT_ID_SYSTEM) {
            throw new InvalidParameterValueException("User id : " + userId + " is a system user, disabling is not allowed");
        }

        checkAccess(caller, null, true, account);

        boolean success = doSetUserStatus(userId, State.disabled);
        if (success) {
            // user successfully disabled
            return _userAccountDao.findById(userId);
        } else {
            throw new CloudRuntimeException("Unable to disable user " + userId);
        }
    }

    @Override
    @DB
    @ActionEvent(eventType = EventTypes.EVENT_USER_ENABLE, eventDescription = "enabling User")
    public UserAccount enableUser(long userId) {

        Account caller = UserContext.current().getCaller();

        // Check if user exists in the system
        User user = _userDao.findById(userId);
        if (user == null || user.getRemoved() != null) {
            throw new InvalidParameterValueException("Unable to find active user by id " + userId);
        }

        Account account = _accountDao.findById(user.getAccountId());

        if (account.getType() == Account.ACCOUNT_TYPE_PROJECT) {
            throw new InvalidParameterValueException("Unable to find active user by id " + userId);
        }

        // If the user is a System user, return an error
        if (account.getId() == Account.ACCOUNT_ID_SYSTEM) {
            throw new InvalidParameterValueException("User id : " + userId + " is a system user, enabling is not allowed");
        }

        checkAccess(caller, null, true, account);

        Transaction txn = Transaction.currentTxn();
        txn.start();

        boolean success = doSetUserStatus(userId, State.enabled);

        // make sure the account is enabled too
        success = success && enableAccount(user.getAccountId());

        txn.commit();

        if (success) {
            // whenever the user is successfully enabled, reset the login attempts to zero
            updateLoginAttempts(userId, 0, false);
            return _userAccountDao.findById(userId);
        } else {
            throw new CloudRuntimeException("Unable to enable user " + userId);
        }
    }

    @Override
    @ActionEvent(eventType = EventTypes.EVENT_USER_LOCK, eventDescription = "locking User")
    public UserAccount lockUser(long userId) {
        Account caller = UserContext.current().getCaller();

        // Check if user with id exists in the system
        User user = _userDao.findById(userId);
        if (user == null || user.getRemoved() != null) {
            throw new InvalidParameterValueException("Unable to find user by id");
        }

        Account account = _accountDao.findById(user.getAccountId());

        // don't allow to lock user of the account of type Project
        if (account.getType() == Account.ACCOUNT_TYPE_PROJECT) {
            throw new InvalidParameterValueException("Unable to find user by id");
        }

        // If the user is a System user, return an error. We do not allow this
        if (account.getId() == Account.ACCOUNT_ID_SYSTEM) {
            throw new PermissionDeniedException("user id : " + userId + " is a system user, locking is not allowed");
        }

        checkAccess(caller, null, true, account);

        // make sure the account is enabled too
        // if the user is either locked already or disabled already, don't change state...only lock currently enabled
// users
        boolean success = true;
        if (user.getState().equals(State.locked)) {
            // already locked...no-op
            return _userAccountDao.findById(userId);
        } else if (user.getState().equals(State.enabled)) {
            success = doSetUserStatus(user.getId(), State.locked);

            boolean lockAccount = true;
            List<UserVO> allUsersByAccount = _userDao.listByAccount(user.getAccountId());
            for (UserVO oneUser : allUsersByAccount) {
                if (oneUser.getState().equals(State.enabled)) {
                    lockAccount = false;
                    break;
                }
            }

            if (lockAccount) {
                success = (success && lockAccount(user.getAccountId()));
            }
        } else {
            if (s_logger.isInfoEnabled()) {
                s_logger.info("Attempting to lock a non-enabled user, current state is " + user.getState() + " (userId: " + user.getId() + "), locking failed.");
            }
            success = false;
        }

        if (success) {
            return _userAccountDao.findById(userId);
        } else {
            throw new CloudRuntimeException("Unable to lock user " + userId);
        }
    }

    @Override
    @ActionEvent(eventType = EventTypes.EVENT_ACCOUNT_DELETE, eventDescription = "deleting account", async = true)
    // This method deletes the account
    public boolean deleteUserAccount(long accountId) {

        UserContext ctx = UserContext.current();
        long callerUserId = ctx.getCallerUserId();
        Account caller = ctx.getCaller();

        // If the user is a System user, return an error. We do not allow this
        AccountVO account = _accountDao.findById(accountId);

        if (account.getRemoved() != null) {
            s_logger.info("The account:" + account.getAccountName() + " is already removed");
            return true;
        }

        // don't allow removing Project account
        if (account == null || account.getType() == Account.ACCOUNT_TYPE_PROJECT) {
            throw new InvalidParameterValueException("The specified account does not exist in the system");
        }

        checkAccess(caller, null, true, account);

        if (account.getId() == Account.ACCOUNT_ID_SYSTEM) {
            throw new PermissionDeniedException("Account id : " + accountId + " is a system account, delete is not allowed");
        }

        // Account that manages project(s) can't be removed
        List<Long> managedProjectIds = _projectAccountDao.listAdministratedProjectIds(accountId);
        if (!managedProjectIds.isEmpty()) {
            StringBuilder projectIds = new StringBuilder();
            for (Long projectId : managedProjectIds) {
                projectIds.append(projectId + ", ");
            }

            throw new InvalidParameterValueException("The account id=" + accountId + " manages project(s) with ids " + projectIds + "and can't be removed");
        }
        return deleteAccount(account, callerUserId, caller);
    }

    @Override
    public AccountVO enableAccount(String accountName, Long domainId, Long accountId) {

        // Check if account exists
        Account account = null;
        if (accountId != null) {
            account = _accountDao.findById(accountId);
        } else {
            account = _accountDao.findActiveAccount(accountName, domainId);
        }

        if (account == null || account.getType() == Account.ACCOUNT_TYPE_PROJECT) {
            throw new InvalidParameterValueException("Unable to find account by accountId: " + accountId + " OR by name: " + accountName + " in domain " + domainId);
        }

        if (account.getId() == Account.ACCOUNT_ID_SYSTEM) {
            throw new PermissionDeniedException("Account id : " + accountId + " is a system account, enable is not allowed");
        }

        // Check if user performing the action is allowed to modify this account
        Account caller = UserContext.current().getCaller();
        checkAccess(caller, null, true, account);

        boolean success = enableAccount(account.getId());
        if (success) {
            return _accountDao.findById(account.getId());
        } else {
            throw new CloudRuntimeException("Unable to enable account by accountId: " + accountId + " OR by name: " + accountName + " in domain " + domainId);
        }
    }

    @Override
    @ActionEvent(eventType = EventTypes.EVENT_ACCOUNT_DISABLE, eventDescription = "locking account", async = true)
    public AccountVO lockAccount(String accountName, Long domainId, Long accountId) {
        Account caller = UserContext.current().getCaller();

        Account account = null;
        if (accountId != null) {
            account = _accountDao.findById(accountId);
        } else {
            account = _accountDao.findActiveAccount(accountName, domainId);
        }

        if (account == null || account.getType() == Account.ACCOUNT_TYPE_PROJECT) {
            throw new InvalidParameterValueException("Unable to find active account by accountId: " + accountId + " OR by name: " + accountName + " in domain " + domainId);
        }

        if (account.getId() == Account.ACCOUNT_ID_SYSTEM) {
            throw new PermissionDeniedException("Account id : " + accountId + " is a system account, lock is not allowed");
        }

        checkAccess(caller, null, true, account);

        if (lockAccount(account.getId())) {
            return _accountDao.findById(account.getId());
        } else {
            throw new CloudRuntimeException("Unable to lock account by accountId: " + accountId + " OR by name: " + accountName + " in domain " + domainId);
        }
    }

    @Override
    @ActionEvent(eventType = EventTypes.EVENT_ACCOUNT_DISABLE, eventDescription = "disabling account", async = true)
    public AccountVO disableAccount(String accountName, Long domainId, Long accountId) throws ConcurrentOperationException, ResourceUnavailableException {
        Account caller = UserContext.current().getCaller();

        Account account = null;
        if (accountId != null) {
            account = _accountDao.findById(accountId);
        } else {
            account = _accountDao.findActiveAccount(accountName, domainId);
        }

        if (account == null || account.getType() == Account.ACCOUNT_TYPE_PROJECT) {
            throw new InvalidParameterValueException("Unable to find account by accountId: " + accountId + " OR by name: " + accountName + " in domain " + domainId);
        }

        if (account.getId() == Account.ACCOUNT_ID_SYSTEM) {
            throw new PermissionDeniedException("Account id : " + accountId + " is a system account, disable is not allowed");
        }

        checkAccess(caller, null, true, account);

        if (disableAccount(account.getId())) {
            return _accountDao.findById(account.getId());
        } else {
            throw new CloudRuntimeException("Unable to update account by accountId: " + accountId + " OR by name: " + accountName + " in domain " + domainId);
        }
    }

    @Override
    @DB
    public AccountVO updateAccount(UpdateAccountCmd cmd) {
        Long accountId = cmd.getId();
        Long domainId = cmd.getDomainId();
        String accountName = cmd.getAccountName();
        String newAccountName = cmd.getNewName();
        String networkDomain = cmd.getNetworkDomain();
        Map<String, String> details = cmd.getDetails();

        boolean success = false;
        Account account = null;
        if (accountId != null) {
            account = _accountDao.findById(accountId);
        } else {
            account = _accountDao.findEnabledAccount(accountName, domainId);
        }

        // Check if account exists
        if (account == null || account.getType() == Account.ACCOUNT_TYPE_PROJECT) {
            s_logger.error("Unable to find account by accountId: " + accountId + " OR by name: " + accountName + " in domain " + domainId);
            throw new InvalidParameterValueException("Unable to find account by accountId: " + accountId + " OR by name: " + accountName + " in domain " + domainId);
        }

        // Don't allow to modify system account
        if (account.getId() == Account.ACCOUNT_ID_SYSTEM) {
            throw new InvalidParameterValueException("Can not modify system account");
        }

        // Check if user performing the action is allowed to modify this account
        checkAccess(UserContext.current().getCaller(), _domainMgr.getDomain(account.getDomainId()));

        // check if the given account name is unique in this domain for updating
        Account duplicateAcccount = _accountDao.findActiveAccount(newAccountName, domainId);
        if (duplicateAcccount != null && duplicateAcccount.getId() != account.getId()) {// allow
            // same
            // account
            // to
            // update
            // itself
            throw new InvalidParameterValueException("There already exists an account with the name:" + newAccountName + " in the domain:" + domainId + " with existing account id:"
                    + duplicateAcccount.getId());
        }

        if (networkDomain != null && !networkDomain.isEmpty()) {
            if (!NetUtils.verifyDomainName(networkDomain)) {
                throw new InvalidParameterValueException(
                        "Invalid network domain. Total length shouldn't exceed 190 chars. Each domain label must be between 1 and 63 characters long, can contain ASCII letters 'a' through 'z', the digits '0' through '9', "
                                + "and the hyphen ('-'); can't start or end with \"-\"");
            }
        }

        AccountVO acctForUpdate = _accountDao.findById(account.getId());
        acctForUpdate.setAccountName(newAccountName);

        if (networkDomain != null) {
            if (networkDomain.isEmpty()) {
                acctForUpdate.setNetworkDomain(null);
            } else {
                acctForUpdate.setNetworkDomain(networkDomain);
            }
        }

        Transaction txn = Transaction.currentTxn();
        txn.start();

        success = _accountDao.update(account.getId(), acctForUpdate);

        if (details != null && success) {
            _accountDetailsDao.update(account.getId(), details);
        }

        txn.commit();

        if (success) {
            return _accountDao.findById(account.getId());
        } else {
            throw new CloudRuntimeException("Unable to update account by accountId: " + accountId + " OR by name: " + accountName + " in domain " + domainId);
        }
    }

    @Override
    @ActionEvent(eventType = EventTypes.EVENT_USER_DELETE, eventDescription = "deleting User")
    public boolean deleteUser(DeleteUserCmd deleteUserCmd) {
        long id = deleteUserCmd.getId();

        UserVO user = _userDao.findById(id);

        if (user == null) {
            throw new InvalidParameterValueException("The specified user doesn't exist in the system");
        }

        Account account = _accountDao.findById(user.getAccountId());

        // don't allow to delete the user from the account of type Project
        if (account.getType() == Account.ACCOUNT_TYPE_PROJECT) {
            throw new InvalidParameterValueException("The specified user doesn't exist in the system");
        }

        if (account.getId() == Account.ACCOUNT_ID_SYSTEM) {
            throw new InvalidParameterValueException("Account id : " + user.getAccountId() + " is a system account, delete for user associated with this account is not allowed");
        }

        checkAccess(UserContext.current().getCaller(), null, true, account);
        return _userDao.remove(id);
    }

    public class ResourceCountCalculateTask implements Runnable {
        @Override
        public void run() {

        }
    }

    protected class AccountCleanupTask implements Runnable {
        @Override
        public void run() {
            try {
                GlobalLock lock = GlobalLock.getInternLock("AccountCleanup");
                if (lock == null) {
                    s_logger.debug("Couldn't get the global lock");
                    return;
                }

                if (!lock.lock(30)) {
                    s_logger.debug("Couldn't lock the db");
                    return;
                }

                Transaction txn = null;
                try {
                    txn = Transaction.open(Transaction.CLOUD_DB);

                    // Cleanup removed accounts
                    List<AccountVO> removedAccounts = _accountDao.findCleanupsForRemovedAccounts(null);
                    s_logger.info("Found " + removedAccounts.size() + " removed accounts to cleanup");
                    for (AccountVO account : removedAccounts) {
                        s_logger.debug("Cleaning up " + account.getId());
                        cleanupAccount(account, getSystemUser().getId(), getSystemAccount());      
                    }

                    // cleanup disabled accounts
                    List<AccountVO> disabledAccounts = _accountDao.findCleanupsForDisabledAccounts();
                    s_logger.info("Found " + disabledAccounts.size() + " disabled accounts to cleanup");
                    for (AccountVO account : disabledAccounts) {
                        s_logger.debug("Disabling account " + account.getId());
                        try {
                            disableAccount(account.getId());
                        } catch (Exception e) {
                            s_logger.error("Skipping due to error on account " + account.getId(), e);
                        }
                    }

                    // cleanup inactive domains
                    List<? extends Domain> inactiveDomains = _domainMgr.findInactiveDomains();
                    s_logger.info("Found " + inactiveDomains.size() + " inactive domains to cleanup");
                    for (Domain inactiveDomain : inactiveDomains) {
                        long domainId = inactiveDomain.getId();
                        try {
                            List<AccountVO> accountsForCleanupInDomain = _accountDao.findCleanupsForRemovedAccounts(domainId);
                            if (accountsForCleanupInDomain.isEmpty()) {
                                s_logger.debug("Removing inactive domain id=" + domainId);
                                _domainMgr.removeDomain(domainId);
                            } else {
                                s_logger.debug("Can't remove inactive domain id=" + domainId + " as it has accounts that need cleanup");
                            }
                        } catch (Exception e) {
                            s_logger.error("Skipping due to error on domain " + domainId, e);
                        }
                    }

                    // cleanup inactive projects
                    List<ProjectVO> inactiveProjects = _projectDao.listByState(Project.State.Disabled);
                    s_logger.info("Found " + inactiveProjects.size() + " disabled projects to cleanup");
                    for (ProjectVO project : inactiveProjects) {
                        try {
                            Account projectAccount = getAccount(project.getProjectAccountId());
                            if (projectAccount == null) {
                                s_logger.debug("Removing inactive project id=" + project.getId());
                                _projectMgr.deleteProject(UserContext.current().getCaller(), UserContext.current().getCallerUserId(), project);
                            } else {
                                s_logger.debug("Can't remove disabled project " + project + " as it has non removed account id=" + project.getId());
                            }
                        } catch (Exception e) {
                            s_logger.error("Skipping due to error on project " + project, e);
                        }
                    }

                } catch (Exception e) {
                    s_logger.error("Exception ", e);
                } finally {
                    if (txn != null) {
                        txn.close();
                    }

                    lock.unlock();
                }
            } catch (Exception e) {
                s_logger.error("Exception ", e);
            }
        }
    }

    @Override
    public Account finalizeOwner(Account caller, String accountName, Long domainId, Long projectId) {
        // don't default the owner to the system account
        if (caller.getId() == Account.ACCOUNT_ID_SYSTEM && ((accountName == null || domainId == null) && projectId == null)) {
            throw new InvalidParameterValueException("Account and domainId are needed for resource creation");
        }

        // projectId and account/domainId can't be specified together
        if ((accountName != null && domainId != null) && projectId != null) {
            throw new InvalidParameterValueException("ProjectId and account/domainId can't be specified together");
        }

        if (projectId != null) {
            Project project = _projectMgr.getProject(projectId);
            if (project == null) {
                throw new InvalidParameterValueException("Unable to find project by id=" + projectId);
            }

            if (!_projectMgr.canAccessProjectAccount(caller, project.getProjectAccountId())) {
                throw new PermissionDeniedException("Account " + caller + " is unauthorised to use project id=" + projectId);
            }

            return getAccount(project.getProjectAccountId());
        }

        if (isAdmin(caller.getType()) && accountName != null && domainId != null) {
            Domain domain = _domainMgr.getDomain(domainId);
            if (domain == null) {
                throw new InvalidParameterValueException("Unable to find the domain by id=" + domainId);
            }

            Account owner = _accountDao.findActiveAccount(accountName, domainId);
            if (owner == null) {
                throw new InvalidParameterValueException("Unable to find account " + accountName + " in domain " + domainId);
            }
            checkAccess(caller, domain);

            return owner;
        } else if (!isAdmin(caller.getType()) && accountName != null && domainId != null) {
            if (!accountName.equals(caller.getAccountName()) || domainId.longValue() != caller.getDomainId()) {
                throw new PermissionDeniedException("Can't create/list resources for account " + accountName + " in domain " + domainId + ", permission denied");
            } else {
                return caller;
            }
        } else {
            if ((accountName == null && domainId != null) || (accountName != null && domainId == null)) {
                throw new InvalidParameterValueException("AccountName and domainId must be specified together");
            }
            // regular user can't create/list resources for other people
            return caller;
        }
    }

    @Override
    public Account getActiveAccountByName(String accountName, Long domainId) {
        if (accountName == null || domainId == null) {
            throw new InvalidParameterValueException("Both accountName and domainId are required for finding active account in the system");
        } else {
            return _accountDao.findActiveAccount(accountName, domainId);
        }
    }

    @Override
    public Account getActiveAccountById(Long accountId) {
        if (accountId == null) {
            throw new InvalidParameterValueException("AccountId is required by account search");
        } else {
            return _accountDao.findById(accountId);
        }
    }

    @Override
    public Account getAccount(Long accountId) {
        if (accountId == null) {
            throw new InvalidParameterValueException("AccountId is required by account search");
        } else {
            return _accountDao.findByIdIncludingRemoved(accountId);
        }
    }

    @Override
    public RoleType getRoleType(Account account) {
        RoleType roleType = RoleType.Unknown;
        if (account == null)
            return roleType;
        short accountType = account.getType();

        // Account type to role type translation
        switch (accountType) {
            case Account.ACCOUNT_TYPE_ADMIN:
                roleType = RoleType.Admin;
                break;
            case Account.ACCOUNT_TYPE_DOMAIN_ADMIN:
                roleType = RoleType.DomainAdmin;
                break;
            case Account.ACCOUNT_TYPE_RESOURCE_DOMAIN_ADMIN:
                roleType = RoleType.ResourceAdmin;
                break;
            case Account.ACCOUNT_TYPE_NORMAL:
                roleType = RoleType.User;
                break;
        }
        return roleType;
    }

    @Override
    public User getActiveUser(long userId) {
        return _userDao.findById(userId);
    }

    @Override
    public User getUserIncludingRemoved(long userId) {
        return _userDao.findByIdIncludingRemoved(userId);
    }

    @Override
    public Pair<List<Long>, Long> finalizeAccountDomainForList(Account caller, String accountName, Long domainId, Long projectId) {
        List<Long> permittedAccounts = new ArrayList<Long>();

        if (isAdmin(caller.getType())) {
            if (domainId == null && accountName != null) {
                throw new InvalidParameterValueException("accountName and domainId might be specified together");
            } else if (domainId != null) {
                Domain domain = _domainMgr.getDomain(domainId);
                if (domain == null) {
                    throw new InvalidParameterValueException("Unable to find the domain by id=" + domainId);
                }

                checkAccess(caller, domain);

                if (accountName != null) {
                    Account owner = getActiveAccountByName(accountName, domainId);
                    if (owner == null) {
                        throw new InvalidParameterValueException("Unable to find account with name " + accountName + " in domain id=" + domainId);
                    }

                    permittedAccounts.add(owner.getId());
                }
            }
        } else if (accountName != null && domainId != null) {
            if (!accountName.equals(caller.getAccountName()) || domainId.longValue() != caller.getDomainId()) {
                throw new PermissionDeniedException("Can't list port forwarding rules for account " + accountName + " in domain " + domainId + ", permission denied");
            }
            permittedAccounts.add(getActiveAccountByName(accountName, domainId).getId());
        } else {
            permittedAccounts.add(caller.getAccountId());
        }

        if (domainId == null && caller.getType() == Account.ACCOUNT_TYPE_DOMAIN_ADMIN) {
            domainId = caller.getDomainId();
        }

        // set project information
        if (projectId != null) {
            if (projectId.longValue() == -1) {
                permittedAccounts.addAll(_projectMgr.listPermittedProjectAccounts(caller.getId()));
            } else {
                permittedAccounts.clear();
                Project project = _projectMgr.getProject(projectId);
                if (project == null) {
                    throw new InvalidParameterValueException("Unable to find project by id " + projectId);
                }
                if (!_projectMgr.canAccessProjectAccount(caller, project.getProjectAccountId())) {
                    throw new InvalidParameterValueException("Account " + caller + " can't access project id=" + projectId);
                }
                permittedAccounts.add(project.getProjectAccountId());
            }
        }

        return new Pair<List<Long>, Long>(permittedAccounts, domainId);
    }

    @Override
    public User getActiveUserByRegistrationToken(String registrationToken) {
        return _userDao.findUserByRegistrationToken(registrationToken);
    }

    @Override
    public void markUserRegistered(long userId) {
        UserVO userForUpdate = _userDao.createForUpdate();
        userForUpdate.setRegistered(true);
        _userDao.update(Long.valueOf(userId), userForUpdate);
    }

    @Override
    @DB
    public AccountVO createAccount(String accountName, short accountType, Long domainId, String networkDomain, Map details, String uuid, int regionId) {
        // Validate domain
        Domain domain = _domainMgr.getDomain(domainId);
        if (domain == null) {
            throw new InvalidParameterValueException("The domain " + domainId + " does not exist; unable to create account");
        }

        if (domain.getState().equals(Domain.State.Inactive)) {
            throw new CloudRuntimeException("The account cannot be created as domain " + domain.getName() + " is being deleted");
        }

        if ((domainId != DomainVO.ROOT_DOMAIN) && (accountType == Account.ACCOUNT_TYPE_ADMIN)) {
            throw new InvalidParameterValueException("Invalid account type " + accountType + " given for an account in domain " + domainId + "; unable to create user.");
        }

        // Validate account/user/domain settings
        if (_accountDao.findActiveAccount(accountName, domainId) != null) {
            throw new InvalidParameterValueException("The specified account: " + accountName + " already exists");
        }

        if (networkDomain != null) {
            if (!NetUtils.verifyDomainName(networkDomain)) {
                throw new InvalidParameterValueException(
                        "Invalid network domain. Total length shouldn't exceed 190 chars. Each domain label must be between 1 and 63 characters long, can contain ASCII letters 'a' through 'z', the digits '0' through '9', "
                                + "and the hyphen ('-'); can't start or end with \"-\"");
            }
        }

        // Verify account type
        if ((accountType < Account.ACCOUNT_TYPE_NORMAL) || (accountType > Account.ACCOUNT_TYPE_PROJECT)) {
            throw new InvalidParameterValueException("Invalid account type " + accountType + " given; unable to create user");
        }

        if (accountType == Account.ACCOUNT_TYPE_RESOURCE_DOMAIN_ADMIN) {
            List<DataCenterVO> dc = _dcDao.findZonesByDomainId(domainId);
            if (dc.isEmpty()) {
                throw new InvalidParameterValueException("The account cannot be created as domain " + domain.getName() + " is not associated with any private Zone");
            }
        }

        // Create the account
        Transaction txn = Transaction.currentTxn();
        txn.start();

        AccountVO account = _accountDao.persist(new AccountVO(accountName, domainId, networkDomain, accountType, uuid, regionId));

        if (account == null) {
            throw new CloudRuntimeException("Failed to create account name " + accountName + " in domain id=" + domainId);
        }

        Long accountId = account.getId();

        if (details != null) {
            _accountDetailsDao.persist(accountId, details);
        }

        // Create resource count records for the account
        _resourceCountDao.createResourceCounts(accountId, ResourceLimit.ResourceOwnerType.Account);

        // Create default security group
        _networkGroupMgr.createDefaultSecurityGroup(accountId);
        txn.commit();

        return account;
    }

    @Override
    @ActionEvent(eventType = EventTypes.EVENT_USER_CREATE, eventDescription = "creating User")
    public UserVO createUser(long accountId, String userName, String password, String firstName, String lastName, String email, String timezone) {
        if (s_logger.isDebugEnabled()) {
            s_logger.debug("Creating user: " + userName + ", accountId: " + accountId + " timezone:" + timezone);
        }
<<<<<<< HEAD
        
        String encodedPassword = null;
        for (Enumeration<UserAuthenticator> en = _userAuthenticators.enumeration(); en.hasMoreElements();) {
            UserAuthenticator authenticator = en.nextElement();
            encodedPassword = authenticator.encode(password);
            if (encodedPassword != null) {
                break;
            }
        }
        if (encodedPassword == null) {
        	throw new CloudRuntimeException("Failed to encode password");
        }
        
        UserVO user = _userDao.persist(new UserVO(accountId, userName, encodedPassword, firstName, lastName, email, timezone, UUID.randomUUID().toString(), _regionMgr.getId()));
=======

        UserVO user = _userDao.persist(new UserVO(accountId, userName, password, firstName, lastName, email, timezone, UUID.randomUUID().toString(), _regionMgr.getId()));
>>>>>>> 7b75f0d9

        return user;
    }

    //ToDo Add events??
    public UserVO createUser(long accountId, String userName, String password, String firstName, String lastName, String email, String timezone, String uuid, int regionId) {
        if (s_logger.isDebugEnabled()) {
            s_logger.debug("Creating user: " + userName + ", accountId: " + accountId + " timezone:" + timezone);
        }

        String encodedPassword = null;
        for (Iterator<UserAuthenticator> en = _userAuthenticators.iterator(); en.hasNext();) {
            UserAuthenticator authenticator = en.next();
            encodedPassword = authenticator.encode(password);
            if (encodedPassword != null) {
                break;
            }
        }
        if (encodedPassword == null) {
            throw new CloudRuntimeException("Failed to encode password");
        }

        UserVO user = _userDao.persist(new UserVO(accountId, userName, encodedPassword, firstName, lastName, email, timezone, uuid, regionId));

        return user;
    }

    @Override
    public void logoutUser(Long userId) {
        UserAccount userAcct = _userAccountDao.findById(userId);
        if (userAcct != null) {
            ActionEventUtils.onActionEvent(userId, userAcct.getAccountId(), userAcct.getDomainId(), EventTypes.EVENT_USER_LOGOUT, "user has logged out");
        } // else log some kind of error event? This likely means the user doesn't exist, or has been deleted...
    }

    @Override
    public UserAccount getUserAccount(String username, Long domainId) {
        if (s_logger.isDebugEnabled()) {
            s_logger.debug("Retrieiving user: " + username + " in domain " + domainId);
        }

        UserAccount userAccount = _userAccountDao.getUserAccount(username, domainId);
        if (userAccount == null) {
            if (s_logger.isDebugEnabled()) {
                s_logger.debug("Unable to find user with name " + username + " in domain " + domainId);
            }
            return null;
        }

        return userAccount;
    }

    @Override
    public UserAccount authenticateUser(String username, String password, Long domainId, String loginIpAddress, Map<String, Object[]> requestParameters) {
        UserAccount user = null;
        if (password != null) {
            user = getUserAccount(username, password, domainId, requestParameters);
        } else {
            String key = _configDao.getValue("security.singlesignon.key");
            if (key == null) {
                // the SSO key is gone, don't authenticate
                return null;
            }

            String singleSignOnTolerance = _configDao.getValue("security.singlesignon.tolerance.millis");
            if (singleSignOnTolerance == null) {
                // the SSO tolerance is gone (how much time before/after system time we'll allow the login request to be
                // valid),
                // don't authenticate
                return null;
            }

            long tolerance = Long.parseLong(singleSignOnTolerance);
            String signature = null;
            long timestamp = 0L;
            String unsignedRequest = null;

            // - build a request string with sorted params, make sure it's all lowercase
            // - sign the request, verify the signature is the same
            List<String> parameterNames = new ArrayList<String>();

            for (Object paramNameObj : requestParameters.keySet()) {
                parameterNames.add((String) paramNameObj); // put the name in a list that we'll sort later
            }

            Collections.sort(parameterNames);

            try {
                for (String paramName : parameterNames) {
                    // parameters come as name/value pairs in the form String/String[]
                    String paramValue = ((String[]) requestParameters.get(paramName))[0];

                    if ("signature".equalsIgnoreCase(paramName)) {
                        signature = paramValue;
                    } else {
                        if ("timestamp".equalsIgnoreCase(paramName)) {
                            String timestampStr = paramValue;
                            try {
                                // If the timestamp is in a valid range according to our tolerance, verify the request
                                // signature, otherwise return null to indicate authentication failure
                                timestamp = Long.parseLong(timestampStr);
                                long currentTime = System.currentTimeMillis();
                                if (Math.abs(currentTime - timestamp) > tolerance) {
                                    if (s_logger.isDebugEnabled()) {
                                        s_logger.debug("Expired timestamp passed in to login, current time = " + currentTime + ", timestamp = " + timestamp);
                                    }
                                    return null;
                                }
                            } catch (NumberFormatException nfe) {
                                if (s_logger.isDebugEnabled()) {
                                    s_logger.debug("Invalid timestamp passed in to login: " + timestampStr);
                                }
                                return null;
                            }
                        }

                        if (unsignedRequest == null) {
                            unsignedRequest = paramName + "=" + URLEncoder.encode(paramValue, "UTF-8").replaceAll("\\+", "%20");
                        } else {
                            unsignedRequest = unsignedRequest + "&" + paramName + "=" + URLEncoder.encode(paramValue, "UTF-8").replaceAll("\\+", "%20");
                        }
                    }
                }

                if ((signature == null) || (timestamp == 0L)) {
                    if (s_logger.isDebugEnabled()) {
                        s_logger.debug("Missing parameters in login request, signature = " + signature + ", timestamp = " + timestamp);
                    }
                    return null;
                }

                unsignedRequest = unsignedRequest.toLowerCase();

                Mac mac = Mac.getInstance("HmacSHA1");
                SecretKeySpec keySpec = new SecretKeySpec(key.getBytes(), "HmacSHA1");
                mac.init(keySpec);
                mac.update(unsignedRequest.getBytes());
                byte[] encryptedBytes = mac.doFinal();
                String computedSignature = new String(Base64.encodeBase64(encryptedBytes));
                boolean equalSig = signature.equals(computedSignature);
                if (!equalSig) {
                    s_logger.info("User signature: " + signature + " is not equaled to computed signature: " + computedSignature);
                } else {
                    user = _userAccountDao.getUserAccount(username, domainId);
                }
            } catch (Exception ex) {
                s_logger.error("Exception authenticating user", ex);
                return null;
            }
        }

        if (user != null) {
            //don't allow to authenticate system user
            if (user.getId() == User.UID_SYSTEM) {
                s_logger.error("Failed to authenticate user: " + username + " in domain " + domainId);
                return null;
            }

            if (s_logger.isDebugEnabled()) {
                s_logger.debug("User: " + username + " in domain " + domainId + " has successfully logged in");
            }
            if (NetUtils.isValidIp(loginIpAddress)) {
                ActionEventUtils.onActionEvent(user.getId(), user.getAccountId(), user.getDomainId(), EventTypes.EVENT_USER_LOGIN,
                        "user has logged in from IP Address " + loginIpAddress);
            } else {
                ActionEventUtils.onActionEvent(user.getId(), user.getAccountId(), user.getDomainId(), EventTypes.EVENT_USER_LOGIN,
                        "user has logged in. The IP Address cannot be determined");
            }
            return user;
        } else {
            if (s_logger.isDebugEnabled()) {
                s_logger.debug("User: " + username + " in domain " + domainId + " has failed to log in");
            }
            return null;
        }
    }

    private UserAccount getUserAccount(String username, String password, Long domainId, Map<String, Object[]> requestParameters) {
        if (s_logger.isDebugEnabled()) {
            s_logger.debug("Attempting to log in user: " + username + " in domain " + domainId);
        }

        boolean authenticated = false;
        for(UserAuthenticator authenticator : _userAuthenticators) {
            if (authenticator.authenticate(username, password, domainId, requestParameters)) {
                authenticated = true;
                break;
            }
        }

        if (authenticated) {
            UserAccount userAccount = _userAccountDao.getUserAccount(username, domainId);
            if (userAccount == null) {
                s_logger.warn("Unable to find an authenticated user with username " + username + " in domain " + domainId);
                return null;
            }

            Domain domain = _domainMgr.getDomain(domainId);
            String domainName = null;
            if (domain != null) {
                domainName = domain.getName();
            }

            if (!userAccount.getState().equalsIgnoreCase(Account.State.enabled.toString()) || !userAccount.getAccountState().equalsIgnoreCase(Account.State.enabled.toString())) {
                if (s_logger.isInfoEnabled()) {
                    s_logger.info("User " + username + " in domain " + domainName + " is disabled/locked (or account is disabled/locked)");
                }
                throw new CloudAuthenticationException("User " + username + " in domain " + domainName + " is disabled/locked (or account is disabled/locked)");
                // return null;
            }
            // Whenever the user is able to log in successfully, reset the login attempts to zero
            if(!isInternalAccount(userAccount.getType()))
                updateLoginAttempts(userAccount.getId(), 0, false);

            return userAccount;
        } else {
            if (s_logger.isDebugEnabled()) {
                s_logger.debug("Unable to authenticate user with username " + username + " in domain " + domainId);
            }

            UserAccount userAccount = _userAccountDao.getUserAccount(username, domainId);
            if (userAccount != null) {
                if (userAccount.getState().equalsIgnoreCase(Account.State.enabled.toString())) {
                    if (!isInternalAccount(userAccount.getType())) {
                        //Internal accounts are not disabled
                        int attemptsMade = userAccount.getLoginAttempts() + 1;
                        if (attemptsMade < _allowedLoginAttempts) {
                            updateLoginAttempts(userAccount.getId(), attemptsMade, false);
                            s_logger.warn("Login attempt failed. You have " + ( _allowedLoginAttempts - attemptsMade ) + " attempt(s) remaining");
                        } else {
                            updateLoginAttempts(userAccount.getId(), _allowedLoginAttempts, true);
                            s_logger.warn("User " + userAccount.getUsername() + " has been disabled due to multiple failed login attempts." +
                                    " Please contact admin.");
                        }
                    }
                } else {
                    s_logger.info("User " + userAccount.getUsername() + " is disabled/locked");
                }
            } else {
                s_logger.warn("Authentication failure: No user with name " + username + " for domainId " + domainId);
            }
            return null;
        }
    }

    @Override
    public Pair<User, Account> findUserByApiKey(String apiKey) {
        return _accountDao.findUserAccountByApiKey(apiKey);
    }

    @Override @DB
    public String[] createApiKeyAndSecretKey(RegisterCmd cmd) {
    	//Send keys to other Regions
        Long userId = cmd.getId();

        User user = getUserIncludingRemoved(userId);
        if (user == null) {
            throw new InvalidParameterValueException("unable to find user by id");
        }

        //don't allow updating system user
        if (user.getId() == User.UID_SYSTEM) {
            throw new PermissionDeniedException("user id : " + user.getId() + " is system account, update is not allowed");
        }

        // generate both an api key and a secret key, update the user table with the keys, return the keys to the user
        String[] keys = new String[2];
        Transaction txn = Transaction.currentTxn();
        txn.start();
        keys[0] = createUserApiKey(userId);
        keys[1] = createUserSecretKey(userId);
        txn.commit();

        return keys;
    }

    private String createUserApiKey(long userId) {
        try {
            UserVO updatedUser = _userDao.createForUpdate();

            String encodedKey = null;
            Pair<User, Account> userAcct = null;
            int retryLimit = 10;
            do {
                // FIXME: what algorithm should we use for API keys?
                KeyGenerator generator = KeyGenerator.getInstance("HmacSHA1");
                SecretKey key = generator.generateKey();
                encodedKey = Base64.encodeBase64URLSafeString(key.getEncoded());
                userAcct = _accountDao.findUserAccountByApiKey(encodedKey);
                retryLimit--;
            } while ((userAcct != null) && (retryLimit >= 0));

            if (userAcct != null) {
                return null;
            }
            updatedUser.setApiKey(encodedKey);
            _userDao.update(userId, updatedUser);
            return encodedKey;
        } catch (NoSuchAlgorithmException ex) {
            s_logger.error("error generating secret key for user id=" + userId, ex);
        }
        return null;
    }

    private String createUserSecretKey(long userId) {
        try {
            UserVO updatedUser = _userDao.createForUpdate();
            String encodedKey = null;
            int retryLimit = 10;
            UserVO userBySecretKey = null;
            do {
                KeyGenerator generator = KeyGenerator.getInstance("HmacSHA1");
                SecretKey key = generator.generateKey();
                encodedKey = Base64.encodeBase64URLSafeString(key.getEncoded());
                userBySecretKey = _userDao.findUserBySecretKey(encodedKey);
                retryLimit--;
            } while ((userBySecretKey != null) && (retryLimit >= 0));

            if (userBySecretKey != null) {
                return null;
            }

            updatedUser.setSecretKey(encodedKey);
            _userDao.update(userId, updatedUser);
            return encodedKey;
        } catch (NoSuchAlgorithmException ex) {
            s_logger.error("error generating secret key for user id=" + userId, ex);
        }
        return null;
    }



    @Override
    public void buildACLSearchBuilder(SearchBuilder<? extends ControlledEntity> sb,
            Long domainId, boolean isRecursive, List<Long> permittedAccounts, ListProjectResourcesCriteria listProjectResourcesCriteria) {

        if (sb.entity() instanceof IPAddressVO) {
            sb.and("accountIdIN", ((IPAddressVO) sb.entity()).getAllocatedToAccountId(), SearchCriteria.Op.IN);
            sb.and("domainId", ((IPAddressVO) sb.entity()).getAllocatedInDomainId(), SearchCriteria.Op.EQ);
        } else if (sb.entity() instanceof ProjectInvitationVO) {
            sb.and("accountIdIN", ((ProjectInvitationVO) sb.entity()).getForAccountId(), SearchCriteria.Op.IN);
            sb.and("domainId", ((ProjectInvitationVO) sb.entity()).getInDomainId(), SearchCriteria.Op.EQ);
        } else {
            sb.and("accountIdIN", sb.entity().getAccountId(), SearchCriteria.Op.IN);
            sb.and("domainId", sb.entity().getDomainId(), SearchCriteria.Op.EQ);
        }

        if (((permittedAccounts.isEmpty()) && (domainId != null) && isRecursive)) {
            // if accountId isn't specified, we can do a domain match for the admin case if isRecursive is true
            SearchBuilder<DomainVO> domainSearch = _domainDao.createSearchBuilder();
            domainSearch.and("path", domainSearch.entity().getPath(), SearchCriteria.Op.LIKE);

            if (sb.entity() instanceof IPAddressVO) {
                sb.join("domainSearch", domainSearch, ((IPAddressVO) sb.entity()).getAllocatedInDomainId(), domainSearch.entity().getId(), JoinBuilder.JoinType.INNER);
            } else if (sb.entity() instanceof ProjectInvitationVO) {
                sb.join("domainSearch", domainSearch, ((ProjectInvitationVO) sb.entity()).getInDomainId(), domainSearch.entity().getId(), JoinBuilder.JoinType.INNER);
            } else {
                sb.join("domainSearch", domainSearch, sb.entity().getDomainId(), domainSearch.entity().getId(), JoinBuilder.JoinType.INNER);
            }

        }
        if (listProjectResourcesCriteria != null) {
            SearchBuilder<AccountVO> accountSearch = _accountDao.createSearchBuilder();
            if (listProjectResourcesCriteria == Project.ListProjectResourcesCriteria.ListProjectResourcesOnly) {
                accountSearch.and("type", accountSearch.entity().getType(), SearchCriteria.Op.EQ);
            } else if (listProjectResourcesCriteria == Project.ListProjectResourcesCriteria.SkipProjectResources) {
                accountSearch.and("type", accountSearch.entity().getType(), SearchCriteria.Op.NEQ);
            }

            if (sb.entity() instanceof IPAddressVO) {
                sb.join("accountSearch", accountSearch, ((IPAddressVO) sb.entity()).getAllocatedToAccountId(), accountSearch.entity().getId(), JoinBuilder.JoinType.INNER);
            } else if (sb.entity() instanceof ProjectInvitationVO) {
                sb.join("accountSearch", accountSearch, ((ProjectInvitationVO) sb.entity()).getForAccountId(), accountSearch.entity().getId(), JoinBuilder.JoinType.INNER);
            } else {
                sb.join("accountSearch", accountSearch, sb.entity().getAccountId(), accountSearch.entity().getId(), JoinBuilder.JoinType.INNER);
            }
        }
    }

    @Override
    public void buildACLSearchCriteria(SearchCriteria<? extends ControlledEntity> sc,
            Long domainId, boolean isRecursive, List<Long> permittedAccounts, ListProjectResourcesCriteria listProjectResourcesCriteria) {

        if (listProjectResourcesCriteria != null) {
            sc.setJoinParameters("accountSearch", "type", Account.ACCOUNT_TYPE_PROJECT);
        }

        if (!permittedAccounts.isEmpty()) {
            sc.setParameters("accountIdIN", permittedAccounts.toArray());
        } else if (domainId != null) {
            DomainVO domain = _domainDao.findById(domainId);
            if (isRecursive) {
                sc.setJoinParameters("domainSearch", "path", domain.getPath() + "%");
            } else {
                sc.setParameters("domainId", domainId);
            }
        }
    }

    @Override
    public void buildACLSearchParameters(Account caller, Long id, String accountName, Long projectId, List<Long> 
    permittedAccounts, Ternary<Long, Boolean, ListProjectResourcesCriteria> domainIdRecursiveListProject,
    boolean listAll, boolean forProjectInvitation) {
        Long domainId = domainIdRecursiveListProject.first();

        if (domainId != null) {
            Domain domain = _domainDao.findById(domainId);
            if (domain == null) {
                throw new InvalidParameterValueException("Unable to find domain by id " + domainId);
            }
            // check permissions
            checkAccess(caller, domain);
        }

        if (accountName != null) {
            if (projectId != null) {
                throw new InvalidParameterValueException("Account and projectId can't be specified together");
            }

            Account userAccount = null;
            if (domainId != null) {
                userAccount = _accountDao.findActiveAccount(accountName, domainId);
            } else {
                userAccount = _accountDao.findActiveAccount(accountName, caller.getDomainId());
            }

            if (userAccount != null) {
                checkAccess(caller, null, false, userAccount);
                //check permissions
                permittedAccounts.add(userAccount.getId());
            } else {
                throw new InvalidParameterValueException("could not find account " + accountName + " in domain " + domainId);
            }
        }

        // set project information
        if (projectId != null) {
            if (!forProjectInvitation) {
                if (projectId.longValue() == -1) {
                    if (caller.getType() == Account.ACCOUNT_TYPE_NORMAL) {
                        permittedAccounts.addAll(_projectMgr.listPermittedProjectAccounts(caller.getId()));
                    } else {
                        domainIdRecursiveListProject.third(Project.ListProjectResourcesCriteria.ListProjectResourcesOnly);
                    }
                } else {
                    Project project = _projectMgr.getProject(projectId);
                    if (project == null) {
                        throw new InvalidParameterValueException("Unable to find project by id " + projectId);
                    }
                    if (!_projectMgr.canAccessProjectAccount(caller, project.getProjectAccountId())) {
                        throw new PermissionDeniedException("Account " + caller + " can't access project id=" + projectId);
                    }
                    permittedAccounts.add(project.getProjectAccountId());
                }
            }
        } else {
            if (id == null) {
                domainIdRecursiveListProject.third(Project.ListProjectResourcesCriteria.SkipProjectResources);
            }
            if (permittedAccounts.isEmpty() && domainId == null) {
                if (caller.getType() == Account.ACCOUNT_TYPE_NORMAL) {
                    permittedAccounts.add(caller.getId());
                } else if (!listAll) {
                    if (id == null) {
                        permittedAccounts.add(caller.getId());
                    } else if (caller.getType() != Account.ACCOUNT_TYPE_ADMIN) {
                        domainIdRecursiveListProject.first(caller.getDomainId());
                        domainIdRecursiveListProject.second(true);
                    }
                } else if (domainId == null) {
                    if (caller.getType() == Account.ACCOUNT_TYPE_DOMAIN_ADMIN) {
                        domainIdRecursiveListProject.first(caller.getDomainId());
                        domainIdRecursiveListProject.second(true);
                    }
                }
            }

        }
    }

    @Override
    public void buildACLViewSearchBuilder(SearchBuilder<? extends ControlledViewEntity> sb, Long domainId,
            boolean isRecursive, List<Long> permittedAccounts, ListProjectResourcesCriteria listProjectResourcesCriteria) {

        sb.and("accountIdIN", sb.entity().getAccountId(), SearchCriteria.Op.IN);
        sb.and("domainId", sb.entity().getDomainId(), SearchCriteria.Op.EQ);

        if (((permittedAccounts.isEmpty()) && (domainId != null) && isRecursive)) {
            // if accountId isn't specified, we can do a domain match for the
            // admin case if isRecursive is true
            sb.and("domainPath", sb.entity().getDomainPath(), SearchCriteria.Op.LIKE);
        }

        if (listProjectResourcesCriteria != null) {
            if (listProjectResourcesCriteria == Project.ListProjectResourcesCriteria.ListProjectResourcesOnly) {
                sb.and("accountType", sb.entity().getAccountType(), SearchCriteria.Op.EQ);
            } else if (listProjectResourcesCriteria == Project.ListProjectResourcesCriteria.SkipProjectResources) {
                sb.and("accountType", sb.entity().getAccountType(), SearchCriteria.Op.NEQ);
            }
        }

    }

    @Override
    public void buildACLViewSearchCriteria(SearchCriteria<? extends ControlledViewEntity> sc,
            Long domainId, boolean isRecursive, List<Long> permittedAccounts, ListProjectResourcesCriteria listProjectResourcesCriteria) {

        if (listProjectResourcesCriteria != null) {
            sc.setParameters("accountType", Account.ACCOUNT_TYPE_PROJECT);
        }

        if (!permittedAccounts.isEmpty()) {
            sc.setParameters("accountIdIN", permittedAccounts.toArray());
        } else if (domainId != null) {
            DomainVO domain = _domainDao.findById(domainId);
            if (isRecursive) {
                sc.setParameters("domainPath", domain.getPath() + "%");
            } else {
                sc.setParameters("domainId", domainId);
            }
        }
    }

    @Override
    public UserAccount getUserByApiKey(String apiKey) {
        return _userAccountDao.getUserByApiKey(apiKey);
    }
}<|MERGE_RESOLUTION|>--- conflicted
+++ resolved
@@ -5,7 +5,7 @@
 // to you under the Apache License, Version 2.0 (the
 // "License"); you may not use this file except in compliance
 // with the License.  You may obtain a copy of the License at
-// 
+//
 //   http://www.apache.org/licenses/LICENSE-2.0
 //
 // Unless required by applicable law or agreed to in writing,
@@ -268,7 +268,7 @@
     public UserVO getSystemUser() {
         if (_systemUser == null) {
             _systemUser = _userDao.findById(User.UID_SYSTEM);
-        }
+    }
         return _systemUser;
     }
 
@@ -293,7 +293,7 @@
 
     @Override
     public boolean isAdmin(short accountType) {
-        return ((accountType == Account.ACCOUNT_TYPE_ADMIN) || (accountType == Account.ACCOUNT_TYPE_RESOURCE_DOMAIN_ADMIN) 
+        return ((accountType == Account.ACCOUNT_TYPE_ADMIN) || (accountType == Account.ACCOUNT_TYPE_RESOURCE_DOMAIN_ADMIN)
                 || (accountType == Account.ACCOUNT_TYPE_DOMAIN_ADMIN) || (accountType == Account.ACCOUNT_TYPE_READ_ONLY_ADMIN));
     }
 
@@ -381,7 +381,7 @@
 
             if (!granted) {
                 assert false : "How can all of the security checkers pass on checking this check: " + entity;
-            throw new PermissionDeniedException("There's no way to confirm " + caller + " has access to " + entity);
+                throw new PermissionDeniedException("There's no way to confirm " + caller + " has access to " + entity);
             }
         }
 
@@ -443,7 +443,7 @@
                 user.setState(State.disabled.toString());
             }
             _userAccountDao.update(id, user);
-            txn.commit();
+             txn.commit();
         } catch (Exception e) {
             s_logger.error("Failed to update login attempts for user with id " + id );
         }
@@ -645,8 +645,8 @@
                 for (IpAddress ip : ipsToRelease) {
                     s_logger.debug("Releasing ip " + ip + " as a part of account id=" + accountId + " cleanup");
                     if (!_networkMgr.disassociatePublicIpAddress(ip.getId(), callerUserId, caller)) {
-                        s_logger.warn("Failed to release ip address " + ip + " as a part of account id=" + accountId + " clenaup");
-                        accountCleanupNeeded = true;
+                    s_logger.warn("Failed to release ip address " + ip + " as a part of account id=" + accountId + " clenaup");
+                    accountCleanupNeeded = true;
                     }
                 }
             }
@@ -806,22 +806,22 @@
         }
 
         if(regionId == null){
-        Transaction txn = Transaction.currentTxn();
-        txn.start();
-
-        // create account
+            Transaction txn = Transaction.currentTxn();
+            txn.start();
+
+        	// create account
         	AccountVO account = createAccount(accountName, accountType, domainId, networkDomain, details, UUID.randomUUID().toString(), _regionMgr.getId());
-        long accountId = account.getId();
-
-        // create the first user for the account
-        UserVO user = createUser(accountId, userName, password, firstName, lastName, email, timezone);
-
-        if (accountType == Account.ACCOUNT_TYPE_RESOURCE_DOMAIN_ADMIN) {
-            // set registration token
-            byte[] bytes = (domainId + accountName + userName + System.currentTimeMillis()).getBytes();
-            String registrationToken = UUID.nameUUIDFromBytes(bytes).toString();
-            user.setRegistrationToken(registrationToken);
-        }
+        	long accountId = account.getId();
+
+        	// create the first user for the account
+        	UserVO user = createUser(accountId, userName, password, firstName, lastName, email, timezone);
+
+        	if (accountType == Account.ACCOUNT_TYPE_RESOURCE_DOMAIN_ADMIN) {
+        		// set registration token
+        		byte[] bytes = (domainId + accountName + userName + System.currentTimeMillis()).getBytes();
+        		String registrationToken = UUID.nameUUIDFromBytes(bytes).toString();
+        		user.setRegistrationToken(registrationToken);
+        	}
         	txn.commit();
         	//Propagate Add account to other Regions
         	_regionMgr.propagateAddAccount(userName, password, firstName, lastName, email, timezone, accountName, accountType, domainId, 
@@ -847,9 +847,9 @@
                 String registrationToken = UUID.nameUUIDFromBytes(bytes).toString();
                 user.setRegistrationToken(registrationToken);
             }
-        txn.commit();
-        return _userAccountDao.findById(user.getId());
-    }
+            txn.commit();
+            return _userAccountDao.findById(user.getId());
+        }
     }
 
     @Override
@@ -974,7 +974,7 @@
                 }
             }
             if (encodedPassword == null) {
-                throw new CloudRuntimeException("Failed to encode password");
+            	throw new CloudRuntimeException("Failed to encode password");
             }
             user.setPassword(encodedPassword);
         }
@@ -1296,7 +1296,7 @@
         String newAccountName = cmd.getNewName();
         String networkDomain = cmd.getNetworkDomain();
         Map<String, String> details = cmd.getDetails();
-
+        
         boolean success = false;
         Account account = null;
         if (accountId != null) {
@@ -1322,11 +1322,11 @@
         // check if the given account name is unique in this domain for updating
         Account duplicateAcccount = _accountDao.findActiveAccount(newAccountName, domainId);
         if (duplicateAcccount != null && duplicateAcccount.getId() != account.getId()) {// allow
-            // same
-            // account
-            // to
-            // update
-            // itself
+                                                                                        // same
+                                                                                        // account
+                                                                                        // to
+                                                                                        // update
+                                                                                        // itself
             throw new InvalidParameterValueException("There already exists an account with the name:" + newAccountName + " in the domain:" + domainId + " with existing account id:"
                     + duplicateAcccount.getId());
         }
@@ -1425,7 +1425,7 @@
                     s_logger.info("Found " + removedAccounts.size() + " removed accounts to cleanup");
                     for (AccountVO account : removedAccounts) {
                         s_logger.debug("Cleaning up " + account.getId());
-                        cleanupAccount(account, getSystemUser().getId(), getSystemAccount());      
+                        cleanupAccount(account, getSystemUser().getId(), getSystemAccount());
                     }
 
                     // cleanup disabled accounts
@@ -1748,11 +1748,9 @@
         if (s_logger.isDebugEnabled()) {
             s_logger.debug("Creating user: " + userName + ", accountId: " + accountId + " timezone:" + timezone);
         }
-<<<<<<< HEAD
         
         String encodedPassword = null;
-        for (Enumeration<UserAuthenticator> en = _userAuthenticators.enumeration(); en.hasMoreElements();) {
-            UserAuthenticator authenticator = en.nextElement();
+        for (UserAuthenticator  authenticator : _userAuthenticators) {
             encodedPassword = authenticator.encode(password);
             if (encodedPassword != null) {
                 break;
@@ -1763,10 +1761,6 @@
         }
         
         UserVO user = _userDao.persist(new UserVO(accountId, userName, encodedPassword, firstName, lastName, email, timezone, UUID.randomUUID().toString(), _regionMgr.getId()));
-=======
-
-        UserVO user = _userDao.persist(new UserVO(accountId, userName, password, firstName, lastName, email, timezone, UUID.randomUUID().toString(), _regionMgr.getId()));
->>>>>>> 7b75f0d9
 
         return user;
     }
@@ -1786,9 +1780,9 @@
             }
         }
         if (encodedPassword == null) {
-            throw new CloudRuntimeException("Failed to encode password");
-        }
-
+        	throw new CloudRuntimeException("Failed to encode password");
+        }
+        
         UserVO user = _userDao.persist(new UserVO(accountId, userName, encodedPassword, firstName, lastName, email, timezone, uuid, regionId));
 
         return user;
@@ -2168,9 +2162,9 @@
     }
 
     @Override
-    public void buildACLSearchParameters(Account caller, Long id, String accountName, Long projectId, List<Long> 
+    public void buildACLSearchParameters(Account caller, Long id, String accountName, Long projectId, List<Long>
     permittedAccounts, Ternary<Long, Boolean, ListProjectResourcesCriteria> domainIdRecursiveListProject,
-    boolean listAll, boolean forProjectInvitation) {
+            boolean listAll, boolean forProjectInvitation) {
         Long domainId = domainIdRecursiveListProject.first();
 
         if (domainId != null) {
@@ -2248,7 +2242,7 @@
         }
     }
 
-    @Override
+	@Override
     public void buildACLViewSearchBuilder(SearchBuilder<? extends ControlledViewEntity> sb, Long domainId,
             boolean isRecursive, List<Long> permittedAccounts, ListProjectResourcesCriteria listProjectResourcesCriteria) {
 
