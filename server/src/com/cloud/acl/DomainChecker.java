// Licensed to the Apache Software Foundation (ASF) under one
// or more contributor license agreements.  See the NOTICE file
// distributed with this work for additional information
// regarding copyright ownership.  The ASF licenses this file
// to you under the Apache License, Version 2.0 (the
// "License"); you may not use this file except in compliance
// with the License.  You may obtain a copy of the License at
//
//   http://www.apache.org/licenses/LICENSE-2.0
//
// Unless required by applicable law or agreed to in writing,
// software distributed under the License is distributed on an
// "AS IS" BASIS, WITHOUT WARRANTIES OR CONDITIONS OF ANY
// KIND, either express or implied.  See the License for the
// specific language governing permissions and limitations
// under the License.
package com.cloud.acl;

import javax.ejb.Local;

import org.apache.cloudstack.acl.ControlledEntity;
import org.apache.cloudstack.acl.SecurityChecker;
import org.apache.cloudstack.api.BaseCmd;
import com.cloud.dc.DataCenter;
import com.cloud.domain.Domain;
import com.cloud.domain.dao.DomainDao;
import com.cloud.exception.PermissionDeniedException;
import com.cloud.network.Network;
import com.cloud.network.NetworkModel;
import com.cloud.offering.DiskOffering;
import com.cloud.offering.ServiceOffering;
import com.cloud.projects.ProjectManager;
import com.cloud.projects.dao.ProjectAccountDao;
import com.cloud.storage.LaunchPermissionVO;
import com.cloud.storage.dao.LaunchPermissionDao;
import com.cloud.template.VirtualMachineTemplate;
import com.cloud.user.Account;
import com.cloud.user.User;
import com.cloud.user.dao.AccountDao;
import com.cloud.utils.component.AdapterBase;
import com.cloud.utils.component.Inject;

@Local(value = SecurityChecker.class)
public class DomainChecker extends AdapterBase implements SecurityChecker {
<<<<<<< HEAD
    
    @Inject DomainDao _domainDao;
    @Inject AccountDao _accountDao;
    @Inject LaunchPermissionDao _launchPermissionDao;
    @Inject ProjectManager _projectMgr;
    @Inject ProjectAccountDao _projecAccountDao;
    @Inject NetworkModel _networkMgr;
    
=======

    @Inject
    DomainDao _domainDao;
    @Inject
    AccountDao _accountDao;
    @Inject
    LaunchPermissionDao _launchPermissionDao;
    @Inject
    ProjectManager _projectMgr;
    @Inject
    ProjectAccountDao _projecAccountDao;
    @Inject
    NetworkManager _networkMgr;

>>>>>>> 975021dd
    protected DomainChecker() {
        super();
    }

    @Override
    public boolean checkAccess(Account caller, Domain domain) throws PermissionDeniedException {
        if (caller.getState() != Account.State.enabled) {
            throw new PermissionDeniedException(caller + " is disabled.");
        }
        long domainId = domain.getId();

        if (caller.getType() == Account.ACCOUNT_TYPE_NORMAL) {
            if (caller.getDomainId() != domainId) {
                throw new PermissionDeniedException(caller + " does not have permission to operate within domain id=" + domain.getId());
            }
        } else if (!_domainDao.isChildDomain(caller.getDomainId(), domainId)) {
            throw new PermissionDeniedException(caller + " does not have permission to operate within domain id=" + domain.getId());
        }

        return true;
    }

    @Override
    public boolean checkAccess(User user, Domain domain) throws PermissionDeniedException {
        if (user.getRemoved() != null) {
            throw new PermissionDeniedException(user + " is no longer active.");
        }
        Account account = _accountDao.findById(user.getAccountId());
        return checkAccess(account, domain);
    }

    @Override
    public boolean checkAccess(Account caller, ControlledEntity entity, AccessType accessType) throws PermissionDeniedException {
        if (entity instanceof VirtualMachineTemplate) {

            VirtualMachineTemplate template = (VirtualMachineTemplate) entity;
            Account owner = _accountDao.findById(template.getAccountId());
            // validate that the template is usable by the account
            if (!template.isPublicTemplate()) {
                if (BaseCmd.isRootAdmin(caller.getType()) || (owner.getId() == caller.getId())) {
                    return true;
                }

                // since the current account is not the owner of the template, check the launch permissions table to see if the
                // account can launch a VM from this template
                LaunchPermissionVO permission = _launchPermissionDao.findByTemplateAndAccount(template.getId(), caller.getId());
                if (permission == null) {
                    throw new PermissionDeniedException(caller + " does not have permission to launch instances from " + template);
                }
            } else {
                // Domain admin and regular user can delete/modify only templates created by them
                if (accessType != null && accessType == AccessType.ModifyEntry) {
                    if (!BaseCmd.isRootAdmin(caller.getType()) && owner.getId() != caller.getId()) {
                        throw new PermissionDeniedException("Domain Admin and regular users can modify only their own Public templates");
                    }
                }
            }

            return true;
        } else if (entity instanceof Network && accessType != null && accessType == AccessType.UseNetwork) {
            _networkMgr.checkNetworkPermissions(caller, (Network) entity);
        } else {
            if (caller.getType() == Account.ACCOUNT_TYPE_NORMAL) {
                Account account = _accountDao.findById(entity.getAccountId());

                if (account != null && account.getType() == Account.ACCOUNT_TYPE_PROJECT) {
                    //only project owner can delete/modify the project
                    if (accessType != null && accessType == AccessType.ModifyProject) {
                        if (!_projectMgr.canModifyProjectAccount(caller, account.getId())) {
                            throw new PermissionDeniedException(caller + " does not have permission to operate with resource " + entity);
                        }
                    } else if (!_projectMgr.canAccessProjectAccount(caller, account.getId())) {
                        throw new PermissionDeniedException(caller + " does not have permission to operate with resource " + entity);
                    }
                } else {
                    if (caller.getId() != entity.getAccountId()) {
                        throw new PermissionDeniedException(caller + " does not have permission to operate with resource " + entity);
                    }
                }
            }
        }

        return true;
    }

    @Override
    public boolean checkAccess(User user, ControlledEntity entity) throws PermissionDeniedException {
        Account account = _accountDao.findById(user.getAccountId());
        return checkAccess(account, entity, null);
    }

    @Override
    public boolean checkAccess(Account account, DiskOffering dof) throws PermissionDeniedException {
        if (account == null || dof.getDomainId() == null) {//public offering
            return true;
        } else {
            //admin has all permissions
            if (account.getType() == Account.ACCOUNT_TYPE_ADMIN) {
                return true;
            }
            //if account is normal user or domain admin
            //check if account's domain is a child of zone's domain (Note: This is made consistent with the list command for disk offering)
            else if (account.getType() == Account.ACCOUNT_TYPE_NORMAL || account.getType() == Account.ACCOUNT_TYPE_RESOURCE_DOMAIN_ADMIN || account.getType() == Account.ACCOUNT_TYPE_DOMAIN_ADMIN) {
                if (account.getDomainId() == dof.getDomainId()) {
                    return true; //disk offering and account at exact node
                } else {
                    Domain domainRecord = _domainDao.findById(account.getDomainId());
                    if (domainRecord != null) {
                        while (true) {
                            if (domainRecord.getId() == dof.getDomainId()) {
                                //found as a child
                                return true;
                            }
                            if (domainRecord.getParent() != null) {
                                domainRecord = _domainDao.findById(domainRecord.getParent());
                            } else {
                                break;
                            }
                        }
                    }
                }
            }
        }
        //not found
        return false;
    }

    @Override
    public boolean checkAccess(Account account, ServiceOffering so) throws PermissionDeniedException {
        if (account == null || so.getDomainId() == null) {//public offering
            return true;
        } else {
            //admin has all permissions
            if (account.getType() == Account.ACCOUNT_TYPE_ADMIN) {
                return true;
            }
            //if account is normal user or domain admin
            //check if account's domain is a child of zone's domain (Note: This is made consistent with the list command for service offering)
            else if (account.getType() == Account.ACCOUNT_TYPE_NORMAL || account.getType() == Account.ACCOUNT_TYPE_RESOURCE_DOMAIN_ADMIN || account.getType() == Account.ACCOUNT_TYPE_DOMAIN_ADMIN) {
                if (account.getDomainId() == so.getDomainId()) {
                    return true; //service offering and account at exact node
                } else {
                    Domain domainRecord = _domainDao.findById(account.getDomainId());
                    if (domainRecord != null) {
                        while (true) {
                            if (domainRecord.getId() == so.getDomainId()) {
                                //found as a child
                                return true;
                            }
                            if (domainRecord.getParent() != null) {
                                domainRecord = _domainDao.findById(domainRecord.getParent());
                            } else {
                                break;
                            }
                        }
                    }
                }
            }
        }
        //not found
        return false;
    }

    @Override
    public boolean checkAccess(Account account, DataCenter zone) throws PermissionDeniedException {
        if (account == null || zone.getDomainId() == null) {//public zone
            return true;
        } else {
            //admin has all permissions
            if (account.getType() == Account.ACCOUNT_TYPE_ADMIN) {
                return true;
            }
            //if account is normal user
            //check if account's domain is a child of zone's domain
            else if (account.getType() == Account.ACCOUNT_TYPE_NORMAL || account.getType() == Account.ACCOUNT_TYPE_PROJECT) {
                if (account.getDomainId() == zone.getDomainId()) {
                    return true; //zone and account at exact node
                } else {
                    Domain domainRecord = _domainDao.findById(account.getDomainId());
                    if (domainRecord != null) {
                        while (true) {
                            if (domainRecord.getId() == zone.getDomainId()) {
                                //found as a child
                                return true;
                            }
                            if (domainRecord.getParent() != null) {
                                domainRecord = _domainDao.findById(domainRecord.getParent());
                            } else {
                                break;
                            }
                        }
                    }
                }
                //not found
                return false;
            }
            //if account is domain admin
            //check if the account's domain is either child of zone's domain, or if zone's domain is child of account's domain
            else if (account.getType() == Account.ACCOUNT_TYPE_DOMAIN_ADMIN) {
                if (account.getDomainId() == zone.getDomainId()) {
                    return true; //zone and account at exact node
                } else {
                    Domain zoneDomainRecord = _domainDao.findById(zone.getDomainId());
                    Domain accountDomainRecord = _domainDao.findById(account.getDomainId());
                    if (accountDomainRecord != null) {
                        Domain localRecord = accountDomainRecord;
                        while (true) {
                            if (localRecord.getId() == zone.getDomainId()) {
                                //found as a child
                                return true;
                            }
                            if (localRecord.getParent() != null) {
                                localRecord = _domainDao.findById(localRecord.getParent());
                            } else {
                                break;
                            }
                        }
                    }
                    //didn't find in upper tree
                    if (zoneDomainRecord.getPath().contains(accountDomainRecord.getPath())) {
                        return true;
                    }
                }
                //not found
                return false;
            }
        }
        return false;
    }
}<|MERGE_RESOLUTION|>--- conflicted
+++ resolved
@@ -42,7 +42,6 @@
 
 @Local(value = SecurityChecker.class)
 public class DomainChecker extends AdapterBase implements SecurityChecker {
-<<<<<<< HEAD
     
     @Inject DomainDao _domainDao;
     @Inject AccountDao _accountDao;
@@ -51,22 +50,6 @@
     @Inject ProjectAccountDao _projecAccountDao;
     @Inject NetworkModel _networkMgr;
     
-=======
-
-    @Inject
-    DomainDao _domainDao;
-    @Inject
-    AccountDao _accountDao;
-    @Inject
-    LaunchPermissionDao _launchPermissionDao;
-    @Inject
-    ProjectManager _projectMgr;
-    @Inject
-    ProjectAccountDao _projecAccountDao;
-    @Inject
-    NetworkManager _networkMgr;
-
->>>>>>> 975021dd
     protected DomainChecker() {
         super();
     }
