--- conflicted
+++ resolved
@@ -312,12 +312,9 @@
     private final HypervisorCapabilitiesDao _hypervisorCapabilitiesDao;
     private final Adapters<HostAllocator> _hostAllocators;
     @Inject ProjectManager _projectMgr;
-<<<<<<< HEAD
     private final ResourceManager _resourceMgr;
-=======
     @Inject
     SnapshotManager _snapshotMgr;
->>>>>>> 9a668416
     
     private final KeystoreManager _ksMgr;
 
