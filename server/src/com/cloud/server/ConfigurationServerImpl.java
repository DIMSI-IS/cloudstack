--- conflicted
+++ resolved
@@ -16,40 +16,6 @@
 // under the License.
 package com.cloud.server;
 
-<<<<<<< HEAD
-import java.io.DataInputStream;
-import java.io.EOFException;
-import java.io.File;
-import java.io.FileInputStream;
-import java.io.FileNotFoundException;
-import java.io.FileOutputStream;
-import java.io.IOException;
-import java.math.BigInteger;
-import java.net.InetAddress;
-import java.net.UnknownHostException;
-import java.security.MessageDigest;
-import java.security.NoSuchAlgorithmException;
-import java.sql.PreparedStatement;
-import java.sql.ResultSet;
-import java.sql.SQLException;
-import java.util.ArrayList;
-import java.util.HashMap;
-import java.util.List;
-import java.util.Map;
-import java.util.Properties;
-import java.util.UUID;
-import java.util.regex.Pattern;
-
-import javax.crypto.KeyGenerator;
-import javax.crypto.SecretKey;
-import javax.inject.Inject;
-
-import org.apache.commons.codec.binary.Base64;
-import org.apache.log4j.Logger;
-import org.springframework.stereotype.Component;
-
-=======
->>>>>>> 0a258842
 import com.cloud.configuration.Config;
 import com.cloud.configuration.ConfigurationVO;
 import com.cloud.configuration.Resource;
@@ -264,7 +230,7 @@
 
         // store the public and private keys in the database
         updateKeyPairs();
-
+        
         // generate a random password for system vm
         updateSystemvmPassword();
 
@@ -538,29 +504,29 @@
         if (!userid.startsWith("cloud")) {
             return;
         }
-
+        
         if (!Boolean.valueOf(_configDao.getValue("system.vm.random.password"))) {
-            return;
-        }
-
-        String already = _configDao.getValue("system.vm.password");
-        if (already == null) {
-            Transaction txn = Transaction.currentTxn();
-            try {
-                String rpassword = PasswordGenerator.generatePresharedKey(8);
-                String wSql = "INSERT INTO `cloud`.`configuration` (category, instance, component, name, value, description) "
-                        + "VALUES ('Hidden','DEFAULT', 'management-server','system.vm.password', '" + rpassword
-                        + "','randmon password generated each management server starts for system vm')";
-                PreparedStatement stmt = txn.prepareAutoCloseStatement(wSql);
-                stmt.executeUpdate(wSql);
-                s_logger.info("Updated systemvm password in database");
-            } catch (SQLException e) {
-                s_logger.error("Cannot retrieve systemvm password", e);
-            }
-        }
-
-    }
-
+        	return;
+        }
+
+		String already = _configDao.getValue("system.vm.password");
+		if (already == null) {
+			Transaction txn = Transaction.currentTxn();
+			try {
+				String rpassword = PasswordGenerator.generatePresharedKey(8);
+				String wSql = "INSERT INTO `cloud`.`configuration` (category, instance, component, name, value, description) "
+				        + "VALUES ('Hidden','DEFAULT', 'management-server','system.vm.password', '" + rpassword
+				        + "','randmon password generated each management server starts for system vm')";
+				PreparedStatement stmt = txn.prepareAutoCloseStatement(wSql);
+				stmt.executeUpdate(wSql);
+				s_logger.info("Updated systemvm password in database");
+			} catch (SQLException e) {
+				s_logger.error("Cannot retrieve systemvm password", e);
+			}
+		}
+
+	}
+    
     @Override
     @DB
     public void updateKeyPairs() {
@@ -575,10 +541,10 @@
         String already = _configDao.getValue("ssh.privatekey");
         String homeDir = null;
         homeDir = Script.runSimpleBashScript("echo ~" + username);
-        if (homeDir == null) {
+        	if (homeDir == null) {
             throw new CloudRuntimeException("Cannot get home directory for account: " + username);
         }
-
+        
         if (s_logger.isInfoEnabled()) {
             s_logger.info("Processing updateKeyPairs");
         }
@@ -656,11 +622,11 @@
         }
         s_logger.info("Going to update systemvm iso with generated keypairs if needed");
         try {
-            injectSshKeysIntoSystemVmIsoPatch(pubkeyfile.getAbsolutePath(), privkeyfile.getAbsolutePath());
+        	injectSshKeysIntoSystemVmIsoPatch(pubkeyfile.getAbsolutePath(), privkeyfile.getAbsolutePath());
         } catch (CloudRuntimeException e) {
-            if (!devel) {
-                throw new CloudRuntimeException(e.getMessage());
-            }
+        	if (!devel) {
+        		throw new CloudRuntimeException(e.getMessage());
+        	}
         }
     }
 
@@ -926,7 +892,7 @@
 
         defaultSharedSGNetworkOffering.setState(NetworkOffering.State.Enabled);
         defaultSharedSGNetworkOffering = _networkOfferingDao.persistDefaultNetworkOffering(defaultSharedSGNetworkOffering);
-
+        
         for (Service service : defaultSharedSGNetworkOfferingProviders.keySet()) {
             NetworkOfferingServiceMapVO offService = new NetworkOfferingServiceMapVO(defaultSharedSGNetworkOffering.getId(), service, defaultSharedSGNetworkOfferingProviders.get(service));
             _ntwkOfferingServiceMapDao.persist(offService);
@@ -1001,7 +967,7 @@
             _ntwkOfferingServiceMapDao.persist(offService);
             s_logger.trace("Added service for the network offering: " + offService);
         }
-
+        
         // Offering #6
         NetworkOfferingVO defaultNetworkOfferingForVpcNetworks = new NetworkOfferingVO(
                 NetworkOffering.DefaultIsolatedNetworkOfferingForVpcNetworks,
@@ -1012,7 +978,7 @@
 
         defaultNetworkOfferingForVpcNetworks.setState(NetworkOffering.State.Enabled);
         defaultNetworkOfferingForVpcNetworks = _networkOfferingDao.persistDefaultNetworkOffering(defaultNetworkOfferingForVpcNetworks);
-
+        
         Map<Network.Service, Network.Provider> defaultVpcNetworkOfferingProviders = new HashMap<Network.Service, Network.Provider>();
         defaultVpcNetworkOfferingProviders.put(Service.Dhcp, Provider.VPCVirtualRouter);
         defaultVpcNetworkOfferingProviders.put(Service.Dns, Provider.VPCVirtualRouter);
@@ -1024,14 +990,14 @@
         defaultVpcNetworkOfferingProviders.put(Service.StaticNat, Provider.VPCVirtualRouter);
         defaultVpcNetworkOfferingProviders.put(Service.PortForwarding, Provider.VPCVirtualRouter);
         defaultVpcNetworkOfferingProviders.put(Service.Vpn, Provider.VPCVirtualRouter);
-
+        
         for (Service service : defaultVpcNetworkOfferingProviders.keySet()) {
             NetworkOfferingServiceMapVO offService = new NetworkOfferingServiceMapVO
                     (defaultNetworkOfferingForVpcNetworks.getId(), service, defaultVpcNetworkOfferingProviders.get(service));
             _ntwkOfferingServiceMapDao.persist(offService);
             s_logger.trace("Added service for the network offering: " + offService);
         }
-
+        
         // Offering #7
         NetworkOfferingVO defaultNetworkOfferingForVpcNetworksNoLB = new NetworkOfferingVO(
                 NetworkOffering.DefaultIsolatedNetworkOfferingForVpcNetworksNoLB,
@@ -1042,7 +1008,7 @@
 
         defaultNetworkOfferingForVpcNetworksNoLB.setState(NetworkOffering.State.Enabled);
         defaultNetworkOfferingForVpcNetworksNoLB = _networkOfferingDao.persistDefaultNetworkOffering(defaultNetworkOfferingForVpcNetworksNoLB);
-
+        
         Map<Network.Service, Network.Provider> defaultVpcNetworkOfferingProvidersNoLB = new HashMap<Network.Service, Network.Provider>();
         defaultVpcNetworkOfferingProvidersNoLB.put(Service.Dhcp, Provider.VPCVirtualRouter);
         defaultVpcNetworkOfferingProvidersNoLB.put(Service.Dns, Provider.VPCVirtualRouter);
@@ -1053,16 +1019,16 @@
         defaultVpcNetworkOfferingProvidersNoLB.put(Service.StaticNat, Provider.VPCVirtualRouter);
         defaultVpcNetworkOfferingProvidersNoLB.put(Service.PortForwarding, Provider.VPCVirtualRouter);
         defaultVpcNetworkOfferingProvidersNoLB.put(Service.Vpn, Provider.VPCVirtualRouter);
-
+        
         for (Service service : defaultVpcNetworkOfferingProvidersNoLB.keySet()) {
             NetworkOfferingServiceMapVO offService = new NetworkOfferingServiceMapVO
                     (defaultNetworkOfferingForVpcNetworksNoLB.getId(), service, defaultVpcNetworkOfferingProvidersNoLB.get(service));
             _ntwkOfferingServiceMapDao.persist(offService);
             s_logger.trace("Added service for the network offering: " + offService);
         }
-
-
-
+        
+        
+        
         txn.commit();
     }
 
