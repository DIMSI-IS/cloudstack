--- conflicted
+++ resolved
@@ -29,14 +29,6 @@
 import com.cloud.agent.api.GetVncPortCommand;
 import com.cloud.agent.api.StartupProxyCommand;
 import com.cloud.configuration.dao.ConfigurationDao;
-<<<<<<< HEAD
-import com.cloud.deploy.DeployDestination;
-import com.cloud.exception.ConcurrentOperationException;
-import com.cloud.exception.InsufficientCapacityException;
-import com.cloud.exception.ResourceUnavailableException;
-import com.cloud.host.Host;
-=======
->>>>>>> 3c597476
 import com.cloud.host.HostVO;
 import com.cloud.host.dao.HostDao;
 import com.cloud.info.ConsoleProxyInfo;
@@ -184,19 +176,6 @@
 
 
 
-<<<<<<< HEAD
-        return new ConsoleAccessAuthenticationAnswer(cmd, true);
-    }
-
-    @Override
-    public void onAgentConnect(Host host, StartupCommand cmd) {
-    }
-
-    @Override
-    public void onAgentDisconnect(long agentId, Status state) {
-    }
-=======
->>>>>>> 3c597476
 
     @Override
     public ConsoleProxyVO startProxy(long proxyVmId) {
@@ -235,87 +214,4 @@
     public String getName() {
         return _name;
     }
-<<<<<<< HEAD
-
-    @Override
-    public Long convertToId(String vmName) {
-        if (!VirtualMachineName.isValidConsoleProxyName(vmName, _instance)) {
-            return null;
-        }
-        return VirtualMachineName.getConsoleProxyId(vmName);
-    }
-
-    @Override
-    public ConsoleProxyVO findByName(String name) {
-        // TODO Auto-generated method stub
-        return null;
-    }
-
-    @Override
-    public ConsoleProxyVO findById(long id) {
-        // TODO Auto-generated method stub
-        return null;
-    }
-
-    @Override
-    public ConsoleProxyVO persist(ConsoleProxyVO vm) {
-        // TODO Auto-generated method stub
-        return null;
-    }
-
-    @Override
-    public boolean finalizeVirtualMachineProfile(VirtualMachineProfile<ConsoleProxyVO> profile, DeployDestination dest, ReservationContext context) {
-        // TODO Auto-generated method stub
-        return false;
-    }
-
-    @Override
-    public boolean finalizeDeployment(Commands cmds, VirtualMachineProfile<ConsoleProxyVO> profile, DeployDestination dest, ReservationContext context) {
-        // TODO Auto-generated method stub
-        return false;
-    }
-
-    @Override
-    public boolean finalizeCommandsOnStart(Commands cmds, VirtualMachineProfile<ConsoleProxyVO> profile) {
-        // TODO Auto-generated method stub
-        return false;
-    }
-
-    @Override
-    public boolean finalizeStart(VirtualMachineProfile<ConsoleProxyVO> profile, long hostId, Commands cmds, ReservationContext context) {
-        // TODO Auto-generated method stub
-        return false;
-    }
-
-    @Override
-    public void finalizeStop(VirtualMachineProfile<ConsoleProxyVO> profile, StopAnswer answer) {
-        // TODO Auto-generated method stub
-    }
-
-    @Override 
-    public void finalizeExpunge(ConsoleProxyVO proxy) {
-    }
-
-    @Override
-    public boolean plugNic(Network network, NicTO nic, VirtualMachineTO vm,
-            ReservationContext context, DeployDestination dest) throws ConcurrentOperationException, ResourceUnavailableException,
-            InsufficientCapacityException {
-        //not supported
-        throw new UnsupportedOperationException("Plug nic is not supported for vm of type " + vm.getType());
-    }
-
-
-    @Override
-    public boolean unplugNic(Network network, NicTO nic, VirtualMachineTO vm,
-            ReservationContext context, DeployDestination dest) throws ConcurrentOperationException, ResourceUnavailableException {
-        //not supported
-        throw new UnsupportedOperationException("Unplug nic is not supported for vm of type " + vm.getType());
-    }
-
-    @Override
-    public void prepareStop(VirtualMachineProfile<ConsoleProxyVO> profile) {
-    }
-
-=======
->>>>>>> 3c597476
 }