--- conflicted
+++ resolved
@@ -16,8 +16,8 @@
  * 
  */
 
-package com.cloud.async;
-
+package com.cloud.async;
+
 import java.lang.reflect.Type;
 import java.util.Date;
 import java.util.List;
@@ -58,192 +58,168 @@
 import com.cloud.utils.net.MacAddress;
 import com.google.gson.Gson;
 import com.google.gson.reflect.TypeToken;
-
-@Local(value={AsyncJobManager.class})
-public class AsyncJobManagerImpl implements AsyncJobManager {
-    public static final Logger s_logger = Logger.getLogger(AsyncJobManagerImpl.class.getName());
+
+@Local(value={AsyncJobManager.class})
+public class AsyncJobManagerImpl implements AsyncJobManager {
+    public static final Logger s_logger = Logger.getLogger(AsyncJobManagerImpl.class.getName());
 	private static final int ACQUIRE_GLOBAL_LOCK_TIMEOUT_FOR_COOPERATION = 3; 	// 3 seconds
-    
-    private static final int MAX_ONETIME_SCHEDULE_SIZE = 50;
+    
+    private static final int MAX_ONETIME_SCHEDULE_SIZE = 50;
     private static final int HEARTBEAT_INTERVAL = 2000;
     private static final int GC_INTERVAL = 10000;				// 10 seconds
-    
-    private String _name;
-    
-    private AsyncJobExecutorContext _context;
-    private SyncQueueManager _queueMgr;
-    private ClusterManager _clusterMgr;
+    
+    private String _name;
+    
+    private AsyncJobExecutorContext _context;
+    private SyncQueueManager _queueMgr;
+    private ClusterManager _clusterMgr;
     private AccountDao _accountDao;
     private AsyncJobDao _jobDao;
     private long _jobExpireSeconds = 86400;						// 1 day
-    private ApiDispatcher _dispatcher;
-
-    private final ScheduledExecutorService _heartbeatScheduler =
-        Executors.newScheduledThreadPool(1, new NamedThreadFactory("AsyncJobMgr-Heartbeat"));
-    private final ExecutorService _executor = Executors.newCachedThreadPool(new NamedThreadFactory("Job-Executor"));
-
-    @Override
-	public AsyncJobExecutorContext getExecutorContext() {
-		return _context;
-	}
-    	
-    @Override
-	public AsyncJobVO getAsyncJob(long jobId) {
-    	return _jobDao.findById(jobId);
-    }
-    
-    @Override
-	public AsyncJobVO findInstancePendingAsyncJob(String instanceType, long instanceId) {
-    	return _jobDao.findInstancePendingAsyncJob(instanceType, instanceId);
-    }
-    
-    @Override
-	public long submitAsyncJob(AsyncJobVO job) {
-    	return submitAsyncJob(job, false);
-    }
-
-    @Override @DB
+    private ApiDispatcher _dispatcher;
+
+    private final ScheduledExecutorService _heartbeatScheduler =
+        Executors.newScheduledThreadPool(1, new NamedThreadFactory("AsyncJobMgr-Heartbeat"));
+    private final ExecutorService _executor = Executors.newCachedThreadPool(new NamedThreadFactory("Job-Executor"));
+
+    @Override
+	public AsyncJobExecutorContext getExecutorContext() {
+		return _context;
+	}
+    	
+    @Override
+	public AsyncJobVO getAsyncJob(long jobId) {
+    	return _jobDao.findById(jobId);
+    }
+    
+    @Override
+	public AsyncJobVO findInstancePendingAsyncJob(String instanceType, long instanceId) {
+    	return _jobDao.findInstancePendingAsyncJob(instanceType, instanceId);
+    }
+    
+    @Override
+	public long submitAsyncJob(AsyncJobVO job) {
+    	return submitAsyncJob(job, false);
+    }
+
+    @Override @DB
     public long submitAsyncJob(AsyncJobVO job, boolean scheduleJobExecutionInContext) {
-
-    	
-<<<<<<< HEAD
-    	Transaction txt = Transaction.currentTxn();
-    	try {
-    	    txt.start();
-    	    job.setInitMsid(getMsid());
-    	    _jobDao.persist(job);
-    	    txt.commit();
+    	Transaction txt = Transaction.currentTxn();
+    	try {
+    	    txt.start();
+    	    job.setInitMsid(getMsid());
+    	    _jobDao.persist(job);
+    	    txt.commit();
 
     	    // no sync source originally
-    	    job.setSyncSource(null);
+    	    job.setSyncSource(null);
     	    scheduleExecution(job, scheduleJobExecutionInContext);
-    	    return job.getId();
-    	} catch(Exception e) {
-    	    s_logger.error("Unexpected exception: ", e);
+    	    if(s_logger.isDebugEnabled()) {
+                s_logger.debug("submit async job-" + job.getId() + ", details: " + job.toString());
+            }
+    	    return job.getId();
+    	} catch(Exception e) {
+    	    s_logger.error("Unexpected exception: ", e);
     	    txt.rollback();
-=======
-    	AsyncJobExecutor executor = getJobExecutor(job);
-    	if(executor == null) {
-    		s_logger.error("Unable to find executor to execute command " + job.getCmd() + " for job-" + job.getId());
-    	} else {
-        	Transaction txt = Transaction.currentTxn();
-        	try {
-        		txt.start();
-        		job.setInitMsid(getMsid());
-        		_jobDao.persist(job);
-        		txt.commit();
-        		// no sync source originally
-        		executor.setSyncSource(null);
-        		executor.setJob(job);
-        		scheduleExecution(executor, scheduleJobExecutionInContext);
-                if(s_logger.isDebugEnabled()) {
-                    s_logger.debug("submit async job-" + job.getId() + ", details: " + job.toString());
-                }
-        		return job.getId();
-        	} catch(Exception e) {
-        		s_logger.error("Unexpected exception: ", e);
-        		txt.rollback();
-        	}
->>>>>>> cde98c9b
-    	}
-    	return 0L;
-    }
-
-    @Override @DB
-    public void completeAsyncJob(long jobId, int jobStatus, int resultCode, Object resultObject) {
-    	if(s_logger.isDebugEnabled())
-    		s_logger.debug("Complete async job-" + jobId + ", jobStatus: " + jobStatus +
-    			", resultCode: " + resultCode + ", result: " + resultObject);
-    	
-    	Transaction txt = Transaction.currentTxn();
-    	try {
-    		txt.start();
-    		AsyncJobVO job = _jobDao.findById(jobId);
-    		if(job == null) {
-    	    	if(s_logger.isDebugEnabled())
-    	    		s_logger.debug("job-" + jobId + " no longer exists, we just log completion info here. " + jobStatus +
-    	    			", resultCode: " + resultCode + ", result: " + resultObject);
-    			
-    			txt.rollback();
-    			return;
-    		}
-
-    		job.setCompleteMsid(getMsid());
-    		job.setStatus(jobStatus);
-    		job.setResultCode(resultCode);
-
-    		// reset attached object
-    		job.setInstanceType(null);
-    		job.setInstanceId(null);
+    	}
+    	return 0L;
+    }
+
+    @Override @DB
+    public void completeAsyncJob(long jobId, int jobStatus, int resultCode, Object resultObject) {
+    	if(s_logger.isDebugEnabled())
+    		s_logger.debug("Complete async job-" + jobId + ", jobStatus: " + jobStatus +
+    			", resultCode: " + resultCode + ", result: " + resultObject);
+    	
+    	Transaction txt = Transaction.currentTxn();
+    	try {
+    		txt.start();
+    		AsyncJobVO job = _jobDao.findById(jobId);
+    		if(job == null) {
+    	    	if(s_logger.isDebugEnabled())
+    	    		s_logger.debug("job-" + jobId + " no longer exists, we just log completion info here. " + jobStatus +
+    	    			", resultCode: " + resultCode + ", result: " + resultObject);
+    			
+    			txt.rollback();
+    			return;
+    		}
+
+    		job.setCompleteMsid(getMsid());
+    		job.setStatus(jobStatus);
+    		job.setResultCode(resultCode);
+
+    		// reset attached object
+    		job.setInstanceType(null);
+    		job.setInstanceId(null);
 
     		if (resultObject != null) {
                 job.setResult(SerializerHelper.toSerializedStringOld(resultObject));
-    		}
-
-    		job.setLastUpdated(DateUtil.currentGMTTime());
-    		_jobDao.update(jobId, job);
-    		txt.commit();
-    	} catch(Exception e) {
-    		s_logger.error("Unexpected exception while completing async job-" + jobId, e);
-    		txt.rollback();
-    	}
-    }
-
-    @Override @DB
-    public void updateAsyncJobStatus(long jobId, int processStatus, Object resultObject) {
-    	if(s_logger.isDebugEnabled())
-    		s_logger.debug("Update async-job progress, job-" + jobId + ", processStatus: " + processStatus +
-    			", result: " + resultObject);
-    	
-    	Transaction txt = Transaction.currentTxn();
-    	try {
-    		txt.start();
-    		AsyncJobVO job = _jobDao.findById(jobId);
-    		if(job == null) {
-    	    	if(s_logger.isDebugEnabled())
-    	    		s_logger.debug("job-" + jobId + " no longer exists, we just log progress info here. progress status: " + processStatus);
-    			
-    			txt.rollback();
-    			return;
-    		}
-    		
-    		job.setProcessStatus(processStatus);
-    		if(resultObject != null)
-    			job.setResult(SerializerHelper.toSerializedStringOld(resultObject));
-    		job.setLastUpdated(DateUtil.currentGMTTime());
-    		_jobDao.update(jobId, job);
-    		txt.commit();
-    	} catch(Exception e) {
-    		s_logger.error("Unexpected exception while updating async job-" + jobId + " status: ", e);
-    		txt.rollback();
-    	}
-    }
-
-    @Override @DB
-    public void updateAsyncJobAttachment(long jobId, String instanceType, Long instanceId) {
-    	if(s_logger.isDebugEnabled())
-    		s_logger.debug("Update async-job attachment, job-" + jobId + ", instanceType: " + instanceType +
-    			", instanceId: " + instanceId);
-    	
-    	Transaction txt = Transaction.currentTxn();
-    	try {
-    		txt.start();
-
-	    	AsyncJobVO job = _jobDao.createForUpdate();
-	    	job.setInstanceType(instanceType);
-	    	job.setInstanceId(instanceId);
-			job.setLastUpdated(DateUtil.currentGMTTime());
-			_jobDao.update(jobId, job);
-
-    		txt.commit();
-    	} catch(Exception e) {
-    		s_logger.error("Unexpected exception while updating async job-" + jobId + " attachment: ", e);
-    		txt.rollback();
-    	}
-    }
-
-    @Override
-    public void syncAsyncJobExecution(AsyncJobVO job, String syncObjType, long syncObjId) {
+    		}
+
+    		job.setLastUpdated(DateUtil.currentGMTTime());
+    		_jobDao.update(jobId, job);
+    		txt.commit();
+    	} catch(Exception e) {
+    		s_logger.error("Unexpected exception while completing async job-" + jobId, e);
+    		txt.rollback();
+    	}
+    }
+
+    @Override @DB
+    public void updateAsyncJobStatus(long jobId, int processStatus, Object resultObject) {
+    	if(s_logger.isDebugEnabled())
+    		s_logger.debug("Update async-job progress, job-" + jobId + ", processStatus: " + processStatus +
+    			", result: " + resultObject);
+    	
+    	Transaction txt = Transaction.currentTxn();
+    	try {
+    		txt.start();
+    		AsyncJobVO job = _jobDao.findById(jobId);
+    		if(job == null) {
+    	    	if(s_logger.isDebugEnabled())
+    	    		s_logger.debug("job-" + jobId + " no longer exists, we just log progress info here. progress status: " + processStatus);
+    			
+    			txt.rollback();
+    			return;
+    		}
+    		
+    		job.setProcessStatus(processStatus);
+    		if(resultObject != null)
+    			job.setResult(SerializerHelper.toSerializedStringOld(resultObject));
+    		job.setLastUpdated(DateUtil.currentGMTTime());
+    		_jobDao.update(jobId, job);
+    		txt.commit();
+    	} catch(Exception e) {
+    		s_logger.error("Unexpected exception while updating async job-" + jobId + " status: ", e);
+    		txt.rollback();
+    	}
+    }
+
+    @Override @DB
+    public void updateAsyncJobAttachment(long jobId, String instanceType, Long instanceId) {
+    	if(s_logger.isDebugEnabled())
+    		s_logger.debug("Update async-job attachment, job-" + jobId + ", instanceType: " + instanceType +
+    			", instanceId: " + instanceId);
+    	
+    	Transaction txt = Transaction.currentTxn();
+    	try {
+    		txt.start();
+
+	    	AsyncJobVO job = _jobDao.createForUpdate();
+	    	job.setInstanceType(instanceType);
+	    	job.setInstanceId(instanceId);
+			job.setLastUpdated(DateUtil.currentGMTTime());
+			_jobDao.update(jobId, job);
+
+    		txt.commit();
+    	} catch(Exception e) {
+    		s_logger.error("Unexpected exception while updating async job-" + jobId + " attachment: ", e);
+    		txt.rollback();
+    	}
+    }
+
+    @Override
+    public void syncAsyncJobExecution(AsyncJobVO job, String syncObjType, long syncObjId) {
     	// This method is re-entrant.  If an API developer wants to synchronized on an object, e.g. the router,
     	// when executing business logic, they will call this method (actually a method in BaseAsyncCmd that calls this).
     	// This method will get called every time their business logic executes.  The first time it exectues for a job
@@ -280,55 +256,55 @@
 		}
     }
 
-    @Override @DB
-    public AsyncJobResult queryAsyncJobResult(long jobId) {
-    	if(s_logger.isTraceEnabled())
-    		s_logger.trace("Query async-job status, job-" + jobId);
-    	
-    	Transaction txt = Transaction.currentTxn();
-    	AsyncJobResult jobResult = new AsyncJobResult(jobId);
-    	
-    	try {
-    		txt.start();
-    		AsyncJobVO job = _jobDao.findById(jobId);
-    		if(job != null) {
-    			jobResult.setCmdOriginator(job.getCmdOriginator());
-    			jobResult.setJobStatus(job.getStatus());
-    			jobResult.setProcessStatus(job.getProcessStatus());
-    			jobResult.setResult(job.getResult());
-    			jobResult.setResultCode(job.getResultCode());
-    			
-    			if(job.getStatus() == AsyncJobResult.STATUS_SUCCEEDED ||
-    				job.getStatus() == AsyncJobResult.STATUS_FAILED) {
-    				
-    		    	if(s_logger.isDebugEnabled())
-    		    		s_logger.debug("Async job-" + jobId + " completed");
-    			} else {
-    				job.setLastPolled(DateUtil.currentGMTTime());
-    				_jobDao.update(jobId, job);
-    			}
-    		} else {
-    	    	if(s_logger.isDebugEnabled())
-    	    		s_logger.debug("Async job-" + jobId + " does not exist, invalid job id?");
-    			
-    			jobResult.setJobStatus(AsyncJobResult.STATUS_FAILED);
-    			jobResult.setResult("job-" + jobId + " does not exist");
-    		}
-    		txt.commit();
-    	} catch(Exception e) {
-    		s_logger.error("Unexpected exception while querying async job-" + jobId + " status: ", e);
-    		
-			jobResult.setJobStatus(AsyncJobResult.STATUS_FAILED);
-			jobResult.setResult("Exception: " + e.toString());
-    		txt.rollback();
-    	}
-    	
-    	if(s_logger.isTraceEnabled())
-    		s_logger.trace("Job status: " + jobResult.toString());
-    	
-    	return jobResult;
+    @Override @DB
+    public AsyncJobResult queryAsyncJobResult(long jobId) {
+    	if(s_logger.isTraceEnabled())
+    		s_logger.trace("Query async-job status, job-" + jobId);
+    	
+    	Transaction txt = Transaction.currentTxn();
+    	AsyncJobResult jobResult = new AsyncJobResult(jobId);
+    	
+    	try {
+    		txt.start();
+    		AsyncJobVO job = _jobDao.findById(jobId);
+    		if(job != null) {
+    			jobResult.setCmdOriginator(job.getCmdOriginator());
+    			jobResult.setJobStatus(job.getStatus());
+    			jobResult.setProcessStatus(job.getProcessStatus());
+    			jobResult.setResult(job.getResult());
+    			jobResult.setResultCode(job.getResultCode());
+    			
+    			if(job.getStatus() == AsyncJobResult.STATUS_SUCCEEDED ||
+    				job.getStatus() == AsyncJobResult.STATUS_FAILED) {
+    				
+    		    	if(s_logger.isDebugEnabled())
+    		    		s_logger.debug("Async job-" + jobId + " completed");
+    			} else {
+    				job.setLastPolled(DateUtil.currentGMTTime());
+    				_jobDao.update(jobId, job);
+    			}
+    		} else {
+    	    	if(s_logger.isDebugEnabled())
+    	    		s_logger.debug("Async job-" + jobId + " does not exist, invalid job id?");
+    			
+    			jobResult.setJobStatus(AsyncJobResult.STATUS_FAILED);
+    			jobResult.setResult("job-" + jobId + " does not exist");
+    		}
+    		txt.commit();
+    	} catch(Exception e) {
+    		s_logger.error("Unexpected exception while querying async job-" + jobId + " status: ", e);
+    		
+			jobResult.setJobStatus(AsyncJobResult.STATUS_FAILED);
+			jobResult.setResult("Exception: " + e.toString());
+    		txt.rollback();
+    	}
+    	
+    	if(s_logger.isTraceEnabled())
+    		s_logger.trace("Job status: " + jobResult.toString());
+    	
+    	return jobResult;
     }
-
+
     private void scheduleExecution(final AsyncJobVO job) {
         scheduleExecution(job, false);
     }
@@ -429,7 +405,7 @@
             }
         };
     }
-
+
     private void executeQueueItem(SyncQueueItemVO item, boolean fromPreviousSession) {
         AsyncJobVO job = _jobDao.findById(item.getContentId());
         if (job != null) {
@@ -448,57 +424,57 @@
         }
     }
 
-    @Override
-    public void releaseSyncSource(AsyncJobExecutor executor) {
-    	if(executor.getSyncSource() != null) {
-    		if(s_logger.isDebugEnabled())
-    			s_logger.debug("Release sync source for job-" + executor.getJob().getId() + " sync source: "
-					+ executor.getSyncSource().getContentType() + "-"
-					+ executor.getSyncSource().getContentId());
-    		
-			_queueMgr.purgeItem(executor.getSyncSource().getId());
-			checkQueue(executor.getSyncSource().getQueueId());
-    	}
-    }
-    
-    private void checkQueue(long queueId) {
-    	while(true) {
-    		try {
-	        	SyncQueueItemVO item = _queueMgr.dequeueFromOne(queueId, getMsid());
-		    	if(item != null) {
-		    		if(s_logger.isDebugEnabled())
-		    			s_logger.debug("Executing sync queue item: " + item.toString());
-		    		
-		    		executeQueueItem(item, false);
-		    	} else {
-		    		break;
-		    	}
-    		} catch(Throwable e) {
-    			s_logger.error("Unexpected exception when kicking sync queue-" + queueId, e);
-    			break;
-    		}
-    	}
-    }
-    
-	private Runnable getHeartbeatTask() {
-		return new Runnable() {
-			public void run() {
-				try {
-					List<SyncQueueItemVO> l = _queueMgr.dequeueFromAny(getMsid(), MAX_ONETIME_SCHEDULE_SIZE);
-					if(l != null && l.size() > 0) {
-						for(SyncQueueItemVO item: l) {
-							if(s_logger.isDebugEnabled())
-								s_logger.debug("Execute sync-queue item: " + item.toString());
-							executeQueueItem(item, false);
-						}
-					}
-				} catch(Throwable e) {
-					s_logger.error("Unexpected exception when trying to execute queue item, ", e);
+    @Override
+    public void releaseSyncSource(AsyncJobExecutor executor) {
+    	if(executor.getSyncSource() != null) {
+    		if(s_logger.isDebugEnabled())
+    			s_logger.debug("Release sync source for job-" + executor.getJob().getId() + " sync source: "
+					+ executor.getSyncSource().getContentType() + "-"
+					+ executor.getSyncSource().getContentId());
+    		
+			_queueMgr.purgeItem(executor.getSyncSource().getId());
+			checkQueue(executor.getSyncSource().getQueueId());
+    	}
+    }
+    
+    private void checkQueue(long queueId) {
+    	while(true) {
+    		try {
+	        	SyncQueueItemVO item = _queueMgr.dequeueFromOne(queueId, getMsid());
+		    	if(item != null) {
+		    		if(s_logger.isDebugEnabled())
+		    			s_logger.debug("Executing sync queue item: " + item.toString());
+		    		
+		    		executeQueueItem(item, false);
+		    	} else {
+		    		break;
+		    	}
+    		} catch(Throwable e) {
+    			s_logger.error("Unexpected exception when kicking sync queue-" + queueId, e);
+    			break;
+    		}
+    	}
+    }
+    
+	private Runnable getHeartbeatTask() {
+		return new Runnable() {
+			public void run() {
+				try {
+					List<SyncQueueItemVO> l = _queueMgr.dequeueFromAny(getMsid(), MAX_ONETIME_SCHEDULE_SIZE);
+					if(l != null && l.size() > 0) {
+						for(SyncQueueItemVO item: l) {
+							if(s_logger.isDebugEnabled())
+								s_logger.debug("Execute sync-queue item: " + item.toString());
+							executeQueueItem(item, false);
+						}
+					}
+				} catch(Throwable e) {
+					s_logger.error("Unexpected exception when trying to execute queue item, ", e);
 				} finally {
 					StackMaid.current().exitCleanup();
-				}
-			}
-		};
+				}
+			}
+		};
 	}
 	
 	@DB
@@ -543,20 +519,20 @@
 			}
 		};
 	}
-	
-	private long getMsid() {
-		if(_clusterMgr != null)
-			return _clusterMgr.getId();
-		
-		return MacAddress.getMacAddress().toLong();
-	}
-	
-	private void startupSanityCheck() {
-		List<SyncQueueItemVO> l = _queueMgr.getActiveQueueItems(getMsid());
-		if(l != null && l.size() > 0) {
-			for(SyncQueueItemVO item: l) {
-
-				if(s_logger.isInfoEnabled())
+	
+	private long getMsid() {
+		if(_clusterMgr != null)
+			return _clusterMgr.getId();
+		
+		return MacAddress.getMacAddress().toLong();
+	}
+	
+	private void startupSanityCheck() {
+		List<SyncQueueItemVO> l = _queueMgr.getActiveQueueItems(getMsid());
+		if(l != null && l.size() > 0) {
+			for(SyncQueueItemVO item: l) {
+
+				if(s_logger.isInfoEnabled())
 					s_logger.info("Discard left-over queue item: " + item.toString());
 				
 				String contentType = item.getContentType();
@@ -566,16 +542,16 @@
 						completeAsyncJob(jobId, AsyncJobResult.STATUS_FAILED, 0, "Execution was cancelled because of server shutdown");
 					}
 				}
-    			_queueMgr.purgeItem(item.getId());
-			}
-		}
-	}
+    			_queueMgr.purgeItem(item.getId());
+			}
+		}
+	}
+    
+    @Override
+    public boolean configure(String name, Map<String, Object> params) throws ConfigurationException {
+    	_name = name;
     
-    @Override
-    public boolean configure(String name, Map<String, Object> params) throws ConfigurationException {
-    	_name = name;
-    
-		ComponentLocator locator = ComponentLocator.getCurrentLocator();
+		ComponentLocator locator = ComponentLocator.getCurrentLocator();
 		
 		ConfigurationDao configDao = locator.getDao(ConfigurationDao.class);
 		if (configDao == null) {
@@ -590,57 +566,57 @@
 		_accountDao = locator.getDao(AccountDao.class);
 		if (_accountDao == null) {
             throw new ConfigurationException("Unable to get " + AccountDao.class.getName());
-		}
-		_jobDao = locator.getDao(AsyncJobDao.class);
-		if (_jobDao == null) {
-			throw new ConfigurationException("Unable to get "
-					+ AsyncJobDao.class.getName());
-		}
-		
-		_context = 	locator.getManager(AsyncJobExecutorContext.class);
-		if (_context == null) {
-			throw new ConfigurationException("Unable to get "
-					+ AsyncJobExecutorContext.class.getName());
-		}
-		
-		_queueMgr = locator.getManager(SyncQueueManager.class);
-		if(_queueMgr == null) {
-			throw new ConfigurationException("Unable to get "
-					+ SyncQueueManager.class.getName());
-		}
-		
+		}
+		_jobDao = locator.getDao(AsyncJobDao.class);
+		if (_jobDao == null) {
+			throw new ConfigurationException("Unable to get "
+					+ AsyncJobDao.class.getName());
+		}
+		
+		_context = 	locator.getManager(AsyncJobExecutorContext.class);
+		if (_context == null) {
+			throw new ConfigurationException("Unable to get "
+					+ AsyncJobExecutorContext.class.getName());
+		}
+		
+		_queueMgr = locator.getManager(SyncQueueManager.class);
+		if(_queueMgr == null) {
+			throw new ConfigurationException("Unable to get "
+					+ SyncQueueManager.class.getName());
+		}
+		
 		_clusterMgr = locator.getManager(ClusterManager.class);
 
 		_dispatcher = ApiDispatcher.getInstance();
-
-    	return true;
-    }
-
-    @Override
+
+    	return true;
+    }
+
+    @Override
     public boolean start() {
-    	try {
+    	try {
     		startupSanityCheck();
     	} catch(Throwable e) {
     		s_logger.error("Unexpected exception " + e.getMessage(), e);
     	}
-    	
-    	_heartbeatScheduler.scheduleAtFixedRate(getHeartbeatTask(), HEARTBEAT_INTERVAL,
+    	
+    	_heartbeatScheduler.scheduleAtFixedRate(getHeartbeatTask(), HEARTBEAT_INTERVAL,
 			HEARTBEAT_INTERVAL, TimeUnit.MILLISECONDS);
     	_heartbeatScheduler.scheduleAtFixedRate(getGCTask(), GC_INTERVAL,
 			GC_INTERVAL, TimeUnit.MILLISECONDS);
-    	
-        return true;
-    }
-
-    @Override
-    public boolean stop() {
-    	_heartbeatScheduler.shutdown();
-    	_executor.shutdown();
-        return true;
-    }
-    
-    @Override
-    public String getName() {
-    	return _name;
-    }
-}
+    	
+        return true;
+    }
+
+    @Override
+    public boolean stop() {
+    	_heartbeatScheduler.shutdown();
+    	_executor.shutdown();
+        return true;
+    }
+    
+    @Override
+    public String getName() {
+    	return _name;
+    }
+}