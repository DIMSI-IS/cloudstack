--- conflicted
+++ resolved
@@ -57,15 +57,11 @@
 //				VMTemplateHostVO templateHostRef = managementServer.findTemplateHostRef(param.getTemplateId(), destZone.getId());
 				long guestOsId = template.getGuestOSId();
 		        Account owner = managementServer.findAccountById(template.getAccountId());
-<<<<<<< HEAD
+
 //		        DomainVO domain = managementServer.findDomainIdById(owner.getDomainId());
 //		        String guestOSName = managementServer.findGuestOSById(guestOsId).getName();
 //				asyncMgr.completeAsyncJob(getJob().getId(), AsyncJobResult.STATUS_SUCCEEDED, 0, composeResultObject(template, templateHostRef, destZone,guestOSName, owner, domain));
-=======
-		        Domain domain = managementServer.findDomainIdById(owner.getDomainId());
-		        String guestOSName = managementServer.findGuestOSById(guestOsId).getDisplayName();
-				asyncMgr.completeAsyncJob(getJob().getId(), AsyncJobResult.STATUS_SUCCEEDED, 0, composeResultObject(template, templateHostRef, destZone,guestOSName, owner, domain));
->>>>>>> cde98c9b
+
 			} else {
 				asyncMgr.completeAsyncJob(getJob().getId(), AsyncJobResult.STATUS_FAILED, BaseCmd.INTERNAL_ERROR, "Failed to copy template.");
 			}
