--- conflicted
+++ resolved
@@ -881,7 +881,7 @@
 
         Mockito.when(userVoMock.getSource()).thenReturn(User.Source.SAML2);
 
-        accountManagerImpl.validateUserPasswordAndUpdateIfNeeded(newPassword, userVoMock, currentPassword);
+        accountManagerImpl.validateUserPasswordAndUpdateIfNeeded(newPassword, userVoMock, currentPassword, false);
     }
 
     @Test(expected = InvalidParameterValueException.class)
@@ -891,7 +891,7 @@
 
         Mockito.when(userVoMock.getSource()).thenReturn(User.Source.SAML2DISABLED);
 
-        accountManagerImpl.validateUserPasswordAndUpdateIfNeeded(newPassword, userVoMock, currentPassword);
+        accountManagerImpl.validateUserPasswordAndUpdateIfNeeded(newPassword, userVoMock, currentPassword, false);
     }
 
     @Test(expected = InvalidParameterValueException.class)
@@ -901,7 +901,7 @@
 
         Mockito.when(userVoMock.getSource()).thenReturn(User.Source.LDAP);
 
-        accountManagerImpl.validateUserPasswordAndUpdateIfNeeded(newPassword, userVoMock, currentPassword);
+        accountManagerImpl.validateUserPasswordAndUpdateIfNeeded(newPassword, userVoMock, currentPassword, false);
     }
 
     private String configureUserMockAuthenticators(String newPassword) {
@@ -1207,7 +1207,6 @@
     }
 
     @Test
-<<<<<<< HEAD
     public void testDeleteWebhooksForAccount() {
         try (MockedStatic<ComponentContext> mockedComponentContext = Mockito.mockStatic(ComponentContext.class)) {
             WebhookHelper webhookHelper = Mockito.mock(WebhookHelper.class);
@@ -1225,14 +1224,5 @@
                     .thenThrow(NoSuchBeanDefinitionException.class);
             accountManagerImpl.deleteWebhooksForAccount(1L);
         }
-=======
-    public void deleteAndCleanupUserTestRemovesUserFromProjects() {
-        long userId = userVoMock.getId();
-        Mockito.doNothing().when(_projectAccountDao).removeUserFromProjects(userId);
-
-        accountManagerImpl.deleteAndCleanupUser(userVoMock);
-
-        Mockito.verify(_projectAccountDao).removeUserFromProjects(userId);
->>>>>>> 52584d93
     }
 }