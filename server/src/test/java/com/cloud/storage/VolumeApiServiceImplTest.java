// Licensed to the Apache Software Foundation (ASF) under one
// or more contributor license agreements.  See the NOTICE file
// distributed with this work for additional information
// regarding copyright ownership.  The ASF licenses this file
// to you under the Apache License, Version 2.0 (the
// "License"); you may not use this file except in compliance
// with the License.  You may obtain a copy of the License at
//
//   http://www.apache.org/licenses/LICENSE-2.0
//
// Unless required by applicable law or agreed to in writing,
// software distributed under the License is distributed on an
// "AS IS" BASIS, WITHOUT WARRANTIES OR CONDITIONS OF ANY
// KIND, either express or implied.  See the License for the
// specific language governing permissions and limitations
// under the License.
package com.cloud.storage;

import static org.junit.Assert.assertEquals;
import static org.junit.Assert.fail;
import static org.mockito.Matchers.any;
import static org.mockito.Matchers.anyLong;
import static org.mockito.Matchers.anyString;
import static org.mockito.Matchers.eq;
import static org.mockito.Mockito.doNothing;
import static org.mockito.Mockito.doThrow;
import static org.mockito.Mockito.lenient;
import static org.mockito.Mockito.times;
import static org.mockito.Mockito.verify;
import static org.mockito.Mockito.when;

import java.lang.reflect.Field;
import java.util.ArrayList;
import java.util.Arrays;
import java.util.Collections;
import java.util.List;
import java.util.UUID;
import java.util.concurrent.ExecutionException;

import org.apache.cloudstack.acl.ControlledEntity;
import org.apache.cloudstack.acl.SecurityChecker.AccessType;
import org.apache.cloudstack.api.command.user.volume.CreateVolumeCmd;
import org.apache.cloudstack.api.command.user.volume.DetachVolumeCmd;
import org.apache.cloudstack.api.command.user.volume.MigrateVolumeCmd;
import org.apache.cloudstack.context.CallContext;
import org.apache.cloudstack.engine.subsystem.api.storage.DataStore;
import org.apache.cloudstack.engine.subsystem.api.storage.DataStoreManager;
import org.apache.cloudstack.engine.subsystem.api.storage.PrimaryDataStore;
import org.apache.cloudstack.engine.subsystem.api.storage.SnapshotInfo;
import org.apache.cloudstack.engine.subsystem.api.storage.VolumeDataFactory;
import org.apache.cloudstack.engine.subsystem.api.storage.VolumeInfo;
import org.apache.cloudstack.engine.subsystem.api.storage.VolumeService;
import org.apache.cloudstack.engine.subsystem.api.storage.VolumeService.VolumeApiResult;
import org.apache.cloudstack.framework.async.AsyncCallFuture;
import org.apache.cloudstack.framework.jobs.AsyncJobExecutionContext;
import org.apache.cloudstack.framework.jobs.AsyncJobManager;
import org.apache.cloudstack.framework.jobs.dao.AsyncJobJoinMapDao;
import org.apache.cloudstack.framework.jobs.impl.AsyncJobVO;
import org.apache.cloudstack.resourcedetail.dao.SnapshotPolicyDetailsDao;
import org.apache.cloudstack.snapshot.SnapshotHelper;
import org.apache.cloudstack.storage.datastore.db.ImageStoreDao;
import org.apache.cloudstack.storage.datastore.db.ImageStoreVO;
import org.apache.cloudstack.storage.datastore.db.PrimaryDataStoreDao;
import org.apache.cloudstack.storage.datastore.db.StoragePoolVO;
import org.apache.cloudstack.storage.datastore.db.VolumeDataStoreDao;
import org.apache.cloudstack.storage.datastore.db.VolumeDataStoreVO;
import org.apache.commons.collections.CollectionUtils;
import org.junit.After;
import org.junit.Assert;
import org.junit.Before;
import org.junit.Rule;
import org.junit.Test;
import org.junit.rules.ExpectedException;
import org.junit.runner.RunWith;
import org.mockito.InOrder;
import org.mockito.InjectMocks;
import org.mockito.Mock;
import org.mockito.MockedStatic;
import org.mockito.Mockito;
import org.mockito.Spy;
import org.mockito.junit.MockitoJUnitRunner;
import org.springframework.test.util.ReflectionTestUtils;

import com.cloud.api.query.dao.ServiceOfferingJoinDao;
import com.cloud.api.query.vo.ServiceOfferingJoinVO;
import com.cloud.configuration.Resource;
import com.cloud.configuration.Resource.ResourceType;
import com.cloud.dc.DataCenterVO;
import com.cloud.dc.dao.DataCenterDao;
import com.cloud.event.EventTypes;
import com.cloud.event.UsageEventUtils;
import com.cloud.exception.InvalidParameterValueException;
import com.cloud.exception.PermissionDeniedException;
import com.cloud.exception.ResourceAllocationException;
import com.cloud.host.HostVO;
import com.cloud.host.dao.HostDao;
import com.cloud.hypervisor.Hypervisor.HypervisorType;
import com.cloud.org.Grouping;
import com.cloud.projects.Project;
import com.cloud.projects.ProjectManager;
import com.cloud.serializer.GsonHelper;
import com.cloud.server.TaggedResourceService;
import com.cloud.service.ServiceOfferingVO;
import com.cloud.service.dao.ServiceOfferingDao;
import com.cloud.storage.Storage.ProvisioningType;
import com.cloud.storage.Volume.Type;
import com.cloud.storage.dao.DiskOfferingDao;
import com.cloud.storage.dao.SnapshotDao;
import com.cloud.storage.dao.StoragePoolTagsDao;
import com.cloud.storage.dao.VMTemplateDao;
import com.cloud.storage.dao.VolumeDao;
import com.cloud.storage.snapshot.SnapshotManager;
import com.cloud.user.Account;
import com.cloud.user.AccountManager;
import com.cloud.user.AccountVO;
import com.cloud.user.ResourceLimitService;
import com.cloud.user.User;
import com.cloud.user.UserVO;
import com.cloud.user.dao.AccountDao;
<<<<<<< HEAD
import com.cloud.utils.Pair;
=======
>>>>>>> ce586e3e
import com.cloud.utils.db.TransactionLegacy;
import com.cloud.utils.exception.CloudRuntimeException;
import com.cloud.utils.fsm.NoTransitionException;
import com.cloud.vm.UserVmManager;
import com.cloud.vm.UserVmVO;
import com.cloud.vm.VirtualMachine;
import com.cloud.vm.VirtualMachine.State;
import com.cloud.vm.dao.UserVmDao;
import com.cloud.vm.dao.VMInstanceDao;
import com.cloud.vm.snapshot.VMSnapshotVO;
import com.cloud.vm.snapshot.dao.VMSnapshotDao;

@RunWith(MockitoJUnitRunner.class)
public class VolumeApiServiceImplTest {

    @Spy
    @InjectMocks
    private VolumeApiServiceImpl volumeApiServiceImpl = new VolumeApiServiceImpl();
    @Mock
    private SnapshotManager snapshotManagerMock;
    @Mock
    private VolumeDataStoreDao volumeDataStoreDaoMock;
    @Mock
    private VolumeDao volumeDaoMock;
    @Mock
    private AccountManager accountManagerMock;
    @Mock
    private UserVmDao userVmDaoMock;
    @Mock
    private PrimaryDataStoreDao primaryDataStoreDaoMock;
    @Mock
    private ImageStoreDao imageStoreDao;
    @Mock
    private ImageStoreVO imageStoreVO;
    @Mock
    private StoragePoolVO storagePoolVO;
    @Mock
    private VMSnapshotDao _vmSnapshotDao;
    @Mock
    private AsyncJobManager _jobMgr;
    @Mock
    private AsyncJobJoinMapDao _joinMapDao;
    @Mock
    private VolumeDataFactory volumeDataFactoryMock;
    @Mock
    private VMInstanceDao _vmInstanceDao;
    @Mock
    private VolumeInfo volumeInfoMock;
    @Mock
    private SnapshotInfo snapshotInfoMock;
    @Mock
    private VolumeService volumeServiceMock;
    @Mock
    private CreateVolumeCmd createVol;
    @Mock
    private MigrateVolumeCmd migrateVolumeCmd;
    @Mock
    private UserVmManager userVmManager;
    @Mock
    private DataCenterDao _dcDao;
    @Mock
    private ResourceLimitService resourceLimitServiceMock;
    @Mock
    private AccountDao _accountDao;
    @Mock
    private HostDao _hostDao;
    @Mock
    private StoragePoolTagsDao storagePoolTagsDao;
    @Mock
    private VMTemplateDao templateDao;
    @Mock
    private ServiceOfferingJoinDao serviceOfferingJoinDao;
    @Mock
    private ServiceOfferingDao serviceOfferingDao;
    @Mock
    private DiskOfferingDao _diskOfferingDao;
    @Mock
    private DataStoreManager dataStoreMgr;
    @Mock
    private SnapshotHelper snapshotHelper;

    private DetachVolumeCmd detachCmd = new DetachVolumeCmd();
    private Class<?> _detachCmdClass = detachCmd.getClass();

    @Mock
    private StoragePool storagePoolMock;
    private long storagePoolMockId = 1;
    @Mock
    private DiskOfferingVO newDiskOfferingMock;

    @Mock
    private VolumeVO volumeVoMock;
    @Mock
    private Account accountMock;
    @Mock
    private VolumeDataStoreVO volumeDataStoreVoMock;
    @Mock
    private AsyncCallFuture<VolumeApiResult> asyncCallFutureVolumeapiResultMock;
    @Mock
    private ArrayList<SnapshotVO> snapshotVOArrayListMock;

    @Mock
    private SnapshotDao snapshotDaoMock;

    @Mock
    private SnapshotPolicyDetailsDao snapshotPolicyDetailsDao;

    @Mock
    private Project projectMock;

    @Mock
    private ProjectManager projectManagerMock;

    @Mock
    private StorageManager storageMgr;

    private long accountMockId = 456l;
    private long volumeMockId = 12313l;
    private long vmInstanceMockId = 1123l;
    private long volumeSizeMock = 456789921939l;
    private static long imageStoreId = 10L;

    private String projectMockUuid = "projectUuid";
    private long projecMockId = 13801801923810L;

    private long projectMockAccountId = 132329390L;

    private long diskOfferingMockId = 100203L;

    private long offeringMockId = 31902L;

    @Before
    public void setup() throws InterruptedException, ExecutionException {
        Mockito.lenient().doReturn(volumeMockId).when(volumeDataStoreVoMock).getVolumeId();
        Mockito.doReturn(volumeMockId).when(volumeVoMock).getId();
        Mockito.lenient().doReturn(accountMockId).when(accountMock).getId();
        Mockito.doReturn(volumeSizeMock).when(volumeVoMock).getSize();
        Mockito.doReturn(volumeSizeMock).when(newDiskOfferingMock).getDiskSize();
        Mockito.doReturn(projectMockUuid).when(projectMock).getUuid();
        Mockito.doReturn(projecMockId).when(projectMock).getId();
        Mockito.doReturn(projectMockAccountId).when(projectMock).getProjectAccountId();

        Mockito.doReturn(Mockito.mock(VolumeApiResult.class)).when(asyncCallFutureVolumeapiResultMock).get();

        Mockito.when(storagePoolMock.getId()).thenReturn(storagePoolMockId);

        Mockito.when(volumeVoMock.getPoolId()).thenReturn(storagePoolMockId);
        Mockito.when(imageStoreDao.findById(imageStoreId)).thenReturn(imageStoreVO);
        Mockito.when(primaryDataStoreDaoMock.findById(storagePoolMockId)).thenReturn(storagePoolVO);

        volumeApiServiceImpl._gson = GsonHelper.getGsonLogger();

        // mock caller context
        AccountVO account = new AccountVO("admin", 1L, "networkDomain", Account.Type.NORMAL, "uuid");
        UserVO user = new UserVO(1, "testuser", "password", "firstname", "lastName", "email", "timezone", UUID.randomUUID().toString(), User.Source.UNKNOWN);
        CallContext.register(user, account);
        // mock async context
        AsyncJobExecutionContext context = new AsyncJobExecutionContext();
        AsyncJobExecutionContext.init(_jobMgr, _joinMapDao);
        AsyncJobVO job = new AsyncJobVO();
        context.setJob(job);
        AsyncJobExecutionContext.setCurrentExecutionContext(context);

        TransactionLegacy txn = TransactionLegacy.open("runVolumeDaoImplTest");
        try {
            // volume of running vm id=1
            VolumeVO volumeOfRunningVm = new VolumeVO("root", 1L, 1L, 1L, 1L, 1L, "root", "root", Storage.ProvisioningType.THIN, 1, null, null, "root", Volume.Type.ROOT);
            when(volumeDaoMock.findById(1L)).thenReturn(volumeOfRunningVm);

            UserVmVO runningVm = new UserVmVO(1L, "vm", "vm", 1, HypervisorType.XenServer, 1L, false, false, 1L, 1L, 1, 1L, null, null, null, "vm");
            runningVm.setState(State.Running);
            runningVm.setDataCenterId(1L);
            when(userVmDaoMock.findById(1L)).thenReturn(runningVm);

            // volume of stopped vm id=2
            VolumeVO volumeOfStoppedVm = new VolumeVO("root", 1L, 1L, 1L, 1L, 2L, "root", "root", Storage.ProvisioningType.THIN, 1, null, null, "root", Volume.Type.ROOT);
            volumeOfStoppedVm.setPoolId(1L);
            when(volumeDaoMock.findById(2L)).thenReturn(volumeOfStoppedVm);

            UserVmVO stoppedVm = new UserVmVO(2L, "vm", "vm", 1, HypervisorType.XenServer, 1L, false, false, 1L, 1L, 1, 1L, null, null, null, "vm");
            stoppedVm.setState(State.Stopped);
            stoppedVm.setDataCenterId(1L);
            when(userVmDaoMock.findById(2L)).thenReturn(stoppedVm);

            // volume of hyperV vm id=3
            UserVmVO hyperVVm = new UserVmVO(3L, "vm", "vm", 1, HypervisorType.Hyperv, 1L, false, false, 1L, 1L, 1, 1L, null, null, null, "vm");
            hyperVVm.setState(State.Stopped);
            hyperVVm.setDataCenterId(1L);
            when(userVmDaoMock.findById(3L)).thenReturn(hyperVVm);

            VolumeVO volumeOfStoppeHyperVVm = new VolumeVO("root", 1L, 1L, 1L, 1L, 3L, "root", "root", Storage.ProvisioningType.THIN, 1, null, null, "root", Volume.Type.ROOT);
            volumeOfStoppeHyperVVm.setPoolId(1L);
            when(volumeDaoMock.findById(3L)).thenReturn(volumeOfStoppeHyperVVm);

            StoragePoolVO unmanagedPool = new StoragePoolVO();

            when(primaryDataStoreDaoMock.findById(1L)).thenReturn(unmanagedPool);

            // volume of managed pool id=4
            StoragePoolVO managedPool = new StoragePoolVO();
            managedPool.setManaged(true);
            when(primaryDataStoreDaoMock.findById(2L)).thenReturn(managedPool);
            VolumeVO managedPoolVolume = new VolumeVO("root", 1L, 1L, 1L, 1L, 2L, "root", "root", Storage.ProvisioningType.THIN, 1, null, null, "root", Volume.Type.ROOT);
            managedPoolVolume.setPoolId(2L);
            when(volumeDaoMock.findById(4L)).thenReturn(managedPoolVolume);

            // non-root non-datadisk volume
            VolumeInfo volumeWithIncorrectVolumeType = Mockito.mock(VolumeInfo.class);
            lenient().when(volumeWithIncorrectVolumeType.getId()).thenReturn(5L);
            when(volumeWithIncorrectVolumeType.getVolumeType()).thenReturn(Volume.Type.ISO);
            when(volumeDataFactoryMock.getVolume(5L)).thenReturn(volumeWithIncorrectVolumeType);

            // correct root volume
            VolumeInfo correctRootVolume = Mockito.mock(VolumeInfo.class);
            when(correctRootVolume.getId()).thenReturn(6L);
            when(correctRootVolume.getDataCenterId()).thenReturn(1L);
            when(correctRootVolume.getVolumeType()).thenReturn(Volume.Type.ROOT);
            when(correctRootVolume.getInstanceId()).thenReturn(null);
            when(correctRootVolume.getState()).thenReturn(Volume.State.Ready);
            when(correctRootVolume.getTemplateId()).thenReturn(null);
            when(correctRootVolume.getPoolId()).thenReturn(1L);
            when(volumeDataFactoryMock.getVolume(6L)).thenReturn(correctRootVolume);

            VolumeVO correctRootVolumeVO = new VolumeVO("root", 1L, 1L, 1L, 1L, 2L, "root", "root", Storage.ProvisioningType.THIN, 1, null, null, "root", Volume.Type.ROOT);
            when(volumeDaoMock.findById(6L)).thenReturn(correctRootVolumeVO);
            when(volumeDaoMock.getHypervisorType(6L)).thenReturn(HypervisorType.XenServer);

            // managed root volume
            VolumeInfo managedVolume = Mockito.mock(VolumeInfo.class);
            when(managedVolume.getVolumeType()).thenReturn(Volume.Type.ROOT);
            when(managedVolume.getInstanceId()).thenReturn(null);
            lenient().when(managedVolume.getPoolId()).thenReturn(2L);
            when(volumeDataFactoryMock.getVolume(7L)).thenReturn(managedVolume);

            VolumeVO managedVolume1 = new VolumeVO("root", 1L, 1L, 1L, 1L, 2L, "root", "root", Storage.ProvisioningType.THIN, 1, null, null, "root", Volume.Type.ROOT);
            managedVolume1.setPoolId(2L);
            managedVolume1.setDataCenterId(1L);

            // vm having root volume
            UserVmVO vmHavingRootVolume = new UserVmVO(4L, "vm", "vm", 1, HypervisorType.XenServer, 1L, false, false, 1L, 1L, 1, 1L, null, null, null, "vm");
            vmHavingRootVolume.setState(State.Stopped);
            vmHavingRootVolume.setDataCenterId(1L);
            when(userVmDaoMock.findById(4L)).thenReturn(vmHavingRootVolume);
            List<VolumeVO> vols = new ArrayList<VolumeVO>();
            vols.add(new VolumeVO());
            lenient().when(volumeDaoMock.findByInstanceAndDeviceId(4L, 0L)).thenReturn(vols);

            // volume in uploaded state
            VolumeInfo uploadedVolume = Mockito.mock(VolumeInfo.class);
            when(uploadedVolume.getId()).thenReturn(8L);
            when(uploadedVolume.getDataCenterId()).thenReturn(1L);
            when(uploadedVolume.getVolumeType()).thenReturn(Volume.Type.ROOT);
            when(uploadedVolume.getInstanceId()).thenReturn(null);
            lenient().when(uploadedVolume.getPoolId()).thenReturn(1L);
            when(uploadedVolume.getState()).thenReturn(Volume.State.Uploaded);
            when(volumeDataFactoryMock.getVolume(8L)).thenReturn(uploadedVolume);

            VolumeVO upVolume = new VolumeVO("root", 1L, 1L, 1L, 1L, 2L, "root", "root", Storage.ProvisioningType.THIN, 1, null, null, "root", Volume.Type.ROOT);
            upVolume.setPoolId(1L);
            upVolume.setDataCenterId(1L);
            upVolume.setState(Volume.State.Uploaded);
            when(volumeDaoMock.findById(8L)).thenReturn(upVolume);

            UserVmVO kvmVm = new UserVmVO(4L, "vm", "vm", 1, HypervisorType.KVM, 1L, false, false, 1L, 1L, 1, 1L, null, null, null, "vm");
            kvmVm.setState(State.Running);
            kvmVm.setDataCenterId(1L);
            when(userVmDaoMock.findById(4L)).thenReturn(kvmVm);

            VolumeVO volumeOfKvmVm = new VolumeVO("root", 1L, 1L, 1L, 1L, 4L, "root", "root", Storage.ProvisioningType.THIN, 1, null, null, "root", Volume.Type.ROOT);
            volumeOfKvmVm.setPoolId(1L);
            lenient().when(volumeDaoMock.findById(9L)).thenReturn(volumeOfKvmVm);
            lenient().when(volumeDaoMock.getHypervisorType(9L)).thenReturn(HypervisorType.KVM);

            VolumeVO dataVolumeVO = new VolumeVO("data", 1L, 1L, 1L, 1L, 2L, "data", "data", Storage.ProvisioningType.THIN, 1, null, null, "data", Type.DATADISK);
            lenient().when(volumeDaoMock.findById(10L)).thenReturn(dataVolumeVO);

            VolumeInfo dataVolume = Mockito.mock(VolumeInfo.class);
            when(dataVolume.getId()).thenReturn(10L);
            when(dataVolume.getDataCenterId()).thenReturn(1L);
            when(dataVolume.getVolumeType()).thenReturn(Volume.Type.DATADISK);
            when(dataVolume.getInstanceId()).thenReturn(null);
            when(dataVolume.getState()).thenReturn(Volume.State.Allocated);
            when(volumeDataFactoryMock.getVolume(10L)).thenReturn(dataVolume);

            // helper dao methods mock
            when(_vmSnapshotDao.findByVm(any(Long.class))).thenReturn(new ArrayList<VMSnapshotVO>());
            when(_vmInstanceDao.findById(any(Long.class))).thenReturn(stoppedVm);

            DataCenterVO enabledZone = Mockito.mock(DataCenterVO.class);
            when(enabledZone.getAllocationState()).thenReturn(Grouping.AllocationState.Enabled);

            when(_dcDao.findById(anyLong())).thenReturn(enabledZone);

        } finally {
            txn.close("runVolumeDaoImplTest");
        }

        DiskOfferingVO diskOffering = Mockito.mock(DiskOfferingVO.class);
        when(diskOffering.getEncrypt()).thenReturn(false);
        when(_diskOfferingDao.findById(anyLong())).thenReturn(diskOffering);

        // helper methods mock
        lenient().doNothing().when(accountManagerMock).checkAccess(any(Account.class), any(AccessType.class), any(Boolean.class), any(ControlledEntity.class));
        doNothing().when(_jobMgr).updateAsyncJobAttachment(any(Long.class), any(String.class), any(Long.class));
        when(_jobMgr.submitAsyncJob(any(AsyncJobVO.class), any(String.class), any(Long.class))).thenReturn(1L);
    }

    /**
     * TESTS FOR DETACH ROOT VOLUME, COUNT=4
     */

    @Test(expected = InvalidParameterValueException.class)
    public void testDetachVolumeFromRunningVm() throws NoSuchFieldException, IllegalAccessException {
        Field dedicateIdField = _detachCmdClass.getDeclaredField("id");
        dedicateIdField.setAccessible(true);
        dedicateIdField.set(detachCmd, 1L);
        volumeApiServiceImpl.detachVolumeFromVM(detachCmd);
    }

    @Test(expected = InvalidParameterValueException.class)
    public void testDetachVolumeFromStoppedHyperVVm() throws NoSuchFieldException, IllegalAccessException {
        Field dedicateIdField = _detachCmdClass.getDeclaredField("id");
        dedicateIdField.setAccessible(true);
        dedicateIdField.set(detachCmd, 3L);
        volumeApiServiceImpl.detachVolumeFromVM(detachCmd);
    }

    @Test(expected = InvalidParameterValueException.class)
    public void testDetachVolumeOfManagedDataStore() throws NoSuchFieldException, IllegalAccessException {
        Field dedicateIdField = _detachCmdClass.getDeclaredField("id");
        dedicateIdField.setAccessible(true);
        dedicateIdField.set(detachCmd, 4L);
        volumeApiServiceImpl.detachVolumeFromVM(detachCmd);
    }

    @Rule
    public ExpectedException thrown = ExpectedException.none();

    @Test
    public void testDetachVolumeFromStoppedXenVm() throws NoSuchFieldException, IllegalAccessException {
        thrown.expect(NullPointerException.class);
        Field dedicateIdField = _detachCmdClass.getDeclaredField("id");
        dedicateIdField.setAccessible(true);
        dedicateIdField.set(detachCmd, 2L);
        volumeApiServiceImpl.detachVolumeFromVM(detachCmd);
    }

    /**
     * TESTS FOR ATTACH ROOT VOLUME, COUNT=7
     */

    // Negative test - try to attach non-root non-datadisk volume
    @Test(expected = InvalidParameterValueException.class)
    public void attachIncorrectDiskType() throws NoSuchFieldException, IllegalAccessException {
        volumeApiServiceImpl.attachVolumeToVM(1L, 5L, 0L);
    }

    // Negative test - attach root volume to running vm
    @Test(expected = InvalidParameterValueException.class)
    public void attachRootDiskToRunningVm() throws NoSuchFieldException, IllegalAccessException {
        volumeApiServiceImpl.attachVolumeToVM(1L, 6L, 0L);
    }

    // Negative test - attach root volume to non-xen vm
    @Test(expected = InvalidParameterValueException.class)
    public void attachRootDiskToHyperVm() throws NoSuchFieldException, IllegalAccessException {
        volumeApiServiceImpl.attachVolumeToVM(3L, 6L, 0L);
    }

    // Negative test - attach root volume from the managed data store
    @Test(expected = InvalidParameterValueException.class)
    public void attachRootDiskOfManagedDataStore() throws NoSuchFieldException, IllegalAccessException {
        volumeApiServiceImpl.attachVolumeToVM(2L, 7L, 0L);
    }

    // Negative test - root volume can't be attached to the vm already having a root volume attached
    @Test(expected = InvalidParameterValueException.class)
    public void attachRootDiskToVmHavingRootDisk() throws NoSuchFieldException, IllegalAccessException {
        volumeApiServiceImpl.attachVolumeToVM(4L, 6L, 0L);
    }

    // Negative test - root volume in uploaded state can't be attached
    @Test(expected = InvalidParameterValueException.class)
    public void attachRootInUploadedState() throws NoSuchFieldException, IllegalAccessException {
        volumeApiServiceImpl.attachVolumeToVM(2L, 8L, 0L);
    }

    // Positive test - attach ROOT volume in correct state, to the vm not having root volume attached
    @Test
    public void attachRootVolumePositive() throws NoSuchFieldException, IllegalAccessException {
        thrown.expect(NullPointerException.class);
        volumeApiServiceImpl.attachVolumeToVM(2L, 6L, 0L);
    }

    // Negative test - attach data volume, to the vm on non-kvm hypervisor
    @Test(expected = InvalidParameterValueException.class)
    public void attachDiskWithEncryptEnabledOfferingonNonKVM() throws NoSuchFieldException, IllegalAccessException {
        DiskOfferingVO diskOffering = Mockito.mock(DiskOfferingVO.class);
        when(diskOffering.getEncrypt()).thenReturn(true);
        when(_diskOfferingDao.findById(anyLong())).thenReturn(diskOffering);
        volumeApiServiceImpl.attachVolumeToVM(2L, 10L, 1L);
    }

    // Positive test - attach data volume, to the vm on kvm hypervisor
    @Test
    public void attachDiskWithEncryptEnabledOfferingOnKVM() throws NoSuchFieldException, IllegalAccessException {
        thrown.expect(NullPointerException.class);
        DiskOfferingVO diskOffering = Mockito.mock(DiskOfferingVO.class);
        when(diskOffering.getEncrypt()).thenReturn(true);
        when(_diskOfferingDao.findById(anyLong())).thenReturn(diskOffering);
        volumeApiServiceImpl.attachVolumeToVM(4L, 10L, 1L);
    }

    // volume not Ready
    @Test(expected = InvalidParameterValueException.class)
    public void testTakeSnapshotF1() throws ResourceAllocationException {
        when(volumeDataFactoryMock.getVolume(anyLong())).thenReturn(volumeInfoMock);
        when(volumeInfoMock.getState()).thenReturn(Volume.State.Allocated);
        lenient().when(volumeInfoMock.getPoolId()).thenReturn(1L);
        volumeApiServiceImpl.takeSnapshot(5L, Snapshot.MANUAL_POLICY_ID, 3L, null, false, null, false, null, null);
    }

    @Test
    public void testTakeSnapshotF2() throws ResourceAllocationException {
        when(volumeDataFactoryMock.getVolume(anyLong())).thenReturn(volumeInfoMock);
        when(volumeInfoMock.getState()).thenReturn(Volume.State.Ready);
        when(volumeInfoMock.getInstanceId()).thenReturn(null);
        when(volumeInfoMock.getPoolId()).thenReturn(1L);
        when(volumeServiceMock.takeSnapshot(any(VolumeInfo.class))).thenReturn(snapshotInfoMock);
        final TaggedResourceService taggedResourceService = Mockito.mock(TaggedResourceService.class);
        Mockito.lenient().when(taggedResourceService.createTags(any(), any(), any(), any())).thenReturn(null);
        ReflectionTestUtils.setField(volumeApiServiceImpl, "taggedResourceService", taggedResourceService);
        volumeApiServiceImpl.takeSnapshot(5L, Snapshot.MANUAL_POLICY_ID, 3L, null, false, null, false, null, null);
    }

    @Test
    public void testNullGetVolumeNameFromCmd() {
        when(createVol.getVolumeName()).thenReturn(null);
        Assert.assertNotNull(volumeApiServiceImpl.getVolumeNameFromCommand(createVol));
    }

    @Test
    public void testEmptyGetVolumeNameFromCmd() {
        when(createVol.getVolumeName()).thenReturn("");
        Assert.assertNotNull(volumeApiServiceImpl.getVolumeNameFromCommand(createVol));
    }

    @Test
    public void testBlankGetVolumeNameFromCmd() {
        when(createVol.getVolumeName()).thenReturn("   ");
        Assert.assertNotNull(volumeApiServiceImpl.getVolumeNameFromCommand(createVol));
    }

    @Test
    public void testNonEmptyGetVolumeNameFromCmd() {
        when(createVol.getVolumeName()).thenReturn("abc");
        Assert.assertSame(volumeApiServiceImpl.getVolumeNameFromCommand(createVol), "abc");
    }

    @Test
    public void testUpdateMissingRootDiskControllerWithNullChainInfo() {
        volumeApiServiceImpl.updateMissingRootDiskController(null, null);
        verify(userVmManager, times(0)).persistDeviceBusInfo(any(UserVmVO.class), anyString());
    }

    @Test
    public void testUpdateMissingRootDiskControllerWithValidChainInfo() {
        UserVmVO vm = userVmDaoMock.findById(1L);

        Mockito.doNothing().when(userVmManager).persistDeviceBusInfo(any(UserVmVO.class), eq("scsi"));
        volumeApiServiceImpl.updateMissingRootDiskController(vm, "{\"diskDeviceBusName\":\"scsi0:0\",\"diskChain\":[\"[somedatastore] i-3-VM-somePath/ROOT-1.vmdk\"]}");
        verify(userVmManager, times(1)).persistDeviceBusInfo(any(UserVmVO.class), eq("scsi"));
    }

    /**
     * Setting locationType for a non-managed storage should give an error
     */
    @Test
    public void testAllocSnapshotNonManagedStorageArchive() {
        try {
            volumeApiServiceImpl.allocSnapshot(6L, 1L, "test", Snapshot.LocationType.SECONDARY, null);
        } catch (InvalidParameterValueException e) {
            Assert.assertEquals(e.getMessage(), "VolumeId: 6 LocationType is supported only for managed storage");
            return;
        } catch (ResourceAllocationException e) {
            Assert.fail("Unexpected excepiton " + e.getMessage());
        }

        Assert.fail("Expected Exception for archive in non-managed storage");
    }

    /**
     * The resource limit check for primary storage should not be skipped for Volume in 'Uploaded' state.
     */
    @Test
    public void testResourceLimitCheckForUploadedVolume() throws NoSuchFieldException, IllegalAccessException, ResourceAllocationException {
        doThrow(new ResourceAllocationException("primary storage resource limit check failed", Resource.ResourceType.primary_storage)).when(resourceLimitServiceMock)
        .checkResourceLimit(any(AccountVO.class), any(Resource.ResourceType.class), any(Long.class));
        UserVmVO vm = Mockito.mock(UserVmVO.class);
        AccountVO acc = Mockito.mock(AccountVO.class);
        VolumeInfo volumeToAttach = Mockito.mock(VolumeInfo.class);
        lenient().when(volumeToAttach.getId()).thenReturn(9L);
        when(volumeToAttach.getDataCenterId()).thenReturn(34L);
        when(volumeToAttach.getVolumeType()).thenReturn(Volume.Type.DATADISK);
        when(volumeToAttach.getInstanceId()).thenReturn(null);
        when(volumeToAttach.getAccountId()).thenReturn(3L);
        when(_accountDao.findById(anyLong())).thenReturn(acc);
        when(userVmDaoMock.findById(anyLong())).thenReturn(vm);
        when(vm.getType()).thenReturn(VirtualMachine.Type.User);
        when(vm.getState()).thenReturn(State.Running);
        when(vm.getDataCenterId()).thenReturn(34L);
        when(vm.getBackupOfferingId()).thenReturn(null);
        when(vm.getBackupVolumeList()).thenReturn(Collections.emptyList());
        when(volumeDaoMock.findByInstanceAndType(anyLong(), any(Volume.Type.class))).thenReturn(new ArrayList<>(10));
        when(volumeDataFactoryMock.getVolume(9L)).thenReturn(volumeToAttach);
        when(volumeToAttach.getState()).thenReturn(Volume.State.Uploaded);
        DataCenterVO zoneWithDisabledLocalStorage = Mockito.mock(DataCenterVO.class);
        when(_dcDao.findById(anyLong())).thenReturn(zoneWithDisabledLocalStorage);
        when(zoneWithDisabledLocalStorage.isLocalStorageEnabled()).thenReturn(true);
        try {
            volumeApiServiceImpl.attachVolumeToVM(2L, 9L, null);
        } catch (InvalidParameterValueException e) {
            Assert.assertEquals(e.getMessage(), ("primary storage resource limit check failed"));
        }
    }

    @After
    public void tearDown() {
        CallContext.unregister();
    }

    @Test
    public void getStoragePoolTagsTestStorageWithoutTags() {
        Pair<List<String>, Boolean> returnedStoragePoolTags = volumeApiServiceImpl.getStoragePoolTags(storagePoolMock);

        Assert.assertNull(returnedStoragePoolTags);
    }

    @Test
    public void getStoragePoolTagsTestStorageWithTags() {
        StoragePoolTagVO tag1 = new StoragePoolTagVO(1,"tag1", false);
        StoragePoolTagVO tag2 = new StoragePoolTagVO(1,"tag2", false);
        StoragePoolTagVO tag3 = new StoragePoolTagVO(1,"tag3", false);
        List<StoragePoolTagVO> tags = Arrays.asList(tag1, tag2, tag3);

        Mockito.when(storagePoolTagsDao.findStoragePoolTags(storagePoolMockId)).thenReturn(tags);

        Pair<List<String>, Boolean> returnedStoragePoolTags = volumeApiServiceImpl.getStoragePoolTags(storagePoolMock);

        Assert.assertEquals(new Pair<>(Arrays.asList("tag1","tag2","tag3"), false), returnedStoragePoolTags);
    }

    @Test
    public void getStoragePoolTagsTestStorageWithRuleTag() {
        StoragePoolTagVO tag1 = new StoragePoolTagVO(1,"tag1", true);
        List<StoragePoolTagVO> tags = List.of(tag1);

        Mockito.when(storagePoolTagsDao.findStoragePoolTags(storagePoolMockId)).thenReturn(tags);

        Pair<List<String>, Boolean> returnedStoragePoolTags = volumeApiServiceImpl.getStoragePoolTags(storagePoolMock);

        Assert.assertEquals(new Pair<>(List.of("tag1"), true), returnedStoragePoolTags);
    }

    @Test
    public void validateConditionsToReplaceDiskOfferingOfVolumeTestNoNewDiskOffering() {
        volumeApiServiceImpl.validateConditionsToReplaceDiskOfferingOfVolume(volumeVoMock, null, storagePoolMock);

        Mockito.verify(volumeVoMock, times(0)).getVolumeType();
    }

    @Test
    public void validateConditionsToReplaceDiskOfferingOfVolumeTestRootVolume() {
        Mockito.lenient().when(volumeVoMock.getVolumeType()).thenReturn(Type.ROOT);
        Mockito.doReturn(vmInstanceMockId).when(volumeVoMock).getInstanceId();
        UserVmVO vm = Mockito.mock(UserVmVO.class);
        when(_vmInstanceDao.findById(anyLong())).thenReturn(vm);
        when(vm.getServiceOfferingId()).thenReturn(1L);
        ServiceOfferingVO serviceOfferingVO = Mockito.mock(ServiceOfferingVO.class);
        serviceOfferingVO.setDiskOfferingStrictness(false);
        when(serviceOfferingDao.findById(anyLong())).thenReturn(serviceOfferingVO);

        volumeApiServiceImpl.validateConditionsToReplaceDiskOfferingOfVolume(volumeVoMock, newDiskOfferingMock, storagePoolMock);
    }

    @Test(expected = InvalidParameterValueException.class)
    public void validateConditionsToReplaceDiskOfferingOfVolumeTestRootVolumeWithDiskOfferingStrictnessTrue() {
        Mockito.lenient().when(volumeVoMock.getVolumeType()).thenReturn(Type.ROOT);
        Mockito.doReturn(vmInstanceMockId).when(volumeVoMock).getInstanceId();
        UserVmVO vm = Mockito.mock(UserVmVO.class);
        when(_vmInstanceDao.findById(anyLong())).thenReturn(vm);
        when(vm.getServiceOfferingId()).thenReturn(1L);
        ServiceOfferingVO serviceOfferingVO = Mockito.mock(ServiceOfferingVO.class);
        when(serviceOfferingDao.findById(anyLong())).thenReturn(serviceOfferingVO);
        when(serviceOfferingVO.getDiskOfferingStrictness()).thenReturn(true);

        volumeApiServiceImpl.validateConditionsToReplaceDiskOfferingOfVolume(volumeVoMock, newDiskOfferingMock, storagePoolMock);
    }

    @Test(expected = InvalidParameterValueException.class)
    public void validateConditionsToReplaceDiskOfferingOfVolumeTestTargetPoolSharedDiskOfferingLocal() {
        Mockito.lenient().when(volumeVoMock.getVolumeType()).thenReturn(Type.DATADISK);
        Mockito.when(newDiskOfferingMock.isUseLocalStorage()).thenReturn(true);
        Mockito.when(storagePoolMock.isShared()).thenReturn(true);

        volumeApiServiceImpl.validateConditionsToReplaceDiskOfferingOfVolume(volumeVoMock, newDiskOfferingMock, storagePoolMock);
    }

    @Test(expected = InvalidParameterValueException.class)
    public void validateConditionsToReplaceDiskOfferingOfVolumeTestTargetPoolLocalDiskOfferingShared() {
        Mockito.lenient().when(volumeVoMock.getVolumeType()).thenReturn(Type.DATADISK);
        Mockito.when(newDiskOfferingMock.isShared()).thenReturn(true);
        Mockito.when(storagePoolMock.isLocal()).thenReturn(true);

        volumeApiServiceImpl.validateConditionsToReplaceDiskOfferingOfVolume(volumeVoMock, newDiskOfferingMock, storagePoolMock);
    }

    @Test(expected = InvalidParameterValueException.class)
    public void validateConditionsToReplaceDiskOfferingOfVolumeTestTagsDoNotMatch() {
        Mockito.lenient().when(volumeVoMock.getVolumeType()).thenReturn(Type.DATADISK);

        Mockito.when(newDiskOfferingMock.isUseLocalStorage()).thenReturn(false);
        Mockito.when(storagePoolMock.isShared()).thenReturn(true);

        Mockito.lenient().when(newDiskOfferingMock.isShared()).thenReturn(true);
        Mockito.when(storagePoolMock.isLocal()).thenReturn(false);

        Mockito.when(newDiskOfferingMock.getTags()).thenReturn("tag1");

        Mockito.doReturn(null).when(volumeApiServiceImpl).getStoragePoolTags(storagePoolMock);

        volumeApiServiceImpl.validateConditionsToReplaceDiskOfferingOfVolume(volumeVoMock, newDiskOfferingMock, storagePoolMock);
    }

    @Test
    public void validateConditionsToReplaceDiskOfferingOfVolumeTestEverythingWorking() {
        Mockito.lenient().when(volumeVoMock.getVolumeType()).thenReturn(Type.DATADISK);

        Mockito.when(newDiskOfferingMock.isUseLocalStorage()).thenReturn(false);
        Mockito.when(storagePoolMock.isShared()).thenReturn(true);

        Mockito.lenient().when(newDiskOfferingMock.isShared()).thenReturn(true);
        Mockito.when(storagePoolMock.isLocal()).thenReturn(false);

        Mockito.when(newDiskOfferingMock.getTags()).thenReturn("tag1");

        Mockito.doReturn(new Pair<>(List.of("tag1"), false)).when(volumeApiServiceImpl).getStoragePoolTags(storagePoolMock);

        volumeApiServiceImpl.validateConditionsToReplaceDiskOfferingOfVolume(volumeVoMock, newDiskOfferingMock, storagePoolMock);

        InOrder inOrder = Mockito.inOrder(volumeVoMock, newDiskOfferingMock, storagePoolMock, volumeApiServiceImpl);
        inOrder.verify(storagePoolMock).isShared();
        inOrder.verify(newDiskOfferingMock).isUseLocalStorage();
        inOrder.verify(storagePoolMock).isLocal();
        inOrder.verify(newDiskOfferingMock, times(0)).isShared();
        inOrder.verify(volumeApiServiceImpl).getStoragePoolTags(storagePoolMock);

        inOrder.verify(volumeVoMock).getSize();
        inOrder.verify(newDiskOfferingMock).getDiskSize();
    }

    @Test(expected = InvalidParameterValueException.class)
    public void retrieveAndValidateVolumeTestVolumeNotFound() {
        Mockito.doReturn(null).when(volumeDaoMock).findById(volumeMockId);
        volumeApiServiceImpl.retrieveAndValidateVolume(volumeMockId, accountMock);
    }

    @Test(expected = InvalidParameterValueException.class)
    public void retrieveAndValidateVolumeTestCannotOperateOnVolumeDueToSnapshot() {
        Mockito.doReturn(volumeVoMock).when(volumeDaoMock).findById(volumeMockId);
        Mockito.doReturn(false).when(snapshotManagerMock).canOperateOnVolume(volumeVoMock);

        volumeApiServiceImpl.retrieveAndValidateVolume(volumeMockId, accountMock);
    }

    @Test(expected = InvalidParameterValueException.class)
    public void retrieveAndValidateVolumeTestVolumePluggedIntoVm() {
        Mockito.doReturn(volumeVoMock).when(volumeDaoMock).findById(volumeMockId);
        Mockito.doReturn(vmInstanceMockId).when(volumeVoMock).getInstanceId();

        Mockito.doReturn(true).when(snapshotManagerMock).canOperateOnVolume(volumeVoMock);

        volumeApiServiceImpl.retrieveAndValidateVolume(volumeMockId, accountMock);
    }

    @Test(expected = InvalidParameterValueException.class)
    public void retrieveAndValidateVolumeTestStateUploadOpAndDownloadInProgress() {
        Mockito.doReturn(volumeVoMock).when(volumeDaoMock).findById(volumeMockId);
        Mockito.doReturn(null).when(volumeVoMock).getInstanceId();
        Mockito.doReturn(Volume.State.UploadOp).when(volumeVoMock).getState();

        Mockito.doReturn(true).when(snapshotManagerMock).canOperateOnVolume(volumeVoMock);
        Mockito.doReturn(volumeDataStoreVoMock).when(volumeDataStoreDaoMock).findByVolume(volumeMockId);
        Mockito.doReturn(VMTemplateStorageResourceAssoc.Status.DOWNLOAD_IN_PROGRESS).when(volumeDataStoreVoMock).getDownloadState();

        volumeApiServiceImpl.retrieveAndValidateVolume(volumeMockId, accountMock);
    }

    @Test(expected = InvalidParameterValueException.class)
    public void retrieveAndValidateVolumeTestStateNotUploaded() {
        Mockito.doReturn(volumeVoMock).when(volumeDaoMock).findById(volumeMockId);
        Mockito.doReturn(null).when(volumeVoMock).getInstanceId();
        Mockito.doReturn(Volume.State.NotUploaded).when(volumeVoMock).getState();

        Mockito.doReturn(true).when(snapshotManagerMock).canOperateOnVolume(volumeVoMock);

        volumeApiServiceImpl.retrieveAndValidateVolume(volumeMockId, accountMock);
    }

    @Test(expected = InvalidParameterValueException.class)
    public void retrieveAndValidateVolumeTestUploadInProgress() {
        Mockito.doReturn(volumeVoMock).when(volumeDaoMock).findById(volumeMockId);
        Mockito.doReturn(null).when(volumeVoMock).getInstanceId();
        Mockito.doReturn(Volume.State.UploadInProgress).when(volumeVoMock).getState();

        Mockito.doReturn(true).when(snapshotManagerMock).canOperateOnVolume(volumeVoMock);

        volumeApiServiceImpl.retrieveAndValidateVolume(volumeMockId, accountMock);
    }

    @Test
    public void retrieveAndValidateVolumeTest() {
        Mockito.doReturn(volumeVoMock).when(volumeDaoMock).findById(volumeMockId);
        Mockito.doReturn(null).when(volumeVoMock).getInstanceId();
        Mockito.doReturn(Volume.State.Ready).when(volumeVoMock).getState();

        Mockito.doReturn(true).when(snapshotManagerMock).canOperateOnVolume(volumeVoMock);
        Mockito.doNothing().when(accountManagerMock).checkAccess(accountMock, null, true, volumeVoMock);
        volumeApiServiceImpl.retrieveAndValidateVolume(volumeMockId, accountMock);

        Mockito.verify(accountManagerMock).checkAccess(accountMock, null, true, volumeVoMock);
    }

    @Test
    public void destroyVolumeIfPossibleTestVolumeStateIsDestroy() {
        Mockito.doReturn(Volume.State.Destroy).when(volumeVoMock).getState();
        configureMocksForTestDestroyVolumeWhenVolume();

        volumeApiServiceImpl.destroyVolumeIfPossible(volumeVoMock);

        verifyMocksForTestDestroyVolumeWhenVolumeIsNotInRightState();
    }

    @Test
    public void destroyVolumeIfPossibleTestVolumeStateIsExpunging() {
        Mockito.doReturn(Volume.State.Expunging).when(volumeVoMock).getState();
        configureMocksForTestDestroyVolumeWhenVolume();

        volumeApiServiceImpl.destroyVolumeIfPossible(volumeVoMock);

        verifyMocksForTestDestroyVolumeWhenVolumeIsNotInRightState();
    }

    @Test
    public void destroyVolumeIfPossibleTestVolumeStateIsExpunged() {
        Mockito.doReturn(Volume.State.Expunged).when(volumeVoMock).getState();
        configureMocksForTestDestroyVolumeWhenVolume();

        volumeApiServiceImpl.destroyVolumeIfPossible(volumeVoMock);

        verifyMocksForTestDestroyVolumeWhenVolumeIsNotInRightState();
    }

    @Test
    public void destroyVolumeIfPossibleTestVolumeStateReady() {
        Mockito.doReturn(Volume.State.Ready).when(volumeVoMock).getState();
        configureMocksForTestDestroyVolumeWhenVolume();

        volumeApiServiceImpl.destroyVolumeIfPossible(volumeVoMock);

        Mockito.verify(volumeServiceMock, Mockito.times(1)).destroyVolume(volumeMockId);
    }

    private void verifyMocksForTestDestroyVolumeWhenVolumeIsNotInRightState() {
        Mockito.verify(volumeServiceMock, Mockito.times(0)).destroyVolume(volumeMockId);
        Mockito.verify(resourceLimitServiceMock, Mockito.times(0)).decrementResourceCount(accountMockId, ResourceType.volume, true);
        Mockito.verify(resourceLimitServiceMock, Mockito.times(0)).decrementResourceCount(accountMockId, ResourceType.primary_storage, true, volumeSizeMock);
    }

    private void configureMocksForTestDestroyVolumeWhenVolume() {
        Mockito.lenient().doReturn(accountMockId).when(volumeVoMock).getAccountId();
        Mockito.lenient().doReturn(true).when(volumeVoMock).isDisplayVolume();

        Mockito.lenient().doNothing().when(volumeServiceMock).destroyVolume(volumeMockId);
        Mockito.lenient().doNothing().when(resourceLimitServiceMock).decrementResourceCount(accountMockId, ResourceType.volume, true);
        Mockito.lenient().doNothing().when(resourceLimitServiceMock).decrementResourceCount(accountMockId, ResourceType.primary_storage, true, volumeSizeMock);
    }

    @Test
    public void expungeVolumesInPrimaryStorageIfNeededTestVolumeNotInPrimaryDataStore() throws InterruptedException, ExecutionException, NoTransitionException {
        Mockito.lenient().doReturn(asyncCallFutureVolumeapiResultMock).when(volumeServiceMock).expungeVolumeAsync(volumeInfoMock);
        Mockito.doReturn(null).when(volumeDataFactoryMock).getVolume(volumeMockId, DataStoreRole.Primary);

        volumeApiServiceImpl.expungeVolumesInPrimaryStorageIfNeeded(volumeVoMock);

        Mockito.verify(volumeServiceMock, Mockito.times(0)).expungeVolumeAsync(volumeInfoMock);
        Mockito.verify(asyncCallFutureVolumeapiResultMock, Mockito.times(0)).get();
    }

    @Test
    public void expungeVolumesInPrimaryStorageIfNeededTestVolumeInPrimaryDataStore() throws InterruptedException, ExecutionException, NoTransitionException {
        Mockito.doReturn(asyncCallFutureVolumeapiResultMock).when(volumeServiceMock).expungeVolumeAsync(volumeInfoMock);
        Mockito.doReturn(volumeInfoMock).when(volumeDataFactoryMock).getVolume(volumeMockId, DataStoreRole.Primary);

        volumeApiServiceImpl.expungeVolumesInPrimaryStorageIfNeeded(volumeVoMock);

        Mockito.verify(volumeServiceMock, Mockito.times(1)).expungeVolumeAsync(volumeInfoMock);
        Mockito.verify(asyncCallFutureVolumeapiResultMock, Mockito.times(1)).get();
    }

    @Test(expected = InterruptedException.class)
    public void expungeVolumesInPrimaryStorageIfNeededTestThrowingInterruptedException() throws InterruptedException, ExecutionException, NoTransitionException {
        Mockito.doReturn(asyncCallFutureVolumeapiResultMock).when(volumeServiceMock).expungeVolumeAsync(volumeInfoMock);
        Mockito.doReturn(volumeInfoMock).when(volumeDataFactoryMock).getVolume(volumeMockId, DataStoreRole.Primary);
        Mockito.doThrow(InterruptedException.class).when(asyncCallFutureVolumeapiResultMock).get();

        volumeApiServiceImpl.expungeVolumesInPrimaryStorageIfNeeded(volumeVoMock);
    }

    @Test(expected = ExecutionException.class)
    public void expungeVolumesInPrimaryStorageIfNeededTestThrowingExecutionException() throws InterruptedException, ExecutionException, NoTransitionException {
        Mockito.doReturn(asyncCallFutureVolumeapiResultMock).when(volumeServiceMock).expungeVolumeAsync(volumeInfoMock);
        Mockito.doReturn(volumeInfoMock).when(volumeDataFactoryMock).getVolume(volumeMockId, DataStoreRole.Primary);
        Mockito.doThrow(ExecutionException.class).when(asyncCallFutureVolumeapiResultMock).get();

        volumeApiServiceImpl.expungeVolumesInPrimaryStorageIfNeeded(volumeVoMock);
    }

    @Test
    public void expungeVolumesInSecondaryStorageIfNeededTestVolumeNotFoundInSecondaryStorage() throws InterruptedException, ExecutionException {
        Mockito.lenient().doReturn(asyncCallFutureVolumeapiResultMock).when(volumeServiceMock).expungeVolumeAsync(volumeInfoMock);
        Mockito.lenient().doReturn(null).when(imageStoreDao).findById(imageStoreId);
        Mockito.lenient().doNothing().when(resourceLimitServiceMock).decrementResourceCount(accountMockId, ResourceType.secondary_storage, volumeSizeMock);
        Mockito.lenient().doReturn(accountMockId).when(volumeInfoMock).getAccountId();
        Mockito.lenient().doReturn(volumeSizeMock).when(volumeInfoMock).getSize();

        volumeApiServiceImpl.expungeVolumesInSecondaryStorageIfNeeded(volumeVoMock);

        Mockito.verify(volumeServiceMock, Mockito.times(0)).expungeVolumeAsync(volumeInfoMock);
        Mockito.verify(asyncCallFutureVolumeapiResultMock, Mockito.times(0)).get();
        Mockito.verify(resourceLimitServiceMock, Mockito.times(0)).decrementResourceCount(accountMockId, ResourceType.secondary_storage, volumeSizeMock);
    }

    @Test
    public void expungeVolumesInSecondaryStorageIfNeededTestVolumeFoundInSecondaryStorage() throws InterruptedException, ExecutionException {
        Mockito.doReturn(asyncCallFutureVolumeapiResultMock).when(volumeServiceMock).expungeVolumeAsync(volumeInfoMock);
        Mockito.doReturn(volumeInfoMock).when(volumeDataFactoryMock).getVolume(volumeMockId, DataStoreRole.Image);
        Mockito.doNothing().when(resourceLimitServiceMock).decrementResourceCount(accountMockId, ResourceType.secondary_storage, volumeSizeMock);
        Mockito.doReturn(accountMockId).when(volumeInfoMock).getAccountId();
        Mockito.doReturn(volumeSizeMock).when(volumeInfoMock).getSize();
        Mockito.doReturn(imageStoreId).when(volumeVoMock).getPoolId();

        volumeApiServiceImpl.expungeVolumesInSecondaryStorageIfNeeded(volumeVoMock);

        Mockito.verify(volumeServiceMock, Mockito.times(1)).expungeVolumeAsync(volumeInfoMock);
        Mockito.verify(asyncCallFutureVolumeapiResultMock, Mockito.times(1)).get();
        Mockito.verify(resourceLimitServiceMock, Mockito.times(1)).decrementResourceCount(accountMockId, ResourceType.secondary_storage, volumeSizeMock);
    }

    @Test(expected = InterruptedException.class)
    public void expungeVolumesInSecondaryStorageIfNeededTestThrowinInterruptedException() throws InterruptedException, ExecutionException {
        Mockito.doReturn(asyncCallFutureVolumeapiResultMock).when(volumeServiceMock).expungeVolumeAsync(volumeInfoMock);
        Mockito.doReturn(volumeInfoMock).when(volumeDataFactoryMock).getVolume(volumeMockId, DataStoreRole.Image);
        Mockito.lenient().doNothing().when(resourceLimitServiceMock).decrementResourceCount(accountMockId, ResourceType.secondary_storage, volumeSizeMock);
        Mockito.lenient().doReturn(accountMockId).when(volumeInfoMock).getAccountId();
        Mockito.lenient().doReturn(volumeSizeMock).when(volumeInfoMock).getSize();
        Mockito.doReturn(imageStoreId).when(volumeVoMock).getPoolId();

        Mockito.doThrow(InterruptedException.class).when(asyncCallFutureVolumeapiResultMock).get();

        volumeApiServiceImpl.expungeVolumesInSecondaryStorageIfNeeded(volumeVoMock);

    }

    @Test(expected = ExecutionException.class)
    public void expungeVolumesInSecondaryStorageIfNeededTestThrowingExecutionException() throws InterruptedException, ExecutionException {
        Mockito.doReturn(asyncCallFutureVolumeapiResultMock).when(volumeServiceMock).expungeVolumeAsync(volumeInfoMock);
        Mockito.doReturn(volumeInfoMock).when(volumeDataFactoryMock).getVolume(volumeMockId, DataStoreRole.Image);
        Mockito.lenient().doNothing().when(resourceLimitServiceMock).decrementResourceCount(accountMockId, ResourceType.secondary_storage, volumeSizeMock);
        Mockito.lenient().doReturn(accountMockId).when(volumeInfoMock).getAccountId();
        Mockito.lenient().doReturn(volumeSizeMock).when(volumeInfoMock).getSize();
        Mockito.doReturn(imageStoreId).when(volumeVoMock).getPoolId();

        Mockito.doThrow(ExecutionException.class).when(asyncCallFutureVolumeapiResultMock).get();

        volumeApiServiceImpl.expungeVolumesInSecondaryStorageIfNeeded(volumeVoMock);

    }

    @Test
    public void cleanVolumesCacheTest() {
        List<VolumeInfo> volumeInfos = new ArrayList<>();
        VolumeInfo volumeInfoMock1 = Mockito.mock(VolumeInfo.class);
        VolumeInfo volumeInfoMock2 = Mockito.mock(VolumeInfo.class);

        DataStore dataStoreMock1 = Mockito.mock(DataStore.class);
        DataStore dataStoreMock2 = Mockito.mock(DataStore.class);
        Mockito.doReturn(dataStoreMock1).when(volumeInfoMock1).getDataStore();
        Mockito.doReturn(dataStoreMock2).when(volumeInfoMock2).getDataStore();

        volumeInfos.add(volumeInfoMock1);
        volumeInfos.add(volumeInfoMock2);

        Mockito.doReturn(volumeInfos).when(volumeDataFactoryMock).listVolumeOnCache(volumeMockId);

        volumeApiServiceImpl.cleanVolumesCache(volumeVoMock);

        Mockito.verify(dataStoreMock1).getName();
        Mockito.verify(dataStoreMock2).getName();

        Mockito.verify(volumeInfoMock1).delete();
        Mockito.verify(volumeInfoMock2).delete();
    }

    @Test
    public void deleteVolumeTestVolumeStateAllocated() throws InterruptedException, ExecutionException, NoTransitionException {
        Mockito.doReturn(Volume.State.Allocated).when(volumeVoMock).getState();

        Mockito.doReturn(volumeVoMock).when(volumeApiServiceImpl).retrieveAndValidateVolume(volumeMockId, accountMock);
        Mockito.doNothing().when(volumeApiServiceImpl).destroyVolumeIfPossible(volumeVoMock);
        Mockito.lenient().doNothing().when(volumeApiServiceImpl).expungeVolumesInPrimaryStorageIfNeeded(volumeVoMock);
        Mockito.lenient().doNothing().when(volumeApiServiceImpl).expungeVolumesInSecondaryStorageIfNeeded(volumeVoMock);
        Mockito.lenient().doNothing().when(volumeApiServiceImpl).cleanVolumesCache(volumeVoMock);

        Mockito.doReturn(true).when(volumeDaoMock).remove(volumeMockId);
        Mockito.doReturn(true).when(volumeApiServiceImpl).stateTransitTo(volumeVoMock, Volume.Event.DestroyRequested);

        boolean result = volumeApiServiceImpl.deleteVolume(volumeMockId, accountMock);

        Assert.assertTrue(result);
        Mockito.verify(volumeApiServiceImpl).retrieveAndValidateVolume(volumeMockId, accountMock);
        Mockito.verify(volumeApiServiceImpl).destroyVolumeIfPossible(volumeVoMock);
        Mockito.verify(volumeDaoMock).remove(volumeMockId);
        Mockito.verify(volumeApiServiceImpl).stateTransitTo(volumeVoMock, Volume.Event.DestroyRequested);

        Mockito.verify(volumeApiServiceImpl, Mockito.times(0)).expungeVolumesInPrimaryStorageIfNeeded(volumeVoMock);
        Mockito.verify(volumeApiServiceImpl, Mockito.times(0)).expungeVolumesInSecondaryStorageIfNeeded(volumeVoMock);
        Mockito.verify(volumeApiServiceImpl, Mockito.times(0)).cleanVolumesCache(volumeVoMock);
    }

    @Test
    public void deleteVolumeTestVolumeStateReady() throws InterruptedException, ExecutionException, NoTransitionException {
        Mockito.doReturn(Volume.State.Ready).when(volumeVoMock).getState();

        Mockito.doReturn(volumeVoMock).when(volumeApiServiceImpl).retrieveAndValidateVolume(volumeMockId, accountMock);
        Mockito.doNothing().when(volumeApiServiceImpl).destroyVolumeIfPossible(volumeVoMock);
        Mockito.doNothing().when(volumeApiServiceImpl).expungeVolumesInPrimaryStorageIfNeeded(volumeVoMock);
        Mockito.doNothing().when(volumeApiServiceImpl).expungeVolumesInSecondaryStorageIfNeeded(volumeVoMock);
        Mockito.doNothing().when(volumeApiServiceImpl).cleanVolumesCache(volumeVoMock);

        Mockito.lenient().doReturn(true).when(volumeDaoMock).remove(volumeMockId);
        Mockito.lenient().doReturn(true).when(volumeApiServiceImpl).stateTransitTo(volumeVoMock, Volume.Event.DestroyRequested);

        boolean result = volumeApiServiceImpl.deleteVolume(volumeMockId, accountMock);

        Assert.assertTrue(result);
        Mockito.verify(volumeApiServiceImpl).retrieveAndValidateVolume(volumeMockId, accountMock);
        Mockito.verify(volumeApiServiceImpl).destroyVolumeIfPossible(volumeVoMock);
        Mockito.verify(volumeDaoMock, Mockito.times(0)).remove(volumeMockId);
        Mockito.verify(volumeApiServiceImpl, Mockito.times(0)).stateTransitTo(volumeVoMock, Volume.Event.DestroyRequested);

        Mockito.verify(volumeApiServiceImpl, Mockito.times(1)).expungeVolumesInPrimaryStorageIfNeeded(volumeVoMock);
        Mockito.verify(volumeApiServiceImpl, Mockito.times(1)).expungeVolumesInSecondaryStorageIfNeeded(volumeVoMock);
        Mockito.verify(volumeApiServiceImpl, Mockito.times(1)).cleanVolumesCache(volumeVoMock);
    }

    @Test
    public void deleteVolumeTestVolumeStateReadyThrowingInterruptedException() throws InterruptedException, ExecutionException, NoTransitionException {
        Mockito.doReturn(Volume.State.Ready).when(volumeVoMock).getState();

        Mockito.doReturn(volumeVoMock).when(volumeApiServiceImpl).retrieveAndValidateVolume(volumeMockId, accountMock);
        Mockito.doNothing().when(volumeApiServiceImpl).destroyVolumeIfPossible(volumeVoMock);
        Mockito.doThrow(InterruptedException.class).when(volumeApiServiceImpl).expungeVolumesInPrimaryStorageIfNeeded(volumeVoMock);

        Mockito.lenient().doReturn(true).when(volumeDaoMock).remove(volumeMockId);
        Mockito.lenient().doReturn(true).when(volumeApiServiceImpl).stateTransitTo(volumeVoMock, Volume.Event.DestroyRequested);

        boolean result = volumeApiServiceImpl.deleteVolume(volumeMockId, accountMock);

        Assert.assertFalse(result);
        Mockito.verify(volumeApiServiceImpl).retrieveAndValidateVolume(volumeMockId, accountMock);
        Mockito.verify(volumeApiServiceImpl).destroyVolumeIfPossible(volumeVoMock);
        Mockito.verify(volumeDaoMock, Mockito.times(0)).remove(volumeMockId);
        Mockito.verify(volumeApiServiceImpl, Mockito.times(0)).stateTransitTo(volumeVoMock, Volume.Event.DestroyRequested);
    }

    @Test
    public void deleteVolumeTestVolumeStateReadyThrowingExecutionException() throws InterruptedException, ExecutionException, NoTransitionException {
        Mockito.doReturn(Volume.State.Ready).when(volumeVoMock).getState();

        Mockito.doReturn(volumeVoMock).when(volumeApiServiceImpl).retrieveAndValidateVolume(volumeMockId, accountMock);
        Mockito.doNothing().when(volumeApiServiceImpl).destroyVolumeIfPossible(volumeVoMock);
        Mockito.doThrow(ExecutionException.class).when(volumeApiServiceImpl).expungeVolumesInPrimaryStorageIfNeeded(volumeVoMock);

        Mockito.lenient().doReturn(true).when(volumeDaoMock).remove(volumeMockId);
        Mockito.lenient().doReturn(true).when(volumeApiServiceImpl).stateTransitTo(volumeVoMock, Volume.Event.DestroyRequested);

        boolean result = volumeApiServiceImpl.deleteVolume(volumeMockId, accountMock);

        Assert.assertFalse(result);
        Mockito.verify(volumeApiServiceImpl).retrieveAndValidateVolume(volumeMockId, accountMock);
        Mockito.verify(volumeApiServiceImpl).destroyVolumeIfPossible(volumeVoMock);
        Mockito.verify(volumeDaoMock, Mockito.times(0)).remove(volumeMockId);
        Mockito.verify(volumeApiServiceImpl, Mockito.times(0)).stateTransitTo(volumeVoMock, Volume.Event.DestroyRequested);
    }


    @Test(expected = RuntimeException.class)
    public void deleteVolumeTestVolumeStateReadyThrowingRuntimeException() throws InterruptedException, ExecutionException, NoTransitionException {
        Mockito.doReturn(Volume.State.Ready).when(volumeVoMock).getState();

        Mockito.doReturn(volumeVoMock).when(volumeApiServiceImpl).retrieveAndValidateVolume(volumeMockId, accountMock);
        Mockito.doNothing().when(volumeApiServiceImpl).destroyVolumeIfPossible(volumeVoMock);
        Mockito.doThrow(RuntimeException.class).when(volumeApiServiceImpl).expungeVolumesInPrimaryStorageIfNeeded(volumeVoMock);

        Mockito.lenient().doReturn(true).when(volumeDaoMock).remove(volumeMockId);
        Mockito.lenient().doReturn(true).when(volumeApiServiceImpl).stateTransitTo(volumeVoMock, Volume.Event.DestroyRequested);

        volumeApiServiceImpl.deleteVolume(volumeMockId, accountMock);
    }

    @Test
    public void doesTargetStorageSupportDiskOfferingTestDiskOfferingMoreTagsThanStorageTags() {
        DiskOfferingVO diskOfferingVoMock = Mockito.mock(DiskOfferingVO.class);
        Mockito.doReturn("A,B,C").when(diskOfferingVoMock).getTags();

        StoragePool storagePoolMock = Mockito.mock(StoragePool.class);
        Mockito.doReturn(new Pair<>(List.of("A"), false)).when(volumeApiServiceImpl).getStoragePoolTags(storagePoolMock);

        boolean result = volumeApiServiceImpl.doesTargetStorageSupportDiskOffering(storagePoolMock, diskOfferingVoMock);

        Assert.assertFalse(result);
    }

    @Test
    public void doesTargetStorageSupportDiskOfferingTestDiskOfferingTagsIsSubSetOfStorageTags() {
        DiskOfferingVO diskOfferingVoMock = Mockito.mock(DiskOfferingVO.class);
        Mockito.doReturn("A,B,C").when(diskOfferingVoMock).getTags();

        StoragePool storagePoolMock = Mockito.mock(StoragePool.class);
        Mockito.doReturn(new Pair<>(List.of("A","B","C","D","X","Y"), false)).when(volumeApiServiceImpl).getStoragePoolTags(storagePoolMock);

        boolean result = volumeApiServiceImpl.doesTargetStorageSupportDiskOffering(storagePoolMock, diskOfferingVoMock);

        Assert.assertTrue(result);
    }

    @Test
    public void doesTargetStorageSupportDiskOfferingTestDiskOfferingTagsEmptyAndStorageTagsNotEmpty() {
        DiskOfferingVO diskOfferingVoMock = Mockito.mock(DiskOfferingVO.class);
        Mockito.doReturn("").when(diskOfferingVoMock).getTags();

        StoragePool storagePoolMock = Mockito.mock(StoragePool.class);
        Mockito.lenient().doReturn(new Pair<>(List.of("A,B,C,D,X,Y"), false)).when(volumeApiServiceImpl).getStoragePoolTags(storagePoolMock);

        boolean result = volumeApiServiceImpl.doesTargetStorageSupportDiskOffering(storagePoolMock, diskOfferingVoMock);

        Assert.assertTrue(result);
    }

    @Test
    public void doesTargetStorageSupportDiskOfferingTestDiskOfferingTagsNotEmptyAndStorageTagsEmpty() {
        DiskOfferingVO diskOfferingVoMock = Mockito.mock(DiskOfferingVO.class);
        Mockito.doReturn("A").when(diskOfferingVoMock).getTags();

        StoragePool storagePoolMock = Mockito.mock(StoragePool.class);
        Mockito.doReturn(new Pair<>(List.of(""), false)).when(volumeApiServiceImpl).getStoragePoolTags(storagePoolMock);

        boolean result = volumeApiServiceImpl.doesTargetStorageSupportDiskOffering(storagePoolMock, diskOfferingVoMock);

        Assert.assertFalse(result);
    }

    @Test
    public void doesTargetStorageSupportDiskOfferingTestDiskOfferingTagsEmptyAndStorageTagsEmpty() {
        DiskOfferingVO diskOfferingVoMock = Mockito.mock(DiskOfferingVO.class);
        Mockito.doReturn("").when(diskOfferingVoMock).getTags();

        StoragePool storagePoolMock = Mockito.mock(StoragePool.class);
        Mockito.lenient().doReturn(new Pair<>(List.of(""), false)).when(volumeApiServiceImpl).getStoragePoolTags(storagePoolMock);

        boolean result = volumeApiServiceImpl.doesTargetStorageSupportDiskOffering(storagePoolMock, diskOfferingVoMock);

        Assert.assertTrue(result);
    }

    @Test
    public void doesTargetStorageSupportDiskOfferingTestDiskOfferingTagsDifferentFromdStorageTags() {
        DiskOfferingVO diskOfferingVoMock = Mockito.mock(DiskOfferingVO.class);
        Mockito.doReturn("A,B").when(diskOfferingVoMock).getTags();

        StoragePool storagePoolMock = Mockito.mock(StoragePool.class);
        Mockito.doReturn(new Pair<>(List.of("C,D"), false)).when(volumeApiServiceImpl).getStoragePoolTags(storagePoolMock);

        boolean result = volumeApiServiceImpl.doesTargetStorageSupportDiskOffering(storagePoolMock, diskOfferingVoMock);

        Assert.assertFalse(result);
    }

    @Test
    public void doesTargetStorageSupportDiskOfferingTestDiskOfferingTagsEqualsStorageTags() {
        DiskOfferingVO diskOfferingVoMock = Mockito.mock(DiskOfferingVO.class);
        Mockito.doReturn("A").when(diskOfferingVoMock).getTags();

        StoragePool storagePoolMock = Mockito.mock(StoragePool.class);
        Mockito.doReturn(new Pair<>(List.of("A"), false)).when(volumeApiServiceImpl).getStoragePoolTags(storagePoolMock);

        boolean result = volumeApiServiceImpl.doesTargetStorageSupportDiskOffering(storagePoolMock, diskOfferingVoMock);

        Assert.assertTrue(result);
    }

    @Test
    public void doesTargetStorageSupportDiskOfferingTestStorageRuleTagWithDiskOfferingTagThatMatches() {
        DiskOfferingVO diskOfferingVoMock = Mockito.mock(DiskOfferingVO.class);
        Mockito.doReturn("A").when(diskOfferingVoMock).getTags();

        StoragePool storagePoolMock = Mockito.mock(StoragePool.class);
        Mockito.doReturn(new Pair<>(List.of("tags[0] == 'A'"), true)).when(volumeApiServiceImpl).getStoragePoolTags(storagePoolMock);

        boolean result = volumeApiServiceImpl.doesTargetStorageSupportDiskOffering(storagePoolMock, diskOfferingVoMock);

        Assert.assertTrue(result);
    }

    @Test
    public void doesTargetStorageSupportDiskOfferingTestStorageRuleTagWithDiskOfferingTagThatDoesNotMatch() {
        DiskOfferingVO diskOfferingVoMock = Mockito.mock(DiskOfferingVO.class);
        Mockito.doReturn("'").when(diskOfferingVoMock).getTags();

        StoragePool storagePoolMock = Mockito.mock(StoragePool.class);
        Mockito.doReturn(new Pair<>(List.of("tags[0] == 'A'"), true)).when(volumeApiServiceImpl).getStoragePoolTags(storagePoolMock);

        boolean result = volumeApiServiceImpl.doesTargetStorageSupportDiskOffering(storagePoolMock, diskOfferingVoMock);

        Assert.assertFalse(result);
    }

    @Test
    public void doesTargetStorageSupportDiskOfferingTestStorageRuleTagWithNullDiskOfferingTag() {
        DiskOfferingVO diskOfferingVoMock = Mockito.mock(DiskOfferingVO.class);
        Mockito.doReturn(null).when(diskOfferingVoMock).getTags();

        StoragePool storagePoolMock = Mockito.mock(StoragePool.class);
        Mockito.doReturn(new Pair<>(List.of("tags[0] == 'A'"), true)).when(volumeApiServiceImpl).getStoragePoolTags(storagePoolMock);

        boolean result = volumeApiServiceImpl.doesTargetStorageSupportDiskOffering(storagePoolMock, diskOfferingVoMock);

        Assert.assertFalse(result);
    }

    @Test
    public void validateIfVmHaveBackupsTestExceptionWhenTryToDetachVolumeFromVMWhichBackupOffering() {
        try {
            UserVmVO vm = Mockito.mock(UserVmVO.class);
            when(vm.getBackupOfferingId()).thenReturn(1l);
            volumeApiServiceImpl.validateIfVmHasBackups(vm, false);
        } catch (Exception e) {
            Assert.assertEquals("Unable to detach volume, cannot detach volume from a VM that has backups. First remove the VM from the backup offering or set the global configuration 'backup.enable.attach.detach.of.volumes' to true.", e.getMessage());
        }
    }

    @Test
    public void validateIfVmHaveBackupsTestExceptionWhenTryToAttachVolumeFromVMWhichBackupOffering() {
        try {
            UserVmVO vm = Mockito.mock(UserVmVO.class);
            when(vm.getBackupOfferingId()).thenReturn(1l);
            volumeApiServiceImpl.validateIfVmHasBackups(vm, true);
        } catch (Exception e) {
            Assert.assertEquals("Unable to attach volume, please specify a VM that does not have any backups or set the global configuration 'backup.enable.attach.detach.of.volumes' to true.", e.getMessage());
        }
    }

    @Test
    public void validateIfVmHaveBackupsTestSuccessWhenVMDontHaveBackupOffering() {
        UserVmVO vm = Mockito.mock(UserVmVO.class);
        when(vm.getBackupOfferingId()).thenReturn(null);
        volumeApiServiceImpl.validateIfVmHasBackups(vm, true);
    }

    @Test
    public void createVolumeInfoFromVolumesTestEmptyVolumeListReturnEmptyArray() {
        String volumeInfo = volumeApiServiceImpl.createVolumeInfoFromVolumes(new ArrayList<>());
        assertEquals("[]", volumeInfo);
    }

    @Test(expected = NullPointerException.class)
    public void createVolumeInfoFromVolumesTestNullVolume() {
        volumeApiServiceImpl.createVolumeInfoFromVolumes(null);
    }

    @Test
    public void createVolumeInfoFromVolumesTestCorrectlyConvertOfVolumes() {
        List<VolumeVO> volumesToTest = new ArrayList<>();

        VolumeVO root = new VolumeVO("test", 1l, 1l, 1l, 1l, 1l, "test", "/root/dir", ProvisioningType.THIN, 555l, Type.ROOT);
        String rootUuid = root.getUuid();

        VolumeVO data = new VolumeVO("test", 1l, 1l, 1l, 1l, 1l, "test", "/root/dir/data", ProvisioningType.THIN, 1111000l, Type.DATADISK);
        String dataUuid = data.getUuid();

        volumesToTest.add(root);
        volumesToTest.add(data);

        String result = volumeApiServiceImpl.createVolumeInfoFromVolumes(volumesToTest);
        String expected = String.format("[{\"uuid\":\"%s\",\"type\":\"ROOT\",\"size\":555,\"path\":\"/root/dir\"},{\"uuid\":\"%s\",\"type\":\"DATADISK\",\"size\":1111000,\"path\":\"/root/dir/data\"}]", rootUuid, dataUuid);

        assertEquals(expected, result);
    }

    @Test
    public void isNotPossibleToResizeTestAllFormats() {
        Storage.ImageFormat[] imageFormat = Storage.ImageFormat.values();
        for (int i = 0; i < imageFormat.length - 1; i++) {
            if (imageFormat[i] != Storage.ImageFormat.ISO) {
                prepareAndRunTestOfIsNotPossibleToResize(Type.ROOT, 10l, imageFormat[i], true);
            } else {
                prepareAndRunTestOfIsNotPossibleToResize(Type.ROOT, 10l, imageFormat[i], false);
            }
        }
    }

    @Test
    public void isNotPossibleToResizeTestAllTypes() {
        Type[] types = Type.values();
        for (int i = 0; i < types.length - 1; i++) {
            if (types[i] != Type.ROOT) {
                prepareAndRunTestOfIsNotPossibleToResize(types[i], 10l, Storage.ImageFormat.QCOW2, false);
            } else {
                prepareAndRunTestOfIsNotPossibleToResize(types[i], 10l, Storage.ImageFormat.QCOW2, true);
            }
        }
    }

    @Test
    public void isNotPossibleToResizeTestNoRootDiskSize() {
        prepareAndRunTestOfIsNotPossibleToResize(Type.ROOT, 0l, Storage.ImageFormat.QCOW2, false);
    }

    private void prepareAndRunTestOfIsNotPossibleToResize(Type volumeType, Long rootDisk, Storage.ImageFormat imageFormat, boolean expectedIsNotPossibleToResize) {
        VolumeVO volume = Mockito.mock(VolumeVO.class);
        when(volume.getVolumeType()).thenReturn(volumeType);

        when(volume.getTemplateId()).thenReturn(1l);
        DiskOfferingVO diskOffering = Mockito.mock(DiskOfferingVO.class);

        ServiceOfferingJoinVO serviceOfferingJoinVO = Mockito.mock(ServiceOfferingJoinVO.class);
        when(serviceOfferingJoinVO.getRootDiskSize()).thenReturn(rootDisk);
        when(serviceOfferingJoinDao.findById(anyLong())).thenReturn(serviceOfferingJoinVO);

        VMTemplateVO template = Mockito.mock(VMTemplateVO.class);
        when(template.getFormat()).thenReturn(imageFormat);
        when(templateDao.findByIdIncludingRemoved(anyLong())).thenReturn(template);

        boolean result = volumeApiServiceImpl.isNotPossibleToResize(volume, diskOffering);
        Assert.assertEquals(expectedIsNotPossibleToResize, result);
    }

    @Test (expected = InvalidParameterValueException.class)
    public void checkIfVolumeCanBeReassignedTestNullVolume() {
        volumeApiServiceImpl.validateVolume(volumeVoMock.getUuid(), null);
    }

    @Test (expected = PermissionDeniedException.class)
    public void checkIfVolumeCanBeReassignedTestAttachedVolume() {
        Mockito.doReturn(vmInstanceMockId).when(volumeVoMock).getInstanceId();

        volumeApiServiceImpl.validateVolume(volumeVoMock.getUuid(), volumeVoMock);
    }

    @Test (expected = PermissionDeniedException.class)
    public void checkIfVolumeCanBeReassignedTestVolumeWithSnapshots() {
        Mockito.doReturn(null).when(volumeVoMock).getInstanceId();
        Mockito.doReturn(snapshotVOArrayListMock).when(snapshotDaoMock).listByStatusNotIn(anyLong(), any(), any());

        try (MockedStatic<CollectionUtils> ignored = Mockito.mockStatic(CollectionUtils.class)) {
            Mockito.when(CollectionUtils.isNotEmpty(snapshotVOArrayListMock)).thenReturn(true);

            volumeApiServiceImpl.validateVolume(volumeVoMock.getUuid(), volumeVoMock);
        }
    }

    @Test
    public void checkIfVolumeCanBeReassignedTestValidVolume() {
        Mockito.doReturn(null).when(volumeVoMock).getInstanceId();
        Mockito.doReturn(snapshotVOArrayListMock).when(snapshotDaoMock).listByStatusNotIn(anyLong(), any(), any());

        try (MockedStatic<CollectionUtils> ignored = Mockito.mockStatic(CollectionUtils.class)) {
            Mockito.when(CollectionUtils.isNotEmpty(snapshotVOArrayListMock)).thenReturn(false);

            volumeApiServiceImpl.validateVolume(volumeVoMock.getUuid(), volumeVoMock);
        }
    }

    @Test (expected = InvalidParameterValueException.class)
    public void validateAccountsTestNullOldAccount() {
        volumeApiServiceImpl.validateAccounts(accountMock.getUuid(), volumeVoMock, null, accountMock);
    }

    @Test (expected = InvalidParameterValueException.class)
    public void validateAccountsTestNullNewAccount() {
        volumeApiServiceImpl.validateAccounts(accountMock.getUuid(), volumeVoMock, accountMock, null);
    }

    @Test (expected = InvalidParameterValueException.class)
    public void validateAccountsTestDisabledNewAccount() {
        volumeApiServiceImpl.validateAccounts(accountMock.getUuid(), volumeVoMock, null, accountMock);
    }

    @Test (expected = InvalidParameterValueException.class)
    public void validateAccountsTestLockedNewAccount() {
        volumeApiServiceImpl.validateAccounts(accountMock.getUuid(), volumeVoMock, null, accountMock);
    }

    @Test (expected = InvalidParameterValueException.class)
    public void validateAccountsTestSameAccounts() {
        volumeApiServiceImpl.validateAccounts(accountMock.getUuid(), volumeVoMock, accountMock, accountMock);
    }

    @Test
    public void validateAccountsTestValidAccounts() {
        Account newAccount = new AccountVO(accountMockId+1);
        volumeApiServiceImpl.validateAccounts(accountMock.getUuid(), volumeVoMock, accountMock, newAccount);
    }

    @Test
    public void updateVolumeAccountTest() {
        try (MockedStatic<UsageEventUtils> usageEventUtilsMocked = Mockito.mockStatic(UsageEventUtils.class)) {
            Account newAccountMock = new AccountVO(accountMockId + 1);

            Mockito.doReturn(volumeVoMock).when(volumeDaoMock).persist(volumeVoMock);

            volumeApiServiceImpl.updateVolumeAccount(accountMock, volumeVoMock, newAccountMock);

            usageEventUtilsMocked.verify(() -> UsageEventUtils.publishUsageEvent(EventTypes.EVENT_VOLUME_DELETE, volumeVoMock.getAccountId(), volumeVoMock.getDataCenterId(), volumeVoMock.getId(),
                    volumeVoMock.getName(), Volume.class.getName(), volumeVoMock.getUuid(), volumeVoMock.isDisplayVolume()));

<<<<<<< HEAD
            Mockito.verify(resourceLimitServiceMock).decrementResourceCount(accountMock.getAccountId(), ResourceType.volume, ByteScaleUtils.bytesToGibibytes(volumeVoMock.getSize()));
            Mockito.verify(resourceLimitServiceMock).decrementResourceCount(accountMock.getAccountId(), ResourceType.primary_storage, volumeVoMock.getSize());
=======
        Mockito.verify(resourceLimitServiceMock).decrementResourceCount(accountMock.getAccountId(), ResourceType.volume);
        Mockito.verify(resourceLimitServiceMock).decrementResourceCount(accountMock.getAccountId(), ResourceType.primary_storage, volumeVoMock.getSize());
>>>>>>> ce586e3e

            Mockito.verify(volumeVoMock).setAccountId(newAccountMock.getAccountId());
            Mockito.verify(volumeVoMock).setDomainId(newAccountMock.getDomainId());

            Mockito.verify(volumeDaoMock).persist(volumeVoMock);

<<<<<<< HEAD
            Mockito.verify(resourceLimitServiceMock).incrementResourceCount(newAccountMock.getAccountId(), ResourceType.volume, ByteScaleUtils.bytesToGibibytes(volumeVoMock.getSize()));
            Mockito.verify(resourceLimitServiceMock).incrementResourceCount(newAccountMock.getAccountId(), ResourceType.primary_storage, volumeVoMock.getSize());
=======
        Mockito.verify(resourceLimitServiceMock).incrementResourceCount(newAccountMock.getAccountId(), ResourceType.volume);
        Mockito.verify(resourceLimitServiceMock).incrementResourceCount(newAccountMock.getAccountId(), ResourceType.primary_storage, volumeVoMock.getSize());
>>>>>>> ce586e3e

            usageEventUtilsMocked.verify(() -> UsageEventUtils.publishUsageEvent(EventTypes.EVENT_VOLUME_DELETE, volumeVoMock.getAccountId(), volumeVoMock.getDataCenterId(), volumeVoMock.getId(),
                    volumeVoMock.getName(), Volume.class.getName(), volumeVoMock.getUuid(), volumeVoMock.isDisplayVolume()));

            Mockito.verify(volumeServiceMock).moveVolumeOnSecondaryStorageToAnotherAccount(volumeVoMock, accountMock, newAccountMock);
        }
    }


    @Test (expected = InvalidParameterValueException.class)
    public void getAccountOrProjectTestAccountAndProjectInformed() {
        volumeApiServiceImpl.getAccountOrProject(projectMock.getUuid(), accountMock.getId(), projectMock.getId(), accountMock);
    }

    @Test (expected = InvalidParameterValueException.class)
    public void getAccountOrProjectTestUnableToFindProject() {
        Mockito.doReturn(null).when(projectManagerMock).getProject(projecMockId);
        volumeApiServiceImpl.getAccountOrProject(projectMock.getUuid(), null, projectMock.getId(), accountMock);
    }

    @Test (expected = PermissionDeniedException.class)
    public void getAccountOrProjectTestCallerDoesNotHaveAccessToProject() {
        Mockito.doReturn(projectMock).when(projectManagerMock).getProject(projecMockId);
        Mockito.doReturn(false).when(projectManagerMock).canAccessProjectAccount(accountMock, projectMockAccountId);
        volumeApiServiceImpl.getAccountOrProject(projectMock.getUuid(), null, projectMock.getId(), accountMock);
    }

    @Test
    public void getAccountOrProjectTestValidProject() {
        Mockito.doReturn(projectMock).when(projectManagerMock).getProject(projecMockId);
        Mockito.doReturn(true).when(projectManagerMock).canAccessProjectAccount(accountMock, projectMockAccountId);
        volumeApiServiceImpl.getAccountOrProject(projectMock.getUuid(), null, projectMock.getId(), accountMock);
    }

    @Test
    public void getAccountOrProjectTestValidAccount() {
        volumeApiServiceImpl.getAccountOrProject(projectMock.getUuid(), accountMock.getId(),null, accountMock);
    }

    @Test
    public void publishVolumeCreationUsageEventTestNullDiskOfferingId() {
        Mockito.doReturn(null).when(volumeVoMock).getDiskOfferingId();
        try (MockedStatic<UsageEventUtils> usageEventUtilsMocked = Mockito.mockStatic(UsageEventUtils.class)) {

            volumeApiServiceImpl.publishVolumeCreationUsageEvent(volumeVoMock);

            usageEventUtilsMocked.verify(() -> UsageEventUtils.publishUsageEvent(EventTypes.EVENT_VOLUME_CREATE, volumeVoMock.getAccountId(), volumeVoMock.getDataCenterId(), volumeVoMock.getId(), volumeVoMock.getName(),
                    null, volumeVoMock.getTemplateId(), volumeVoMock.getSize(), Volume.class.getName(), volumeVoMock.getUuid(), volumeVoMock.isDisplay()));
        }
    }

    @Test
    public void publishVolumeCreationUsageEventTestNullDiskOfferingVo() {
        Mockito.doReturn(diskOfferingMockId).when(volumeVoMock).getDiskOfferingId();
        Mockito.doReturn(null).when(_diskOfferingDao).findById(diskOfferingMockId);
        try (MockedStatic<UsageEventUtils> usageEventUtilsMocked = Mockito.mockStatic(UsageEventUtils.class)) {

            volumeApiServiceImpl.publishVolumeCreationUsageEvent(volumeVoMock);

            usageEventUtilsMocked.verify(() -> UsageEventUtils.publishUsageEvent(EventTypes.EVENT_VOLUME_CREATE, volumeVoMock.getAccountId(), volumeVoMock.getDataCenterId(), volumeVoMock.getId(), volumeVoMock.getName(),
                    null, volumeVoMock.getTemplateId(), volumeVoMock.getSize(), Volume.class.getName(), volumeVoMock.getUuid(), volumeVoMock.isDisplay()));
        }
    }

    @Test
    public void publishVolumeCreationUsageEventTestDiskOfferingVoTypeNotDisk() {
        Mockito.doReturn(diskOfferingMockId).when(volumeVoMock).getDiskOfferingId();
        Mockito.doReturn(newDiskOfferingMock).when(_diskOfferingDao).findById(diskOfferingMockId);
        Mockito.doReturn(true).when(newDiskOfferingMock).isComputeOnly();

        try (MockedStatic<UsageEventUtils> usageEventUtilsMocked = Mockito.mockStatic(UsageEventUtils.class)) {

            volumeApiServiceImpl.publishVolumeCreationUsageEvent(volumeVoMock);

            usageEventUtilsMocked.verify(() -> UsageEventUtils.publishUsageEvent(EventTypes.EVENT_VOLUME_CREATE, volumeVoMock.getAccountId(), volumeVoMock.getDataCenterId(), volumeVoMock.getId(), volumeVoMock.getName(),
                    null, volumeVoMock.getTemplateId(), volumeVoMock.getSize(), Volume.class.getName(), volumeVoMock.getUuid(), volumeVoMock.isDisplay()));
        }
    }

    @Test
    public void publishVolumeCreationUsageEventTestOfferingIdNotNull() {
        Mockito.doReturn(diskOfferingMockId).when(volumeVoMock).getDiskOfferingId();
        Mockito.doReturn(newDiskOfferingMock).when(_diskOfferingDao).findById(diskOfferingMockId);
        Mockito.doReturn(false).when(newDiskOfferingMock).isComputeOnly();
        Mockito.doReturn(offeringMockId).when(newDiskOfferingMock).getId();

        try (MockedStatic<UsageEventUtils> usageEventUtilsMocked = Mockito.mockStatic(UsageEventUtils.class)) {

            volumeApiServiceImpl.publishVolumeCreationUsageEvent(volumeVoMock);

            usageEventUtilsMocked.verify(() -> UsageEventUtils.publishUsageEvent(EventTypes.EVENT_VOLUME_CREATE, volumeVoMock.getAccountId(), volumeVoMock.getDataCenterId(), volumeVoMock.getId(), volumeVoMock.getName(),
                    offeringMockId, volumeVoMock.getTemplateId(), volumeVoMock.getSize(), Volume.class.getName(), volumeVoMock.getUuid(), volumeVoMock.isDisplay()));
        }
    }

    private void testBaseListOrderedHostsHypervisorVersionInDc(List<String> hwVersions, HypervisorType hypervisorType,
                                                               String expected) {
        when(_hostDao.listOrderedHostsHypervisorVersionsInDatacenter(anyLong(), any(HypervisorType.class)))
                .thenReturn(hwVersions);
        String min = volumeApiServiceImpl.getMinimumHypervisorVersionInDatacenter(1L, hypervisorType);
        Assert.assertEquals(expected, min);
    }

    @Test
    public void testGetMinimumHypervisorVersionInDatacenterSimulator() {
        List<String> hwVersions = List.of("4.17.3.0-SNAPSHOT");
        HypervisorType hypervisorType = HypervisorType.Simulator;
        String expected = "default";
        testBaseListOrderedHostsHypervisorVersionInDc(hwVersions, hypervisorType, expected);
    }

    @Test
    public void testGetMinimumHypervisorVersionInDatacenterEmptyVersion() {
        List<String> hwVersions = List.of("", "xxxx", "yyyy");
        HypervisorType hypervisorType = HypervisorType.KVM;
        String expected = "default";
        testBaseListOrderedHostsHypervisorVersionInDc(hwVersions, hypervisorType, expected);
    }

    @Test
    public void testGetMinimumHypervisorVersionInDatacenterVersions() {
        List<String> hwVersions = List.of("6.7", "6.7.1", "6.7.2");
        HypervisorType hypervisorType = HypervisorType.VMware;
        String expected = "6.7";
        testBaseListOrderedHostsHypervisorVersionInDc(hwVersions, hypervisorType, expected);
    }

    @Test
    public void testIsSendCommandForVmVolumeAttachDetachNullValues() {
        Assert.assertFalse(volumeApiServiceImpl.isSendCommandForVmVolumeAttachDetach(null, null));
        Assert.assertFalse(volumeApiServiceImpl.isSendCommandForVmVolumeAttachDetach(null, Mockito.mock(StoragePoolVO.class)));
        Assert.assertFalse(volumeApiServiceImpl.isSendCommandForVmVolumeAttachDetach(Mockito.mock(HostVO.class), null));
    }

    @Test
    public void testIsSendCommandForVmVolumeAttachDetachVMwareHost() {
        HostVO host = Mockito.mock(HostVO.class);
        Mockito.when(host.getHypervisorType()).thenReturn(HypervisorType.VMware);
        Assert.assertTrue(volumeApiServiceImpl.isSendCommandForVmVolumeAttachDetach(host, Mockito.mock(StoragePoolVO.class)));
    }

    @Test
    public void testIsSendCommandForVmVolumeAttachDetachXenserverHostNonMananged() {
        HostVO host = Mockito.mock(HostVO.class);
        Mockito.when(host.getHypervisorType()).thenReturn(HypervisorType.XenServer);
        Assert.assertFalse(volumeApiServiceImpl.isSendCommandForVmVolumeAttachDetach(host, Mockito.mock(StoragePoolVO.class)));
    }

    @Test
    public void testIsSendCommandForVmVolumeAttachDetachXenserverHostMananged() {
        HostVO host = Mockito.mock(HostVO.class);
        Mockito.when(host.getHypervisorType()).thenReturn(HypervisorType.XenServer);
        StoragePoolVO pool = Mockito.mock(StoragePoolVO.class);
        Mockito.when(pool.isManaged()).thenReturn(true);
        Assert.assertTrue(volumeApiServiceImpl.isSendCommandForVmVolumeAttachDetach(host, pool));
    }

    @Test
    public void testIsSendCommandForVmVolumeAttachDetachKVMHost() {
        HostVO host = Mockito.mock(HostVO.class);
        Mockito.when(host.getHypervisorType()).thenReturn(HypervisorType.KVM);
        Assert.assertFalse(volumeApiServiceImpl.isSendCommandForVmVolumeAttachDetach(host, Mockito.mock(StoragePoolVO.class)));
    }

    // Below test covers both allowing encrypted volume migration for PowerFlex storage and expect error on storagepool compatibility
    @Test
    public void testStoragePoolCompatibilityAndAllowEncryptedVolumeMigrationForPowerFlexStorage() {
        try {
            Mockito.when(migrateVolumeCmd.getVolumeId()).thenReturn(1L);
            Mockito.when(migrateVolumeCmd.getStoragePoolId()).thenReturn(2L);
            VolumeVO vol = Mockito.mock(VolumeVO.class);
            Mockito.when(volumeDaoMock.findById(1L)).thenReturn(vol);
            Mockito.when(vol.getState()).thenReturn(Volume.State.Ready);
            Mockito.when(vol.getPoolId()).thenReturn(1L);
            Mockito.when(vol.getInstanceId()).thenReturn(null);
            Mockito.when(vol.getDiskOfferingId()).thenReturn(1L);
            DiskOfferingVO diskOffering = Mockito.mock(DiskOfferingVO.class);
            Mockito.when(_diskOfferingDao.findById(1L)).thenReturn(diskOffering);

            StoragePoolVO srcStoragePoolVOMock = Mockito.mock(StoragePoolVO.class);
            StoragePool destPool = Mockito.mock(StoragePool.class);
            PrimaryDataStore dataStore = Mockito.mock(PrimaryDataStore.class);

            Mockito.when(vol.getPassphraseId()).thenReturn(1L);
            Mockito.when(primaryDataStoreDaoMock.findById(1L)).thenReturn(srcStoragePoolVOMock);
            Mockito.when(srcStoragePoolVOMock.getPoolType()).thenReturn(Storage.StoragePoolType.PowerFlex);
            Mockito.when(dataStoreMgr.getDataStore(2L, DataStoreRole.Primary)).thenReturn( dataStore);

            volumeApiServiceImpl.migrateVolume(migrateVolumeCmd);
        } catch (InvalidParameterValueException e) {
            fail("Unexpected InvalidParameterValueException was thrown");
        } catch (CloudRuntimeException e) {
            // test passed
        }
    }
}<|MERGE_RESOLUTION|>--- conflicted
+++ resolved
@@ -117,10 +117,7 @@
 import com.cloud.user.User;
 import com.cloud.user.UserVO;
 import com.cloud.user.dao.AccountDao;
-<<<<<<< HEAD
 import com.cloud.utils.Pair;
-=======
->>>>>>> ce586e3e
 import com.cloud.utils.db.TransactionLegacy;
 import com.cloud.utils.exception.CloudRuntimeException;
 import com.cloud.utils.fsm.NoTransitionException;
@@ -1458,26 +1455,16 @@
             usageEventUtilsMocked.verify(() -> UsageEventUtils.publishUsageEvent(EventTypes.EVENT_VOLUME_DELETE, volumeVoMock.getAccountId(), volumeVoMock.getDataCenterId(), volumeVoMock.getId(),
                     volumeVoMock.getName(), Volume.class.getName(), volumeVoMock.getUuid(), volumeVoMock.isDisplayVolume()));
 
-<<<<<<< HEAD
-            Mockito.verify(resourceLimitServiceMock).decrementResourceCount(accountMock.getAccountId(), ResourceType.volume, ByteScaleUtils.bytesToGibibytes(volumeVoMock.getSize()));
+            Mockito.verify(resourceLimitServiceMock).decrementResourceCount(accountMock.getAccountId(), ResourceType.volume);
             Mockito.verify(resourceLimitServiceMock).decrementResourceCount(accountMock.getAccountId(), ResourceType.primary_storage, volumeVoMock.getSize());
-=======
-        Mockito.verify(resourceLimitServiceMock).decrementResourceCount(accountMock.getAccountId(), ResourceType.volume);
-        Mockito.verify(resourceLimitServiceMock).decrementResourceCount(accountMock.getAccountId(), ResourceType.primary_storage, volumeVoMock.getSize());
->>>>>>> ce586e3e
 
             Mockito.verify(volumeVoMock).setAccountId(newAccountMock.getAccountId());
             Mockito.verify(volumeVoMock).setDomainId(newAccountMock.getDomainId());
 
             Mockito.verify(volumeDaoMock).persist(volumeVoMock);
 
-<<<<<<< HEAD
-            Mockito.verify(resourceLimitServiceMock).incrementResourceCount(newAccountMock.getAccountId(), ResourceType.volume, ByteScaleUtils.bytesToGibibytes(volumeVoMock.getSize()));
+            Mockito.verify(resourceLimitServiceMock).incrementResourceCount(newAccountMock.getAccountId(), ResourceType.volume);
             Mockito.verify(resourceLimitServiceMock).incrementResourceCount(newAccountMock.getAccountId(), ResourceType.primary_storage, volumeVoMock.getSize());
-=======
-        Mockito.verify(resourceLimitServiceMock).incrementResourceCount(newAccountMock.getAccountId(), ResourceType.volume);
-        Mockito.verify(resourceLimitServiceMock).incrementResourceCount(newAccountMock.getAccountId(), ResourceType.primary_storage, volumeVoMock.getSize());
->>>>>>> ce586e3e
 
             usageEventUtilsMocked.verify(() -> UsageEventUtils.publishUsageEvent(EventTypes.EVENT_VOLUME_DELETE, volumeVoMock.getAccountId(), volumeVoMock.getDataCenterId(), volumeVoMock.getId(),
                     volumeVoMock.getName(), Volume.class.getName(), volumeVoMock.getUuid(), volumeVoMock.isDisplayVolume()));
