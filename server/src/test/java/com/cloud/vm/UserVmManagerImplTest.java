// Licensed to the Apache Software Foundation (ASF) under one
// or more contributor license agreements.  See the NOTICE file
// distributed with this work for additional information
// regarding copyright ownership.  The ASF licenses this file
// to you under the Apache License, Version 2.0 (the
// "License"); you may not use this file except in compliance
// with the License.  You may obtain a copy of the License at
//
//   http://www.apache.org/licenses/LICENSE-2.0
//
// Unless required by applicable law or agreed to in writing,
// software distributed under the License is distributed on an
// "AS IS" BASIS, WITHOUT WARRANTIES OR CONDITIONS OF ANY
// KIND, either express or implied.  See the License for the
// specific language governing permissions and limitations
// under the License.
package com.cloud.vm;

import static org.junit.Assert.assertEquals;
import static org.junit.Assert.assertFalse;
import static org.junit.Assert.assertNotNull;
import static org.junit.Assert.assertThrows;
import static org.junit.Assert.assertTrue;
import static org.junit.Assert.fail;
import static org.mockito.ArgumentMatchers.any;
import static org.mockito.ArgumentMatchers.anyLong;
import static org.mockito.ArgumentMatchers.anyMap;
import static org.mockito.ArgumentMatchers.anyString;
import static org.mockito.ArgumentMatchers.eq;
import static org.mockito.ArgumentMatchers.nullable;
import static org.mockito.Mockito.doNothing;
import static org.mockito.Mockito.doReturn;
import static org.mockito.Mockito.lenient;
import static org.mockito.Mockito.mock;
import static org.mockito.Mockito.never;
import static org.mockito.Mockito.times;
import static org.mockito.Mockito.when;

import java.util.ArrayList;
import java.util.HashMap;
import java.util.List;
import java.util.Map;

<<<<<<< HEAD
import com.cloud.storage.StorageManager;
=======
import com.cloud.network.NetworkService;
>>>>>>> f99fb3ec
import org.apache.cloudstack.acl.ControlledEntity;
import org.apache.cloudstack.acl.SecurityChecker;
import org.apache.cloudstack.api.BaseCmd.HTTPMethod;
import org.apache.cloudstack.api.command.admin.vm.AssignVMCmd;
import org.apache.cloudstack.api.command.user.vm.DeployVMCmd;
import org.apache.cloudstack.api.command.user.vm.DeployVnfApplianceCmd;
import org.apache.cloudstack.api.command.user.vm.ResetVMUserDataCmd;
import org.apache.cloudstack.api.command.user.vm.RestoreVMCmd;
import org.apache.cloudstack.api.command.user.vm.UpdateVMCmd;
import org.apache.cloudstack.api.command.user.volume.ResizeVolumeCmd;
import org.apache.cloudstack.context.CallContext;
import org.apache.cloudstack.engine.orchestration.service.NetworkOrchestrationService;
import org.apache.cloudstack.storage.datastore.db.PrimaryDataStoreDao;
import org.apache.cloudstack.storage.datastore.db.StoragePoolVO;
import org.apache.cloudstack.storage.template.VnfTemplateManager;
import org.apache.cloudstack.userdata.UserDataManager;
import org.junit.After;
import org.junit.Assert;
import org.junit.Before;
import org.junit.Test;
import org.junit.runner.RunWith;
import org.mockito.InjectMocks;
import org.mockito.Mock;
import org.mockito.Mockito;
import org.mockito.Spy;
import org.mockito.junit.MockitoJUnitRunner;
import org.springframework.test.util.ReflectionTestUtils;

import com.cloud.api.query.dao.ServiceOfferingJoinDao;
import com.cloud.api.query.vo.ServiceOfferingJoinVO;
import com.cloud.configuration.Resource;
import com.cloud.dc.DataCenter;
import com.cloud.dc.DataCenterVO;
import com.cloud.dc.dao.DataCenterDao;
import com.cloud.deploy.DataCenterDeployment;
import com.cloud.deploy.DeployDestination;
import com.cloud.deploy.DeploymentPlanner;
import com.cloud.deploy.DeploymentPlanningManager;
import com.cloud.exception.InsufficientAddressCapacityException;
import com.cloud.exception.InsufficientCapacityException;
import com.cloud.exception.InsufficientServerCapacityException;
import com.cloud.exception.InvalidParameterValueException;
import com.cloud.exception.PermissionDeniedException;
import com.cloud.exception.ResourceAllocationException;
import com.cloud.exception.ResourceUnavailableException;
import com.cloud.host.Host;
import com.cloud.host.HostVO;
import com.cloud.host.dao.HostDao;
import com.cloud.hypervisor.Hypervisor;
import com.cloud.network.NetworkModel;
import com.cloud.network.dao.NetworkDao;
import com.cloud.network.dao.NetworkVO;
import com.cloud.network.security.SecurityGroupVO;
import com.cloud.offering.DiskOffering;
import com.cloud.offering.ServiceOffering;
import com.cloud.server.ManagementService;
import com.cloud.service.ServiceOfferingVO;
import com.cloud.service.dao.ServiceOfferingDao;
import com.cloud.storage.DiskOfferingVO;
import com.cloud.storage.GuestOSVO;
import com.cloud.storage.ScopeType;
import com.cloud.storage.SnapshotVO;
import com.cloud.storage.Storage;
import com.cloud.storage.VMTemplateVO;
import com.cloud.storage.Volume;
import com.cloud.storage.VolumeApiService;
import com.cloud.storage.VolumeVO;
import com.cloud.storage.dao.DiskOfferingDao;
import com.cloud.storage.dao.GuestOSDao;
import com.cloud.storage.dao.SnapshotDao;
import com.cloud.storage.dao.VMTemplateDao;
import com.cloud.storage.dao.VolumeDao;
import com.cloud.template.VirtualMachineTemplate;
import com.cloud.user.Account;
import com.cloud.user.AccountManager;
import com.cloud.user.AccountService;
import com.cloud.user.AccountVO;
import com.cloud.user.ResourceLimitService;
import com.cloud.user.UserData;
import com.cloud.user.UserDataVO;
import com.cloud.user.UserVO;
import com.cloud.user.dao.AccountDao;
import com.cloud.user.dao.UserDao;
import com.cloud.user.dao.UserDataDao;
import com.cloud.uservm.UserVm;
import com.cloud.utils.Pair;
import com.cloud.utils.db.EntityManager;
import com.cloud.utils.exception.CloudRuntimeException;
import com.cloud.utils.exception.ExceptionProxyObject;
import com.cloud.vm.dao.NicDao;
import com.cloud.vm.dao.UserVmDao;
import com.cloud.vm.dao.UserVmDetailsDao;
import com.cloud.vm.snapshot.VMSnapshotVO;
import com.cloud.vm.snapshot.dao.VMSnapshotDao;
import org.mockito.MockedStatic;

import java.util.HashSet;
import java.util.LinkedHashMap;
import java.util.LinkedHashSet;
import java.util.LinkedList;
import com.cloud.domain.DomainVO;
import com.cloud.domain.dao.DomainDao;
import com.cloud.event.UsageEventUtils;
import com.cloud.network.Network;
import com.cloud.network.dao.FirewallRulesDao;
import com.cloud.network.dao.IPAddressDao;
import com.cloud.network.dao.IPAddressVO;
import com.cloud.network.dao.LoadBalancerVMMapDao;
import com.cloud.network.dao.LoadBalancerVMMapVO;
import com.cloud.network.dao.PhysicalNetworkDao;
import com.cloud.network.dao.PhysicalNetworkVO;
import com.cloud.network.guru.NetworkGuru;
import com.cloud.network.rules.FirewallRuleVO;
import com.cloud.network.rules.PortForwardingRule;
import com.cloud.network.rules.dao.PortForwardingRulesDao;
import com.cloud.network.security.SecurityGroupManager;
import com.cloud.offering.NetworkOffering;
import com.cloud.offerings.NetworkOfferingVO;
import com.cloud.offerings.dao.NetworkOfferingDao;

@RunWith(MockitoJUnitRunner.class)
public class UserVmManagerImplTest {

    @Spy
    @InjectMocks
    private UserVmManagerImpl userVmManagerImpl = new UserVmManagerImpl();

    @Mock
    private ServiceOfferingDao _serviceOfferingDao;

    @Mock
    private DiskOfferingDao diskOfferingDao;

    @Mock
    private DataCenterDao _dcDao;

    @Mock
    private DataCenterVO _dcMock;

    @Mock
    protected NicDao nicDao;

    @Mock
    private NetworkDao _networkDao;

    @Mock
    private NetworkOrchestrationService _networkMgr;

    @Mock
    private NetworkVO networkMock;

    @Mock
    private GuestOSDao guestOSDao;

    @Mock
    private UserVmDao userVmDao;

    @Mock
    private UpdateVMCmd updateVmCommand;

    @Mock
    private AccountManager accountManager;

    @Mock
    private AccountService accountService;

    @Mock
    private EntityManager entityManager;

    @Mock
    private UserVmDetailsDao userVmDetailsDao;

    @Mock
    private UserVmVO userVmVoMock;

    @Mock
    private NetworkModel networkModel;

    @Mock
    private Account accountMock;

    @Mock
    private AccountVO callerAccount;

    @Mock
    private UserVO callerUser;

    @Mock
    private VMTemplateDao templateDao;

    @Mock
    private AccountDao accountDao;

    @Mock
    private UserDao userDao;

    @Mock
    ResourceLimitService resourceLimitMgr;

    @Mock
    VolumeApiService volumeApiService;

    @Mock
    UserDataDao userDataDao;

    @Mock
    PrimaryDataStoreDao primaryDataStoreDao;

    @Mock
    VirtualMachineManager virtualMachineManager;

    @Mock
    DeploymentPlanningManager planningManager;

    @Mock
    HostDao hostDao;

    @Mock
    private VolumeVO volumeVOMock;

    @Mock
    private VolumeDao volumeDaoMock;

    @Mock
    private SnapshotDao snapshotDaoMock;

    @Mock
    private VMSnapshotDao vmSnapshotDaoMock;

    @Mock
    AccountVO account;

    @Mock
    VMTemplateVO vmTemplateVoMock;

    @Mock
    ManagementService managementServiceMock;

    @Mock
    AssignVMCmd assignVmCmdMock;

    @Mock
    PortForwardingRulesDao portForwardingRulesDaoMock;

    @Mock
    List<PortForwardingRule> portForwardingRulesListMock;

    @Mock
    FirewallRulesDao firewallRulesDaoMock;

    @Mock
    List<FirewallRuleVO> firewallRuleVoListMock;

    @Mock
    LoadBalancerVMMapDao loadBalancerVmMapDaoMock;

    @Mock
    List<LoadBalancerVMMapVO> loadBalancerVmMapVoListMock;

    @Mock
    IPAddressDao ipAddressDaoMock;

    @Mock
    IPAddressVO ipAddressVoMock;

    @Mock
    VirtualMachineTemplate virtualMachineTemplateMock;

    @Mock
    VirtualMachineProfileImpl virtualMachineProfileMock;

    @Mock
    List<NetworkVO> networkVoListMock;

    @Mock
    SecurityGroupManager securityGroupManagerMock;

    @Mock
    NetworkOfferingDao networkOfferingDaoMock;

    @Mock
    NetworkOfferingVO networkOfferingVoMock;

    @Mock
    List<NetworkOfferingVO> networkOfferingVoListMock;

    @Mock
    PhysicalNetworkDao physicalNetworkDaoMock;

    @Mock
    SecurityGroupVO securityGroupVoMock;

    @Mock
    DomainDao domainDaoMock;

    @Mock
    DomainVO domainVoMock;

    @Mock
    SnapshotVO snapshotVoMock;

    @Mock
    ServiceOfferingVO serviceOfferingVoMock;

    @Mock
    private ServiceOfferingVO serviceOffering;

    @Mock
    UserDataManager userDataManager;

    @Mock
    VirtualMachineProfile virtualMachineProfile;

    @Mock
    VirtualMachineTemplate templateMock;

    @Mock
    VnfTemplateManager vnfTemplateManager;

    @Mock
    ServiceOfferingJoinDao serviceOfferingJoinDao;

    @Mock
    private VMInstanceVO vmInstanceMock;

    @Mock
<<<<<<< HEAD
    StorageManager storageManager;
=======
    NetworkService networkServiceMock;
>>>>>>> f99fb3ec

    private static final long vmId = 1l;
    private static final long zoneId = 2L;
    private static final long accountId = 3L;
    private static final long serviceOfferingId = 10L;
    private static final long templateId = 11L;

    private static final long GiB_TO_BYTES = 1024 * 1024 * 1024;

    private Map<String, String> customParameters = new HashMap<>();

    String[] detailsConstants = {VmDetailConstants.MEMORY, VmDetailConstants.CPU_NUMBER, VmDetailConstants.CPU_SPEED};

    private DiskOfferingVO smallerDisdkOffering = prepareDiskOffering(5l * GiB_TO_BYTES, 1l, 1L, 2L);
    private DiskOfferingVO largerDisdkOffering = prepareDiskOffering(10l * GiB_TO_BYTES, 2l, 10L, 20L);
    Class<InvalidParameterValueException> expectedInvalidParameterValueException = InvalidParameterValueException.class;
    Class<CloudRuntimeException> expectedCloudRuntimeException = CloudRuntimeException.class;

    @Before
    public void beforeTest() {
        userVmManagerImpl.resourceLimitService = resourceLimitMgr;

        Mockito.when(updateVmCommand.getId()).thenReturn(vmId);

        when(_dcDao.findById(anyLong())).thenReturn(_dcMock);

        Mockito.when(userVmDao.findById(vmId)).thenReturn(userVmVoMock);

        Mockito.when(callerAccount.getType()).thenReturn(Account.Type.ADMIN);
        CallContext.register(callerUser, callerAccount);

        customParameters.put(VmDetailConstants.ROOT_DISK_SIZE, "123");
        customParameters.put(VmDetailConstants.MEMORY, "2048");
        customParameters.put(VmDetailConstants.CPU_NUMBER, "4");
        customParameters.put(VmDetailConstants.CPU_SPEED, "1000");

        lenient().doNothing().when(resourceLimitMgr).incrementResourceCount(anyLong(), any(Resource.ResourceType.class));
        lenient().doNothing().when(resourceLimitMgr).decrementResourceCount(anyLong(), any(Resource.ResourceType.class), anyLong());

        Mockito.when(virtualMachineProfile.getId()).thenReturn(vmId);
    }

    @After
    public void afterTest() {
        CallContext.unregister();
    }

    @Test
    public void validateGuestOsIdForUpdateVirtualMachineCommandTestOsTypeNull() {
        Mockito.when(updateVmCommand.getOsTypeId()).thenReturn(null);
        userVmManagerImpl.validateGuestOsIdForUpdateVirtualMachineCommand(updateVmCommand);
    }

    @Test(expected = InvalidParameterValueException.class)
    public void validateGuestOsIdForUpdateVirtualMachineCommandTestOsTypeNotFound() {
        Mockito.when(updateVmCommand.getOsTypeId()).thenReturn(1l);

        userVmManagerImpl.validateGuestOsIdForUpdateVirtualMachineCommand(updateVmCommand);
    }

    @Test
    public void validateGuestOsIdForUpdateVirtualMachineCommandTestOsTypeFound() {
        Mockito.when(updateVmCommand.getOsTypeId()).thenReturn(1l);
        Mockito.when(guestOSDao.findById(1l)).thenReturn(Mockito.mock(GuestOSVO.class));

        userVmManagerImpl.validateGuestOsIdForUpdateVirtualMachineCommand(updateVmCommand);
    }

    @Test(expected = InvalidParameterValueException.class)
    public void validateInputsAndPermissionForUpdateVirtualMachineCommandTestVmNotFound() {
        Mockito.when(userVmDao.findById(vmId)).thenReturn(null);

        userVmManagerImpl.validateInputsAndPermissionForUpdateVirtualMachineCommand(updateVmCommand);
    }

    private ServiceOfferingVO getSvcoffering(int ramSize) {
        String name = "name";
        String displayText = "displayText";
        int cpu = 1;
        int speed = 128;

        boolean ha = false;
        boolean useLocalStorage = false;

        ServiceOfferingVO serviceOffering = new ServiceOfferingVO(name, cpu, ramSize, speed, null, null, ha, displayText, false, null,
                false);
        serviceOffering.setDiskOfferingId(1l);
        return serviceOffering;
    }

    @Test
    public void validateInputsAndPermissionForUpdateVirtualMachineCommandTest() {
        Mockito.doNothing().when(userVmManagerImpl).validateGuestOsIdForUpdateVirtualMachineCommand(updateVmCommand);

        CallContext callContextMock = Mockito.mock(CallContext.class);

        Mockito.lenient().doReturn(accountMock).when(callContextMock).getCallingAccount();

        ServiceOffering offering = getSvcoffering(512);
        Mockito.lenient().when(_serviceOfferingDao.findById(Mockito.anyLong(), Mockito.anyLong())).thenReturn((ServiceOfferingVO) offering);
        Mockito.lenient().doNothing().when(accountManager).checkAccess(accountMock, null, true, userVmVoMock);
        userVmManagerImpl.validateInputsAndPermissionForUpdateVirtualMachineCommand(updateVmCommand);

        Mockito.verify(userVmManagerImpl).validateGuestOsIdForUpdateVirtualMachineCommand(updateVmCommand);
        Mockito.verify(accountManager).checkAccess(callerAccount, null, true, userVmVoMock);
    }

    @Test
    public void updateVirtualMachineTestDisplayChanged() throws ResourceUnavailableException, InsufficientCapacityException, ResourceAllocationException {
        configureDoNothingForMethodsThatWeDoNotWantToTest();
        ServiceOffering offering = getSvcoffering(512);
        Mockito.when(_serviceOfferingDao.findById(Mockito.anyLong(), Mockito.anyLong())).thenReturn((ServiceOfferingVO) offering);
        Mockito.when(userVmVoMock.isDisplay()).thenReturn(true);
        Mockito.doNothing().when(userVmManagerImpl).updateDisplayVmFlag(false, vmId, userVmVoMock);
        Mockito.when(updateVmCommand.getUserdataId()).thenReturn(null);
        userVmManagerImpl.updateVirtualMachine(updateVmCommand);
        verifyMethodsThatAreAlwaysExecuted();

        Mockito.verify(userVmManagerImpl).updateDisplayVmFlag(false, vmId, userVmVoMock);
        Mockito.verify(userVmDetailsDao, times(0)).removeDetail(anyLong(), anyString());
    }

    @Test
    public void updateVirtualMachineTestCleanUpTrue() throws ResourceUnavailableException, InsufficientCapacityException, ResourceAllocationException {
        configureDoNothingForMethodsThatWeDoNotWantToTest();
        ServiceOffering offering = getSvcoffering(512);
        Mockito.when(_serviceOfferingDao.findById(Mockito.anyLong(), Mockito.anyLong())).thenReturn((ServiceOfferingVO) offering);
        Mockito.when(updateVmCommand.isCleanupDetails()).thenReturn(true);
        Mockito.lenient().doNothing().when(userVmManagerImpl).updateDisplayVmFlag(false, vmId, userVmVoMock);

        Mockito.when(updateVmCommand.getUserdataId()).thenReturn(null);

        prepareExistingDetails(vmId, "userdetail");

        userVmManagerImpl.updateVirtualMachine(updateVmCommand);
        verifyMethodsThatAreAlwaysExecuted();
        Mockito.verify(userVmDetailsDao).removeDetail(vmId, "userdetail");
        Mockito.verify(userVmDetailsDao, times(0)).removeDetail(vmId, "systemdetail");
        Mockito.verify(userVmManagerImpl, times(0)).updateDisplayVmFlag(false, vmId, userVmVoMock);
    }

    @Test
    public void updateVirtualMachineTestCleanUpTrueAndDetailEmpty() throws ResourceUnavailableException, InsufficientCapacityException, ResourceAllocationException {
        prepareAndExecuteMethodDealingWithDetails(true, true);
    }

    @Test
    public void updateVirtualMachineTestCleanUpTrueAndDetailsNotEmpty() throws ResourceUnavailableException, InsufficientCapacityException, ResourceAllocationException {
        prepareAndExecuteMethodDealingWithDetails(true, false);
    }

    @Test
    public void updateVirtualMachineTestCleanUpFalseAndDetailsNotEmpty() throws ResourceUnavailableException, InsufficientCapacityException, ResourceAllocationException {
        prepareAndExecuteMethodDealingWithDetails(false, true);
    }

    @Test
    public void updateVirtualMachineTestCleanUpFalseAndDetailsEmpty() throws ResourceUnavailableException, InsufficientCapacityException, ResourceAllocationException {
        Mockito.doNothing().when(userVmManagerImpl).verifyVmLimits(Mockito.any(), Mockito.anyMap());
        prepareAndExecuteMethodDealingWithDetails(false, false);
    }

    private List<UserVmDetailVO> prepareExistingDetails(Long vmId, String... existingDetailKeys) {
        List<UserVmDetailVO> existingDetails = new ArrayList<>();
        for (String detail : existingDetailKeys) {
            existingDetails.add(new UserVmDetailVO(vmId, detail, "foo", true));
        }
        existingDetails.add(new UserVmDetailVO(vmId, "systemdetail", "bar", false));
        Mockito.when(userVmDetailsDao.listDetails(vmId)).thenReturn(existingDetails);
        return existingDetails;
    }

    private void prepareAndExecuteMethodDealingWithDetails(boolean cleanUpDetails, boolean isDetailsEmpty) throws ResourceUnavailableException, InsufficientCapacityException, ResourceAllocationException {
        configureDoNothingForMethodsThatWeDoNotWantToTest();

        ServiceOffering offering = getSvcoffering(512);
        Mockito.when(_serviceOfferingDao.findById(Mockito.anyLong(), Mockito.anyLong())).thenReturn((ServiceOfferingVO) offering);
        ServiceOfferingVO currentServiceOffering = Mockito.mock(ServiceOfferingVO.class);
        Mockito.lenient().when(currentServiceOffering.getCpu()).thenReturn(1);
        Mockito.lenient().when(currentServiceOffering.getRamSize()).thenReturn(512);

        List<NicVO> nics = new ArrayList<>();
        NicVO nic1 = mock(NicVO.class);
        NicVO nic2 = mock(NicVO.class);
        nics.add(nic1);
        nics.add(nic2);
        when(this.nicDao.listByVmId(Mockito.anyLong())).thenReturn(nics);
        when(_networkDao.findById(anyLong())).thenReturn(networkMock);
        lenient().doNothing().when(_networkMgr).saveExtraDhcpOptions(anyString(), anyLong(), anyMap());
        HashMap<String, String> details = new HashMap<>();
        if(!isDetailsEmpty) {
            details.put("newdetail", "foo");
        }
        prepareExistingDetails(vmId, "existingdetail");
        Mockito.when(updateVmCommand.getUserdataId()).thenReturn(null);
        Mockito.when(updateVmCommand.getDetails()).thenReturn(details);
        Mockito.when(updateVmCommand.isCleanupDetails()).thenReturn(cleanUpDetails);
        configureDoNothingForDetailsMethod();

        userVmManagerImpl.updateVirtualMachine(updateVmCommand);
        verifyMethodsThatAreAlwaysExecuted();

        Mockito.verify(userVmVoMock, times(cleanUpDetails || isDetailsEmpty ? 0 : 1)).setDetails(details);
        Mockito.verify(userVmDetailsDao, times(cleanUpDetails ? 1 : 0)).removeDetail(vmId, "existingdetail");
        Mockito.verify(userVmDetailsDao, times(0)).removeDetail(vmId, "systemdetail");
        Mockito.verify(userVmDao, times(cleanUpDetails || isDetailsEmpty ? 0 : 1)).saveDetails(userVmVoMock);
        Mockito.verify(userVmManagerImpl, times(0)).updateDisplayVmFlag(false, vmId, userVmVoMock);
    }

    private void configureDoNothingForDetailsMethod() {
        Mockito.lenient().doNothing().when(userVmManagerImpl).updateDisplayVmFlag(false, vmId, userVmVoMock);
        Mockito.doNothing().when(userVmDetailsDao).removeDetail(anyLong(), anyString());
        Mockito.doNothing().when(userVmDao).saveDetails(userVmVoMock);
    }

    @SuppressWarnings("unchecked")
    private void verifyMethodsThatAreAlwaysExecuted() throws ResourceUnavailableException, InsufficientCapacityException {
        Mockito.verify(userVmManagerImpl).validateInputsAndPermissionForUpdateVirtualMachineCommand(updateVmCommand);
        Mockito.verify(userVmManagerImpl).getSecurityGroupIdList(updateVmCommand);

        Mockito.verify(userVmManagerImpl).updateVirtualMachine(nullable(Long.class), nullable(String.class), nullable(String.class), nullable(Boolean.class),
                nullable(Boolean.class), nullable(Boolean.class), nullable(Long.class),
                nullable(String.class), nullable(Long.class), nullable(String.class), nullable(Boolean.class), nullable(HTTPMethod.class), nullable(String.class), nullable(String.class), nullable(String.class), nullable(List.class),
                nullable(Map.class));

    }

    @SuppressWarnings("unchecked")
    private void configureDoNothingForMethodsThatWeDoNotWantToTest() throws ResourceUnavailableException, InsufficientCapacityException, ResourceAllocationException {
        Mockito.doNothing().when(userVmManagerImpl).validateInputsAndPermissionForUpdateVirtualMachineCommand(updateVmCommand);
        Mockito.doReturn(new ArrayList<Long>()).when(userVmManagerImpl).getSecurityGroupIdList(updateVmCommand);

        Mockito.lenient().doReturn(Mockito.mock(UserVm.class)).when(userVmManagerImpl).updateVirtualMachine(Mockito.anyLong(), Mockito.anyString(), Mockito.anyString(), Mockito.anyBoolean(),
                Mockito.anyBoolean(), Mockito.anyBoolean(), Mockito.anyLong(), Mockito.anyString(), Mockito.anyLong(), Mockito.anyString(), Mockito.anyBoolean(), Mockito.any(HTTPMethod.class), Mockito.anyString(), Mockito.anyString(),
                Mockito.anyString(), Mockito.anyList(), Mockito.any());

        Mockito.doNothing().when(userVmManagerImpl).validateIfVmSupportsMigration(Mockito.any(), Mockito.anyLong());
        Mockito.doNothing().when(userVmManagerImpl).validateOldAndNewAccounts(Mockito.nullable(Account.class), Mockito.nullable(Account.class), Mockito.anyLong(), Mockito.nullable(String.class), Mockito.nullable(Long.class));
        Mockito.doNothing().when(userVmManagerImpl).validateIfVmHasNoRules(Mockito.any(), Mockito.anyLong());
        Mockito.doNothing().when(userVmManagerImpl).removeInstanceFromInstanceGroup(Mockito.anyLong());
        Mockito.doNothing().when(userVmManagerImpl).verifyResourceLimitsForAccountAndStorage(Mockito.any(), Mockito.any(), Mockito.any(), Mockito.anyList(), Mockito.any());
        Mockito.doNothing().when(userVmManagerImpl).validateIfNewOwnerHasAccessToTemplate(Mockito.any(), Mockito.any(), Mockito.any());

        Mockito.doNothing().when(userVmManagerImpl).updateVmOwner(Mockito.any(), Mockito.any(), Mockito.any(), Mockito.any());
        Mockito.doNothing().when(userVmManagerImpl).updateVolumesOwner(Mockito.any(), Mockito.any(), Mockito.any(), Mockito.any());
        Mockito.doNothing().when(userVmManagerImpl).updateVmNetwork(Mockito.any(), Mockito.any(), Mockito.any(), Mockito.any(), Mockito.any());

        Mockito.doNothing().when(userVmManagerImpl).resourceCountIncrement(Mockito.anyLong(), Mockito.any(), Mockito.any(), Mockito.any());
    }

    @Test
    public void validateOrReplaceMacAddressTestMacAddressValid() throws InsufficientAddressCapacityException {
        configureValidateOrReplaceMacAddressTest(0, "01:23:45:67:89:ab", "01:23:45:67:89:ab");
    }

    @Test
    public void validateOrReplaceMacAddressTestMacAddressNull() throws InsufficientAddressCapacityException {
        configureValidateOrReplaceMacAddressTest(1, null, "01:23:45:67:89:ab");
    }

    @Test
    public void validateOrReplaceMacAddressTestMacAddressBlank() throws InsufficientAddressCapacityException {
        configureValidateOrReplaceMacAddressTest(1, " ", "01:23:45:67:89:ab");
    }

    @Test
    public void validateOrReplaceMacAddressTestMacAddressEmpty() throws InsufficientAddressCapacityException {
        configureValidateOrReplaceMacAddressTest(1, "", "01:23:45:67:89:ab");
    }

    @Test
    public void validateOrReplaceMacAddressTestMacAddressNotValidOption1() throws InsufficientAddressCapacityException {
        configureValidateOrReplaceMacAddressTest(1, "abcdef:gh:ij:kl", "01:23:45:67:89:ab");
    }

    @Test
    public void validateOrReplaceMacAddressTestMacAddressNotValidOption2() throws InsufficientAddressCapacityException {
        configureValidateOrReplaceMacAddressTest(1, "01:23:45:67:89:", "01:23:45:67:89:ab");
    }

    @Test
    public void validateOrReplaceMacAddressTestMacAddressNotValidOption3() throws InsufficientAddressCapacityException {
        configureValidateOrReplaceMacAddressTest(1, "01:23:45:67:89:az", "01:23:45:67:89:ab");
    }

    @Test
    public void validateOrReplaceMacAddressTestMacAddressNotValidOption4() throws InsufficientAddressCapacityException {
        configureValidateOrReplaceMacAddressTest(1, "@1:23:45:67:89:ab", "01:23:45:67:89:ab");
    }

    private void configureValidateOrReplaceMacAddressTest(int times, String macAddress, String expectedMacAddress) throws InsufficientAddressCapacityException {
        Mockito.when(networkModel.getNextAvailableMacAddressInNetwork(Mockito.anyLong())).thenReturn(expectedMacAddress);

        String returnedMacAddress = userVmManagerImpl.validateOrReplaceMacAddress(macAddress, networkMock);

        Mockito.verify(networkModel, times(times)).getNextAvailableMacAddressInNetwork(Mockito.anyLong());
        assertEquals(expectedMacAddress, returnedMacAddress);
    }

    @Test
    public void testValidatekeyValuePair() throws Exception {
        assertTrue(userVmManagerImpl.isValidKeyValuePair("is-a-template=true\nHVM-boot-policy=\nPV-bootloader=pygrub\nPV-args=hvc0"));
        assertTrue(userVmManagerImpl.isValidKeyValuePair("is-a-template=true HVM-boot-policy= PV-bootloader=pygrub PV-args=hvc0"));
        assertTrue(userVmManagerImpl.isValidKeyValuePair("nvp.vm-uuid=34b3d5ea-1c25-4bb0-9250-8dc3388bfa9b"));
        assertFalse(userVmManagerImpl.isValidKeyValuePair("key"));
        //key-1=value1, param:key-2=value2, my.config.v0=False"
        assertTrue(userVmManagerImpl.isValidKeyValuePair("key-1=value1"));
        assertTrue(userVmManagerImpl.isValidKeyValuePair("param:key-2=value2"));
        assertTrue(userVmManagerImpl.isValidKeyValuePair("my.config.v0=False"));
    }

    @Test
    public void configureCustomRootDiskSizeTest() {
        String vmDetailsRootDiskSize = "123";
        Map<String, String> customParameters = new HashMap<>();
        customParameters.put(VmDetailConstants.ROOT_DISK_SIZE, vmDetailsRootDiskSize);
        long expectedRootDiskSize = 123l * GiB_TO_BYTES;
        long offeringRootDiskSize = 0l;
        prepareAndRunConfigureCustomRootDiskSizeTest(customParameters, expectedRootDiskSize, 1, offeringRootDiskSize);
    }

    @Test(expected = InvalidParameterValueException.class)
    public void configureCustomRootDiskSizeTestExpectExceptionZero() {
        String vmDetailsRootDiskSize = "0";
        Map<String, String> customParameters = new HashMap<>();
        customParameters.put(VmDetailConstants.ROOT_DISK_SIZE, vmDetailsRootDiskSize);
        long expectedRootDiskSize = 0l;
        long offeringRootDiskSize = 0l;
        prepareAndRunConfigureCustomRootDiskSizeTest(customParameters, expectedRootDiskSize, 1, offeringRootDiskSize);
    }

    @Test(expected = InvalidParameterValueException.class)
    public void configureCustomRootDiskSizeTestExpectExceptionNegativeNum() {
        String vmDetailsRootDiskSize = "-123";
        Map<String, String> customParameters = new HashMap<>();
        customParameters.put(VmDetailConstants.ROOT_DISK_SIZE, vmDetailsRootDiskSize);
        long expectedRootDiskSize = -123l * GiB_TO_BYTES;
        long offeringRootDiskSize = 0l;
        prepareAndRunConfigureCustomRootDiskSizeTest(customParameters, expectedRootDiskSize, 1, offeringRootDiskSize);
    }

    @Test
    public void configureCustomRootDiskSizeTestEmptyParameters() {
        Map<String, String> customParameters = new HashMap<>();
        long expectedRootDiskSize = 99l * GiB_TO_BYTES;
        long offeringRootDiskSize = 0l;
        prepareAndRunConfigureCustomRootDiskSizeTest(customParameters, expectedRootDiskSize, 1, offeringRootDiskSize);
    }

    @Test
    public void configureCustomRootDiskSizeTestEmptyParametersAndOfferingRootSize() {
        Map<String, String> customParameters = new HashMap<>();
        long expectedRootDiskSize = 10l * GiB_TO_BYTES;
        long offeringRootDiskSize = 10l * GiB_TO_BYTES;

        prepareAndRunConfigureCustomRootDiskSizeTest(customParameters, expectedRootDiskSize, 1, offeringRootDiskSize);
    }

    private void prepareAndRunConfigureCustomRootDiskSizeTest(Map<String, String> customParameters, long expectedRootDiskSize, int timesVerifyIfHypervisorSupports, Long offeringRootDiskSize) {
        VMTemplateVO template = Mockito.mock(VMTemplateVO.class);
        Mockito.when(template.getId()).thenReturn(1l);
        Mockito.when(template.getSize()).thenReturn(99L * GiB_TO_BYTES);
        Mockito.when(templateDao.findById(Mockito.anyLong())).thenReturn(template);

        DiskOfferingVO diskfferingVo = Mockito.mock(DiskOfferingVO.class);

        Mockito.when(diskfferingVo.getDiskSize()).thenReturn(offeringRootDiskSize);

        Mockito.when(volumeApiService.validateVolumeSizeInBytes(Mockito.anyLong())).thenReturn(true);
        long rootDiskSize = userVmManagerImpl.configureCustomRootDiskSize(customParameters, template, Hypervisor.HypervisorType.KVM, diskfferingVo);

        Assert.assertEquals(expectedRootDiskSize, rootDiskSize);
        Mockito.verify(userVmManagerImpl, times(timesVerifyIfHypervisorSupports)).verifyIfHypervisorSupportsRootdiskSizeOverride(Mockito.any());
    }

    @Test
    public void verifyIfHypervisorSupportRootdiskSizeOverrideTest() {
        Hypervisor.HypervisorType[] hypervisorTypeArray = Hypervisor.HypervisorType.values();
        int exceptionCounter = 0;
        int expectedExceptionCounter = hypervisorTypeArray.length - 5;

        for(int i = 0; i < hypervisorTypeArray.length; i++) {
            if (hypervisorTypeArray[i].isFunctionalitySupported(Hypervisor.HypervisorType.Functionality.RootDiskSizeOverride)) {
                userVmManagerImpl.verifyIfHypervisorSupportsRootdiskSizeOverride(hypervisorTypeArray[i]);
            } else {
                try {
                    userVmManagerImpl.verifyIfHypervisorSupportsRootdiskSizeOverride(hypervisorTypeArray[i]);
                } catch (InvalidParameterValueException e) {
                    exceptionCounter ++;
                }
            }
        }

        Assert.assertEquals(expectedExceptionCounter, exceptionCounter);
    }

    @Test (expected = InvalidParameterValueException.class)
    public void prepareResizeVolumeCmdTestRootVolumeNull() {
        DiskOfferingVO newRootDiskOffering = Mockito.mock(DiskOfferingVO.class);
        DiskOfferingVO currentRootDiskOffering = Mockito.mock(DiskOfferingVO.class);
        userVmManagerImpl.prepareResizeVolumeCmd(null, currentRootDiskOffering, newRootDiskOffering);
    }

    @Test (expected = InvalidParameterValueException.class)
    public void prepareResizeVolumeCmdTestCurrentRootDiskOffering() {
        DiskOfferingVO newRootDiskOffering = Mockito.mock(DiskOfferingVO.class);
        VolumeVO rootVolumeOfVm = Mockito.mock(VolumeVO.class);
        userVmManagerImpl.prepareResizeVolumeCmd(rootVolumeOfVm, null, newRootDiskOffering);
    }

    @Test (expected = InvalidParameterValueException.class)
    public void prepareResizeVolumeCmdTestNewRootDiskOffering() {
        VolumeVO rootVolumeOfVm = Mockito.mock(VolumeVO.class);
        DiskOfferingVO currentRootDiskOffering = Mockito.mock(DiskOfferingVO.class);
        userVmManagerImpl.prepareResizeVolumeCmd(rootVolumeOfVm, currentRootDiskOffering, null);
    }

    @Test
    public void prepareResizeVolumeCmdTestNewOfferingLarger() {
        prepareAndRunResizeVolumeTest(2L, 10L, 20L, smallerDisdkOffering, largerDisdkOffering);
    }

    @Test
    public void prepareResizeVolumeCmdTestSameOfferingSize() {
        prepareAndRunResizeVolumeTest(null, 1L, 2L, smallerDisdkOffering, smallerDisdkOffering);
    }

    @Test
    public void prepareResizeVolumeCmdTestOfferingRootSizeZero() {
        DiskOfferingVO rootSizeZero = prepareDiskOffering(0l, 3l, 100L, 200L);
        prepareAndRunResizeVolumeTest(null, 100L, 200L, smallerDisdkOffering, rootSizeZero);
    }

    @Test (expected = InvalidParameterValueException.class)
    public void prepareResizeVolumeCmdTestNewOfferingSmaller() {
        prepareAndRunResizeVolumeTest(2L, 10L, 20L, largerDisdkOffering, smallerDisdkOffering);
    }

    private void prepareAndRunResizeVolumeTest(Long expectedOfferingId, long expectedMinIops, long expectedMaxIops, DiskOfferingVO currentRootDiskOffering, DiskOfferingVO newRootDiskOffering) {
        long rootVolumeId = 1l;
        VolumeVO rootVolumeOfVm = Mockito.mock(VolumeVO.class);
        Mockito.when(rootVolumeOfVm.getId()).thenReturn(rootVolumeId);

        ResizeVolumeCmd resizeVolumeCmd = userVmManagerImpl.prepareResizeVolumeCmd(rootVolumeOfVm, currentRootDiskOffering, newRootDiskOffering);

        Assert.assertEquals(rootVolumeId, resizeVolumeCmd.getId().longValue());
        Assert.assertEquals(expectedOfferingId, resizeVolumeCmd.getNewDiskOfferingId());
        Assert.assertEquals(expectedMinIops, resizeVolumeCmd.getMinIops().longValue());
        Assert.assertEquals(expectedMaxIops, resizeVolumeCmd.getMaxIops().longValue());
    }

    private DiskOfferingVO prepareDiskOffering(long rootSize, long diskOfferingId, long offeringMinIops, long offeringMaxIops) {
        DiskOfferingVO newRootDiskOffering = Mockito.mock(DiskOfferingVO.class);
        Mockito.when(newRootDiskOffering.getDiskSize()).thenReturn(rootSize);
        Mockito.when(newRootDiskOffering.getId()).thenReturn(diskOfferingId);
        Mockito.when(newRootDiskOffering.getMinIops()).thenReturn(offeringMinIops);
        Mockito.when(newRootDiskOffering.getMaxIops()).thenReturn(offeringMaxIops);
        return newRootDiskOffering;
    }

    @Test (expected = CloudRuntimeException.class)
    public void testUserDataDenyOverride() {
        Long userDataId = 1L;

        VirtualMachineTemplate template = Mockito.mock(VirtualMachineTemplate.class);
        when(template.getUserDataId()).thenReturn(2L);
        when(template.getUserDataOverridePolicy()).thenReturn(UserData.UserDataOverridePolicy.DENYOVERRIDE);

        userVmManagerImpl.finalizeUserData(null, userDataId, template);
    }

    @Test
    public void testUserDataAllowOverride() {
        String templateUserData = "testTemplateUserdata";
        Long userDataId = 1L;

        VirtualMachineTemplate template = Mockito.mock(VirtualMachineTemplate.class);
        when(template.getUserDataId()).thenReturn(2L);
        when(template.getUserDataOverridePolicy()).thenReturn(UserData.UserDataOverridePolicy.ALLOWOVERRIDE);

        UserDataVO apiUserDataVO = Mockito.mock(UserDataVO.class);
        doReturn(apiUserDataVO).when(userDataDao).findById(userDataId);
        when(apiUserDataVO.getUserData()).thenReturn(templateUserData);

        String finalUserdata = userVmManagerImpl.finalizeUserData(null, userDataId, template);

        Assert.assertEquals(finalUserdata, templateUserData);
    }

    @Test
    public void testUserDataWithoutTemplate() {
        String userData = "testUserdata";
        Long userDataId = 1L;

        UserDataVO apiUserDataVO = Mockito.mock(UserDataVO.class);
        doReturn(apiUserDataVO).when(userDataDao).findById(userDataId);
        when(apiUserDataVO.getUserData()).thenReturn(userData);

        VirtualMachineTemplate template = Mockito.mock(VirtualMachineTemplate.class);
        when(template.getUserDataId()).thenReturn(null);

        String finalUserdata = userVmManagerImpl.finalizeUserData(null, userDataId, template);

        Assert.assertEquals(finalUserdata, userData);
    }

    @Test
    public void testUserDataAllowOverrideWithoutAPIuserdata() {
        String templateUserData = "testTemplateUserdata";

        VirtualMachineTemplate template = Mockito.mock(VirtualMachineTemplate.class);
        when(template.getUserDataId()).thenReturn(2L);
        when(template.getUserDataOverridePolicy()).thenReturn(UserData.UserDataOverridePolicy.ALLOWOVERRIDE);
        UserDataVO templateUserDataVO = Mockito.mock(UserDataVO.class);
        doReturn(templateUserDataVO).when(userDataDao).findById(2L);
        when(templateUserDataVO.getUserData()).thenReturn(templateUserData);

        String finalUserdata = userVmManagerImpl.finalizeUserData(null, null, template);

        Assert.assertEquals(finalUserdata, templateUserData);
    }

    @Test
    public void testUserDataAllowOverrideWithUserdataText() {
        String userData = "testUserdata";
        VirtualMachineTemplate template = Mockito.mock(VirtualMachineTemplate.class);
        when(template.getUserDataId()).thenReturn(null);

        String finalUserdata = userVmManagerImpl.finalizeUserData(userData, null, template);

        Assert.assertEquals(finalUserdata, userData);
    }

    @Test(expected = InvalidParameterValueException.class)
    public void testResetVMUserDataVMStateNotStopped() {
        CallContext callContextMock = Mockito.mock(CallContext.class);
        Mockito.lenient().doReturn(accountMock).when(callContextMock).getCallingAccount();

        ResetVMUserDataCmd cmd = Mockito.mock(ResetVMUserDataCmd.class);
        when(cmd.getId()).thenReturn(1L);
        when(userVmDao.findById(1L)).thenReturn(userVmVoMock);

        VMTemplateVO template = Mockito.mock(VMTemplateVO.class);
        when(userVmVoMock.getTemplateId()).thenReturn(2L);
        when(templateDao.findByIdIncludingRemoved(2L)).thenReturn(template);


        when(userVmVoMock.getState()).thenReturn(VirtualMachine.State.Running);

        try {
            userVmManagerImpl.resetVMUserData(cmd);
        } catch (ResourceUnavailableException e) {
            throw new RuntimeException(e);
        } catch (InsufficientCapacityException e) {
            throw new RuntimeException(e);
        }
    }

    @Test(expected = InvalidParameterValueException.class)
    public void testResetVMUserDataDontAcceptBothUserdataAndUserdataId() {
        CallContext callContextMock = Mockito.mock(CallContext.class);
        Mockito.lenient().doReturn(accountMock).when(callContextMock).getCallingAccount();

        ResetVMUserDataCmd cmd = Mockito.mock(ResetVMUserDataCmd.class);
        when(cmd.getId()).thenReturn(1L);
        when(userVmDao.findById(1L)).thenReturn(userVmVoMock);

        VMTemplateVO template = Mockito.mock(VMTemplateVO.class);
        when(userVmVoMock.getTemplateId()).thenReturn(2L);
        when(templateDao.findByIdIncludingRemoved(2L)).thenReturn(template);


        when(userVmVoMock.getState()).thenReturn(VirtualMachine.State.Stopped);

        when(cmd.getUserData()).thenReturn("testUserdata");
        when(cmd.getUserdataId()).thenReturn(1L);

        try {
            userVmManagerImpl.resetVMUserData(cmd);
        } catch (ResourceUnavailableException e) {
            throw new RuntimeException(e);
        } catch (InsufficientCapacityException e) {
            throw new RuntimeException(e);
        }
    }

    @Test
    public void testResetVMUserDataSuccessResetWithUserdata() {
        CallContext callContextMock = Mockito.mock(CallContext.class);
        Mockito.lenient().doReturn(accountMock).when(callContextMock).getCallingAccount();

        UserVmVO userVmVO = new UserVmVO();
        userVmVO.setTemplateId(2L);
        userVmVO.setState(VirtualMachine.State.Stopped);
        userVmVO.setUserDataId(100L);
        userVmVO.setUserData("RandomUserdata");

        ResetVMUserDataCmd cmd = Mockito.mock(ResetVMUserDataCmd.class);
        when(cmd.getId()).thenReturn(1L);
        when(userVmDao.findById(1L)).thenReturn(userVmVO);

        VMTemplateVO template = Mockito.mock(VMTemplateVO.class);
        when(templateDao.findByIdIncludingRemoved(2L)).thenReturn(template);
        when(template.getUserDataId()).thenReturn(null);

        String testUserData = "testUserdata";
        when(cmd.getUserData()).thenReturn(testUserData);
        when(cmd.getUserdataId()).thenReturn(null);
        when(cmd.getHttpMethod()).thenReturn(HTTPMethod.GET);

        when(userDataManager.validateUserData(testUserData, HTTPMethod.GET)).thenReturn(testUserData);

        try {
            doNothing().when(userVmManagerImpl).updateUserData(userVmVO);
            userVmManagerImpl.resetVMUserData(cmd);
        } catch (ResourceUnavailableException e) {
            throw new RuntimeException(e);
        } catch (InsufficientCapacityException e) {
            throw new RuntimeException(e);
        }

        Assert.assertEquals("testUserdata", userVmVO.getUserData());
        Assert.assertEquals(null, userVmVO.getUserDataId());
    }

    @Test
    public void testResetVMUserDataSuccessResetWithUserdataId() {
        CallContext callContextMock = Mockito.mock(CallContext.class);
        Mockito.lenient().doReturn(accountMock).when(callContextMock).getCallingAccount();

        UserVmVO userVmVO = new UserVmVO();
        userVmVO.setTemplateId(2L);
        userVmVO.setState(VirtualMachine.State.Stopped);
        userVmVO.setUserDataId(100L);
        userVmVO.setUserData("RandomUserdata");

        ResetVMUserDataCmd cmd = Mockito.mock(ResetVMUserDataCmd.class);
        when(cmd.getId()).thenReturn(1L);
        when(userVmDao.findById(1L)).thenReturn(userVmVO);

        VMTemplateVO template = Mockito.mock(VMTemplateVO.class);
        when(templateDao.findByIdIncludingRemoved(2L)).thenReturn(template);
        when(template.getUserDataId()).thenReturn(null);

        String testUserData = "testUserdata";
        when(cmd.getUserdataId()).thenReturn(1L);
        UserDataVO apiUserDataVO = Mockito.mock(UserDataVO.class);
        when(userDataDao.findById(1L)).thenReturn(apiUserDataVO);
        when(apiUserDataVO.getUserData()).thenReturn(testUserData);
        when(cmd.getHttpMethod()).thenReturn(HTTPMethod.GET);

        when(userDataManager.validateUserData(testUserData, HTTPMethod.GET)).thenReturn(testUserData);

        try {
            doNothing().when(userVmManagerImpl).updateUserData(userVmVO);
            userVmManagerImpl.resetVMUserData(cmd);
        } catch (ResourceUnavailableException e) {
            throw new RuntimeException(e);
        } catch (InsufficientCapacityException e) {
            throw new RuntimeException(e);
        }

        Assert.assertEquals("testUserdata", userVmVO.getUserData());
        Assert.assertEquals(1L, (long)userVmVO.getUserDataId());
    }

    @Test
    public void recoverRootVolumeTestDestroyState() {
        Mockito.doReturn(Volume.State.Destroy).when(volumeVOMock).getState();

        userVmManagerImpl.recoverRootVolume(volumeVOMock, vmId);

        Mockito.verify(volumeApiService).recoverVolume(volumeVOMock.getId());
        Mockito.verify(volumeDaoMock).attachVolume(volumeVOMock.getId(), vmId, UserVmManagerImpl.ROOT_DEVICE_ID);
    }

    @Test(expected = InvalidParameterValueException.class)
    public void createVirtualMachineWithInactiveServiceOffering() throws ResourceUnavailableException, InsufficientCapacityException, ResourceAllocationException {
        DeployVMCmd deployVMCmd = new DeployVMCmd();
        ReflectionTestUtils.setField(deployVMCmd, "zoneId", zoneId);
        ReflectionTestUtils.setField(deployVMCmd, "serviceOfferingId", serviceOfferingId);
        deployVMCmd._accountService = accountService;

        when(accountService.finalyzeAccountId(nullable(String.class), nullable(Long.class), nullable(Long.class), eq(true))).thenReturn(accountId);
        when(accountService.getActiveAccountById(accountId)).thenReturn(account);
        when(entityManager.findById(DataCenter.class, zoneId)).thenReturn(_dcMock);
        when(entityManager.findById(ServiceOffering.class, serviceOfferingId)).thenReturn(serviceOffering);
        when(serviceOffering.getState()).thenReturn(ServiceOffering.State.Inactive);

        userVmManagerImpl.createVirtualMachine(deployVMCmd);
    }

    @Test
    public void createVirtualMachine() throws ResourceUnavailableException, InsufficientCapacityException, ResourceAllocationException {
        DeployVMCmd deployVMCmd = new DeployVMCmd();
        ReflectionTestUtils.setField(deployVMCmd, "zoneId", zoneId);
        ReflectionTestUtils.setField(deployVMCmd, "templateId", templateId);
        ReflectionTestUtils.setField(deployVMCmd, "serviceOfferingId", serviceOfferingId);
        deployVMCmd._accountService = accountService;

        when(accountService.finalyzeAccountId(nullable(String.class), nullable(Long.class), nullable(Long.class), eq(true))).thenReturn(accountId);
        when(accountService.getActiveAccountById(accountId)).thenReturn(account);
        when(entityManager.findById(DataCenter.class, zoneId)).thenReturn(_dcMock);
        when(entityManager.findById(ServiceOffering.class, serviceOfferingId)).thenReturn(serviceOffering);
        when(serviceOffering.getState()).thenReturn(ServiceOffering.State.Active);

        when(entityManager.findById(VirtualMachineTemplate.class, templateId)).thenReturn(templateMock);
        when(templateMock.getTemplateType()).thenReturn(Storage.TemplateType.VNF);
        when(templateMock.isDeployAsIs()).thenReturn(false);
        when(templateMock.getFormat()).thenReturn(Storage.ImageFormat.QCOW2);
        when(templateMock.getUserDataId()).thenReturn(null);
        Mockito.doNothing().when(vnfTemplateManager).validateVnfApplianceNics(any(), nullable(List.class));

        ServiceOfferingJoinVO svcOfferingMock = Mockito.mock(ServiceOfferingJoinVO.class);
        when(serviceOfferingJoinDao.findById(anyLong())).thenReturn(svcOfferingMock);
        when(_dcMock.isLocalStorageEnabled()).thenReturn(true);
        when(_dcMock.getNetworkType()).thenReturn(DataCenter.NetworkType.Basic);
        Mockito.doReturn(userVmVoMock).when(userVmManagerImpl).createBasicSecurityGroupVirtualMachine(any(), any(), any(), any(), any(), any(), any(),
                any(), any(), any(), any(), any(), any(), any(), any(), any(), any(), any(), nullable(Boolean.class), any(), any(), any(),
                any(), any(), any(), any(), eq(true), any());

        UserVm result = userVmManagerImpl.createVirtualMachine(deployVMCmd);
        assertEquals(userVmVoMock, result);
        Mockito.verify(vnfTemplateManager).validateVnfApplianceNics(templateMock, null);
        Mockito.verify(userVmManagerImpl).createBasicSecurityGroupVirtualMachine(any(), any(), any(), any(), any(), any(), any(),
                any(), any(), any(), any(), any(), any(), any(), any(), any(), any(), any(), nullable(Boolean.class), any(), any(), any(),
                any(), any(), any(), any(), eq(true), any());
    }

    private List<VolumeVO> mockVolumesForIsAnyVmVolumeUsingLocalStorageTest(int localVolumes, int nonLocalVolumes) {
        List<VolumeVO> volumes = new ArrayList<>();
        for (int i=0; i< localVolumes + nonLocalVolumes; ++i) {
            VolumeVO vol = Mockito.mock(VolumeVO.class);
            long index = i + 1;
            Mockito.when(vol.getDiskOfferingId()).thenReturn(index);
            Mockito.when(vol.getPoolId()).thenReturn(index);
            DiskOfferingVO diskOffering = Mockito.mock(DiskOfferingVO.class);
            Mockito.when(diskOfferingDao.findById(index)).thenReturn(diskOffering);
            StoragePoolVO storagePool = Mockito.mock(StoragePoolVO.class);
            Mockito.when(primaryDataStoreDao.findById(index)).thenReturn(storagePool);
            if (i < localVolumes) {
                if ((localVolumes + nonLocalVolumes) % 2 == 0) {
                    Mockito.when(diskOffering.isUseLocalStorage()).thenReturn(true);
                } else {

                    Mockito.when(diskOffering.isUseLocalStorage()).thenReturn(false);
                    Mockito.when(storagePool.isLocal()).thenReturn(true);
                }
            } else {
                Mockito.when(diskOffering.isUseLocalStorage()).thenReturn(false);
                Mockito.when(storagePool.isLocal()).thenReturn(false);
            }
            volumes.add(vol);
        }
        return volumes;
    }

    @Test
    public void testIsAnyVmVolumeUsingLocalStorage() {
        try {
            Assert.assertTrue(userVmManagerImpl.isAnyVmVolumeUsingLocalStorage(mockVolumesForIsAnyVmVolumeUsingLocalStorageTest(1, 0)));
            Assert.assertTrue(userVmManagerImpl.isAnyVmVolumeUsingLocalStorage(mockVolumesForIsAnyVmVolumeUsingLocalStorageTest(2, 0)));
            Assert.assertTrue(userVmManagerImpl.isAnyVmVolumeUsingLocalStorage(mockVolumesForIsAnyVmVolumeUsingLocalStorageTest(1, 1)));
            Assert.assertFalse(userVmManagerImpl.isAnyVmVolumeUsingLocalStorage(mockVolumesForIsAnyVmVolumeUsingLocalStorageTest(0, 2)));
            Assert.assertFalse(userVmManagerImpl.isAnyVmVolumeUsingLocalStorage(mockVolumesForIsAnyVmVolumeUsingLocalStorageTest(0, 0)));
        }catch (NullPointerException npe) {
            npe.printStackTrace();
        }
    }

    private List<VolumeVO> mockVolumesForIsAllVmVolumesOnZoneWideStore(int nullPoolIdVolumes, int nullPoolVolumes, int zoneVolumes, int nonZoneVolumes) {
        List<VolumeVO> volumes = new ArrayList<>();
        for (int i=0; i< nullPoolIdVolumes + nullPoolVolumes + zoneVolumes + nonZoneVolumes; ++i) {
            VolumeVO vol = Mockito.mock(VolumeVO.class);
            volumes.add(vol);
            if (i < nullPoolIdVolumes) {
                Mockito.when(vol.getPoolId()).thenReturn(null);
                continue;
            }
            long index = i + 1;
            Mockito.when(vol.getPoolId()).thenReturn(index);
            if (i < nullPoolVolumes) {
                Mockito.when(primaryDataStoreDao.findById(index)).thenReturn(null);
                continue;
            }
            StoragePoolVO storagePool = Mockito.mock(StoragePoolVO.class);
            Mockito.when(primaryDataStoreDao.findById(index)).thenReturn(storagePool);
            if (i < zoneVolumes) {
                Mockito.when(storagePool.getScope()).thenReturn(ScopeType.ZONE);
            } else {
                Mockito.when(storagePool.getScope()).thenReturn(ScopeType.CLUSTER);
            }
        }
        return volumes;
    }

    @Test
    public void testIsAllVmVolumesOnZoneWideStoreCombinations() {
        Assert.assertTrue(userVmManagerImpl.isAllVmVolumesOnZoneWideStore(mockVolumesForIsAllVmVolumesOnZoneWideStore(0, 0, 1, 0)));
        Assert.assertTrue(userVmManagerImpl.isAllVmVolumesOnZoneWideStore(mockVolumesForIsAllVmVolumesOnZoneWideStore(0, 0, 2, 0)));
        Assert.assertFalse(userVmManagerImpl.isAllVmVolumesOnZoneWideStore(mockVolumesForIsAllVmVolumesOnZoneWideStore(0, 0, 1, 1)));
        Assert.assertFalse(userVmManagerImpl.isAllVmVolumesOnZoneWideStore(mockVolumesForIsAllVmVolumesOnZoneWideStore(0, 0, 0, 0)));
        Assert.assertFalse(userVmManagerImpl.isAllVmVolumesOnZoneWideStore(mockVolumesForIsAllVmVolumesOnZoneWideStore(1, 0, 1, 1)));
        Assert.assertFalse(userVmManagerImpl.isAllVmVolumesOnZoneWideStore(mockVolumesForIsAllVmVolumesOnZoneWideStore(0, 1, 1, 1)));
    }

    private Pair<VMInstanceVO, Host> mockObjectsForChooseVmMigrationDestinationUsingVolumePoolMapTest(boolean nullPlan, Host destinationHost) {
        VMInstanceVO vm = Mockito.mock(VMInstanceVO.class);
        Mockito.when(vm.getId()).thenReturn(1L);
        Mockito.when(vm.getServiceOfferingId()).thenReturn(1L);
        Host host = Mockito.mock(Host.class);
        Mockito.when(host.getId()).thenReturn(1L);
        Mockito.when(hostDao.findById(1L)).thenReturn(Mockito.mock(HostVO.class));
        Mockito.when(virtualMachineManager.getMigrationDeployment(Mockito.any(VirtualMachine.class),
                        Mockito.any(Host.class), Mockito.nullable(Long.class),
                        Mockito.any(DeploymentPlanner.ExcludeList.class)))
                .thenReturn(Mockito.mock(DataCenterDeployment.class));
        if (!nullPlan) {
            try {
                DeployDestination destination = Mockito.mock(DeployDestination.class);
                Mockito.when(destination.getHost()).thenReturn(destinationHost);
                Mockito.when(planningManager.planDeployment(Mockito.any(VirtualMachineProfile.class),
                                Mockito.any(DataCenterDeployment.class), Mockito.any(DeploymentPlanner.ExcludeList.class),
                                Mockito.nullable(DeploymentPlanner.class)))
                        .thenReturn(destination);
            } catch (InsufficientServerCapacityException e) {
                fail("Failed to mock DeployDestination");
            }
        }
        return new Pair<>(vm, host);
    }

    @Test(expected = CloudRuntimeException.class)
    public void testChooseVmMigrationDestinationUsingVolumePoolMapNullDestination() {
        Pair<VMInstanceVO, Host> pair = mockObjectsForChooseVmMigrationDestinationUsingVolumePoolMapTest(true, null);
        userVmManagerImpl.chooseVmMigrationDestinationUsingVolumePoolMap(pair.first(), pair.second(), null);
    }

    @Test(expected = CloudRuntimeException.class)
    public void testChooseVmMigrationDestinationUsingVolumePoolMapNullHost() {
        Pair<VMInstanceVO, Host> pair = mockObjectsForChooseVmMigrationDestinationUsingVolumePoolMapTest(false, null);
        userVmManagerImpl.chooseVmMigrationDestinationUsingVolumePoolMap(pair.first(), pair.second(), null);
    }

    @Test
    public void testChooseVmMigrationDestinationUsingVolumePoolMapValid() {
        Host destinationHost = Mockito.mock(Host.class);
        Pair<VMInstanceVO, Host> pair = mockObjectsForChooseVmMigrationDestinationUsingVolumePoolMapTest(false, destinationHost);
        Assert.assertEquals(destinationHost, userVmManagerImpl.chooseVmMigrationDestinationUsingVolumePoolMap(pair.first(), pair.second(), null));
    }

    @Test
    public void testUpdateVncPasswordIfItHasChanged() {
        String vncPassword = "12345678";
        userVmManagerImpl.updateVncPasswordIfItHasChanged(vncPassword, vncPassword, virtualMachineProfile);
        Mockito.verify(userVmDao, Mockito.never()).update(vmId, userVmVoMock);
    }

    @Test
    public void testUpdateVncPasswordIfItHasChangedNewPassword() {
        String vncPassword = "12345678";
        String newPassword = "87654321";
        Mockito.when(userVmVoMock.getId()).thenReturn(vmId);
        userVmManagerImpl.updateVncPasswordIfItHasChanged(vncPassword, newPassword, virtualMachineProfile);
        Mockito.verify(userVmDao).findById(vmId);
        Mockito.verify(userVmDao).update(vmId, userVmVoMock);
    }

    @Test
    public void testGetSecurityGroupIdList() {
        DeployVnfApplianceCmd cmd = Mockito.mock(DeployVnfApplianceCmd.class);
        Mockito.doReturn(new ArrayList<Long>()).when(userVmManagerImpl).getSecurityGroupIdList(cmd);
        SecurityGroupVO securityGroupVO = Mockito.mock(SecurityGroupVO.class);
        long securityGroupId = 100L;
        when(securityGroupVO.getId()).thenReturn(securityGroupId);
        Mockito.doReturn(securityGroupVO).when(vnfTemplateManager).createSecurityGroupForVnfAppliance(any(), any(), any(), any(DeployVnfApplianceCmd.class));

        List<Long> securityGroupIds = userVmManagerImpl.getSecurityGroupIdList(cmd, null, null, null);

        Assert.assertEquals(1, securityGroupIds.size());
        Assert.assertEquals(securityGroupId, securityGroupIds.get(0).longValue());

        Mockito.verify(userVmManagerImpl).getSecurityGroupIdList(cmd);
        Mockito.verify(vnfTemplateManager).createSecurityGroupForVnfAppliance(any(), any(), any(), any(DeployVnfApplianceCmd.class));
    }

    @Test
    public void getCurrentVmPasswordOrDefineNewPasswordTestTemplateIsNotPasswordEnabledReturnPreDefinedString() {
        String expected = "saved_password";

        Mockito.doReturn(false).when(vmTemplateVoMock).isEnablePassword();

        String result = userVmManagerImpl.getCurrentVmPasswordOrDefineNewPassword("", userVmVoMock, vmTemplateVoMock);

        Assert.assertEquals(expected, result);
    }

    @Test
    public void getCurrentVmPasswordOrDefineNewPasswordTestVmHasPasswordReturnCurrentPassword() {
        String expected = "current_password";

        Mockito.doReturn(true).when(vmTemplateVoMock).isEnablePassword();
        Mockito.doReturn(expected).when(userVmVoMock).getDetail("password");

        String result = userVmManagerImpl.getCurrentVmPasswordOrDefineNewPassword("", userVmVoMock, vmTemplateVoMock);

        Assert.assertEquals(expected, result);
    }

    @Test
    public void getCurrentVmPasswordOrDefineNewPasswordTestUserDefinedPasswordReturnNewPasswordAndSetVmPassword() {
        String expected = "new_password";

        Mockito.doReturn(true).when(vmTemplateVoMock).isEnablePassword();
        Mockito.doReturn(null).when(userVmVoMock).getDetail("password");
        Mockito.doCallRealMethod().when(userVmVoMock).setPassword(Mockito.any());
        Mockito.doCallRealMethod().when(userVmVoMock).getPassword();

        String result = userVmManagerImpl.getCurrentVmPasswordOrDefineNewPassword(expected, userVmVoMock, vmTemplateVoMock);

        Assert.assertEquals(expected, result);
        Assert.assertEquals(expected, userVmVoMock.getPassword());
    }

    @Test
    public void getCurrentVmPasswordOrDefineNewPasswordTestUserDefinedPasswordReturnRandomPasswordAndSetVmPassword() {
        String expected = "random_password";

        Mockito.doReturn(true).when(vmTemplateVoMock).isEnablePassword();
        Mockito.doReturn(null).when(userVmVoMock).getDetail("password");
        Mockito.doReturn(expected).when(managementServiceMock).generateRandomPassword();
        Mockito.doCallRealMethod().when(userVmVoMock).setPassword(Mockito.any());
        Mockito.doCallRealMethod().when(userVmVoMock).getPassword();

        String result = userVmManagerImpl.getCurrentVmPasswordOrDefineNewPassword("", userVmVoMock, vmTemplateVoMock);

        Assert.assertEquals(expected, result);
        Assert.assertEquals(expected, userVmVoMock.getPassword());
    }

    @Test
    public void testSetVmRequiredFieldsForImportNotImport() {
        userVmManagerImpl.setVmRequiredFieldsForImport(false, userVmVoMock, _dcMock,
                Hypervisor.HypervisorType.VMware, Mockito.mock(HostVO.class), Mockito.mock(HostVO.class), VirtualMachine.PowerState.PowerOn);
        Mockito.verify(userVmVoMock, never()).setDataCenterId(anyLong());
    }


    @Test
    public void createVirtualMachineWithCloudRuntimeException() throws ResourceUnavailableException, InsufficientCapacityException, ResourceAllocationException {
        DeployVMCmd deployVMCmd = new DeployVMCmd();
        ReflectionTestUtils.setField(deployVMCmd, "zoneId", zoneId);
        ReflectionTestUtils.setField(deployVMCmd, "templateId", templateId);
        ReflectionTestUtils.setField(deployVMCmd, "serviceOfferingId", serviceOfferingId);
        deployVMCmd._accountService = accountService;

        when(accountService.finalyzeAccountId(nullable(String.class), nullable(Long.class), nullable(Long.class), eq(true))).thenReturn(accountId);
        when(accountService.getActiveAccountById(accountId)).thenReturn(account);
        when(entityManager.findById(DataCenter.class, zoneId)).thenReturn(_dcMock);
        when(entityManager.findById(ServiceOffering.class, serviceOfferingId)).thenReturn(serviceOffering);
        when(serviceOffering.getState()).thenReturn(ServiceOffering.State.Active);

        when(entityManager.findById(VirtualMachineTemplate.class, templateId)).thenReturn(templateMock);
        when(templateMock.getTemplateType()).thenReturn(Storage.TemplateType.VNF);
        when(templateMock.isDeployAsIs()).thenReturn(false);
        when(templateMock.getFormat()).thenReturn(Storage.ImageFormat.QCOW2);
        when(templateMock.getUserDataId()).thenReturn(null);
        Mockito.doNothing().when(vnfTemplateManager).validateVnfApplianceNics(any(), nullable(List.class));

        ServiceOfferingJoinVO svcOfferingMock = Mockito.mock(ServiceOfferingJoinVO.class);
        when(serviceOfferingJoinDao.findById(anyLong())).thenReturn(svcOfferingMock);
        when(_dcMock.isLocalStorageEnabled()).thenReturn(true);
        when(_dcMock.getNetworkType()).thenReturn(DataCenter.NetworkType.Basic);
        String vmId = "testId";
        CloudRuntimeException cre = new CloudRuntimeException("Error and CloudRuntimeException is thrown");
        cre.addProxyObject(vmId, "vmId");

        Mockito.doThrow(cre).when(userVmManagerImpl).createBasicSecurityGroupVirtualMachine(any(), any(), any(), any(), any(), any(), any(),
                any(), any(), any(), any(), any(), any(), any(), any(), any(), any(), any(), nullable(Boolean.class), any(), any(), any(),
                any(), any(), any(), any(), eq(true), any());

        CloudRuntimeException creThrown = assertThrows(CloudRuntimeException.class, () -> userVmManagerImpl.createVirtualMachine(deployVMCmd));
        ArrayList<ExceptionProxyObject> proxyIdList = creThrown.getIdProxyList();
        assertNotNull(proxyIdList != null );
        assertTrue(proxyIdList.stream().anyMatch( p -> p.getUuid().equals(vmId)));
    }

    @Test
    public void testSetVmRequiredFieldsForImportFromLastHost() {
        HostVO lastHost = Mockito.mock(HostVO.class);
        HostVO host = Mockito.mock(HostVO.class);
        Mockito.when(_dcMock.getId()).thenReturn(1L);
        Mockito.when(host.getId()).thenReturn(1L);
        Mockito.when(lastHost.getId()).thenReturn(2L);
        userVmManagerImpl.setVmRequiredFieldsForImport(true, userVmVoMock, _dcMock,
                Hypervisor.HypervisorType.VMware, host, lastHost, VirtualMachine.PowerState.PowerOn);
        Mockito.verify(userVmVoMock).setLastHostId(2L);
        Mockito.verify(userVmVoMock).setState(VirtualMachine.State.Running);
    }

    @Test(expected = InvalidParameterValueException.class)
    public void testRestoreVMNoVM() throws ResourceUnavailableException, InsufficientCapacityException, ResourceAllocationException {
        CallContext callContextMock = Mockito.mock(CallContext.class);
        Mockito.lenient().doReturn(accountMock).when(callContextMock).getCallingAccount();

        RestoreVMCmd cmd = Mockito.mock(RestoreVMCmd.class);
        when(cmd.getVmId()).thenReturn(vmId);
        when(cmd.getTemplateId()).thenReturn(2L);
        when(userVmDao.findById(vmId)).thenReturn(null);

        userVmManagerImpl.restoreVM(cmd);
    }

    @Test(expected = CloudRuntimeException.class)
    public void testRestoreVMWithVolumeSnapshots() throws ResourceUnavailableException, InsufficientCapacityException, ResourceAllocationException {
        CallContext callContextMock = Mockito.mock(CallContext.class);
        Mockito.lenient().doReturn(accountMock).when(callContextMock).getCallingAccount();
        Mockito.lenient().doNothing().when(accountManager).checkAccess(accountMock, null, true, userVmVoMock);

        RestoreVMCmd cmd = Mockito.mock(RestoreVMCmd.class);
        when(cmd.getVmId()).thenReturn(vmId);
        when(cmd.getTemplateId()).thenReturn(2L);
        when(userVmDao.findById(vmId)).thenReturn(userVmVoMock);

        userVmManagerImpl.restoreVM(cmd);
    }

    @Test(expected = InvalidParameterValueException.class)
    public void testRestoreVirtualMachineNoOwner() throws ResourceUnavailableException, InsufficientCapacityException, ResourceAllocationException {
        long userId = 1l;
        long accountId = 2l;
        long newTemplateId = 2l;
        when(accountMock.getId()).thenReturn(userId);
        when(userVmDao.findById(vmId)).thenReturn(userVmVoMock);
        when(userVmVoMock.getAccountId()).thenReturn(accountId);
        when(accountDao.findById(accountId)).thenReturn(null);

        userVmManagerImpl.restoreVirtualMachine(accountMock, vmId, newTemplateId, null, false, null);
    }

    @Test(expected = PermissionDeniedException.class)
    public void testRestoreVirtualMachineOwnerDisabled() throws ResourceUnavailableException, InsufficientCapacityException, ResourceAllocationException {
        long userId = 1l;
        long accountId = 2l;
        long newTemplateId = 2l;
        when(accountMock.getId()).thenReturn(userId);
        when(userVmDao.findById(vmId)).thenReturn(userVmVoMock);
        when(userVmVoMock.getAccountId()).thenReturn(accountId);
        when(accountDao.findById(accountId)).thenReturn(callerAccount);
        when(callerAccount.getState()).thenReturn(Account.State.DISABLED);

        userVmManagerImpl.restoreVirtualMachine(accountMock, vmId, newTemplateId, null, false, null);
    }

    @Test(expected = CloudRuntimeException.class)
    public void testRestoreVirtualMachineNotInRightState() throws ResourceUnavailableException, InsufficientCapacityException, ResourceAllocationException {
        long userId = 1l;
        long accountId = 2l;
        long newTemplateId = 2l;
        when(accountMock.getId()).thenReturn(userId);
        when(userVmDao.findById(vmId)).thenReturn(userVmVoMock);
        when(userVmVoMock.getAccountId()).thenReturn(accountId);
        when(userVmVoMock.getUuid()).thenReturn("a967643d-7633-4ab4-ac26-9c0b63f50cc1");
        when(accountDao.findById(accountId)).thenReturn(callerAccount);
        when(userVmVoMock.getState()).thenReturn(VirtualMachine.State.Starting);

        userVmManagerImpl.restoreVirtualMachine(accountMock, vmId, newTemplateId, null, false, null);
    }

    @Test(expected = InvalidParameterValueException.class)
    public void testRestoreVirtualMachineNoRootVolume() throws ResourceUnavailableException, InsufficientCapacityException, ResourceAllocationException {
        long userId = 1l;
        long accountId = 2l;
        long currentTemplateId = 1l;
        long newTemplateId = 2l;
        when(accountMock.getId()).thenReturn(userId);
        when(userVmDao.findById(vmId)).thenReturn(userVmVoMock);
        when(userVmVoMock.getAccountId()).thenReturn(accountId);
        when(userVmVoMock.getUuid()).thenReturn("a967643d-7633-4ab4-ac26-9c0b63f50cc1");
        when(accountDao.findById(accountId)).thenReturn(callerAccount);
        when(userVmVoMock.getState()).thenReturn(VirtualMachine.State.Running);
        when(userVmVoMock.getTemplateId()).thenReturn(currentTemplateId);

        VMTemplateVO currentTemplate = Mockito.mock(VMTemplateVO.class);
        when(templateDao.findById(currentTemplateId)).thenReturn(currentTemplate);
        when(volumeDaoMock.findByInstanceAndType(vmId, Volume.Type.ROOT)).thenReturn(new ArrayList<VolumeVO>());

        userVmManagerImpl.restoreVirtualMachine(accountMock, vmId, newTemplateId, null, false, null);
    }

    @Test(expected = InvalidParameterValueException.class)
    public void testRestoreVirtualMachineMoreThanOneRootVolume() throws ResourceUnavailableException, InsufficientCapacityException, ResourceAllocationException {
        long userId = 1l;
        long accountId = 2l;
        long currentTemplateId = 1l;
        long newTemplateId = 2l;
        when(accountMock.getId()).thenReturn(userId);
        when(userVmDao.findById(vmId)).thenReturn(userVmVoMock);
        when(userVmVoMock.getAccountId()).thenReturn(accountId);
        when(userVmVoMock.getUuid()).thenReturn("a967643d-7633-4ab4-ac26-9c0b63f50cc1");
        when(accountDao.findById(accountId)).thenReturn(callerAccount);
        when(userVmVoMock.getState()).thenReturn(VirtualMachine.State.Running);
        when(userVmVoMock.getTemplateId()).thenReturn(currentTemplateId);

        VMTemplateVO currentTemplate = Mockito.mock(VMTemplateVO.class);
        when(currentTemplate.isDeployAsIs()).thenReturn(false);
        when(templateDao.findById(currentTemplateId)).thenReturn(currentTemplate);
        List<VolumeVO> volumes = new ArrayList<>();
        VolumeVO rootVolume1 = Mockito.mock(VolumeVO.class);
        volumes.add(rootVolume1);
        VolumeVO rootVolume2 = Mockito.mock(VolumeVO.class);
        volumes.add(rootVolume2);
        when(volumeDaoMock.findByInstanceAndType(vmId, Volume.Type.ROOT)).thenReturn(volumes);

        userVmManagerImpl.restoreVirtualMachine(accountMock, vmId, newTemplateId, null, false, null);
    }

    @Test(expected = InvalidParameterValueException.class)
    public void testRestoreVirtualMachineWithVMSnapshots() throws ResourceUnavailableException, InsufficientCapacityException, ResourceAllocationException {
        long userId = 1l;
        long accountId = 2l;
        long currentTemplateId = 1l;
        long newTemplateId = 2l;
        when(accountMock.getId()).thenReturn(userId);
        when(userVmDao.findById(vmId)).thenReturn(userVmVoMock);
        when(userVmVoMock.getAccountId()).thenReturn(accountId);
        when(accountDao.findById(accountId)).thenReturn(callerAccount);
        when(userVmVoMock.getState()).thenReturn(VirtualMachine.State.Running);
        when(userVmVoMock.getTemplateId()).thenReturn(currentTemplateId);

        VMTemplateVO currentTemplate = Mockito.mock(VMTemplateVO.class);
        when(templateDao.findById(currentTemplateId)).thenReturn(currentTemplate);
        List<VolumeVO> volumes = new ArrayList<>();
        VolumeVO rootVolumeOfVm = Mockito.mock(VolumeVO.class);
        volumes.add(rootVolumeOfVm);
        when(volumeDaoMock.findByInstanceAndType(vmId, Volume.Type.ROOT)).thenReturn(volumes);
        List<VMSnapshotVO> vmSnapshots = new ArrayList<>();
        VMSnapshotVO vmSnapshot = Mockito.mock(VMSnapshotVO.class);
        vmSnapshots.add(vmSnapshot);
        when(vmSnapshotDaoMock.findByVm(vmId)).thenReturn(vmSnapshots);

        userVmManagerImpl.restoreVirtualMachine(accountMock, vmId, newTemplateId, null, false, null);
    }

    @Test
    public void addCurrentDetailValueToInstanceDetailsMapIfNewValueWasNotSpecifiedTestDetailsConstantIsNotNullDoNothing() {
        int currentValue = 123;

        for (String detailsConstant : detailsConstants) {
            userVmManagerImpl.addCurrentDetailValueToInstanceDetailsMapIfNewValueWasNotSpecified(null, customParameters, detailsConstant, currentValue);
        }

        Assert.assertEquals(customParameters.get(VmDetailConstants.MEMORY), "2048");
        Assert.assertEquals(customParameters.get(VmDetailConstants.CPU_NUMBER), "4");
        Assert.assertEquals(customParameters.get(VmDetailConstants.CPU_SPEED), "1000");
    }

    @Test
    public void addCurrentDetailValueToInstanceDetailsMapIfNewValueWasNotSpecifiedTestNewValueIsNotNullDoNothing() {
        Map<String, String> details = new HashMap<>();
        int currentValue = 123;

        for (String detailsConstant : detailsConstants) {
            userVmManagerImpl.addCurrentDetailValueToInstanceDetailsMapIfNewValueWasNotSpecified(321, details, detailsConstant, currentValue);
        }

        Assert.assertNull(details.get(VmDetailConstants.MEMORY));
        Assert.assertNull(details.get(VmDetailConstants.CPU_NUMBER));
        Assert.assertNull(details.get(VmDetailConstants.CPU_SPEED));
    }

    @Test
    public void addCurrentDetailValueToInstanceDetailsMapIfNewValueWasNotSpecifiedTestBothValuesAreNullKeepCurrentValue() {
        Map<String, String> details = new HashMap<>();
        int currentValue = 123;

        for (String detailsConstant : detailsConstants) {
            userVmManagerImpl.addCurrentDetailValueToInstanceDetailsMapIfNewValueWasNotSpecified(null, details, detailsConstant, currentValue);
        }

        Assert.assertEquals(details.get(VmDetailConstants.MEMORY), String.valueOf(currentValue));
        Assert.assertEquals(details.get(VmDetailConstants.CPU_NUMBER), String.valueOf(currentValue));
        Assert.assertEquals(details.get(VmDetailConstants.CPU_SPEED),String.valueOf(currentValue));
    }

    @Test
    public void addCurrentDetailValueToInstanceDetailsMapIfNewValueWasNotSpecifiedTestNeitherValueIsNullDoNothing() {
        int currentValue = 123;

        for (String detailsConstant : detailsConstants) {
            userVmManagerImpl.addCurrentDetailValueToInstanceDetailsMapIfNewValueWasNotSpecified(321, customParameters, detailsConstant, currentValue);
        }

        Assert.assertEquals(customParameters.get(VmDetailConstants.MEMORY), "2048");
        Assert.assertEquals(customParameters.get(VmDetailConstants.CPU_NUMBER), "4");
        Assert.assertEquals(customParameters.get(VmDetailConstants.CPU_SPEED),"1000");
    }

    @Test
    public void updateInstanceDetailsMapWithCurrentValuesForAbsentDetailsTestAllConstantsAreUpdated() {
        Mockito.doReturn(serviceOffering).when(_serviceOfferingDao).findById(Mockito.anyLong());
        Mockito.doReturn(1L).when(vmInstanceMock).getId();
        Mockito.doReturn(1L).when(vmInstanceMock).getServiceOfferingId();
        Mockito.doReturn(serviceOffering).when(_serviceOfferingDao).findByIdIncludingRemoved(Mockito.anyLong(), Mockito.anyLong());
        userVmManagerImpl.updateInstanceDetailsMapWithCurrentValuesForAbsentDetails(null, vmInstanceMock, 0l);

        Mockito.verify(userVmManagerImpl).addCurrentDetailValueToInstanceDetailsMapIfNewValueWasNotSpecified(Mockito.any(), Mockito.any(), Mockito.eq(VmDetailConstants.CPU_SPEED), Mockito.any());
        Mockito.verify(userVmManagerImpl).addCurrentDetailValueToInstanceDetailsMapIfNewValueWasNotSpecified(Mockito.any(), Mockito.any(), Mockito.eq(VmDetailConstants.MEMORY), Mockito.any());
        Mockito.verify(userVmManagerImpl).addCurrentDetailValueToInstanceDetailsMapIfNewValueWasNotSpecified(Mockito.any(), Mockito.any(), Mockito.eq(VmDetailConstants.CPU_NUMBER), Mockito.any());
    }

    @Test
    public void testCheckVolumesLimits() {
        long diskOffId1 = 1L;
        DiskOfferingVO diskOfferingVO1 = Mockito.mock(DiskOfferingVO.class);
        Mockito.when(diskOfferingDao.findById(diskOffId1)).thenReturn(diskOfferingVO1);
        Mockito.when(resourceLimitMgr.getResourceLimitStorageTags(diskOfferingVO1)).thenReturn(List.of("tag1", "tag2"));
        long diskOffId2 = 2L;
        DiskOfferingVO diskOfferingVO2 = Mockito.mock(DiskOfferingVO.class);
        Mockito.when(diskOfferingDao.findById(diskOffId2)).thenReturn(diskOfferingVO2);
        Mockito.when(resourceLimitMgr.getResourceLimitStorageTags(diskOfferingVO2)).thenReturn(List.of("tag2"));
        long diskOffId3 = 3L;
        DiskOfferingVO diskOfferingVO3 = Mockito.mock(DiskOfferingVO.class);
        Mockito.when(diskOfferingDao.findById(diskOffId3)).thenReturn(diskOfferingVO3);
        Mockito.when(resourceLimitMgr.getResourceLimitStorageTags(diskOfferingVO3)).thenReturn(new ArrayList<>());

        VolumeVO vol1 = Mockito.mock(VolumeVO.class);
        Mockito.when(vol1.getDiskOfferingId()).thenReturn(diskOffId1);
        Mockito.when(vol1.getSize()).thenReturn(10L);
        Mockito.when(vol1.isDisplay()).thenReturn(true);
        VolumeVO undisplayedVolume = Mockito.mock(VolumeVO.class); // shouldn't be considered for limits
        Mockito.when(undisplayedVolume.isDisplay()).thenReturn(false);
        VolumeVO vol3 = Mockito.mock(VolumeVO.class);
        Mockito.when(vol3.getDiskOfferingId()).thenReturn(diskOffId2);
        Mockito.when(vol3.getSize()).thenReturn(30L);
        Mockito.when(vol3.isDisplay()).thenReturn(true);
        VolumeVO vol4 = Mockito.mock(VolumeVO.class);
        Mockito.when(vol4.getDiskOfferingId()).thenReturn(diskOffId3);
        Mockito.when(vol4.getSize()).thenReturn(40L);
        Mockito.when(vol4.isDisplay()).thenReturn(true);
        VolumeVO vol5 = Mockito.mock(VolumeVO.class);
        Mockito.when(vol5.getDiskOfferingId()).thenReturn(diskOffId1);
        Mockito.when(vol5.getSize()).thenReturn(50L);
        Mockito.when(vol5.isDisplay()).thenReturn(true);

        List<VolumeVO> volumes = List.of(vol1, undisplayedVolume, vol3, vol4, vol5);
        Long size = volumes.stream().filter(VolumeVO::isDisplay).mapToLong(VolumeVO::getSize).sum();
        try {
            userVmManagerImpl.checkVolumesLimits(account, volumes);
            Mockito.verify(resourceLimitMgr, times(1))
                    .checkResourceLimit(account, Resource.ResourceType.volume, 4);
            Mockito.verify(resourceLimitMgr, times(1))
                    .checkResourceLimit(account, Resource.ResourceType.primary_storage, size);
            Mockito.verify(resourceLimitMgr, times(1))
                    .checkResourceLimitWithTag(account, Resource.ResourceType.volume, "tag1", 2);
            Mockito.verify(resourceLimitMgr, times(1))
                    .checkResourceLimitWithTag(account, Resource.ResourceType.volume, "tag2", 3);
            Mockito.verify(resourceLimitMgr, times(1))
                    .checkResourceLimitWithTag(account, Resource.ResourceType.primary_storage, "tag1",
                            vol1.getSize() + vol5.getSize());
            Mockito.verify(resourceLimitMgr, times(1))
                    .checkResourceLimitWithTag(account, Resource.ResourceType.primary_storage, "tag2",
                            vol1.getSize() + vol3.getSize() + vol5.getSize());
        } catch (ResourceAllocationException e) {
            Assert.fail(e.getMessage());
        }
    }

    @Test
    public void testValidateStrictHostTagCheckPass() {
        ServiceOfferingVO serviceOffering = Mockito.mock(ServiceOfferingVO.class);
        VMTemplateVO template = Mockito.mock(VMTemplateVO.class);

        VMInstanceVO vm = Mockito.mock(VMInstanceVO.class);
        HostVO destinationHostVO = Mockito.mock(HostVO.class);

        Mockito.when(_serviceOfferingDao.findByIdIncludingRemoved(1L)).thenReturn(serviceOffering);
        Mockito.when(templateDao.findByIdIncludingRemoved(2L)).thenReturn(template);

        Mockito.when(vm.getServiceOfferingId()).thenReturn(1L);
        Mockito.when(vm.getTemplateId()).thenReturn(2L);

        Mockito.when(destinationHostVO.checkHostServiceOfferingAndTemplateTags(Mockito.any(ServiceOffering.class), Mockito.any(VirtualMachineTemplate.class), Mockito.anySet())).thenReturn(true);

        userVmManagerImpl.validateStrictHostTagCheck(vm, destinationHostVO);

        Mockito.verify(
                destinationHostVO, times(1)
        ).checkHostServiceOfferingAndTemplateTags(Mockito.any(ServiceOffering.class), Mockito.any(VirtualMachineTemplate.class), Mockito.anySet());
    }

    @Test(expected = InvalidParameterValueException.class)
    public void testValidateStrictHostTagCheckFail() {
        ServiceOfferingVO serviceOffering = Mockito.mock(ServiceOfferingVO.class);
        VMTemplateVO template = Mockito.mock(VMTemplateVO.class);

        VMInstanceVO vm = Mockito.mock(VMInstanceVO.class);
        HostVO destinationHostVO = Mockito.mock(HostVO.class);

        Mockito.when(_serviceOfferingDao.findByIdIncludingRemoved(1L)).thenReturn(serviceOffering);
        Mockito.when(templateDao.findByIdIncludingRemoved(2L)).thenReturn(template);

        Mockito.when(vm.getServiceOfferingId()).thenReturn(1L);
        Mockito.when(vm.getTemplateId()).thenReturn(2L);

        Mockito.when(destinationHostVO.checkHostServiceOfferingAndTemplateTags(Mockito.any(ServiceOffering.class), Mockito.any(VirtualMachineTemplate.class), Mockito.anySet())).thenReturn(false);
        userVmManagerImpl.validateStrictHostTagCheck(vm, destinationHostVO);
    }

    public void testGetRootVolumeSizeForVmRestore() {
        VMTemplateVO template = Mockito.mock(VMTemplateVO.class);
        Mockito.when(template.getSize()).thenReturn(10L * GiB_TO_BYTES);
        UserVmVO userVm = Mockito.mock(UserVmVO.class);
        Mockito.when(userVm.getId()).thenReturn(1L);
        DiskOffering diskOffering = Mockito.mock(DiskOffering.class);
        Mockito.when(diskOffering.isCustomized()).thenReturn(false);
        Mockito.when(diskOffering.getDiskSize()).thenReturn(8L * GiB_TO_BYTES);
        Map<String, String> details = new HashMap<>();
        details.put(VmDetailConstants.ROOT_DISK_SIZE, "16");
        UserVmDetailVO vmRootDiskSizeDetail = Mockito.mock(UserVmDetailVO.class);
        Mockito.when(vmRootDiskSizeDetail.getValue()).thenReturn("20");
        Mockito.when(userVmDetailsDao.findDetail(1L, VmDetailConstants.ROOT_DISK_SIZE)).thenReturn(vmRootDiskSizeDetail);
        Long actualSize = userVmManagerImpl.getRootVolumeSizeForVmRestore(null, template, userVm, diskOffering, details, false);
        Assert.assertEquals(16 * GiB_TO_BYTES, actualSize.longValue());
    }

    @Test
    public void testGetRootVolumeSizeForVmRestoreNullDiskOfferingAndEmptyDetails() {
        VMTemplateVO template = Mockito.mock(VMTemplateVO.class);
        Mockito.when(template.getSize()).thenReturn(10L * GiB_TO_BYTES);
        UserVmVO userVm = Mockito.mock(UserVmVO.class);
        Mockito.when(userVm.getId()).thenReturn(1L);
        DiskOffering diskOffering = null;
        Map<String, String> details = new HashMap<>();
        UserVmDetailVO vmRootDiskSizeDetail = Mockito.mock(UserVmDetailVO.class);
        Mockito.when(vmRootDiskSizeDetail.getValue()).thenReturn("20");
        Mockito.when(userVmDetailsDao.findDetail(1L, VmDetailConstants.ROOT_DISK_SIZE)).thenReturn(vmRootDiskSizeDetail);
        Long actualSize = userVmManagerImpl.getRootVolumeSizeForVmRestore(null, template, userVm, diskOffering, details, false);
        Assert.assertEquals(20 * GiB_TO_BYTES, actualSize.longValue());
    }

    @Test
    public void checkExpungeVMPermissionTestAccountIsNotAdminConfigFalseThrowsPermissionDeniedException () {
        Mockito.doReturn(false).when(accountManager).isAdmin(Mockito.anyLong());
        Mockito.doReturn(false).when(userVmManagerImpl).getConfigAllowUserExpungeRecoverVm(Mockito.anyLong());

        Assert.assertThrows(PermissionDeniedException.class, () -> userVmManagerImpl.checkExpungeVmPermission(accountMock));
    }
    @Test
    public void checkExpungeVmPermissionTestAccountIsNotAdminConfigTrueNoApiAccessThrowsPermissionDeniedException () {
        Mockito.doReturn(false).when(accountManager).isAdmin(Mockito.anyLong());
        Mockito.doReturn(true).when(userVmManagerImpl).getConfigAllowUserExpungeRecoverVm(Mockito.anyLong());
        Mockito.doThrow(PermissionDeniedException.class).when(accountManager).checkApiAccess(accountMock, "expungeVirtualMachine");

        Assert.assertThrows(PermissionDeniedException.class, () -> userVmManagerImpl.checkExpungeVmPermission(accountMock));
    }
    @Test
    public void checkExpungeVmPermissionTestAccountIsNotAdminConfigTrueHasApiAccessReturnNothing () {
        Mockito.doReturn(false).when(accountManager).isAdmin(Mockito.anyLong());
        Mockito.doReturn(true).when(userVmManagerImpl).getConfigAllowUserExpungeRecoverVm(Mockito.anyLong());

        userVmManagerImpl.checkExpungeVmPermission(accountMock);
    }
    @Test
    public void checkExpungeVmPermissionTestAccountIsAdminNoApiAccessThrowsPermissionDeniedException () {
        Mockito.doReturn(true).when(accountManager).isAdmin(Mockito.anyLong());
        Mockito.doThrow(PermissionDeniedException.class).when(accountManager).checkApiAccess(accountMock, "expungeVirtualMachine");

        Assert.assertThrows(PermissionDeniedException.class, () -> userVmManagerImpl.checkExpungeVmPermission(accountMock));
    }
    @Test
    public void checkExpungeVmPermissionTestAccountIsAdminHasApiAccessReturnNothing () {
        Mockito.doReturn(true).when(accountManager).isAdmin(Mockito.anyLong());

        userVmManagerImpl.checkExpungeVmPermission(accountMock);
    }

    @Test
    public void validateIfVmSupportsMigrationTestVmIsNullThrowsInvalidParameterValueException() {
        String expectedMessage = String.format("There is no VM by ID [%s].", 1l);

        InvalidParameterValueException assertThrows = Assert.assertThrows(expectedInvalidParameterValueException, () -> {
            userVmManagerImpl.validateIfVmSupportsMigration(null, 1l);
        });

        Assert.assertEquals(expectedMessage, assertThrows.getMessage());
    }

    @Test
    public void validateIfVmSupportsMigrationTestVmIsRunningThrowsInvalidParameterValueException() {
        String expectedMessage = String.format("Unable to move VM [%s] in [%s] state.", userVmVoMock, VirtualMachine.State.Running);
        Mockito.doReturn(VirtualMachine.State.Running).when(userVmVoMock).getState();

        InvalidParameterValueException assertThrows = Assert.assertThrows(expectedInvalidParameterValueException, () -> {
            userVmManagerImpl.validateIfVmSupportsMigration(userVmVoMock, 1l);
        });

        Assert.assertEquals(expectedMessage, assertThrows.getMessage());
    }

    @Test
    public void validateIfVmSupportsMigrationTestVmIsSharedFileSystemInstanceThrowsInvalidParameterValueException() {
        Mockito.doReturn(UserVmManager.SHAREDFSVM).when(userVmVoMock).getUserVmType();

        InvalidParameterValueException assertThrows = Assert.assertThrows(expectedInvalidParameterValueException, () -> {
            userVmManagerImpl.validateIfVmSupportsMigration(userVmVoMock, 1l);
        });

        Assert.assertEquals("Migration is not supported for Shared FileSystem Instances.", assertThrows.getMessage());
    }

    @Test
    public void validateIfVmSupportsMigrationTestVmIsNotRunningDoesNotThrowInvalidParameterValueException() {
        userVmManagerImpl.validateIfVmSupportsMigration(userVmVoMock, 1l);
    }

    @Test
    public void validateOldAndNewAccountsTestBothAreValidDoNothing() {
        Account newAccount = Mockito.mock(Account.class);
        Mockito.doReturn(1l).when(newAccount).getAccountId();

        userVmManagerImpl.validateOldAndNewAccounts(accountMock, newAccount, 1L, "", 1L);
    }

    @Test
    public void validateOldAndNewAccountsTestOldAccountIsNullThrowsInvalidParameterValueException() {
        String expectedMessage = String.format("Invalid old account [%s] for VM in domain [%s].", userVmVoMock.getAccountId(), assignVmCmdMock.getDomainId());

        InvalidParameterValueException assertThrows = Assert.assertThrows(expectedInvalidParameterValueException, () -> {
            userVmManagerImpl.validateOldAndNewAccounts(null, accountMock, userVmVoMock.getAccountId(), "", assignVmCmdMock.getDomainId());
        });

        Assert.assertEquals(expectedMessage, assertThrows.getMessage());
    }

    @Test
    public void validateOldAndNewAccountsTestNewAccountIsNullThrowsInvalidParameterValueException() {
        String expectedMessage = String.format("Invalid new account [%s] for VM in domain [%s].", assignVmCmdMock.getAccountName(), assignVmCmdMock.getDomainId());

        InvalidParameterValueException assertThrows = Assert.assertThrows(expectedInvalidParameterValueException, () -> {
            userVmManagerImpl.validateOldAndNewAccounts(accountMock, null, 1l, assignVmCmdMock.getAccountName(), assignVmCmdMock.getDomainId());
        });

        Assert.assertEquals(expectedMessage, assertThrows.getMessage());
    }

    @Test
    public void validateOldAndNewAccountsTestNewAccountStateIsDisabledThrowsInvalidParameterValueException() {
        String expectedMessage = String.format("The new account owner [%s] is disabled.", accountMock.toString());

        Mockito.doReturn(Account.State.DISABLED).when(accountMock).getState();

        InvalidParameterValueException assertThrows = Assert.assertThrows(expectedInvalidParameterValueException, () -> {
            userVmManagerImpl.validateOldAndNewAccounts(accountMock, accountMock, 1l, "", 1l);
        });

        Assert.assertEquals(expectedMessage, assertThrows.getMessage());
    }

    @Test
    public void validateOldAndNewAccountsTestOldAccountIsTheSameAsNewAccountThrowsInvalidParameterValueException() {
        String expectedMessage = String.format("The new account [%s] is the same as the old account.", accountMock.toString());

        Mockito.doReturn(Account.State.ENABLED).when(accountMock).getState();

        InvalidParameterValueException assertThrows = Assert.assertThrows(expectedInvalidParameterValueException, () -> {
            userVmManagerImpl.validateOldAndNewAccounts(accountMock, accountMock, 1l, "", 1l);
        });

        Assert.assertEquals(expectedMessage, assertThrows.getMessage());
    }

    @Test
    public void validateOldAndNewAccountsTestOldAccountIsNotTheSameAsNewAccountDoesNotThrowInvalidParameterValueException() {
        AccountVO oldAccount = new AccountVO();
        Mockito.doReturn(1l).when(accountMock).getAccountId();

        userVmManagerImpl.validateOldAndNewAccounts(oldAccount, accountMock, 1l, "", 1l);
    }

    @Test
    public void checkCallerAccessToAccountsTestCallsCheckAccessToOldAccountAndNewAccount() {
        AccountVO oldAccount = new AccountVO();

        userVmManagerImpl.checkCallerAccessToAccounts(callerAccount, oldAccount, accountMock);

        Mockito.verify(accountManager).checkAccess(callerAccount, null, true, oldAccount);
        Mockito.verify(accountManager).checkAccess(callerAccount, null, true, accountMock);
    }

    @Test
    public void validateIfVmHasNoRulesTestPortForwardingRulesExistThrowsInvalidParameterValueException() {
        String expectedMessage = String.format("Remove any Port Forwarding rules for VM [%s] before assigning it to another user.", userVmVoMock);

        Mockito.doReturn(portForwardingRulesListMock).when(portForwardingRulesDaoMock).listByVm(Mockito.anyLong());

        InvalidParameterValueException assertThrows = Assert.assertThrows(expectedInvalidParameterValueException, () -> {
            userVmManagerImpl.validateIfVmHasNoRules(userVmVoMock, 1l);
        });

        Assert.assertEquals(expectedMessage, assertThrows.getMessage());
    }

    @Test
    public void validateIfVmHasNoRulesTestStaticNatRulesExistThrowsInvalidParameterValueException() {
        String expectedMessage = String.format("Remove the StaticNat rules for VM [%s] before assigning it to another user.", userVmVoMock);

        Mockito.doReturn(firewallRuleVoListMock).when(firewallRulesDaoMock).listStaticNatByVmId(Mockito.anyLong());

        InvalidParameterValueException assertThrows = Assert.assertThrows(expectedInvalidParameterValueException, () -> {
            userVmManagerImpl.validateIfVmHasNoRules(userVmVoMock, 1l);
        });

        Assert.assertEquals(expectedMessage, assertThrows.getMessage());
    }

    @Test
    public void validateIfVmHasNoRulesTestLoadBalancingRulesExistThrowsInvalidParameterValueException() {
        String expectedMessage = String.format("Remove the Load Balancing rules for VM [%s] before assigning it to another user.", userVmVoMock);

        Mockito.doReturn(loadBalancerVmMapVoListMock).when(loadBalancerVmMapDaoMock).listByInstanceId(Mockito.anyLong());

        InvalidParameterValueException assertThrows = Assert.assertThrows(expectedInvalidParameterValueException, () -> {
            userVmManagerImpl.validateIfVmHasNoRules(userVmVoMock, 1l);
        });

        Assert.assertEquals(expectedMessage, assertThrows.getMessage());
    }

    @Test
    public void validateIfVmHasNoRulesTestOneToOneNatRulesExistThrowsInvalidParameterValueException() {
        String expectedMessage = String.format("Remove the One to One Nat rule for VM [%s] for IP [%s].", userVmVoMock, ipAddressVoMock.toString());

        LinkedList<IPAddressVO> ipAddressVoList = new LinkedList<IPAddressVO>();

        Mockito.doReturn(ipAddressVoList).when(ipAddressDaoMock).findAllByAssociatedVmId(Mockito.anyLong());
        ipAddressVoList.add(ipAddressVoMock);
        Mockito.doReturn(true).when(ipAddressVoMock).isOneToOneNat();

        InvalidParameterValueException assertThrows = Assert.assertThrows(expectedInvalidParameterValueException, () -> {
            userVmManagerImpl.validateIfVmHasNoRules(userVmVoMock, 1l);
        });

        Assert.assertEquals(expectedMessage, assertThrows.getMessage());
    }

    @Test
    public void validateIfVmHasNoRulesTestOneToOneNatRulesDoNotExistDoesNotThrowInvalidParameterValueException() {
        userVmManagerImpl.validateIfVmHasNoRules(userVmVoMock, 1l);
    }

    @Test
    public void verifyResourceLimitsForAccountAndStorageTestCountOnlyRunningVmsInResourceLimitationIsTrueDoesNotCallVmResourceLimitCheck() throws ResourceAllocationException {
        LinkedList<VolumeVO> volumeVoList = new LinkedList<VolumeVO>();
        Mockito.doReturn(true).when(userVmManagerImpl).countOnlyRunningVmsInResourceLimitation();

        userVmManagerImpl.verifyResourceLimitsForAccountAndStorage(accountMock, userVmVoMock, serviceOfferingVoMock, volumeVoList, virtualMachineTemplateMock);

        Mockito.verify(resourceLimitMgr, Mockito.never()).checkVmResourceLimit(Mockito.any(), Mockito.anyBoolean(), Mockito.any(), Mockito.any());
        Mockito.verify(resourceLimitMgr).checkResourceLimit(accountMock, Resource.ResourceType.volume, 0l);
        Mockito.verify(resourceLimitMgr).checkResourceLimit(accountMock, Resource.ResourceType.primary_storage, 0l);
    }

    @Test
    public void verifyResourceLimitsForAccountAndStorageTestCountOnlyRunningVmsInResourceLimitationIsFalseCallsVmResourceLimitCheck() throws ResourceAllocationException {
        LinkedList<VolumeVO> volumeVoList = new LinkedList<VolumeVO>();
        Mockito.doReturn(false).when(userVmManagerImpl).countOnlyRunningVmsInResourceLimitation();

        userVmManagerImpl.verifyResourceLimitsForAccountAndStorage(accountMock, userVmVoMock, serviceOfferingVoMock, volumeVoList, virtualMachineTemplateMock);

        Mockito.verify(resourceLimitMgr).checkVmResourceLimit(Mockito.any(), Mockito.anyBoolean(), Mockito.any(), Mockito.any());
        Mockito.verify(resourceLimitMgr).checkResourceLimit(accountMock, Resource.ResourceType.volume, 0l);
        Mockito.verify(resourceLimitMgr).checkResourceLimit(accountMock, Resource.ResourceType.primary_storage, 0l);
    }

    @Test
    public void validateIfNewOwnerHasAccessToTemplateTestTemplateIsNullThrowsInvalidParameterValueException() {
        String expectedMessage = String.format("Template for VM [%s] cannot be found.", userVmVoMock.getUuid());

        InvalidParameterValueException assertThrows = Assert.assertThrows(expectedInvalidParameterValueException, () -> {
            userVmManagerImpl.validateIfNewOwnerHasAccessToTemplate(userVmVoMock, accountMock, null);
        });

        Assert.assertEquals(expectedMessage, assertThrows.getMessage());
    }

    @Test
    public void validateIfNewOwnerHasAccessToTemplateTestCallCheckAccessWhenTemplateIsNotPublic() {
        userVmManagerImpl.validateIfNewOwnerHasAccessToTemplate(userVmVoMock, accountMock, virtualMachineTemplateMock);

        Mockito.verify(accountManager).checkAccess(accountMock, SecurityChecker.AccessType.UseEntry, true, virtualMachineTemplateMock);
    }

    @Test
    public void updateVmOwnerTestCallsSetAccountIdSetDomainIdAndPersist() {
        userVmManagerImpl.updateVmOwner(accountMock, userVmVoMock, 1l, 1l);

        Mockito.verify(userVmVoMock).setAccountId(Mockito.anyLong());
        Mockito.verify(userVmVoMock).setDomainId(Mockito.anyLong());
        Mockito.verify(userVmDao).persist(userVmVoMock);
    }

    @Test
    public void updateVmNetworkTestCallsUpdateBasicTypeNetworkForVmIfBasicTypeZone() throws InsufficientCapacityException, ResourceAllocationException {
        Mockito.doReturn(_dcMock).when(_dcDao).findById(Mockito.anyLong());
        Mockito.doReturn(DataCenter.NetworkType.Basic).when(_dcMock).getNetworkType();
        Mockito.doNothing().when(userVmManagerImpl).updateBasicTypeNetworkForVm(Mockito.any(), Mockito.any(), Mockito.any(), Mockito.any(), Mockito.any(),
                Mockito.any(), Mockito.any());

        userVmManagerImpl.updateVmNetwork(assignVmCmdMock, callerAccount, userVmVoMock, accountMock, virtualMachineTemplateMock);

        Mockito.verify(userVmManagerImpl).updateBasicTypeNetworkForVm(Mockito.any(), Mockito.any(), Mockito.any(), Mockito.any(), Mockito.any(),
                Mockito.any(), Mockito.any());
    }

    @Test
    public void updateVmNetworkTestCallsUpdateAdvancedTypeNetworkForVmIfNotBasicTypeZone() throws InsufficientCapacityException, ResourceAllocationException {
        Mockito.doReturn(_dcMock).when(_dcDao).findById(Mockito.anyLong());
        Mockito.doReturn(DataCenter.NetworkType.Advanced).when(_dcMock).getNetworkType();
        Mockito.doNothing().when(userVmManagerImpl).updateAdvancedTypeNetworkForVm(Mockito.any(), Mockito.any(), Mockito.any(), Mockito.any(), Mockito.any(),
                Mockito.any(), Mockito.any(), Mockito.any());

        userVmManagerImpl.updateVmNetwork(assignVmCmdMock, callerAccount, userVmVoMock, accountMock, virtualMachineTemplateMock);

        Mockito.verify(userVmManagerImpl).updateAdvancedTypeNetworkForVm(Mockito.any(), Mockito.any(), Mockito.any(), Mockito.any(), Mockito.any(),
                Mockito.any(), Mockito.any(), Mockito.any());
    }

    @Test
    public void cleanupOfOldOwnerNicsForNetworkTestCallsCleanupNicsAndRemoveNics() {
        userVmManagerImpl.cleanupOfOldOwnerNicsForNetwork(virtualMachineProfileMock);

        Mockito.verify(_networkMgr).cleanupNics(virtualMachineProfileMock);
        Mockito.verify(_networkMgr).removeNics(virtualMachineProfileMock);
    }

    @Test
    public void addDefaultNetworkToNetworkListTestDefaultNetworkIsNullThrowsInvalidParameterValueException() {
        String expectedMessage = "Unable to find a default network to start a VM.";

        InvalidParameterValueException assertThrows = Assert.assertThrows(expectedInvalidParameterValueException, () -> {
            userVmManagerImpl.addDefaultNetworkToNetworkList(networkVoListMock, null);
        });

        Assert.assertEquals(expectedMessage, assertThrows.getMessage());
    }

    @Test
    public void addDefaultNetworkToNetworkListTestDefaultNetworkIsNotNullAddNetworkToNetworkList() {
        userVmManagerImpl.addDefaultNetworkToNetworkList(networkVoListMock, networkMock);

        Mockito.verify(networkVoListMock).add(Mockito.any());
    }

    @Test
    public void allocateNetworksForVmTestCallsNetworkManagerAllocate() throws InsufficientCapacityException {
        LinkedHashMap<Network, List<? extends NicProfile>> networks = new LinkedHashMap<Network, List<? extends NicProfile>>();

        Mockito.doReturn(userVmVoMock).when(virtualMachineManager).findById(Mockito.anyLong());

        userVmManagerImpl.allocateNetworksForVm(userVmVoMock, networks);

        Mockito.verify(_networkMgr).allocate(Mockito.any(), Mockito.any(), Mockito.any());
    }

    @Test
    public void addSecurityGroupsToVmTestIsVmWareAndSecurityGroupIdListIsNotNullThrowsInvalidParameterValueException() {
        String expectedMessage = "Security group feature is not supported for VMWare hypervisor.";
        LinkedList<Long> securityGroupIdList = new LinkedList<Long>();

        Mockito.doReturn(Hypervisor.HypervisorType.VMware).when(virtualMachineTemplateMock).getHypervisorType();

        InvalidParameterValueException assertThrows = Assert.assertThrows(expectedInvalidParameterValueException, () -> {
            userVmManagerImpl.addSecurityGroupsToVm(accountMock, userVmVoMock, virtualMachineTemplateMock, securityGroupIdList, networkMock);
        });

        Assert.assertEquals(expectedMessage, assertThrows.getMessage());
    }

    @Test
    public void addSecurityGroupsToVmTestIsNotVmWareDefaultNetworkIsNullAndNetworkModelCanAddDefaultSecurityGroupCallsAddDefaultSecurityGroupToSecurityGroupIdList() {
        LinkedList<Long> securityGroupIdList = new LinkedList<Long>();

        Mockito.doReturn(Hypervisor.HypervisorType.KVM).when(virtualMachineTemplateMock).getHypervisorType();
        Mockito.doReturn(true).when(networkModel).canAddDefaultSecurityGroup();
        Mockito.doReturn(securityGroupVoMock).when(securityGroupManagerMock).getDefaultSecurityGroup(Mockito.anyLong());

        userVmManagerImpl.addSecurityGroupsToVm(accountMock, userVmVoMock, virtualMachineTemplateMock, securityGroupIdList, null);

        Mockito.verify(userVmManagerImpl).addDefaultSecurityGroupToSecurityGroupIdList(accountMock, securityGroupIdList);
        Mockito.verify(securityGroupManagerMock).addInstanceToGroups(Mockito.any(), Mockito.any());
    }

    @Test
    public void addNetworksToNetworkIdListTestCallsKeepOldSharedNetworkForVmAndAddAdditionalNetworksToVm() {
        LinkedList<Long> networkIdList = new LinkedList<Long>();
        HashSet<NetworkVO> applicableNetworks = new HashSet<NetworkVO>();
        HashMap<Long, String> requestedIPv4ForNics = new HashMap<Long, String>();
        HashMap<Long, String> requestedIPv6ForNics = new HashMap<Long, String>();

        userVmManagerImpl.addNetworksToNetworkIdList(userVmVoMock, accountMock, networkIdList, applicableNetworks, requestedIPv4ForNics,
                requestedIPv6ForNics);

        Mockito.verify(userVmManagerImpl).keepOldSharedNetworkForVm(userVmVoMock, accountMock, networkIdList, applicableNetworks, requestedIPv4ForNics, requestedIPv6ForNics);
        Mockito.verify(userVmManagerImpl).addAdditionalNetworksToVm(userVmVoMock, accountMock, networkIdList, applicableNetworks, requestedIPv4ForNics, requestedIPv6ForNics);
    }

    @Test
    public void getOfferingWithRequiredAvailabilityForNetworkCreationTestRequiredOfferingsListHasNoOfferingsThrowsInvalidParameterValueException() {
        String expectedMessage = String.format("Unable to find network offering with availability [%s] to automatically create the network as a part of VM creation.",
                NetworkOffering.Availability.Required);
        LinkedList<NetworkOfferingVO> requiredOfferings = new LinkedList<>();

        Mockito.doReturn(requiredOfferings).when(networkOfferingDaoMock).listByAvailability(NetworkOffering.Availability.Required, false);

        InvalidParameterValueException assertThrows = Assert.assertThrows(expectedInvalidParameterValueException, () -> {
            userVmManagerImpl.getOfferingWithRequiredAvailabilityForNetworkCreation();
        });

        Assert.assertEquals(expectedMessage, assertThrows.getMessage());
    }

    @Test
    public void getOfferingWithRequiredAvailabilityForNetworkCreationTestFirstOfferingIsNotEnabledThrowsInvalidParameterValueException() {
        String expectedMessage = String.format("Required network offering ID [%s] is not in [%s] state.", 1l, NetworkOffering.State.Enabled);

        Mockito.doReturn(networkOfferingVoListMock).when(networkOfferingDaoMock).listByAvailability(NetworkOffering.Availability.Required, false);
        Mockito.doReturn(networkOfferingVoMock).when(networkOfferingVoListMock).get(0);

        Mockito.doReturn(NetworkOffering.State.Disabled).when(networkOfferingVoMock).getState();

        Mockito.doReturn(1l).when(networkOfferingVoMock).getId();

        InvalidParameterValueException assertThrows = Assert.assertThrows(expectedInvalidParameterValueException, () -> {
            userVmManagerImpl.getOfferingWithRequiredAvailabilityForNetworkCreation();
        });

        Assert.assertEquals(expectedMessage, assertThrows.getMessage());
    }

    @Test(expected = CloudRuntimeException.class)
    public void selectApplicableNetworkToCreateVmTestVirtualNetworkIsEmptyThrowsException() throws InsufficientCapacityException,
            ResourceAllocationException {

        HashSet<NetworkVO> applicableNetworks = new HashSet<>();
        LinkedList<? extends Network> virtualNetworks = new LinkedList<>();

        Mockito.doReturn(virtualNetworks).when(networkModel).listNetworksForAccount(Mockito.anyLong(), Mockito.anyLong(), Mockito.any());

        userVmManagerImpl.selectApplicableNetworkToCreateVm(accountMock, _dcMock, applicableNetworks);
    }

    @Test
    public void selectApplicableNetworkToCreateVmTestVirtualNetworkHasMultipleNetworksThrowsInvalidParameterValueException() {
        String expectedMessage = String.format("More than one default isolated network has been found for account [%s]; please specify networkIDs.", accountMock.toString());
        HashSet<NetworkVO> applicableNetworks = new HashSet<NetworkVO>();
        LinkedList<NetworkVO> virtualNetworks = new LinkedList<NetworkVO>();

        Mockito.doReturn(virtualNetworks).when(networkModel).listNetworksForAccount(Mockito.anyLong(), Mockito.anyLong(), Mockito.any());

        virtualNetworks.add(networkMock);
        virtualNetworks.add(networkMock);

        InvalidParameterValueException assertThrows = Assert.assertThrows(expectedInvalidParameterValueException, () -> {
            userVmManagerImpl.selectApplicableNetworkToCreateVm(accountMock, _dcMock, applicableNetworks);
        });

        Assert.assertEquals(expectedMessage, assertThrows.getMessage());
    }

    @Test
    public void selectApplicableNetworkToCreateVmTestVirtualNetworkHasOneNetworkCallsNetworkDaoFindById() throws InsufficientCapacityException, ResourceAllocationException {
        HashSet<NetworkVO> applicableNetworks = new HashSet<NetworkVO>();

        Mockito.doReturn(networkVoListMock).when(networkModel).listNetworksForAccount(Mockito.anyLong(), Mockito.anyLong(), Mockito.any());

        Mockito.doReturn(false).when(networkVoListMock).isEmpty();
        Mockito.doReturn(1).when(networkVoListMock).size();
        Mockito.doReturn(networkMock).when(networkVoListMock).get(0);

        userVmManagerImpl.selectApplicableNetworkToCreateVm(accountMock, _dcMock, applicableNetworks);

        Mockito.verify(_networkDao).findById(Mockito.anyLong());
    }

    @Test
    public void addDefaultSecurityGroupToSecurityGroupIdListTestDefaultGroupIsNullCallsCreateSecurityGroup() {
        String expected = "";
        LinkedList<Long> securityGroupIdList = Mockito.spy(new LinkedList<Long>());

        Mockito.doReturn(null).when(securityGroupManagerMock).getDefaultSecurityGroup(Mockito.anyLong());
        Mockito.doReturn(securityGroupVoMock).when(securityGroupManagerMock).createSecurityGroup(SecurityGroupManager.DEFAULT_GROUP_NAME,
                SecurityGroupManager.DEFAULT_GROUP_DESCRIPTION, 1l, 1l, expected);

        Mockito.doReturn(1l).when(accountMock).getDomainId();
        Mockito.doReturn(1l).when(accountMock).getId();
        Mockito.doReturn(expected).when(accountMock).getAccountName();
        Mockito.doReturn(1l).when(securityGroupVoMock).getId();

        userVmManagerImpl.addDefaultSecurityGroupToSecurityGroupIdList(accountMock, securityGroupIdList);

        Mockito.verify(securityGroupManagerMock).createSecurityGroup(SecurityGroupManager.DEFAULT_GROUP_NAME, SecurityGroupManager.DEFAULT_GROUP_DESCRIPTION, 1l, 1l, expected);
        Mockito.verify(securityGroupIdList).add(1l);
    }

    @Test
    public void addDefaultSecurityGroupToSecurityGroupIdListTestDefaultGroupIsPresentDoesNotCallAddIdToSecurityGroupIdList() {
        LinkedList<Long> securityGroupIdList = Mockito.spy(new LinkedList<Long>());

        securityGroupIdList.addFirst(1l);
        Mockito.doReturn(securityGroupVoMock).when(securityGroupManagerMock).getDefaultSecurityGroup(Mockito.anyLong());
        Mockito.doReturn(1l).when(securityGroupVoMock).getId();

        userVmManagerImpl.addDefaultSecurityGroupToSecurityGroupIdList(accountMock, securityGroupIdList);

        Mockito.verify(securityGroupIdList, Mockito.never()).add(Mockito.anyLong());
    }

    @Test
    public void addDefaultSecurityGroupToSecurityGroupIdListTestDefaultGroupIsNotPresentCallsAddIdToSecurityGroupIdList() {
        LinkedList<Long> securityGroupIdList = Mockito.spy(new LinkedList<Long>());

        Mockito.doReturn(securityGroupVoMock).when(securityGroupManagerMock).getDefaultSecurityGroup(Mockito.anyLong());
        Mockito.doReturn(1l).when(securityGroupVoMock).getId();

        userVmManagerImpl.addDefaultSecurityGroupToSecurityGroupIdList(accountMock, securityGroupIdList);

        Mockito.verify(securityGroupIdList).add(1l);
    }

    @Test
    public void keepOldSharedNetworkForVmTestNetworkIdListIsNotNullOrEmptyDoesNotCallFindDefaultNicForVm() {
        LinkedList<Long> networkIdList = new LinkedList<Long>();
        HashSet<NetworkVO> applicableNetworks = new HashSet<NetworkVO>();
        HashMap<Long, String> requestedIPv4ForNics = new HashMap<Long, String>();
        HashMap<Long, String> requestedIPv6ForNics = new HashMap<Long, String>();

        networkIdList.add(1l);

        userVmManagerImpl.keepOldSharedNetworkForVm(userVmVoMock, accountMock, networkIdList, applicableNetworks, requestedIPv4ForNics, requestedIPv6ForNics);

        Mockito.verify(nicDao, Mockito.never()).findDefaultNicForVM(Mockito.anyLong());
    }

    @Test
    public void keepOldSharedNetworkForVmTestNetworkIdListIsNullCallsFindDefaultNicForVm() {
        HashSet<NetworkVO> applicableNetworks = new HashSet<NetworkVO>();
        HashMap<Long, String> requestedIPv4ForNics = new HashMap<Long, String>();
        HashMap<Long, String> requestedIPv6ForNics = new HashMap<Long, String>();

        userVmManagerImpl.keepOldSharedNetworkForVm(userVmVoMock, accountMock, null, applicableNetworks, requestedIPv4ForNics, requestedIPv6ForNics);

        Mockito.verify(nicDao).findDefaultNicForVM(Mockito.anyLong());
    }

    @Test
    public void keepOldSharedNetworkForVmTestNetworkIdListIsEmptyCallsFindDefaultNicForVm() {
        LinkedList<Long> networkIdList = new LinkedList<Long>();
        HashSet<NetworkVO> applicableNetworks = new HashSet<NetworkVO>();
        HashMap<Long, String> requestedIPv4ForNics = new HashMap<Long, String>();
        HashMap<Long, String> requestedIPv6ForNics = new HashMap<Long, String>();

        userVmManagerImpl.keepOldSharedNetworkForVm(userVmVoMock, accountMock, networkIdList, applicableNetworks, requestedIPv4ForNics, requestedIPv6ForNics);

        Mockito.verify(nicDao).findDefaultNicForVM(Mockito.anyLong());
    }

    @Test
    public void keepOldSharedNetworkForVmTestDefaultNicOldIsNullDoesNotCallNetworkDaoFindById() {
        HashSet<NetworkVO> applicableNetworks = new HashSet<NetworkVO>();
        HashMap<Long, String> requestedIPv4ForNics = new HashMap<Long, String>();
        HashMap<Long, String> requestedIPv6ForNics = new HashMap<Long, String>();

        Mockito.doReturn(null).when(nicDao).findDefaultNicForVM(Mockito.anyLong());

        userVmManagerImpl.keepOldSharedNetworkForVm(userVmVoMock, accountMock, null, applicableNetworks, requestedIPv4ForNics, requestedIPv6ForNics);

        Mockito.verify(_networkDao, Mockito.never()).findById(Mockito.anyLong());
    }

    @Test
    public void keepOldSharedNetworkForVmTestDefaultNicOldIsNotNullCallsNetworkDaoFindById() {
        HashSet<NetworkVO> applicableNetworks = new HashSet<NetworkVO>();
        HashMap<Long, String> requestedIPv4ForNics = new HashMap<Long, String>();
        HashMap<Long, String> requestedIPv6ForNics = new HashMap<Long, String>();

        Mockito.doReturn(new NicVO()).when(nicDao).findDefaultNicForVM(Mockito.anyLong());

        userVmManagerImpl.keepOldSharedNetworkForVm(userVmVoMock, accountMock, null, applicableNetworks, requestedIPv4ForNics, requestedIPv6ForNics);

        Mockito.verify(_networkDao).findById(Mockito.anyLong());
    }

    @Test
    public void keepOldSharedNetworkForVmTestAccountCanNotUseNetworkDoesNotAddNetworkToApplicableNetworks() {
        HashSet<NetworkVO> applicableNetworks = Mockito.spy(new HashSet<NetworkVO>());
        HashMap<Long, String> requestedIPv4ForNics = new HashMap<Long, String>();
        HashMap<Long, String> requestedIPv6ForNics = new HashMap<Long, String>();

        Mockito.doReturn(new NicVO()).when(nicDao).findDefaultNicForVM(Mockito.anyLong());
        Mockito.doReturn(networkMock).when(_networkDao).findById(Mockito.anyLong());
        Mockito.doReturn(false).when(userVmManagerImpl).canAccountUseNetwork(accountMock, networkMock);

        userVmManagerImpl.keepOldSharedNetworkForVm(userVmVoMock, accountMock, null, applicableNetworks, requestedIPv4ForNics, requestedIPv6ForNics);

        Mockito.verify(applicableNetworks, Mockito.never()).add(Mockito.any());
    }

    @Test
    public void keepOldSharedNetworkForVmTestAccountCanUseNetworkAddsNetworkToApplicableNetworks() {
        HashSet<NetworkVO> applicableNetworks = Mockito.spy(new HashSet<NetworkVO>());
        HashMap<Long, String> requestedIPv4ForNics = new HashMap<Long, String>();
        HashMap<Long, String> requestedIPv6ForNics = new HashMap<Long, String>();

        Mockito.doReturn(new NicVO()).when(nicDao).findDefaultNicForVM(Mockito.anyLong());
        Mockito.doReturn(networkMock).when(_networkDao).findById(Mockito.anyLong());
        Mockito.doReturn(true).when(userVmManagerImpl).canAccountUseNetwork(accountMock, networkMock);

        userVmManagerImpl.keepOldSharedNetworkForVm(userVmVoMock, accountMock, null, applicableNetworks, requestedIPv4ForNics, requestedIPv6ForNics);

        Mockito.verify(applicableNetworks).add(Mockito.any());
    }

    @Test
    public void addAdditionalNetworksToVmTestNetworkIdListIsNullDoesNotCallCheckNetworkPermissions() {
        HashSet<NetworkVO> applicableNetworks = Mockito.spy(new HashSet<NetworkVO>());
        HashMap<Long, String> requestedIPv4ForNics = new HashMap<Long, String>();
        HashMap<Long, String> requestedIPv6ForNics = new HashMap<Long, String>();

        userVmManagerImpl.addAdditionalNetworksToVm(userVmVoMock, accountMock, null, applicableNetworks, requestedIPv4ForNics, requestedIPv6ForNics);

        Mockito.verify(networkModel, Mockito.never()).checkNetworkPermissions(Mockito.any(), Mockito.any());
    }

    @Test
    public void addAdditionalNetworksToVmTestNetworkIdListIsEmptyDoesNotCallCheckNetworkPermissions() {
        LinkedList<Long> networkIdList = new LinkedList<Long>();
        HashSet<NetworkVO> applicableNetworks = Mockito.spy(new HashSet<NetworkVO>());
        HashMap<Long, String> requestedIPv4ForNics = new HashMap<Long, String>();
        HashMap<Long, String> requestedIPv6ForNics = new HashMap<Long, String>();

        userVmManagerImpl.addAdditionalNetworksToVm(userVmVoMock, accountMock, networkIdList, applicableNetworks, requestedIPv4ForNics, requestedIPv6ForNics);

        Mockito.verify(networkModel, Mockito.never()).checkNetworkPermissions(Mockito.any(), Mockito.any());
    }

    @Test
    public void addAdditionalNetworksToVmTestNetworkIsNullThrowsInvalidParameterValueException() {
        String expectedMessage = "Unable to find specified Network ID.";
        LinkedList<Long> networkIdList = new LinkedList<Long>();
        HashSet<NetworkVO> applicableNetworks = Mockito.spy(new HashSet<NetworkVO>());
        HashMap<Long, String> requestedIPv4ForNics = new HashMap<Long, String>();
        HashMap<Long, String> requestedIPv6ForNics = new HashMap<Long, String>();

        networkIdList.add(1l);

        InvalidParameterValueException assertThrows = Assert.assertThrows(expectedInvalidParameterValueException, () -> {
            userVmManagerImpl.addAdditionalNetworksToVm(userVmVoMock, accountMock, networkIdList, applicableNetworks, requestedIPv4ForNics, requestedIPv6ForNics);
        });

        Assert.assertEquals(expectedMessage, assertThrows.getMessage());
    }

    @Test
    public void addAdditionalNetworksToVmTestNetworkOfferingIsSystemOnlyThrowsInvalidParameterValueException() {
        String expectedMessage = String.format("Specified network [%s] is system only and cannot be used for VM deployment.", networkMock);
        LinkedList<Long> networkIdList = new LinkedList<Long>();
        HashSet<NetworkVO> applicableNetworks = Mockito.spy(new HashSet<NetworkVO>());
        HashMap<Long, String> requestedIPv4ForNics = new HashMap<Long, String>();
        HashMap<Long, String> requestedIPv6ForNics = new HashMap<Long, String>();

        networkIdList.add(1l);

        Mockito.doReturn(networkMock).when(_networkDao).findById(Mockito.anyLong());
        Mockito.doReturn(networkOfferingVoMock).when(entityManager).findById(Mockito.any(), Mockito.anyLong());
        Mockito.doReturn(true).when(networkOfferingVoMock).isSystemOnly();

        InvalidParameterValueException assertThrows = Assert.assertThrows(expectedInvalidParameterValueException, () -> {
            userVmManagerImpl.addAdditionalNetworksToVm(userVmVoMock, accountMock, networkIdList, applicableNetworks, requestedIPv4ForNics, requestedIPv6ForNics);
        });

        Assert.assertEquals(expectedMessage, assertThrows.getMessage());
    }

    @Test
    public void addAdditionalNetworksToVmTestNetworkIsNotSharedGuestTypeDoesNotCallNicDaoFindByNtwkIdAndInstanceId() {
        LinkedList<Long> networkIdList = new LinkedList<Long>();
        HashSet<NetworkVO> applicableNetworks = Mockito.spy(new HashSet<NetworkVO>());
        HashMap<Long, String> requestedIPv4ForNics = new HashMap<Long, String>();
        HashMap<Long, String> requestedIPv6ForNics = new HashMap<Long, String>();

        networkIdList.add(1l);

        Mockito.doReturn(networkMock).when(_networkDao).findById(Mockito.anyLong());
        Mockito.doReturn(networkOfferingVoMock).when(entityManager).findById(Mockito.any(), Mockito.anyLong());
        Mockito.doReturn(false).when(networkOfferingVoMock).isSystemOnly();
        Mockito.doReturn(Network.GuestType.L2).when(networkMock).getGuestType();

        userVmManagerImpl.addAdditionalNetworksToVm(userVmVoMock, accountMock, networkIdList, applicableNetworks, requestedIPv4ForNics, requestedIPv6ForNics);

        Mockito.verify(nicDao, Mockito.never()).findByNtwkIdAndInstanceId(Mockito.anyLong(), Mockito.anyLong());
    }

    @Test
    public void addAdditionalNetworksToVmTestNetworkIsNotDomainAclTypeDoesNotCallNicDaoFindByNtwkIdAndInstanceId() {
        LinkedList<Long> networkIdList = new LinkedList<Long>();
        HashSet<NetworkVO> applicableNetworks = Mockito.spy(new HashSet<NetworkVO>());
        HashMap<Long, String> requestedIPv4ForNics = new HashMap<Long, String>();
        HashMap<Long, String> requestedIPv6ForNics = new HashMap<Long, String>();

        networkIdList.add(1l);

        Mockito.doReturn(networkMock).when(_networkDao).findById(Mockito.anyLong());
        Mockito.doReturn(networkOfferingVoMock).when(entityManager).findById(Mockito.any(), Mockito.anyLong());
        Mockito.doReturn(false).when(networkOfferingVoMock).isSystemOnly();
        Mockito.doReturn(Network.GuestType.Shared).when(networkMock).getGuestType();
        Mockito.doReturn(ControlledEntity.ACLType.Account).when(networkMock).getAclType();

        userVmManagerImpl.addAdditionalNetworksToVm(userVmVoMock, accountMock, networkIdList, applicableNetworks, requestedIPv4ForNics, requestedIPv6ForNics);

        Mockito.verify(nicDao, Mockito.never()).findByNtwkIdAndInstanceId(Mockito.anyLong(), Mockito.anyLong());
    }

    @Test
    public void addAdditionalNetworksToVmTestOldNicIsNullDoesNotPutIpv4InRequestIpv4ForNics() {
        LinkedList<Long> networkIdList = new LinkedList<Long>();
        HashSet<NetworkVO> applicableNetworks = Mockito.spy(new HashSet<NetworkVO>());
        HashMap<Long, String> requestedIPv4ForNics = Mockito.spy(new HashMap<Long, String>());
        HashMap<Long, String> requestedIPv6ForNics = new HashMap<Long, String>();

        networkIdList.add(1l);

        Mockito.doReturn(networkMock).when(_networkDao).findById(Mockito.anyLong());
        Mockito.doReturn(networkOfferingVoMock).when(entityManager).findById(Mockito.any(), Mockito.anyLong());
        Mockito.doReturn(false).when(networkOfferingVoMock).isSystemOnly();
        Mockito.doReturn(Network.GuestType.Shared).when(networkMock).getGuestType();
        Mockito.doReturn(ControlledEntity.ACLType.Domain).when(networkMock).getAclType();
        Mockito.doReturn(null).when(nicDao).findByNtwkIdAndInstanceId(Mockito.anyLong(), Mockito.anyLong());

        userVmManagerImpl.addAdditionalNetworksToVm(userVmVoMock, accountMock, networkIdList, applicableNetworks, requestedIPv4ForNics, requestedIPv6ForNics);

        Mockito.verify(nicDao).findByNtwkIdAndInstanceId(Mockito.anyLong(), Mockito.anyLong());
        Mockito.verify(requestedIPv4ForNics, Mockito.never()).put(Mockito.anyLong(), Mockito.any());
    }

    @Test
    public void addAdditionalNetworksToVmTestOldNicIsNotNullPutsIpv4InRequestIpv4ForNics() {
        LinkedList<Long> networkIdList = new LinkedList<Long>();
        HashSet<NetworkVO> applicableNetworks = Mockito.spy(new HashSet<NetworkVO>());
        HashMap<Long, String> requestedIPv4ForNics = Mockito.spy(new HashMap<Long, String>());
        HashMap<Long, String> requestedIPv6ForNics = new HashMap<Long, String>();

        networkIdList.add(1l);

        Mockito.doReturn(networkMock).when(_networkDao).findById(Mockito.anyLong());
        Mockito.doReturn(networkOfferingVoMock).when(entityManager).findById(Mockito.any(), Mockito.anyLong());
        Mockito.doReturn(false).when(networkOfferingVoMock).isSystemOnly();
        Mockito.doReturn(Network.GuestType.Shared).when(networkMock).getGuestType();
        Mockito.doReturn(ControlledEntity.ACLType.Domain).when(networkMock).getAclType();
        Mockito.doReturn(new NicVO()).when(nicDao).findByNtwkIdAndInstanceId(Mockito.anyLong(), Mockito.anyLong());

        userVmManagerImpl.addAdditionalNetworksToVm(userVmVoMock, accountMock, networkIdList, applicableNetworks, requestedIPv4ForNics, requestedIPv6ForNics);

        Mockito.verify(nicDao).findByNtwkIdAndInstanceId(Mockito.anyLong(), Mockito.anyLong());
        Mockito.verify(requestedIPv4ForNics).put(Mockito.anyLong(), Mockito.any());
    }

    @Test
    public void createApplicableNetworkToCreateVmTestPhysicalNetworkIsNullThrowsInvalidParameterValueException() {
        Mockito.doReturn(networkOfferingVoMock).when(userVmManagerImpl).getOfferingWithRequiredAvailabilityForNetworkCreation();

        String expectedMessage = String.format("Unable to find physical network with ID [%s] and tag [%s].", 0l, null);
        InvalidParameterValueException assertThrows = Assert.assertThrows(expectedInvalidParameterValueException, () -> {
            userVmManagerImpl.createApplicableNetworkToCreateVm(accountMock, _dcMock);
        });

        Assert.assertEquals(expectedMessage, assertThrows.getMessage());
    }

    @Test
    public void createApplicableNetworkToCreateVmTestFirstNetworkOfferingIsPersistentCallsImplementNetwork() throws InsufficientCapacityException, ResourceAllocationException {
        PhysicalNetworkVO physicalNetworkVo = new PhysicalNetworkVO();

        Mockito.doReturn(physicalNetworkVo).when(physicalNetworkDaoMock).findById(Mockito.anyLong());
        Mockito.doReturn(true).when(networkOfferingVoMock).isPersistent();
        Mockito.doReturn(networkOfferingVoMock).when(userVmManagerImpl).getOfferingWithRequiredAvailabilityForNetworkCreation();
        Mockito.doReturn(networkMock).when(userVmManagerImpl).implementNetwork(Mockito.any(), Mockito.any(), Mockito.any());
        Mockito.doReturn(networkMock).when(_networkMgr).createGuestNetwork(Mockito.anyLong(), Mockito.anyString(),
                Mockito.anyString(), Mockito.any(), Mockito.any(), Mockito.any(), Mockito.anyBoolean(), Mockito.any(),
                Mockito.any(), Mockito.any(), Mockito.any(), Mockito.anyLong(), Mockito.any(), Mockito.any(), Mockito.any(),
                Mockito.any(), Mockito.any(), Mockito.anyBoolean(), Mockito.any(), Mockito.any(), Mockito.any(), Mockito.any(),
                Mockito.any(), Mockito.any(), Mockito.any(), Mockito.any(), Mockito.any(), Mockito.any(), Mockito.any());

        userVmManagerImpl.createApplicableNetworkToCreateVm(accountMock, _dcMock);

        Mockito.verify(userVmManagerImpl).implementNetwork(callerAccount, _dcMock, networkMock);
    }

    @Test
    public void createApplicableNetworkToCreateVmTestFirstNetworkOfferingIsNotPersistentDoesNotCallImplementNetwork() throws InsufficientCapacityException,
            ResourceAllocationException {

        PhysicalNetworkVO physicalNetworkVo = new PhysicalNetworkVO();

        Mockito.doReturn(physicalNetworkVo).when(physicalNetworkDaoMock).findById(Mockito.anyLong());
        Mockito.doReturn(networkMock).when(_networkMgr).createGuestNetwork(Mockito.anyLong(), Mockito.anyString(),
                Mockito.anyString(), Mockito.any(), Mockito.any(), Mockito.any(), Mockito.anyBoolean(), Mockito.any(),
                Mockito.any(), Mockito.any(), Mockito.any(), Mockito.anyLong(), Mockito.any(), Mockito.any(), Mockito.any(),
                Mockito.any(), Mockito.any(), Mockito.anyBoolean(), Mockito.any(), Mockito.any(), Mockito.any(), Mockito.any(),
                Mockito.any(), Mockito.any(), Mockito.any(), Mockito.any(), Mockito.any(), Mockito.any(), Mockito.any());
        Mockito.doReturn(networkOfferingVoMock).when(userVmManagerImpl).getOfferingWithRequiredAvailabilityForNetworkCreation();
        Mockito.doReturn(1l).when(networkMock).getId();
        Mockito.doReturn(networkMock).when(_networkDao).findById(Mockito.anyLong());

        userVmManagerImpl.createApplicableNetworkToCreateVm(accountMock, _dcMock);

        Mockito.verify(userVmManagerImpl, Mockito.never()).implementNetwork(Mockito.any(), Mockito.any(), Mockito.any());
    }

    @Test
    public void canAccountUseNetworkTestNetworkIsNullReturnFalse() {
        boolean canAccountUseNetwork = userVmManagerImpl.canAccountUseNetwork(accountMock, null);

        Assert.assertFalse(canAccountUseNetwork);
    }

    @Test
    public void canAccountUseNetworkTestNetworkAclTypeIsNotDomainReturnFalse() {
        Mockito.doReturn(ControlledEntity.ACLType.Account).when(networkMock).getAclType();

        boolean canAccountUseNetwork = userVmManagerImpl.canAccountUseNetwork(accountMock, networkMock);

        Assert.assertFalse(canAccountUseNetwork);
    }

    @Test
    public void canAccountUseNetworkTestNetworkGuestTypeIsNotSharedOrL2ReturnFalse() {
        Mockito.doReturn(ControlledEntity.ACLType.Domain).when(networkMock).getAclType();
        Mockito.doReturn(Network.GuestType.Isolated).when(networkMock).getGuestType();

        boolean canAccountUseNetwork = userVmManagerImpl.canAccountUseNetwork(accountMock, networkMock);

        Assert.assertFalse(canAccountUseNetwork);
    }

    @Test
    public void canAccountUseNetworkTestNetworkGuestTypeIsSharedReturnTrue() {
        Mockito.doReturn(ControlledEntity.ACLType.Domain).when(networkMock).getAclType();
        Mockito.doReturn(Network.GuestType.Shared).when(networkMock).getGuestType();

        boolean canAccountUseNetwork = userVmManagerImpl.canAccountUseNetwork(accountMock, networkMock);

        Mockito.verify(networkModel).checkNetworkPermissions(accountMock, networkMock);
        Assert.assertTrue(canAccountUseNetwork);
    }

    @Test
    public void canAccountUseNetworkTestNetworkGuestTypeIsL2ReturnTrue() {
        Mockito.doReturn(ControlledEntity.ACLType.Domain).when(networkMock).getAclType();
        Mockito.doReturn(Network.GuestType.L2).when(networkMock).getGuestType();

        boolean canAccountUseNetwork = userVmManagerImpl.canAccountUseNetwork(accountMock, networkMock);

        Mockito.verify(networkModel).checkNetworkPermissions(accountMock, networkMock);
        Assert.assertTrue(canAccountUseNetwork);
    }

    @Test
    public void canAccountUseNetworkTestPermissionDeniedExceptionThrownReturnFalse() {
        Mockito.doReturn(ControlledEntity.ACLType.Domain).when(networkMock).getAclType();
        Mockito.doReturn(Network.GuestType.L2).when(networkMock).getGuestType();

        Mockito.doThrow(PermissionDeniedException.class).when(networkModel).checkNetworkPermissions(accountMock, networkMock);

        boolean canAccountUseNetwork = userVmManagerImpl.canAccountUseNetwork(accountMock, networkMock);

        Assert.assertFalse(canAccountUseNetwork);
    }

    @Test
    public void implementNetworkTestImplementedNetworkIsNullReturnCurrentNewNetwork() throws ResourceUnavailableException, InsufficientCapacityException {
        CallContext callContextMock = Mockito.mock(CallContext.class);
        NetworkVO currentNetwork = Mockito.mock(NetworkVO.class);

        try (MockedStatic<CallContext> ignored = Mockito.mockStatic(CallContext.class)) {
            Mockito.when(CallContext.current()).thenReturn(callContextMock);

            Mockito.doReturn(1l).when(callContextMock).getCallingUserId();

            Mockito.doReturn(callerUser).when(userDao).findById(Mockito.anyLong());
            Mockito.doReturn(null).when(_networkMgr).implementNetwork(Mockito.anyLong(), Mockito.any(), Mockito.any());

            Network newNetwork = userVmManagerImpl.implementNetwork(accountMock, _dcMock, currentNetwork);

            Assert.assertEquals(newNetwork, currentNetwork);
        }
    }

    @Test
    public void implementNetworkTestImplementedNetworkFirstIsNullReturnCurrentNewNetwork() throws ResourceUnavailableException, InsufficientCapacityException {
        CallContext callContextMock = Mockito.mock(CallContext.class);
        NetworkVO currentNetwork = Mockito.mock(NetworkVO.class);

        try (MockedStatic<CallContext> ignored = Mockito.mockStatic(CallContext.class)) {
            Mockito.when(CallContext.current()).thenReturn(callContextMock);

            Mockito.doReturn(1l).when(callContextMock).getCallingUserId();

            Pair<? extends NetworkGuru, ? extends Network> implementedNetwork = Mockito.mock(Pair.class);

            Mockito.doReturn(callerUser).when(userDao).findById(Mockito.anyLong());
            Mockito.doReturn(null).when(implementedNetwork).first();
            Mockito.doReturn(implementedNetwork).when(_networkMgr).implementNetwork(Mockito.anyLong(), Mockito.any(), Mockito.any());

            Network newNetwork = userVmManagerImpl.implementNetwork(accountMock, _dcMock, currentNetwork);

            Assert.assertEquals(newNetwork, currentNetwork);
        }
    }

    @Test
    public void implementNetworkTestImplementedNetworkSecondIsNullReturnCurrentNewNetwork() throws ResourceUnavailableException, InsufficientCapacityException {
        CallContext callContextMock = Mockito.mock(CallContext.class);
        NetworkVO currentNetwork = Mockito.mock(NetworkVO.class);

        try (MockedStatic<CallContext> ignored = Mockito.mockStatic(CallContext.class)) {
            Mockito.when(CallContext.current()).thenReturn(callContextMock);

            Mockito.doReturn(1l).when(callContextMock).getCallingUserId();

            Pair<? extends NetworkGuru, ? extends Network> implementedNetwork = Mockito.mock(Pair.class);

            Mockito.doReturn(callerUser).when(userDao).findById(Mockito.anyLong());
            Mockito.doReturn(networkMock).when(implementedNetwork).first();
            Mockito.doReturn(null).when(implementedNetwork).second();
            Mockito.doReturn(implementedNetwork).when(_networkMgr).implementNetwork(Mockito.anyLong(), Mockito.any(), Mockito.any());

            Network newNetwork = userVmManagerImpl.implementNetwork(accountMock, _dcMock, currentNetwork);

            Assert.assertEquals(newNetwork, currentNetwork);
        }
    }

    @Test
    public void implementNetworkTestImplementedNetworkSecondIsNotNullReturnImplementedNetworkSecond() throws ResourceUnavailableException, InsufficientCapacityException {
        CallContext callContextMock = Mockito.mock(CallContext.class);
        NetworkVO currentNetwork = Mockito.mock(NetworkVO.class);

        try (MockedStatic<CallContext> ignored = Mockito.mockStatic(CallContext.class)) {
            Mockito.when(CallContext.current()).thenReturn(callContextMock);

            Mockito.doReturn(1l).when(callContextMock).getCallingUserId();

            Pair<? extends NetworkGuru, ? extends Network> implementedNetwork = Mockito.mock(Pair.class);

            Mockito.doReturn(callerUser).when(userDao).findById(Mockito.anyLong());
            Mockito.doReturn(networkMock).when(implementedNetwork).first();
            Mockito.doReturn(networkMock).when(implementedNetwork).second();
            Mockito.doReturn(implementedNetwork).when(_networkMgr).implementNetwork(Mockito.anyLong(), Mockito.any(), Mockito.any());

            Network newNetwork = userVmManagerImpl.implementNetwork(accountMock, _dcMock, currentNetwork);

            Assert.assertEquals(newNetwork, networkMock);
        }
    }

    @Test
    public void implementNetworkTestImplementedNetworkCatchException() throws ResourceUnavailableException, InsufficientCapacityException {
        String expectedMessage = String.format("Failed to implement network [%s] elements and resources as a part of network provision.", networkMock);

        CallContext callContextMock = Mockito.mock(CallContext.class);

        try (MockedStatic<CallContext> ignored = Mockito.mockStatic(CallContext.class)) {
            Mockito.when(CallContext.current()).thenReturn(callContextMock);

            Mockito.doReturn(1l).when(callContextMock).getCallingUserId();

            Pair<? extends NetworkGuru, ? extends Network> implementedNetwork = Mockito.mock(Pair.class);

            Mockito.doReturn(callerUser).when(userDao).findById(Mockito.anyLong());
            Mockito.doThrow(InvalidParameterValueException.class).when(_networkMgr).implementNetwork(Mockito.anyLong(), Mockito.any(), Mockito.any());

            CloudRuntimeException assertThrows = Assert.assertThrows(expectedCloudRuntimeException, () -> {
                userVmManagerImpl.implementNetwork(accountMock, _dcMock, networkMock);
            });

            Assert.assertEquals(expectedMessage, assertThrows.getMessage());
        }
    }

    @Test
    public void updateBasicTypeNetworkForVmTestNetworkIdListIsNotEmptyThrowsInvalidParameterValueException() {
        String expectedMessage = "Cannot move VM with Network IDs; this is a basic zone VM.";
        LinkedList<Long> networkIdList = new LinkedList<Long>();
        LinkedList<Long> securityGroupIdList = new LinkedList<Long>();

        networkIdList.add(1l);

        InvalidParameterValueException assertThrows = Assert.assertThrows(expectedInvalidParameterValueException, () -> {
            userVmManagerImpl.updateBasicTypeNetworkForVm(userVmVoMock, accountMock, virtualMachineTemplateMock, virtualMachineProfileMock, _dcMock, networkIdList,
                    securityGroupIdList);
        });

        Assert.assertEquals(expectedMessage, assertThrows.getMessage());
    }

    @Test
    public void updateBasicTypeNetworkForVmTestNetworkIdListIsNullCallsCleanupOfOldOwnerNicsForNetworkAddDefaultNetworkToNetworkListAllocateNetworksForVmAndAddSecurityGroupsToVm()
            throws InsufficientCapacityException {

        LinkedList<Long> securityGroupIdList = Mockito.mock(LinkedList.class);

        Mockito.doReturn(networkMock).when(networkModel).getExclusiveGuestNetwork(Mockito.anyLong());

        userVmManagerImpl.updateBasicTypeNetworkForVm(userVmVoMock, accountMock, virtualMachineTemplateMock, virtualMachineProfileMock, _dcMock, null,
                securityGroupIdList);

        Mockito.verify(userVmManagerImpl).cleanupOfOldOwnerNicsForNetwork(virtualMachineProfileMock);
        Mockito.verify(userVmManagerImpl).addDefaultNetworkToNetworkList(Mockito.anyList(), Mockito.any());
        Mockito.verify(userVmManagerImpl).allocateNetworksForVm(Mockito.any(), Mockito.any());
        Mockito.verify(userVmManagerImpl).addSecurityGroupsToVm(accountMock, userVmVoMock,virtualMachineTemplateMock, securityGroupIdList, networkMock);
    }

    @Test
    public void updateBasicTypeNetworkForVmTestNetworkIdListIsEmptyCallsCleanupOfOldOwnerNicsForNetworkAddDefaultNetworkToNetworkListAllocateNetworksForVmAndAddSecurityGroupsToVm()
            throws InsufficientCapacityException {

        LinkedList<Long> securityGroupIdList = Mockito.mock(LinkedList.class);
        LinkedList<Long> networkIdList = new LinkedList<Long>();

        Mockito.doReturn(networkMock).when(networkModel).getExclusiveGuestNetwork(Mockito.anyLong());

        userVmManagerImpl.updateBasicTypeNetworkForVm(userVmVoMock, accountMock, virtualMachineTemplateMock, virtualMachineProfileMock, _dcMock, networkIdList,
                securityGroupIdList);

        Mockito.verify(userVmManagerImpl).cleanupOfOldOwnerNicsForNetwork(virtualMachineProfileMock);
        Mockito.verify(userVmManagerImpl).addDefaultNetworkToNetworkList(Mockito.anyList(), Mockito.any());
        Mockito.verify(userVmManagerImpl).allocateNetworksForVm(Mockito.any(), Mockito.any());
        Mockito.verify(userVmManagerImpl).addSecurityGroupsToVm(accountMock, userVmVoMock,virtualMachineTemplateMock, securityGroupIdList, networkMock);
    }

    @Test
    public void updateAdvancedTypeNetworkForVmTestSecurityGroupIsEnabledApplicableNetworksIsEmptyThrowsInvalidParameterValueException() {
        String expectedMessage = "No network is specified, please specify one when you move the VM. For now, please add a network to VM on NICs tab.";
        LinkedList<Long> securityGroupIdList = Mockito.mock(LinkedList.class);
        LinkedList<Long> networkIdList = new LinkedList<Long>();

        Mockito.doReturn(true).when(networkModel).checkSecurityGroupSupportForNetwork(Mockito.any(), Mockito.any(), Mockito.any(), Mockito.any());

        InvalidParameterValueException assertThrows = Assert.assertThrows(expectedInvalidParameterValueException, () -> {
            userVmManagerImpl.updateAdvancedTypeNetworkForVm(callerAccount, userVmVoMock, accountMock, virtualMachineTemplateMock, virtualMachineProfileMock,
                    _dcMock, networkIdList, securityGroupIdList);
        });

        Mockito.verify(securityGroupManagerMock).removeInstanceFromGroups(Mockito.any());
        Assert.assertEquals(expectedMessage, assertThrows.getMessage());
    }

    @Test
    public void updateAdvancedTypeNetworkForVmTestSecurityGroupIsEnabledApplicableNetworksIsNotEmptyCallsAllocateNetworksForVm() throws InsufficientCapacityException,
            ResourceAllocationException {

        LinkedList<Long> securityGroupIdList = Mockito.mock(LinkedList.class);
        LinkedList<Long> networkIdList = new LinkedList<Long>();

        Mockito.doReturn(new NicVO()).when(nicDao).findDefaultNicForVM(Mockito.anyLong());
        Mockito.doReturn(networkMock).when(_networkDao).findById(Mockito.anyLong());
        Mockito.doReturn(true).when(userVmManagerImpl).canAccountUseNetwork(accountMock, networkMock);

        Mockito.doReturn(true).when(networkModel).checkSecurityGroupSupportForNetwork(accountMock, _dcMock, networkIdList, securityGroupIdList);

        userVmManagerImpl.updateAdvancedTypeNetworkForVm(callerAccount, userVmVoMock, accountMock, virtualMachineTemplateMock, virtualMachineProfileMock, _dcMock,
                networkIdList, securityGroupIdList);

        Mockito.verify(securityGroupManagerMock).removeInstanceFromGroups(Mockito.any());
        Mockito.verify(userVmManagerImpl).allocateNetworksForVm(Mockito.any(), Mockito.any());
        Mockito.verify(userVmManagerImpl).addSecurityGroupsToVm(accountMock, userVmVoMock, virtualMachineTemplateMock, securityGroupIdList, networkMock);
    }

    @Test
    public void updateAdvancedTypeNetworkForVmTestSecurityGroupIsNotEnabledSecurityGroupIdListIsNotEmptyThrowsInvalidParameterValueException() {
        String expectedMessage = "Cannot move VM with security groups; security group feature is not enabled in this zone.";
        LinkedList<Long> securityGroupIdList = Mockito.mock(LinkedList.class);
        LinkedList<Long> networkIdList = new LinkedList<Long>();

        securityGroupIdList.add(1l);

        Mockito.doReturn(false).when(networkModel).checkSecurityGroupSupportForNetwork(accountMock, _dcMock, networkIdList, securityGroupIdList);

        InvalidParameterValueException assertThrows = Assert.assertThrows(expectedInvalidParameterValueException, () -> {
            userVmManagerImpl.updateAdvancedTypeNetworkForVm(callerAccount, userVmVoMock, accountMock, virtualMachineTemplateMock, virtualMachineProfileMock,
                    _dcMock, networkIdList, securityGroupIdList);
        });

        Assert.assertEquals(expectedMessage, assertThrows.getMessage());
    }

    @Test
    public void updateAdvancedTypeNetworkForVmTestSecurityGroupIsNotEnabledApplicableNetworksIsEmptyCallsSelectApplicableNetworkToCreateVm() throws InsufficientCapacityException,
            ResourceAllocationException {

        LinkedList<Long> securityGroupIdList = Mockito.mock(LinkedList.class);
        LinkedList<Long> networkIdList = new LinkedList<Long>();

        Mockito.doReturn(networkMock).when(userVmManagerImpl).addNicsToApplicableNetworksAndReturnDefaultNetwork(Mockito.any(), Mockito.anyMap(), Mockito.anyMap(), Mockito.any());
        Mockito.doNothing().when(userVmManagerImpl).selectApplicableNetworkToCreateVm(Mockito.any(), Mockito.any(), Mockito.any());

        Mockito.doReturn(false).when(networkModel).checkSecurityGroupSupportForNetwork(accountMock, _dcMock, networkIdList, securityGroupIdList);
        Mockito.doReturn(true).when(securityGroupIdList).isEmpty();

        userVmManagerImpl.updateAdvancedTypeNetworkForVm(callerAccount, userVmVoMock, accountMock, virtualMachineTemplateMock, virtualMachineProfileMock, _dcMock,
                networkIdList, securityGroupIdList);

        Mockito.verify(userVmManagerImpl).addNetworksToNetworkIdList(Mockito.any(), Mockito.any(), Mockito.any(), Mockito.any(), Mockito.anyMap(), Mockito.anyMap());
        Mockito.verify(userVmManagerImpl).cleanupOfOldOwnerNicsForNetwork(Mockito.any());
        Mockito.verify(userVmManagerImpl).selectApplicableNetworkToCreateVm(Mockito.any(), Mockito.any(), Mockito.any());
        Mockito.verify(userVmManagerImpl).addNicsToApplicableNetworksAndReturnDefaultNetwork(Mockito.any(), Mockito.anyMap(), Mockito.anyMap(), Mockito.any());
        Mockito.verify(userVmManagerImpl).allocateNetworksForVm(Mockito.any(), Mockito.any());
    }

    @Test
    public void updateAdvancedTypeNetworkForVmTestSecurityGroupIsNotEnabledApplicableNetworksIsNotEmptyDoesNotCallSelectApplicableNetworkToCreateVm()
            throws InsufficientCapacityException, ResourceAllocationException {

        LinkedList<Long> securityGroupIdList = Mockito.mock(LinkedList.class);
        LinkedList<Long> networkIdList = new LinkedList<Long>();

        Mockito.doReturn(false).when(networkModel).checkSecurityGroupSupportForNetwork(accountMock, _dcMock, networkIdList, securityGroupIdList);
        Mockito.doReturn(true).when(securityGroupIdList).isEmpty();

        Mockito.doReturn(new NicVO()).when(nicDao).findDefaultNicForVM(Mockito.anyLong());
        Mockito.doReturn(networkMock).when(_networkDao).findById(Mockito.anyLong());
        Mockito.doReturn(true).when(userVmManagerImpl).canAccountUseNetwork(accountMock, networkMock);

        userVmManagerImpl.updateAdvancedTypeNetworkForVm(callerAccount, userVmVoMock, accountMock, virtualMachineTemplateMock, virtualMachineProfileMock, _dcMock,
                networkIdList, securityGroupIdList);

        Mockito.verify(userVmManagerImpl).addNetworksToNetworkIdList(Mockito.any(), Mockito.any(), Mockito.any(), Mockito.any(), Mockito.anyMap(), Mockito.anyMap());
        Mockito.verify(userVmManagerImpl).cleanupOfOldOwnerNicsForNetwork(Mockito.any());
        Mockito.verify(userVmManagerImpl, Mockito.never()).selectApplicableNetworkToCreateVm(Mockito.any(), Mockito.any(), Mockito.any());
        Mockito.verify(userVmManagerImpl).addNicsToApplicableNetworksAndReturnDefaultNetwork(Mockito.any(), Mockito.anyMap(), Mockito.anyMap(), Mockito.any());
        Mockito.verify(userVmManagerImpl).allocateNetworksForVm(Mockito.any(), Mockito.any());
    }

    @Test
    public void addNicsToApplicableNetworksAndReturnDefaultNetworkTestApplicableNetworkIsEmptyReturnNull() {
        HashMap<Long, String> requestedIPv4ForNics = new HashMap<Long, String>();
        HashMap<Long, String> requestedIPv6ForNics = new HashMap<Long, String>();
        LinkedHashSet<NetworkVO> applicableNetworks = new LinkedHashSet<NetworkVO>();
        LinkedHashMap<Network, List<? extends NicProfile>> networks = new LinkedHashMap<Network, List<? extends NicProfile>>();

        NetworkVO defaultNetwork = userVmManagerImpl.addNicsToApplicableNetworksAndReturnDefaultNetwork(applicableNetworks, requestedIPv4ForNics, requestedIPv6ForNics, networks);

        Assert.assertNull(defaultNetwork);
    }

    @Test
    public void addNicsToApplicableNetworksAndReturnDefaultNetworkTestApplicableNetworkIsNotEmptyReturnFirstElement() {
        HashMap<Long, String> requestedIPv4ForNics = new HashMap<Long, String>();
        HashMap<Long, String> requestedIPv6ForNics = new HashMap<Long, String>();
        LinkedHashSet<NetworkVO> applicableNetworks = new LinkedHashSet<NetworkVO>();
        LinkedHashMap<Network, List<? extends NicProfile>> networks = Mockito.spy(LinkedHashMap.class);

        applicableNetworks.add(networkMock);

        NetworkVO defaultNetwork = userVmManagerImpl.addNicsToApplicableNetworksAndReturnDefaultNetwork(applicableNetworks, requestedIPv4ForNics, requestedIPv6ForNics, networks);

        Mockito.verify(networks).put(Mockito.any(), Mockito.any());
        Assert.assertEquals(defaultNetwork, networkMock);
    }

    @Test
    public void addNicsToApplicableNetworksAndReturnDefaultNetworkTestApplicableNetworkIsNotEmptyPutTwoNetworksInNetworksMapAndReturnFirst() {
        HashMap<Long, String> requestedIPv4ForNics = new HashMap<Long, String>();
        HashMap<Long, String> requestedIPv6ForNics = new HashMap<Long, String>();
        LinkedHashSet<NetworkVO> applicableNetworks = new LinkedHashSet<NetworkVO>();
        LinkedHashMap<Network, List<? extends NicProfile>> networks = Mockito.spy(LinkedHashMap.class);

        NetworkVO networkVoMock2 = Mockito.mock(NetworkVO.class);
        applicableNetworks.add(networkMock);
        applicableNetworks.add(networkVoMock2);

        NetworkVO defaultNetwork = userVmManagerImpl.addNicsToApplicableNetworksAndReturnDefaultNetwork(applicableNetworks, requestedIPv4ForNics, requestedIPv6ForNics, networks);

        Mockito.verify(networks, times(2)).put(Mockito.any(), Mockito.any());
        Assert.assertEquals(defaultNetwork, networkMock);
    }

    @Test
    public void validateIfVolumesHaveNoSnapshotsTestVolumeHasSnapshotsThrowsInvalidParameterException() {
        String expectedMessage = String.format("Snapshots exist for volume [%s]. Detach volume or remove snapshots for the volume before assigning VM to another user.",
                volumeVOMock.getName());

        LinkedList<VolumeVO> volumes = new LinkedList<VolumeVO>();
        volumes.add(volumeVOMock);
        LinkedList<SnapshotVO> snapshots = new LinkedList<SnapshotVO>();
        snapshots.add(snapshotVoMock);

        Mockito.doReturn(snapshots).when(snapshotDaoMock).listByStatusNotIn(Mockito.anyLong(), Mockito.any(), Mockito.any());

        InvalidParameterValueException assertThrows = Assert.assertThrows(expectedInvalidParameterValueException, () -> {
            userVmManagerImpl.validateIfVolumesHaveNoSnapshots(volumes);
        });

        Assert.assertEquals(expectedMessage, assertThrows.getMessage());
    }

    @Test
    public void validateIfVolumesHaveNoSnapshotsTestVolumeHasNoSnapshotsDoesNotThrowInvalidParameterException() {
        LinkedList<VolumeVO> volumes = new LinkedList<VolumeVO>();
        volumes.add(volumeVOMock);
        LinkedList<SnapshotVO> snapshots = new LinkedList<SnapshotVO>();

        Mockito.doReturn(snapshots).when(snapshotDaoMock).listByStatusNotIn(Mockito.anyLong(), Mockito.any(), Mockito.any());

        userVmManagerImpl.validateIfVolumesHaveNoSnapshots(volumes);
    }

    @Test
    public void moveVmToUserTestCallerIsNotRootAdminAndDomainAdminThrowsInvalidParameterValueException() {
        String expectedMessage = String.format("Only root or domain admins are allowed to assign VMs. Caller [%s] is of type [%s].", callerAccount, callerAccount.getType());

        Mockito.doReturn(false).when(accountManager).isRootAdmin(Mockito.anyLong());
        Mockito.doReturn(false).when(accountManager).isDomainAdmin(Mockito.anyLong());

        InvalidParameterValueException assertThrows = Assert.assertThrows(expectedInvalidParameterValueException, () -> {
            userVmManagerImpl.moveVmToUser(assignVmCmdMock);
        });

        Assert.assertEquals(expectedMessage, assertThrows.getMessage());
    }

    @Test
    public void moveVmToUserTestValidateVmExistsAndIsNotRunningThrowsInvalidParameterValueException() {
        Mockito.doReturn(true).when(accountManager).isRootAdmin(Mockito.anyLong());

        Mockito.doThrow(InvalidParameterValueException.class).when(userVmManagerImpl).validateIfVmSupportsMigration(Mockito.any(), Mockito.anyLong());

        Assert.assertThrows(InvalidParameterValueException.class, () -> userVmManagerImpl.moveVmToUser(assignVmCmdMock));
    }

    @Test
    public void moveVmToUserTestValidateAccountsAndCallerAccessToThemThrowsInvalidParameterValueException() {
        Mockito.doReturn(true).when(accountManager).isRootAdmin(Mockito.anyLong());
        Mockito.doReturn(userVmVoMock).when(userVmDao).findById(Mockito.anyLong());

        Assert.assertThrows(InvalidParameterValueException.class, () -> userVmManagerImpl.moveVmToUser(assignVmCmdMock));
    }

    @Test
    public void moveVmToUserTestProjectIdProvidedAndDomainIdIsNullThrowsInvalidParameterValueException() throws ResourceUnavailableException, InsufficientCapacityException,
            ResourceAllocationException {

        String expectedMessage = "Please provide a valid domain ID; cannot assign VM to a project if domain ID is NULL.";

        Mockito.doReturn(true).when(accountManager).isRootAdmin(Mockito.anyLong());
        Mockito.doReturn(userVmVoMock).when(userVmDao).findById(Mockito.anyLong());
        Mockito.doReturn(1l).when(assignVmCmdMock).getProjectId();
        Mockito.doReturn(null).when(assignVmCmdMock).getDomainId();

        configureDoNothingForMethodsThatWeDoNotWantToTest();

        InvalidParameterValueException assertThrows = Assert.assertThrows(expectedInvalidParameterValueException, () -> {
            userVmManagerImpl.moveVmToUser(assignVmCmdMock);
        });

        Assert.assertEquals(expectedMessage, assertThrows.getMessage());
    }

    @Test
    public void moveVmToUserTestValidateIfVmHasNoRulesThrowsInvalidParameterValueException() throws ResourceUnavailableException, InsufficientCapacityException,
            ResourceAllocationException {

        Mockito.doReturn(true).when(accountManager).isRootAdmin(Mockito.anyLong());
        Mockito.doReturn(userVmVoMock).when(userVmDao).findById(Mockito.anyLong());
        Mockito.doReturn(null).when(assignVmCmdMock).getProjectId();

        configureDoNothingForMethodsThatWeDoNotWantToTest();

        Mockito.doThrow(InvalidParameterValueException.class).when(userVmManagerImpl).validateIfVmHasNoRules(Mockito.any(), Mockito.anyLong());

        Assert.assertThrows(InvalidParameterValueException.class, () -> userVmManagerImpl.moveVmToUser(assignVmCmdMock));
    }

    @Test
    public void moveVmToUserTestSnapshotsForVolumeExistThrowsInvalidParameterValueException() throws ResourceUnavailableException, InsufficientCapacityException,
            ResourceAllocationException {

        LinkedList<VolumeVO> volumes = new LinkedList<VolumeVO>();
        volumes.add(volumeVOMock);

        Mockito.doReturn(true).when(accountManager).isRootAdmin(Mockito.anyLong());
        Mockito.doReturn(userVmVoMock).when(userVmDao).findById(Mockito.anyLong());
        Mockito.doReturn(null).when(assignVmCmdMock).getProjectId();
        Mockito.doReturn(volumes).when(volumeDaoMock).findByInstance(Mockito.anyLong());

        configureDoNothingForMethodsThatWeDoNotWantToTest();

        Mockito.doThrow(InvalidParameterValueException.class).when(userVmManagerImpl).validateIfVolumesHaveNoSnapshots(Mockito.any());

        Assert.assertThrows(InvalidParameterValueException.class, () -> userVmManagerImpl.moveVmToUser(assignVmCmdMock));
    }

    @Test
    public void moveVmToUserTestVerifyResourceLimitsForAccountAndStorageThrowsResourceAllocationException() throws ResourceUnavailableException, InsufficientCapacityException,
            ResourceAllocationException {

        LinkedList<VolumeVO> volumes = new LinkedList<VolumeVO>();

        Mockito.doReturn(true).when(accountManager).isRootAdmin(Mockito.anyLong());
        Mockito.doReturn(userVmVoMock).when(userVmDao).findById(Mockito.anyLong());
        Mockito.doReturn(null).when(assignVmCmdMock).getProjectId();
        Mockito.doReturn(volumes).when(volumeDaoMock).findByInstance(Mockito.anyLong());

        configureDoNothingForMethodsThatWeDoNotWantToTest();

        Mockito.doThrow(ResourceAllocationException.class).when(userVmManagerImpl).verifyResourceLimitsForAccountAndStorage(Mockito.any(), Mockito.any(),
                Mockito.any(), Mockito.any(), Mockito.any());

        Assert.assertThrows(ResourceAllocationException.class, () -> userVmManagerImpl.moveVmToUser(assignVmCmdMock));
    }

    @Test
    public void moveVmToUserTestVerifyValidateIfNewOwnerHasAccessToTemplateThrowsInvalidParameterValueException() throws ResourceUnavailableException,
            InsufficientCapacityException, ResourceAllocationException {

        LinkedList<VolumeVO> volumes = new LinkedList<VolumeVO>();

        Mockito.doReturn(true).when(accountManager).isRootAdmin(Mockito.anyLong());
        Mockito.doReturn(userVmVoMock).when(userVmDao).findById(Mockito.anyLong());
        Mockito.doReturn(null).when(assignVmCmdMock).getProjectId();
        Mockito.doReturn(volumes).when(volumeDaoMock).findByInstance(Mockito.anyLong());

        configureDoNothingForMethodsThatWeDoNotWantToTest();

        Mockito.doThrow(InvalidParameterValueException.class).when(userVmManagerImpl).validateIfNewOwnerHasAccessToTemplate(Mockito.any(), Mockito.any(), Mockito.any());

        Assert.assertThrows(InvalidParameterValueException.class, () -> userVmManagerImpl.moveVmToUser(assignVmCmdMock));
    }

    @Test
    public void moveVmToUserTestAccountManagerCheckAccessThrowsPermissionDeniedException() throws ResourceUnavailableException, InsufficientCapacityException,
            ResourceAllocationException {

        LinkedList<VolumeVO> volumes = new LinkedList<VolumeVO>();

        Mockito.doReturn(true).when(accountManager).isRootAdmin(Mockito.anyLong());
        Mockito.doReturn(userVmVoMock).when(userVmDao).findById(Mockito.anyLong());
        Mockito.doReturn(null).when(assignVmCmdMock).getProjectId();
        Mockito.doReturn(volumes).when(volumeDaoMock).findByInstance(Mockito.anyLong());
        Mockito.doReturn(accountMock).when(accountManager).finalizeOwner(Mockito.any(), Mockito.any(), Mockito.any(), Mockito.any());
        Mockito.doReturn(domainVoMock).when(domainDaoMock).findById(Mockito.anyLong());

        configureDoNothingForMethodsThatWeDoNotWantToTest();

        Mockito.doThrow(PermissionDeniedException.class).when(accountManager).checkAccess(Mockito.any(Account.class), Mockito.any());

        Assert.assertThrows(PermissionDeniedException.class, () -> userVmManagerImpl.moveVmToUser(assignVmCmdMock));
    }

    @Test
    public void executeStepsToChangeOwnershipOfVmTestUpdateVmNetworkThrowsInsufficientCapacityException() throws ResourceUnavailableException, InsufficientCapacityException,
            ResourceAllocationException {

        LinkedList<VolumeVO> volumes = new LinkedList<VolumeVO>();

        try (MockedStatic<UsageEventUtils> ignored = Mockito.mockStatic(UsageEventUtils.class)) {
            Mockito.doReturn(Hypervisor.HypervisorType.KVM).when(userVmVoMock).getHypervisorType();

            configureDoNothingForMethodsThatWeDoNotWantToTest();

            Mockito.doThrow(InsufficientAddressCapacityException.class).when(userVmManagerImpl).updateVmNetwork(Mockito.any(), Mockito.any(), Mockito.any(), Mockito.any(),
                    Mockito.any());

            Assert.assertThrows(CloudRuntimeException.class, () -> userVmManagerImpl.executeStepsToChangeOwnershipOfVm(assignVmCmdMock, callerAccount, accountMock, accountMock,
                    userVmVoMock, serviceOfferingVoMock, volumes, virtualMachineTemplateMock, 1l));

            Mockito.verify(userVmManagerImpl).resourceCountDecrement(Mockito.anyLong(), Mockito.any(), Mockito.any(), Mockito.any());
            Mockito.verify(userVmManagerImpl).updateVmOwner(Mockito.any(), Mockito.any(), Mockito.anyLong(), Mockito.anyLong());
            Mockito.verify(userVmManagerImpl).updateVolumesOwner(Mockito.any(), Mockito.any(), Mockito.any(), Mockito.anyLong());
        }
    }

    @Test
    public void executeStepsToChangeOwnershipOfVmTestUpdateVmNetworkThrowsResourceAllocationException() throws ResourceUnavailableException, InsufficientCapacityException,
            ResourceAllocationException {

        LinkedList<VolumeVO> volumes = new LinkedList<VolumeVO>();

        try (MockedStatic<UsageEventUtils> ignored = Mockito.mockStatic(UsageEventUtils.class)) {
            Mockito.doReturn(Hypervisor.HypervisorType.KVM).when(userVmVoMock).getHypervisorType();

            configureDoNothingForMethodsThatWeDoNotWantToTest();

            Mockito.doThrow(ResourceAllocationException.class).when(userVmManagerImpl).updateVmNetwork(Mockito.any(), Mockito.any(), Mockito.any(), Mockito.any(),
                    Mockito.any());

            Assert.assertThrows(CloudRuntimeException.class, () -> userVmManagerImpl.executeStepsToChangeOwnershipOfVm(assignVmCmdMock, callerAccount, accountMock, accountMock,
                    userVmVoMock, serviceOfferingVoMock, volumes, virtualMachineTemplateMock, 1l));

            Mockito.verify(userVmManagerImpl).resourceCountDecrement(Mockito.anyLong(), Mockito.any(), Mockito.any(), Mockito.any());
            Mockito.verify(userVmManagerImpl).updateVmOwner(Mockito.any(), Mockito.any(), Mockito.anyLong(), Mockito.anyLong());
            Mockito.verify(userVmManagerImpl).updateVolumesOwner(Mockito.any(), Mockito.any(), Mockito.any(), Mockito.anyLong());
        }
    }

    @Test
    public void executeStepsToChangeOwnershipOfVmTestResourceCountRunningVmsOnlyEnabledIsFalseCallsResourceCountIncrement() throws ResourceUnavailableException,
            InsufficientCapacityException, ResourceAllocationException {

        LinkedList<VolumeVO> volumes = new LinkedList<VolumeVO>();


        try (MockedStatic<UsageEventUtils> ignored = Mockito.mockStatic(UsageEventUtils.class)) {
            Mockito.doReturn(Hypervisor.HypervisorType.KVM).when(userVmVoMock).getHypervisorType();
            Mockito.doReturn(false).when(userVmManagerImpl).isResourceCountRunningVmsOnlyEnabled();

            configureDoNothingForMethodsThatWeDoNotWantToTest();

            userVmManagerImpl.executeStepsToChangeOwnershipOfVm(assignVmCmdMock, callerAccount, accountMock, accountMock, userVmVoMock, serviceOfferingVoMock, volumes,
                    virtualMachineTemplateMock, 1l);

            Mockito.verify(userVmManagerImpl).resourceCountDecrement(Mockito.anyLong(), Mockito.any(), Mockito.any(), Mockito.any());
            Mockito.verify(userVmManagerImpl).updateVmOwner(Mockito.any(), Mockito.any(), Mockito.anyLong(), Mockito.anyLong());
            Mockito.verify(userVmManagerImpl).updateVolumesOwner(Mockito.any(), Mockito.any(), Mockito.any(), Mockito.anyLong());
            Mockito.verify(userVmManagerImpl).updateVmNetwork(Mockito.any(), Mockito.any(), Mockito.any(), Mockito.any(), Mockito.any());
            Mockito.verify(userVmManagerImpl).resourceCountIncrement(Mockito.anyLong(), Mockito.any(), Mockito.any(), Mockito.any());
        }
    }

    @Test
    public void executeStepsToChangeOwnershipOfVmTestResourceCountRunningVmsOnlyEnabledIsTrueDoesNotCallResourceCountIncrement() throws ResourceUnavailableException,
            InsufficientCapacityException, ResourceAllocationException {

        LinkedList<VolumeVO> volumes = new LinkedList<VolumeVO>();

        try (MockedStatic<UsageEventUtils> ignored = Mockito.mockStatic(UsageEventUtils.class)) {
            Mockito.doReturn(Hypervisor.HypervisorType.KVM).when(userVmVoMock).getHypervisorType();
            Mockito.doReturn(true).when(userVmManagerImpl).isResourceCountRunningVmsOnlyEnabled();

            configureDoNothingForMethodsThatWeDoNotWantToTest();

            userVmManagerImpl.executeStepsToChangeOwnershipOfVm(assignVmCmdMock, callerAccount, accountMock, accountMock, userVmVoMock, serviceOfferingVoMock, volumes,
                    virtualMachineTemplateMock, 1l);

            Mockito.verify(userVmManagerImpl).resourceCountDecrement(Mockito.anyLong(), Mockito.any(), Mockito.any(), Mockito.any());
            Mockito.verify(userVmManagerImpl).updateVmOwner(Mockito.any(), Mockito.any(), Mockito.anyLong(), Mockito.anyLong());
            Mockito.verify(userVmManagerImpl).updateVolumesOwner(Mockito.any(), Mockito.any(), Mockito.any(), Mockito.anyLong());
            Mockito.verify(userVmManagerImpl).updateVmNetwork(Mockito.any(), Mockito.any(), Mockito.any(), Mockito.any(), Mockito.any());
            Mockito.verify(userVmManagerImpl, Mockito.never()).resourceCountIncrement(Mockito.anyLong(), Mockito.any(), Mockito.any(), Mockito.any());
        }
    }

    @Test
    public void validateStorageAccessGroupsOnHostsMatchingSAGsNoException() {
        Host srcHost = Mockito.mock(Host.class);
        Host destHost = Mockito.mock(Host.class);

        Mockito.when(srcHost.getId()).thenReturn(1L);
        Mockito.when(destHost.getId()).thenReturn(2L);
        when(storageManager.getStorageAccessGroups(null, null, null, srcHost.getId())).thenReturn(new String[]{"sag1", "sag2"});
        when(storageManager.getStorageAccessGroups(null, null, null, destHost.getId())).thenReturn(new String[]{"sag1", "sag2", "sag3"});

        userVmManagerImpl.validateStorageAccessGroupsOnHosts(srcHost, destHost);

        Mockito.verify(storageManager, times(1)).getStorageAccessGroups(null, null, null, srcHost.getId());
        Mockito.verify(storageManager, times(1)).getStorageAccessGroups(null, null, null, destHost.getId());
    }

    @Test(expected = CloudRuntimeException.class)
    public void validateSAGsOnHostsNonMatchingSAGsThrowsException() {
        Host srcHost = Mockito.mock(Host.class);
        Host destHost = Mockito.mock(Host.class);

        Mockito.when(srcHost.getId()).thenReturn(1L);
        Mockito.when(destHost.getId()).thenReturn(2L);
        when(storageManager.getStorageAccessGroups(null, null, null, srcHost.getId())).thenReturn(new String[]{"sag1", "sag2"});
        when(storageManager.getStorageAccessGroups(null, null, null, destHost.getId())).thenReturn(new String[]{"sag1", "sag3"});

        userVmManagerImpl.validateStorageAccessGroupsOnHosts(srcHost, destHost);
    }

    @Test
    public void validateEmptyStorageAccessGroupOnHosts() {
        Host srcHost = Mockito.mock(Host.class);
        Host destHost = Mockito.mock(Host.class);

        Mockito.when(srcHost.getId()).thenReturn(1L);
        Mockito.when(destHost.getId()).thenReturn(2L);
        when(storageManager.getStorageAccessGroups(null, null, null, srcHost.getId())).thenReturn(new String[]{});
        when(storageManager.getStorageAccessGroups(null, null, null, destHost.getId())).thenReturn(new String[]{});

        userVmManagerImpl.validateStorageAccessGroupsOnHosts(srcHost, destHost);

        Mockito.verify(storageManager, times(1)).getStorageAccessGroups(null, null, null, srcHost.getId());
        Mockito.verify(storageManager, times(1)).getStorageAccessGroups(null, null, null, destHost.getId());
    }

    @Test
    public void validateSAGsOnHostsNullStorageAccessGroups() {
        Host srcHost = Mockito.mock(Host.class);
        Host destHost = Mockito.mock(Host.class);

        Mockito.when(srcHost.getId()).thenReturn(1L);
        Mockito.when(destHost.getId()).thenReturn(2L);
        when(storageManager.getStorageAccessGroups(null, null, null, srcHost.getId())).thenReturn(null);
        when(storageManager.getStorageAccessGroups(null, null, null, destHost.getId())).thenReturn(null);

        userVmManagerImpl.validateStorageAccessGroupsOnHosts(srcHost, destHost);

        Mockito.verify(storageManager, times(1)).getStorageAccessGroups(null, null, null, srcHost.getId());
        Mockito.verify(storageManager, times(1)).getStorageAccessGroups(null, null, null, destHost.getId());
    }

    @Test(expected = CloudRuntimeException.class)
    public void validateSAGsOnDestHostNullStorageAccessGroups() {
        Host srcHost = Mockito.mock(Host.class);
        Host destHost = Mockito.mock(Host.class);

        Mockito.when(srcHost.getId()).thenReturn(1L);
        Mockito.when(destHost.getId()).thenReturn(2L);
        when(storageManager.getStorageAccessGroups(null, null, null, srcHost.getId())).thenReturn(new String[]{"sag1", "sag2"});
        when(storageManager.getStorageAccessGroups(null, null, null, destHost.getId())).thenReturn(null);

        userVmManagerImpl.validateStorageAccessGroupsOnHosts(srcHost, destHost);
    }

    @Test
    public void validateNullStorageAccessGroupsOnSrcHost() {
        Host srcHost = Mockito.mock(Host.class);
        Host destHost = Mockito.mock(Host.class);

        Mockito.when(srcHost.getId()).thenReturn(1L);
        Mockito.when(destHost.getId()).thenReturn(2L);
        when(storageManager.getStorageAccessGroups(null, null, null, srcHost.getId())).thenReturn(null);
        when(storageManager.getStorageAccessGroups(null, null, null, destHost.getId())).thenReturn(new String[]{"sag1", "sag2"});

        userVmManagerImpl.validateStorageAccessGroupsOnHosts(srcHost, destHost);

        Mockito.verify(storageManager, times(1)).getStorageAccessGroups(null, null, null, srcHost.getId());
        Mockito.verify(storageManager, times(1)).getStorageAccessGroups(null, null, null, destHost.getId());
    }
}<|MERGE_RESOLUTION|>--- conflicted
+++ resolved
@@ -41,11 +41,7 @@
 import java.util.List;
 import java.util.Map;
 
-<<<<<<< HEAD
 import com.cloud.storage.StorageManager;
-=======
-import com.cloud.network.NetworkService;
->>>>>>> f99fb3ec
 import org.apache.cloudstack.acl.ControlledEntity;
 import org.apache.cloudstack.acl.SecurityChecker;
 import org.apache.cloudstack.api.BaseCmd.HTTPMethod;
@@ -372,11 +368,7 @@
     private VMInstanceVO vmInstanceMock;
 
     @Mock
-<<<<<<< HEAD
     StorageManager storageManager;
-=======
-    NetworkService networkServiceMock;
->>>>>>> f99fb3ec
 
     private static final long vmId = 1l;
     private static final long zoneId = 2L;
