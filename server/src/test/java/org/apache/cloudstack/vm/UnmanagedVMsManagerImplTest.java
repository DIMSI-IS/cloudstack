--- conflicted
+++ resolved
@@ -332,12 +332,8 @@
         when(serviceOffering.getCpu()).thenReturn(instance.getCpuCores());
         when(serviceOffering.getRamSize()).thenReturn(instance.getMemory());
         when(serviceOffering.getSpeed()).thenReturn(instance.getCpuSpeed());
-<<<<<<< HEAD
         when(serviceOfferingDao.findById(anyLong())).thenReturn(serviceOffering);
-=======
-        when(serviceOfferingDao.findById(Mockito.anyLong())).thenReturn(serviceOffering);
         when(serviceOfferingDao.findById(anyLong(), anyLong())).thenReturn(Mockito.mock(ServiceOfferingVO.class));
->>>>>>> c24c1a5c
         DiskOfferingVO diskOfferingVO = Mockito.mock(DiskOfferingVO.class);
         when(diskOfferingDao.findById(anyLong())).thenReturn(diskOfferingVO);
         UserVmVO userVm = Mockito.mock(UserVmVO.class);
