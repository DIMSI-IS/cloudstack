--- conflicted
+++ resolved
@@ -49,37 +49,23 @@
     public Pair<Boolean, String> validateCertificate(String certificate, String key, String domainSuffix) {
         String errMsg = null;
         if (StringUtils.isAnyEmpty(certificate, key, domainSuffix)) {
-<<<<<<< HEAD
-            logger.error("Invalid parameter found in (certificate, key, domainSuffix) tuple for domain: " + domainSuffix);
-            return false;
-=======
             errMsg = String.format("Invalid parameter found in (certificate, key, domainSuffix) tuple for domain: %s", domainSuffix);
-            s_logger.error(errMsg);
+            logger.error(errMsg);
             return new Pair<>(false, errMsg);
->>>>>>> 48e745ca
         }
 
         try {
             String ksPassword = "passwordForValidation";
             byte[] ksBits = CertificateHelper.buildAndSaveKeystore(domainSuffix, certificate, getKeyContent(key), ksPassword);
             KeyStore ks = CertificateHelper.loadKeystore(ksBits, ksPassword);
-<<<<<<< HEAD
-            if (ks != null)
-                return true;
-
-            logger.error("Unabled to construct keystore for domain: " + domainSuffix);
-        } catch (Exception e) {
-            logger.error("Certificate validation failed due to exception for domain: " + domainSuffix, e);
-=======
             if (ks != null) {
                 return new Pair<>(true, errMsg);
             }
             errMsg = String.format("Unable to construct keystore for domain: %s", domainSuffix);
-            s_logger.error(errMsg);
+            logger.error(errMsg);
         } catch (Exception e) {
             errMsg = String.format("Certificate validation failed due to exception for domain: %s", domainSuffix);
-            s_logger.error(errMsg, e);
->>>>>>> 48e745ca
+            logger.error(errMsg, e);
         }
         return new Pair<>(false, errMsg);
     }
