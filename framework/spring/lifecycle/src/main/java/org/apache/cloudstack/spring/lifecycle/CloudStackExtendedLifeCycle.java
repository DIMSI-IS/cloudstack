/*
 * Licensed to the Apache Software Foundation (ASF) under one
 * or more contributor license agreements.  See the NOTICE file
 * distributed with this work for additional information
 * regarding copyright ownership.  The ASF licenses this file
 * to you under the Apache License, Version 2.0 (the
 * "License"); you may not use this file except in compliance
 * with the License.  You may obtain a copy of the License at
 *
 *   http://www.apache.org/licenses/LICENSE-2.0
 *
 * Unless required by applicable law or agreed to in writing,
 * software distributed under the License is distributed on an
 * "AS IS" BASIS, WITHOUT WARRANTIES OR CONDITIONS OF ANY
 * KIND, either express or implied.  See the License for the
 * specific language governing permissions and limitations
 * under the License.
 */
package org.apache.cloudstack.spring.lifecycle;

import java.util.HashSet;
import java.util.Map;
import java.util.Set;
import java.util.TreeMap;

import javax.management.InstanceAlreadyExistsException;
import javax.management.MBeanRegistrationException;
import javax.management.MalformedObjectNameException;
import javax.management.NotCompliantMBeanException;
import javax.naming.ConfigurationException;


import com.cloud.utils.component.ComponentLifecycle;
import com.cloud.utils.component.SystemIntegrityChecker;
import com.cloud.utils.exception.CloudRuntimeException;
import com.cloud.utils.mgmt.JmxUtil;
import com.cloud.utils.mgmt.ManagementBean;

public class CloudStackExtendedLifeCycle extends AbstractBeanCollector {


    Map<Integer, Set<ComponentLifecycle>> sorted = new TreeMap<Integer, Set<ComponentLifecycle>>();

    public CloudStackExtendedLifeCycle() {
        super();
        setTypeClasses(new Class<?>[] {ComponentLifecycle.class, SystemIntegrityChecker.class});
    }

    @Override
    public void start() {
        sortBeans();
        checkIntegrity();
        configure();

        super.start();
    }

    protected void checkIntegrity() {
        for (SystemIntegrityChecker checker : getBeans(SystemIntegrityChecker.class)) {
            logger.info("Running system integrity checker " + checker);

            checker.check();
        }
    }

    public void startBeans() {
        logger.info("Starting CloudStack Components");

        with(new WithComponentLifeCycle() {
            @Override
            public void with(ComponentLifecycle lifecycle) {
<<<<<<< HEAD
                logger.info("starting bean {}.", lifecycle.getName());
                try {
                    lifecycle.start();
                } catch (Exception e) {
                    logger.error("Error on starting bean {} - {}", lifecycle.getName(), e.getMessage(), e);
=======
                try {
                    lifecycle.start();
                } catch (Throwable e) {
                    log.warn("Unable to start component: " + lifecycle.getName(), e);
>>>>>>> ae1d7cc8
                }

                if (lifecycle instanceof ManagementBean) {
                    ManagementBean mbean = (ManagementBean)lifecycle;
                    try {
                        JmxUtil.registerMBean(mbean);
                    } catch (MalformedObjectNameException e) {
                        logger.warn("Unable to register MBean: " + mbean.getName(), e);
                    } catch (InstanceAlreadyExistsException e) {
                        logger.warn("Unable to register MBean: " + mbean.getName(), e);
                    } catch (MBeanRegistrationException e) {
                        logger.warn("Unable to register MBean: " + mbean.getName(), e);
                    } catch (NotCompliantMBeanException e) {
                        logger.warn("Unable to register MBean: " + mbean.getName(), e);
                    }
                    logger.info("Registered MBean: " + mbean.getName());
                }
            }
        });

        logger.info("Done Starting CloudStack Components");
    }

    public void stopBeans() {
        logger.info("Stopping CloudStack Components");

        with(new WithComponentLifeCycle() {
            @Override
            public void with(ComponentLifecycle lifecycle) {
                logger.info("stopping bean {}.", lifecycle.getName());
                try {
                    lifecycle.stop();
                } catch (Exception e) {
                    logger.error("Error on stopping bean {} - {}", lifecycle.getName(), e.getMessage(), e);
                }
            }
        });

        logger.info("Done Stopping CloudStack Components");
    }

    private void configure() {
        logger.info("Configuring CloudStack Components");

        with(new WithComponentLifeCycle() {
            @Override
            public void with(ComponentLifecycle lifecycle) {
                try {
                    logger.info("configuring bean {}.", lifecycle.getName());
                    lifecycle.configure(lifecycle.getName(), lifecycle.getConfigParams());
                } catch (ConfigurationException e) {
                    logger.error("Failed to configure " +  lifecycle.getName(), e);
                    throw new CloudRuntimeException(e);
<<<<<<< HEAD
                } catch (Exception e) {
                    logger.error("Error on configuring bean {} - {}", lifecycle.getName(), e.getMessage(), e);
=======
                } catch (Throwable e) {
                    log.error("Failed to configure " +  lifecycle.getName(), e);
                    throw new CloudRuntimeException(e);
>>>>>>> ae1d7cc8
                }
            }
        });

        logger.info("Done Configuring CloudStack Components");
    }

    private void sortBeans() {
        for (ComponentLifecycle lifecycle : getBeans(ComponentLifecycle.class)) {
            Set<ComponentLifecycle> set = sorted.get(lifecycle.getRunLevel());

            if (set == null) {
                set = new HashSet<ComponentLifecycle>();
                sorted.put(lifecycle.getRunLevel(), set);
            }

            set.add(lifecycle);
        }
    }

    @Override
    public void stop() {
        with(new WithComponentLifeCycle() {
            @Override
            public void with(ComponentLifecycle lifecycle) {
                lifecycle.stop();
            }
        });

        super.stop();
    }

    protected void with(WithComponentLifeCycle with) {
        for (Set<ComponentLifecycle> lifecycles : sorted.values()) {
            for (ComponentLifecycle lifecycle : lifecycles) {
                with.with(lifecycle);
            }
        }
    }

    @Override
    public int getPhase() {
        return 2000;
    }

    private static interface WithComponentLifeCycle {
        public void with(ComponentLifecycle lifecycle);
    }
}<|MERGE_RESOLUTION|>--- conflicted
+++ resolved
@@ -39,7 +39,7 @@
 public class CloudStackExtendedLifeCycle extends AbstractBeanCollector {
 
 
-    Map<Integer, Set<ComponentLifecycle>> sorted = new TreeMap<Integer, Set<ComponentLifecycle>>();
+    Map<Integer, Set<ComponentLifecycle>> sorted = new TreeMap<>();
 
     public CloudStackExtendedLifeCycle() {
         super();
@@ -69,31 +69,19 @@
         with(new WithComponentLifeCycle() {
             @Override
             public void with(ComponentLifecycle lifecycle) {
-<<<<<<< HEAD
                 logger.info("starting bean {}.", lifecycle.getName());
                 try {
                     lifecycle.start();
                 } catch (Exception e) {
                     logger.error("Error on starting bean {} - {}", lifecycle.getName(), e.getMessage(), e);
-=======
-                try {
-                    lifecycle.start();
-                } catch (Throwable e) {
-                    log.warn("Unable to start component: " + lifecycle.getName(), e);
->>>>>>> ae1d7cc8
                 }
 
                 if (lifecycle instanceof ManagementBean) {
                     ManagementBean mbean = (ManagementBean)lifecycle;
                     try {
                         JmxUtil.registerMBean(mbean);
-                    } catch (MalformedObjectNameException e) {
-                        logger.warn("Unable to register MBean: " + mbean.getName(), e);
-                    } catch (InstanceAlreadyExistsException e) {
-                        logger.warn("Unable to register MBean: " + mbean.getName(), e);
-                    } catch (MBeanRegistrationException e) {
-                        logger.warn("Unable to register MBean: " + mbean.getName(), e);
-                    } catch (NotCompliantMBeanException e) {
+                    } catch (MalformedObjectNameException | InstanceAlreadyExistsException |
+                             MBeanRegistrationException | NotCompliantMBeanException e) {
                         logger.warn("Unable to register MBean: " + mbean.getName(), e);
                     }
                     logger.info("Registered MBean: " + mbean.getName());
@@ -134,14 +122,9 @@
                 } catch (ConfigurationException e) {
                     logger.error("Failed to configure " +  lifecycle.getName(), e);
                     throw new CloudRuntimeException(e);
-<<<<<<< HEAD
                 } catch (Exception e) {
                     logger.error("Error on configuring bean {} - {}", lifecycle.getName(), e.getMessage(), e);
-=======
-                } catch (Throwable e) {
-                    log.error("Failed to configure " +  lifecycle.getName(), e);
                     throw new CloudRuntimeException(e);
->>>>>>> ae1d7cc8
                 }
             }
         });
@@ -154,7 +137,7 @@
             Set<ComponentLifecycle> set = sorted.get(lifecycle.getRunLevel());
 
             if (set == null) {
-                set = new HashSet<ComponentLifecycle>();
+                set = new HashSet<>();
                 sorted.put(lifecycle.getRunLevel(), set);
             }
 
@@ -182,12 +165,7 @@
         }
     }
 
-    @Override
-    public int getPhase() {
-        return 2000;
-    }
-
-    private static interface WithComponentLifeCycle {
+    private interface WithComponentLifeCycle {
         public void with(ComponentLifecycle lifecycle);
     }
 }