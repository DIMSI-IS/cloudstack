/*
 * Licensed to the Apache Software Foundation (ASF) under one
 * or more contributor license agreements.  See the NOTICE file
 * distributed with this work for additional information
 * regarding copyright ownership.  The ASF licenses this file
 * to you under the Apache License, Version 2.0 (the
 * "License"); you may not use this file except in compliance
 * with the License.  You may obtain a copy of the License at
 *
 *   http://www.apache.org/licenses/LICENSE-2.0
 *
 * Unless required by applicable law or agreed to in writing,
 * software distributed under the License is distributed on an
 * "AS IS" BASIS, WITHOUT WARRANTIES OR CONDITIONS OF ANY
 * KIND, either express or implied.  See the License for the
 * specific language governing permissions and limitations
 * under the License.
 */
package org.apache.cloudstack.spring.lifecycle.registry;

import java.util.HashSet;
import java.util.Iterator;
import java.util.Properties;
import java.util.Set;

import org.apache.logging.log4j.Logger;
import org.apache.logging.log4j.LogManager;
import org.springframework.beans.BeansException;
import org.springframework.beans.factory.config.BeanPostProcessor;
import org.springframework.context.ApplicationContext;
import org.springframework.context.ApplicationContextAware;
import org.springframework.context.SmartLifecycle;
import org.springframework.util.StringUtils;

import com.cloud.utils.component.Registry;

public class RegistryLifecycle implements BeanPostProcessor, SmartLifecycle, ApplicationContextAware {

    protected Logger logger = LogManager.getLogger(getClass());

    public static final String EXTENSION_EXCLUDE = "extensions.exclude";
    public static final String EXTENSION_INCLUDE_PREFIX = "extensions.include.";

    Registry<Object> registry;

    /* The bean name works around circular dependency issues in Spring.  This shouldn't be
     * needed if your beans are already nicely organized.  If they look like spaghetti, then you
     * can use this.
     */
    String registryBeanName;
    Set<Object> beans = new HashSet<Object>();
    Class<?> typeClass;
    ApplicationContext applicationContext;
    Set<String> excludes = null;

    @Override
    public Object postProcessBeforeInitialization(Object bean, String beanName) throws BeansException {
        if (typeClass.isAssignableFrom(bean.getClass()) && !isExcluded(bean)) {
            beans.add(bean);
        }

        return bean;
    }

    protected synchronized boolean isExcluded(Object bean) {
        String name = RegistryUtils.getName(bean);

        if (excludes == null) {
            loadExcluded();
        }

        boolean result = excludes.contains(name);
        if (result) {
            logger.info("Excluding extension [" + name + "] based on configuration");
        }

        return result;
    }

    protected synchronized void loadExcluded() {
        Properties props = applicationContext.getBean("DefaultConfigProperties", Properties.class);
        excludes = new HashSet<String>();
        for (String exclude : props.getProperty(EXTENSION_EXCLUDE, "").trim().split("\\s*,\\s*")) {
            if (StringUtils.hasText(exclude)) {
                excludes.add(exclude);
            }
        }

        for (String key : props.stringPropertyNames()) {
            if (key.startsWith(EXTENSION_INCLUDE_PREFIX)) {
                String module = key.substring(EXTENSION_INCLUDE_PREFIX.length());
                boolean include = props.getProperty(key).equalsIgnoreCase("true");
                if (!include) {
                    excludes.add(module);
                }
            }
        }
    }

    @Override
    public Object postProcessAfterInitialization(Object bean, String beanName) throws BeansException {
        return bean;
    }

    @Override
    public void start() {
        Iterator<Object> iter = beans.iterator();
        Registry<Object> registry = lookupRegistry();

        while (iter.hasNext()) {
            Object next = iter.next();
<<<<<<< HEAD
            if (registry.register(next)) {
                logger.debug("Registered " + next);
            } else {
                iter.remove();
=======
            try {
                if (registry.register(next)) {
                    log.debug("Registered " + next);
                } else {
                    log.warn("Bean registration failed for " + next.toString());
                    iter.remove();
                }
            } catch (Throwable e) {
                log.warn("Bean registration attempt resulted in an exception for " + next.toString(), e);
>>>>>>> ae1d7cc8
            }
        }
    }

    @Override
    public void stop() {
        Registry<Object> registry = lookupRegistry();

        for (Object bean : beans) {
            registry.unregister(bean);
        }

        beans.clear();
    }

    @Override
    public boolean isRunning() {
        return false;
    }

    @Override
    public int getPhase() {
        return 2000;
    }

    @Override
    public boolean isAutoStartup() {
        return true;
    }

    @Override
    public void stop(Runnable callback) {
        stop();
        callback.run();
    }

    @Override
    public void setApplicationContext(ApplicationContext applicationContext) throws BeansException {
        this.applicationContext = applicationContext;
    }

    @SuppressWarnings("unchecked")
    protected Registry<Object> lookupRegistry() {
        return registry == null ? applicationContext.getBean(registryBeanName, Registry.class) : registry;
    }

    public Registry<Object> getRegistry() {
        return registry;
    }

    public void setRegistry(Registry<Object> registry) {
        this.registry = registry;
    }

    public Class<?> getTypeClass() {
        return typeClass;
    }

    public void setTypeClass(Class<?> typeClass) {
        this.typeClass = typeClass;
    }

    public String getRegistryBeanName() {
        return registryBeanName;
    }

    public void setRegistryBeanName(String registryBeanName) {
        this.registryBeanName = registryBeanName;
    }

}<|MERGE_RESOLUTION|>--- conflicted
+++ resolved
@@ -48,7 +48,7 @@
      * can use this.
      */
     String registryBeanName;
-    Set<Object> beans = new HashSet<Object>();
+    Set<Object> beans = new HashSet<>();
     Class<?> typeClass;
     ApplicationContext applicationContext;
     Set<String> excludes = null;
@@ -79,7 +79,7 @@
 
     protected synchronized void loadExcluded() {
         Properties props = applicationContext.getBean("DefaultConfigProperties", Properties.class);
-        excludes = new HashSet<String>();
+        excludes = new HashSet<>();
         for (String exclude : props.getProperty(EXTENSION_EXCLUDE, "").trim().split("\\s*,\\s*")) {
             if (StringUtils.hasText(exclude)) {
                 excludes.add(exclude);
@@ -109,22 +109,15 @@
 
         while (iter.hasNext()) {
             Object next = iter.next();
-<<<<<<< HEAD
-            if (registry.register(next)) {
-                logger.debug("Registered " + next);
-            } else {
-                iter.remove();
-=======
             try {
                 if (registry.register(next)) {
-                    log.debug("Registered " + next);
+                    logger.debug("Registered " + next);
                 } else {
-                    log.warn("Bean registration failed for " + next.toString());
+                    logger.warn("Bean registration failed for " + next.toString());
                     iter.remove();
                 }
             } catch (Throwable e) {
-                log.warn("Bean registration attempt resulted in an exception for " + next.toString(), e);
->>>>>>> ae1d7cc8
+                logger.warn("Bean registration attempt resulted in an exception for " + next.toString(), e);
             }
         }
     }
