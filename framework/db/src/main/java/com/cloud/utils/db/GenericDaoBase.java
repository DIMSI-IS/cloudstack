--- conflicted
+++ resolved
@@ -59,11 +59,7 @@
 import javax.persistence.Table;
 import javax.persistence.TableGenerator;
 
-<<<<<<< HEAD
-=======
 import com.amazonaws.util.CollectionUtils;
-import org.apache.log4j.Logger;
->>>>>>> fe5d7412
 
 import com.cloud.utils.DateUtil;
 import com.cloud.utils.NumbersUtil;
@@ -1634,19 +1630,14 @@
                 return;
             }
         }
-<<<<<<< HEAD
-        if(attr.field.getDeclaredAnnotation(Convert.class) != null) {
-            Object val = _conversionSupport.convertToDatabaseColumn(attr.field, value);
-            pstmt.setObject(j, val);
-        } else if (attr.field.getType() == String.class) {
-            final String str = (String)value;
-            if (str == null) {
-                pstmt.setString(j, null);
-=======
+
         if (attr.getValue() != null && attr.getValue() instanceof String) {
             pstmt.setString(j, (String)attr.getValue());
         } else if (attr.getValue() != null && attr.getValue() instanceof Long) {
             pstmt.setLong(j, (Long)attr.getValue());
+        } else if(attr.field.getDeclaredAnnotation(Convert.class) != null) {
+            Object val = _conversionSupport.convertToDatabaseColumn(attr.field, value);
+            pstmt.setObject(j, val);
         } else if (attr.field.getType() == String.class) {
             final String str;
             try {
@@ -1659,9 +1650,8 @@
                 // This happens when we pass in an integer, long or any other object which can't be cast to String.
                 // Converting to string in case of integer or long can result in different results. Required specifically for details tables.
                 // So, we set the value for the object directly.
-                s_logger.debug("ClassCastException when casting value to String. Setting the value of the object directly.");
+                logger.debug("ClassCastException when casting value to String. Setting the value of the object directly.");
                 pstmt.setObject(j, value);
->>>>>>> fe5d7412
                 return;
             }
             final Column column = attr.field.getAnnotation(Column.class);
