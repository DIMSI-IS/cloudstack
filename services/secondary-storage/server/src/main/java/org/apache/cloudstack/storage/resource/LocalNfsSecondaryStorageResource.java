--- conflicted
+++ resolved
@@ -41,11 +41,6 @@
     }
 
     @Override
-    public void setParentPath(String path) {
-        this._parent = path;
-    }
-
-    @Override
     public Answer executeRequest(Command cmd) {
         return super.executeRequest(cmd);
     }
@@ -57,7 +52,7 @@
             String dir = mountUri(uri, nfsVersion);
             return _parent + "/" + dir;
         } catch (Exception e) {
-            String msg = "GetRootDir for " + secUrl + " failed due to " + e.toString();
+            String msg = "GetRootDir for " + secUrl + " failed due to " + e;
             logger.error(msg, e);
             throw new CloudRuntimeException(msg);
         }
@@ -74,24 +69,15 @@
         attemptMount(localRootPath, remoteDevice, uri, nfsVersion);
 
         // Change permissions for the mountpoint - seems to bypass authentication
-<<<<<<< HEAD
         Script script = new Script(true, "chmod", _timeout, logger);
-        script.add("777", localRootPath);
-=======
-        Script script = new Script(true, "chmod", _timeout, s_logger);
         script.add("1777", localRootPath);
->>>>>>> ae1d7cc8
         String result = script.execute();
         if (result != null) {
             String errMsg = "Unable to set permissions for " + localRootPath + " due to " + result;
             logger.error(errMsg);
             throw new CloudRuntimeException(errMsg);
         }
-<<<<<<< HEAD
-        logger.debug("Successfully set 777 permission for " + localRootPath);
-=======
-        s_logger.debug("Successfully set 1777 permission for " + localRootPath);
->>>>>>> ae1d7cc8
+        logger.debug("Successfully set 1777 permission for " + localRootPath);
 
         // XXX: Adding the check for creation of snapshots dir here. Might have
         // to move it somewhere more logical later.
