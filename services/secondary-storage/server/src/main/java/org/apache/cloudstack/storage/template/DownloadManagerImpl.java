--- conflicted
+++ resolved
@@ -1227,19 +1227,6 @@
     }
 
     private void blockOutgoingOnPrivate() {
-<<<<<<< HEAD
-        Script command = new Script("/bin/bash", logger);
-        String intf = "eth1";
-        command.add("-c");
-        command.add("iptables -A OUTPUT -o " + intf + " -p tcp -m state --state NEW -m tcp --dport " + "80" + " -j REJECT;" + "iptables -A OUTPUT -o " + intf +
-                " -p tcp -m state --state NEW -m tcp --dport " + "443" + " -j REJECT;");
-
-        String result = command.execute();
-        if (result != null) {
-            logger.warn("Error in blocking outgoing to port 80/443 err=" + result);
-            return;
-        }
-=======
         IpTablesHelper.addConditionally(IpTablesHelper.OUTPUT_CHAIN
                 , false
                 , "-o " + TemplateConstants.TMPLT_COPY_INTF_PRIVATE + " -p tcp -m state --state NEW -m tcp --dport 80 -j REJECT;"
@@ -1248,7 +1235,6 @@
                 , false
                 , "-o " + TemplateConstants.TMPLT_COPY_INTF_PRIVATE + " -p tcp -m state --state NEW -m tcp --dport 443 -j REJECT;"
                 , "Error in blocking outgoing to port 443");
->>>>>>> 050ee441
     }
 
     @Override
@@ -1275,16 +1261,6 @@
             logger.warn("Error in stopping httpd service err=" + result);
         }
 
-<<<<<<< HEAD
-        command = new Script("/bin/bash", logger);
-        command.add("-c");
-        command.add("iptables -I INPUT -i " + intf + " -p tcp -m state --state NEW -m tcp --dport " + port + " -j ACCEPT;" + "iptables -I INPUT -i " + intf +
-                " -p tcp -m state --state NEW -m tcp --dport " + "443" + " -j ACCEPT;");
-
-        result = command.execute();
-        if (result != null) {
-            logger.warn("Error in opening up apache2 port err=" + result);
-=======
         result = IpTablesHelper.addConditionally(IpTablesHelper.INPUT_CHAIN
                 , true
                 , "-i " + TemplateConstants.DEFAULT_TMPLT_COPY_INTF + " -p tcp -m state --state NEW -m tcp --dport " + TemplateConstants.DEFAULT_TMPLT_COPY_PORT + " -j ACCEPT"
@@ -1297,7 +1273,6 @@
                 , "-i " + TemplateConstants.DEFAULT_TMPLT_COPY_INTF + " -p tcp -m state --state NEW -m tcp --dport 443 -j ACCEPT;"
                 , "Error in opening up apache2 port 443");
         if (result != null) {
->>>>>>> 050ee441
             return;
         }
 
