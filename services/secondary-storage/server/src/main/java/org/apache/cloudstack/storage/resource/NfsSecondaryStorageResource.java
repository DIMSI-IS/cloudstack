--- conflicted
+++ resolved
@@ -247,11 +247,11 @@
     private String _storageNetmask;
     private String _storageGateway;
     private String _nfsVersion;
-    private final List<String> nfsIps = new ArrayList<String>();
+    private final List<String> nfsIps = new ArrayList<>();
     protected String _parent = "/mnt/SecStorage";
     final private String _tmpltpp = "template.properties";
     protected String createTemplateFromSnapshotXenScript;
-    private HashMap<String, UploadEntity> uploadEntityStateMap = new HashMap<String, UploadEntity>();
+    private HashMap<String, UploadEntity> uploadEntityStateMap = new HashMap<>();
     private String _ssvmPSK = null;
     private long processTimeout;
 
@@ -2330,23 +2330,14 @@
         if (!_inSystemVM) {
             return null;
         }
-<<<<<<< HEAD
-        Script command = new Script("/bin/bash", logger);
-=======
->>>>>>> 050ee441
         String intf = "eth1";
         String rule =  String.format("-o %s -d %s -p tcp -m state --state NEW -m tcp -j ACCEPT", intf, destCidr);
         String errMsg = String.format("Error in allowing outgoing to %s", destCidr);
 
-        s_logger.info(String.format("Adding rule if required: " + rule));
+        logger.info("Adding rule if required: {}", rule);
         String result = IpTablesHelper.addConditionally(IpTablesHelper.OUTPUT_CHAIN, true, rule, errMsg);
         if (result != null) {
-<<<<<<< HEAD
-            logger.warn("Error in allowing outgoing to " + destCidr + ", err=" + result);
-            return "Error in allowing outgoing to " + destCidr + ", err=" + result;
-=======
             return result;
->>>>>>> 050ee441
         }
 
         addRouteToInternalIpOrCidr(_localgw, _eth1ip, _eth1mask, destCidr);
@@ -2883,18 +2874,8 @@
         if (result != null) {
             logger.warn("Error in starting sshd service err=" + result);
         }
-<<<<<<< HEAD
-        command = new Script("/bin/bash", logger);
-        command.add("-c");
-        command.add("iptables -I INPUT -i eth1 -p tcp -m state --state NEW -m tcp --dport 3922 -j ACCEPT");
-        result = command.execute();
-        if (result != null) {
-            logger.warn("Error in opening up ssh port err=" + result);
-        }
-=======
         String rule = "-i eth1 -p tcp -m state --state NEW -m tcp --dport 3922 -j ACCEPT";
         IpTablesHelper.addConditionally(IpTablesHelper.INPUT_CHAIN, true, rule, "Error in opening up ssh port");
->>>>>>> 050ee441
     }
 
     private void addRouteToInternalIpOrCidr(String localgw, String eth1ip, String eth1mask, String destIpOrCidr) {
