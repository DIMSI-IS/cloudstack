/*
 *
 * Licensed under the Apache License, Version 2.0 (the "License");
 * you may not use this file except in compliance with the License.
 * You may obtain a copy of the License at
 *
 *      http://www.apache.org/licenses/LICENSE-2.0
 *
 * Unless required by applicable law or agreed to in writing, software
 * distributed under the License is distributed on an "AS IS" BASIS,
 * WITHOUT WARRANTIES OR CONDITIONS OF ANY KIND, either express or implied.
 * See the License for the specific language governing permissions and
 * limitations under the License.
 */
package com.cloud.agent.properties;

import org.apache.cloudstack.utils.security.KeyStoreUtils;

/**
 * Class of constant agent's properties available to configure on
 * "agent.properties".
 *<br><br>
 * Not all available agent properties are defined here, but we should work to
 * migrate them on demand to this class.
 *
 * @param <T> type of the default value.
 */
public class AgentProperties{
    private static final String DEFAULT = "default";

    /**
     * MANDATORY: The GUID to identify the agent with.<br>
     * Generated with "uuidgen".<br>
     * Data type: String.<br>
     * Default value: <code>null</code>
     */
    public static final Property<String> GUID = new Property<>("guid", null, String.class);

    /**
     * The java class which the agent loads to execute.<br>
     * Data type: String.<br>
     * Default value: <code>com.cloud.hypervisor.kvm.resource.LibvirtComputingResource</code>
     */
    public static final Property<String> RESOURCE = new Property<>("resource", "com.cloud.hypervisor.kvm.resource.LibvirtComputingResource");

    /**
     * The number of threads running in the agent.<br>
     * Data type: Integer.<br>
     * Default value: <code>5</code>
     */
    protected final Property<Integer> workers = new Property<>("workers", 5);

    /**
     * The IP address of the management server.<br>
     * Data type: String.<br>
     * Default value: <code>localhost</code>
     */
    public static final Property<String> HOST = new Property<>("host", "localhost");

    /**
     * The time interval (in seconds) after which the agent will check if the connected host is the preferred host.<br>
     * After that interval, if the agent is connected to one of the secondary/backup hosts, it will attempt to reconnect to the preferred host.<br>
     * For more information see the agent.properties file.<br>
     * Data type: Integer.<br>
     * Default value: <code>null</code>
     */
    public static final Property<Long> HOST_LB_CHECK_INTERVAL = new Property<>("host.lb.check.interval", null, Long.class);

    /**
     * The port that the management server is listening on.<br>
     * Data type: Integer.<br>
     * Default value: <code>8250</code>
     */
    public static final Property<Integer> PORT = new Property<>("port", 8250);

    /**
     * The cluster which the agent belongs to.<br>
     * Data type: String.<br>
     * Default value: <code>default</code>
     */
    public static final Property<String> CLUSTER = new Property<>("cluster", DEFAULT);

    /**
     * The pod which the agent belongs to.<br>
     * Data type: String.<br>
     * Default value: <code>default</code>
     */
    public static final Property<String> POD = new Property<>("pod", DEFAULT);

    /**
     * The zone which the agent belongs to.<br>
     * Data type: String.<br>
     * Default value: <code>default</code>
     */
    public static final Property<String> ZONE = new Property<>("zone", DEFAULT);

    /**
     * Public NIC device. If this property is commented, it will be autodetected on service startup.<br>
     * Data type: String.<br>
     * Default value: <code>cloudbr0</code>
     */
    public static final Property<String> PUBLIC_NETWORK_DEVICE = new Property<>("public.network.device", "cloudbr0");

    /**
     * Private NIC device. If this property is commented, it will be autodetected on service startup.<br>
     * Data type: String.<br>
     * Default value: <code>cloudbr1</code>
     */
    public static final Property<String> PRIVATE_NETWORK_DEVICE = new Property<>("private.network.device", "cloudbr1");

    /**
     * Guest NIC device. If this property is commented, the value of the private NIC device will be used.<br>
     * Data type: String.<br>
     * Default value: the private NIC device value.
     */
    public static final Property<String> GUEST_NETWORK_DEVICE = new Property<>("guest.network.device", null, String.class);

    /**
     * Local storage path.<br>
     * This property allows multiple values to be entered in a single String. The differente values must be separated by commas.<br>
     * Data type: String.<br>
     * Default value: <code>/var/lib/libvirt/images/</code>
     */
    public static final Property<String> LOCAL_STORAGE_PATH = new Property<>("local.storage.path", "/var/lib/libvirt/images/");

    /**
     * Directory where Qemu sockets are placed.<br>
     * These sockets are for the Qemu Guest Agent and SSVM provisioning.<br>
     * Make sure that AppArmor or SELinux allows Libvirt to write there.<br>
     * Data type: String.<br>
     * Default value: <code>/var/lib/libvirt/qemu</code>
     */
    public static final Property<String> QEMU_SOCKETS_PATH = new Property<>("qemu.sockets.path", "/var/lib/libvirt/qemu");

    /**
     * MANDATORY: The UUID for the local storage pool.<br>
     * This property allows multiple values to be entered in a single String. The differente values must be separated by commas.<br>
     * Data type: String.<br>
     * Default value: <code>null</code>
     */
    public static final Property<String> LOCAL_STORAGE_UUID = new Property<>("local.storage.uuid", null, String.class);

    /**
     * Location for KVM virtual router scripts.<br>
     * The path defined in this property is relative to the directory "/usr/share/cloudstack-common/".<br>
     * Data type: String.<br>
     * Default value: <code>scripts/network/domr</code>
     */
    public static final Property<String> DOMR_SCRIPTS_DIR = new Property<>("domr.scripts.dir", "scripts/network/domr");

    /**
     * The timeout (in ms) for time-consuming operations, such as create/copy a snapshot.<br>
     * Data type: Integer.<br>
     * Default value: <code>7200</code>
     */
    public static final Property<Integer> CMDS_TIMEOUT = new Property<>("cmds.timeout", 7200);

    /**
     * This parameter sets the VM migration speed (in mbps). The default value is -1,<br>
     * which means that the agent will try to guess the speed of the guest network and consume all possible bandwidth.<br>
     * When entering a value, make sure to enter it in megabits per second.<br>
     * Data type: Integer.<br>
     * Default value: <code>-1</code>
     */
    public static final Property<Integer> VM_MIGRATE_SPEED = new Property<>("vm.migrate.speed", -1);

    /**
     * Sets target downtime (in ms) at end of livemigration, the 'hiccup' for final copy.<br>
     * Higher numbers make livemigration easier, lower numbers may cause migration to never complete.<br>
     * Less than 1 means hypervisor default (20ms).<br>
     * Data type: Integer.<br>
     * Default value: <code>-1</code>
     */
    public static final Property<Integer> VM_MIGRATE_DOWNTIME = new Property<>("vm.migrate.downtime", -1);

    /**
     * Busy VMs may never finish migrating, depending on the environment. <br>
     * Therefore, if configured, this option will pause the VM after the time entered (in ms) to force the migration to finish.<br>
     * Less than 1 means disabled.<br>
     * Data type: Integer.<br>
     * Default value: <code>-1</code>
     */
    public static final Property<Integer> VM_MIGRATE_PAUSEAFTER = new Property<>("vm.migrate.pauseafter", -1);

    /**
     * Time (in seconds) to wait for VM migration to finish. Less than 1 means disabled.<br>
     * For more information see the agent.properties file.<br>
     * Data type: Integer.<br>
     * Default value: <code>-1</code>
     */
    public static final Property<Integer> VM_MIGRATE_WAIT = new Property<>("vm.migrate.wait", -1);

    /**
     * Agent Hooks is the way to override default agent behavior to extend the functionality without excessive coding for a custom deployment.<br>
     * There are 3 arguments needed for the hook to be called: the base directory (defined in agent.hooks.basedir),<br>
     * the name of the script that is located in the base directory (defined in agent.hooks.*.script)<br>
     * and the method that is going to be called on the script (defined in agent.hooks.*.method).<br>
     * This property defines the agent hooks base directory, where all hooks are located.<br>
     * For more information see the agent.properties file.<br>
     * Data type: String.<br>
     * Default value: <code>/etc/cloudstack/agent/hooks</code>
     */
    public static final Property<String> AGENT_HOOKS_BASEDIR = new Property<>("agent.hooks.basedir", "/etc/cloudstack/agent/hooks");

    /**
     * This property is used with the agent.hooks.basedir property to define the Libvirt VM XML transformer script.<br>
     * The method to be called on the script is defined in the property agent.hooks.libvirt_vm_xml_transformer.method.<br>
     * Libvirt XML transformer hook does XML-to-XML transformation.<br>
     * The provider can use this to add/remove/modify some sort of attributes in Libvirt XML domain specification.<br>
     * For more information see the agent.properties file.<br>
     * Data type: String.<br>
     * Default value: <code>libvirt-vm-xml-transformer.groovy</code>
     */
    public static final Property<String> AGENT_HOOKS_LIBVIRT_VM_XML_TRANSFORMER_SCRIPT = new Property<>("agent.hooks.libvirt_vm_xml_transformer.script", "libvirt-vm-xml-transformer.groovy");

    /**
     * This property is used with the agent.hooks.basedir and agent.hooks.libvirt_vm_xml_transformer.script properties to define the Libvirt VM XML transformer method.<br>
     * Libvirt XML transformer hook does XML-to-XML transformation.<br>
     * The provider can use this to add/remove/modify some sort of attributes in Libvirt XML domain specification.<br>
     * For more information see the agent.properties file.<br>
     * Data type: String.<br>
     * Default value: <code>transform</code>
     */
    public static final Property<String> AGENT_HOOKS_LIBVIRT_VM_XML_TRANSFORMER_METHOD = new Property<>("agent.hooks.libvirt_vm_xml_transformer.method", "transform");

    /**
     * This property is used with the agent.hooks.basedir property to define the Libvirt VM on start script.<br>
     * The method to be called on the script is defined in the property agent.hooks.libvirt_vm_on_start.method.<br>
     * The hook is called right after Libvirt successfully launched the VM.<br>
     * For more information see the agent.properties file.<br>
     * Data type: String.<br>
     * Default value: <code>libvirt-vm-state-change.groovy</code>
     */
    public static final Property<String> AGENT_HOOKS_LIBVIRT_VM_ON_START_SCRIPT = new Property<>("agent.hooks.libvirt_vm_on_start.script", "libvirt-vm-state-change.groovy");

    /**
     * This property is used with the agent.hooks.basedir and agent.hooks.libvirt_vm_on_start.script properties to define the Libvirt VM on start method.<br>
     * The hook is called right after Libvirt successfully launched the VM.<br>
     * For more information see the agent.properties file.<br>
     * Data type: String.<br>
     * Default value: <code>onStart</code>
     */
    public static final Property<String> AGENT_HOOKS_LIBVIRT_VM_ON_START_METHOD = new Property<>("agent.hooks.libvirt_vm_on_start.method", "onStart");

    /**
     * This property is used with the agent.hooks.basedir property to define the Libvirt VM on stop script.<br>
     * The method to be called on the script is defined in the property agent.hooks.libvirt_vm_on_stop.method.<br>
     * The hook is called right after Libvirt successfully stopped the VM.<br>
     * For more information see the agent.properties file.<br>
     * Data type: String.<br>
     * Default value: <code>libvirt-vm-state-change.groovy</code>
     */
    public static final Property<String> AGENT_HOOKS_LIBVIRT_VM_ON_STOP_SCRIPT = new Property<>("agent.hooks.libvirt_vm_on_stop.script", "libvirt-vm-state-change.groovy");

    /**
     * This property is used with the agent.hooks.basedir and agent.hooks.libvirt_vm_on_stop.script properties to define the Libvirt VM on stop method.<br>
     * The hook is called right after libvirt successfully stopped the VM.<br>
     * For more information see the agent.properties file.<br>
     * Data type: String.<br>
     * Default value: <code>onStop</code>
     */
    public static final Property<String> AGENT_HOOKS_LIBVIRT_VM_ON_STOP_METHOD = new Property<>("agent.hooks.libvirt_vm_on_stop.method", "onStop");

    /**
     * Sets the type of bridge used on the hypervisor. This defines what commands the resource will use to setup networking.<br>
     * Possible values: native | openvswitch <br>
     * Data type: String.<br>
     * Default value: <code>native</code>
     */
    public static final Property<String> NETWORK_BRIDGE_TYPE = new Property<>("network.bridge.type", "native");

    /**
     * Sets the driver used to plug and unplug NICs from the bridges.<br>
     * A sensible default value will be selected based on the network.bridge.type but can be overridden here.<br>
     * Value for native = com.cloud.hypervisor.kvm.resource.BridgeVifDriver<br>
     * Value for openvswitch = com.cloud.hypervisor.kvm.resource.OvsVifDriver<br>
     * Value to enable direct networking in libvirt = com.cloud.hypervisor.kvm.resource.DirectVifDriver (should not be used on hosts that run system VMs)<br>
     * For more information see the agent.properties file.<br>
     * Data type: String.<br>
     * Default value: <code>null</code>
     */
    public static final Property<String> LIBVIRT_VIF_DRIVER = new Property<>("libvirt.vif.driver", null, String.class);

    /**
     * Setting to enable direct networking in libvirt.<br>
     * Should not be used on hosts that run system VMs.<br>
     * For more information see the agent.properties file.<br>
     * Possible values: private | bridge | vepa <br>
     * Data type: String.<br>
     * Default value: <code>null</code>
     */
    public static final Property<String> NETWORK_DIRECT_SOURCE_MODE = new Property<>("network.direct.source.mode", null, String.class);

    /**
     * Setting to enable direct networking in libvirt.<br>
     * Should not be used on hosts that run system VMs.<br>
     * For more information see the agent.properties file.<br>
     * Data type: String.<br>
     * Default value: <code>null</code>
     */
    public static final Property<String> NETWORK_DIRECT_DEVICE = new Property<>("network.direct.device", null, String.class);

    /**
     * Sets DPDK Support on OpenVSwitch.<br>
     * Data type: Boolean.<br>
     * Default value: <code>false</code>
     */
    public static final Property<Boolean> OPENVSWITCH_DPDK_ENABLED = new Property<>("openvswitch.dpdk.enabled", false);

    /**
     * Sets DPDK Support on OpenVSwitch (path).<br>
     * Data type: String.<br>
     * Default value: <code>null</code>
     */
    public static final Property<String> OPENVSWITCH_DPDK_OVS_PATH = new Property<>("openvswitch.dpdk.ovs.path", null, String.class);

    public static final Property<String> HEALTH_CHECK_SCRIPT_PATH =
            new Property<>("agent.health.check.script.path", null, String.class);

    /**
     * Sets the hypervisor type.<br>
     * Possible values: kvm | lxc <br>
     * Data type: String.<br>
     * Default value: <code>kvm</code>
     */
    public static final Property<String> HYPERVISOR_TYPE = new Property<>("hypervisor.type", "kvm");

    /**
     * Specifies a directory on the host local storage for temporary storing direct download templates.<br>
     * Data type: String.<br>
     * Default value: <code>/var/lib/libvirt/images</code>
     */
    public static final Property<String> DIRECT_DOWNLOAD_TEMPORARY_DOWNLOAD_LOCATION = new Property<>("direct.download.temporary.download.location",
            "/var/lib/libvirt/images");

    /**
     * Specifies a directory on the host local storage for creating and hosting the config drives.<br>
     * Data type: String.<br>
     * Default value: <code>/var/cache/cloud</code>
     */
    public static final Property<String> HOST_CACHE_LOCATION = new Property<>("host.cache.location", "/var/cache/cloud");

    /**
     * Sets the rolling maintenance hook scripts directory.<br>
     * Data type: String.<br>
     * Default value: <code>null</code>
     */
    public static final Property<String> ROLLING_MAINTENANCE_HOOKS_DIR = new Property<>("rolling.maintenance.hooks.dir", null, String.class);

    /**
     * Disables the rolling maintenance service execution.<br>
     * Data type: Boolean.<br>
     * Default value: <code>false</code>
     */
    public static final Property<Boolean> ROLLING_MAINTENANCE_SERVICE_EXECUTOR_DISABLED = new Property<>("rolling.maintenance.service.executor.disabled", false);

    /**
     * Sets the hypervisor URI.<br>
     * Value for KVM: qemu:///system<br>
     * Value for LXC: lxc:///<br>
     * Data type: String.<br>
     * Default value: <code>null</code>
     */
    public static final Property<String> HYPERVISOR_URI = new Property<>("hypervisor.uri", null, String.class);

    /**
     * Setting to enable the CPU model to KVM guest globally.<br>
     * Possible values: custom | host-model | host-passthrough <br>
     * For more information on each value see the agent.properties file.<br>
     * Data type: String.<br>
     * Default value: <code>null</code>
     */
    public static final Property<String> GUEST_CPU_MODE = new Property<>("guest.cpu.mode", null, String.class);

    /**
     * Custom CPU model. This param is only valid if property guest.cpu.mode=custom.<br>
     * For more information see the agent.properties file.<br>
     * Data type: String.<br>
     * Default value: <code>null</code>
     */
    public static final Property<String> GUEST_CPU_MODEL = new Property<>("guest.cpu.model", null, String.class);

    /**
     * This param will set the CPU architecture for the domain to override what the management server would send.<br>
     * In case of arm64 (aarch64), this will change the machine type to 'virt' and add a SCSI and a USB controller in the domain XML.<br>
     * Possible values: x86_64 | aarch64 <br>
     * Data type: String.<br>
     * Default value: <code>null</code> (will set use the architecture of the VM's OS).
     */
    public static final Property<String> GUEST_CPU_ARCH = new Property<>("guest.cpu.arch", null, String.class);

    /**
     * This param will require CPU features on the CPU section.<br>
     * The features listed in this property must be separated by a blank space (see example below).<br>
     * Possible values: vmx vme <br>
     * Data type: String.<br>
     * Default value: <code>null</code>
     */
    public static final Property<String> GUEST_CPU_FEATURES = new Property<>("guest.cpu.features", null, String.class);

    /**
     * Disables memory ballooning on VM guests for overcommit.<br>
     * By default overcommit feature enables balloon and sets currentMemory to a minimum value.<br>
     * Data type: Boolean.<br>
     * Default value: <code>false</code>
     */
    public static final Property<Boolean> VM_MEMBALLOON_DISABLE = new Property<>("vm.memballoon.disable", false);

    /**
     * Set to true to check disk activity on VM's disks before starting a VM.<br>
     * This only applies to QCOW2 files, and ensures that there is no other running instance accessing the file before starting.<br>
     * It works by checking the modified time against the current time, so care must be taken to ensure that the cluster's time is synchronized, otherwise VMs may fail to start.<br>
     * Data type: Boolean.<br>
     * Default value: <code>false</code>
     */
    public static final Property<Boolean> VM_DISKACTIVITY_CHECKENABLED = new Property<>("vm.diskactivity.checkenabled", false);

    /**
     * Timeout (in seconds) for giving up on waiting for VM's disk files to become inactive.<br>
     * Hitting this timeout will result in failure to start VM.<br>
     * Value must be greater than 0 (zero), otherwise the default value will be used.<br>
     * Data type: Integer.<br>
     * Default value: <code>120</code>
     */
    public static final Property<Integer> VM_DISKACTIVITY_CHECKTIMEOUT_S = new Property<>("vm.diskactivity.checktimeout_s", 120);

    /**
     * The length of time (in ms) that the disk needs to be inactive in order to pass the check.<br>
     * This means current time minus time of disk file needs to be greater than this number.<br>
     * It also has the side effect of setting the minimum threshold between a stop and start of a given VM.<br>
     * Value must be greater than 0 (zero), otherwise the default value will be used.<br>
     * Data type: Long.<br>
     * Default value: <code>30000L</code>
     */
    public static final Property<Long> VM_DISKACTIVITY_INACTIVETIME_MS = new Property<>("vm.diskactivity.inactivetime_ms", 30000L);

    /**
     * Some newer linux kernels are incapable of reliably migrating VMs with KVMclock.<br>
     * This is a workaround for the bug, admin can set this to true per-host.<br>
     * Data type: Boolean.<br>
     * Default value: <code>false</code>
     */
    public static final Property<Boolean> KVMCLOCK_DISABLE = new Property<>("kvmclock.disable", false);

    /**
     * This enables the VirtIO Random Number Generator device for guests. <br>
     * Data type: Boolean.<br>
     * Default value: <code>false</code>
     */
    public static final Property<Boolean> VM_RNG_ENABLE = new Property<>("vm.rng.enable", false);

    /**
     * The model of VirtIO Random Number Generator (RNG) to present to the Guest.<br>
     * Currently only 'random' is supported.<br>
     * Data type: String.<br>
     * Default value: <code>random</code>
     */
    public static final Property<String> VM_RNG_MODEL = new Property<>("vm.rng.model", "random");

    /**
     * Local Random Number Device Generator to use for VirtIO RNG for Guests.<br>
     * This is usually /dev/random, but it might be different per platform.<br>
     * Data type: String.<br>
     * Default value: <code>/dev/random</code>
     */
    public static final Property<String> VM_RNG_PATH = new Property<>("vm.rng.path", "/dev/random");

    /**
     * The amount of bytes the Guest may request/obtain from the RNG in the period specified in the property vm.rng.rate.period.<br>
     * Data type: Integer.<br>
     * Default value: <code>2048</code>
     */
    public static final Property<Integer> VM_RNG_RATE_BYTES = new Property<>("vm.rng.rate.bytes", 2048);

    /**
     * The number of milliseconds in which the guest is allowed to obtain the bytes specified in vm.rng.rate.bytes.<br>
     * Data type: Integer.<br>
     * Default value: <code>1000</code>
     */
    public static final Property<Integer> VM_RNG_RATE_PERIOD = new Property<>("vm.rng.rate.period", 1000);

    /**
     * Timeout value for aggregation commands to be sent to the virtual router (in seconds).<br>
     * Data type: Long.<br>
     * Default value: <code>null</code>
     */
    public static final Property<Long> ROUTER_AGGREGATION_COMMAND_EACH_TIMEOUT = new Property<>("router.aggregation.command.each.timeout", null, Long.class);

    /**
     * Allows to virtually increase the amount of RAM (in MB) available on the host.<br>
     * This property can be useful if the host uses Zswap, KSM features and other memory compressing technologies.<br>
     * For example: if the host has 2GB of RAM and this property is set to 2048, the amount of RAM of the host will be read as 4GB.<br>
     * Data type: Integer.<br>
     * Default value: <code>0</code>
     */
    public static final Property<Integer> HOST_OVERCOMMIT_MEM_MB = new Property<>("host.overcommit.mem.mb", 0);

    /**
     * How much host memory (in MB) to reserve for non-allocation.<br>
     * A useful parameter if a node uses some other software that requires memory, or in case that OOM Killer kicks in.<br>
     * If this parameter is used, property host.overcommit.mem.mb must be set to 0.<br>
     * Data type: Integer.<br>
     * Default value: <code>1024</code>
     */
    public static final Property<Integer> HOST_RESERVED_MEM_MB = new Property<>("host.reserved.mem.mb", 1024);

    /**
     * How many host CPUs to reserve for non-allocation.<br>
     * This can be used to set aside CPU cores on the host for other tasks, such as running hyperconverged storage<br>
     * processes, etc.
     * Data type: Integer.<br>
     * Default value: <code>0</code>
     */
    public static final Property<Integer> HOST_RESERVED_CPU_CORE_COUNT = new Property<>("host.reserved.cpu.count", 0);

    /**
     * The model of Watchdog timer to present to the Guest.<br>
     * For all models refer to the libvirt documentation.<br>
     * Data type: String.<br>
     * Default value: <code>i6300esb</code>
     */
    public static final Property<String> VM_WATCHDOG_MODEL = new Property<>("vm.watchdog.model", "i6300esb");

    /**
     * Action to take when the Guest/Instance is no longer notifying the Watchdog timer.<br>
     * Possible values: none | reset | poweroff <br>
     * Data type: String.<br>
     * Default value: <code>none</code>
     */
    public static final Property<String> VM_WATCHDOG_ACTION = new Property<>("vm.watchdog.action", "none");

    /**
     * Automatically clean up iSCSI sessions not attached to any VM.<br>
     * Should be enabled for users using managed storage (for example solidfire).<br>
     * Should be disabled for users with unmanaged iSCSI connections on their hosts.<br>
     * Data type: Boolean.<br>
     * Default value: <code>false</code>
     */
    public static final Property<Boolean> ISCSI_SESSION_CLEANUP_ENABLED = new Property<>("iscsi.session.cleanup.enabled", false);

    /**
     * Heartbeat update timeout (in ms).<br>
     * Depending on the use case, this timeout might need increasing/decreasing.<br>
     * Data type: Long.<br>
     * Default value: <code>60000L</code>
     */
    public static final Property<Long> HEARTBEAT_UPDATE_TIMEOUT = new Property<>("heartbeat.update.timeout", 60000L);

    /**
     * The timeout (in seconds) to retrieve the target's domain ID when migrating a VM with KVM. <br>
     * Data type: Integer. <br>
     * Default value: <code>10</code>
     */
    public static final Property<Integer> VM_MIGRATE_DOMAIN_RETRIEVE_TIMEOUT = new Property<>("vm.migrate.domain.retrieve.timeout", 10);

    /**
     * This parameter specifies if the host must be rebooted when something goes wrong with the heartbeat.<br>
     * Data type: Boolean.<br>
     * Default value: <code>true</code>
     */
    public static final Property<Boolean> REBOOT_HOST_AND_ALERT_MANAGEMENT_ON_HEARTBEAT_TIMEOUT
        = new Property<>("reboot.host.and.alert.management.on.heartbeat.timeout", true);

    /**
     * Enables manually setting CPU's topology on KVM's VM. <br>
     * Data type: Boolean.<br>
     * Default value: <code>true</code>
     */
    public static final Property<Boolean> ENABLE_MANUALLY_SETTING_CPU_TOPOLOGY_ON_KVM_VM = new Property<>("enable.manually.setting.cpu.topology.on.kvm.vm", true);

    /**
     * Manually sets the host CPU speed (in MHz), in cases where CPU scaling support detects the value is wrong. <br>
     * Data type: Integer.<br>
     * Default value: <code>0</code>
     */
    public static final Property<Integer> HOST_CPU_MANUAL_SPEED_MHZ = new Property<>("host.cpu.manual.speed.mhz", 0);

    /**
     * Defines the location for Hypervisor scripts.<br>
     * The path defined in this property is relative.<br>
     * To locate the script, ACS first tries to concatenate the property path with "/usr/share/cloudstack-agent/lib/".<br>
     * If it fails, it will test each folder of the path, decreasing one by one, until it reaches root.<br>
     * If the script is not found, ACS will repeat the same steps concatenating the property path with "/usr/share/cloudstack-common/".<br>
     * The path defined in this property is relative to the directory "/usr/share/cloudstack-common/".<br>
     * Data type: String.<br>
     * Default value: <code>scripts/vm/hypervisor</code>
     */
    public static final Property<String> HYPERVISOR_SCRIPTS_DIR = new Property<>("hypervisor.scripts.dir", "scripts/vm/hypervisor");

    /**
     * Defines the location for KVM scripts.<br>
     * The path defined in this property is relative.<br>
     * To locate the script, ACS first tries to concatenate the property path with "/usr/share/cloudstack-agent/lib/".<br>
     * If it fails, it will test each folder of the path, decreasing one by one, until it reaches root.<br>
     * If the script is not found, ACS will repeat the same steps concatenating the property path with "/usr/share/cloudstack-common/".<br>
     * The path defined in this property is relative to the directory "/usr/share/cloudstack-common/".<br>
     * Data type: String.<br>
     * Default value: <code>scripts/vm/hypervisor/kvm</code>
     */
    public static final Property<String> KVM_SCRIPTS_DIR = new Property<>("kvm.scripts.dir", "scripts/vm/hypervisor/kvm");

    /**
     * Specifies start MAC address for private IP range.<br>
     * Data type: String.<br>
     * Default value: <code>00:16:3e:77:e2:a0</code>
     */
    public static final Property<String> PRIVATE_MACADDR_START = new Property<>("private.macaddr.start", "00:16:3e:77:e2:a0");

    /**
     * Specifies start IP for private IP range. <br>
     * Data type: String.<br>
     * Default value: <code>192.168.166.128</code>
     */
    public static final Property<String> PRIVATE_IPADDR_START = new Property<>("private.ipaddr.start", "192.168.166.128");

    /**
     * Defines Local Bridge Name.<br>
     * Data type: String.<br>
     * Default value: <code>null</code>
     */
    public static final Property<String> PRIVATE_BRIDGE_NAME = new Property<>("private.bridge.name", null, String.class);

    /**
     * Defines private network name.<br>
     * Data type: String.<br>
     * Default value: <code>null</code>
     */
    public static final Property<String> PRIVATE_NETWORK_NAME = new Property<>("private.network.name", null, String.class);

    /**
     * Defines the location for network scripts.<br>
     * The path defined in this property is relative.<br>
     * To locate the script, ACS first tries to concatenate the property path with "/usr/share/cloudstack-agent/lib/".<br>
     * If it fails, it will test each folder of the path, decreasing one by one, until it reaches root.<br>
     * If the script is not found, ACS will repeat the same steps concatenating the property path with "/usr/share/cloudstack-common/".<br>
     * The path defined in this property is relative to the directory "/usr/share/cloudstack-common/".<br>
     * Data type: String.<br>
     * Default value: <code>scripts/vm/network/vnet</code>
     */
    public static final Property<String> NETWORK_SCRIPTS_DIR = new Property<>("network.scripts.dir", "scripts/vm/network/vnet");

    /**
     * Defines the location for storage scripts.<br>
     * The path defined in this property is relative.<br>
     * To locate the script, ACS first tries to concatenate the property path with "/usr/share/cloudstack-agent/lib/".<br>
     * If it fails, it will test each folder of the path, decreasing one by one, until it reaches root.<br>
     * If the script is not found, ACS will repeat the same steps concatenating the property path with "/usr/share/cloudstack-common/".<br>
     * The path defined in this property is relative to the directory "/usr/share/cloudstack-common/".<br>
     * Data type: String.<br>
     * Default value: <code>scripts/storage/qcow2</code>
     */
    public static final Property<String> STORAGE_SCRIPTS_DIR = new Property<>("storage.scripts.dir", "scripts/storage/qcow2");

    /**
     * Time (in seconds) to wait for the VM to shutdown gracefully.<br>
     * If the time is exceeded shutdown will be forced.<br>
     * Data type: Integer.<br>
     * Default value: <code>120</code>
     */
    public static final Property<Integer> STOP_SCRIPT_TIMEOUT = new Property<>("stop.script.timeout", 120);

    /**
     * Definition of VMs video model type.<br>
     * Data type: String.<br>
     * Default value: <code>null</code>
     */
    public static final Property<String> VM_VIDEO_HARDWARE = new Property<>("vm.video.hardware", null, String.class);

    /**
     * Definition of VMs video, specifies the amount of RAM in kibibytes (blocks of 1024 bytes).<br>
     * Data type: Integer.<br>
     * Default value: <code>0</code>
     */
    public static final Property<Integer> VM_VIDEO_RAM = new Property<>("vm.video.ram", 0);

    /**
     * System VM ISO path.<br>
     * Data type: String.<br>
     * Default value: <code>null</code>
     */
    public static final Property<String> SYSTEMVM_ISO_PATH = new Property<>("systemvm.iso.path", null, String.class);

    /**
     * If set to "true", allows override of the properties: private.macaddr.start, private.ipaddr.start, private.ipaddr.end.<br>
     * Data type: Boolean.<br>
     * Default value: <code>false</code>
     */
    public static final Property<Boolean> DEVELOPER = new Property<>("developer", false);

    /**
     * Can only be used if developer = true. This property is used to define the local bridge name and private network name.<br>
     * Data type: String.<br>
     * Default value: <code>null</code>
     */
    public static final Property<String> INSTANCE = new Property<>("instance", null, String.class);

    /**
     * Shows the path to the base directory in which NFS servers are going to be mounted.<br>
     * Data type: String.<br>
     * Default value: <code>/mnt</code>
     */
    public static final Property<String> MOUNT_PATH = new Property<>("mount.path", "/mnt");

    /**
     * Port listened by the console proxy.
     * Data type: Integer.<br>
     * Default value: <code>443</code>
     */
    public static final Property<Integer> CONSOLEPROXY_HTTPLISTENPORT = new Property<>("consoleproxy.httpListenPort", 443);

    /**
     * Data type: Integer.<br>
     * Default value: <code>5</code>
     */
    public static final Property<Integer> PING_RETRIES = new Property<>("ping.retries", 5);

    /**
     * Returns {@link AgentProperties#workers}.
     */
    public Property<Integer> getWorkers() {
        return workers;
    }

    /**
     * The time interval (in seconds) at which the balloon driver will get memory stats updates. This is equivalent to Libvirt's <code>--period</code> parameter when using the dommemstat command.
     * Data type: Integer.<br>
     * Default value: <code>0</code>
     */
    public static final Property<Integer> VM_MEMBALLOON_STATS_PERIOD = new Property<>("vm.memballoon.stats.period", 0);

    /**
     * The number of iothreads
     * Data type: Integer.<br>
     * Default value: <code>1</code>
     */
    public static final Property<Integer> IOTHREADS = new Property<>("iothreads", 1);

    /**
     * Enable verbose mode for virt-v2v Instance Conversion from Vmware to KVM
     * Data type: Boolean.<br>
     * Default value: <code>false</code>
     */
    public static final Property<Boolean> VIRTV2V_VERBOSE_ENABLED = new Property<>("virtv2v.verbose.enabled", false);

    /**
     * BGP controll CIDR
     * Data type: String.<br>
     * Default value: <code>169.254.0.0/16</code>
     */
    public static final Property<String> CONTROL_CIDR = new Property<>("control.cidr", "169.254.0.0/16");

    /**
<<<<<<< HEAD
     * Time interval (in milliseconds) between KVM heartbeats. <br>
     * This property is for KVM only.
     * Data type: Long.<br>
     * Default value: <code>60000l</code>
     */
    public static final Property<Long> KVM_HEARTBEAT_UPDATE_FREQUENCY = new Property<>("kvm.heartbeat.update.frequency", 60000L);

    /**
     * Number of maximum tries to KVM heartbeats. <br>
     * This property is for KVM only.
     * Data type: Long.<br>
     * Default value: <code>5l</code>
     */
    public static final Property<Long> KVM_HEARTBEAT_UPDATE_MAX_TRIES = new Property<>("kvm.heartbeat.update.max.tries", 5L);

    /**
     * Time amount (in milliseconds) for the KVM heartbeat retry sleep. <br>
     * This property is for KVM only.
     * Data type: Long.<br>
     * Default value: <code>10000l</code>
     */
    public static final Property<Long> KVM_HEARTBEAT_UPDATE_RETRY_SLEEP = new Property<>("kvm.heartbeat.update.retry.sleep", 10000L);

    /**
     * Timeout (in milliseconds) of the KVM heartbeat checker. <br>
     * This property is for KVM only.
     * Data type: Long.<br>
     * Default value: <code>360000l</code>
     */
    public static final Property<Long> KVM_HEARTBEAT_CHECKER_TIMEOUT = new Property<>("kvm.heartbeat.checker.timeout", 360000L);
=======
     * Keystore passphrase
     * Data type: String.<br>
     * Default value: <code>null</code>
     */
    public static final Property<String> KEYSTORE_PASSPHRASE = new Property<>(KeyStoreUtils.KS_PASSPHRASE_PROPERTY, null, String.class);
>>>>>>> f42feb15

    public static class Property <T>{
        private String name;
        private T defaultValue;
        private Class<T> typeClass;

        Property(String name, T value) {
            init(name, value);
        }

        Property(String name, T defaultValue, Class<T> typeClass) {
            this.typeClass = typeClass;
            init(name, defaultValue);
        }

        private void init(String name, T defaultValue) {
            this.name = name;
            this.defaultValue = defaultValue;

            if (defaultValue != null) {
                this.typeClass = (Class<T>)defaultValue.getClass();
            }
        }

        public String getName() {
            return name;
        }

        public T getDefaultValue() {
            return defaultValue;
        }

        public Class<T> getTypeClass() {
            return typeClass;
        }
    }
}<|MERGE_RESOLUTION|>--- conflicted
+++ resolved
@@ -750,7 +750,6 @@
     public static final Property<String> CONTROL_CIDR = new Property<>("control.cidr", "169.254.0.0/16");
 
     /**
-<<<<<<< HEAD
      * Time interval (in milliseconds) between KVM heartbeats. <br>
      * This property is for KVM only.
      * Data type: Long.<br>
@@ -781,13 +780,13 @@
      * Default value: <code>360000l</code>
      */
     public static final Property<Long> KVM_HEARTBEAT_CHECKER_TIMEOUT = new Property<>("kvm.heartbeat.checker.timeout", 360000L);
-=======
+
+    /**
      * Keystore passphrase
      * Data type: String.<br>
      * Default value: <code>null</code>
      */
     public static final Property<String> KEYSTORE_PASSPHRASE = new Property<>(KeyStoreUtils.KS_PASSPHRASE_PROPERTY, null, String.class);
->>>>>>> f42feb15
 
     public static class Property <T>{
         private String name;
