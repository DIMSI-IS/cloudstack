--- conflicted
+++ resolved
@@ -286,12 +286,8 @@
 # Enable manually setting CPU's topology on KVM's VM.
 # enable.manually.setting.cpu.topology.on.kvm.vm=true
 
-<<<<<<< HEAD
 # Manually set the host CPU MHz, in cases where CPU scaling support detected value is wrong
 # host.cpu.manual.speed.mhz=0
 
-# Enable/disable IO driver for Qemu / It's enabled by default on KVM agents
-=======
 # Enable/disable IO driver for Qemu (in case it is not set CloudStack can also detect if its supported by qemu)
->>>>>>> b1c8b5ab
 # enable.io.uring=true