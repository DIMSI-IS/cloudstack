# Licensed to the Apache Software Foundation (ASF) under one
# or more contributor license agreements.  See the NOTICE file
# distributed with this work for additional information
# regarding copyright ownership.  The ASF licenses this file
# to you under the Apache License, Version 2.0 (the
# "License"); you may not use this file except in compliance
# with the License.  You may obtain a copy of the License at
# 
#   http://www.apache.org/licenses/LICENSE-2.0
# 
# Unless required by applicable law or agreed to in writing,
# software distributed under the License is distributed on an
# "AS IS" BASIS, WITHOUT WARRANTIES OR CONDITIONS OF ANY
# KIND, either express or implied.  See the License for the
# specific language governing permissions and limitations
# under the License.

*~
*_flymake.js
*.bak
*.css.map
*.egginfo/
*.egg-info/
*.iml
*.iso
*.jar
*.log
*.log.*
*.mar
*.orig
*.patch
*.prefs
*.pyc
*.qcow2
*.raw
*.swp
*.tar.gz
*.tgz
*.vscode
*.war
.DS_Store
.checkstyle
.classpath
.idea
.lock-wscript
.metadata
.pmd
.pmdruleset.xml
.project
.pydevproject
.reviewboardrc
.settings.xml
.settings/
.vscode
.waf-*
Gemfile.lock
build/build.number
build.number
build-indep-stamp
cloud.log.*.*
cloud-*.tar.bz2
configure-stamp
db.properties.override
debian/*.debhelper
debian/*.substvars
debian/cloudstack-*/*
debian/files
debian/tmp
deps/cloud.userlibraries
dist/
docs/publish
docs/runbook/publish
docs/runbook/tmp
docs/tmp
engine/storage/integration-test/test-output
git-remote-https.exe.stackdump
node_modules
override/
plugins/hypervisors/kvm/.pydevproject
plugins/network-elements/juniper-contrail/logs/
replace.properties.override
replace.properties.tmp
scripts/.pydevproject
scripts/vm/hypervisor/xenserver/vhd-util
systemvm/.pydevproject
target/
target-eclipse
test/.pydevprojec
tools/apidoc/log/
tools/appliance/box/
tools/appliance/systemvmtemplate/packer_cache/
tools/cli/build/
tools/cli/cloudmonkey/marvin/
tools/cli/cloudmonkey/precache.py
tools/devcloud/devcloudbox/.vagrant
tools/marvin/build/
tools/marvin/marvin/cloudstackAPI/
tools/marvin/marvin/cloudstackAPI/*
unittest
venv
<<<<<<< HEAD
node_modules
.vscode
*.bz2
=======
waf-*

# this ignores _all files starting with '.'. Don't do that!
#.*

!.gitignore
>>>>>>> 5baac441
<|MERGE_RESOLUTION|>--- conflicted
+++ resolved
@@ -98,15 +98,9 @@
 tools/marvin/marvin/cloudstackAPI/*
 unittest
 venv
-<<<<<<< HEAD
-node_modules
-.vscode
-*.bz2
-=======
 waf-*
 
 # this ignores _all files starting with '.'. Don't do that!
 #.*
 
-!.gitignore
->>>>>>> 5baac441
+!.gitignore