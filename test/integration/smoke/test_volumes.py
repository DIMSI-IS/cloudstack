--- conflicted
+++ resolved
@@ -57,7 +57,6 @@
         # Get Zone, Domain and templates
         cls.domain = get_domain(cls.apiclient)
         cls.zone = get_zone(cls.apiclient, testClient.getZoneForTests())
-<<<<<<< HEAD
         cls._cleanup = []
         cls.hypervisor = testClient.getHypervisorInfo()
         cls.services['mode'] = cls.zone.networktype
@@ -68,14 +67,6 @@
                 # RBD storage type is required for data volumes for LXC
                 cls.invalidStoragePoolType = True
                 return
-=======
-        cls.hypervisor = testClient.getHypervisorInfo()
-        cls.services['mode'] = cls.zone.networktype
-        #for LXC if the storage pool of type 'rbd' ex: ceph is not available, skip the test
-        if cls.hypervisor.lower() == 'lxc':
-            if not find_storage_pool_type(cls.apiclient, storagetype='rbd'):
-                raise unittest.SkipTest("RBD storage type is required for data volumes for LXC")
->>>>>>> 4ba72a87
         cls.disk_offering = DiskOffering.create(
                                     cls.apiclient,
                                     cls.services["disk_offering"]
@@ -287,7 +278,6 @@
         cls.zone = get_zone(cls.apiclient, testClient.getZoneForTests())
         cls.services['mode'] = cls.zone.networktype
         cls.hypervisor = testClient.getHypervisorInfo()
-<<<<<<< HEAD
         cls.invalidStoragePoolType = False
         #for LXC if the storage pool of type 'rbd' ex: ceph is not available, skip the test
         if cls.hypervisor.lower() == 'lxc':
@@ -295,12 +285,6 @@
                 # RBD storage type is required for data volumes for LXC
                 cls.invalidStoragePoolType = True
                 return
-=======
-        #for LXC if the storage pool of type 'rbd' ex: ceph is not available, skip the test
-        if cls.hypervisor.lower() == 'lxc':
-            if not find_storage_pool_type(cls.apiclient, storagetype='rbd'):
-                raise unittest.SkipTest("RBD storage type is required for data volumes for LXC")
->>>>>>> 4ba72a87
         cls.disk_offering = DiskOffering.create(
                                     cls.apiclient,
                                     cls.services["disk_offering"]
