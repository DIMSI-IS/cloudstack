# Licensed to the Apache Software Foundation (ASF) under one
# or more contributor license agreements.  See the NOTICE file
# distributed with this work for additional information
# regarding copyright ownership.  The ASF licenses this file
# to you under the Apache License, Version 2.0 (the
# "License"); you may not use this file except in compliance
# with the License.  You may obtain a copy of the License at
#
#   http://www.apache.org/licenses/LICENSE-2.0
#
# Unless required by applicable law or agreed to in writing,
# software distributed under the License is distributed on an
# "AS IS" BASIS, WITHOUT WARRANTIES OR CONDITIONS OF ANY
# KIND, either express or implied.  See the License for the
# specific language governing permissions and limitations
# under the License.

# Import Local Modules
from marvin.codes import FAILED, KVM, PASS, XEN_SERVER, RUNNING
from nose.plugins.attrib import attr
from marvin.cloudstackTestCase import cloudstackTestCase
from marvin.lib.utils import random_gen, cleanup_resources, validateList, is_snapshot_on_nfs, isAlmostEqual
from marvin.lib.base import (Account,
                             ServiceOffering,
                             VirtualMachine,
                             VmSnapshot)
from marvin.lib.common import (get_zone,
                               get_domain,
                               get_template,
                               list_snapshots,
                               list_virtual_machines)
import time


class TestVmSnapshot(cloudstackTestCase):

    @classmethod
    def setUpClass(cls):
        testClient = super(TestVmSnapshot, cls).getClsTestClient()
        cls.apiclient = testClient.getApiClient()
        cls._cleanup = []
        cls.unsupportedHypervisor = False
        cls.hypervisor = testClient.getHypervisorInfo()
        if cls.hypervisor.lower() in ("hyperv", "lxc"):
            cls.unsupportedHypervisor = True
            return

        cls.services = testClient.getParsedTestDataConfig()
        # Get Zone, Domain and templates
        cls.domain = get_domain(cls.apiclient)
        cls.zone = get_zone(cls.apiclient, testClient.getZoneForTests())

        template = get_template(
            cls.apiclient,
            cls.zone.id,
            cls.services["ostype"]
        )
        if template == FAILED:
            assert False, "get_template() failed to return template\
                    with description %s" % cls.services["ostype"]

        cls.services["domainid"] = cls.domain.id
        cls.services["small"]["zoneid"] = cls.zone.id
        cls.services["templates"]["ostypeid"] = template.ostypeid
        cls.services["zoneid"] = cls.zone.id

        # Create VMs, NAT Rules etc
        cls.account = Account.create(
            cls.apiclient,
            cls.services["account"],
            domainid=cls.domain.id
        )
        cls._cleanup.append(cls.account)

        cls.service_offering = ServiceOffering.create(
            cls.apiclient,
            cls.services["service_offerings"]["tiny"]
        )
        cls._cleanup.append(cls.service_offering)
        cls.virtual_machine = VirtualMachine.create(
            cls.apiclient,
            cls.services["small"],
            templateid=template.id,
            accountid=cls.account.name,
            domainid=cls.account.domainid,
            serviceofferingid=cls.service_offering.id,
            mode=cls.zone.networktype
        )
        cls.random_data_0 = random_gen(size=100)
        cls.test_dir = "/tmp"
        cls.random_data = "random.data"
        return

    @classmethod
    def tearDownClass(cls):
        try:
            # Cleanup resources used
            cleanup_resources(cls.apiclient, cls._cleanup)
        except Exception as e:
            raise Exception("Warning: Exception during cleanup : %s" % e)
        return

    def setUp(self):
        self.apiclient = self.testClient.getApiClient()
        self.dbclient = self.testClient.getDbConnection()

        if self.unsupportedHypervisor:
            self.skipTest("Skipping test because unsupported hypervisor\
                    %s" % self.hypervisor)
        return

    def tearDown(self):
        return

    @attr(tags=["advanced", "advancedns", "smoke"], required_hardware="true")
    def test_01_create_vm_snapshots(self):
        """Test to create VM snapshots
        """

        try:
            # Login to VM and write data to file system
            ssh_client = self.virtual_machine.get_ssh_client()

            cmds = [
                "echo %s > %s/%s" %
                (self.random_data_0, self.test_dir, self.random_data),
                "cat %s/%s" %
                (self.test_dir, self.random_data)]

            for c in cmds:
                self.debug(c)
                result = ssh_client.execute(c)
                self.debug(result)

        except Exception:
            self.fail("SSH failed for Virtual machine: %s" %
                      self.virtual_machine.ipaddress)
        self.assertEqual(
            self.random_data_0,
            result[0],
            "Check the random data has be write into temp file!"
        )

        time.sleep(self.services["sleep"])

        #KVM VM Snapshot needs to set snapshot with memory
        MemorySnapshot = False
        if self.hypervisor.lower() in (KVM.lower()):
           MemorySnapshot = True

        vm_snapshot = VmSnapshot.create(
            self.apiclient,
            self.virtual_machine.id,
            MemorySnapshot,
            "TestSnapshot",
            "Display Text"
        )
        self.assertEqual(
            vm_snapshot.state,
            "Ready",
            "Check the snapshot of vm is ready!"
        )

        return

    @attr(tags=["advanced", "advancedns", "smoke"], required_hardware="true")
    def test_02_revert_vm_snapshots(self):
        """Test to revert VM snapshots
        """

        try:
            ssh_client = self.virtual_machine.get_ssh_client()

            cmds = [
                "rm -rf %s/%s" % (self.test_dir, self.random_data),
                "ls %s/%s" % (self.test_dir, self.random_data)
            ]

            for c in cmds:
                self.debug(c)
                result = ssh_client.execute(c)
                self.debug(result)

        except Exception:
            self.fail("SSH failed for Virtual machine: %s" %
                      self.virtual_machine.ipaddress)

        if str(result[0]).index("No such file or directory") == -1:
            self.fail("Check the random data has be delete from temp file!")

        time.sleep(self.services["sleep"])

        list_snapshot_response = VmSnapshot.list(
            self.apiclient,
            vmid=self.virtual_machine.id,
            listall=True)

        self.assertEqual(
            isinstance(list_snapshot_response, list),
            True,
            "Check list response returns a valid list"
        )
        self.assertNotEqual(
            list_snapshot_response,
            None,
            "Check if snapshot exists in ListSnapshot"
        )

        self.assertEqual(
            list_snapshot_response[0].state,
            "Ready",
            "Check the snapshot of vm is ready!"
        )

        #We don't need to stop the VM when taking a VM Snapshot on KVM
        if self.hypervisor.lower() in (KVM.lower()):
           pass
        else:
           self.virtual_machine.stop(self.apiclient)

        VmSnapshot.revertToSnapshot(
            self.apiclient,
            list_snapshot_response[0].id)

        #We don't need to start the VM when taking a VM Snapshot on KVM
        if self.hypervisor.lower() in (KVM.lower()):
           pass
        else:
           self.virtual_machine.start(self.apiclient)

        try:
            ssh_client = self.virtual_machine.get_ssh_client(reconnect=True)

            cmds = [
                "cat %s/%s" % (self.test_dir, self.random_data)
            ]

            for c in cmds:
                self.debug(c)
                result = ssh_client.execute(c)
                self.debug(result)

        except Exception:
            self.fail("SSH failed for Virtual machine: %s" %
                      self.virtual_machine.ipaddress)

        self.assertEqual(
            self.random_data_0,
            result[0],
            "Check the random data is equal with the ramdom file!"
        )

    @attr(tags=["advanced", "advancedns", "smoke"], required_hardware="true")
    def test_03_delete_vm_snapshots(self):
        """Test to delete vm snapshots
        """

        list_snapshot_response = VmSnapshot.list(
            self.apiclient,
            vmid=self.virtual_machine.id,
            listall=True)

        self.assertEqual(
            isinstance(list_snapshot_response, list),
            True,
            "Check list response returns a valid list"
        )
        self.assertNotEqual(
            list_snapshot_response,
            None,
            "Check if snapshot exists in ListSnapshot"
        )
        VmSnapshot.deleteVMSnapshot(
            self.apiclient,
            list_snapshot_response[0].id)

        time.sleep(self.services["sleep"] * 3)

        list_snapshot_response = VmSnapshot.list(
            self.apiclient,
            vmid=self.virtual_machine.id,
            listall=True)

        self.assertEqual(
            list_snapshot_response,
            None,
            "Check list vm snapshot has be deleted"
<<<<<<< HEAD
        )

class TestSnapshots(cloudstackTestCase):

    @classmethod
    def setUpClass(cls):
        try:
            cls._cleanup = []
            cls.testClient = super(TestSnapshots, cls).getClsTestClient()
            cls.api_client = cls.testClient.getApiClient()
            cls.services = cls.testClient.getParsedTestDataConfig()
            cls.unsupportedHypervisor = False
            cls.hypervisor = cls.testClient.getHypervisorInfo()
            if cls.hypervisor.lower() in (KVM.lower(), "hyperv", "lxc", XEN_SERVER.lower()):
                cls.unsupportedHypervisor = True
                return
            # Get Domain, Zone, Template
            cls.domain = get_domain(cls.api_client)
            cls.zone = get_zone(
                cls.api_client,
                cls.testClient.getZoneForTests())
            cls.template = get_template(
                cls.api_client,
                cls.zone.id,
                cls.services["ostype"]
            )
            if cls.zone.localstorageenabled:
                cls.storagetype = 'local'
                cls.services["service_offerings"][
                    "tiny"]["storagetype"] = 'local'
            else:
                cls.storagetype = 'shared'
                cls.services["service_offerings"][
                    "tiny"]["storagetype"] = 'shared'

            cls.services['mode'] = cls.zone.networktype
            cls.services["virtual_machine"]["hypervisor"] = cls.hypervisor
            cls.services["virtual_machine"]["zoneid"] = cls.zone.id
            cls.services["virtual_machine"]["template"] = cls.template.id
            cls.services["custom_volume"]["zoneid"] = cls.zone.id
            # Creating Disk offering, Service Offering and Account
            cls.service_offering = ServiceOffering.create(
                cls.api_client,
                cls.services["service_offerings"]["tiny"]
            )
            cls._cleanup.append(cls.service_offering)
            cls.account = Account.create(
                cls.api_client,
                cls.services["account"],
                domainid=cls.domain.id
            )
            cls._cleanup.append(cls.account)
        except Exception as e:
            cls.tearDownClass()
            raise Exception("Warning: Exception in setup : %s" % e)
        return

    def setUp(self):

        self.apiclient = self.testClient.getApiClient()
        self.dbclient = self.testClient.getDbConnection()
        self.cleanup = []

        if self.unsupportedHypervisor:
            self.skipTest("Skipping test because unsupported\
                    hypervisor %s" % self.hypervisor)

    def tearDown(self):
        # Clean up, terminate the created resources
        cleanup_resources(self.apiclient, self.cleanup)
        return

    @classmethod
    def tearDownClass(cls):
        try:
            cleanup_resources(cls.api_client, cls._cleanup)
        except Exception as e:
            raise Exception("Warning: Exception during cleanup : %s" % e)

        return

    @attr(tags=["advanced", "basic", "smoke"], required_hardware="true")
    def test_01_test_vm_volume_snapshot(self):
        """
        @Desc: Test that Volume snapshot for root volume is not allowed
        when VM snapshot is present for the VM
        @Steps:
        1: Deploy a VM and create a VM snapshot for VM
        2: Try to create snapshot for the root volume of the VM,
        It should expect Exception
        """

        # Creating Virtual Machine
        virtual_machine = VirtualMachine.create(
            self.apiclient,
            self.services["virtual_machine"],
            accountid=self.account.name,
            domainid=self.account.domainid,
            serviceofferingid=self.service_offering.id,
        )

        VmSnapshot.create(
            self.apiclient,
            virtual_machine.id,
        )

        volumes = Volume.list(self.apiclient,
                              virtualmachineid=virtual_machine.id,
                              type="ROOT",
                              listall=True)

        self.assertEqual(validateList(volumes)[0], PASS,
                "Failed to get root volume of the VM")

        volume = volumes[0]

        with self.assertRaises(Exception):
            Snapshot.create(self.apiclient,
                            volume_id=volume.id)

        return

class Utils:
    
    def __init__(self):
        self.added_service_offerings = {
            'testOffering1' : {'displaytext': 'Test Offering 1', 'cpuspeed': 600, 'cpunumber': 1, 'name': 'Test Offering 1', 'memory': 256}, 
            'testOffering2' : {'displaytext': 'Test Offering 2', 'cpuspeed': 600, 'cpunumber': 2, 'name': 'Test Offering 2', 'memory': 512}                            
        }
    
class TestChangeServiceOfferingForVmWithSnapshots(cloudstackTestCase):
        
    @classmethod
    def setUpClass(cls):
        try:
            cls._cleanup = []
            cls.testClient = super(TestChangeServiceOfferingForVmWithSnapshots, cls).getClsTestClient()
            cls.api_client = cls.testClient.getApiClient()
            cls.services = cls.testClient.getParsedTestDataConfig()
            cls.hypervisor = cls.testClient.getHypervisorInfo()
            cls.unsupportedHypervisor = False
            if cls.hypervisor.lower() in (KVM.lower(), "hyperv", "lxc"):
                cls.unsupportedHypervisor = True
                return
            
            cls.domain = get_domain(cls.api_client)
            cls.zone = get_zone(
                cls.api_client,
                cls.testClient.getZoneForTests()
            )
            cls.services["small"]["zoneid"] = cls.zone.id
            cls.template = get_template(
                cls.api_client,
                cls.zone.id,
                cls.services["ostype"]
            )
            if cls.template == FAILED:
                assert False, "get_template() failed to return template\
                    with description %s" % cls.services["ostype"]
            
            test_offerings = Utils().added_service_offerings
            for offering in test_offerings:
                cls.services["service_offerings"][offering] = test_offerings[offering]
                
            # Create 2 different service offerings
            cls.service_offering_1 = ServiceOffering.create(
                cls.api_client,
                cls.services["service_offerings"]["testOffering1"]
            )
            cls._cleanup.append(cls.service_offering_1)
            
            cls.service_offering_2 = ServiceOffering.create(
                cls.api_client,
                cls.services["service_offerings"]["testOffering2"]
            )
            cls._cleanup.append(cls.service_offering_2)
            
            cls.account = Account.create(
                cls.api_client,
                cls.services["account"],
                domainid=cls.domain.id
            )
            cls._cleanup.append(cls.account)
            
        except Exception as e:
            cls.tearDownClass()
            raise Exception("Warning: Exception in setup : %s" % e)
        return

    def setUp(self):
        self.apiclient = self.testClient.getApiClient()
        self.dbclient = self.testClient.getDbConnection()
        self.cleanup = []
        
        if self.unsupportedHypervisor:
            self.skipTest("Skipping test because unsupported hypervisor\
                    %s" % self.hypervisor)
        
    def tearDown(self):
        # Clean up, terminate the created resources
        cleanup_resources(self.apiclient, self.cleanup)
        return

    @classmethod
    def tearDownClass(cls):
        try:
            cleanup_resources(cls.api_client, cls._cleanup)
        except Exception as e:
            raise Exception("Warning: Exception during cleanup : %s" % e)

        return
    
    def wait_vm_start(self, apiclient, vmid, timeout, sleep):
        while timeout:
            vms = VirtualMachine.list(apiclient, id=vmid)
            vm_list_validation_result = validateList(vms)
            if vm_list_validation_result[0] == PASS and vm_list_validation_result[1].state == RUNNING:
                return timeout
            time.sleep(sleep)
            timeout = timeout - 1

        return timeout
    
    def checkCPUAndMemory(self, ssh, service_offering):
        cpuinfo = ssh.execute("cat /proc/cpuinfo")
        cpu_cnt = len([i for i in cpuinfo if "processor" in i])
        # 'cpu MHz\t\t: 2660.499'
        cpu_speed = [i for i in cpuinfo if "cpu MHz" in i][0].split()[3]
        meminfo = ssh.execute("cat /proc/meminfo")
        # MemTotal:        1017464 kB
        total_mem = [i for i in meminfo if "MemTotal" in i][0].split()[1]

        self.debug(
            "CPU count: %s, CPU Speed: %s, Mem Info: %s" % (cpu_cnt, cpu_speed, total_mem)
        )
        self.assertAlmostEqual(
            int(cpu_cnt),
            service_offering.cpunumber,
            "Check CPU Count for service offering"
        )

        range = 40
        if self.hypervisor.lower() == "hyperv":
            range = 200
        self.assertTrue(
            isAlmostEqual(int(int(total_mem) / 1024),
                          int(service_offering.memory),
                          range=range
            ),
            "Check Memory(kb) for service offering"
        )

    @attr(tags=["advanced", "smoke"], required_hardware="true")
    def test_change_service_offering_for_vm_with_snapshots(self):
        """Test to change service offering for instances with vm snapshots
        """
        
        # 1) Create Virtual Machine using service offering 1
        self.debug("Creating VM using Service Offering 1")
        virtual_machine = VirtualMachine.create(
            self.apiclient,
            self.services["small"],
            accountid=self.account.name,
            domainid=self.account.domainid,
            templateid=self.template.id,
            zoneid=self.zone.id,
            hypervisor=self.hypervisor,
            mode=self.zone.networktype,
            serviceofferingid=self.service_offering_1.id
        )
        
        # Verify Service OFfering 1 CPU cores and memory
        try:
            ssh_client = virtual_machine.get_ssh_client(reconnect=True)
            self.checkCPUAndMemory(ssh_client, self.service_offering_1)
        except Exception as e:
            self.fail("SSH failed for virtual machine: %s - %s" % (virtual_machine.ipaddress, e))
        
        # 2) Take VM Snapshot
        self.debug("Taking VM Snapshot for VM - ID: %s" % virtual_machine.id)
        vm_snapshot = VmSnapshot.create(
            self.apiclient,
            virtual_machine.id,
        )
        
        # 3) Stop Virtual Machine
        self.debug("Stopping VM - ID: %s" % virtual_machine.id)
        try:
            virtual_machine.stop(self.apiclient)
        except Exception as e:
            self.fail("Failed to stop VM: %s" % e)
        
        # 4) Change service offering for VM with snapshots from Service Offering 1 to Service Offering 2
        self.debug("Changing service offering from Service Offering 1 to Service Offering 2 for VM - ID: %s" % virtual_machine.id)
        virtual_machine.change_service_offering(self.apiclient, self.service_offering_2.id)
        
        # 5) Start VM
        self.debug("Starting VM - ID: %s" % virtual_machine.id)
        try:
            virtual_machine.start(self.apiclient)
        except Exception as e:
            self.fail("Failed to start virtual machine: %s, %s" % (virtual_machine.name, e))
        
        # Wait for vm to start
        timeout = self.wait_vm_start(self.apiclient, virtual_machine.id, self.services["timeout"],
                            self.services["sleep"])
        if timeout == 0:
            self.fail("The virtual machine %s failed to start even after %s minutes"
                   % (virtual_machine.name, self.services["timeout"]))
        
        list_vm_response = list_virtual_machines(
            self.apiclient,
            id=virtual_machine.id
        )
        self.assertEqual(
            isinstance(list_vm_response, list),
            True,
            "Check list response returns a valid list"
        )
        self.assertNotEqual(
            len(list_vm_response),
            0,
            "Check VM avaliable in List Virtual Machines"
        )
        self.assertEqual(
            list_vm_response[0].state,
            "Running",
            "Check virtual machine is in running state"
        )
        self.assertEqual(
            list_vm_response[0].id,
            virtual_machine.id,
            "Check virtual machine id"
        )
        
        # 6) Verify service offering has changed
        try:
            ssh_client_2 = virtual_machine.get_ssh_client(reconnect=True)
            self.checkCPUAndMemory(ssh_client_2, self.service_offering_2)
        except Exception as e:
            self.fail("SSH failed for virtual machine: %s - %s" % (virtual_machine.ipaddress, e))
        
        # 7) Stop Virtual Machine
        self.debug("Stopping VM - ID: %s" % virtual_machine.id)
        try:
            virtual_machine.stop(self.apiclient)
        except Exception as e:
            self.fail("Failed to stop VM: %s" % e)
        
        # 8) Revert to VM Snapshot
        self.debug("Revert to vm snapshot: %s" % vm_snapshot.id)
        try:
            VmSnapshot.revertToSnapshot(
                self.apiclient,
                vm_snapshot.id
            )
        except Exception as e:
            self.fail("Failed to revert to VM Snapshot: %s - %s" % (vm_snapshot.id, e))
        
        # 9) Start VM
        self.debug("Starting VM - ID: %s" % virtual_machine.id)
        try:
            virtual_machine.start(self.apiclient)
        except Exception as e:
            self.fail("Failed to start virtual machine: %s, %s" % (virtual_machine.name, e))
            
        # 10) Verify service offering has changed to Service Offering 1 (from VM Snapshot)
        try:
            ssh_client_3 = virtual_machine.get_ssh_client(reconnect=True)
            self.checkCPUAndMemory(ssh_client_3, self.service_offering_1)
        except Exception as e:
            self.fail("SSH failed for virtual machine: %s - %s" % (virtual_machine.ipaddress, e))
        
        return
=======
        )
>>>>>>> 41b7eee2
<|MERGE_RESOLUTION|>--- conflicted
+++ resolved
@@ -285,128 +285,7 @@
             list_snapshot_response,
             None,
             "Check list vm snapshot has be deleted"
-<<<<<<< HEAD
-        )
-
-class TestSnapshots(cloudstackTestCase):
-
-    @classmethod
-    def setUpClass(cls):
-        try:
-            cls._cleanup = []
-            cls.testClient = super(TestSnapshots, cls).getClsTestClient()
-            cls.api_client = cls.testClient.getApiClient()
-            cls.services = cls.testClient.getParsedTestDataConfig()
-            cls.unsupportedHypervisor = False
-            cls.hypervisor = cls.testClient.getHypervisorInfo()
-            if cls.hypervisor.lower() in (KVM.lower(), "hyperv", "lxc", XEN_SERVER.lower()):
-                cls.unsupportedHypervisor = True
-                return
-            # Get Domain, Zone, Template
-            cls.domain = get_domain(cls.api_client)
-            cls.zone = get_zone(
-                cls.api_client,
-                cls.testClient.getZoneForTests())
-            cls.template = get_template(
-                cls.api_client,
-                cls.zone.id,
-                cls.services["ostype"]
-            )
-            if cls.zone.localstorageenabled:
-                cls.storagetype = 'local'
-                cls.services["service_offerings"][
-                    "tiny"]["storagetype"] = 'local'
-            else:
-                cls.storagetype = 'shared'
-                cls.services["service_offerings"][
-                    "tiny"]["storagetype"] = 'shared'
-
-            cls.services['mode'] = cls.zone.networktype
-            cls.services["virtual_machine"]["hypervisor"] = cls.hypervisor
-            cls.services["virtual_machine"]["zoneid"] = cls.zone.id
-            cls.services["virtual_machine"]["template"] = cls.template.id
-            cls.services["custom_volume"]["zoneid"] = cls.zone.id
-            # Creating Disk offering, Service Offering and Account
-            cls.service_offering = ServiceOffering.create(
-                cls.api_client,
-                cls.services["service_offerings"]["tiny"]
-            )
-            cls._cleanup.append(cls.service_offering)
-            cls.account = Account.create(
-                cls.api_client,
-                cls.services["account"],
-                domainid=cls.domain.id
-            )
-            cls._cleanup.append(cls.account)
-        except Exception as e:
-            cls.tearDownClass()
-            raise Exception("Warning: Exception in setup : %s" % e)
-        return
-
-    def setUp(self):
-
-        self.apiclient = self.testClient.getApiClient()
-        self.dbclient = self.testClient.getDbConnection()
-        self.cleanup = []
-
-        if self.unsupportedHypervisor:
-            self.skipTest("Skipping test because unsupported\
-                    hypervisor %s" % self.hypervisor)
-
-    def tearDown(self):
-        # Clean up, terminate the created resources
-        cleanup_resources(self.apiclient, self.cleanup)
-        return
-
-    @classmethod
-    def tearDownClass(cls):
-        try:
-            cleanup_resources(cls.api_client, cls._cleanup)
-        except Exception as e:
-            raise Exception("Warning: Exception during cleanup : %s" % e)
-
-        return
-
-    @attr(tags=["advanced", "basic", "smoke"], required_hardware="true")
-    def test_01_test_vm_volume_snapshot(self):
-        """
-        @Desc: Test that Volume snapshot for root volume is not allowed
-        when VM snapshot is present for the VM
-        @Steps:
-        1: Deploy a VM and create a VM snapshot for VM
-        2: Try to create snapshot for the root volume of the VM,
-        It should expect Exception
-        """
-
-        # Creating Virtual Machine
-        virtual_machine = VirtualMachine.create(
-            self.apiclient,
-            self.services["virtual_machine"],
-            accountid=self.account.name,
-            domainid=self.account.domainid,
-            serviceofferingid=self.service_offering.id,
-        )
-
-        VmSnapshot.create(
-            self.apiclient,
-            virtual_machine.id,
-        )
-
-        volumes = Volume.list(self.apiclient,
-                              virtualmachineid=virtual_machine.id,
-                              type="ROOT",
-                              listall=True)
-
-        self.assertEqual(validateList(volumes)[0], PASS,
-                "Failed to get root volume of the VM")
-
-        volume = volumes[0]
-
-        with self.assertRaises(Exception):
-            Snapshot.create(self.apiclient,
-                            volume_id=volume.id)
-
-        return
+        )
 
 class Utils:
     
@@ -659,7 +538,4 @@
         except Exception as e:
             self.fail("SSH failed for virtual machine: %s - %s" % (virtual_machine.ipaddress, e))
         
-        return
-=======
-        )
->>>>>>> 41b7eee2
+        return