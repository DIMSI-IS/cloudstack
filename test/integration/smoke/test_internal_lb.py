# Licensed to the Apache Software Foundation (ASF) under one
# or more contributor license agreements.  See the NOTICE file
# distributed with this work for additional information
# regarding copyright ownership.  The ASF licenses this file
# to you under the Apache License, Version 2.0 (the
# "License"); you may not use this file except in compliance
# with the License.  You may obtain a copy of the License at
#
#   http://www.apache.org/licenses/LICENSE-2.0
#
# Unless required by applicable law or agreed to in writing,
# software distributed under the License is distributed on an
# "AS IS" BASIS, WITHOUT WARRANTIES OR CONDITIONS OF ANY
# KIND, either express or implied.  See the License for the
# specific language governing permissions and limitations
# under the License.
""" Tests for configuring Internal Load Balancing Rules.
"""
#Import Local Modules
from marvin.codes import FAILED
from marvin.cloudstackTestCase import *
from marvin.cloudstackAPI import *
from marvin.lib.utils import *
from marvin.lib.base import *
from marvin.lib.common import *
from nose.plugins.attrib import attr

class TestInternalLb(cloudstackTestCase):
    """Test Internal LB
    """

    @classmethod
    def setUpClass(cls):
        testClient = super(TestInternalLb, cls).getClsTestClient()
        cls.apiclient = testClient.getApiClient()
        cls.services = testClient.getParsedTestDataConfig()

        cls.zone = get_zone(cls.apiclient, testClient.getZoneForTests())
        cls.domain = get_domain(cls.apiclient)
        cls.service_offering = ServiceOffering.create(
            cls.apiclient,
            cls.services["service_offerings"]
        )
        cls.account = Account.create(cls.apiclient, services=cls.services["account"])
        cls.template = get_template(
            cls.apiclient,
            cls.zone.id,
            cls.services["ostype"]
        )

        if cls.template == FAILED:
            assert False, "get_template() failed to return template with description %s" % cls.services["ostype"]

        cls.debug("Successfully created account: %s, id: \
                   %s" % (cls.account.name,\
                          cls.account.id))
        cls.cleanup = [cls.account]

    @attr(tags=["smoke", "advanced", "provisioning"])
    def test_internallb(self):
        """Test create, delete, assign, remove of internal loadbalancer
           #1) Create and enable network offering with Internal Lb vm service
        """
<<<<<<< HEAD

        #1) Create and enable network offering with Internal Lb vm service
        self.networkOffering = NetworkOffering.create(self.apiclient, self.services["network_offering_internal_lb"], conservemode=False)
=======
        #TODO: SIMENH:modify this test to verify lb rules by sending request from another tier
        self.networkOffering = NetworkOffering.create(self.apiclient, self.services["network_offering"], conservemode=False)
>>>>>>> 1dfe4c19
        self.networkOffering.update(self.apiclient, state="Enabled")

        #2) Create VPC and network in it
        vpcOffering = VpcOffering.list(self.apiclient,isdefault=True)
        self.assert_(vpcOffering is not None and len(vpcOffering)>0, "No VPC offerings found")
        self.services["vpc"] = {}
        self.services["vpc"]["name"] = "vpc-internallb"
        self.services["vpc"]["displaytext"] = "vpc-internallb"
        self.services["vpc"]["cidr"] = "10.1.1.0/24"
        vpc = VPC.create(
                apiclient=self.apiclient,
                services=self.services["vpc"],
                networkDomain="vpc.internallb",
                vpcofferingid=vpcOffering[0].id,
                zoneid=self.zone.id,
                account=self.account.name,
                domainid=self.domain.id
        )
        self.assert_(vpc is not None, "VPC creation failed")
        self.services["vpcnetwork"] = {}
        self.services["vpcnetwork"]["name"] = "vpcntwk"
        self.services["vpcnetwork"]["displaytext"] = "vpcntwk"
        ntwk = Network.create(
            apiclient=self.apiclient,
            services=self.services["vpcnetwork"],
            accountid=self.account.name,
            domainid=self.domain.id,
            networkofferingid=self.networkOffering.id,
            zoneid=self.zone.id,
            vpcid=vpc.id,
            gateway="10.1.1.1",
            netmask="255.255.255.192"
        )
        self.assertIsNotNone(ntwk, "Network failed to create")
        self.debug("Network %s created in VPC %s" %(ntwk.id, vpc.id))

        #3) Deploy a vm
        self.services["virtual_machine"]["networkids"] = ntwk.id
        vm = VirtualMachine.create(self.apiclient, services=self.services["virtual_machine"],
            templateid=self.template.id,
            zoneid=self.zone.id,
            accountid=self.account.name,
            domainid= self.domain.id,
            serviceofferingid=self.service_offering.id,
        )
        self.assert_(vm is not None, "VM failed to deploy")
        self.assert_(vm.state == 'Running', "VM is not running")
        self.debug("VM %s deployed in VPC %s" %(vm.id, vpc.id))
        
        #4) Create an Internal Load Balancer
        applb = ApplicationLoadBalancer.create(self.apiclient, services=self.services,
                name="lbrule",
                sourceport=22,
                instanceport=22,
                algorithm="roundrobin",
                scheme="internal",
                sourcenetworkid=ntwk.id,
                networkid=ntwk.id)

        #5) Assign the VM to the Internal Load Balancer
        applb.assign(self.apiclient, vms=[vm])

        #6) Remove the vm from the Interanl Load Balancer
        applb.remove(self.apiclient, vms=[vm])

        #7) Delete the Load Balancer
        applb.delete(self.apiclient)

    @classmethod
    def tearDownClass(cls):
        try:
            cleanup_resources(cls.apiclient, cls.cleanup)
        except Exception, e:
            raise Exception("Cleanup failed with %s" % e)
<|MERGE_RESOLUTION|>--- conflicted
+++ resolved
@@ -59,16 +59,10 @@
     @attr(tags=["smoke", "advanced", "provisioning"])
     def test_internallb(self):
         """Test create, delete, assign, remove of internal loadbalancer
+        """   
            #1) Create and enable network offering with Internal Lb vm service
-        """
-<<<<<<< HEAD
-
-        #1) Create and enable network offering with Internal Lb vm service
         self.networkOffering = NetworkOffering.create(self.apiclient, self.services["network_offering_internal_lb"], conservemode=False)
-=======
         #TODO: SIMENH:modify this test to verify lb rules by sending request from another tier
-        self.networkOffering = NetworkOffering.create(self.apiclient, self.services["network_offering"], conservemode=False)
->>>>>>> 1dfe4c19
         self.networkOffering.update(self.apiclient, state="Enabled")
 
         #2) Create VPC and network in it
