<!-- Licensed to the Apache Software Foundation (ASF) under one or more contributor 
  license agreements. See the NOTICE file distributed with this work for additional 
  information regarding copyright ownership. The ASF licenses this file to 
  you under the Apache License, Version 2.0 (the "License"); you may not use 
  this file except in compliance with the License. You may obtain a copy of 
  the License at http://www.apache.org/licenses/LICENSE-2.0 Unless required 
  by applicable law or agreed to in writing, software distributed under the 
  License is distributed on an "AS IS" BASIS, WITHOUT WARRANTIES OR CONDITIONS 
  OF ANY KIND, either express or implied. See the License for the specific 
  language governing permissions and limitations under the License. -->
<project xmlns="http://maven.apache.org/POM/4.0.0" xmlns:xsi="http://www.w3.org/2001/XMLSchema-instance"
  xsi:schemaLocation="http://maven.apache.org/POM/4.0.0 http://maven.apache.org/xsd/maven-4.0.0.xsd">
  <modelVersion>4.0.0</modelVersion>
  <artifactId>cloud-client-ui</artifactId>
  <name>Apache CloudStack Client UI</name>
  <packaging>war</packaging>
  <parent>
    <groupId>org.apache.cloudstack</groupId>
    <artifactId>cloudstack</artifactId>
    <version>4.1.0-SNAPSHOT</version>
  </parent>
  <dependencies>
    <dependency>
      <groupId>org.apache.cloudstack</groupId>
      <artifactId>cloud-server</artifactId>
      <version>${project.version}</version>
    </dependency>
    <dependency>
      <groupId>org.apache.cloudstack</groupId>
      <artifactId>cloud-plugin-acl-static-role-based</artifactId>
      <version>${project.version}</version>
    </dependency>
    <dependency>
      <groupId>org.apache.cloudstack</groupId>
      <artifactId>cloud-plugin-user-authenticator-ldap</artifactId>
      <version>${project.version}</version>
    </dependency>
    <dependency>
      <groupId>org.apache.cloudstack</groupId>
      <artifactId>cloud-plugin-user-authenticator-md5</artifactId>
      <version>${project.version}</version>
    </dependency>
    <dependency>
      <groupId>org.apache.cloudstack</groupId>
      <artifactId>cloud-plugin-user-authenticator-plaintext</artifactId>
      <version>${project.version}</version>
    </dependency>
    <dependency>
      <groupId>org.apache.cloudstack</groupId>
      <artifactId>cloud-plugin-user-authenticator-sha256salted</artifactId>
      <version>${project.version}</version>
    </dependency>
    <dependency>
      <groupId>org.apache.cloudstack</groupId>
      <artifactId>cloud-plugin-network-nvp</artifactId>
      <version>${project.version}</version>
    </dependency>
    <dependency>
      <groupId>org.apache.cloudstack</groupId>
      <artifactId>cloud-plugin-network-ovs</artifactId>
      <version>${project.version}</version>
    </dependency>
    <dependency>
      <groupId>org.apache.cloudstack</groupId>
      <artifactId>cloud-plugin-network-elb</artifactId>
      <version>${project.version}</version>
    </dependency>
    <dependency>
      <groupId>org.apache.cloudstack</groupId>
      <artifactId>cloud-plugin-hypervisor-xen</artifactId>
      <version>${project.version}</version>
    </dependency>
    <dependency>
       <groupId>org.apache.cloudstack</groupId>
       <artifactId>cloud-plugin-hypervisor-ovm</artifactId>
       <version>${project.version}</version>
    </dependency>
    <dependency>
      <groupId>org.apache.cloudstack</groupId>
      <artifactId>cloud-plugin-hypervisor-kvm</artifactId>
      <version>${project.version}</version>
      <exclusions>
        <exclusion>
          <groupId>org.mortbay.jetty</groupId>
          <artifactId>servlet-api</artifactId>
        </exclusion>
      </exclusions>
    </dependency>
    <dependency>
      <groupId>org.apache.cloudstack</groupId>
      <artifactId>cloud-plugin-storage-allocator-random</artifactId>
      <version>${project.version}</version>
    </dependency>
    <dependency>
      <groupId>org.apache.cloudstack</groupId>
      <artifactId>cloud-plugin-planner-user-dispersing</artifactId>
      <version>${project.version}</version>
    </dependency>
    <dependency>
      <groupId>org.apache.cloudstack</groupId>
      <artifactId>cloud-plugin-planner-user-concentrated-pod</artifactId>
      <version>${project.version}</version>
    </dependency>
    <dependency>
      <groupId>org.apache.cloudstack</groupId>
      <artifactId>cloud-plugin-host-allocator-random</artifactId>
      <version>${project.version}</version>
    </dependency>
    <dependency>
      <groupId>mysql</groupId>
      <artifactId>mysql-connector-java</artifactId>
      <version>${cs.mysql.version}</version>
      <scope>runtime</scope>
    </dependency>
    <dependency>
    	<groupId>org.apache.cloudstack</groupId>
    	<artifactId>cloud-framework-ipc</artifactId>
        <version>${project.version}</version>
    </dependency>
    <dependency>
        <groupId>org.apache.cloudstack</groupId>
        <artifactId>cloud-framework-rest</artifactId>
        <version>${project.version}</version>
    </dependency>
    <dependency>
        <groupId>org.apache.cloudstack</groupId>
        <artifactId>cloud-engine-api</artifactId>
        <version>${project.version}</version>
    </dependency>
    <dependency>
        <groupId>org.apache.cloudstack</groupId>
    	<artifactId>cloud-engine-components-api</artifactId>
    	<version>${project.version}</version>
    </dependency>

    <dependency>
        <groupId>org.apache.cloudstack</groupId>
        <artifactId>cloud-engine-compute</artifactId>
        <version>${project.version}</version>
    </dependency>

    <dependency>
        <groupId>org.apache.cloudstack</groupId>
        <artifactId>cloud-engine-network</artifactId>
        <version>${project.version}</version>
    </dependency>
    <dependency>
        <groupId>org.apache.cloudstack</groupId>
        <artifactId>cloud-engine-orchestration</artifactId>
        <version>${project.version}</version>
    </dependency>
    <dependency>
        <groupId>org.apache.cloudstack</groupId>
        <artifactId>cloud-engine-schema</artifactId>
        <version>${project.version}</version>
    </dependency>
    <dependency>
        <groupId>org.apache.cloudstack</groupId>
        <artifactId>cloud-engine-storage</artifactId>
        <version>${project.version}</version>
    </dependency>
    <dependency>
        <groupId>org.apache.cloudstack</groupId>
        <artifactId>cloud-engine-storage-backup</artifactId>
        <version>${project.version}</version>
    </dependency>
    <dependency>
        <groupId>org.apache.cloudstack</groupId>
        <artifactId>cloud-engine-storage-image</artifactId>
        <version>${project.version}</version>
    </dependency>
    <dependency>
        <groupId>org.apache.cloudstack</groupId>
        <artifactId>cloud-engine-storage-imagemotion</artifactId>
        <version>${project.version}</version>
    </dependency>
    <dependency>
        <groupId>org.apache.cloudstack</groupId>
        <artifactId>cloud-engine-storage-snapshot</artifactId>
        <version>${project.version}</version>
    </dependency>
    <dependency>
        <groupId>org.apache.cloudstack</groupId>
        <artifactId>cloud-engine-storage-volume</artifactId>
        <version>${project.version}</version>
    </dependency>
  </dependencies>
  <build>
    <defaultGoal>install</defaultGoal>
    <plugins>
      <plugin>
        <groupId>org.apache.maven.plugins</groupId>
        <artifactId>maven-war-plugin</artifactId>
        <version>2.3</version>
        <configuration>
          <webXml>./WEB-INF/web.xml</webXml>
          <warSourceDirectory>./target/generated-webapp</warSourceDirectory>
        </configuration>
      </plugin>
      <plugin>
        <groupId>org.mortbay.jetty</groupId>
        <artifactId>maven-jetty-plugin</artifactId>
        <version>6.1.26</version>
        <configuration>
          <connectors>
            <connector implementation="org.mortbay.jetty.nio.SelectChannelConnector">
              <port>8080</port>
              <maxIdleTime>60000</maxIdleTime>
            </connector>
          </connectors>
          <jvmArgs>-XX:MaxPermSize=512m -Xmx2g</jvmArgs>
          <contextPath>/client</contextPath>
<<<<<<< HEAD
          <webXml>${basedir}/target/${project.artifactId}-${project.version}/WEB-INF/web.xml</webXml>
          <webAppSourceDirectory>${basedir}/target/${project.artifactId}-${project.version}</webAppSourceDirectory>
=======
          <webXml>${basedir}/WEB-INF/web.xml</webXml>
          <webAppSourceDirectory>${project.build.directory}/${project.build.finalName}</webAppSourceDirectory>
>>>>>>> 0a258842
        </configuration>
      </plugin>
      <plugin>
        <groupId>org.apache.tomcat.maven</groupId>
        <artifactId>tomcat7-maven-plugin</artifactId>
        <configuration>
          <path>/client</path>
          <tomcatWebXml>${basedir}/WEB-INF/web.xml</tomcatWebXml>
          <warSourceDirectory>${project.build.directory}/generated-webapp/</warSourceDirectory>
        </configuration>
      </plugin>
      <plugin>
        <artifactId>maven-antrun-plugin</artifactId>
        <version>1.7</version>
        <executions>
          <execution>
            <id>generate-resource</id>
            <phase>generate-resources</phase>
            <goals>
              <goal>run</goal>
            </goals>
            <configuration>
              <target>
                <copy
                  todir="${basedir}/target/generated-webapp/WEB-INF/classes">
                  <fileset dir="${basedir}/WEB-INF/classes">
                    <include name="resources/**/*" />
                  </fileset>
                </copy>
                <copy
                  todir="${basedir}/target/generated-webapp/WEB-INF/classes/scripts">
                  <fileset dir="${basedir}/../scripts" />
                </copy>
                <copy
                  todir="${basedir}/target/generated-webapp/WEB-INF/classes/vms">
                  <fileset dir="${basedir}/../console-proxy/dist">
                    <include name="systemvm.zip" />
                    <include name="systemvm.iso" />
                  </fileset>
                </copy>
                <copy todir="${basedir}/target/generated-webapp">
                  <fileset dir="${basedir}/../ui" />
                </copy>
                <copy overwrite="true"
                  todir="${basedir}/target/generated-webapp/WEB-INF/classes">
                  <fileset dir="${basedir}/tomcatconf">
                    <include name="*.in" />
                  </fileset>
                  <globmapper from="*.in" to="*" />
                  <filterchain>
                    <filterreader
                      classname="org.apache.tools.ant.filters.ReplaceTokens">
                      <param type="propertiesfile"
                        value="${basedir}/../build/replace.properties" />
                    </filterreader>
                  </filterchain>
                </copy>
                <copy overwrite="true" todir="${basedir}/target/generated-webapp/WEB-INF/classes">
                  <fileset dir="${basedir}/tomcatconf">
                    <include name="*.in" />
                  </fileset>
                  <globmapper from="*.in" to="*" />
                  <filterchain>
                    <filterreader classname="org.apache.tools.ant.filters.ReplaceTokens">
                      <param type="propertiesfile" value="${basedir}/../build/replace.properties" />
                    </filterreader>
                  </filterchain>
                </copy>
                <copy overwrite="true" todir="${basedir}/target/utilities/bin">
                  <fileset dir="${basedir}/../setup/bindir">
                    <include name="*.in" />
                  </fileset>
                  <globmapper from="*.in" to="*" />
                  <filterchain>
                    <filterreader classname="org.apache.tools.ant.filters.ReplaceTokens">
                      <param type="propertiesfile" value="${basedir}/../build/replace.properties" />
                    </filterreader>
                  </filterchain>
                </copy>
                <copy overwrite="true" todir="${basedir}/target/utilities/bin">
                  <fileset dir="${basedir}/bindir">
                    <include name="*.in" />
                  </fileset>
                  <globmapper from="*.in" to="*" />
                  <filterchain>
                    <filterreader classname="org.apache.tools.ant.filters.ReplaceTokens">
                      <param type="propertiesfile" value="${basedir}/../build/replace.properties" />
                    </filterreader>
                  </filterchain>
                </copy>
                <copy overwrite="true" todir="${basedir}/target/utilities/scripts/db">
                  <fileset dir="${basedir}/../setup/db">
                    <include name="**/*" />
                  </fileset>
                  <filterchain>
                    <filterreader classname="org.apache.tools.ant.filters.ReplaceTokens">
                      <param type="propertiesfile" value="${basedir}/../build/replace.properties" />
                    </filterreader>
                  </filterchain>
                </copy>
              </target>
            </configuration>
          </execution>
           <execution>
                <id>process-nonoss</id>
                <phase>process-resources</phase>
                <goals>
                  <goal>run</goal>
                </goals>
                <configuration>
                  <target if="${nonoss}">
                    <echo>test</echo>
                    <replaceregexp
                      file="${basedir}/target/generated-webapp/WEB-INF/classes/environment.properties"
                      match="cloud-stack-components-specification=.*"
                      replace="cloud-stack-components-specification=components-nonoss.xml" byline="true" />
                  </target>
                </configuration>
              </execution>
        </executions>
      </plugin>
      <!-- there are the jasypt libs requires by some of the python scripts -->
      <plugin>
        <groupId>org.apache.maven.plugins</groupId>
        <artifactId>maven-dependency-plugin</artifactId>
        <version>2.5.1</version>
        <executions>
          <execution>
            <id>copy</id>
            <phase>package</phase>
            <goals>
              <goal>copy</goal>
            </goals>
            <configuration>
              <artifactItems>
                <artifactItem>
                  <groupId>org.jasypt</groupId>
                  <artifactId>jasypt</artifactId>
                  <version>1.9.0</version>`
                  <overWrite>false</overWrite>
                  <outputDirectory>${project.build.directory}/pythonlibs</outputDirectory>
                </artifactItem>
                <artifactItem>
                  <groupId>org.jasypt</groupId>
                  <artifactId>jasypt</artifactId>
                  <version>1.8</version>`
                  <overWrite>false</overWrite>
                  <outputDirectory>${project.build.directory}/pythonlibs</outputDirectory>
                </artifactItem>
              </artifactItems>
            </configuration>
          </execution>
        </executions>
      </plugin>
    </plugins>
    <pluginManagement>
      <plugins>
        <!--This plugin's configuration is used to store Eclipse m2e settings
          only. It has no influence on the Maven build itself. -->
        <plugin>
          <groupId>org.eclipse.m2e</groupId>
          <artifactId>lifecycle-mapping</artifactId>
          <version>1.0.0</version>
          <configuration>
            <lifecycleMappingMetadata>
              <pluginExecutions>
                <pluginExecution>
                  <pluginExecutionFilter>
                    <groupId>
                      org.apache.maven.plugins
                    </groupId>
                    <artifactId>
                      maven-antrun-plugin
                    </artifactId>
                    <versionRange>[1.7,)</versionRange>
                    <goals>
                      <goal>run</goal>
                    </goals>
                  </pluginExecutionFilter>
                  <action>
                    <ignore />
                  </action>
                </pluginExecution>
              </pluginExecutions>
            </lifecycleMappingMetadata>
          </configuration>
        </plugin>
      </plugins>
    </pluginManagement>
  </build>
  <profiles>
    <profile>
        <id>simulator</id>
        <activation>
            <property>
                <name>simulator</name>
            </property>
        </activation>
        <dependencies>
            <dependency>
                <groupId>org.apache.cloudstack</groupId>
                <artifactId>cloud-plugin-hypervisor-simulator</artifactId>
                <version>${project.version}</version>
            </dependency>
        </dependencies>
    </profile>
    <profile>
      <id>netapp</id>
      <activation>
        <property>
          <name>nonoss</name>
        </property>
      </activation>
      <dependencies>
        <dependency>
          <groupId>org.apache.cloudstack</groupId>
          <artifactId>cloud-plugin-netapp</artifactId>
          <version>${project.version}</version>
        </dependency>
      </dependencies>
    </profile>
    <profile>
      <id>f5</id>
      <activation>
        <property>
          <name>nonoss</name>
        </property>
      </activation>
      <dependencies>
        <dependency>
          <groupId>org.apache.cloudstack</groupId>
          <artifactId>cloud-plugin-network-f5</artifactId>
          <version>${project.version}</version>
        </dependency>
      </dependencies>
    </profile>
    <profile>
      <id>netscaler</id>
      <activation>
        <property>
          <name>nonoss</name>
        </property>
      </activation>
      <dependencies>
        <dependency>
          <groupId>org.apache.cloudstack</groupId>
          <artifactId>cloud-plugin-network-netscaler</artifactId>
          <version>${project.version}</version>
        </dependency>
      </dependencies>
    </profile>
    <profile>
      <id>srx</id>
      <activation>
        <property>
          <name>nonoss</name>
        </property>
      </activation>
      <dependencies>
        <dependency>
          <groupId>org.apache.cloudstack</groupId>
          <artifactId>cloud-plugin-network-srx</artifactId>
          <version>${project.version}</version>
        </dependency>
      </dependencies>
    </profile>
    <profile>
      <id>vmware</id>
      <activation>
        <property>
          <name>nonoss</name>
        </property>
      </activation>
      <dependencies>
        <dependency>
          <groupId>org.apache.cloudstack</groupId>
          <artifactId>cloud-plugin-hypervisor-vmware</artifactId>
          <version>${project.version}</version>
        </dependency>
        <dependency>
          <groupId>org.apache.cloudstack</groupId>
          <artifactId>cloud-vmware-base</artifactId>
          <version>${project.version}</version>
        </dependency>
      </dependencies>
    </profile>
  </profiles>
</project><|MERGE_RESOLUTION|>--- conflicted
+++ resolved
@@ -71,9 +71,9 @@
       <version>${project.version}</version>
     </dependency>
     <dependency>
-       <groupId>org.apache.cloudstack</groupId>
-       <artifactId>cloud-plugin-hypervisor-ovm</artifactId>
-       <version>${project.version}</version>
+      <groupId>org.apache.cloudstack</groupId>
+      <artifactId>cloud-plugin-hypervisor-ovm</artifactId>
+      <version>${project.version}</version>
     </dependency>
     <dependency>
       <groupId>org.apache.cloudstack</groupId>
@@ -210,13 +210,8 @@
           </connectors>
           <jvmArgs>-XX:MaxPermSize=512m -Xmx2g</jvmArgs>
           <contextPath>/client</contextPath>
-<<<<<<< HEAD
-          <webXml>${basedir}/target/${project.artifactId}-${project.version}/WEB-INF/web.xml</webXml>
-          <webAppSourceDirectory>${basedir}/target/${project.artifactId}-${project.version}</webAppSourceDirectory>
-=======
           <webXml>${basedir}/WEB-INF/web.xml</webXml>
           <webAppSourceDirectory>${project.build.directory}/${project.build.finalName}</webAppSourceDirectory>
->>>>>>> 0a258842
         </configuration>
       </plugin>
       <plugin>
@@ -408,7 +403,7 @@
     </pluginManagement>
   </build>
   <profiles>
-    <profile>
+	<profile>
         <id>simulator</id>
         <activation>
             <property>
@@ -424,84 +419,84 @@
         </dependencies>
     </profile>
     <profile>
-      <id>netapp</id>
-      <activation>
-        <property>
-          <name>nonoss</name>
-        </property>
-      </activation>
-      <dependencies>
-        <dependency>
-          <groupId>org.apache.cloudstack</groupId>
-          <artifactId>cloud-plugin-netapp</artifactId>
-          <version>${project.version}</version>
-        </dependency>
-      </dependencies>
-    </profile>
-    <profile>
-      <id>f5</id>
-      <activation>
-        <property>
-          <name>nonoss</name>
-        </property>
-      </activation>
-      <dependencies>
-        <dependency>
-          <groupId>org.apache.cloudstack</groupId>
-          <artifactId>cloud-plugin-network-f5</artifactId>
-          <version>${project.version}</version>
-        </dependency>
-      </dependencies>
-    </profile>
-    <profile>
-      <id>netscaler</id>
-      <activation>
-        <property>
-          <name>nonoss</name>
-        </property>
-      </activation>
-      <dependencies>
-        <dependency>
-          <groupId>org.apache.cloudstack</groupId>
-          <artifactId>cloud-plugin-network-netscaler</artifactId>
-          <version>${project.version}</version>
-        </dependency>
-      </dependencies>
-    </profile>
-    <profile>
-      <id>srx</id>
-      <activation>
-        <property>
-          <name>nonoss</name>
-        </property>
-      </activation>
-      <dependencies>
-        <dependency>
-          <groupId>org.apache.cloudstack</groupId>
-          <artifactId>cloud-plugin-network-srx</artifactId>
-          <version>${project.version}</version>
-        </dependency>
-      </dependencies>
-    </profile>
-    <profile>
-      <id>vmware</id>
-      <activation>
-        <property>
-          <name>nonoss</name>
-        </property>
-      </activation>
-      <dependencies>
-        <dependency>
-          <groupId>org.apache.cloudstack</groupId>
-          <artifactId>cloud-plugin-hypervisor-vmware</artifactId>
-          <version>${project.version}</version>
-        </dependency>
-        <dependency>
-          <groupId>org.apache.cloudstack</groupId>
-          <artifactId>cloud-vmware-base</artifactId>
-          <version>${project.version}</version>
-        </dependency>
-      </dependencies>
-    </profile>
-  </profiles>
+		<id>netapp</id>
+		<activation>
+			<property>
+				<name>nonoss</name>
+			</property>
+		</activation>
+		<dependencies>
+			<dependency>
+				<groupId>org.apache.cloudstack</groupId>
+				<artifactId>cloud-plugin-netapp</artifactId>
+				<version>${project.version}</version>
+			</dependency>
+		</dependencies>
+	</profile>
+	<profile>
+		<id>f5</id>
+		<activation>
+			<property>
+				<name>nonoss</name>
+			</property>
+		</activation>
+		<dependencies>
+			<dependency>
+				<groupId>org.apache.cloudstack</groupId>
+				<artifactId>cloud-plugin-network-f5</artifactId>
+				<version>${project.version}</version>
+			</dependency>
+		</dependencies>
+	</profile>
+	<profile>
+		<id>netscaler</id>
+		<activation>
+			<property>
+				<name>nonoss</name>
+			</property>
+		</activation>
+		<dependencies>
+			<dependency>
+				<groupId>org.apache.cloudstack</groupId>
+				<artifactId>cloud-plugin-network-netscaler</artifactId>
+				<version>${project.version}</version>
+			</dependency>
+		</dependencies>
+	</profile>
+	<profile>
+		<id>srx</id>
+		<activation>
+			<property>
+				<name>nonoss</name>
+			</property>
+		</activation>
+		<dependencies>
+			<dependency>
+				<groupId>org.apache.cloudstack</groupId>
+				<artifactId>cloud-plugin-network-srx</artifactId>
+				<version>${project.version}</version>
+			</dependency>
+		</dependencies>
+	</profile>
+	<profile>
+		<id>vmware</id>
+		<activation>
+			<property>
+				<name>nonoss</name>
+			</property>
+		</activation>
+		<dependencies>
+			<dependency>
+				<groupId>org.apache.cloudstack</groupId>
+				<artifactId>cloud-plugin-hypervisor-vmware</artifactId>
+				<version>${project.version}</version>
+			</dependency>
+            <dependency>
+                <groupId>org.apache.cloudstack</groupId>
+                <artifactId>cloud-vmware-base</artifactId>
+                <version>${project.version}</version>
+            </dependency>
+		</dependencies>
+	</profile>
+  </profiles>  
 </project>