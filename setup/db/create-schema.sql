SET foreign_key_checks = 0;
use cloud;

DROP VIEW IF EXISTS `cloud`.`port_forwarding_rules_view`;
DROP TABLE IF EXISTS `cloud`.`configuration`;
DROP TABLE IF EXISTS `cloud`.`ip_forwarding`;
DROP TABLE IF EXISTS `cloud`.`management_agent`;
DROP TABLE IF EXISTS `cloud`.`host`;
DROP TABLE IF EXISTS `cloud`.`mshost`;
DROP TABLE IF EXISTS `cloud`.`service_offering`;
DROP TABLE IF EXISTS `cloud`.`user`;
DROP TABLE IF EXISTS `cloud`.`user_ip_address`;
DROP TABLE IF EXISTS `cloud`.`user_statistics`;
DROP TABLE IF EXISTS `cloud`.`vm_template`;
DROP TABLE IF EXISTS `cloud`.`vm_instance`;
DROP TABLE IF EXISTS `cloud`.`domain_router`;
DROP TABLE IF EXISTS `cloud`.`event`;
DROP TABLE IF EXISTS `cloud`.`host_details`;
DROP TABLE IF EXISTS `cloud`.`host_pod_ref`;
DROP TABLE IF EXISTS `cloud`.`host_zone_ref`;
DROP TABLE IF EXISTS `cloud`.`data_ceneter`;
DROP TABLE IF EXISTS `cloud`.`volumes`;
DROP TABLE IF EXISTS `cloud`.`storage`;
DROP TABLE IF EXISTS `cloud`.`data_center`;
DROP TABLE IF EXISTS `cloud`.`pricing`;
DROP TABLE IF EXISTS `cloud`.`sequence`;
DROP TABLE IF EXISTS `cloud`.`user_vm`;
DROP TABLE IF EXISTS `cloud`.`template_host_ref`;
DROP TABLE IF EXISTS `cloud`.`upload`;
DROP TABLE IF EXISTS `cloud`.`template_zone_ref`;
DROP TABLE IF EXISTS `cloud`.`dc_vnet_alloc`;
DROP TABLE IF EXISTS `cloud`.`dc_ip_address_alloc`;
DROP TABLE IF EXISTS `cloud`.`vlan`;
DROP TABLE IF EXISTS `cloud`.`host_vlan_map`;
DROP TABLE IF EXISTS `cloud`.`pod_vlan_map`;
DROP TABLE IF EXISTS `cloud`.`vm_host`;
DROP TABLE IF EXISTS `cloud`.`op_ha_work`;
DROP TABLE IF EXISTS `cloud`.`op_dc_vnet_alloc`;
DROP TABLE IF EXISTS `cloud`.`op_dc_ip_address_alloc`;
DROP TABLE IF EXISTS `cloud`.`op_vm_host`;
DROP TABLE IF EXISTS `cloud`.`op_host_queue`;
DROP TABLE IF EXISTS `cloud`.`console_proxy`;
DROP TABLE IF EXISTS `cloud`.`secondary_storage_vm`;
DROP TABLE IF EXISTS `cloud`.`domain`;
DROP TABLE IF EXISTS `cloud`.`account`;
DROP TABLE IF EXISTS `cloud`.`limit`;
DROP TABLE IF EXISTS `cloud`.`op_host_capacity`;
DROP TABLE IF EXISTS `cloud`.`alert`;
DROP TABLE IF EXISTS `cloud`.`op_lock`;
DROP TABLE IF EXISTS `cloud`.`op_host_upgrade`;
DROP TABLE IF EXISTS `cloud`.`snapshots`;
DROP TABLE IF EXISTS `cloud`.`scheduled_volume_backups`;
DROP TABLE IF EXISTS `cloud`.`disk_offering`;
DROP TABLE IF EXISTS `cloud`.`security_group`;
DROP TABLE IF EXISTS `cloud`.`network_rule_config`;
DROP TABLE IF EXISTS `cloud`.`host_details`;
DROP TABLE IF EXISTS `cloud`.`launch_permission`;
DROP TABLE IF EXISTS `cloud`.`resource_limit`;
DROP TABLE IF EXISTS `cloud`.`async_job`;
DROP TABLE IF EXISTS `cloud`.`sync_queue`;
DROP TABLE IF EXISTS `cloud`.`sync_queue_item`;
DROP TABLE IF EXISTS `cloud`.`security_group_vm_map`;
DROP TABLE IF EXISTS `cloud`.`load_balancer_vm_map`;
DROP TABLE IF EXISTS `cloud`.`storage_pool`;
DROP TABLE IF EXISTS `cloud`.`storage_pool_host_ref`;
DROP TABLE IF EXISTS `cloud`.`template_spool_ref`;
DROP TABLE IF EXISTS `cloud`.`guest_os`;
DROP TABLE IF EXISTS `cloud`.`snapshot_policy`;
DROP TABLE IF EXISTS `cloud`.`snapshot_policy_ref`;
DROP TABLE IF EXISTS `cloud`.`snapshot_schedule`;
DROP TABLE IF EXISTS `cloud`.`op_pod_vlan_alloc`;
DROP TABLE IF EXISTS `cloud`.`storage_pool_details`;
DROP TABLE IF EXISTS `cloud`.`cluster`;
DROP TABLE IF EXISTS `cloud`.`nics`;
DROP TABLE IF EXISTS `cloud`.`networks`;
DROP TABLE IF EXISTS `cloud`.`op_networks`;
DROP TABLE IF EXISTS `cloud`.`network_offerings`;
DROP TABLE IF EXISTS `cloud`.`account_network_ref`;
DROP TABLE IF EXISTS `cloud`.`domain_network_ref`;
DROP TABLE IF EXISTS `cloud`.`instance_group`;
DROP TABLE IF EXISTS `cloud`.`instance_group_vm_map`;
DROP TABLE IF EXISTS `cloud`.`op_it_work`;
DROP TABLE IF EXISTS `cloud`.`load_balancing_ip_map`;
DROP TABLE IF EXISTS `cloud`.`load_balancing_rules`;
DROP TABLE IF EXISTS `cloud`.`port_forwarding_rules`;
DROP TABLE IF EXISTS `cloud`.`firewall_rules`;
DROP TABLE IF EXISTS `cloud`.`firewall_rules_cidrs`;
DROP TABLE IF EXISTS `cloud`.`ssh_keypairs`;
DROP TABLE IF EXISTS `cloud`.`usage_event`;
DROP TABLE IF EXISTS `cloud`.`host_tags`;
DROP TABLE IF EXISTS `cloud`.`version`;
DROP TABLE IF EXISTS `cloud`.`account_vlan_map`;
DROP TABLE IF EXISTS `cloud`.`cluster_details`;
DROP TABLE IF EXISTS `cloud`.`guest_os_category`;
DROP TABLE IF EXISTS `cloud`.`guest_os_hypervisor`;
DROP TABLE IF EXISTS `cloud`.`op_dc_link_local_ip_address_alloc`;
DROP TABLE IF EXISTS `cloud`.`op_host`;
DROP TABLE IF EXISTS `cloud`.`op_nwgrp_work`;
DROP TABLE IF EXISTS `cloud`.`op_vm_ruleset_log`;
DROP TABLE IF EXISTS `cloud`.`ovs_host_vlan_alloc`;
DROP TABLE IF EXISTS `cloud`.`ovs_tunnel`;
DROP TABLE IF EXISTS `cloud`.`ovs_tunnel_account`;
DROP TABLE IF EXISTS `cloud`.`ovs_tunnel_alloc`;
DROP TABLE IF EXISTS `cloud`.`ovs_vlan_mapping_dirty`;
DROP TABLE IF EXISTS `cloud`.`ovs_vm_flow_log`;
DROP TABLE IF EXISTS `cloud`.`ovs_work`;
DROP TABLE IF EXISTS `cloud`.`remote_access_vpn`;
DROP TABLE IF EXISTS `cloud`.`resource_count`;
DROP TABLE IF EXISTS `cloud`.`security_ingress_rule`;
DROP TABLE IF EXISTS `cloud`.`stack_maid`;
DROP TABLE IF EXISTS `cloud`.`storage_pool_work`;
DROP TABLE IF EXISTS `cloud`.`user_vm_details`;
DROP TABLE IF EXISTS `cloud`.`vpn_users`;
DROP TABLE IF EXISTS `cloud`.`data_center_details`;
DROP TABLE IF EXISTS `cloud`.`network_tags`;
DROP TABLE IF EXISTS `cloud`.`op_host_transfer`;

CREATE TABLE `cloud`.`version` (
  `id` bigint unsigned NOT NULL UNIQUE AUTO_INCREMENT COMMENT 'id',
  `version` char(40) NOT NULL UNIQUE COMMENT 'version',
  `updated` datetime NOT NULL COMMENT 'Date this version table was updated',
  `step` char(32) NOT NULL COMMENT 'Step in the upgrade to this version',
  PRIMARY KEY (`id`),
  INDEX `i_version__version`(`version`)
) ENGINE=InnoDB DEFAULT CHARSET=utf8;

INSERT INTO `version` (`version`, `updated`, `step`) VALUES('@VERSION@', now(), 'Complete');

CREATE TABLE `cloud`.`op_it_work` (
  `id` char(40) COMMENT 'reservation id',
  `mgmt_server_id` bigint unsigned COMMENT 'management server id',
  `created_at` bigint unsigned NOT NULL COMMENT 'when was this work detail created',
  `thread` varchar(255) NOT NULL COMMENT 'thread name',
  `type` char(32) NOT NULL COMMENT 'type of work',
  `vm_type` char(32) NOT NULL COMMENT 'type of vm',
  `step` char(32) NOT NULL COMMENT 'state',
  `updated_at` bigint unsigned NOT NULL COMMENT 'time it was taken over',
  `instance_id` bigint unsigned NOT NULL COMMENT 'vm instance',
  `resource_type` char(32) COMMENT 'type of resource being worked on',
  `resource_id` bigint unsigned COMMENT 'resource id being worked on',
  PRIMARY KEY (`id`),
  CONSTRAINT `fk_op_it_work__mgmt_server_id` FOREIGN KEY (`mgmt_server_id`) REFERENCES `mshost`(`msid`),
  CONSTRAINT `fk_op_it_work__instance_id` FOREIGN KEY (`instance_id`) REFERENCES `vm_instance`(`id`) ON DELETE CASCADE,
  INDEX `i_op_it_work__step`(`step`)
) ENGINE=InnoDB DEFAULT CHARSET=utf8;

CREATE TABLE `cloud`.`op_networks`(
  `id` bigint unsigned NOT NULL UNIQUE KEY,
  `mac_address_seq` bigint unsigned NOT NULL DEFAULT 1 COMMENT 'mac address',
  `nics_count` int unsigned NOT NULL DEFAULT 0 COMMENT '# of nics',
  `gc` tinyint unsigned NOT NULL DEFAULT 1 COMMENT 'gc this network or not',
  `check_for_gc` tinyint unsigned NOT NULL DEFAULT 1 COMMENT 'check this network for gc or not',
  PRIMARY KEY(`id`),
  CONSTRAINT `fk_op_networks__id` FOREIGN KEY (`id`) REFERENCES `networks`(`id`) ON DELETE CASCADE
) ENGINE=InnoDB DEFAULT CHARSET=utf8;

CREATE TABLE `cloud`.`networks` (
  `id` bigint unsigned NOT NULL AUTO_INCREMENT COMMENT 'id',
  `name` varchar(255) COMMENT 'name for this network',
  `display_text` varchar(255) COMMENT 'display text for this network',
  `traffic_type` varchar(32) NOT NULL COMMENT 'type of traffic going through this network',
  `broadcast_domain_type` varchar(32) NOT NULL COMMENT 'type of broadcast domain used',
  `broadcast_uri` varchar(255) COMMENT 'broadcast domain specifier',
  `gateway` varchar(15) COMMENT 'gateway for this network configuration',
  `cidr` varchar(18) COMMENT 'network cidr', 
  `mode` varchar(32) COMMENT 'How to retrieve ip address in this network',
  `network_offering_id` bigint unsigned NOT NULL COMMENT 'network offering id that this configuration is created from',
  `data_center_id` bigint unsigned NOT NULL COMMENT 'data center id that this configuration is used in',
  `guru_name` varchar(255) NOT NULL COMMENT 'who is responsible for this type of network configuration',
  `state` varchar(32) NOT NULL COMMENT 'what state is this configuration in',
  `related` bigint unsigned NOT NULL COMMENT 'related to what other network configuration',
  `domain_id` bigint unsigned NOT NULL COMMENT 'foreign key to domain id',
  `account_id` bigint unsigned NOT NULL COMMENT 'owner of this network',
  `dns1` varchar(255) COMMENT 'comma separated DNS list',
  `dns2` varchar(255) COMMENT 'comma separated DNS list',
  `guru_data` varchar(1024) COMMENT 'data stored by the network guru that setup this network',
  `set_fields` bigint unsigned NOT NULL DEFAULT 0 COMMENT 'which fields are set already',
  `guest_type` char(32) COMMENT 'type of guest network',
  `shared` int(1) unsigned NOT NULL DEFAULT 0 COMMENT '0 if network is shared, 1 if network dedicated',
  `is_domain_specific` int(1) unsigned NOT NULL DEFAULT 0 COMMENT '1 if network is domain specific, 0 false otherwise',
  `network_domain` varchar(255) COMMENT 'domain',
  `reservation_id` char(40) COMMENT 'reservation id',
  `is_default` int(1) unsigned NOT NULL DEFAULT 0 COMMENT '1 if network is default',
  `created` datetime NOT NULL COMMENT 'date created',
  `removed` datetime COMMENT 'date removed if not null',
  `is_security_group_enabled` tinyint NOT NULL DEFAULT 0 COMMENT '1: enabled, 0: not',
  PRIMARY KEY (`id`),
  CONSTRAINT `fk_networks__network_offering_id` FOREIGN KEY (`network_offering_id`) REFERENCES `network_offerings`(`id`),
  CONSTRAINT `fk_networks__data_center_id` FOREIGN KEY (`data_center_id`) REFERENCES `data_center`(`id`) ON DELETE CASCADE,
  CONSTRAINT `fk_networks__related` FOREIGN KEY(`related`) REFERENCES `networks`(`id`) ON DELETE CASCADE,
  CONSTRAINT `fk_networks__account_id` FOREIGN KEY(`account_id`) REFERENCES `account`(`id`),
  CONSTRAINT `fk_networks__domain_id` FOREIGN KEY(`domain_id`) REFERENCES `domain`(`id`),
  INDEX `i_networks__removed`(`removed`) 
) ENGINE=InnoDB DEFAULT CHARSET=utf8;

CREATE TABLE `cloud`.`network_tags` (
  `id` bigint unsigned NOT NULL AUTO_INCREMENT COMMENT 'id',
  `network_id` bigint unsigned NOT NULL COMMENT 'id of the network',
  `tag` varchar(255) NOT NULL COMMENT 'tag',
  PRIMARY KEY (`id`),
  CONSTRAINT `fk_network_tags__network_id` FOREIGN KEY (`network_id`) REFERENCES `networks`(`id`) ON DELETE CASCADE,
  UNIQUE KEY(`network_id`, `tag`)
) ENGINE=InnoDB DEFAULT CHARSET=utf8;

CREATE TABLE `cloud`.`account_network_ref` (
  `id` bigint unsigned NOT NULL AUTO_INCREMENT COMMENT 'id',
  `account_id` bigint unsigned NOT NULL COMMENT 'account id',
  `network_id` bigint unsigned NOT NULL COMMENT 'network id',
  `is_owner` smallint(1) NOT NULL COMMENT 'is the owner of the network',
  PRIMARY KEY (`id`),
  CONSTRAINT `fk_account_network_ref__account_id` FOREIGN KEY (`account_id`) REFERENCES `account`(`id`) ON DELETE CASCADE,
  CONSTRAINT `fk_account_network_ref__networks_id` FOREIGN KEY (`network_id`) REFERENCES `networks`(`id`) ON DELETE CASCADE
) ENGINE=InnoDB DEFAULT CHARSET=utf8;

CREATE TABLE `cloud`.`nics` (
  `id` bigint unsigned NOT NULL UNIQUE AUTO_INCREMENT COMMENT 'id',
  `instance_id` bigint unsigned COMMENT 'vm instance id',
  `mac_address` varchar(17) COMMENT 'mac address',
  `ip4_address` char(40) COMMENT 'ip4 address',
  `netmask` varchar(15) COMMENT 'netmask for ip4 address',
  `gateway` varchar(15) COMMENT 'gateway',
  `ip_type` varchar(32) COMMENT 'type of ip',
  `broadcast_uri` varchar(255) COMMENT 'broadcast uri',
  `network_id` bigint unsigned NOT NULL COMMENT 'network configuration id',
  `mode` varchar(32) COMMENT 'mode of getting ip address',  
  `state` varchar(32) NOT NULL COMMENT 'state of the creation',
  `strategy` varchar(32) NOT NULL COMMENT 'reservation strategy',
  `reserver_name` varchar(255) COMMENT 'Name of the component that reserved the ip address',
  `reservation_id` varchar(64) COMMENT 'id for the reservation',
  `device_id` int(10) COMMENT 'device id for the network when plugged into the virtual machine',
  `update_time` timestamp NOT NULL COMMENT 'time the state was changed',
  `isolation_uri` varchar(255) COMMENT 'id for isolation',
  `ip6_address` char(40) COMMENT 'ip6 address',
  `default_nic` tinyint NOT NULL COMMENT "None", 
  `vm_type` varchar(32) COMMENT 'type of vm: System or User vm',
  `created` datetime NOT NULL COMMENT 'date created',
  `removed` datetime COMMENT 'date removed if not null',
  PRIMARY KEY (`id`),
  CONSTRAINT `fk_nics__instance_id` FOREIGN KEY `fk_nics__instance_id`(`instance_id`) REFERENCES `vm_instance`(`id`) ON DELETE CASCADE,
  CONSTRAINT `fk_nics__networks_id` FOREIGN KEY `fk_nics__networks_id`(`network_id`) REFERENCES `networks`(`id`),
  INDEX `i_nics__removed`(`removed`)
) ENGINE=InnoDB DEFAULT CHARSET=utf8;

CREATE TABLE `cloud`.`network_offerings` (
  `id` bigint unsigned NOT NULL UNIQUE AUTO_INCREMENT COMMENT 'id',
  `name` varchar(64) NOT NULL COMMENT 'name of the network offering',
  `unique_name` varchar(64) NOT NULL UNIQUE COMMENT 'unique name of the network offering',
  `display_text` varchar(255) NOT NULL COMMENT 'text to display to users',
  `nw_rate` smallint unsigned COMMENT 'network rate throttle mbits/s',
  `mc_rate` smallint unsigned COMMENT 'mcast rate throttle mbits/s',
  `concurrent_connections` int(10) unsigned COMMENT 'concurrent connections supported on this network',
  `traffic_type` varchar(32) NOT NULL COMMENT 'traffic type carried on this network',
  `tags` varchar(4096) COMMENT 'tags supported by this offering',
  `system_only` int(1) unsigned NOT NULL DEFAULT 0 COMMENT 'Is this network offering for system use only',
  `specify_vlan` int(1) unsigned NOT NULL DEFAULT 0 COMMENT 'Should the user specify vlan',
  `service_offering_id` bigint unsigned UNIQUE COMMENT 'service offering id that this network offering is tied to',
  `created` datetime NOT NULL COMMENT 'time the entry was created',
  `removed` datetime DEFAULT NULL COMMENT 'time the entry was removed',
  `default` int(1) unsigned NOT NULL DEFAULT 0 COMMENT '1 if network offering is default',
  `availability` varchar(255) NOT NULL COMMENT 'availability of the network',
  `dns_service` int(1) unsigned NOT NULL DEFAULT 0 COMMENT 'true if network offering provides dns service',
  `gateway_service` int(1) unsigned NOT NULL DEFAULT 0 COMMENT 'true if network offering provides gateway service',
  `firewall_service` int(1) unsigned NOT NULL DEFAULT 0 COMMENT 'true if network offering provides firewall service',
  `lb_service` int(1) unsigned NOT NULL DEFAULT 0 COMMENT 'true if network offering provides lb service',
  `userdata_service` int(1) unsigned NOT NULL DEFAULT 0 COMMENT 'true if network offering provides user data service',
  `vpn_service` int(1) unsigned NOT NULL DEFAULT 0 COMMENT 'true if network offering provides vpn service',
  `dhcp_service` int(1) unsigned NOT NULL DEFAULT 0 COMMENT 'true if network offering provides dhcp service',
  `shared_source_nat_service` int(1) unsigned NOT NULL DEFAULT 0 COMMENT 'true if the network offering provides the shared source nat service',
  `guest_type` char(32) COMMENT 'guest ip type of network offering',
  PRIMARY KEY (`id`),
  INDEX `i_network_offerings__system_only`(`system_only`),
  INDEX `i_network_offerings__removed`(`removed`)
) ENGINE=InnoDB DEFAULT CHARSET=utf8;

CREATE TABLE `cloud`.`cluster` (
  `id` bigint unsigned NOT NULL UNIQUE AUTO_INCREMENT COMMENT 'id',
  `name` varchar(255) COMMENT 'name for the cluster',
  `guid` varchar(255) UNIQUE DEFAULT NULL COMMENT 'guid for the cluster',
  `pod_id` bigint unsigned NOT NULL COMMENT 'pod id',
  `data_center_id` bigint unsigned NOT NULL COMMENT 'data center id',
  `hypervisor_type` varchar(32),
  `cluster_type` varchar(64) DEFAULT 'CloudManaged',
  `allocation_state` varchar(32) NOT NULL DEFAULT 'Enabled' COMMENT 'Is this cluster enabled for allocation for new resources',
  `managed_state` varchar(32) NOT NULL DEFAULT 'Managed' COMMENT 'Is this cluster managed by cloudstack',
  `removed` datetime COMMENT 'date removed if not null',
  PRIMARY KEY (`id`),
  CONSTRAINT `fk_cluster__data_center_id` FOREIGN KEY (`data_center_id`) REFERENCES `cloud`.`data_center`(`id`) ON DELETE CASCADE,
  CONSTRAINT `fk_cluster__pod_id` FOREIGN KEY (`pod_id`) REFERENCES `cloud`.`host_pod_ref`(`id`),
  UNIQUE `i_cluster__pod_id__name`(`pod_id`, `name`),
  INDEX `i_cluster__allocation_state`(`allocation_state`),
  INDEX `i_cluster__removed`(`removed`)
) ENGINE=InnoDB DEFAULT CHARSET=utf8;

CREATE TABLE `cloud`.`cluster_details` (
  `id` bigint unsigned NOT NULL auto_increment,
  `cluster_id` bigint unsigned NOT NULL COMMENT 'cluster id',
  `name` varchar(255) NOT NULL,
  `value` varchar(255) NOT NULL,
  PRIMARY KEY (`id`),
  CONSTRAINT `fk_cluster_details__cluster_id` FOREIGN KEY (`cluster_id`) REFERENCES `cluster`(`id`) ON DELETE CASCADE
) ENGINE=InnoDB DEFAULT CHARSET=utf8;

CREATE TABLE `cloud`.`op_host_upgrade` (
  `host_id` bigint unsigned NOT NULL UNIQUE COMMENT 'host id',
  `version` varchar(20) NOT NULL COMMENT 'version',
  `state` varchar(20) NOT NULL COMMENT 'state',
  PRIMARY KEY (`host_id`)
) ENGINE=InnoDB DEFAULT CHARSET=utf8;

CREATE TABLE `cloud`.`op_lock` (
  `key` varchar(128) NOT NULL UNIQUE COMMENT 'primary key of the table',
  `mac` varchar(17) NOT NULL COMMENT 'management server id of the server that holds this lock',
  `ip` char(40) NOT NULL COMMENT 'name of the thread that holds this lock',
  `thread` varchar(255) NOT NULL COMMENT 'Thread id that acquired this lock',
  `acquired_on` timestamp NOT NULL DEFAULT CURRENT_TIMESTAMP COMMENT 'Time acquired',
  `waiters` int NOT NULL DEFAULT 0 COMMENT 'How many have the thread acquired this lock (reentrant)',
  PRIMARY KEY (`key`),
  INDEX `i_op_lock__mac_ip_thread`(`mac`, `ip`, `thread`)
) ENGINE=Memory DEFAULT CHARSET=utf8;

CREATE TABLE  `cloud`.`configuration` (
  `category` varchar(255) NOT NULL DEFAULT 'Advanced',
  `instance` varchar(255) NOT NULL,
  `component` varchar(255) NOT NULL DEFAULT 'management-server',
  `name` varchar(255) NOT NULL,
  `value` varchar(4095),
  `description` varchar(1024),
  PRIMARY KEY (`name`),
  INDEX `i_configuration__instance`(`instance`),
  INDEX `i_configuration__name`(`name`),
  INDEX `i_configuration__category`(`category`),
  INDEX `i_configuration__component`(`component`)
) ENGINE=InnoDB DEFAULT CHARSET=utf8;

CREATE TABLE `cloud`.`op_ha_work` (
  `id` bigint unsigned UNIQUE NOT NULL AUTO_INCREMENT COMMENT 'id',
  `instance_id` bigint unsigned NOT NULL COMMENT 'vm instance that needs to be ha.',
  `type` varchar(32) NOT NULL COMMENT 'type of work',
  `vm_type` varchar(32) NOT NULL COMMENT 'VM type',
  `state` varchar(32) NOT NULL COMMENT 'state of the vm instance when this happened.',
  `mgmt_server_id` bigint unsigned COMMENT 'management server that has taken up the work of doing ha',
  `host_id` bigint unsigned COMMENT 'host that the vm is suppose to be on',
  `created` datetime NOT NULL COMMENT 'time the entry was requested',
  `tried` int(10) unsigned COMMENT '# of times tried',
  `taken` datetime COMMENT 'time it was taken by the management server',
  `step` varchar(32) NOT NULL COMMENT 'Step in the work',
  `time_to_try` bigint COMMENT 'time to try do this work',
  `updated` bigint unsigned NOT NULL COMMENT 'time the VM state was updated when it was stored into work queue',
  PRIMARY KEY (`id`),
  CONSTRAINT `fk_op_ha_work__instance_id` FOREIGN KEY `fk_op_ha_work__instance_id` (`instance_id`) REFERENCES `vm_instance` (`id`) ON DELETE CASCADE, 
  INDEX `i_op_ha_work__instance_id`(`instance_id`),
  CONSTRAINT `fk_op_ha_work__host_id` FOREIGN KEY `fk_op_ha_work__host_id` (`host_id`) REFERENCES `host` (`id`),
  INDEX `i_op_ha_work__host_id`(`host_id`), 
  INDEX `i_op_ha_work__step`(`step`), 
  INDEX `i_op_ha_work__type`(`type`),
  CONSTRAINT `fk_op_ha_work__mgmt_server_id` FOREIGN KEY `fk_op_ha_work__mgmt_server_id`(`mgmt_server_id`) REFERENCES `mshost`(`msid`),
  INDEX `i_op_ha_work__mgmt_server_id`(`mgmt_server_id`)

) ENGINE=InnoDB DEFAULT CHARSET=utf8;

CREATE TABLE `cloud`.`sequence` (
  `name` varchar(64) UNIQUE NOT NULL COMMENT 'name of the sequence',
  `value` bigint unsigned NOT NULL COMMENT 'sequence value',
  PRIMARY KEY (`name`)
) ENGINE=InnoDB DEFAULT CHARSET=utf8;

INSERT INTO `cloud`.`sequence` (name, value) VALUES ('vm_instance_seq', 1);
INSERT INTO `cloud`.`sequence` (name, value) VALUES ('vm_template_seq', 200);
INSERT INTO `cloud`.`sequence` (name, value) VALUES ('public_mac_address_seq', 1);
INSERT INTO `cloud`.`sequence` (name, value) VALUES ('private_mac_address_seq', 1);
INSERT INTO `cloud`.`sequence` (name, value) VALUES ('storage_pool_seq', 200);
INSERT INTO `cloud`.`sequence` (name, value) VALUES ('volume_seq', 1);
INSERT INTO `cloud`.`sequence` (name, value) VALUES ('networks_seq', 200);
INSERT INTO `cloud`.`sequence` (name, value) VALUES ('checkpoint_seq', 1);

CREATE TABLE `cloud`.`volumes` (
  `id` bigint unsigned NOT NULL AUTO_INCREMENT COMMENT 'Primary Key',
  `account_id` bigint unsigned NOT NULL COMMENT 'owner.  foreign key to account table',
  `domain_id` bigint unsigned NOT NULL COMMENT 'the domain that the owner belongs to',
  `pool_id` bigint unsigned  COMMENT 'pool it belongs to. foreign key to storage_pool table',
  `instance_id` bigint unsigned NULL COMMENT 'vm instance it belongs to. foreign key to vm_instance table',
  `device_id` bigint unsigned NULL COMMENT 'which device inside vm instance it is ',
  `name` varchar(255) COMMENT 'A user specified name for the volume',
  `size` bigint unsigned NOT NULL COMMENT 'total size',
  `folder` varchar(255)  COMMENT 'The folder where the volume is saved',
  `path` varchar(255) COMMENT 'Path',
  `pod_id` bigint unsigned COMMENT 'pod this volume belongs to',
  `data_center_id` bigint unsigned NOT NULL COMMENT 'data center this volume belongs to',
  `iscsi_name` varchar(255) COMMENT 'iscsi target name',
  `host_ip` char(40)  COMMENT 'host ip address for convenience',
  `volume_type` varchar(64) NOT NULL COMMENT 'root, swap or data',
  `pool_type` varchar(64) COMMENT 'type of the pool',
  `disk_offering_id` bigint unsigned NOT NULL COMMENT 'can be null for system VMs',
  `template_id` bigint unsigned COMMENT 'fk to vm_template.id',
  `first_snapshot_backup_uuid` varchar (255) COMMENT 'The first snapshot that was ever taken for this volume',
  `recreatable` tinyint(1) unsigned NOT NULL DEFAULT 0 COMMENT 'Is this volume recreatable?',
  `created` datetime COMMENT 'Date Created',
  `attached` datetime COMMENT 'Date Attached',
  `updated` datetime COMMENT 'Date updated for attach/detach',
  `removed` datetime COMMENT 'Date removed.  not null if removed',
  `state` varchar(32) COMMENT 'State machine',
  `chain_info` text COMMENT 'save possible disk chain info in primary storage',
  PRIMARY KEY (`id`),
  INDEX `i_volumes__removed`(`removed`),
  INDEX `i_volumes__pod_id`(`pod_id`),
  INDEX `i_volumes__data_center_id`(`data_center_id`),
  CONSTRAINT `fk_volumes__account_id` FOREIGN KEY `fk_volumes__account_id` (`account_id`) REFERENCES `account` (`id`),
  INDEX `i_volumes__account_id`(`account_id`),
  CONSTRAINT `fk_volumes__pool_id` FOREIGN KEY `fk_volumes__pool_id` (`pool_id`) REFERENCES `storage_pool` (`id`),
  INDEX `i_volumes__pool_id`(`pool_id`),
  CONSTRAINT `fk_volumes__instance_id` FOREIGN KEY `fk_volumes__instance_id` (`instance_id`) REFERENCES `vm_instance` (`id`) ON DELETE CASCADE,
  INDEX `i_volumes__instance_id`(`instance_id`),
  INDEX `i_volumes__state`(`state`)
) ENGINE=InnoDB DEFAULT CHARSET=utf8;

CREATE TABLE `cloud`.`snapshots` (
  `id` bigint unsigned UNIQUE NOT NULL AUTO_INCREMENT COMMENT 'Primary Key',
  `data_center_id` bigint unsigned NOT NULL,
  `account_id` bigint unsigned NOT NULL COMMENT 'owner.  foreign key to account table',
  `domain_id` bigint unsigned NOT NULL COMMENT 'the domain that the owner belongs to',
  `volume_id` bigint unsigned NOT NULL COMMENT 'volume it belongs to. foreign key to volume table',
  `disk_offering_id` bigint unsigned NOT NULL COMMENT 'from original volume',
  `status` varchar(32) COMMENT 'snapshot creation status',
  `path` varchar(255) COMMENT 'Path',
  `name` varchar(255) NOT NULL COMMENT 'snapshot name',
  `snapshot_type` int(4) NOT NULL COMMENT 'type of snapshot, e.g. manual, recurring',
  `type_description` varchar(25) COMMENT 'description of the type of snapshot, e.g. manual, recurring',
  `size` bigint unsigned NOT NULL COMMENT 'original disk size of snapshot',
  `created` datetime COMMENT 'Date Created',
  `removed` datetime COMMENT 'Date removed.  not null if removed',
  `backup_snap_id` varchar(255) COMMENT 'Back up uuid of the snapshot',
  `swift_id` bigint unsigned COMMENT 'which swift',
  `swift_name` varchar(255) COMMENT 'Back up name in swift',
  `sechost_id` bigint unsigned COMMENT 'secondary storage host id',
  `prev_snap_id` bigint unsigned COMMENT 'Id of the most recent snapshot',
  `hypervisor_type` varchar(32) NOT NULL COMMENT 'hypervisor that the snapshot was taken under',
  `version` varchar(32) COMMENT 'snapshot version',
  PRIMARY KEY (`id`)
) ENGINE=InnoDB DEFAULT CHARSET=utf8;

CREATE TABLE `cloud`.`vlan` (
  `id` bigint unsigned NOT NULL UNIQUE AUTO_INCREMENT,
  `vlan_id` varchar(255),
  `vlan_gateway` varchar(255),
  `vlan_netmask` varchar(255),
  `description` varchar(255),
  `vlan_type` varchar(255),
  `data_center_id` bigint unsigned NOT NULL,
  `network_id` bigint unsigned NOT NULL COMMENT 'id of corresponding network offering',
  PRIMARY KEY (`id`),
  #CONSTRAINT `fk_vlan__network_id` FOREIGN KEY (`network_id`) REFERENCES `networks`(`id`),
  CONSTRAINT `fk_vlan__data_center_id` FOREIGN KEY (`data_center_id`) REFERENCES `data_center`(`id`)
) ENGINE=InnoDB DEFAULT CHARSET=utf8;

CREATE TABLE `cloud`.`pod_vlan_map` (
  `id` bigint unsigned NOT NULL UNIQUE AUTO_INCREMENT,
  `pod_id` bigint unsigned NOT NULL COMMENT 'pod id. foreign key to pod table',
  `vlan_db_id` bigint unsigned NOT NULL COMMENT 'database id of vlan. foreign key to vlan table',
  PRIMARY KEY (`id`),
  CONSTRAINT `fk_pod_vlan_map__pod_id` FOREIGN KEY (`pod_id`) REFERENCES `host_pod_ref` (`id`) ON DELETE CASCADE,
  INDEX `i_pod_vlan_map__pod_id`(`pod_id`),
  CONSTRAINT `fk_pod_vlan_map__vlan_id` FOREIGN KEY (`vlan_db_id`) REFERENCES `vlan` (`id`) ON DELETE CASCADE,
  INDEX `i_pod_vlan_map__vlan_id`(`vlan_db_id`)
) ENGINE=InnoDB DEFAULT CHARSET=utf8;

CREATE TABLE `cloud`.`account_vlan_map` (
  `id` bigint unsigned NOT NULL UNIQUE AUTO_INCREMENT,
  `account_id` bigint unsigned NOT NULL COMMENT 'account id. foreign key to account table',
  `vlan_db_id` bigint unsigned NOT NULL COMMENT 'database id of vlan. foreign key to vlan table',
  PRIMARY KEY (`id`),
  CONSTRAINT `fk_account_vlan_map__account_id` FOREIGN KEY (`account_id`) REFERENCES `account` (`id`) ON DELETE CASCADE,
  INDEX `i_account_vlan_map__account_id`(`account_id`),
  CONSTRAINT `fk_account_vlan_map__vlan_id` FOREIGN KEY (`vlan_db_id`) REFERENCES `vlan` (`id`) ON DELETE CASCADE,
  INDEX `i_account_vlan_map__vlan_id`(`vlan_db_id`)
) ENGINE=InnoDB DEFAULT CHARSET=utf8;

CREATE TABLE  `cloud`.`data_center` (
  `id` bigint unsigned NOT NULL UNIQUE AUTO_INCREMENT,
  `name` varchar(255),
  `description` varchar(255),
  `dns1` varchar(255) NOT NULL,
  `dns2` varchar(255),
  `internal_dns1` varchar(255) NOT NULL,
  `internal_dns2` varchar(255),
  `gateway` varchar(15),
  `netmask` varchar(15),
  `vnet` varchar(255),
  `router_mac_address` varchar(17) NOT NULL DEFAULT '02:00:00:00:00:01' COMMENT 'mac address for the router within the domain',
  `mac_address` bigint unsigned NOT NULL DEFAULT '1' COMMENT 'Next available mac address for the ethernet card interacting with public internet',
  `guest_network_cidr` varchar(18),
  `domain` varchar(100) COMMENT 'Network domain name of the Vms of the zone',
  `domain_id` bigint unsigned COMMENT 'domain id for the parent domain to this zone (null signifies public zone)',
  `networktype` varchar(255) NOT NULL DEFAULT 'Basic' COMMENT 'Network type of the zone',
  `dns_provider` char(64) DEFAULT 'VirtualRouter',
  `gateway_provider` char(64) DEFAULT 'VirtualRouter',
  `firewall_provider` char(64) DEFAULT 'VirtualRouter',
  `dhcp_provider` char(64) DEFAULT 'VirtualRouter',
  `lb_provider` char(64) DEFAULT 'VirtualRouter',
  `vpn_provider` char(64) DEFAULT 'VirtualRouter',
  `userdata_provider` char(64) DEFAULT 'VirtualRouter',
  `is_security_group_enabled` tinyint NOT NULL DEFAULT 0 COMMENT '1: enabled, 0: not',
  `allocation_state` varchar(32) NOT NULL DEFAULT 'Enabled' COMMENT 'Is this data center enabled for allocation for new resources',
  `zone_token` varchar(255),
  `removed` datetime COMMENT 'date removed if not null',
  PRIMARY KEY  (`id`),
  CONSTRAINT `fk_data_center__domain_id` FOREIGN KEY (`domain_id`) REFERENCES `domain`(`id`),
  INDEX `i_data_center__domain_id`(`domain_id`),
  INDEX `i_data_center__allocation_state`(`allocation_state`),
  INDEX `i_data_center__zone_token`(`zone_token`),
  INDEX `i_data_center__removed`(`removed`)
) ENGINE=InnoDB DEFAULT CHARSET=utf8;

CREATE TABLE `cloud`.`op_dc_ip_address_alloc` (
  `id` bigint unsigned NOT NULL AUTO_INCREMENT COMMENT 'primary key',
  `ip_address` char(40) NOT NULL COMMENT 'ip address',
  `data_center_id` bigint unsigned NOT NULL COMMENT 'data center it belongs to',
  `pod_id` bigint unsigned NOT NULL COMMENT 'pod it belongs to',
  `nic_id` bigint unsigned NULL COMMENT 'nic id',
  `reservation_id` char(40) NULL COMMENT 'reservation id',
  `taken` datetime COMMENT 'Date taken',
  `mac_address` bigint unsigned NOT NULL COMMENT 'mac address for management ips',
  PRIMARY KEY (`id`),
  CONSTRAINT `fk_op_dc_ip_address_alloc__data_center_id` FOREIGN KEY (`data_center_id`) REFERENCES `data_center`(`id`) ON DELETE CASCADE,
  INDEX `i_op_dc_ip_address_alloc__pod_id__data_center_id__taken` (`pod_id`, `data_center_id`, `taken`, `nic_id`),
  UNIQUE `i_op_dc_ip_address_alloc__ip_address__data_center_id`(`ip_address`, `data_center_id`),
  CONSTRAINT `fk_op_dc_ip_address_alloc__pod_id` FOREIGN KEY (`pod_id`) REFERENCES `host_pod_ref` (`id`) ON DELETE CASCADE,
  INDEX `i_op_dc_ip_address_alloc__pod_id`(`pod_id`)
) ENGINE=InnoDB DEFAULT CHARSET=utf8;

CREATE TABLE `cloud`.`op_dc_link_local_ip_address_alloc` (
  `id` bigint unsigned NOT NULL AUTO_INCREMENT COMMENT 'primary key',
  `ip_address` char(40) NOT NULL COMMENT 'ip address',
  `data_center_id` bigint unsigned NOT NULL COMMENT 'data center it belongs to',
  `pod_id` bigint unsigned NOT NULL COMMENT 'pod it belongs to',
  `nic_id` bigint unsigned NULL COMMENT 'instance id',
  `reservation_id` char(40) NULL COMMENT 'reservation id used to reserve this network',
  `taken` datetime COMMENT 'Date taken',
  PRIMARY KEY (`id`),
  INDEX `i_op_dc_link_local_ip_address_alloc__pod_id`(`pod_id`),
  INDEX `i_op_dc_link_local_ip_address_alloc__data_center_id`(`data_center_id`),
  INDEX `i_op_dc_link_local_ip_address_alloc__nic_id_reservation_id`(`nic_id`,`reservation_id`)
) ENGINE=InnoDB DEFAULT CHARSET=utf8;

CREATE TABLE  `cloud`.`host_pod_ref` (
  `id` bigint unsigned NOT NULL UNIQUE auto_increment,
  `name` varchar(255),
  `data_center_id` bigint unsigned NOT NULL,
  `gateway` varchar(255) NOT NULL COMMENT 'gateway for the pod',
  `cidr_address` varchar(15) NOT NULL COMMENT 'CIDR address for the pod',
  `cidr_size` bigint unsigned NOT NULL COMMENT 'CIDR size for the pod',
  `description` varchar(255) COMMENT 'store private ip range in startIP-endIP format',  
  `allocation_state` varchar(32) NOT NULL DEFAULT 'Enabled' COMMENT 'Is this Pod enabled for allocation for new resources',
  `external_dhcp` tinyint NOT NULL DEFAULT 0 COMMENT 'Is this Pod using external DHCP',
  `removed` datetime COMMENT 'date removed if not null',
  PRIMARY KEY  (`id`),
  UNIQUE KEY (`name`, `data_center_id`),
  INDEX `i_host_pod_ref__data_center_id`(`data_center_id`),
  INDEX `i_host_pod_ref__allocation_state`(`allocation_state`),
  INDEX `i_host_pod_ref__removed`(`removed`)
  
) ENGINE=InnoDB DEFAULT CHARSET=utf8;

CREATE TABLE `cloud`.`op_dc_vnet_alloc` (
    `id` bigint unsigned NOT NULL AUTO_INCREMENT COMMENT 'primary id',
    `vnet` varchar(18) NOT NULL COMMENT 'vnet',
    `data_center_id` bigint unsigned NOT NULL COMMENT 'data center the vnet belongs to',
    `reservation_id` char(40) NULL COMMENT 'reservation id',
    `account_id` bigint unsigned NULL COMMENT 'account the vnet belongs to right now',
    `taken` datetime COMMENT 'Date taken',
    PRIMARY KEY (`id`),
    UNIQUE `i_op_dc_vnet_alloc__vnet__data_center_id__account_id`(`vnet`, `data_center_id`, `account_id`),
    INDEX `i_op_dc_vnet_alloc__dc_taken`(`data_center_id`, `taken`),
    UNIQUE `i_op_dc_vnet_alloc__vnet__data_center_id`(`vnet`, `data_center_id`)
) ENGINE=InnoDB DEFAULT CHARSET=utf8;

CREATE TABLE `cloud`.`firewall_rules` (
  `id` bigint unsigned NOT NULL auto_increment COMMENT 'id',
  `ip_address_id` bigint unsigned NOT NULL COMMENT 'id of the corresponding ip address',
  `start_port` int(10) NOT NULL COMMENT 'starting port of a port range',
  `end_port` int(10) NOT NULL COMMENT 'end port of a port range',
  `state` char(32) NOT NULL COMMENT 'current state of this rule',
  `protocol` char(16) NOT NULL default 'TCP' COMMENT 'protocol to open these ports for',
  `purpose` char(32) NOT NULL COMMENT 'why are these ports opened?',
  `account_id` bigint unsigned NOT NULL COMMENT 'owner id',
  `domain_id` bigint unsigned NOT NULL COMMENT 'domain id',
  `network_id` bigint unsigned NOT NULL COMMENT 'network id',
  `xid` char(40) NOT NULL COMMENT 'external id',
  `created` datetime COMMENT 'Date created',
  PRIMARY KEY  (`id`),
  CONSTRAINT `fk_firewall_rules__ip_address_id` FOREIGN KEY(`ip_address_id`) REFERENCES `user_ip_address`(`id`),
  CONSTRAINT `fk_firewall_rules__network_id` FOREIGN KEY(`network_id`) REFERENCES `networks`(`id`) ON DELETE CASCADE,
  CONSTRAINT `fk_firewall_rules__account_id` FOREIGN KEY(`account_id`) REFERENCES `account`(`id`) ON DELETE CASCADE,
  CONSTRAINT `fk_firewall_rules__domain_id` FOREIGN KEY(`domain_id`) REFERENCES `domain`(`id`) ON DELETE CASCADE,
  INDEX `i_firewall_rules__purpose`(`purpose`)
) ENGINE=InnoDB DEFAULT CHARSET=utf8;

CREATE TABLE  `cloud`.`firewall_rules_cidrs` (
  `id` bigint(20) unsigned NOT NULL AUTO_INCREMENT COMMENT 'id',
  `firewall_rule_id` bigint(20) unsigned NOT NULL COMMENT 'firewall rule id',
  `source_cidr` varchar(18) DEFAULT NULL,
  PRIMARY KEY (`id`),
  KEY `fk_firewall_cidrs_firewall_rules` (`firewall_rule_id`),
  UNIQUE INDEX  `unique_rule_cidrs` (`firewall_rule_id`, `source_cidr`),
  CONSTRAINT `fk_firewall_cidrs_firewall_rules` FOREIGN KEY (`firewall_rule_id`) REFERENCES `firewall_rules` (`id`) ON DELETE CASCADE
) ENGINE=InnoDB DEFAULT CHARSET=utf8;

CREATE TABLE `cloud`.`load_balancing_rules` (
  `id` bigint unsigned NOT NULL,
  `name` varchar(255) NOT NULL,
  `description` varchar(4096) NULL COMMENT 'description',
  `default_port_start` int(10) NOT NULL COMMENT 'default private port range start',
  `default_port_end` int(10) NOT NULL COMMENT 'default destination port range end',
  `algorithm` varchar(255) NOT NULL,
  PRIMARY KEY  (`id`),
  CONSTRAINT `fk_load_balancing_rules__id` FOREIGN KEY(`id`) REFERENCES `firewall_rules`(`id`) ON DELETE CASCADE
) ENGINE=InnoDB DEFAULT CHARSET=utf8;

CREATE TABLE `cloud`.`load_balancer_vm_map` (
  `id` bigint unsigned NOT NULL auto_increment,
  `load_balancer_id` bigint unsigned NOT NULL,
  `instance_id` bigint unsigned NOT NULL,
  `revoke` tinyint(1) unsigned NOT NULL DEFAULT 0 COMMENT '1 is when rule is set for Revoke',
  PRIMARY KEY  (`id`),
  UNIQUE KEY (`load_balancer_id`, `instance_id`),
  CONSTRAINT `fk_load_balancer_vm_map__load_balancer_id` FOREIGN KEY(`load_balancer_id`) REFERENCES `load_balancing_rules`(`id`) ON DELETE CASCADE,
  CONSTRAINT `fk_load_balancer_vm_map__instance_id` FOREIGN KEY(`instance_id`) REFERENCES `vm_instance`(`id`) ON DELETE CASCADE
) ENGINE=InnoDB DEFAULT CHARSET=utf8;

CREATE TABLE `cloud`.`port_forwarding_rules` (
  `id` bigint unsigned NOT NULL COMMENT 'id',
  `instance_id` bigint unsigned NOT NULL COMMENT 'vm instance id',
  `dest_ip_address` char(40) NOT NULL COMMENT 'id_address',
  `dest_port_start` int(10) NOT NULL COMMENT 'starting port of the port range to map to',
  `dest_port_end` int(10) NOT NULL COMMENT 'end port of the the port range to map to',
  PRIMARY KEY (`id`),
  CONSTRAINT `fk_port_forwarding_rules__id` FOREIGN KEY(`id`) REFERENCES `firewall_rules`(`id`) ON DELETE CASCADE,
  CONSTRAINT `fk_port_forwarding_rules__instance_id` FOREIGN KEY `fk_port_forwarding_rules__instance_id` (`instance_id`) REFERENCES `vm_instance` (`id`) ON DELETE CASCADE
) ENGINE=InnoDB DEFAULT CHARSET=utf8;

CREATE TABLE  `cloud`.`host` (
  `id` bigint unsigned NOT NULL auto_increment,
  `name` varchar(255) NOT NULL,
  `status` varchar(32) NOT NULL,
  `type` varchar(32) NOT NULL,
  `private_ip_address` char(40) NOT NULL,
  `private_netmask` varchar(15),
  `private_mac_address` varchar(17),
  `storage_ip_address` char(40) NOT NULL,
  `storage_netmask` varchar(15),
  `storage_mac_address` varchar(17),
  `storage_ip_address_2` char(40),
  `storage_mac_address_2` varchar(17),
  `storage_netmask_2` varchar(15),
  `cluster_id` bigint unsigned COMMENT 'foreign key to cluster',
  `public_ip_address` char(40),
  `public_netmask` varchar(15),
  `public_mac_address` varchar(17),
  `proxy_port` int(10) unsigned,
  `data_center_id` bigint unsigned NOT NULL,
  `pod_id` bigint unsigned,
  `cpus` int(10) unsigned,
  `speed` int(10) unsigned,
  `url` varchar(255) COMMENT 'iqn for the servers',
  `fs_type` varchar(32),
  `hypervisor_type` varchar(32) COMMENT 'hypervisor type, can be NONE for storage',
  `ram` bigint unsigned,
  `resource` varchar(255) DEFAULT NULL COMMENT 'If it is a local resource, this is the class name',
  `version` varchar(40) NOT NULL,
  `parent` varchar(255) COMMENT 'parent path for the storage server',
  `total_size` bigint unsigned COMMENT 'TotalSize',
  `capabilities` varchar(255) COMMENT 'host capabilities in comma separated list',
  `guid` varchar(255) UNIQUE,
  `available` int(1) unsigned NOT NULL DEFAULT 1 COMMENT 'Is this host ready for more resources?',
  `setup` int(1) unsigned NOT NULL DEFAULT 0 COMMENT 'Is this host already setup?',
  `dom0_memory` bigint unsigned NOT NULL COMMENT 'memory used by dom0 for computing and routing servers',
  `last_ping` int(10) unsigned NOT NULL COMMENT 'time in seconds from the start of machine of the last ping',
  `mgmt_server_id` bigint unsigned COMMENT 'ManagementServer this host is connected to.',
  `disconnected` datetime COMMENT 'Time this was disconnected',
  `created` datetime COMMENT 'date the host first signed on',
  `removed` datetime COMMENT 'date removed if not null',
  `allocation_state` varchar(32) NOT NULL DEFAULT 'Enabled' COMMENT 'Is this host enabled for allocation for new resources',
  PRIMARY KEY  (`id`),
  INDEX `i_host__removed`(`removed`),
  INDEX `i_host__last_ping`(`last_ping`),
  INDEX `i_host__status`(`status`),
  INDEX `i_host__data_center_id`(`data_center_id`),
  INDEX `i_host__allocation_state`(`allocation_state`),
  CONSTRAINT `fk_host__pod_id` FOREIGN KEY (`pod_id`) REFERENCES `host_pod_ref` (`id`) ON DELETE CASCADE,
  INDEX `i_host__pod_id`(`pod_id`),
  CONSTRAINT `fk_host__cluster_id` FOREIGN KEY (`cluster_id`) REFERENCES `cloud`.`cluster`(`id`)
) ENGINE=InnoDB DEFAULT CHARSET=utf8;

CREATE TABLE `cloud`.`op_host` (
  `id` bigint unsigned NOT NULL UNIQUE COMMENT 'host id',
  `sequence` bigint unsigned DEFAULT 1 NOT NULL COMMENT 'sequence for the host communication',
  PRIMARY KEY (`id`),
  CONSTRAINT `fk_op_host__id` FOREIGN KEY (`id`) REFERENCES `host`(`id`) ON DELETE CASCADE 
) ENGINE = InnoDB DEFAULT CHARSET=utf8;

CREATE TABLE `cloud`.`host_details` (
  `id` bigint unsigned NOT NULL auto_increment,
  `host_id` bigint unsigned NOT NULL COMMENT 'host id',
  `name` varchar(255) NOT NULL,
  `value` varchar(255) NOT NULL,
  PRIMARY KEY (`id`),
  CONSTRAINT `fk_host_details__host_id` FOREIGN KEY (`host_id`) REFERENCES `host`(`id`) ON DELETE CASCADE
) ENGINE=InnoDB DEFAULT CHARSET=utf8;

CREATE TABLE  `cloud`.`mshost` (
  `id` bigint unsigned NOT NULL auto_increment,
  `msid` bigint unsigned NOT NULL UNIQUE COMMENT 'management server id derived from MAC address',
  `runid` bigint NOT NULL DEFAULT 0 COMMENT 'run id, combined with msid to form a cluster session',
  `name` varchar(255),
  `state` varchar(10) NOT NULL DEFAULT 'Down',
  `version` varchar(255),
  `service_ip` char(40) NOT NULL,
  `service_port` integer NOT NULL,
  `last_update` DATETIME NULL COMMENT 'Last record update time',
  `removed` datetime COMMENT 'date removed if not null',
  `alert_count` integer NOT NULL DEFAULT 0,
  PRIMARY KEY  (`id`),
  INDEX `i_mshost__removed`(`removed`),
  INDEX `i_mshost__last_update`(`last_update`)
) ENGINE=InnoDB DEFAULT CHARSET=utf8;

CREATE TABLE `cloud`.`host_tags` (
  `id` bigint unsigned NOT NULL auto_increment,
  `host_id` bigint unsigned NOT NULL COMMENT 'host id',
  `tag` varchar(255) NOT NULL,
  PRIMARY KEY (`id`),
  CONSTRAINT `fk_host_tags__host_id` FOREIGN KEY (`host_id`) REFERENCES `host`(`id`) ON DELETE CASCADE
) ENGINE=InnoDB DEFAULT CHARSET=utf8;

CREATE TABLE  `cloud`.`user` (
  `id` bigint unsigned NOT NULL auto_increment,
  `username` varchar(255) NOT NULL,
  `password` varchar(255) NOT NULL,
  `account_id` bigint unsigned NOT NULL,
  `firstname` varchar(255) default NULL,
  `lastname` varchar(255) default NULL,
  `email` varchar(255) default NULL,
  `state` varchar(10) NOT NULL default 'enabled',
  `api_key` varchar(255) default NULL,
  `secret_key` varchar(255) default NULL,
  `created` datetime NOT NULL COMMENT 'date created',
  `removed` datetime COMMENT 'date removed',
  `timezone` varchar(30) default NULL,
  `registration_token` varchar(255) default NULL,
  `is_registered` tinyint NOT NULL DEFAULT 0 COMMENT '1: yes, 0: no',
  PRIMARY KEY  (`id`),
  INDEX `i_user__removed`(`removed`),
  INDEX `i_user__secret_key_removed`(`secret_key`, `removed`),
  UNIQUE `i_user__api_key`(`api_key`),
  CONSTRAINT `fk_user__account_id` FOREIGN KEY `fk_user__account_id` (`account_id`) REFERENCES `account` (`id`) ON DELETE CASCADE,
  INDEX `i_user__account_id`(`account_id`)
) ENGINE=InnoDB AUTO_INCREMENT=1 DEFAULT CHARSET=utf8;

CREATE TABLE  `cloud`.`event` (
  `id` bigint unsigned NOT NULL auto_increment,
  `type` varchar(32) NOT NULL,
  `state` varchar(32) NOT NULL DEFAULT 'Completed',
  `description` varchar(1024) NOT NULL,
  `user_id` bigint unsigned NOT NULL,
  `account_id` bigint unsigned NOT NULL,
  `created` datetime NOT NULL,
  `level` varchar(16) NOT NULL,
  `start_id` bigint unsigned NOT NULL DEFAULT 0,
  `parameters` varchar(1024) NULL,
  PRIMARY KEY  (`id`)
) ENGINE=InnoDB DEFAULT CHARSET=utf8;

CREATE TABLE  `cloud`.`user_ip_address` (
  `id` bigint unsigned NOT NULL UNIQUE auto_increment,
  `account_id` bigint unsigned NULL,
  `domain_id` bigint unsigned NULL,
  `public_ip_address` char(40) NOT NULL,
  `data_center_id` bigint unsigned NOT NULL COMMENT 'zone that it belongs to',
  `source_nat` int(1) unsigned NOT NULL default '0',
  `allocated` datetime NULL COMMENT 'Date this ip was allocated to someone',
  `vlan_db_id` bigint unsigned NOT NULL,
  `one_to_one_nat` int(1) unsigned NOT NULL default '0',
  `vm_id` bigint unsigned COMMENT 'vm id the one_to_one nat ip is assigned to',
  `state` char(32) NOT NULL default 'Free' COMMENT 'state of the ip address',
  `mac_address` bigint unsigned NOT NULL COMMENT 'mac address of this ip',
  `source_network_id` bigint unsigned NOT NULL COMMENT 'network id ip belongs to',
  `network_id` bigint unsigned COMMENT 'network this public ip address is associated with',
  PRIMARY KEY (`id`),
  UNIQUE (`public_ip_address`, `source_network_id`),
  CONSTRAINT `fk_user_ip_address__source_network_id` FOREIGN KEY (`source_network_id`) REFERENCES `networks`(`id`),
  CONSTRAINT `fk_user_ip_address__network_id` FOREIGN KEY (`network_id`) REFERENCES `networks`(`id`),
  CONSTRAINT `fk_user_ip_address__account_id` FOREIGN KEY (`account_id`) REFERENCES `account`(`id`),
  CONSTRAINT `fk_user_ip_address__vm_id` FOREIGN KEY (`vm_id`) REFERENCES `vm_instance`(`id`),
  CONSTRAINT `fk_user_ip_address__vlan_db_id` FOREIGN KEY (`vlan_db_id`) REFERENCES `vlan`(`id`) ON DELETE CASCADE,
  CONSTRAINT `fk_user_ip_address__data_center_id` FOREIGN KEY (`data_center_id`) REFERENCES `data_center`(`id`) ON DELETE CASCADE,
  INDEX `i_user_ip_address__allocated`(`allocated`),
  INDEX `i_user_ip_address__source_nat`(`source_nat`)
) ENGINE=InnoDB DEFAULT CHARSET=utf8;


CREATE TABLE  `cloud`.`user_statistics` (
  `id` bigint unsigned UNIQUE NOT NULL AUTO_INCREMENT,
  `data_center_id` bigint unsigned NOT NULL,
  `account_id` bigint unsigned NOT NULL,
  `public_ip_address` char(40),
  `device_id` bigint unsigned NOT NULL,
  `device_type` varchar(32) NOT NULL,
  `network_id` bigint unsigned,
  `net_bytes_received` bigint unsigned NOT NULL default '0',
  `net_bytes_sent` bigint unsigned NOT NULL default '0',
  `current_bytes_received` bigint unsigned NOT NULL default '0',
  `current_bytes_sent` bigint unsigned NOT NULL default '0',
  PRIMARY KEY  (`id`),
  UNIQUE KEY (`account_id`, `data_center_id`, `public_ip_address`, `device_id`, `device_type`)
) ENGINE=InnoDB DEFAULT CHARSET=utf8;

CREATE TABLE  `cloud`.`vm_template` (
  `id` bigint unsigned NOT NULL auto_increment,
  `unique_name` varchar(255) NOT NULL,
  `name` varchar(255) NOT NULL,
  `public` int(1) unsigned NOT NULL,
  `featured` int(1) unsigned NOT NULL,
  `type` varchar(32) NULL,
  `hvm`  int(1) unsigned NOT NULL COMMENT 'requires HVM',
  `bits` int(6) unsigned NOT NULL COMMENT '32 bit or 64 bit',
  `url` varchar(255) NULL COMMENT 'the url where the template exists externally',
  `format` varchar(32) NOT NULL COMMENT 'format for the template', 
  `created` datetime NOT NULL COMMENT 'Date created',
  `removed` datetime COMMENT 'Date removed if not null',
  `account_id` bigint unsigned NOT NULL COMMENT 'id of the account that created this template',
  `checksum` varchar(255) COMMENT 'checksum for the template root disk',
  `display_text` varchar(4096) NULL COMMENT 'Description text set by the admin for display purpose only',
  `enable_password` int(1) unsigned NOT NULL default 1 COMMENT 'true if this template supports password reset',
  `guest_os_id` bigint unsigned NOT NULL COMMENT 'the OS of the template',
  `bootable` int(1) unsigned NOT NULL default 1 COMMENT 'true if this template represents a bootable ISO',
  `prepopulate` int(1) unsigned NOT NULL default 0 COMMENT 'prepopulate this template to primary storage',
  `cross_zones` int(1) unsigned NOT NULL default 0 COMMENT 'Make this template available in all zones',
  `extractable` int(1) unsigned NOT NULL default 0 COMMENT 'Is this template extractable',
  `hypervisor_type` varchar(32) COMMENT 'hypervisor that the template belongs to',
  `source_template_id` bigint unsigned COMMENT 'Id of the original template, if this template is created from snapshot',
  PRIMARY KEY  (`id`),
  INDEX `i_vm_template__removed`(`removed`)
) ENGINE=InnoDB DEFAULT CHARSET=utf8;

CREATE TABLE  `cloud`.`vm_instance` (
  `id` bigint unsigned UNIQUE NOT NULL,
  `name` varchar(255) NOT NULL,
  `instance_name` varchar(255) NOT NULL COMMENT 'name of the vm instance running on the hosts',
  `state` varchar(32) NOT NULL,
  `vm_template_id` bigint unsigned,
  `guest_os_id` bigint unsigned NOT NULL,
  `private_mac_address` varchar(17),
  `private_ip_address` char(40),
  `private_netmask` varchar(15),
  `pod_id` bigint unsigned,
  `data_center_id` bigint unsigned NOT NULL COMMENT 'Data Center the instance belongs to',
  `host_id` bigint unsigned,
  `last_host_id` bigint unsigned COMMENT 'tentative host for first run or last host that it has been running on',
  `proxy_id` bigint unsigned NULL COMMENT 'console proxy allocated in previous session',
  `proxy_assign_time` DATETIME NULL COMMENT 'time when console proxy was assigned',
  `vnc_password` varchar(255) NOT NULL COMMENT 'vnc password',
  `ha_enabled` tinyint(1) NOT NULL DEFAULT 0 COMMENT 'Should HA be enabled for this VM',
  `limit_cpu_use` tinyint(1) unsigned NOT NULL DEFAULT 0 COMMENT 'Limit the cpu usage to service offering',
  `update_count` bigint unsigned NOT NULL DEFAULT 0 COMMENT 'date state was updated',
  `update_time` datetime COMMENT 'date the destroy was requested',
  `created` datetime NOT NULL COMMENT 'date created',
  `removed` datetime COMMENT 'date removed if not null',
  `type` varchar(32) NOT NULL COMMENT 'type of vm it is',
  `vm_type` varchar(32) NOT NULL COMMENT 'vm type',
  `account_id` bigint unsigned NOT NULL COMMENT 'user id of owner',
  `domain_id` bigint unsigned NOT NULL,
  `service_offering_id` bigint unsigned NOT NULL COMMENT 'service offering id',
  `reservation_id` char(40) COMMENT 'reservation id',
  `hypervisor_type` char(32) COMMENT 'hypervisor type',
  PRIMARY KEY  (`id`),
  INDEX `i_vm_instance__removed`(`removed`),
  INDEX `i_vm_instance__type`(`type`),
  INDEX `i_vm_instance__pod_id`(`pod_id`),
  INDEX `i_vm_instance__update_time`(`update_time`),
  INDEX `i_vm_instance__update_count`(`update_count`),
  INDEX `i_vm_instance__state`(`state`),
  INDEX `i_vm_instance__data_center_id`(`data_center_id`),
  CONSTRAINT `fk_vm_instance__host_id` FOREIGN KEY `fk_vm_instance__host_id` (`host_id`) REFERENCES `host` (`id`),
  CONSTRAINT `fk_vm_instance__last_host_id` FOREIGN KEY `fk_vm_instance__last_host_id` (`last_host_id`) REFERENCES `host`(`id`),
  CONSTRAINT `fk_vm_instance__template_id` FOREIGN KEY `fk_vm_instance__template_id` (`vm_template_id`) REFERENCES `vm_template` (`id`),
  INDEX `i_vm_instance__template_id`(`vm_template_id`),
  CONSTRAINT `fk_vm_instance__account_id` FOREIGN KEY `fk_vm_instance__account_id` (`account_id`) REFERENCES `account` (`id`),
  INDEX `i_vm_instance__account_id`(`account_id`),
  CONSTRAINT `fk_vm_instance__service_offering_id` FOREIGN KEY `fk_vm_instance__service_offering_id` (`service_offering_id`) REFERENCES `service_offering` (`id`),
  INDEX `i_vm_instance__service_offering_id`(`service_offering_id`)
) ENGINE=InnoDB DEFAULT CHARSET=utf8;

CREATE TABLE `cloud`.`user_vm` (
  `id` bigint unsigned UNIQUE NOT NULL,
  `iso_id` bigint unsigned,
  `display_name` varchar(255),
  `user_data` varchar(2048),
  PRIMARY KEY (`id`),
  CONSTRAINT `fk_user_vm__id` FOREIGN KEY `fk_user_vm__id` (`id`) REFERENCES `vm_instance`(`id`) ON DELETE CASCADE
) ENGINE=InnoDB DEFAULT CHARSET=utf8;

CREATE TABLE `cloud`.`user_vm_details` (
  `id` bigint unsigned NOT NULL auto_increment,
  `vm_id` bigint unsigned NOT NULL COMMENT 'vm id',
  `name` varchar(255) NOT NULL,
  `value` varchar(1024) NOT NULL,
  PRIMARY KEY (`id`),
  CONSTRAINT `fk_user_vm_details__vm_id` FOREIGN KEY `fk_user_vm_details__vm_id`(`vm_id`) REFERENCES `user_vm`(`id`) ON DELETE CASCADE
) ENGINE=InnoDB DEFAULT CHARSET=utf8;


CREATE TABLE `cloud`.`domain_router` (
  `id` bigint unsigned UNIQUE NOT NULL COMMENT 'Primary Key',
  `public_mac_address` varchar(17)   COMMENT 'mac address of the public facing network card',
  `public_ip_address` char(40)  COMMENT 'public ip address used for source net',
  `public_netmask` varchar(15)  COMMENT 'netmask used for the domR',
  `guest_netmask` varchar(15) COMMENT 'netmask used for the guest network',
  `guest_ip_address` char(40) COMMENT ' ip address in the guest network',   
  `network_id` bigint unsigned NOT NULL COMMENT 'network configuration that this domain router belongs to',
  `is_redundant_router` int(1) unsigned NOT NULL COMMENT 'if in redundant router mode',
  `priority` int(4) unsigned COMMENT 'priority of router in the redundant router mode',
  `redundant_state` varchar(64) NOT NULL COMMENT 'the state of redundant virtual router',
  `role` varchar(64) NOT NULL COMMENT 'type of role played by this router',
  PRIMARY KEY (`id`),
  CONSTRAINT `fk_domain_router__id` FOREIGN KEY `fk_domain_router__id` (`id`) REFERENCES `vm_instance`(`id`) ON DELETE CASCADE
) ENGINE = InnoDB DEFAULT CHARSET=utf8 COMMENT = 'information about the domR instance';

CREATE TABLE  `cloud`.`upload` (
  `id` bigint unsigned NOT NULL auto_increment,
  `host_id` bigint unsigned NOT NULL,
  `type_id` bigint unsigned NOT NULL,
  `type` varchar(255),
  `mode` varchar(255),
  `created` DATETIME NOT NULL,
  `last_updated` DATETIME,
  `job_id` varchar(255),
  `upload_pct` int(10) unsigned,
  `upload_state` varchar(255),
  `error_str` varchar(255),
  `url` varchar(255),
  `install_path` varchar(255),
  PRIMARY KEY  (`id`)
) ENGINE=InnoDB AUTO_INCREMENT=1 DEFAULT CHARSET=utf8;

CREATE TABLE  `cloud`.`template_host_ref` (
  `id` bigint unsigned NOT NULL auto_increment,
  `host_id` bigint unsigned NOT NULL,
  `pool_id` bigint unsigned,
  `template_id` bigint unsigned NOT NULL,
  `created` DATETIME NOT NULL,
  `last_updated` DATETIME,
  `job_id` varchar(255),
  `download_pct` int(10) unsigned,
  `size` bigint unsigned,
  `physical_size` bigint unsigned DEFAULT 0,
  `download_state` varchar(255),
  `error_str` varchar(255),
  `local_path` varchar(255),
  `install_path` varchar(255),
  `url` varchar(255),
  `destroyed` tinyint(1) COMMENT 'indicates whether the template_host entry was destroyed by the user or not',
  `is_copy` tinyint(1) NOT NULL DEFAULT 0 COMMENT 'indicates whether this was copied ',
  PRIMARY KEY  (`id`),
  CONSTRAINT `fk_template_host_ref__host_id` FOREIGN KEY `fk_template_host_ref__host_id` (`host_id`) REFERENCES `host` (`id`) ON DELETE CASCADE,
  INDEX `i_template_host_ref__host_id`(`host_id`),
  CONSTRAINT `fk_template_host_ref__template_id` FOREIGN KEY `fk_template_host_ref__template_id` (`template_id`) REFERENCES `vm_template` (`id`),
  INDEX `i_template_host_ref__template_id`(`template_id`)
) ENGINE=InnoDB AUTO_INCREMENT=1 DEFAULT CHARSET=utf8;

CREATE TABLE  `cloud`.`template_zone_ref` (
  `id` bigint unsigned NOT NULL auto_increment,
  `zone_id` bigint unsigned NOT NULL,
  `template_id` bigint unsigned NOT NULL,
  `created` DATETIME NOT NULL,
  `last_updated` DATETIME,
  `removed` datetime COMMENT 'date removed if not null',
  PRIMARY KEY  (`id`),
  CONSTRAINT `fk_template_zone_ref__zone_id` FOREIGN KEY `fk_template_zone_ref__zone_id` (`zone_id`) REFERENCES `data_center` (`id`) ON DELETE CASCADE,
  INDEX `i_template_zone_ref__zone_id`(`zone_id`),
  CONSTRAINT `fk_template_zone_ref__template_id` FOREIGN KEY `fk_template_zone_ref__template_id` (`template_id`) REFERENCES `vm_template` (`id`) ON DELETE CASCADE,
  INDEX `i_template_zone_ref__template_id`(`template_id`),
  INDEX `i_template_zone_ref__removed`(`removed`)
) ENGINE=InnoDB AUTO_INCREMENT=1 DEFAULT CHARSET=utf8;

CREATE TABLE  `cloud`.`console_proxy` (
  `id` bigint unsigned NOT NULL auto_increment,
  `public_mac_address` varchar(17) unique COMMENT 'mac address of the public facing network card',
  `public_ip_address` char(40) UNIQUE COMMENT 'public ip address for the console proxy',
  `public_netmask` varchar(15)  COMMENT 'public netmask used for the console proxy',
  `active_session` int(10) NOT NULL DEFAULT 0 COMMENT 'active session number',
  `last_update` DATETIME NULL COMMENT 'Last session update time',
  `session_details` BLOB NULL COMMENT 'session detail info',
  PRIMARY KEY  (`id`),
  CONSTRAINT `fk_console_proxy__id` FOREIGN KEY `fk_console_proxy__id`(`id`) REFERENCES `vm_instance`(`id`) ON DELETE CASCADE
) ENGINE=InnoDB AUTO_INCREMENT=1 DEFAULT CHARSET=utf8;

CREATE TABLE  `cloud`.`secondary_storage_vm` (
  `id` bigint unsigned NOT NULL auto_increment,
  `public_mac_address` varchar(17)  unique COMMENT 'mac address of the public facing network card',
  `public_ip_address` char(40) UNIQUE COMMENT 'public ip address for the sec storage vm',
  `public_netmask` varchar(15)  COMMENT 'public netmask used for the sec storage vm',
  `guid` varchar(255)  COMMENT 'copied from guid of secondary storage host',
  `nfs_share` varchar(255)  COMMENT 'server and path exported by the nfs server ',
  `last_update` DATETIME NULL COMMENT 'Last session update time',
  `role` varchar(64) NOT NULL DEFAULT 'templateProcessor' COMMENT 'work role of secondary storage host(templateProcessor | commandExecutor)',
  PRIMARY KEY  (`id`),
  CONSTRAINT `fk_secondary_storage_vm__id` FOREIGN KEY `fk_secondary_storage_vm__id`(`id`) REFERENCES `vm_instance`(`id`) ON DELETE CASCADE
) ENGINE=InnoDB AUTO_INCREMENT=1 DEFAULT CHARSET=utf8;

CREATE TABLE  `cloud`.`domain` (
  `id` bigint unsigned NOT NULL auto_increment,
  `parent` bigint unsigned,
  `name` varchar(255),
  `owner` bigint unsigned NOT NULL,
  `path` varchar(255) NOT NULL,
  `level` int(10) NOT NULL DEFAULT 0,
  `child_count` int(10) NOT NULL DEFAULT 0,
  `next_child_seq` bigint unsigned NOT NULL DEFAULT 1,
  `removed` datetime COMMENT 'date removed',
  `state` char(32) NOT NULL default 'Active' COMMENT 'state of the domain',
  `network_domain` varchar(255),
  PRIMARY KEY  (`id`),
  UNIQUE (parent, name, removed),
  INDEX `i_domain__path`(`path`),
  INDEX `i_domain__removed`(`removed`)
) ENGINE=InnoDB DEFAULT CHARSET=utf8;

CREATE TABLE  `cloud`.`account` (
  `id` bigint unsigned NOT NULL auto_increment,
  `account_name` varchar(100) COMMENT 'an account name set by the creator of the account, defaults to username for single accounts',
  `type` int(1) unsigned NOT NULL,
  `domain_id` bigint unsigned,
  `state` varchar(10) NOT NULL default 'enabled',
  `removed` datetime COMMENT 'date removed',
  `cleanup_needed` tinyint(1) NOT NULL default '0',
<<<<<<< HEAD
  `network_domain` varchar(255),
=======
>>>>>>> fd1dbe96
  PRIMARY KEY  (`id`),
  INDEX i_account__removed(`removed`)
) ENGINE=InnoDB DEFAULT CHARSET=utf8;

CREATE TABLE `cloud`.`resource_limit` (
  `id` bigint unsigned NOT NULL auto_increment,
  `domain_id` bigint unsigned,
  `account_id` bigint unsigned,
  `type` varchar(255),
  `max` bigint NOT NULL default '-1',
  PRIMARY KEY  (`id`)
) ENGINE=InnoDB DEFAULT CHARSET=utf8;

CREATE TABLE `cloud`.`resource_count` (
  `id` bigint unsigned NOT NULL auto_increment,
  `account_id` bigint unsigned,
  `domain_id` bigint unsigned,
  `type` varchar(255),
  `count` bigint NOT NULL default '0',
  PRIMARY KEY  (`id`),
  CONSTRAINT `fk_resource_count__account_id` FOREIGN KEY `fk_resource_count__account_id`(`account_id`) REFERENCES `account`(`id`) ON DELETE CASCADE,
  CONSTRAINT `fk_resource_count__domain_id` FOREIGN KEY `fk_resource_count__domain_id`(`domain_id`) REFERENCES `domain`(`id`) ON DELETE CASCADE,
  INDEX `i_resource_count__type`(`type`)
) ENGINE=InnoDB DEFAULT CHARSET=utf8;

CREATE TABLE `cloud`.`op_host_capacity` (
  `id` bigint unsigned NOT NULL auto_increment,
  `host_id` bigint unsigned,
  `data_center_id` bigint unsigned NOT NULL,
  `pod_id` bigint unsigned,
  `cluster_id` bigint unsigned COMMENT 'foreign key to cluster',
  `used_capacity` bigint signed NOT NULL,
  `reserved_capacity` bigint signed NOT NULL,
  `total_capacity` bigint signed NOT NULL,
  `capacity_type` int(1) unsigned NOT NULL,
  PRIMARY KEY  (`id`),
  INDEX `i_op_host_capacity__host_type`(`host_id`, `capacity_type`),
  INDEX `i_op_host_capacity__pod_id`(`pod_id`),
  INDEX `i_op_host_capacity__data_center_id`(`data_center_id`),
  INDEX `i_op_host_capacity__cluster_id`(`cluster_id`)  
) ENGINE=InnoDB DEFAULT CHARSET=utf8;

CREATE TABLE `cloud`.`alert` (
  `id` bigint unsigned NOT NULL auto_increment,
  `type` int(1) unsigned NOT NULL,
  `pod_id` bigint unsigned,
  `data_center_id` bigint unsigned NOT NULL,
  `subject` varchar(999) COMMENT 'according to SMTP spec, max subject length is 1000 including the CRLF character, so allow enough space to fit long pod/zone/host names',
  `sent_count` int(3) unsigned NOT NULL,
  `created` DATETIME NULL COMMENT 'when this alert type was created',
  `last_sent` DATETIME NULL COMMENT 'Last time the alert was sent',
  `resolved` DATETIME NULL COMMENT 'when the alert status was resolved (available memory no longer at critical level, etc.)',
  PRIMARY KEY  (`id`)
) ENGINE=InnoDB DEFAULT CHARSET=utf8;

CREATE TABLE `cloud`.`async_job` (
  `id` bigint unsigned NOT NULL auto_increment,
  `user_id` bigint unsigned NOT NULL,
  `account_id` bigint unsigned NOT NULL,
  `session_key` varchar(64) COMMENT 'all async-job manage to apply session based security enforcement',
  `instance_type` varchar(64) COMMENT 'instance_type and instance_id work together to allow attaching an instance object to a job',			
  `instance_id` bigint unsigned,
  `job_cmd` varchar(64) NOT NULL COMMENT 'command name',
  `job_cmd_originator` varchar(64) COMMENT 'command originator',
  `job_cmd_info` text COMMENT 'command parameter info',
  `job_cmd_ver` int(1) COMMENT 'command version',
  `callback_type` int(1) COMMENT 'call back type, 0 : polling, 1 : email',
  `callback_address` varchar(128) COMMENT 'call back address by callback_type',
  `job_status` int(1) COMMENT 'general job execution status',
  `job_process_status` int(1) COMMENT 'job specific process status for asynchronize progress update',
  `job_result_code` int(1) COMMENT 'job result code, specify error code corresponding to result message',
  `job_result` text COMMENT 'job result info',
  `job_init_msid` bigint COMMENT 'the initiating msid',
  `job_complete_msid` bigint  COMMENT 'completing msid',
  `created` datetime COMMENT 'date created',
  `last_updated` datetime COMMENT 'date created',
  `last_polled` datetime COMMENT 'date polled',
  `removed` datetime COMMENT 'date removed',
  PRIMARY KEY (`id`),
  INDEX `i_async_job__removed`(`removed`),
  INDEX `i_async__user_id`(`user_id`),
  INDEX `i_async__account_id`(`account_id`),
  INDEX `i_async__instance_type_id`(`instance_type`,`instance_id`),
  INDEX `i_async__job_cmd`(`job_cmd`),
  INDEX `i_async__created`(`created`),
  INDEX `i_async__last_updated`(`last_updated`),
  INDEX `i_async__last_poll`(`last_polled`)
) ENGINE=InnoDB DEFAULT CHARSET=utf8;

CREATE TABLE `cloud`.`sync_queue` (
  `id` bigint unsigned NOT NULL auto_increment,
  `sync_objtype` varchar(64) NOT NULL, 
  `sync_objid` bigint unsigned NOT NULL,
  `queue_proc_msid` bigint,
  `queue_proc_number` bigint COMMENT 'process number, increase 1 for each iteration',
  `queue_proc_time` datetime COMMENT 'last time to process the queue',
  `created` datetime COMMENT 'date created',
  `last_updated` datetime COMMENT 'date created',
  PRIMARY KEY  (`id`),
  UNIQUE `i_sync_queue__objtype__objid`(`sync_objtype`, `sync_objid`),
  INDEX `i_sync_queue__created`(`created`),
  INDEX `i_sync_queue__last_updated`(`last_updated`),
  INDEX `i_sync_queue__queue_proc_time`(`queue_proc_time`)
) ENGINE=InnoDB DEFAULT CHARSET=utf8;

CREATE TABLE `cloud`.`stack_maid` (
  `id` bigint unsigned NOT NULL auto_increment,
  `msid` bigint unsigned NOT NULL,
  `thread_id` bigint unsigned NOT NULL,
  `seq` int unsigned NOT NULL,
  `cleanup_delegate` varchar(128),
  `cleanup_context` text,
  `created` datetime,
  PRIMARY KEY  (`id`)
) ENGINE=InnoDB DEFAULT CHARSET=utf8;

CREATE TABLE `cloud`.`sync_queue_item` (
  `id` bigint unsigned NOT NULL auto_increment,
  `queue_id` bigint unsigned NOT NULL,
  `content_type` varchar(64),
  `content_id` bigint,
  `queue_proc_msid` bigint COMMENT 'owner msid when the queue item is being processed',
  `queue_proc_number` bigint COMMENT 'used to distinguish raw items and items being in process',
  `created` datetime COMMENT 'time created',
  PRIMARY KEY  (`id`),
  CONSTRAINT `fk_sync_queue_item__queue_id` FOREIGN KEY `fk_sync_queue_item__queue_id` (`queue_id`) REFERENCES `sync_queue` (`id`) ON DELETE CASCADE,
  INDEX `i_sync_queue_item__queue_id`(`queue_id`),
  INDEX `i_sync_queue_item__created`(`created`),
  INDEX `i_sync_queue_item__queue_proc_number`(`queue_proc_number`),
  INDEX `i_sync_queue_item__queue_proc_msid`(`queue_proc_msid`)
) ENGINE=InnoDB DEFAULT CHARSET=utf8;

CREATE TABLE `cloud`.`disk_offering` (
  `id` bigint unsigned NOT NULL auto_increment,
  `domain_id` bigint unsigned,
  `name` varchar(255) NOT NULL,
  `display_text` varchar(4096) NULL COMMENT 'Descrianaption text set by the admin for display purpose only',
  `disk_size` bigint unsigned NOT NULL COMMENT 'disk space in byte',
  `type` varchar(32) COMMENT 'inheritted by who?',
  `tags` varchar(4096) COMMENT 'comma separated tags about the disk_offering',
  `recreatable` tinyint(1) unsigned NOT NULL DEFAULT 0 COMMENT 'The root disk is always recreatable',
  `use_local_storage` tinyint(1) unsigned NOT NULL DEFAULT 0 COMMENT 'Indicates whether local storage pools should be used',
  `unique_name` varchar(32) UNIQUE COMMENT 'unique name',
  `system_use` tinyint(1) unsigned NOT NULL DEFAULT 0 COMMENT 'is this offering for system used only',
  `customized` tinyint(1) unsigned NOT NULL DEFAULT 0 COMMENT '0 implies not customized by default',
  `removed` datetime COMMENT 'date removed',
  `created` datetime COMMENT 'date the disk offering was created',
  PRIMARY KEY  (`id`),
  INDEX `i_disk_offering__removed`(`removed`)
) ENGINE=InnoDB DEFAULT CHARSET=utf8;

CREATE TABLE  `cloud`.`service_offering` (
  `id` bigint unsigned NOT NULL,
  `cpu` int(10) unsigned NOT NULL COMMENT '# of cores',
  `speed` int(10) unsigned NOT NULL COMMENT 'speed per core in mhz',
  `ram_size` bigint unsigned NOT NULL,
  `nw_rate` smallint unsigned default 200 COMMENT 'network rate throttle mbits/s',
  `mc_rate` smallint unsigned default 10 COMMENT 'mcast rate throttle mbits/s',
  `ha_enabled` tinyint(1) unsigned NOT NULL DEFAULT 0 COMMENT 'Enable HA',
  `limit_cpu_use` tinyint(1) unsigned NOT NULL DEFAULT 0 COMMENT 'Limit the CPU usage to service offering',
  `host_tag` varchar(255) COMMENT 'host tag specified by the service_offering',
  `default_use` tinyint(1) unsigned NOT NULL DEFAULT 0 COMMENT 'is this offering a default system offering',
  `vm_type` varchar(32) COMMENT 'type of offering specified for system offerings',
  PRIMARY KEY  (`id`),
  CONSTRAINT `fk_service_offering__id` FOREIGN KEY `fk_service_offering__id`(`id`) REFERENCES `disk_offering`(`id`) ON DELETE CASCADE
) ENGINE=InnoDB DEFAULT CHARSET=utf8;

CREATE TABLE `cloud`.`network_rule_config` (
  `id` bigint unsigned NOT NULL auto_increment,
  `security_group_id` bigint unsigned NOT NULL,
  `public_port` varchar(10) default NULL,
  `private_port` varchar(10) default NULL,
  `protocol` varchar(16) NOT NULL default 'TCP',
  `create_status` varchar(32) COMMENT 'rule creation status',
  PRIMARY KEY  (`id`)
) ENGINE=InnoDB DEFAULT CHARSET=utf8;

CREATE TABLE `cloud`.`remote_access_vpn` (
  `vpn_server_addr_id` bigint unsigned UNIQUE NOT NULL,
  `account_id` bigint unsigned NOT NULL,
  `network_id` bigint unsigned NOT NULL,
  `domain_id` bigint unsigned NOT NULL,
  `local_ip` char(40) NOT NULL,
  `ip_range` varchar(32) NOT NULL,
  `ipsec_psk` varchar(256) NOT NULL,
  `state` char(32) NOT NULL,
  PRIMARY KEY  (`vpn_server_addr_id`),
  CONSTRAINT `fk_remote_access_vpn__account_id` FOREIGN KEY `fk_remote_access_vpn__account_id`(`account_id`) REFERENCES `account` (`id`) ON DELETE CASCADE,
  CONSTRAINT `fk_remote_access_vpn__domain_id` FOREIGN KEY `fk_remote_access_vpn__domain_id`(`domain_id`) REFERENCES `domain`(`id`) ON DELETE CASCADE,
  CONSTRAINT `fk_remote_access_vpn__network_id` FOREIGN KEY `fk_remote_access_vpn__network_id` (`network_id`) REFERENCES `networks` (`id`) ON DELETE CASCADE,
  CONSTRAINT `fk_remote_access_vpn__vpn_server_addr_id` FOREIGN KEY `fk_remote_access_vpn__vpn_server_addr_id` (`vpn_server_addr_id`) REFERENCES `user_ip_address` (`id`)
) ENGINE=InnoDB DEFAULT CHARSET=utf8;

CREATE TABLE `cloud`.`vpn_users` (
  `id` bigint unsigned NOT NULL UNIQUE auto_increment,
  `owner_id` bigint unsigned NOT NULL,
  `domain_id` bigint unsigned NOT NULL,
  `username` varchar(255) NOT NULL,
  `password` varchar(255) NOT NULL,
  `state` char(32) NOT NULL COMMENT 'What state is this vpn user in',
  PRIMARY KEY  (`id`),
  CONSTRAINT `fk_vpn_users__owner_id` FOREIGN KEY (`owner_id`) REFERENCES `account`(`id`) ON DELETE CASCADE,
  CONSTRAINT `fk_vpn_users__domain_id` FOREIGN KEY (`domain_id`) REFERENCES `domain`(`id`) ON DELETE CASCADE,
  INDEX `i_vpn_users_username`(`username`),
  UNIQUE `i_vpn_users__account_id__username`(`owner_id`, `username`) 
) ENGINE=InnoDB DEFAULT CHARSET=utf8;

CREATE TABLE  `cloud`.`storage_pool` (
  `id` bigint unsigned UNIQUE NOT NULL,
  `name` varchar(255) COMMENT 'should be NOT NULL',
  `uuid` varchar(255) UNIQUE,
  `pool_type` varchar(32) NOT NULL,
  `port` int unsigned NOT NULL,
  `data_center_id` bigint unsigned NOT NULL,
  `pod_id` bigint unsigned,
  `cluster_id` bigint unsigned COMMENT 'foreign key to cluster',
  `available_bytes` bigint unsigned,
  `capacity_bytes` bigint unsigned,
  `host_address` varchar(255) NOT NULL COMMENT 'FQDN or IP of storage server',
  `path` varchar(255) NOT NULL COMMENT 'Filesystem path that is shared',
  `created` datetime COMMENT 'date the pool created',
  `removed` datetime COMMENT 'date removed if not null',
  `update_time` DATETIME,
  `status` varchar(32),
  PRIMARY KEY  (`id`),
  CONSTRAINT `fk_storage_pool__pod_id` FOREIGN KEY `fk_storage_pool__pod_id` (`pod_id`) REFERENCES `host_pod_ref` (`id`) ON DELETE CASCADE,
  INDEX `i_storage_pool__pod_id`(`pod_id`),
  CONSTRAINT `fk_storage_pool__cluster_id` FOREIGN KEY `fk_storage_pool__cluster_id`(`cluster_id`) REFERENCES `cloud`.`cluster`(`id`),
  INDEX `i_storage_pool__removed`(`removed`)
) ENGINE=InnoDB DEFAULT CHARSET=utf8;

CREATE TABLE `cloud`.`storage_pool_details` (
  `id` bigint unsigned UNIQUE NOT NULL AUTO_INCREMENT COMMENT 'id',
  `pool_id` bigint unsigned NOT NULL COMMENT 'pool the detail is related to',
  `name` varchar(255) NOT NULL COMMENT 'name of the detail',
  `value` varchar(255) NOT NULL COMMENT 'value of the detail',
  PRIMARY KEY (`id`),
  CONSTRAINT `fk_storage_pool_details__pool_id` FOREIGN KEY `fk_storage_pool_details__pool_id`(`pool_id`) REFERENCES `storage_pool`(`id`) ON DELETE CASCADE,
  INDEX `i_storage_pool_details__name__value`(`name`(128), `value`(128))
) ENGINE=InnoDB DEFAULT CHARSET=utf8;

CREATE TABLE  `cloud`.`storage_pool_host_ref` (
  `id` bigint unsigned NOT NULL auto_increment,
  `host_id` bigint unsigned NOT NULL,
  `pool_id` bigint unsigned NOT NULL,
  `created` DATETIME NOT NULL,
  `last_updated` DATETIME,
  `local_path` varchar(255),
  PRIMARY KEY  (`id`),
  CONSTRAINT `fk_storage_pool_host_ref__host_id` FOREIGN KEY `fk_storage_pool_host_ref__host_id`(`host_id`) REFERENCES `host`(`id`) ON DELETE CASCADE,
  CONSTRAINT `fk_storage_pool_host_ref__pool_id` FOREIGN KEY `fk_storage_pool_host_ref__pool_id`(`pool_id`) REFERENCES `storage_pool`(`id`) ON DELETE CASCADE
) ENGINE=InnoDB AUTO_INCREMENT=1 DEFAULT CHARSET=utf8;

CREATE TABLE  `cloud`.`template_spool_ref` (
  `id` bigint unsigned NOT NULL auto_increment,
  `pool_id` bigint unsigned NOT NULL,
  `template_id` bigint unsigned NOT NULL,
  `created` DATETIME NOT NULL,
  `last_updated` DATETIME,
  `job_id` varchar(255),
  `download_pct` int(10) unsigned,
  `download_state` varchar(255),
  `error_str` varchar(255),
  `local_path` varchar(255),
  `install_path` varchar(255),
  `template_size` bigint unsigned NOT NULL COMMENT 'the size of the template on the pool',
  `marked_for_gc` tinyint(1) unsigned NOT NULL DEFAULT 0 COMMENT 'if true, the garbage collector will evict the template from this pool.',
  PRIMARY KEY  (`id`),
  UNIQUE `i_template_spool_ref__template_id__pool_id`(`template_id`, `pool_id`),
  CONSTRAINT `fk_template_spool_ref__template_id` FOREIGN KEY (`template_id`) REFERENCES `vm_template`(`id`),
  CONSTRAINT `fk_template_spool_ref__pool_id` FOREIGN KEY (`pool_id`) REFERENCES `storage_pool`(`id`) ON DELETE CASCADE
) ENGINE=InnoDB AUTO_INCREMENT=1 DEFAULT CHARSET=utf8;

CREATE TABLE `cloud`.`guest_os` (
  `id` bigint unsigned NOT NULL auto_increment,
  `category_id` bigint unsigned NOT NULL,
  `name` varchar(255),
  `display_name` varchar(255) NOT NULL,
  PRIMARY KEY  (`id`)
) ENGINE=InnoDB AUTO_INCREMENT=1 DEFAULT CHARSET=utf8;

CREATE TABLE `cloud`.`guest_os_hypervisor` (
  `id` bigint unsigned NOT NULL auto_increment,
  `hypervisor_type` varchar(32) NOT NULL,
  `guest_os_name` varchar(255) NOT NULL,
  `guest_os_id` bigint unsigned NOT NULL,
  PRIMARY KEY  (`id`)
) ENGINE=InnoDB AUTO_INCREMENT=1 DEFAULT CHARSET=utf8;

CREATE TABLE `cloud`.`guest_os_category` (
  `id` bigint unsigned NOT NULL auto_increment,
  `name` varchar(255) NOT NULL,
  PRIMARY KEY  (`id`)
) ENGINE=InnoDB AUTO_INCREMENT=1 DEFAULT CHARSET=utf8;

CREATE TABLE  `cloud`.`launch_permission` (
  `id` bigint unsigned NOT NULL auto_increment,
  `template_id` bigint unsigned NOT NULL,
  `account_id` bigint unsigned NOT NULL,
  PRIMARY KEY  (`id`)
) ENGINE=InnoDB AUTO_INCREMENT=1 DEFAULT CHARSET=utf8;

CREATE TABLE `cloud`.`snapshot_policy` (
  `id` bigint unsigned NOT NULL auto_increment,
  `volume_id` bigint unsigned NOT NULL,
  `schedule` varchar(100) NOT NULL COMMENT 'schedule time of execution',
  `timezone` varchar(100) NOT NULL COMMENT 'the timezone in which the schedule time is specified',
  `interval` int(4) NOT NULL default 4 COMMENT 'backup schedule, e.g. hourly, daily, etc.',
  `max_snaps` int(8) NOT NULL default 0 COMMENT 'maximum number of snapshots to maintain',
  `active` tinyint(1) unsigned NOT NULL COMMENT 'Is the policy active',
  PRIMARY KEY  (`id`)
) ENGINE=InnoDB DEFAULT CHARSET=utf8;

CREATE TABLE  `cloud`.`snapshot_schedule` (
  `id` bigint unsigned NOT NULL auto_increment,
  `volume_id` bigint unsigned NOT NULL COMMENT 'The volume for which this snapshot is being taken',
  `policy_id` bigint unsigned NOT NULL COMMENT 'One of the policyIds for which this snapshot was taken',
  `scheduled_timestamp` datetime NOT NULL COMMENT 'Time at which the snapshot was scheduled for execution',
  `async_job_id` bigint unsigned COMMENT 'If this schedule is being executed, it is the id of the create aysnc_job. Before that it is null',
  `snapshot_id` bigint unsigned COMMENT 'If this schedule is being executed, then the corresponding snapshot has this id. Before that it is null',
  UNIQUE (volume_id, policy_id),
  PRIMARY KEY  (`id`)
) ENGINE=InnoDB DEFAULT CHARSET=utf8;

CREATE TABLE `cloud`.`op_pod_vlan_alloc` (
    `id` bigint unsigned NOT NULL AUTO_INCREMENT COMMENT 'primary id',
    `vlan` varchar(18) NOT NULL COMMENT 'vlan id',
    `data_center_id` bigint unsigned NOT NULL COMMENT 'data center the pod belongs to',
    `pod_id` bigint unsigned NOT NULL COMMENT 'pod the vlan belongs to',
    `account_id` bigint unsigned NULL COMMENT 'account the vlan belongs to right now',
    `taken` datetime COMMENT 'Date taken',
    PRIMARY KEY (`id`)
) ENGINE=InnoDB DEFAULT CHARSET=utf8;

CREATE TABLE `cloud`.`security_group` (
  `id` bigint unsigned NOT NULL auto_increment,
  `name` varchar(255) NOT NULL,
  `description` varchar(4096) NULL,
  `domain_id` bigint unsigned NOT NULL,
  `account_id` bigint unsigned NOT NULL,
  UNIQUE (`name`, `account_id`),
  PRIMARY KEY  (`id`)
) ENGINE=InnoDB DEFAULT CHARSET=utf8;

CREATE TABLE `cloud`.`security_ingress_rule` (
  `id` bigint unsigned NOT NULL auto_increment,
  `security_group_id` bigint unsigned NOT NULL,
  `start_port` varchar(10) default NULL,
  `end_port` varchar(10) default NULL,
  `protocol` varchar(16) NOT NULL default 'TCP',
  `allowed_network_id` bigint unsigned,
  `allowed_ip_cidr`  varchar(44),
  `create_status` varchar(32) COMMENT 'rule creation status',
  PRIMARY KEY  (`id`)
) ENGINE=InnoDB DEFAULT CHARSET=utf8;

CREATE TABLE `cloud`.`security_group_vm_map` (
  `id` bigint unsigned NOT NULL auto_increment,
  `security_group_id` bigint unsigned NOT NULL,
  `instance_id` bigint unsigned NOT NULL,
  PRIMARY KEY  (`id`)
) ENGINE=InnoDB DEFAULT CHARSET=utf8;

CREATE TABLE `cloud`.`op_nwgrp_work` (
  `id` bigint unsigned UNIQUE NOT NULL AUTO_INCREMENT COMMENT 'id',
  `instance_id` bigint unsigned NOT NULL COMMENT 'vm instance that needs rules to be synced.',
  `mgmt_server_id` bigint unsigned COMMENT 'management server that has taken up the work of doing rule sync',
  `created` datetime NOT NULL COMMENT 'time the entry was requested',
  `taken` datetime COMMENT 'time it was taken by the management server',
  `step` varchar(32) NOT NULL COMMENT 'Step in the work',
  `seq_no` bigint unsigned  COMMENT 'seq number to be sent to agent, uniquely identifies ruleset update',
  PRIMARY KEY (`id`),
  INDEX `i_op_nwgrp_work__instance_id`(`instance_id`),
  INDEX `i_op_nwgrp_work__mgmt_server_id`(`mgmt_server_id`),
<<<<<<< HEAD
  INDEX `i_op_nwgrp_work__taken`(`taken`)
) ENGINE=InnoDB DEFAULT CHARSET=utf8;
=======
  INDEX `i_op_nwgrp_work__taken`(`taken`),
  INDEX `i_op_nwgrp_work__step`(`step`),
  INDEX `i_op_nwgrp_work__seq_no`(`seq_no`)
) ENGINE=MEMORY DEFAULT CHARSET=utf8;
>>>>>>> fd1dbe96

CREATE TABLE `cloud`.`op_vm_ruleset_log` (
  `id` bigint unsigned UNIQUE NOT NULL AUTO_INCREMENT COMMENT 'id',
  `instance_id` bigint unsigned NOT NULL COMMENT 'vm instance that needs rules to be synced.',
  `created` datetime NOT NULL COMMENT 'time the entry was requested',
  `logsequence` bigint unsigned  COMMENT 'seq number to be sent to agent, uniquely identifies ruleset update',
  PRIMARY KEY (`id`),
  INDEX `i_op_vm_ruleset_log__instance_id`(`instance_id`)
) ENGINE=InnoDB DEFAULT CHARSET=utf8;

CREATE TABLE `cloud`.`instance_group` (
  `id` bigint unsigned NOT NULL UNIQUE auto_increment,
  `account_id` bigint unsigned NOT NULL COMMENT 'owner.  foreign key to account table',
  `name` varchar(255) NOT NULL,
  `removed` datetime COMMENT 'date the group was removed',
  `created` datetime COMMENT 'date the group was created',
  PRIMARY KEY  (`id`),
  INDEX `i_instance_group__removed`(`removed`)
) ENGINE=InnoDB AUTO_INCREMENT=1 DEFAULT CHARSET=utf8;

CREATE TABLE `cloud`.`instance_group_vm_map` (
  `id` bigint unsigned NOT NULL auto_increment,
  `group_id` bigint unsigned NOT NULL,
  `instance_id` bigint unsigned NOT NULL,
  PRIMARY KEY  (`id`)
) ENGINE=InnoDB DEFAULT CHARSET=utf8;

CREATE TABLE `cloud`.`ssh_keypairs` (
  `id` bigint unsigned NOT NULL auto_increment COMMENT 'id',
  `account_id` bigint unsigned NOT NULL COMMENT 'owner, foreign key to account table',
  `domain_id` bigint unsigned NOT NULL COMMENT 'domain, foreign key to domain table',
  `keypair_name` varchar(256) NOT NULL COMMENT 'name of the key pair',
  `fingerprint` varchar(128) NOT NULL COMMENT 'fingerprint for the ssh public key',
  `public_key` varchar(5120) NOT NULL COMMENT 'public key of the ssh key pair',
  PRIMARY KEY  (`id`)
) ENGINE=InnoDB DEFAULT CHARSET=utf8;

CREATE TABLE  `cloud`.`usage_event` (
  `id` bigint unsigned NOT NULL auto_increment,
  `type` varchar(32) NOT NULL,
  `account_id` bigint unsigned NOT NULL,
  `created` datetime NOT NULL,
  `zone_id` bigint unsigned NOT NULL,
  `resource_id` bigint unsigned,
  `resource_name` varchar(255),
  `offering_id` bigint unsigned,
  `template_id` bigint unsigned,
  `size` bigint unsigned,  
  `resource_type` varchar(32),
  `processed` tinyint NOT NULL default '0',
  PRIMARY KEY  (`id`)
) ENGINE=InnoDB DEFAULT CHARSET=utf8;

CREATE TABLE `cloud`.`ovs_host_vlan_alloc`(
  `id` bigint unsigned NOT NULL UNIQUE AUTO_INCREMENT,
  `host_id` bigint unsigned COMMENT 'host id',
  `account_id` bigint unsigned COMMENT 'account id',
  `vlan` bigint unsigned COMMENT 'vlan id under account #account_id on host #host_id',
  `ref` int unsigned NOT NULL DEFAULT 0 COMMENT 'reference count',
  PRIMARY KEY(`id`)
) ENGINE=InnoDB DEFAULT CHARSET=utf8;

CREATE TABLE `cloud`.`ovs_tunnel_alloc`(
  `id` bigint unsigned NOT NULL UNIQUE AUTO_INCREMENT,
  `from` bigint unsigned COMMENT 'from host id',
  `to` bigint unsigned COMMENT 'to host id',
  `in_port` int unsigned COMMENT 'in port on open vswitch',
  PRIMARY KEY(`from`, `to`)
) ENGINE=InnoDB DEFAULT CHARSET=utf8;

CREATE TABLE `cloud`.`ovs_tunnel`(
  `id` bigint unsigned NOT NULL UNIQUE AUTO_INCREMENT,
  `from` bigint unsigned COMMENT 'from host id',
  `to` bigint unsigned COMMENT 'to host id',
  `key` int unsigned default '0' COMMENT 'current gre key can be used',
  PRIMARY KEY(`from`, `to`)
) ENGINE=InnoDB DEFAULT CHARSET=utf8;

CREATE TABLE `cloud`.`ovs_tunnel_account`(
  `id` bigint unsigned NOT NULL UNIQUE AUTO_INCREMENT,
  `from` bigint unsigned COMMENT 'from host id',
  `to` bigint unsigned COMMENT 'to host id',
  `account` bigint unsigned COMMENT 'account',
  `key` int unsigned COMMENT 'gre key',
  `port_name` varchar(32) COMMENT 'in port on open vswitch',
  `state` varchar(16) default 'FAILED' COMMENT 'result of tunnel creatation',
  PRIMARY KEY(`from`, `to`, `account`)
) ENGINE=InnoDB DEFAULT CHARSET=utf8;

INSERT INTO `cloud`.`ovs_tunnel_account` (`from`, `to`, `account`, `key`, `port_name`, `state`) VALUES (0, 0, 0, 0, 'lock', 'SUCCESS');

CREATE TABLE `cloud`.`ovs_vlan_mapping_dirty`(
  `id` bigint unsigned NOT NULL UNIQUE AUTO_INCREMENT,
  `account_id` bigint unsigned COMMENT 'account id',
  `dirty` int(1) unsigned NOT NULL DEFAULT 0 COMMENT '1 means vlan mapping of this account was changed',
  PRIMARY KEY(`id`)
) ENGINE=InnoDB DEFAULT CHARSET=utf8;

CREATE TABLE `cloud`.`ovs_vm_flow_log` (
  `id` bigint unsigned UNIQUE NOT NULL AUTO_INCREMENT COMMENT 'id',
  `instance_id` bigint unsigned NOT NULL COMMENT 'vm instance that needs flows to be synced.',
  `created` datetime NOT NULL COMMENT 'time the entry was requested',
  `logsequence` bigint unsigned  COMMENT 'seq number to be sent to agent, uniquely identifies flow update',
  `vm_name` varchar(255) NOT NULL COMMENT 'vm name',
  PRIMARY KEY (`id`)
) ENGINE=InnoDB DEFAULT CHARSET=utf8;

CREATE TABLE `cloud`.`ovs_work` (
  `id` bigint unsigned UNIQUE NOT NULL AUTO_INCREMENT COMMENT 'id',
  `instance_id` bigint unsigned NOT NULL COMMENT 'vm instance that needs rules to be synced.',
  `mgmt_server_id` bigint unsigned COMMENT 'management server that has taken up the work of doing rule sync',
  `created` datetime NOT NULL COMMENT 'time the entry was requested',
  `taken` datetime COMMENT 'time it was taken by the management server',
  `step` varchar(32) NOT NULL COMMENT 'Step in the work',
  `seq_no` bigint unsigned  COMMENT 'seq number to be sent to agent, uniquely identifies ruleset update',
  PRIMARY KEY (`id`)
) ENGINE=InnoDB DEFAULT CHARSET=utf8;

CREATE TABLE `cloud`.`storage_pool_work` (
  `id` bigint unsigned UNIQUE NOT NULL AUTO_INCREMENT COMMENT 'id',
  `pool_id` bigint unsigned NOT NULL COMMENT 'storage pool associated with the vm',
  `vm_id` bigint unsigned NOT NULL COMMENT 'vm identifier',
  `stopped_for_maintenance` tinyint unsigned NOT NULL DEFAULT 0 COMMENT 'this flag denoted whether the vm was stopped during maintenance',
  `started_after_maintenance` tinyint unsigned NOT NULL DEFAULT 0 COMMENT 'this flag denoted whether the vm was started after maintenance',
  `mgmt_server_id` bigint unsigned NOT NULL COMMENT 'management server id',
  PRIMARY KEY (`id`),
 UNIQUE (pool_id,vm_id)
) ENGINE=InnoDB DEFAULT CHARSET=utf8;

CREATE TABLE `cloud`.`data_center_details` (
  `id` bigint unsigned NOT NULL auto_increment,
  `dc_id` bigint unsigned NOT NULL COMMENT 'dc id',
  `name` varchar(255) NOT NULL,
  `value` varchar(255) NOT NULL,
  PRIMARY KEY (`id`),
  CONSTRAINT `fk_dc_details__dc_id` FOREIGN KEY (`dc_id`) REFERENCES `data_center`(`id`) ON DELETE CASCADE
) ENGINE=InnoDB DEFAULT CHARSET=utf8;

CREATE TABLE `cloud`.`domain_network_ref` (
  `id` bigint unsigned NOT NULL AUTO_INCREMENT COMMENT 'id',
  `domain_id` bigint unsigned NOT NULL COMMENT 'domain id',
  `network_id` bigint unsigned NOT NULL COMMENT 'network id',
  PRIMARY KEY (`id`),
  CONSTRAINT `fk_domain_network_ref__domain_id` FOREIGN KEY (`domain_id`) REFERENCES `domain`(`id`) ON DELETE CASCADE,
  CONSTRAINT `fk_domain_network_ref__networks_id` FOREIGN KEY (`network_id`) REFERENCES `networks`(`id`) ON DELETE CASCADE
) ENGINE=InnoDB DEFAULT CHARSET=utf8;

CREATE TABLE `cloud`.`cmd_exec_log` (
  `id` bigint unsigned NOT NULL AUTO_INCREMENT COMMENT 'id',
  `host_id` bigint unsigned NOT NULL COMMENT 'host id of the system VM agent that command is sent to',
  `instance_id` bigint unsigned NOT NULL COMMENT 'instance id of the system VM that command is executed on',
  `command_name` varchar(255) NOT NULL COMMENT 'command name',
  `weight` integer NOT NULL DEFAULT 1 COMMENT 'command weight in consideration of the load factor added to host that is executing the command',
  `created` datetime NOT NULL COMMENT 'date created',
  PRIMARY KEY (`id`),
  INDEX `i_cmd_exec_log__host_id`(`host_id`),
  INDEX `i_cmd_exec_log__instance_id`(`instance_id`),
  CONSTRAINT `fk_cmd_exec_log_ref__inst_id` FOREIGN KEY (`instance_id`) REFERENCES `vm_instance`(`id`) ON DELETE CASCADE
) ENGINE=InnoDB DEFAULT CHARSET=utf8;

CREATE TABLE `cloud`.`keystore` (
  `id` bigint unsigned NOT NULL AUTO_INCREMENT COMMENT 'id',
  `name` varchar(64) NOT NULL COMMENT 'unique name for the certifiation',
  `certificate` text NOT NULL COMMENT 'the actual certificate being stored in the db',
  `key` text NOT NULL COMMENT 'private key associated wih the certificate',
  `domain_suffix` varchar(256) NOT NULL COMMENT 'DNS domain suffix associated with the certificate',
  PRIMARY KEY (`id`),
  UNIQUE(name)
) ENGINE=InnoDB DEFAULT CHARSET=utf8;

CREATE TABLE `cloud`.`swift` (
  `id` bigint unsigned NOT NULL AUTO_INCREMENT,
  `hostname` varchar(255),
  `account` varchar(255) COMMENT ' account in swift',
  `username` varchar(255) COMMENT ' username in swift',
  `token` varchar(255) COMMENT 'token for this user',
  PRIMARY KEY (`id`)
) ENGINE=InnoDB DEFAULT CHARSET=utf8;


CREATE TABLE `cloud`.`op_host_transfer` (
  `id` bigint unsigned UNIQUE NOT NULL COMMENT 'Id of the host',
  `initial_mgmt_server_id` bigint unsigned COMMENT 'management server the host is transfered from',
  `future_mgmt_server_id` bigint unsigned COMMENT 'management server the host is transfered to',
  `state` varchar(32) NOT NULL COMMENT 'the transfer state of the host',
  `created` datetime NOT NULL COMMENT 'date created',
  PRIMARY KEY (`id`),
  CONSTRAINT `fk_op_host_transfer__id` FOREIGN KEY `fk_op_host_transfer__id` (`id`) REFERENCES `host` (`id`) ON DELETE CASCADE,
  CONSTRAINT `fk_op_host_transfer__initial_mgmt_server_id` FOREIGN KEY `fk_op_host_transfer__initial_mgmt_server_id`(`initial_mgmt_server_id`) REFERENCES `mshost`(`msid`),
  CONSTRAINT `fk_op_host_transfer__future_mgmt_server_id` FOREIGN KEY `fk_op_host_transfer__future_mgmt_server_id`(`future_mgmt_server_id`) REFERENCES `mshost`(`msid`)
) ENGINE=InnoDB DEFAULT CHARSET=utf8;

SET foreign_key_checks = 1;<|MERGE_RESOLUTION|>--- conflicted
+++ resolved
@@ -1032,10 +1032,7 @@
   `state` varchar(10) NOT NULL default 'enabled',
   `removed` datetime COMMENT 'date removed',
   `cleanup_needed` tinyint(1) NOT NULL default '0',
-<<<<<<< HEAD
   `network_domain` varchar(255),
-=======
->>>>>>> fd1dbe96
   PRIMARY KEY  (`id`),
   INDEX i_account__removed(`removed`)
 ) ENGINE=InnoDB DEFAULT CHARSET=utf8;
@@ -1410,15 +1407,10 @@
   PRIMARY KEY (`id`),
   INDEX `i_op_nwgrp_work__instance_id`(`instance_id`),
   INDEX `i_op_nwgrp_work__mgmt_server_id`(`mgmt_server_id`),
-<<<<<<< HEAD
-  INDEX `i_op_nwgrp_work__taken`(`taken`)
-) ENGINE=InnoDB DEFAULT CHARSET=utf8;
-=======
   INDEX `i_op_nwgrp_work__taken`(`taken`),
   INDEX `i_op_nwgrp_work__step`(`step`),
   INDEX `i_op_nwgrp_work__seq_no`(`seq_no`)
 ) ENGINE=MEMORY DEFAULT CHARSET=utf8;
->>>>>>> fd1dbe96
 
 CREATE TABLE `cloud`.`op_vm_ruleset_log` (
   `id` bigint unsigned UNIQUE NOT NULL AUTO_INCREMENT COMMENT 'id',
