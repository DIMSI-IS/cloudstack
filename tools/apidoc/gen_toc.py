#!/cygdrive/c/Python27
# Licensed to the Apache Software Foundation (ASF) under one
# or more contributor license agreements.  See the NOTICE file
# distributed with this work for additional information
# regarding copyright ownership.  The ASF licenses this file
# to you under the Apache License, Version 2.0 (the
# "License"); you may not use this file except in compliance
# with the License.  You may obtain a copy of the License at
#
#   http://www.apache.org/licenses/LICENSE-2.0
#
# Unless required by applicable law or agreed to in writing,
# software distributed under the License is distributed on an
# "AS IS" BASIS, WITHOUT WARRANTIES OR CONDITIONS OF ANY
# KIND, either express or implied.  See the License for the
# specific language governing permissions and limitations
# under the License.

import os
import os.path
import sys
from xml.dom import minidom
from xml.parsers.expat import ExpatError


REGULAR_USER = 'u'
DOMAIN_ADMIN = 'd'
ROOT_ADMIN = 'r'

user_to_func = {
    REGULAR_USER: 'populateForUser',
    DOMAIN_ADMIN: 'populateForDomainAdmin',
    ROOT_ADMIN: 'populateForRootAdmin',
    }


user_to_cns = {
    REGULAR_USER: 'userCommandNames',
    DOMAIN_ADMIN: 'domainAdminCommandNames',
    ROOT_ADMIN: 'rootAdminCommandNames',
    }


dirname_to_user = {
    'regular_user': REGULAR_USER,
    'domain_admin': DOMAIN_ADMIN,
    'root_admin': ROOT_ADMIN,
    }


dirname_to_dirname = {
    'regular_user': 'user',
    'domain_admin': 'domain_admin',
    'root_admin': 'root_admin',
    }


known_categories = {
    'Cisco' : 'External Device',
    'SystemVm': 'System VM',
    'VirtualMachine': 'Virtual Machine',
    'VM': 'Virtual Machine',
    'Domain': 'Domain',
    'Template': 'Template',
    'Iso': 'ISO',
    'Volume': 'Volume',
    'Vlan': 'VLAN',
    'IpAddress': 'Address',
    'PortForwarding': 'Firewall',
    'Firewall': 'Firewall',
    'StaticNat': 'NAT',
    'IpForwarding': 'NAT',
    'Host': 'Host',
    'Cluster': 'Cluster',
    'Account': 'Account',
    'Snapshot': 'Snapshot',
    'User': 'User',
    'Os': 'Guest OS',
    'ServiceOffering': 'Service Offering',
    'DiskOffering': 'Disk Offering',
    'LoadBalancer': 'Load Balancer',
    'SslCert': 'Load Balancer',
    'Router': 'Router',
    'SystemVm': 'System VM',
    'Configuration': 'Configuration',
    'Capabilities': 'Configuration',
    'Pod': 'Pod',
    'PublicIpRange': 'Network',
    'Zone': 'Zone',
    'Vmware' : 'Zone',
    'NetworkOffering': 'Network Offering',
    'NetworkACL': 'Network ACL',
    'Network': 'Network',
    'CiscoNexus': 'Network',
    'Vpn': 'VPN',
    'Limit': 'Limit',
    'ResourceCount': 'Limit',
    'CloudIdentifier': 'Cloud Identifier',
    'InstanceGroup': 'VM Group',
    'StorageMaintenance': 'Storage Pool',
    'StoragePool': 'Storage Pool',
    'StorageProvider': 'Storage Pool',
    'SecurityGroup': 'Security Group',
    'SSH': 'SSH',
    'register': 'Registration',
    'AsyncJob': 'Async job',
    'Certificate': 'Certificate',
    'Hypervisor': 'Hypervisor',
    'Alert': 'Alert',
    'Event': 'Event',
    'login': 'Login',
    'logout': 'Logout',
    'Capacity': 'System Capacity',
    'NetworkDevice': 'Network Device',
    'ExternalLoadBalancer': 'Ext Load Balancer',
    'ExternalFirewall': 'Ext Firewall',
    'Usage': 'Usage',
    'TrafficMonitor': 'Usage',
    'TrafficType': 'Usage',
    'Product': 'Product',
    'LB': 'Load Balancer',
    'ldap': 'LDAP',
    'Swift': 'Swift',
    'S3' : 'S3',
    'SecondaryStorage': 'Host',
    'Project': 'Project',
    'Lun': 'Storage',
    'Pool': 'Pool',
    'VPC': 'VPC',
    'PrivateGateway': 'VPC',
    'Simulator': 'simulator',
    'StaticRoute': 'VPC',
    'Tags': 'Resource tags',
    'NiciraNvpDevice': 'Nicira NVP',
    'BigSwitchVnsDevice': 'BigSwitch VNS',
    'AutoScale': 'AutoScale',
    'Counter': 'AutoScale',
    'Condition': 'AutoScale',
    'Api': 'API Discovery',
    'Region': 'Region',
    'Detail': 'Resource metadata',
    'addIpToNic': 'Nic',
    'removeIpFromNic': 'Nic',
    'listNics':'Nic',
	'AffinityGroup': 'Affinity Group',
    'addImageStore': 'Image Store',
    'listImageStore': 'Image Store',
    'deleteImageStore': 'Image Store',
    'createSecondaryStagingStore': 'Image Store',
    'deleteSecondaryStagingStore': 'Image Store',
    'listSecondaryStagingStores': 'Image Store',
    'InternalLoadBalancer': 'Internal LB',
	'DeploymentPlanners': 'Configuration',
	'ObjectStore': 'Image Store',
    'PortableIp': 'Portable IP',
    'dedicateHost': 'Dedicate Resources',
    'releaseDedicatedHost': 'Dedicate Resources',
    'Baremetal' : 'Baremetal',
    'UCS' : 'UCS',
    'Ucs' : 'UCS',
    'CacheStores' : 'Cache Stores',
    'CacheStore' : 'Cache Store',
<<<<<<< HEAD
    'Acl' : 'Acl',
    'OvsElement' : 'Ovs Element'
=======
    'OvsElement' : 'Ovs Element',
    'StratosphereSsp' : ' Stratosphere SSP'
>>>>>>> 7d0472bd
    }


categories = {}


def choose_category(fn):
    for k, v in known_categories.iteritems():
        if k in fn:
            return v
    raise Exception('Need to add a category for %s to %s:known_categories' %
                    (fn, __file__))
    sys.exit(1)


for f in sys.argv:
    dirname, fn = os.path.split(f)
    if not fn.endswith('.xml'):
        continue
    if fn.endswith('Summary.xml'):
        continue
    if fn.endswith('SummarySorted.xml'):
        continue
    if fn == 'alert_types.xml':
        continue
    if dirname.startswith('./'):
        dirname = dirname[2:]
    try:
        dom = minidom.parse(file(f))
        name = dom.getElementsByTagName('name')[0].firstChild.data
        isAsync = dom.getElementsByTagName('isAsync')[0].firstChild.data
        category = choose_category(fn)
        if category not in categories:
            categories[category] = []
        categories[category].append({
            'name': name,
            'dirname': dirname_to_dirname[dirname],
            'async': isAsync == 'true',
            'user': dirname_to_user[dirname],
            })
    except ExpatError, e:
        pass
    except IndexError, e:
        print fn


def xml_for(command):
    name = command['name']
    async = command['async'] and ' (A)' or ''
    dirname = command['dirname']
    return '''<xsl:if test="name=\'%(name)s\'">
<li><a href="%(dirname)s/%(name)s.html"><xsl:value-of select="name"/>%(async)s</a></li>
</xsl:if>
''' % locals()


def write_xml(out, user):
    with file(out, 'w') as f:
        cat_strings = []

        for category in categories.keys():
            strings = []
            for command in categories[category]:
                if command['user'] == user:
                    strings.append(xml_for(command))
            if strings:
                all_strings = ''.join(strings)
                cat_strings.append((len(strings), category, all_strings))

        cat_strings.sort(reverse=True)

        i = 0
        for _1, category, all_strings in cat_strings:
            if i == 0:
                print >>f, '<div class="apismallsections">'
            print >>f, '''<div class="apismallbullet_box">
<h5>%(category)s</h5>
<ul>
<xsl:for-each select="commands/command">
%(all_strings)s
</xsl:for-each>
</ul>
</div>

''' % locals()
            if i == 3:
                print >>f, '</div>'
                i = 0
            else:
                i += 1
        if i != 0:
            print >>f, '</div>'


def java_for(command, user):
    name = command['name']
    cns = user_to_cns[user]
    return '''%(cns)s.add("%(name)s");
''' % locals()


def java_for_user(user):
    strings = []
    for category in categories.keys():
        for command in categories[category]:
            if command['user'] == user:
                strings.append(java_for(command, user))
    func = user_to_func[user]
    all_strings = ''.join(strings)
    return '''
    public void %(func)s() {
        %(all_strings)s
    }
''' % locals()


def write_java(out):
    with file(out, 'w') as f:
        print >>f, '''/* Generated using gen_toc.py.  Do not edit. */

import java.util.HashSet;
import java.util.Set;

public class XmlToHtmlConverterData {

	Set<String> rootAdminCommandNames = new HashSet<String>();
	Set<String> domainAdminCommandNames = new HashSet<String>();
	Set<String> userCommandNames = new HashSet<String>();

'''
        print >>f, java_for_user(REGULAR_USER)
        print >>f, java_for_user(ROOT_ADMIN)
        print >>f, java_for_user(DOMAIN_ADMIN)

        print >>f, '''
}
'''


write_xml('generatetocforuser_include.xsl', REGULAR_USER)
write_xml('generatetocforadmin_include.xsl', ROOT_ADMIN)
write_xml('generatetocfordomainadmin_include.xsl', DOMAIN_ADMIN)
write_java('XmlToHtmlConverterData.java')<|MERGE_RESOLUTION|>--- conflicted
+++ resolved
@@ -6,9 +6,9 @@
 # to you under the Apache License, Version 2.0 (the
 # "License"); you may not use this file except in compliance
 # with the License.  You may obtain a copy of the License at
-#
+# 
 #   http://www.apache.org/licenses/LICENSE-2.0
-#
+# 
 # Unless required by applicable law or agreed to in writing,
 # software distributed under the License is distributed on an
 # "AS IS" BASIS, WITHOUT WARRANTIES OR CONDITIONS OF ANY
@@ -126,7 +126,7 @@
     'Project': 'Project',
     'Lun': 'Storage',
     'Pool': 'Pool',
-    'VPC': 'VPC',
+    'VPC': 'VPC', 
     'PrivateGateway': 'VPC',
     'Simulator': 'simulator',
     'StaticRoute': 'VPC',
@@ -160,13 +160,9 @@
     'Ucs' : 'UCS',
     'CacheStores' : 'Cache Stores',
     'CacheStore' : 'Cache Store',
-<<<<<<< HEAD
     'Acl' : 'Acl',
-    'OvsElement' : 'Ovs Element'
-=======
     'OvsElement' : 'Ovs Element',
     'StratosphereSsp' : ' Stratosphere SSP'
->>>>>>> 7d0472bd
     }
 
 
@@ -211,7 +207,7 @@
         pass
     except IndexError, e:
         print fn
-
+    
 
 def xml_for(command):
     name = command['name']
@@ -226,7 +222,7 @@
 def write_xml(out, user):
     with file(out, 'w') as f:
         cat_strings = []
-
+        
         for category in categories.keys():
             strings = []
             for command in categories[category]:
@@ -248,7 +244,7 @@
 <xsl:for-each select="commands/command">
 %(all_strings)s
 </xsl:for-each>
-</ul>
+</ul>      
 </div>
 
 ''' % locals()
@@ -274,7 +270,7 @@
         for command in categories[category]:
             if command['user'] == user:
                 strings.append(java_for(command, user))
-    func = user_to_func[user]
+    func = user_to_func[user]        
     all_strings = ''.join(strings)
     return '''
     public void %(func)s() {
