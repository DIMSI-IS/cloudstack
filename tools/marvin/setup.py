--- conflicted
+++ resolved
@@ -55,12 +55,9 @@
           "netaddr >= 0.7.14",
           "dnspython",
           "ipmisim >= 0.7",
-<<<<<<< HEAD
-          "pytz"
-=======
+          "pytz",
           "retries",
           "PyCrypt"
->>>>>>> 0c943ab1
       ],
       extras_require={
         "nuagevsp": ["vspk", "PyYAML", "futures", "netaddr", "jpype1"]
