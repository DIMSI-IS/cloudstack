#!/usr/bin/env python
# Licensed to the Apache Software Foundation (ASF) under one
# or more contributor license agreements.  See the NOTICE file
# distributed with this work for additional information
# regarding copyright ownership.  The ASF licenses this file
# to you under the Apache License, Version 2.0 (the
# "License"); you may not use this file except in compliance
# with the License.  You may obtain a copy of the License at
#
#   http://www.apache.org/licenses/LICENSE-2.0
#
# Unless required by applicable law or agreed to in writing,
# software distributed under the License is distributed on an
# "AS IS" BASIS, WITHOUT WARRANTIES OR CONDITIONS OF ANY
# KIND, either express or implied.  See the License for the
# specific language governing permissions and limitations
# under the License.

try:
    from setuptools import setup, find_packages
except ImportError:
    try:
        from distribute_setup import use_setuptools
        use_setuptools()
        from setuptools import setup, find_packages
    except ImportError:
        raise RuntimeError("python setuptools is required to build Marvin")


<<<<<<< HEAD
VERSION = "4.8.0-SNAPSHOT"
=======
VERSION = "4.8.1-SNAPSHOT"
>>>>>>> 3bf50b6b

setup(name="Marvin",
      version=VERSION,
      description="Marvin - Python client for Apache CloudStack",
      author="The Apache CloudStack Team",
      author_email="dev@cloudstack.apache.org",
      maintainer="The Apache CloudStack Team",
      maintainer_email="dev@cloudstack.apache.org",
      long_description="Marvin is the Apache CloudStack python "
                       "client written around the unittest framework",
      platforms=("Any",),
      url="https://builds.apache.org/job/cloudstack-marvin/",
      packages=["marvin", "marvin.cloudstackAPI",
                "marvin.lib", "marvin.config", "marvin.sandbox",
                "marvin.sandbox.advanced", "marvin.sandbox.advancedsg",
                "marvin.sandbox.basic"],
      license="LICENSE.txt",
      install_requires=[
          "mysql-connector-python >= 1.1.6",
          "requests >= 2.2.1",
          "paramiko >= 1.13.0",
          "nose >= 1.3.3",
          "ddt >= 0.4.0",
          "pyvmomi >= 5.5.0",
          "netaddr >= 0.7.14"
      ],
      py_modules=['marvin.marvinPlugin'],
      zip_safe=False,
      entry_points={
          'nose.plugins': ['marvinPlugin = marvin.marvinPlugin:MarvinPlugin'],
          'console_scripts': ['marvincli = marvin.deployAndRun:main']
      },
      )<|MERGE_RESOLUTION|>--- conflicted
+++ resolved
@@ -27,11 +27,7 @@
         raise RuntimeError("python setuptools is required to build Marvin")
 
 
-<<<<<<< HEAD
-VERSION = "4.8.0-SNAPSHOT"
-=======
 VERSION = "4.8.1-SNAPSHOT"
->>>>>>> 3bf50b6b
 
 setup(name="Marvin",
       version=VERSION,
