--- conflicted
+++ resolved
@@ -23,11 +23,10 @@
 -->
 
 <chapter id="working-with-hosts">
-<<<<<<< HEAD
     <title>Working With Hosts</title>
     <section id="adding-hosts">
         <title>Adding Hosts</title>
-        <para>Additional hosts can be added at any time to provide more capacity for guest VMs. For requirements and instructions, see the Installation Guide.</para>
+    <para>Additional hosts can be added at any time to provide more capacity for guest VMs. For requirements and instructions, see <xref linkend="host-add"/>.</para>
     </section>
     <xi:include href="scheduled-maintenance-maintenance-mode-hosts.xml" xmlns:xi="http://www.w3.org/2001/XInclude" />
     <xi:include href="disable-enable-zones-pods-clusters.xml" xmlns:xi="http://www.w3.org/2001/XInclude" />
@@ -37,19 +36,4 @@
     <xi:include href="change-host-password.xml" xmlns:xi="http://www.w3.org/2001/XInclude" />
     <xi:include href="host-allocation.xml" xmlns:xi="http://www.w3.org/2001/XInclude" />
     <xi:include href="vlan-provisioning.xml" xmlns:xi="http://www.w3.org/2001/XInclude" />
-=======
-  <title>Working With Hosts</title>
-  <section id="adding-hosts">
-    <title>Adding Hosts</title>
-    <para>Additional hosts can be added at any time to provide more capacity for guest VMs. For requirements and instructions, see <xref linkend="host-add"/>.</para>
-  </section>
-  <xi:include href="scheduled-maintenance-maintenance-mode-hosts.xml" xmlns:xi="http://www.w3.org/2001/XInclude" />
-  <xi:include href="disable-enable-zones-pods-clusters.xml" xmlns:xi="http://www.w3.org/2001/XInclude" />
-  <xi:include href="removing-hosts.xml" xmlns:xi="http://www.w3.org/2001/XInclude" />
-  <xi:include href="re-install-hosts.xml" xmlns:xi="http://www.w3.org/2001/XInclude" />
-  <xi:include href="maintain-hypervisors-on-hosts.xml" xmlns:xi="http://www.w3.org/2001/XInclude" />
-  <xi:include href="change-host-password.xml" xmlns:xi="http://www.w3.org/2001/XInclude" />
-  <xi:include href="host-allocation.xml" xmlns:xi="http://www.w3.org/2001/XInclude" />
-  <xi:include href="vlan-provisioning.xml" xmlns:xi="http://www.w3.org/2001/XInclude" />
->>>>>>> 0a258842
 </chapter>