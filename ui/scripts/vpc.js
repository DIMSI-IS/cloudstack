--- conflicted
+++ resolved
@@ -101,15 +101,9 @@
         }
       },
 
-<<<<<<< HEAD
       'protocolnumber': {label:'Protocol Number',edit:true},
-      'startport': { edit: true, label: 'label.start.port' },
-      'endport': { edit: true, label: 'label.end.port' },
-=======
-      'protocolnumber': {label:'Protocol Number',isDisabled:true,isHidden:true,edit:true},
-      'startport': { edit: true, label: 'label.start.port' , isOptional:true },
-      'endport': { edit: true, label: 'label.end.port' , isOptional:true},
->>>>>>> bfc5887a
+      'startport': { edit: true, label: 'label.start.port', isOptional: true },
+      'endport': { edit: true, label: 'label.end.port', isOptional: true },
       'networkid': {
         label: 'Select Tier',
         select: function(args) {
