--- conflicted
+++ resolved
@@ -1788,7 +1788,7 @@
                 }
             },
             secondaryStorage: {
-		fields: {
+                fields: {                    
                     provider: {
                         label: 'Provider',
                         select: function(args) {
@@ -1799,12 +1799,9 @@
                                 },
                                 success: function(json) {
                                     var objs = json.liststorageprovidersresponse.dataStoreProvider;
-				    var items = [{
-					id: '',
-					description: ''
-				    }];
+                                    var items = [{ id: '', description: ''}];
                                     if (objs != null) {
-					for (var i = 0; i < objs.length; i++) {
+                                        for (var i = 0; i < objs.length; i++) {    
                                             items.push({
                                                 id: objs[i].name,
                                                 description: objs[i].name
@@ -1820,8 +1817,8 @@
                                         var $fields = $form.find('.field');
 
                                         if ($(this).val() == "") {
-					    $fields.filter('[rel=name]').hide();
-
+                                        	$fields.filter('[rel=name]').hide();
+                                        	
                                             //NFS
                                             $fields.filter('[rel=zoneid]').hide();
                                             $fields.filter('[rel=nfsServer]').hide();
@@ -1848,9 +1845,9 @@
                                             $fields.filter('[rel=username]').hide();
                                             $fields.filter('[rel=key]').hide();
                                         } else if ($(this).val() == "NFS") {
-					    $fields.filter('[rel=name]').css('display', 'inline-block');
-
-					    //NFS
+                                        	$fields.filter('[rel=name]').css('display', 'inline-block');
+                                        	
+                                        	//NFS
                                             $fields.filter('[rel=zoneid]').css('display', 'inline-block');
                                             $fields.filter('[rel=nfsServer]').css('display', 'inline-block');
                                             $fields.filter('[rel=path]').css('display', 'inline-block');
@@ -1876,9 +1873,9 @@
                                             $fields.filter('[rel=username]').hide();
                                             $fields.filter('[rel=key]').hide();
                                         } else if ($(this).val() == "S3") {
-					    $fields.filter('[rel=name]').css('display', 'inline-block');
-
-					    //NFS
+                                        	$fields.filter('[rel=name]').css('display', 'inline-block');
+                                        	
+                                        	//NFS
                                             $fields.filter('[rel=zoneid]').hide();
                                             $fields.filter('[rel=nfsServer]').hide();
                                             $fields.filter('[rel=path]').hide();
@@ -1904,9 +1901,9 @@
                                             $fields.filter('[rel=username]').hide();
                                             $fields.filter('[rel=key]').hide();
                                         } else if ($(this).val() == "Swift") {
-					    $fields.filter('[rel=name]').css('display', 'inline-block');
-
-					    //NFS
+                                        	$fields.filter('[rel=name]').css('display', 'inline-block');
+                                        	
+                                        	//NFS
                                             $fields.filter('[rel=zoneid]').hide();
                                             $fields.filter('[rel=nfsServer]').hide();
                                             $fields.filter('[rel=path]').hide();
@@ -1944,7 +1941,7 @@
                         label: 'label.name',
                         isHidden: true
                     },
-
+                    
                     //NFS (begin)
                     nfsServer: {
                         label: 'label.nfs.server',
@@ -1990,7 +1987,7 @@
                         isHidden: true
                     },
                     usehttps: {
-			label: 'label.s3.use_https',
+                        label: 'label.s3.use_https',                        
                         isBoolean: true,
                         isChecked: true,
                         isHidden: true
@@ -3884,7 +3881,7 @@
                         $.ajax({
                             url: createURL("addCluster" + array1.join("")),
                             dataType: "json",
-			    type: "POST",
+                            type: "POST",                            
                             success: function(json) {
                                 stepFns.addHost({
                                     data: $.extend(args.data, {
@@ -4065,33 +4062,15 @@
                 },
 
                 addSecondaryStorage: function(args) {
-<<<<<<< HEAD
-
-                    var dedicatedZone = (args.data.pluginFrom == null && args.data.zone.ispublic != null);
-
-		    if (args.data.secondaryStorage.provider == '') {
-
-                        if (dedicatedZone) {
-                            stepFns.dedicateZone({
-                                data: args.data
-                            });
-                        } else {
-                            complete({
-                                data: args.data
-                            })
-                        }
-
-=======
                 	if (args.data.secondaryStorage.provider == '') {
                         complete({
                             data: args.data
                         });                        
->>>>>>> 4b157fcc
                         return; //skip addSecondaryStorage if provider dropdown is blank
-		    }
-
-
-		    message(dictionary['message.creating.secondary.storage']);
+                	}
+                	
+                	
+                	message(dictionary['message.creating.secondary.storage']);
 
                     var data = {};
                     if (args.data.secondaryStorage.name != null && args.data.secondaryStorage.name.length > 0) {
@@ -4115,18 +4094,9 @@
                             url: createURL('addImageStore'),
                             data: data,
                             success: function(json) {
-<<<<<<< HEAD
-
-                                if (dedicatedZone) {
-                                    stepFns.dedicateZone({
-					data: $.extend(args.data, {
-                                            returnedSecondaryStorage: json.addimagestoreresponse.secondarystorage
-                                        })
-=======
                                 complete({
                                     data: $.extend(args.data, {
                                         returnedSecondaryStorage: json.addimagestoreresponse.secondarystorage
->>>>>>> 4b157fcc
                                     })
                                 });
                             },
@@ -4175,23 +4145,6 @@
                         $.ajax({
                             url: createURL('addImageStore'),
                             data: data,
-<<<<<<< HEAD
-                            success: function(json) {
-                                if (dedicatedZone) {
-                                    stepFns.dedicateZone({
-					data: $.extend(args.data, {
-                                            returnedSecondaryStorage: json.addimagestoreresponse.secondarystorage
-                                        })
-                                    })
-                                } else {
-                                    complete({
-                                        data: $.extend(args.data, {
-                                            returnedSecondaryStorage: json.addimagestoreresponse.secondarystorage
-                                        })
-                                    });
-                                }
-
-=======
                             success: function(json) {   
                             	g_regionsecondaryenabled = true;
                             	
@@ -4200,7 +4153,6 @@
                                         returnedSecondaryStorage: json.addimagestoreresponse.secondarystorage
                                     })
                                 });
->>>>>>> 4b157fcc
                             },
                             error: function(XMLHttpResponse) {
                                 var errorMsg = parseXMLHttpResponse(XMLHttpResponse);
@@ -4263,21 +4215,12 @@
                         $.ajax({
                             url: createURL('addImageStore'),
                             data: data,
-<<<<<<< HEAD
-                            success: function(json) {
-                                if (dedicatedZone) {
-                                    stepFns.dedicateZone({
-					data: $.extend(args.data, {
-                                            returnedSecondaryStorage: json.addimagestoreresponse.secondarystorage
-                                        })
-=======
                             success: function(json) {  
                             	g_regionsecondaryenabled = true;
                             	
                                 complete({
                                     data: $.extend(args.data, {
                                         returnedSecondaryStorage: json.addimagestoreresponse.secondarystorage
->>>>>>> 4b157fcc
                                     })
                                 });                                
                             },
@@ -4290,66 +4233,7 @@
                             }
                         });
                     }
-<<<<<<< HEAD
-                },
-                dedicateZone: function(args) {
-
-		    if (args.data.pluginFrom == null && args.data.zone.ispublic != null) {
-                        var dedicatedZoneId = args.data.returnedZone.id;
-			message(dictionary['message.dedicate.zone']);
-
-                        var array2 = [];
-                        if (args.data.zone.domain != null)
-                            array2.push("&domainid=" + args.data.zone.domain);
-                        if (args.data.zone.accountId != "")
-                            array2.push("&account=" + todb(args.data.zone.accountId));
-
-                        if (dedicatedZoneId != null) {
-                            $.ajax({
-                                url: createURL("dedicateZone&ZoneId=" + dedicatedZoneId + array2.join("")),
-                                dataType: "json",
-                                success: function(json) {
-                                    var jobId = json.dedicatezoneresponse.jobid;
-                                    var dedicatedZoneIntervalId = setInterval(function() {
-                                        $.ajax({
-                                            url: createURL("queryAsyncJobResult&jobid=" + jobId),
-                                            dataType: "json",
-                                            success: function(json) {
-                                                if (json.queryasyncjobresultresponse.jobstatus == 0) { // not complete
-                                                    return;
-                                                } else {
-                                                    clearInterval(dedicatedZoneIntervalId);
-						    if (json.queryasyncjobresultresponse.jobstatus == 1) { // successed
-                                                        complete({
-                                                            data: $.extend(args.data, {
-                                                                returnedDedicateZone: json.queryasyncjobresultresponse.jobresult
-                                                            })
-                                                        });
-						    } else if (json.queryasyncjobresultresponse.jobstatus == 2) { // failed
-                                                        error('addZone', json.queryasyncjobresultresponse.jobresult.errortext, {
-                                                            fn: 'dedicateZone',
-                                                            args: args
-                                                        })
-                                                    }
-                                                }
-
-                                            }
-                                        });
-                                    }, g_queryAsyncJobResultInterval);
-                                }
-                            });
-
-                        }
-                    } else {
-                        complete({
-                            data: args.data
-                        });
-                    }
-
-                }
-=======
                 }                
->>>>>>> 4b157fcc
             };
 
             var complete = function(args) {
