// Licensed to the Apache Software Foundation (ASF) under one
// or more contributor license agreements.  See the NOTICE file
// distributed with this work for additional information
// regarding copyright ownership.  The ASF licenses this file
// to you under the Apache License, Version 2.0 (the
// "License"); you may not use this file except in compliance
// with the License.  You may obtain a copy of the License at
//
//   http://www.apache.org/licenses/LICENSE-2.0
//
// Unless required by applicable law or agreed to in writing,
// software distributed under the License is distributed on an
// "AS IS" BASIS, WITHOUT WARRANTIES OR CONDITIONS OF ANY
// KIND, either express or implied.  See the License for the
// specific language governing permissions and limitations
// under the License.

import { shallowRef, defineAsyncComponent } from 'vue'
import store from '@/store'
import { isZoneCreated } from '@/utils/zone'

export default {
  name: 'storage',
  title: 'label.storage',
  icon: 'hdd-outlined',
  children: [
    {
      name: 'volume',
      title: 'label.volumes',
      icon: 'hdd-outlined',
      docHelp: 'adminguide/storage.html#working-with-volumes',
      permission: ['listVolumesMetrics'],
      resourceType: 'Volume',
      filters: () => {
        if (store.getters.userInfo.roletype === 'Admin') {
          return ['user', 'all']
        } else {
          return []
        }
      },
      columns: () => {
<<<<<<< HEAD
        const fields = ['name', 'state', 'sizegb', 'type', 'vmname', 'vmstate']
=======
        const fields = ['name', 'state', 'size', 'type', 'vmname']
>>>>>>> be08fff3
        const metricsFields = ['diskkbsread', 'diskkbswrite', 'diskiopstotal']

        if (store.getters.userInfo.roletype === 'Admin') {
          metricsFields.push('physicalsize')
        }
        metricsFields.push('utilization')

        if (store.getters.metrics) {
          fields.push(...metricsFields)
        }
        if (store.getters.userInfo.roletype === 'Admin') {
          fields.push('storage')
          fields.push('account')
        } else if (store.getters.userInfo.roletype === 'DomainAdmin') {
          fields.push('account')
        }
        if (store.getters.listAllProjects) {
          fields.push('project')
        }
        fields.push('zonename')

        return fields
      },
      details: ['name', 'id', 'type', 'storagetype', 'diskofferingdisplaytext', 'deviceid', 'sizegb', 'physicalsize', 'provisioningtype', 'utilization', 'diskkbsread', 'diskkbswrite', 'diskioread', 'diskiowrite', 'diskiopstotal', 'miniops', 'maxiops', 'path', 'deleteprotection'],
      related: [{
        name: 'snapshot',
        title: 'label.snapshots',
        param: 'volumeid'
      }],
      tabs: [
        {
          name: 'details',
          component: shallowRef(defineAsyncComponent(() => import('@/components/view/DetailsTab.vue')))
        },
        {
          name: 'metrics',
          resourceType: 'Volume',
          component: shallowRef(defineAsyncComponent(() => import('@/components/view/StatsTab.vue'))),
          show: (record) => { return store.getters.features.instancesdisksstatsretentionenabled }
        },
        {
          name: 'events',
          resourceType: 'Volume',
          component: shallowRef(defineAsyncComponent(() => import('@/components/view/EventsTab.vue'))),
          show: () => { return 'listEvents' in store.getters.apis }
        },
        {
          name: 'comments',
          component: shallowRef(defineAsyncComponent(() => import('@/components/view/AnnotationsTab.vue')))
        }
      ],
      searchFilters: () => {
        var filters = ['name', 'zoneid', 'domainid', 'account', 'state', 'tags', 'serviceofferingid', 'diskofferingid', 'isencrypted']
        if (['Admin', 'DomainAdmin'].includes(store.getters.userInfo.roletype)) {
          filters.push('storageid')
        }
        return filters
      },
      actions: [
        {
          api: 'createVolume',
          icon: 'plus-outlined',
          docHelp: 'adminguide/storage.html#creating-a-new-volume',
          label: 'label.action.create.volume',
          show: isZoneCreated,
          listView: true,
          popup: true,
          component: shallowRef(defineAsyncComponent(() => import('@/views/storage/CreateVolume.vue')))
        },
        {
          api: 'createVolume',
          icon: 'cloud-upload-outlined',
          docHelp: 'adminguide/storage.html#uploading-an-existing-volume-to-a-virtual-machine',
          label: 'label.upload.volume.from.local',
          show: () => { return isZoneCreated() && 'getUploadParamsForVolume' in store.getters.apis },
          listView: true,
          popup: true,
          component: shallowRef(defineAsyncComponent(() => import('@/views/storage/UploadLocalVolume.vue')))
        },
        {
          api: 'uploadVolume',
          icon: 'link-outlined',
          docHelp: 'adminguide/storage.html#uploading-an-existing-volume-to-a-virtual-machine',
          label: 'label.upload.volume.from.url',
          show: isZoneCreated,
          listView: true,
          popup: true,
          component: shallowRef(defineAsyncComponent(() => import('@/views/storage/UploadVolume.vue')))
        },
        {
          api: 'attachVolume',
          icon: 'paper-clip-outlined',
          label: 'label.action.attach.disk',
          dataView: true,
          show: (record) => { return ['Allocated', 'Ready', 'Uploaded'].includes(record.state) && !('virtualmachineid' in record) },
          popup: true,
          component: shallowRef(defineAsyncComponent(() => import('@/views/storage/AttachVolume.vue')))
        },
        {
          api: 'detachVolume',
          icon: 'link-outlined',
          label: 'label.action.detach.disk',
          message: 'message.detach.disk',
          dataView: true,
          show: (record) => { return record.virtualmachineid && ['Running', 'Stopped', 'Destroyed'].includes(record.vmstate) }
        },
        {
          api: 'updateVolume',
          icon: 'edit-outlined',
          label: 'label.edit',
          dataView: true,
          args: ['name', 'deleteprotection'],
          mapping: {
            account: {
              value: (record) => { return record.account }
            },
            domainid: {
              value: (record) => { return record.domainid }
            }
          }
        },
        {
          api: 'createSnapshot',
          icon: 'camera-outlined',
          docHelp: 'adminguide/storage.html#working-with-volume-snapshots',
          label: 'label.action.take.snapshot',
          dataView: true,
          show: (record, store) => {
            return record.state === 'Ready' &&
              (record.hypervisor !== 'KVM' ||
               ['Stopped', 'Destroyed'].includes(record.vmstate) ||
               store.features.kvmsnapshotenabled)
          },
          popup: true,
          component: shallowRef(defineAsyncComponent(() => import('@/views/storage/TakeSnapshot.vue')))
        },
        {
          api: 'createSnapshotPolicy',
          icon: 'clock-circle-outlined',
          docHelp: 'adminguide/storage.html#working-with-volume-snapshots',
          label: 'label.action.recurring.snapshot',
          dataView: true,
          show: (record, store) => {
            return record.state === 'Ready' &&
              (record.hypervisor !== 'KVM' ||
               (['Stopped', 'Destroyed'].includes(record.vmstate)) ||
               (store.features.kvmsnapshotenabled))
          },
          popup: true,
          component: shallowRef(defineAsyncComponent(() => import('@/views/storage/RecurringSnapshotVolume.vue'))),
          mapping: {
            volumeid: {
              value: (record) => { return record.id }
            },
            intervaltype: {
              options: ['HOURLY', 'DAILY', 'WEEKLY', 'MONTHLY']
            }
          }
        },
        {
          api: 'resizeVolume',
          icon: 'fullscreen-outlined',
          docHelp: 'adminguide/storage.html#resizing-volumes',
          label: 'label.action.resize.volume',
          dataView: true,
          popup: true,
          show: (record) => { return ['Allocated', 'Ready'].includes(record.state) },
          component: shallowRef(defineAsyncComponent(() => import('@/views/storage/ResizeVolume.vue')))
        },
        {
          api: 'migrateVolume',
          permission: ['migrateVolume', 'findStoragePoolsForMigration', 'listStoragePools', 'listDiskOfferings'],
          icon: 'drag-outlined',
          docHelp: 'adminguide/storage.html#id2',
          label: 'label.migrate.volume',
          args: ['volumeid', 'storageid', 'livemigrate'],
          dataView: true,
          show: (record, store) => { return record.state === 'Ready' },
          popup: true,
          component: shallowRef(defineAsyncComponent(() => import('@/views/storage/MigrateVolume.vue')))
        },
        {
          api: 'changeOfferingForVolume',
          icon: 'swap-outlined',
          docHelp: 'adminguide/storage.html#id2',
          label: 'label.change.offering.for.volume',
          args: ['id', 'diskofferingid', 'size', 'miniops', 'maxiops', 'automigrate'],
          dataView: true,
          show: (record, store) => { return ['Allocated', 'Ready'].includes(record.state) && ['Admin'].includes(store.userInfo.roletype) },
          popup: true,
          component: shallowRef(defineAsyncComponent(() => import('@/views/storage/ChangeOfferingForVolume.vue')))
        },
        {
          api: 'extractVolume',
          icon: 'cloud-download-outlined',
          label: 'label.action.download.volume',
          message: 'message.download.volume.confirm',
          dataView: true,
          show: (record) => { return record.state === 'Ready' && (record.vmstate === 'Stopped' || !record.virtualmachineid) },
          args: ['zoneid', 'mode'],
          mapping: {
            zoneid: {
              value: (record) => { return record.zoneid }
            },
            mode: {
              value: (record) => { return 'HTTP_DOWNLOAD' }
            }
          },
          response: (result) => { return `Please click <a href="${result.volume.url}" target="_blank">${result.volume.url}</a> to download.` }
        },
        {
          api: 'createTemplate',
          icon: 'picture-outlined',
          label: 'label.action.create.template.from.volume',
          dataView: true,
          show: (record) => {
            return record.state === 'Ready' && (record.vmstate === 'Stopped' || !record.virtualmachineid)
          },
          popup: true,
          component: shallowRef(defineAsyncComponent(() => import('@/views/storage/CreateTemplate.vue')))
        },
        {
          api: 'recoverVolume',
          icon: 'medicine-box-outlined',
          label: 'label.action.recover.volume',
          message: 'message.action.recover.volume',
          dataView: true,
          show: (record, store) => {
            return (['Admin', 'DomainAdmin'].includes(store.userInfo.roletype) || store.features.allowuserexpungerecovervolume) && record.state === 'Destroy'
          }
        },
        {
          api: 'deleteVolume',
          icon: 'delete-outlined',
          label: 'label.action.delete.volume',
          message: 'message.action.delete.volume',
          dataView: true,
          show: (record, store) => {
            return ['Expunging', 'Expunged', 'UploadError'].includes(record.state) ||
                ['Allocated', 'Uploaded'].includes(record.state) && record.type !== 'ROOT' && !record.virtualmachineid ||
                ((['Admin', 'DomainAdmin'].includes(store.userInfo.roletype) || store.features.allowuserexpungerecovervolume) && record.state === 'Destroy')
          },
          groupAction: true,
          popup: true,
          groupMap: (selection) => { return selection.map(x => { return { id: x } }) }
        },
        {
          api: 'destroyVolume',
          icon: 'delete-outlined',
          label: 'label.action.destroy.volume',
          message: 'message.action.destroy.volume',
          dataView: true,
          args: (record, store) => {
            return (['Admin'].includes(store.userInfo.roletype) || store.features.allowuserexpungerecovervolume)
              ? ['expunge'] : []
          },
          show: (record, store) => {
            return !['Destroy', 'Destroyed', 'Expunging', 'Expunged', 'Migrating', 'Uploading', 'UploadError', 'Creating', 'Allocated', 'Uploaded'].includes(record.state) &&
              record.type !== 'ROOT' && !record.virtualmachineid
          }
        }
      ]
    },
    {
      name: 'snapshot',
      title: 'label.snapshots',
      icon: 'build-outlined',
      docHelp: 'adminguide/storage.html#working-with-volume-snapshots',
      permission: ['listSnapshots'],
      resourceType: 'Snapshot',
      columns: () => {
        var fields = ['name', 'state', 'volumename', 'intervaltype', 'physicalsize', 'created']
        if (['Admin', 'DomainAdmin'].includes(store.getters.userInfo.roletype)) {
          fields.push('account')
          if (store.getters.listAllProjects) {
            fields.push('project')
          }
          fields.push('domain')
        } else if (store.getters.listAllProjects) {
          fields.push('project')
        }
        fields.push('zonename')
        return fields
      },
      details: ['name', 'id', 'volumename', 'volumetype', 'snapshottype', 'intervaltype', 'physicalsize', 'virtualsize', 'account', 'domain', 'created'],
      tabs: [
        {
          name: 'details',
          component: shallowRef(defineAsyncComponent(() => import('@/components/view/DetailsTab.vue')))
        },
        {
          name: 'zones',
          component: shallowRef(defineAsyncComponent(() => import('@/views/storage/SnapshotZones.vue')))
        },
        {
          name: 'events',
          resourceType: 'Snapshot',
          component: shallowRef(defineAsyncComponent(() => import('@/components/view/EventsTab.vue'))),
          show: () => { return 'listEvents' in store.getters.apis }
        },
        {
          name: 'comments',
          component: shallowRef(defineAsyncComponent(() => import('@/components/view/AnnotationsTab.vue')))
        }
      ],
      searchFilters: () => {
        var filters = ['name', 'domainid', 'account', 'tags', 'zoneid']
        if (['Admin', 'DomainAdmin'].includes(store.getters.userInfo.roletype)) {
          filters.push('storageid')
          filters.push('imagestoreid')
        }
        return filters
      },
      actions: [
        {
          api: 'createTemplate',
          icon: 'picture-outlined',
          label: 'label.create.template',
          dataView: true,
          show: (record) => { return record.state === 'BackedUp' },
          popup: true,
          component: shallowRef(defineAsyncComponent(() => import('@/views/storage/CreateTemplate.vue')))
        },
        {
          api: 'createVolume',
          icon: 'hdd-outlined',
          label: 'label.action.create.volume',
          dataView: true,
          show: (record) => { return record.state === 'BackedUp' },
          popup: true,
          component: shallowRef(defineAsyncComponent(() => import('@/views/storage/CreateVolume.vue')))
        },
        {
          api: 'revertSnapshot',
          icon: 'sync-outlined',
          label: 'label.action.revert.snapshot',
          message: 'message.action.revert.snapshot',
          dataView: true,
          show: (record) => { return record.state === 'BackedUp' && record.revertable }
        },
        {
          api: 'extractSnapshot',
          icon: 'cloud-download-outlined',
          label: 'label.action.download.snapshot',
          message: 'message.action.download.snapshot',
          dataView: true,
          show: (record, store) => {
            return (['Admin'].includes(store.userInfo.roletype) || // If admin or owner or belongs to current project
                ((record.domainid === store.userInfo.domainid && record.account === store.userInfo.account) ||
                  (record.domainid === store.userInfo.domainid && record.projectid && store.project && store.project.id && record.projectid === store.project.id))) &&
                    record.state === 'BackedUp'
          },
          args: ['zoneid'],
          mapping: {
            zoneid: {
              value: (record) => { return record.zoneid }
            }
          },
          response: (result) => { return `Please click <a href="${result.snapshot.url}" target="_blank">${result.snapshot.url}</a> to download.` }
        },
        {
          api: 'deleteSnapshot',
          icon: 'delete-outlined',
          label: 'label.action.delete.snapshot',
          message: 'message.action.delete.snapshot',
          dataView: true,
          show: (record) => { return record.state !== 'Destroyed' },
          groupAction: true,
          popup: true,
          groupMap: (selection) => { return selection.map(x => { return { id: x } }) }
        }
      ]
    },
    {
      name: 'backup',
      title: 'label.backup',
      icon: 'cloud-upload-outlined',
      permission: ['listBackups'],
      columns: [{ name: (record) => { return record.virtualmachinename } }, 'status', 'size', 'virtualsize', 'type', 'created', 'account', 'domain', 'zone'],
      details: ['virtualmachinename', 'id', 'type', 'externalid', 'size', 'virtualsize', 'volumes', 'backupofferingname', 'zone', 'account', 'domain', 'created'],
      actions: [
        {
          api: 'restoreBackup',
          icon: 'sync-outlined',
          docHelp: 'adminguide/virtual_machines.html#restoring-vm-backups',
          label: 'label.backup.restore',
          message: 'message.backup.restore',
          dataView: true,
          show: (record) => { return record.state !== 'Destroyed' }
        },
        {
          api: 'restoreVolumeFromBackupAndAttachToVM',
          icon: 'paper-clip-outlined',
          label: 'label.backup.attach.restore',
          message: 'message.backup.attach.restore',
          dataView: true,
          show: (record) => { return record.state !== 'Destroyed' },
          popup: true,
          component: shallowRef(defineAsyncComponent(() => import('@/views/storage/RestoreAttachBackupVolume.vue')))
        },
        {
          api: 'removeVirtualMachineFromBackupOffering',
          icon: 'scissor-outlined',
          label: 'label.backup.offering.remove',
          message: 'message.backup.offering.remove',
          dataView: true,
          show: (record) => { return record.state !== 'Destroyed' },
          args: ['forced', 'virtualmachineid'],
          mapping: {
            forced: {
              value: (record) => { return true }
            },
            virtualmachineid: {
              value: (record) => { return record.virtualmachineid }
            }
          }
        },
        {
          api: 'deleteBackup',
          icon: 'delete-outlined',
          label: 'label.delete.backup',
          message: 'message.delete.backup',
          dataView: true,
          show: (record) => { return record.state !== 'Destroyed' },
          groupAction: true,
          popup: true,
          groupMap: (selection, values) => { return selection.map(x => { return { id: x, forced: values.forced } }) },
          args: ['forced']
        }
      ]
    },
    {
      name: 'buckets',
      title: 'label.buckets',
      icon: 'funnel-plot-outlined',
      permission: ['listBuckets'],
      columns: ['name', 'state', 'objectstore', 'size', 'account'],
      details: ['id', 'name', 'state', 'objectstore', 'size', 'url', 'accesskey', 'usersecretkey', 'account', 'domain', 'created', 'quota', 'encryption', 'versioning', 'objectlocking', 'policy'],
      tabs: [
        {
          name: 'details',
          component: shallowRef(defineAsyncComponent(() => import('@/components/view/DetailsTab.vue')))
        },
        {
          name: 'browser',
          resourceType: 'Bucket',
          component: shallowRef(defineAsyncComponent(() => import('@/components/view/ObjectStoreBrowser.vue'))),
          show: (record) => { return record.provider !== 'Simulator' }

        },
        {
          name: 'events',
          resourceType: 'Bucket',
          component: shallowRef(defineAsyncComponent(() => import('@/components/view/EventsTab.vue'))),
          show: () => { return 'listEvents' in store.getters.apis }
        }
      ],
      actions: [
        {
          api: 'createBucket',
          icon: 'plus-outlined',
          docHelp: 'installguide/configuration.html#create-bucket',
          label: 'label.create.bucket',
          listView: true,
          popup: true,
          component: shallowRef(defineAsyncComponent(() => import('@/views/storage/CreateBucket.vue')))
        },
        {
          api: 'updateBucket',
          icon: 'edit-outlined',
          docHelp: 'adminguide/object_storage.html#update-bucket',
          label: 'label.bucket.update',
          dataView: true,
          popup: true,
          component: shallowRef(defineAsyncComponent(() => import('@/views/storage/UpdateBucket.vue'))),
          show: (record) => { return record.state !== 'Destroyed' }
        },
        {
          api: 'deleteBucket',
          icon: 'delete-outlined',
          label: 'label.bucket.delete',
          message: 'message.bucket.delete',
          dataView: true,
          show: (record) => { return record.state !== 'Destroyed' },
          groupAction: true,
          popup: true,
          groupMap: (selection) => { return selection.map(x => { return { id: x } }) }
        }
      ]
    },
    {
      name: 'sharedfs',
      title: 'label.shared.filesystems',
      icon: 'file-text-outlined',
      permission: ['listSharedFileSystems'],
      resourceType: 'SharedFS',
      columns: () => {
        const fields = ['name', 'state', 'sizegb']
        const metricsFields = ['diskkbsread', 'diskkbswrite', 'utilization', 'physicalsize']

        if (store.getters.metrics) {
          fields.push(...metricsFields)
        }
        if (store.getters.userInfo.roletype === 'Admin') {
          fields.push('storage')
          fields.push('account')
        } else if (store.getters.userInfo.roletype === 'DomainAdmin') {
          fields.push('account')
        }
        if (store.getters.listAllProjects) {
          fields.push('project')
        }
        fields.push('zonename')

        return fields
      },
      details: ['id', 'name', 'description', 'state', 'filesystem', 'diskofferingdisplaytext', 'ipaddress', 'sizegb', 'provider', 'protocol', 'provisioningtype', 'utilization', 'diskkbsread', 'diskkbswrite', 'diskioread', 'diskiowrite', 'account', 'domain', 'created'],
      tabs: [{
        component: shallowRef(defineAsyncComponent(() => import('@/views/storage/SharedFSTab.vue')))
      }],
      searchFilters: () => {
        var filters = ['name', 'zoneid', 'domainid', 'account', 'networkid', 'serviceofferingid', 'diskofferingid']
        return filters
      },
      actions: [
        {
          api: 'createSharedFileSystem',
          icon: 'plus-outlined',
          docHelp: 'adminguide/storage.html#creating-a-new-file-share',
          label: 'label.create.sharedfs',
          listView: true,
          popup: true,
          component: shallowRef(defineAsyncComponent(() => import('@/views/storage/CreateSharedFS.vue')))
        },
        {
          api: 'updateSharedFileSystem',
          icon: 'edit-outlined',
          docHelp: 'adminguide/storage.html#lifecycle-operations',
          label: 'label.update.sharedfs',
          dataView: true,
          popup: true,
          component: shallowRef(defineAsyncComponent(() => import('@/views/storage/UpdateSharedFS.vue')))
        },
        {
          api: 'startSharedFileSystem',
          icon: 'caret-right-outlined',
          label: 'label.action.start.sharedfs',
          message: 'message.action.start.sharedfs',
          docHelp: 'adminguide/storage.html#lifecycle-operations',
          dataView: true,
          popup: true,
          groupAction: true,
          groupMap: (selection) => { return selection.map(x => { return { id: x } }) },
          show: (record) => { return ['Stopped'].includes(record.state) }
        },
        {
          api: 'stopSharedFileSystem',
          icon: 'poweroff-outlined',
          label: 'label.action.stop.sharedfs',
          message: 'message.action.stop.sharedfs',
          docHelp: 'adminguide/storage.html#lifecycle-operations',
          dataView: true,
          popup: true,
          groupAction: true,
          groupMap: (selection, values) => { return selection.map(x => { return { id: x, forced: values.forced } }) },
          args: ['forced'],
          show: (record) => { return ['Ready'].includes(record.state) }
        },
        {
          api: 'restartSharedFileSystem',
          icon: 'reload-outlined',
          docHelp: 'adminguide/storage.html#lifecycle-operations',
          label: 'label.action.restart.sharedfs',
          message: 'message.action.restart.sharedfs',
          dataView: true,
          popup: true,
          args: ['cleanup'],
          show: (record) => { return ['Stopped', 'Ready', 'Detached'].includes(record.state) }
        },
        {
          api: 'changeSharedFileSystemDiskOffering',
          icon: 'swap-outlined',
          docHelp: 'adminguide/storage.html#lifecycle-operations',
          label: 'label.change.disk.offering',
          dataView: true,
          popup: true,
          component: shallowRef(defineAsyncComponent(() => import('@/views/storage/ChangeSharedFSDiskOffering.vue'))),
          show: (record) => { return ['Stopped', 'Ready'].includes(record.state) }
        },
        {
          api: 'changeSharedFileSystemServiceOffering',
          icon: 'arrows-alt-outlined',
          docHelp: 'adminguide/storage.html#lifecycle-operations',
          label: 'label.change.service.offering',
          dataView: true,
          popup: true,
          component: shallowRef(defineAsyncComponent(() => import('@/views/storage/ChangeSharedFSServiceOffering.vue'))),
          show: (record) => { return ['Stopped'].includes(record.state) }
        },
        {
          api: 'destroySharedFileSystem',
          icon: 'delete-outlined',
          docHelp: 'adminguide/storage.html#lifecycle-operations',
          label: 'label.destroy.sharedfs',
          message: 'message.action.destroy.sharedfs',
          dataView: true,
          popup: true,
          groupAction: true,
          groupMap: (selection, values) => { return selection.map(x => { return { id: x, expunge: values.expunge, forced: values.forced } }) },
          args: ['expunge', 'forced'],
          show: (record) => { return !['Destroyed', 'Expunging', 'Error'].includes(record.state) }
        },
        {
          api: 'recoverSharedFileSystem',
          icon: 'medicine-box-outlined',
          docHelp: 'adminguide/storage.html#lifecycle-operations',
          label: 'label.recover.sharedfs',
          message: 'message.action.recover.sharedfs',
          dataView: true,
          show: (record) => { return record.state === 'Destroyed' }
        },
        {
          api: 'expungeSharedFileSystem',
          icon: 'delete-outlined',
          docHelp: 'adminguide/storage.html#lifecycle-operations',
          label: 'label.expunge.sharedfs',
          message: 'message.action.expunge.sharedfs',
          dataView: true,
          popup: true,
          show: (record) => { return ['Destroyed', 'Expunging', 'Error'].includes(record.state) }
        }
      ]
    }
  ]
}<|MERGE_RESOLUTION|>--- conflicted
+++ resolved
@@ -39,11 +39,7 @@
         }
       },
       columns: () => {
-<<<<<<< HEAD
-        const fields = ['name', 'state', 'sizegb', 'type', 'vmname', 'vmstate']
-=======
-        const fields = ['name', 'state', 'size', 'type', 'vmname']
->>>>>>> be08fff3
+        const fields = ['name', 'state', 'size', 'type', 'vmname', 'vmstate']
         const metricsFields = ['diskkbsread', 'diskkbswrite', 'diskiopstotal']
 
         if (store.getters.userInfo.roletype === 'Admin') {
