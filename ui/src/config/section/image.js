// Licensed to the Apache Software Foundation (ASF) under one
// or more contributor license agreements.  See the NOTICE file
// distributed with this work for additional information
// regarding copyright ownership.  The ASF licenses this file
// to you under the Apache License, Version 2.0 (the
// "License"); you may not use this file except in compliance
// with the License.  You may obtain a copy of the License at
//
//   http://www.apache.org/licenses/LICENSE-2.0
//
// Unless required by applicable law or agreed to in writing,
// software distributed under the License is distributed on an
// "AS IS" BASIS, WITHOUT WARRANTIES OR CONDITIONS OF ANY
// KIND, either express or implied.  See the License for the
// specific language governing permissions and limitations
// under the License.

import { shallowRef, defineAsyncComponent } from 'vue'
import store from '@/store'

export default {
  name: 'image',
  title: 'label.images',
  icon: 'picture-outlined',
  docHelp: 'adminguide/templates.html',
  children: [
    {
      name: 'template',
      title: 'label.templates',
      icon: 'save-outlined',
      docHelp: 'adminguide/templates.html',
      permission: ['listTemplates'],
      params: { templatefilter: 'self', showunique: 'true' },
      resourceType: 'Template',
      filters: ['self', 'shared', 'featured', 'community'],
      columns: () => {
        var fields = ['name',
          {
            state: (record) => {
              if (record.isready) {
                return 'Ready'
              }
              return 'Not Ready'
            }
          }, 'ostypename', 'hypervisor']
        if (['Admin', 'DomainAdmin'].includes(store.getters.userInfo.roletype)) {
          fields.push('size')
          fields.push('account')
        }
        if (store.getters.listAllProjects) {
          fields.push('project')
        }
        if (['Admin'].includes(store.getters.userInfo.roletype)) {
          fields.push('templatetype')
          fields.push('order')
        }
        return fields
      },
      details: () => {
        var fields = ['name', 'id', 'displaytext', 'checksum', 'hypervisor', 'format', 'ostypename', 'size', 'physicalsize', 'isready', 'passwordenabled',
          'crossZones', 'templatetype', 'directdownload', 'deployasis', 'ispublic', 'isfeatured', 'isextractable', 'isdynamicallyscalable', 'crosszones', 'type',
          'account', 'domain', 'created', 'userdatadetails', 'userdatapolicy']
        if (['Admin'].includes(store.getters.userInfo.roletype)) {
          fields.push('templatetag', 'templatetype', 'url')
        }
        return fields
      },
      searchFilters: () => {
        var filters = ['name', 'zoneid', 'tags']
        if (['Admin', 'DomainAdmin'].includes(store.getters.userInfo.roletype)) {
          filters.push('storageid')
          filters.push('imagestoreid')
        }
        return filters
      },
      related: [{
        name: 'vm',
        title: 'label.instances',
        param: 'templateid'
      }],
      tabs: [{
        name: 'details',
        component: shallowRef(defineAsyncComponent(() => import('@/components/view/DetailsTab.vue')))
      }, {
        name: 'zones',
        component: shallowRef(defineAsyncComponent(() => import('@/views/image/TemplateZones.vue')))
      }, {
        name: 'settings',
        component: shallowRef(defineAsyncComponent(() => import('@/components/view/DetailSettings')))
      }, {
        name: 'vnf.settings',
        component: shallowRef(defineAsyncComponent(() => import('@/views/image/TemplateVnfSettings.vue'))),
        show: (record) => { return record.templatetype === 'VNF' }
      },
      {
        name: 'events',
        resourceType: 'Template',
        component: shallowRef(defineAsyncComponent(() => import('@/components/view/EventsTab.vue'))),
        show: () => { return 'listEvents' in store.getters.apis }
      },
      {
        name: 'comments',
        component: shallowRef(defineAsyncComponent(() => import('@/components/view/AnnotationsTab.vue')))
      }],
      actions: [
        {
          api: 'registerTemplate',
          icon: 'plus-outlined',
          label: 'label.action.register.template',
          docHelp: 'adminguide/templates.html#uploading-templates-from-a-remote-http-server',
          listView: true,
          popup: true,
          component: shallowRef(defineAsyncComponent(() => import('@/views/image/RegisterOrUploadTemplate.vue')))
        },
        {
          api: 'registerTemplate',
          icon: 'cloud-upload-outlined',
          label: 'label.upload.template.from.local',
          show: () => { return 'getUploadParamsForTemplate' in store.getters.apis },
          docHelp: 'adminguide/templates.html#uploading-templates-and-isos-from-a-local-computer',
          listView: true,
          popup: true,
          component: shallowRef(defineAsyncComponent(() => import('@/views/image/RegisterOrUploadTemplate.vue')))
        },
        {
          api: 'updateTemplate',
          icon: 'edit-outlined',
          label: 'label.action.edit.template',
          dataView: true,
          show: (record, store) => {
            return (['Admin'].includes(store.userInfo.roletype) || // If admin or owner or belongs to current project
              (record.domainid === store.userInfo.domainid && record.account === store.userInfo.account) ||
              (record.domainid === store.userInfo.domainid && record.projectid && store.project && store.project.id && record.projectid === store.project.id)) &&
              record.isready
          },
          popup: true,
          component: shallowRef(defineAsyncComponent(() => import('@/views/image/UpdateTemplate.vue')))
        },
        {
          api: 'updateTemplatePermissions',
          icon: 'share-alt-outlined',
          label: 'label.action.template.share',
          dataView: true,
          args: (record, store) => {
            const fields = ['isfeatured', 'isextractable']
            if (['Admin'].includes(store.userInfo.roletype) || store.features.userpublictemplateenabled) {
              fields.unshift('ispublic')
            }
            return fields
          },
          show: (record, store) => {
            return (['Admin'].includes(store.userInfo.roletype) || // If admin or owner or belongs to current project
              (record.domainid === store.userInfo.domainid && record.account === store.userInfo.account) ||
              (record.domainid === store.userInfo.domainid && record.projectid && store.project && store.project.id && record.projectid === store.project.id)) &&
              record.templatetype !== 'SYSTEM' &&
              record.isready
          }
        },
        {
          api: 'extractTemplate',
          icon: 'cloud-download-outlined',
          label: 'label.action.download.template',
          message: 'message.action.download.template',
          docHelp: 'adminguide/templates.html#exporting-templates',
          dataView: true,
          show: (record, store) => {
            return (['Admin'].includes(store.userInfo.roletype) || // If admin or owner or belongs to current project
              ((record.domainid === store.userInfo.domainid && record.account === store.userInfo.account) ||
              (record.domainid === store.userInfo.domainid && record.projectid && store.project && store.project.id && record.projectid === store.project.id)) &&
              record.templatetype !== 'SYSTEM' &&
              record.isextractable) &&
              record.isready
          },
          args: ['zoneid', 'mode'],
          mapping: {
            zoneid: {
              value: (record) => { return record.zoneid }
            },
            mode: {
              value: (record) => { return 'HTTP_DOWNLOAD' }
            }
          },
          response: (result) => { return `Please click <a href="${result.template.url}" target="_blank">${result.template.url}</a> to download.` }
        },
        {
          api: 'updateTemplatePermissions',
          icon: 'reconciliation-outlined',
          label: 'label.action.template.permission',
          docHelp: 'adminguide/templates.html#sharing-templates-with-other-accounts-projects',
          dataView: true,
          popup: true,
          show: (record, store) => {
            return (['Admin'].includes(store.userInfo.roletype) || // If admin or owner or belongs to current project
              (record.domainid === store.userInfo.domainid && record.account === store.userInfo.account) ||
              (record.domainid === store.userInfo.domainid && record.projectid && store.project && store.project.id && record.projectid === store.project.id)) &&
              record.templatetype !== 'SYSTEM' &&
              record.isready
          },
          component: shallowRef(defineAsyncComponent(() => import('@/views/image/UpdateTemplateIsoPermissions')))
        }
      ]
    },
    {
      name: 'iso',
      title: 'label.isos',
      icon: 'usb-outlined',
      docHelp: 'adminguide/templates.html#working-with-isos',
      permission: ['listIsos'],
      params: { isofilter: 'self', showunique: 'true' },
      resourceType: 'ISO',
      filters: ['self', 'shared', 'featured', 'community'],
      columns: () => {
        var fields = ['name',
          {
            state: (record) => {
              if (record.isready) {
                return 'Ready'
              }
              return 'Not Ready'
            }
          }, 'ostypename']
        if (['Admin', 'DomainAdmin'].includes(store.getters.userInfo.roletype)) {
          fields.push('size')
          fields.push('account')
        }
        if (store.getters.listAllProjects) {
          fields.push('project')
        }
        if (['Admin'].includes(store.getters.userInfo.roletype)) {
          fields.push('order')
        }
        return fields
      },
<<<<<<< HEAD
      details: ['name', 'id', 'displaytext', 'checksum', 'ostypename', 'size', 'bootable', 'isready', 'passwordenabled', 'directdownload', 'isextractable', 'ispublic', 'isfeatured', 'crosszones', 'account', 'domain', 'created', 'userdatadetails', 'userdatapolicy', 'url'],
=======
      details: ['name', 'id', 'displaytext', 'checksum', 'ostypename', 'size', 'bootable', 'isready', 'directdownload', 'isextractable', 'ispublic', 'isfeatured', 'isdynamicallyscalable', 'crosszones', 'account', 'domain', 'created', 'userdatadetails', 'userdatapolicy', 'url'],
>>>>>>> 57e67afd
      searchFilters: () => {
        var filters = ['name', 'zoneid', 'tags']
        if (['Admin', 'DomainAdmin'].includes(store.getters.userInfo.roletype)) {
          filters.push('storageid')
          filters.push('imagestoreid')
        }
        return filters
      },
      related: [{
        name: 'vm',
        title: 'label.instances',
        param: 'isoid'
      }],
      tabs: [{
        name: 'details',
        component: shallowRef(defineAsyncComponent(() => import('@/components/view/DetailsTab.vue')))
      }, {
        name: 'zones',
        component: shallowRef(defineAsyncComponent(() => import('@/views/image/IsoZones.vue')))
      },
      {
        name: 'events',
        resourceType: 'Iso',
        component: shallowRef(defineAsyncComponent(() => import('@/components/view/EventsTab.vue'))),
        show: () => { return 'listEvents' in store.getters.apis }
      },
      {
        name: 'comments',
        component: shallowRef(defineAsyncComponent(() => import('@/components/view/AnnotationsTab.vue')))
      }],
      actions: [
        {
          api: 'registerIso',
          icon: 'plus-outlined',
          label: 'label.action.register.iso',
          docHelp: 'adminguide/templates.html#id10',
          listView: true,
          popup: true,
          component: shallowRef(defineAsyncComponent(() => import('@/views/image/RegisterOrUploadIso.vue')))
        },
        {
          api: 'registerIso',
          icon: 'cloud-upload-outlined',
          label: 'label.upload.iso.from.local',
          show: () => { return 'getUploadParamsForIso' in store.getters.apis },
          docHelp: 'adminguide/templates.html#id10',
          listView: true,
          popup: true,
          component: shallowRef(defineAsyncComponent(() => import('@/views/image/RegisterOrUploadIso.vue')))
        },
        {
          api: 'updateIso',
          icon: 'edit-outlined',
          label: 'label.action.edit.iso',
          dataView: true,
          show: (record, store) => {
            return (['Admin'].includes(store.userInfo.roletype) || // If admin or owner or belongs to current project
              (record.domainid === store.userInfo.domainid && record.account === store.userInfo.account) ||
              (record.domainid === store.userInfo.domainid && record.projectid && store.project && store.project.id && record.projectid === store.project.id)) &&
              !(record.account === 'system' && record.domainid === 1) &&
              record.isready
          },
          popup: true,
          component: shallowRef(defineAsyncComponent(() => import('@/views/image/UpdateISO.vue')))
        },
        {
          api: 'updateIsoPermissions',
          icon: 'share-alt-outlined',
          label: 'label.action.iso.share',
          dataView: true,
          args: (record, store) => {
            const fields = ['isfeatured', 'isextractable']
            if (['Admin'].includes(store.userInfo.roletype) || store.features.userpublictemplateenabled) {
              fields.unshift('ispublic')
            }
            return fields
          },
          show: (record, store) => {
            return (['Admin'].includes(store.userInfo.roletype) || // If admin or owner or belongs to current project
              (record.domainid === store.userInfo.domainid && record.account === store.userInfo.account) ||
              (record.domainid === store.userInfo.domainid && record.projectid && store.project && store.project.id && record.projectid === store.project.id)) &&
              !(record.account === 'system' && record.domainid === 1) &&
              record.isready
          }
        },
        {
          api: 'extractIso',
          icon: 'cloud-download-outlined',
          label: 'label.action.download.iso',
          message: 'message.action.download.iso',
          docHelp: 'adminguide/templates.html#exporting-templates',
          dataView: true,
          show: (record, store) => {
            return (['Admin'].includes(store.userInfo.roletype) || // If admin or owner or belongs to current project
              (record.domainid === store.userInfo.domainid && record.account === store.userInfo.account && record.isextractable) ||
              (record.domainid === store.userInfo.domainid && record.projectid && store.project && store.project.id && record.projectid === store.project.id)) &&
              !(record.account === 'system' && record.domainid === 1) &&
              record.isready
          },
          args: ['zoneid', 'mode'],
          mapping: {
            zoneid: {
              value: (record) => { return record.zoneid }
            },
            mode: {
              value: (record) => { return 'HTTP_DOWNLOAD' }
            }
          },
          response: (result) => { return `Please click <a href="${result.iso.url}" target="_blank">${result.iso.url}</a> to download.` }
        },
        {
          api: 'updateIsoPermissions',
          icon: 'reconciliation-outlined',
          label: 'label.action.iso.permission',
          docHelp: 'adminguide/templates.html#sharing-templates-with-other-accounts-projects',
          dataView: true,
          args: ['op', 'accounts', 'projectids'],
          popup: true,
          show: (record, store) => {
            return (['Admin'].includes(store.userInfo.roletype) || // If admin or owner or belongs to current project
              (record.domainid === store.userInfo.domainid && record.account === store.userInfo.account) ||
              (record.domainid === store.userInfo.domainid && record.projectid && store.project && store.project.id && record.projectid === store.project.id)) &&
              !(record.account === 'system' && record.domainid === 1) &&
              record.isready
          },
          component: shallowRef(defineAsyncComponent(() => import('@/views/image/UpdateTemplateIsoPermissions')))
        }
      ]
    },
    {
      name: 'kubernetesiso',
      title: 'label.kubernetes.isos',
      icon: ['fa-solid', 'fa-dharmachakra'],
      docHelp: 'plugins/cloudstack-kubernetes-service.html#kubernetes-supported-versions',
      permission: ['listKubernetesSupportedVersions'],
      columns: ['name', 'state', 'semanticversion', 'isostate', 'mincpunumber', 'minmemory', 'zonename'],
      details: ['name', 'semanticversion', 'supportsautoscaling', 'zoneid', 'zonename', 'isoid', 'isoname', 'isostate', 'mincpunumber', 'minmemory', 'supportsha', 'state', 'created'],
      actions: [
        {
          api: 'addKubernetesSupportedVersion',
          icon: 'plus-outlined',
          label: 'label.kubernetes.version.add',
          listView: true,
          popup: true,
          component: shallowRef(defineAsyncComponent(() => import('@/views/image/AddKubernetesSupportedVersion.vue')))
        },
        {
          api: 'updateKubernetesSupportedVersion',
          icon: 'edit-outlined',
          label: 'label.kubernetes.version.update',
          dataView: true,
          popup: true,
          component: shallowRef(defineAsyncComponent(() => import('@/views/image/UpdateKubernetesSupportedVersion.vue')))
        },
        {
          api: 'deleteKubernetesSupportedVersion',
          icon: 'delete-outlined',
          label: 'label.kubernetes.version.delete',
          message: 'message.kubernetes.version.delete',
          dataView: true
        }
      ]
    }
  ]
}<|MERGE_RESOLUTION|>--- conflicted
+++ resolved
@@ -231,11 +231,7 @@
         }
         return fields
       },
-<<<<<<< HEAD
-      details: ['name', 'id', 'displaytext', 'checksum', 'ostypename', 'size', 'bootable', 'isready', 'passwordenabled', 'directdownload', 'isextractable', 'ispublic', 'isfeatured', 'crosszones', 'account', 'domain', 'created', 'userdatadetails', 'userdatapolicy', 'url'],
-=======
-      details: ['name', 'id', 'displaytext', 'checksum', 'ostypename', 'size', 'bootable', 'isready', 'directdownload', 'isextractable', 'ispublic', 'isfeatured', 'isdynamicallyscalable', 'crosszones', 'account', 'domain', 'created', 'userdatadetails', 'userdatapolicy', 'url'],
->>>>>>> 57e67afd
+      details: ['name', 'id', 'displaytext', 'checksum', 'ostypename', 'size', 'bootable', 'isready', 'passwordenabled', 'directdownload', 'isextractable', 'ispublic', 'isfeatured', 'isdynamicallyscalable', 'crosszones', 'account', 'domain', 'created', 'userdatadetails', 'userdatapolicy', 'url'],
       searchFilters: () => {
         var filters = ['name', 'zoneid', 'tags']
         if (['Admin', 'DomainAdmin'].includes(store.getters.userInfo.roletype)) {
