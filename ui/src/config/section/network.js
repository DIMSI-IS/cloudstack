// Licensed to the Apache Software Foundation (ASF) under one
// or more contributor license agreements.  See the NOTICE file
// distributed with this work for additional information
// regarding copyright ownership.  The ASF licenses this file
// to you under the Apache License, Version 2.0 (the
// "License"); you may not use this file except in compliance
// with the License.  You may obtain a copy of the License at
//
//   http://www.apache.org/licenses/LICENSE-2.0
//
// Unless required by applicable law or agreed to in writing,
// software distributed under the License is distributed on an
// "AS IS" BASIS, WITHOUT WARRANTIES OR CONDITIONS OF ANY
// KIND, either express or implied.  See the License for the
// specific language governing permissions and limitations
// under the License.

import { shallowRef, defineAsyncComponent } from 'vue'
import store from '@/store'
import tungsten from '@/assets/icons/tungsten.svg?inline'
import { isAdmin } from '@/role'

export default {
  name: 'network',
  title: 'label.network',
  icon: 'wifi-outlined',
  docHelp: 'adminguide/networking_and_traffic.html#advanced-zone-physical-network-configuration',
  children: [
    {
      name: 'guestnetwork',
      title: 'label.guest.networks',
      icon: 'apartment-outlined',
      docHelp: 'adminguide/networking_and_traffic.html#adding-an-additional-guest-network',
      permission: ['listNetworks'],
      resourceType: 'Network',
      columns: () => {
        var fields = ['name', 'state', 'type', 'vpcname', 'cidr', 'ip6cidr', 'broadcasturi', 'domainpath']
        if (!isAdmin()) {
          fields = fields.filter(function (e) { return e !== 'broadcasturi' })
        }
        if (store.getters.listAllProjects) {
          fields.push('project')
        } else {
          fields.push('account')
        }
        fields.push('zonename')
        return fields
      },
      details: () => {
        var fields = ['name', 'id', 'description', 'type', 'traffictype', 'vpcid', 'vlan', 'broadcasturi', 'cidr', 'ip6cidr', 'netmask', 'gateway', 'aclname', 'ispersistent', 'restartrequired', 'reservediprange', 'redundantrouter', 'networkdomain', 'egressdefaultpolicy', 'zonename', 'account', 'domainpath', 'associatednetwork', 'associatednetworkid', 'ip6firewall', 'ip6routing', 'ip6routes', 'dns1', 'dns2', 'ip6dns1', 'ip6dns2', 'publicmtu', 'privatemtu']
        if (!isAdmin()) {
          fields = fields.filter(function (e) { return e !== 'broadcasturi' })
        }
        return fields
      },
      filters: ['all', 'account', 'domainpath', 'shared'],
      searchFilters: ['keyword', 'zoneid', 'domainid', 'account', 'type', 'restartrequired', 'displaynetwork', 'tags'],
      related: [{
        name: 'vm',
        title: 'label.instances',
        param: 'networkid'
      }],
      tabs: [{
        name: 'details',
        component: shallowRef(defineAsyncComponent(() => import('@/components/view/DetailsTab.vue')))
      }, {
        name: 'egress.rules',
        component: shallowRef(defineAsyncComponent(() => import('@/views/network/EgressRulesTab.vue'))),
        show: (record, route, user) => { return record.type === 'Isolated' && !('vpcname' in record) && 'listEgressFirewallRules' in store.getters.apis && (['Admin', 'DomainAdmin'].includes(user.roletype) || record.account === user.account || record.projectid) }
      }, {
        name: 'ip.v6.firewall',
        component: shallowRef(defineAsyncComponent(() => import('@/views/network/Ipv6FirewallRulesTab.vue'))),
        show: (record, route, user) => { return record.type === 'Isolated' && ['IPv6', 'DualStack'].includes(record.internetprotocol) && !('vpcid' in record) && 'listIpv6FirewallRules' in store.getters.apis && (['Admin', 'DomainAdmin'].includes(user.roletype) || record.account === user.account || record.projectid) }
      }, {
        name: (record) => { return record.type === 'Shared' ? 'ip.addresses' : 'public.ip.addresses' },
        component: shallowRef(defineAsyncComponent(() => import('@/views/network/IpAddressesTab.vue'))),
        show: (record, route, user) => { return 'listPublicIpAddresses' in store.getters.apis && (record.type === 'Shared' || (record.type === 'Isolated' && !('vpcname' in record) && (['Admin', 'DomainAdmin'].includes(user.roletype) || record.account === user.account || record.projectid))) }
      }, {
        name: 'virtual.routers',
        component: shallowRef(defineAsyncComponent(() => import('@/views/network/RoutersTab.vue'))),
        show: (record) => { return (record.type === 'Isolated' || record.type === 'Shared') && 'listRouters' in store.getters.apis && isAdmin() }
      }, {
        name: 'vnf.appliances',
        component: shallowRef(defineAsyncComponent(() => import('@/views/network/VnfAppliancesTab.vue'))),
        show: () => { return 'listVnfAppliances' in store.getters.apis }
      }, {
        name: 'guest.ip.range',
        component: shallowRef(defineAsyncComponent(() => import('@/views/network/GuestIpRanges.vue'))),
        show: (record) => { return 'listVlanIpRanges' in store.getters.apis && (record.type === 'Shared' || (record.service && record.service.filter(x => x.name === 'SourceNat').count === 0)) }
      }, {
        name: 'network.policy',
        component: shallowRef(defineAsyncComponent(() => import('@/views/network/tungsten/NetworkPolicyTab.vue'))),
        show: (record) => {
          return ('listTungstenFabricPolicy' in store.getters.apis) && (record.broadcasturi === 'tf://tf' && record.type !== 'Shared')
        }
      }, {
        name: 'tungsten.logical.router',
        component: shallowRef(defineAsyncComponent(() => import('@/views/network/tungsten/LogicalRouterTab.vue'))),
        show: (record) => {
          return ('listTungstenFabricLogicalRouter' in store.getters.apis) && (record.broadcasturi === 'tf://tf' && record.type !== 'Shared')
        }
      }, {
        name: 'network.permissions',
        component: shallowRef(defineAsyncComponent(() => import('@/views/network/NetworkPermissions.vue'))),
        show: (record, route, user) => { return 'listNetworkPermissions' in store.getters.apis && record.acltype === 'Account' && !('vpcid' in record) && (['Admin', 'DomainAdmin'].includes(user.roletype) || record.account === user.account) && !record.projectid }
      },
      {
        name: 'events',
        resourceType: 'Network',
        component: shallowRef(defineAsyncComponent(() => import('@/components/view/EventsTab.vue'))),
        show: () => { return 'listEvents' in store.getters.apis }
      },
      {
        name: 'comments',
        component: shallowRef(defineAsyncComponent(() => import('@/components/view/AnnotationsTab.vue')))
      }],
      actions: [
        {
          api: 'createNetwork',
          icon: 'plus-outlined',
          label: 'label.add.network',
          docHelp: 'adminguide/networking_and_traffic.html#configure-guest-traffic-in-an-advanced-zone',
          listView: true,
          popup: true,
          show: () => {
            if (!store.getters.zones || store.getters.zones.length === 0) {
              return false
            }
            const AdvancedZones = store.getters.zones.filter(zone => zone.networktype === 'Advanced')
            const AdvancedZonesWithoutSG = store.getters.zones.filter(zone => zone.securitygroupsenabled === false)
            if ((isAdmin() && AdvancedZones && AdvancedZones.length > 0) || (AdvancedZonesWithoutSG && AdvancedZonesWithoutSG.length > 0)) {
              return true
            }
            return false
          },
          component: shallowRef(defineAsyncComponent(() => import('@/views/network/CreateNetwork.vue')))
        },
        {
          api: 'updateNetwork',
          icon: 'edit-outlined',
          label: 'label.update.network',
          dataView: true,
<<<<<<< HEAD
          disabled: (record, user) => { return (record.account !== user.userInfo.account && !['Admin', 'DomainAdmin'].includes(user.userInfo.roletype)) },
=======
          disabled: (record, user) => {
            return (!record.projectid && (record.account !== user.userInfo.account && !['Admin', 'DomainAdmin'].includes(user.userInfo.roletype))) ||
              (record.type === 'Shared' && record.specifyvlan && !['Admin'].includes(user.userInfo.roletype))
          },
>>>>>>> 97be6f2e
          popup: true,
          component: shallowRef(defineAsyncComponent(() => import('@/views/network/UpdateNetwork.vue')))
        },
        {
          api: 'restartNetwork',
          icon: 'sync-outlined',
          label: 'label.restart.network',
          message: 'message.restart.network',
          dataView: true,
<<<<<<< HEAD
          disabled: (record, user) => { return (record.account !== user.userInfo.account && !['Admin', 'DomainAdmin'].includes(user.userInfo.roletype)) },
=======
          disabled: (record, user) => {
            return (!record.projectid && (record.account !== user.userInfo.account && !['Admin', 'DomainAdmin'].includes(user.userInfo.roletype))) ||
              (record.type === 'Shared' && record.specifyvlan && !['Admin'].includes(user.userInfo.roletype))
          },
>>>>>>> 97be6f2e
          args: (record, store, isGroupAction) => {
            var fields = []
            if (isGroupAction || record.vpcid == null) {
              fields.push('cleanup')
            }
            fields.push('livepatch')
            return fields
          },
          show: (record) => record.type !== 'L2',
          groupAction: true,
          popup: true,
          groupMap: (selection, values) => { return selection.map(x => { return { id: x, cleanup: values.cleanup } }) }
        },
        {
          api: 'replaceNetworkACLList',
          icon: 'swap-outlined',
          label: 'label.replace.acl.list',
          message: 'message.confirm.replace.acl.new.one',
          docHelp: 'adminguide/networking_and_traffic.html#configuring-network-access-control-list',
          dataView: true,
          show: (record) => { return record.vpcid },
          args: ['aclid', 'networkid'],
          mapping: {
            aclid: {
              api: 'listNetworkACLLists',
              params: (record) => { return { vpcid: record.vpcid } }
            },
            networkid: {
              value: (record) => { return record.id }
            }
          }
        },
        {
          api: 'deleteNetwork',
          icon: 'delete-outlined',
          label: 'label.action.delete.network',
          message: 'message.action.delete.network',
          dataView: true,
<<<<<<< HEAD
          disabled: (record, user) => { return (record.account !== user.userInfo.account && !['Admin', 'DomainAdmin'].includes(user.userInfo.roletype)) },
=======
          disabled: (record, user) => {
            return (!record.projectid && (record.account !== user.userInfo.account && !['Admin', 'DomainAdmin'].includes(user.userInfo.roletype))) ||
              (record.type === 'Shared' && record.specifyvlan && !['Admin'].includes(user.userInfo.roletype))
          },
>>>>>>> 97be6f2e
          groupAction: true,
          popup: true,
          groupMap: (selection) => { return selection.map(x => { return { id: x } }) }
        }
      ]
    },
    {
      name: 'vpc',
      title: 'label.vpc',
      icon: 'deployment-unit-outlined',
      docHelp: 'adminguide/networking_and_traffic.html#configuring-a-virtual-private-cloud',
      permission: ['listVPCs'],
      resourceType: 'Vpc',
      columns: () => {
        var fields = ['name', 'state', 'displaytext', 'cidr', 'account']
        if (store.getters.listAllProjects) {
          fields.push('project')
        }
        fields.push(...['domain', 'zonename'])
        return fields
      },
      details: ['name', 'id', 'displaytext', 'cidr', 'networkdomain', 'ip6routes', 'ispersistent', 'redundantvpcrouter', 'restartrequired', 'zonename', 'account', 'domain', 'dns1', 'dns2', 'ip6dns1', 'ip6dns2', 'publicmtu'],
      searchFilters: ['name', 'zoneid', 'domainid', 'account', 'tags'],
      related: [{
        name: 'vm',
        title: 'label.instances',
        param: 'vpcid'
      }, {
        name: 'router',
        title: 'label.virtual.routers',
        param: 'vpcid'
      }, {
        name: 'ilbvm',
        title: 'label.internal.lb',
        param: 'vpcid'
      }],
      tabs: [{
        name: 'vpc',
        component: shallowRef(defineAsyncComponent(() => import('@/views/network/VpcTab.vue')))
      }],
      actions: [
        {
          api: 'createVPC',
          icon: 'plus-outlined',
          label: 'label.add.vpc',
          docHelp: 'adminguide/networking_and_traffic.html#adding-a-virtual-private-cloud',
          listView: true,
          popup: true,
          component: shallowRef(defineAsyncComponent(() => import('@/views/network/CreateVpc.vue')))
        },
        {
          api: 'updateVPC',
          icon: 'edit-outlined',
          label: 'label.edit',
          dataView: true,
          args: ['name', 'displaytext', 'publicmtu', 'sourcenatipaddress']
        },
        {
          api: 'restartVPC',
          icon: 'sync-outlined',
          label: 'label.restart.vpc',
          message: (record) => { return record.redundantvpcrouter ? 'message.restart.vpc' : 'message.restart.vpc.remark' },
          dataView: true,
          args: (record) => {
            var fields = ['cleanup']
            if (!record.redundantvpcrouter) {
              fields.push('makeredundant')
            }
            fields.push('livepatch')
            return fields
          },
          groupAction: true,
          popup: true,
          groupMap: (selection, values) => { return selection.map(x => { return { id: x, cleanup: values.cleanup, makeredundant: values.makeredundant } }) }
        },
        {
          api: 'deleteVPC',
          icon: 'delete-outlined',
          label: 'label.remove.vpc',
          message: 'message.remove.vpc',
          dataView: true,
          groupAction: true,
          popup: true,
          groupMap: (selection) => { return selection.map(x => { return { id: x } }) }
        }
      ]
    },
    {
      name: 'securitygroups',
      title: 'label.security.groups',
      icon: 'fire-outlined',
      docHelp: 'adminguide/networking_and_traffic.html#security-groups',
      permission: ['listSecurityGroups'],
      resourceType: 'SecurityGroup',
      columns: ['name', 'description', 'account', 'domain'],
      details: ['name', 'id', 'description', 'account', 'domain'],
      tabs: [{
        name: 'details',
        component: shallowRef(defineAsyncComponent(() => import('@/components/view/DetailsTab.vue')))
      }, {
        name: 'ingress.rule',
        component: shallowRef(defineAsyncComponent(() => import('@/views/network/IngressEgressRuleConfigure.vue')))
      }, {
        name: 'egress.rule',
        component: shallowRef(defineAsyncComponent(() => import('@/views/network/IngressEgressRuleConfigure.vue')))
      }],
      show: () => {
        if (!store.getters.zones || store.getters.zones.length === 0) {
          return false
        }
        const listZoneHaveSGEnabled = store.getters.zones.filter(zone => zone.securitygroupsenabled === true)
        if (!listZoneHaveSGEnabled || listZoneHaveSGEnabled.length === 0) {
          return false
        }
        return true
      },
      actions: [
        {
          api: 'createSecurityGroup',
          icon: 'plus-outlined',
          label: 'label.add.security.group',
          docHelp: 'adminguide/networking_and_traffic.html#adding-a-security-group',
          listView: true,
          args: ['name', 'description']
        },
        {
          api: 'updateSecurityGroup',
          icon: 'edit-outlined',
          label: 'label.edit',
          dataView: true,
          args: ['name'],
          show: (record) => { return record.name !== 'default' }
        },
        {
          api: 'deleteSecurityGroup',
          icon: 'delete-outlined',
          label: 'label.action.delete.security.group',
          message: 'message.action.delete.security.group',
          dataView: true,
          show: (record) => { return record.name !== 'default' }
        }
      ]
    },
    {
      name: 'vnfapp',
      title: 'label.vnf.appliances',
      icon: 'gateway-outlined',
      permission: ['listVnfAppliances'],
      resourceType: 'UserVm',
      params: () => {
        return { details: 'servoff,tmpl,nics', isvnf: true }
      },
      columns: () => {
        const fields = ['name', 'state', 'ipaddress']
        if (store.getters.userInfo.roletype === 'Admin') {
          fields.splice(2, 0, 'instancename')
          fields.push('account')
          if (store.getters.listAllProjects) {
            fields.push('project')
          }
          fields.push('domain')
          fields.push('hostname')
        } else if (store.getters.userInfo.roletype === 'DomainAdmin') {
          fields.push('account')
          if (store.getters.listAllProjects) {
            fields.push('project')
          }
        } else {
          fields.push('serviceofferingname')
        }
        fields.push('zonename')
        return fields
      },
      searchFilters: ['name', 'zoneid', 'domainid', 'account', 'groupid', 'tags'],
      details: () => {
        var fields = ['name', 'displayname', 'id', 'state', 'ipaddress', 'ip6address', 'templatename', 'ostypename',
          'serviceofferingname', 'isdynamicallyscalable', 'haenable', 'hypervisor', 'boottype', 'bootmode', 'account',
          'domain', 'zonename', 'userdataid', 'userdataname', 'userdataparams', 'userdatadetails', 'userdatapolicy', 'hostcontrolstate']
        const listZoneHaveSGEnabled = store.getters.zones.filter(zone => zone.securitygroupsenabled === true)
        if (!listZoneHaveSGEnabled || listZoneHaveSGEnabled.length === 0) {
          return fields
        }
        fields.push('securitygroup')
        return fields
      },
      tabs: [{
        component: shallowRef(defineAsyncComponent(() => import('@/views/compute/InstanceTab.vue')))
      }],
      actions: [
        {
          api: 'deployVnfAppliance',
          icon: 'plus-outlined',
          label: 'label.vnf.appliance.add',
          docHelp: 'adminguide/networking/vnf_templates_appliances.html#deploying-vnf-appliances',
          listView: true,
          component: () => import('@/views/compute/DeployVnfAppliance.vue')
        },
        {
          api: 'updateVirtualMachine',
          icon: 'edit-outlined',
          label: 'label.vnf.app.action.edit',
          docHelp: 'adminguide/virtual_machines.html#changing-the-vm-name-os-or-group',
          dataView: true,
          popup: true,
          component: shallowRef(defineAsyncComponent(() => import('@/views/compute/EditVM.vue')))
        },
        {
          api: 'startVirtualMachine',
          icon: 'caret-right-outlined',
          label: 'label.vnf.app.action.start',
          message: 'message.action.start.instance',
          docHelp: 'adminguide/virtual_machines.html#stopping-and-starting-vms',
          dataView: true,
          groupAction: true,
          popup: true,
          groupMap: (selection, values) => { return selection.map(x => { return { id: x, considerlasthost: values.considerlasthost } }) },
          args: ['considerlasthost'],
          show: (record) => { return ['Stopped'].includes(record.state) },
          component: shallowRef(defineAsyncComponent(() => import('@/views/compute/StartVirtualMachine.vue')))
        },
        {
          api: 'stopVirtualMachine',
          icon: 'poweroff-outlined',
          label: 'label.vnf.app.action.stop',
          message: 'message.action.stop.instance',
          docHelp: 'adminguide/virtual_machines.html#stopping-and-starting-vms',
          dataView: true,
          groupAction: true,
          groupMap: (selection, values) => { return selection.map(x => { return { id: x, forced: values.forced } }) },
          args: ['forced'],
          show: (record) => { return ['Running'].includes(record.state) }
        },
        {
          api: 'rebootVirtualMachine',
          icon: 'reload-outlined',
          label: 'label.vnf.app.action.reboot',
          message: 'message.action.reboot.instance',
          docHelp: 'adminguide/virtual_machines.html#stopping-and-starting-vms',
          dataView: true,
          show: (record) => { return ['Running'].includes(record.state) },
          disabled: (record) => { return record.hostcontrolstate === 'Offline' },
          args: (record, store) => {
            var fields = []
            fields.push('forced')
            if (record.hypervisor === 'VMware') {
              if (store.apis.rebootVirtualMachine.params.filter(x => x.name === 'bootintosetup').length > 0) {
                fields.push('bootintosetup')
              }
            }
            return fields
          },
          groupAction: true,
          popup: true,
          groupMap: (selection, values) => { return selection.map(x => { return { id: x, forced: values.forced } }) }
        },
        {
          api: 'restoreVirtualMachine',
          icon: 'sync-outlined',
          label: 'label.vnf.app.action.reinstall',
          message: 'message.reinstall.vm',
          dataView: true,
          args: ['virtualmachineid', 'templateid'],
          filters: (record) => {
            var filters = {}
            var filterParams = {}
            filterParams.hypervisortype = record.hypervisor
            filterParams.zoneid = record.zoneid
            filters.templateid = filterParams
            return filters
          },
          show: (record) => { return ['Running', 'Stopped'].includes(record.state) },
          mapping: {
            virtualmachineid: {
              value: (record) => { return record.id }
            }
          },
          disabled: (record) => { return record.hostcontrolstate === 'Offline' },
          successMethod: (obj, result) => {
            const vm = result.jobresult.virtualmachine || {}
            if (result.jobstatus === 1 && vm.password) {
              const name = vm.displayname || vm.name || vm.id
              obj.$notification.success({
                message: `${obj.$t('label.reinstall.vm')}: ` + name,
                description: `${obj.$t('label.password.reset.confirm')}: ` + vm.password,
                duration: 0
              })
            }
          }
        },
        {
          api: 'createVMSnapshot',
          icon: 'camera-outlined',
          label: 'label.action.vmsnapshot.create',
          docHelp: 'adminguide/virtual_machines.html#virtual-machine-snapshots',
          dataView: true,
          args: ['virtualmachineid', 'name', 'description', 'snapshotmemory', 'quiescevm'],
          show: (record) => {
            return ((['Running'].includes(record.state) && record.hypervisor !== 'LXC') ||
              (['Stopped'].includes(record.state) && ((record.hypervisor !== 'KVM' && record.hypervisor !== 'LXC') ||
                (record.hypervisor === 'KVM' && record.pooltype === 'PowerFlex'))))
          },
          disabled: (record) => { return record.hostcontrolstate === 'Offline' && record.hypervisor === 'KVM' },
          mapping: {
            virtualmachineid: {
              value: (record, params) => { return record.id }
            }
          }
        },
        {
          api: 'createSnapshot',
          icon: ['fas', 'camera-retro'],
          label: 'label.action.vmstoragesnapshot.create',
          docHelp: 'adminguide/virtual_machines.html#virtual-machine-snapshots',
          dataView: true,
          popup: true,
          show: (record) => {
            return ((['Running'].includes(record.state) && record.hypervisor !== 'LXC') ||
              (['Stopped'].includes(record.state) && !['KVM', 'LXC'].includes(record.hypervisor)))
          },
          disabled: (record) => { return record.hostcontrolstate === 'Offline' && record.hypervisor === 'KVM' },
          component: shallowRef(defineAsyncComponent(() => import('@/views/compute/CreateSnapshotWizard.vue')))
        },
        {
          api: 'assignVirtualMachineToBackupOffering',
          icon: 'folder-add-outlined',
          label: 'label.backup.offering.assign',
          message: 'label.backup.offering.assign',
          docHelp: 'adminguide/virtual_machines.html#backup-offerings',
          dataView: true,
          args: ['virtualmachineid', 'backupofferingid'],
          show: (record) => { return !record.backupofferingid },
          mapping: {
            virtualmachineid: {
              value: (record, params) => { return record.id }
            }
          }
        },
        {
          api: 'createBackup',
          icon: 'cloud-upload-outlined',
          label: 'label.create.backup',
          message: 'message.backup.create',
          docHelp: 'adminguide/virtual_machines.html#creating-vm-backups',
          dataView: true,
          args: ['virtualmachineid'],
          show: (record) => { return record.backupofferingid },
          mapping: {
            virtualmachineid: {
              value: (record, params) => { return record.id }
            }
          }
        },
        {
          api: 'createBackupSchedule',
          icon: 'schedule-outlined',
          label: 'label.backup.configure.schedule',
          docHelp: 'adminguide/virtual_machines.html#creating-vm-backups',
          dataView: true,
          popup: true,
          show: (record) => { return record.backupofferingid },
          component: shallowRef(defineAsyncComponent(() => import('@/views/compute/BackupScheduleWizard.vue'))),
          mapping: {
            virtualmachineid: {
              value: (record, params) => { return record.id }
            },
            intervaltype: {
              options: ['HOURLY', 'DAILY', 'WEEKLY', 'MONTHLY']
            }
          }
        },
        {
          api: 'removeVirtualMachineFromBackupOffering',
          icon: 'scissor-outlined',
          label: 'label.backup.offering.remove',
          message: 'label.backup.offering.remove',
          docHelp: 'adminguide/virtual_machines.html#restoring-vm-backups',
          dataView: true,
          args: ['virtualmachineid', 'forced'],
          show: (record) => { return record.backupofferingid },
          mapping: {
            virtualmachineid: {
              value: (record, params) => { return record.id }
            }
          }
        },
        {
          api: 'attachIso',
          icon: 'paper-clip-outlined',
          label: 'label.action.attach.iso',
          docHelp: 'adminguide/templates.html#attaching-an-iso-to-a-vm',
          dataView: true,
          popup: true,
          show: (record) => { return ['Running', 'Stopped'].includes(record.state) && !record.isoid },
          disabled: (record) => { return record.hostcontrolstate === 'Offline' || record.hostcontrolstate === 'Maintenance' },
          component: shallowRef(defineAsyncComponent(() => import('@/views/compute/AttachIso.vue')))
        },
        {
          api: 'detachIso',
          icon: 'link-outlined',
          label: 'label.action.detach.iso',
          message: 'message.detach.iso.confirm',
          dataView: true,
          args: (record, store) => {
            var args = ['virtualmachineid']
            if (record && record.hypervisor && record.hypervisor === 'VMware') {
              args.push('forced')
            }
            return args
          },
          show: (record) => { return ['Running', 'Stopped'].includes(record.state) && 'isoid' in record && record.isoid },
          disabled: (record) => { return record.hostcontrolstate === 'Offline' || record.hostcontrolstate === 'Maintenance' },
          mapping: {
            virtualmachineid: {
              value: (record, params) => { return record.id }
            }
          }
        },
        {
          api: 'updateVMAffinityGroup',
          icon: 'swap-outlined',
          label: 'label.change.affinity',
          docHelp: 'adminguide/virtual_machines.html#change-affinity-group-for-an-existing-vm',
          dataView: true,
          args: ['affinitygroupids'],
          show: (record) => { return ['Stopped'].includes(record.state) },
          component: shallowRef(defineAsyncComponent(() => import('@/views/compute/ChangeAffinity'))),
          popup: true
        },
        {
          api: 'scaleVirtualMachine',
          icon: 'arrows-alt-outlined',
          label: 'label.vnf.app.action.scale',
          docHelp: 'adminguide/virtual_machines.html#how-to-dynamically-scale-cpu-and-ram',
          dataView: true,
          show: (record) => { return ['Stopped'].includes(record.state) || (['Running'].includes(record.state) && record.hypervisor !== 'LXC') },
          disabled: (record) => { return record.state === 'Running' && !record.isdynamicallyscalable },
          popup: true,
          component: shallowRef(defineAsyncComponent(() => import('@/views/compute/ScaleVM.vue')))
        },
        {
          api: 'migrateVirtualMachine',
          icon: 'drag-outlined',
          label: 'label.vnf.app.action.migrate.to.host',
          docHelp: 'adminguide/virtual_machines.html#moving-vms-between-hosts-manual-live-migration',
          dataView: true,
          show: (record, store) => { return ['Running'].includes(record.state) && ['Admin'].includes(store.userInfo.roletype) },
          disabled: (record) => { return record.hostcontrolstate === 'Offline' },
          popup: true,
          component: shallowRef(defineAsyncComponent(() => import('@/views/compute/MigrateWizard.vue')))
        },
        {
          api: 'migrateVirtualMachine',
          icon: 'drag-outlined',
          label: 'label.vnf.app.action.migrate.to.ps',
          message: 'message.migrate.instance.to.ps',
          docHelp: 'adminguide/virtual_machines.html#moving-vms-between-hosts-manual-live-migration',
          dataView: true,
          show: (record, store) => { return ['Stopped'].includes(record.state) && ['Admin'].includes(store.userInfo.roletype) },
          disabled: (record) => { return record.hostcontrolstate === 'Offline' },
          component: shallowRef(defineAsyncComponent(() => import('@/views/compute/MigrateVMStorage'))),
          popup: true
        },
        {
          api: 'resetPasswordForVirtualMachine',
          icon: 'key-outlined',
          label: 'label.action.reset.password',
          message: 'message.action.instance.reset.password',
          dataView: true,
          show: (record) => { return ['Stopped'].includes(record.state) && record.passwordenabled },
          response: (result) => {
            return {
              message: result.virtualmachine && result.virtualmachine.password ? `The password of VM <b>${result.virtualmachine.displayname}</b> is <b>${result.virtualmachine.password}</b>` : null,
              copybuttontext: result.virtualmachine.password ? 'label.copy.password' : null,
              copytext: result.virtualmachine.password ? result.virtualmachine.password : null
            }
          }
        },
        {
          api: 'resetSSHKeyForVirtualMachine',
          icon: 'lock-outlined',
          label: 'label.reset.ssh.key.pair',
          message: 'message.desc.reset.ssh.key.pair',
          docHelp: 'adminguide/virtual_machines.html#resetting-ssh-keys',
          dataView: true,
          show: (record) => { return ['Stopped'].includes(record.state) },
          popup: true,
          component: shallowRef(defineAsyncComponent(() => import('@/views/compute/ResetSshKeyPair')))
        },
        {
          api: 'resetUserDataForVirtualMachine',
          icon: 'solution-outlined',
          label: 'label.reset.userdata.on.vm',
          message: 'message.desc.reset.userdata',
          docHelp: 'adminguide/virtual_machines.html#resetting-userdata',
          dataView: true,
          show: (record) => { return ['Stopped'].includes(record.state) },
          popup: true,
          component: shallowRef(defineAsyncComponent(() => import('@/views/compute/ResetUserData')))
        },
        {
          api: 'assignVirtualMachine',
          icon: 'user-add-outlined',
          label: 'label.assign.instance.another',
          dataView: true,
          component: shallowRef(defineAsyncComponent(() => import('@/views/compute/AssignInstance'))),
          popup: true,
          show: (record) => { return ['Stopped'].includes(record.state) }
        },
        {
          api: 'recoverVirtualMachine',
          icon: 'medicine-box-outlined',
          label: 'label.vnf.app.action.recover',
          message: 'message.recover.vm',
          dataView: true,
          show: (record, store) => { return ['Destroyed'].includes(record.state) && store.features.allowuserexpungerecovervm }
        },
        {
          api: 'unmanageVirtualMachine',
          icon: 'disconnect-outlined',
          label: 'label.action.unmanage.virtualmachine',
          message: 'message.action.unmanage.virtualmachine',
          dataView: true,
          show: (record) => { return ['Running', 'Stopped'].includes(record.state) && record.hypervisor === 'VMware' }
        },
        {
          api: 'expungeVirtualMachine',
          icon: 'delete-outlined',
          label: 'label.vnf.app.action.expunge',
          message: (record) => { return record.backupofferingid ? 'message.action.expunge.instance.with.backups' : 'message.action.expunge.instance' },
          docHelp: 'adminguide/virtual_machines.html#deleting-vms',
          dataView: true,
          show: (record, store) => { return ['Destroyed', 'Expunging'].includes(record.state) && store.features.allowuserexpungerecovervm }
        },
        {
          api: 'destroyVirtualMachine',
          icon: 'delete-outlined',
          label: 'label.vnf.app.action.destroy',
          message: 'message.action.destroy.instance',
          docHelp: 'adminguide/virtual_machines.html#deleting-vms',
          dataView: true,
          groupAction: true,
          args: (record, store, group) => {
            return (['Admin'].includes(store.userInfo.roletype) || store.features.allowuserexpungerecovervm)
              ? ['expunge'] : []
          },
          popup: true,
          groupMap: (selection, values) => { return selection.map(x => { return { id: x, expunge: values.expunge } }) },
          show: (record) => { return ['Running', 'Stopped', 'Error'].includes(record.state) },
          component: shallowRef(defineAsyncComponent(() => import('@/views/compute/DestroyVM.vue')))
        }
      ]
    },
    {
      name: 'publicip',
      title: 'label.public.ip.addresses',
      icon: 'environment-outlined',
      docHelp: 'adminguide/networking_and_traffic.html#reserving-public-ip-addresses-and-vlans-for-accounts',
      permission: ['listPublicIpAddresses'],
      searchFilters: ['ipaddress', 'zoneid', 'account', 'domainid', 'vlanid', 'tags'],
      resourceType: 'PublicIpAddress',
      columns: () => {
        var fields = ['ipaddress', 'state', 'associatednetworkname', 'vpcname', 'virtualmachinename', 'allocated', 'account']
        if (store.getters.listAllProjects) {
          fields.push('project')
        }
        fields.push(...['domain', 'zonename'])
        return fields
      },
      details: ['ipaddress', 'id', 'associatednetworkname', 'networkid', 'issourcenat', 'isstaticnat', 'virtualmachinename', 'vmipaddress', 'vlan', 'allocated', 'account', 'domain', 'zonename'],
      filters: ['allocated', 'reserved', 'free'],
      component: shallowRef(() => import('@/views/network/PublicIpResource.vue')),
      tabs: [{
        name: 'details',
        component: shallowRef(defineAsyncComponent(() => import('@/components/view/DetailsTab.vue')))
      }, {
        name: 'firewall',
        component: shallowRef(defineAsyncComponent(() => import('@/views/network/FirewallRules.vue'))),
        networkServiceFilter: networkService => networkService.filter(x => x.name === 'Firewall').length > 0,
        groupAction: true,
        popup: true,
        groupMap: (selection) => { return selection.map(x => { return { id: x } }) }
      },
      {
        name: 'portforwarding',
        component: shallowRef(defineAsyncComponent(() => import('@/views/network/PortForwarding.vue'))),
        networkServiceFilter: networkService => networkService.filter(x => x.name === 'PortForwarding').length > 0
      }, {
        name: 'loadbalancing',
        component: shallowRef(defineAsyncComponent(() => import('@/views/network/LoadBalancing.vue'))),
        networkServiceFilter: networkService => networkService.filter(x => x.name === 'Lb').length > 0
      }, {
        name: 'vpn',
        component: shallowRef(defineAsyncComponent(() => import('@/views/network/VpnDetails.vue'))),
        show: (record) => { return record.issourcenat }
      },
      {
        name: 'events',
        resourceType: 'IpAddress',
        component: shallowRef(defineAsyncComponent(() => import('@/components/view/EventsTab.vue'))),
        show: () => { return 'listEvents' in store.getters.apis }
      },
      {
        name: 'comments',
        component: shallowRef(defineAsyncComponent(() => import('@/components/view/AnnotationsTab.vue')))
      }],
      actions: [
        {
          api: 'enableStaticNat',
          icon: 'plus-circle-outlined',
          label: 'label.action.enable.static.nat',
          docHelp: 'adminguide/networking_and_traffic.html#enabling-or-disabling-static-nat',
          dataView: true,
          show: (record) => { return record.state === 'Allocated' && !record.virtualmachineid && !record.issourcenat },
          popup: true,
          component: shallowRef(defineAsyncComponent(() => import('@/views/network/EnableStaticNat.vue')))
        },
        {
          api: 'disableStaticNat',
          icon: 'minus-circle-outlined',
          label: 'label.action.disable.static.nat',
          message: 'message.action.disable.static.nat',
          docHelp: 'adminguide/networking_and_traffic.html#enabling-or-disabling-static-nat',
          dataView: true,
          show: (record) => { return record.virtualmachineid },
          args: ['ipaddressid'],
          mapping: {
            ipaddressid: {
              value: (record) => { return record.id }
            }
          }
        },
        {
          api: 'disassociateIpAddress',
          icon: 'delete-outlined',
          label: 'label.action.release.ip',
          message: 'message.action.release.ip',
          docHelp: 'adminguide/networking_and_traffic.html#releasing-an-ip-address-alloted-to-a-vpc',
          dataView: true,
          show: (record) => { return record.state === 'Allocated' && !record.issourcenat },
          groupAction: true,
          popup: true,
          groupMap: (selection) => { return selection.map(x => { return { id: x } }) }
        },
        {
          api: 'reserveIpAddress',
          icon: 'lock-outlined',
          label: 'label.action.reserve.ip',
          dataView: true,
          show: (record) => { return record.state === 'Free' },
          popup: true,
          component: shallowRef(defineAsyncComponent(() => import('@/views/network/ReservePublicIP.vue')))
        },
        {
          api: 'releaseIpAddress',
          icon: 'usergroup-delete-outlined',
          label: 'label.action.release.reserved.ip',
          message: 'message.action.release.reserved.ip',
          dataView: true,
          show: (record) => { return record.state === 'Reserved' },
          groupAction: true,
          popup: true,
          groupMap: (selection) => { return selection.map(x => { return { id: x } }) }
        }
      ]
    },
    {
      name: 'privategw',
      title: 'label.private.gateway',
      icon: 'gateway-outlined',
      hidden: true,
      permission: ['listPrivateGateways'],
      columns: ['ipaddress', 'state', 'gateway', 'netmask', 'account', 'domain'],
      details: ['ipaddress', 'gateway', 'netmask', 'vlan', 'sourcenatsupported', 'aclname', 'account', 'domain', 'zone', 'associatednetwork', 'associatednetworkid'],
      tabs: [{
        name: 'details',
        component: shallowRef(defineAsyncComponent(() => import('@/components/view/DetailsTab.vue')))
      }, {
        name: 'static.routes',
        component: shallowRef(defineAsyncComponent(() => import('@/views/network/StaticRoutesTab.vue'))),
        show: () => true
      }],
      actions: [
        {
          api: 'createPrivateGateway',
          icon: 'plus-outlined',
          label: 'label.add.private.gateway',
          docHelp: 'adminguide/networking_and_traffic.html#adding-a-private-gateway-to-a-vpc',
          listView: true,
          args: (record, store) => {
            var fields = ['vpcid', 'physicalnetworkid', 'vlan', 'ipaddress', 'gateway', 'netmask', 'sourcenatsupported', 'aclid']
            if (store.apis.createPrivateGateway.params.filter(x => x.name === 'bypassvlanoverlapcheck').length > 0) {
              fields.push('bypassvlanoverlapcheck')
            }
            return fields
          },
          mapping: {
            aclid: {
              api: 'listNetworkACLLists'
            }
          }
        },
        {
          api: 'replaceNetworkACLList',
          icon: 'swap-outlined',
          label: 'label.replace.acl.list',
          message: 'message.confirm.replace.acl.new.one',
          docHelp: 'adminguide/networking_and_traffic.html#acl-on-private-gateway',
          dataView: true,
          args: ['aclid', 'gatewayid'],
          mapping: {
            aclid: {
              api: 'listNetworkACLLists',
              params: (record) => { return { vpcid: record.vpcid } }
            },
            gatewayid: {
              value: (record) => { return record.id }
            }
          }
        },
        {
          api: 'deletePrivateGateway',
          icon: 'delete-outlined',
          label: 'label.delete.gateway',
          message: 'message.delete.gateway',
          dataView: true
        }
      ]
    },
    {
      name: 's2svpn',
      title: 'label.site.to.site.vpn',
      icon: 'lock-outlined',
      permission: ['listVpnGateways'],
      columns: ['publicip', 'account', 'domain'],
      details: ['publicip', 'account', 'domain'],
      actions: [
        {
          api: 'createVpnGateway',
          icon: 'plus-outlined',
          label: 'label.add.vpn.gateway',
          docHelp: 'adminguide/networking_and_traffic.html#creating-a-vpn-gateway-for-the-vpc',
          listView: true,
          args: ['vpcid']
        },
        {
          api: 'deleteVpnGateway',
          icon: 'delete-outlined',
          label: 'label.delete.vpn.gateway',
          message: 'message.delete.vpn.gateway',
          docHelp: 'adminguide/networking_and_traffic.html#restarting-and-removing-a-vpn-connection',
          dataView: true
        }
      ]
    },
    {
      name: 's2svpnconn',
      title: 'label.site.to.site.vpn.connections',
      docHelp: 'adminguide/networking_and_traffic.html#setting-up-a-site-to-site-vpn-connection',
      icon: 'sync-outlined',
      hidden: true,
      permission: ['listVpnConnections'],
      columns: ['publicip', 'state', 'gateway', 'ipsecpsk', 'ikepolicy', 'esppolicy'],
      details: ['publicip', 'gateway', 'passive', 'cidrlist', 'ipsecpsk', 'ikepolicy', 'esppolicy', 'ikelifetime', 'ikeversion', 'esplifetime', 'dpd', 'splitconnections', 'forceencap', 'created'],
      actions: [
        {
          api: 'createVpnConnection',
          icon: 'plus-outlined',
          label: 'label.create.vpn.connection',
          docHelp: 'adminguide/networking_and_traffic.html#creating-a-vpn-connection',
          listView: true,
          args: ['s2scustomergatewayid', 's2svpngatewayid', 'passive'],
          mapping: {
            s2scustomergatewayid: {
              api: 'listVpnCustomerGateways'
            },
            s2svpngatewayid: {
              api: 'listVpnGateways'
            }
          }
        },
        {
          api: 'resetVpnConnection',
          icon: 'reload-outlined',
          label: 'label.reset.vpn.connection',
          message: 'message.reset.vpn.connection',
          docHelp: 'adminguide/networking_and_traffic.html#restarting-and-removing-a-vpn-connection',
          dataView: true
        },
        {
          api: 'deleteVpnConnection',
          icon: 'delete-outlined',
          label: 'label.delete.vpn.connection',
          message: 'message.delete.vpn.connection',
          docHelp: 'adminguide/networking_and_traffic.html#restarting-and-removing-a-vpn-connection',
          dataView: true
        }
      ]
    },
    {
      name: 'acllist',
      title: 'label.network.acl.lists',
      icon: 'bars-outlined',
      docHelp: 'adminguide/networking_and_traffic.html#configuring-network-access-control-list',
      hidden: true,
      permission: ['listNetworkACLLists'],
      columns: ['name', 'description', 'id'],
      details: ['name', 'description', 'id'],
      tabs: [{
        name: 'details',
        component: shallowRef(defineAsyncComponent(() => import('@/components/view/DetailsTab.vue')))
      }, {
        name: 'acl.list.rules',
        component: shallowRef(defineAsyncComponent(() => import('@/views/network/AclListRulesTab.vue'))),
        show: () => true
      }],
      actions: [
        {
          api: 'createNetworkACLList',
          icon: 'plus-outlined',
          label: 'label.add.acl.list',
          docHelp: 'adminguide/networking_and_traffic.html#creating-acl-lists',
          listView: true,
          args: ['name', 'description', 'vpcid']
        },
        {
          api: 'updateNetworkACLList',
          icon: 'edit-outlined',
          label: 'label.edit.acl.list',
          dataView: true,
          args: ['name', 'description']
        },
        {
          api: 'deleteNetworkACLList',
          icon: 'delete-outlined',
          label: 'label.delete.acl.list',
          message: 'message.confirm.delete.acl.list',
          dataView: true
        }
      ]
    },
    {
      name: 'ilb',
      title: 'label.internal.lb',
      docHelp: 'adminguide/networking_and_traffic.html#load-balancing-across-tiers',
      icon: 'share-alt-outlined',
      hidden: true,
      permission: ['listLoadBalancers'],
      columns: ['name', 'sourceipaddress', 'loadbalancerrule', 'algorithm', 'account', 'domain'],
      details: ['name', 'sourceipaddress', 'loadbalancerrule', 'algorithm', 'account', 'domain'],
      tabs: [{
        name: 'details',
        component: shallowRef(defineAsyncComponent(() => import('@/components/view/DetailsTab.vue')))
      }, {
        name: 'loadbalancerinstance',
        component: shallowRef(defineAsyncComponent(() => import('@/views/network/InternalLBAssignedVmTab.vue'))),
        show: () => true
      }, {
        name: 'events',
        resourceType: 'LoadBalancerRule',
        component: shallowRef(defineAsyncComponent(() => import('@/components/view/EventsTab.vue'))),
        show: () => { return 'listEvents' in store.getters.apis }
      }],
      actions: [
        {
          api: 'createLoadBalancer',
          icon: 'plus-outlined',
          label: 'label.add.internal.lb',
          docHelp: 'adminguide/networking_and_traffic.html#creating-an-internal-lb-rule',
          listView: true,
          args: ['name', 'description', 'sourceipaddress', 'sourceport', 'instanceport', 'algorithm', 'networkid', 'sourceipaddressnetworkid', 'scheme'],
          mapping: {
            algorithm: {
              options: ['source', 'roundrobin', 'leastconn']
            },
            scheme: {
              value: (record) => { return 'Internal' }
            },
            networkid: {
              api: 'listNetworks',
              params: (record) => { return { forvpc: true } }
            },
            sourceipaddressnetworkid: {
              api: 'listNetworks',
              params: (record) => { return { forvpc: true } }
            }
          }
        },
        {
          api: 'assignToLoadBalancerRule',
          icon: 'plus-outlined',
          label: 'label.assign.vms',
          dataView: true,
          popup: true,
          component: shallowRef(defineAsyncComponent(() => import('@/views/network/InternalLBAssignVmForm.vue')))
        },
        {
          api: 'deleteLoadBalancer',
          icon: 'delete-outlined',
          label: 'label.delete.internal.lb',
          message: 'message.confirm.delete.internal.lb',
          dataView: true
        }
      ]
    },
    {
      name: 'vpnuser',
      title: 'label.vpn.users',
      icon: 'user-switch-outlined',
      permission: ['listVpnUsers'],
      columns: ['username', 'state', 'account', 'domain'],
      details: ['username', 'state', 'account', 'domain'],
      actions: [
        {
          api: 'addVpnUser',
          icon: 'plus-outlined',
          label: 'label.add.vpn.user',
          listView: true,
          args: (record, store) => {
            if (store.userInfo.roletype === 'User') {
              return ['username', 'password']
            }

            return ['username', 'password', 'domainid', 'account']
          }
        },
        {
          api: 'removeVpnUser',
          icon: 'delete-outlined',
          label: 'label.delete.vpn.user',
          message: 'message.action.delete.vpn.user',
          dataView: true,
          args: ['username', 'domainid', 'account'],
          mapping: {
            username: {
              value: (record) => { return record.username }
            },
            domainid: {
              value: (record) => { return record.domainid }
            },
            account: {
              value: (record) => { return record.account }
            }
          },
          groupAction: true,
          popup: true,
          groupMap: (selection, values, record) => {
            return selection.map(x => {
              const data = record.filter(y => { return y.id === x })
              return {
                username: data[0].username, account: data[0].account, domainid: data[0].domainid
              }
            })
          }
        }
      ]
    },
    {
      name: 'vpncustomergateway',
      title: 'label.vpncustomergatewayid',
      icon: 'lock-outlined',
      permission: ['listVpnCustomerGateways'],
      columns: () => {
        var fields = ['name', 'gateway', 'cidrlist', 'ipsecpsk', 'account']
        if (store.getters.listAllProjects) {
          fields.push('project')
        }
        fields.push('domain')
        return fields
      },
      details: ['name', 'id', 'gateway', 'cidrlist', 'ipsecpsk', 'ikepolicy', 'ikelifetime', 'ikeversion', 'esppolicy', 'esplifetime', 'dpd', 'splitconnections', 'forceencap', 'account', 'domain'],
      searchFilters: ['keyword', 'domainid', 'account'],
      resourceType: 'VPNCustomerGateway',
      tabs: [
        {
          name: 'details',
          component: shallowRef(defineAsyncComponent(() => import('@/components/view/DetailsTab.vue')))
        },
        {
          name: 'events',
          resourceType: 'VpnCustomerGateway',
          component: shallowRef(defineAsyncComponent(() => import('@/components/view/EventsTab.vue'))),
          show: () => { return 'listEvents' in store.getters.apis }
        },
        {
          name: 'comments',
          component: shallowRef(defineAsyncComponent(() => import('@/components/view/AnnotationsTab.vue')))
        }
      ],
      actions: [
        {
          api: 'createVpnCustomerGateway',
          icon: 'plus-outlined',
          label: 'label.add.vpn.customer.gateway',
          docHelp: 'adminguide/networking_and_traffic.html#creating-and-updating-a-vpn-customer-gateway',
          listView: true,
          popup: true,
          component: shallowRef(defineAsyncComponent(() => import('@/views/network/CreateVpnCustomerGateway.vue')))
        },
        {
          api: 'updateVpnCustomerGateway',
          icon: 'edit-outlined',
          label: 'label.edit',
          docHelp: 'adminguide/networking_and_traffic.html#updating-and-removing-a-vpn-customer-gateway',
          dataView: true,
          args: ['name', 'gateway', 'cidrlist', 'ipsecpsk', 'ikepolicy', 'ikelifetime', 'ikeversion', 'esppolicy', 'esplifetime', 'dpd', 'splitconnections', 'forceencap'],
          mapping: {
            ikeversion: {
              options: ['ike', 'ikev1', 'ikev2']
            }
          }
        },
        {
          api: 'deleteVpnCustomerGateway',
          icon: 'delete-outlined',
          label: 'label.delete.vpn.customer.gateway',
          message: 'message.delete.vpn.customer.gateway',
          docHelp: 'adminguide/networking_and_traffic.html#updating-and-removing-a-vpn-customer-gateway',
          dataView: true,
          groupAction: true,
          popup: true,
          groupMap: (selection) => { return selection.map(x => { return { id: x } }) }
        }
      ]
    },
    {
      name: 'tungstenfabric',
      title: 'label.tungsten.fabric',
      icon: shallowRef(tungsten),
      permission: ['listTungstenFabricProviders'],
      columns: [
        {
          field: 'name',
          customTitle: 'tungsten.fabric.provider'
        },
        'zonename'
      ],
      details: ['name', 'tungstengateway', 'tungstenproviderhostname', 'tungstenproviderintrospectport', 'tungstenproviderport', 'tungstenprovideruuid', 'tungstenprovidervrouterport', 'zonename'],
      resourceType: 'TungstenFabric',
      tabs: [
        {
          name: 'details',
          component: shallowRef(defineAsyncComponent(() => import('@/components/view/DetailsTab.vue')))
        },
        {
          name: 'tungsten.fabric',
          component: shallowRef(defineAsyncComponent(() => import('@/views/network/tungsten/TungstenFabric.vue'))),
          show: (record) => { return !record.securitygroupsenabled }
        }
      ]
    },
    {
      name: 'tungstenpolicy',
      title: 'label.network.policy',
      icon: shallowRef(tungsten),
      hidden: true,
      permission: ['listTungstenFabricPolicy'],
      columns: ['name', 'zonename'],
      details: ['name', 'zonename'],
      tabs: [
        {
          name: 'details',
          component: shallowRef(defineAsyncComponent(() => import('@/components/view/DetailsTab.vue')))
        },
        {
          name: 'rule',
          component: shallowRef(defineAsyncComponent(() => import('@/views/network/tungsten/TungstenFabricPolicyRule.vue')))
        },
        {
          name: 'tag',
          component: shallowRef(defineAsyncComponent(() => import('@/views/network/tungsten/TungstenFabricPolicyTag.vue')))
        }
      ],
      actions: [
        {
          api: 'deleteTungstenFabricPolicy',
          icon: 'delete-outlined',
          label: 'label.delete.tungsten.policy',
          message: 'label.confirm.delete.tungsten.policy',
          dataView: true,
          mapping: {
            policyuuid: {
              value: (record) => { return record.uuid }
            },
            zoneid: {
              value: (record) => { return record.zoneid }
            }
          }
        }
      ]
    },
    {
      name: 'tungstenpolicyset',
      title: 'label.application.policy.set',
      icon: shallowRef(tungsten),
      hidden: true,
      permission: ['listTungstenFabricApplicationPolicySet'],
      columns: ['name', 'zonename'],
      details: ['name', 'zonename'],
      tabs: [
        {
          name: 'details',
          component: shallowRef(defineAsyncComponent(() => import('@/components/view/DetailsTab.vue')))
        },
        {
          name: 'firewall.policy',
          component: shallowRef(defineAsyncComponent(() => import('@/views/network/tungsten/FirewallPolicyTab.vue')))
        },
        {
          name: 'tag',
          component: shallowRef(defineAsyncComponent(() => import('@/views/network/tungsten/FirewallTagTab.vue')))
        }
      ],
      actions: [
        {
          api: 'deleteTungstenFabricApplicationPolicySet',
          icon: 'delete-outlined',
          label: 'label.delete.tungsten.policy.set',
          message: 'label.confirm.delete.tungsten.policy.set',
          dataView: true,
          mapping: {
            applicationpolicysetuuid: {
              value: (record) => { return record.uuid }
            },
            zoneid: {
              value: (record) => { return record.zoneid }
            }
          }
        }
      ]
    },
    {
      name: 'tungstenfirewallpolicy',
      title: 'label.firewall.policy',
      icon: shallowRef(tungsten),
      hidden: true,
      permission: ['listTungstenFabricFirewallPolicy'],
      columns: ['name', 'zonename'],
      details: ['uuid', 'name', 'zonename'],
      tabs: [
        {
          name: 'details',
          component: shallowRef(defineAsyncComponent(() => import('@/components/view/DetailsTab.vue')))
        },
        {
          name: 'firewallrule',
          component: shallowRef(defineAsyncComponent(() => import('@/views/network/tungsten/FirewallRuleTab.vue')))
        }
      ],
      actions: [
        {
          api: 'deleteTungstenFabricFirewallPolicy',
          icon: 'delete-outlined',
          label: 'label.delete.tungsten.firewall.policy',
          message: 'label.confirm.delete.tungsten.firewall.policy',
          dataView: true,
          mapping: {
            firewallpolicyuuid: {
              value: (record) => { return record.uuid }
            },
            zoneid: {
              value: (record) => { return record.zoneid }
            }
          }
        }
      ]
    },
    {
      name: 'guestvlans',
      title: 'label.guest.vlan',
      icon: 'folder-outlined',
      docHelp: 'conceptsandterminology/network_setup.html#vlan-allocation-example',
      permission: ['listGuestVlans'],
      resourceType: 'GuestVlan',
      filters: ['allocatedonly', 'all'],
      columns: ['vlan', 'allocationstate', 'physicalnetworkname', 'taken', 'account', 'project', 'domain', 'zonename', 'guest.networks'],
      details: ['vlan', 'allocationstate', 'physicalnetworkname', 'taken', 'account', 'project', 'domain', 'isdedicated', 'zonename'],
      searchFilters: ['zoneid'],
      tabs: [{
        name: 'details',
        component: shallowRef(defineAsyncComponent(() => import('@/components/view/DetailsTab.vue')))
      }, {
        name: 'guest.networks',
        component: shallowRef(defineAsyncComponent(() => import('@/views/network/GuestVlanNetworksTab.vue'))),
        show: (record) => { return (record.allocationstate === 'Allocated') }
      }],
      show: () => {
        if (!store.getters.zones || store.getters.zones.length === 0) {
          return false
        }
        return true
      }
    }
  ]
}<|MERGE_RESOLUTION|>--- conflicted
+++ resolved
@@ -140,14 +140,10 @@
           icon: 'edit-outlined',
           label: 'label.update.network',
           dataView: true,
-<<<<<<< HEAD
-          disabled: (record, user) => { return (record.account !== user.userInfo.account && !['Admin', 'DomainAdmin'].includes(user.userInfo.roletype)) },
-=======
           disabled: (record, user) => {
             return (!record.projectid && (record.account !== user.userInfo.account && !['Admin', 'DomainAdmin'].includes(user.userInfo.roletype))) ||
               (record.type === 'Shared' && record.specifyvlan && !['Admin'].includes(user.userInfo.roletype))
           },
->>>>>>> 97be6f2e
           popup: true,
           component: shallowRef(defineAsyncComponent(() => import('@/views/network/UpdateNetwork.vue')))
         },
@@ -157,14 +153,10 @@
           label: 'label.restart.network',
           message: 'message.restart.network',
           dataView: true,
-<<<<<<< HEAD
-          disabled: (record, user) => { return (record.account !== user.userInfo.account && !['Admin', 'DomainAdmin'].includes(user.userInfo.roletype)) },
-=======
           disabled: (record, user) => {
             return (!record.projectid && (record.account !== user.userInfo.account && !['Admin', 'DomainAdmin'].includes(user.userInfo.roletype))) ||
               (record.type === 'Shared' && record.specifyvlan && !['Admin'].includes(user.userInfo.roletype))
           },
->>>>>>> 97be6f2e
           args: (record, store, isGroupAction) => {
             var fields = []
             if (isGroupAction || record.vpcid == null) {
@@ -203,14 +195,10 @@
           label: 'label.action.delete.network',
           message: 'message.action.delete.network',
           dataView: true,
-<<<<<<< HEAD
-          disabled: (record, user) => { return (record.account !== user.userInfo.account && !['Admin', 'DomainAdmin'].includes(user.userInfo.roletype)) },
-=======
           disabled: (record, user) => {
             return (!record.projectid && (record.account !== user.userInfo.account && !['Admin', 'DomainAdmin'].includes(user.userInfo.roletype))) ||
               (record.type === 'Shared' && record.specifyvlan && !['Admin'].includes(user.userInfo.roletype))
           },
->>>>>>> 97be6f2e
           groupAction: true,
           popup: true,
           groupMap: (selection) => { return selection.map(x => { return { id: x } }) }
