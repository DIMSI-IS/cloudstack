--- conflicted
+++ resolved
@@ -323,13 +323,8 @@
       docHelp: 'adminguide/networking_and_traffic.html#reserving-public-ip-addresses-and-vlans-for-accounts',
       permission: ['listPublicIpAddresses'],
       resourceType: 'PublicIpAddress',
-<<<<<<< HEAD
-      columns: ['ipaddress', 'state', 'associatednetworkname', 'vpcname', 'virtualmachinename', 'allocated', 'account', 'zonename'],
-      details: ['ipaddress', 'id', 'associatednetworkname', 'virtualmachinename', 'networkid', 'issourcenat', 'isstaticnat', 'virtualmachinename', 'vmipaddress', 'vlan', 'allocated', 'account', 'zonename'],
-=======
-      columns: ['ipaddress', 'state', 'associatednetworkname', 'virtualmachinename', 'allocated', 'account', 'domain', 'zonename'],
+      columns: ['ipaddress', 'state', 'associatednetworkname', 'vpcname', 'virtualmachinename', 'allocated', 'account', 'domain', 'zonename'],
       details: ['ipaddress', 'id', 'associatednetworkname', 'virtualmachinename', 'networkid', 'issourcenat', 'isstaticnat', 'virtualmachinename', 'vmipaddress', 'vlan', 'allocated', 'account', 'domain', 'zonename'],
->>>>>>> feb95095
       filters: ['allocated', 'reserved', 'free'],
       component: shallowRef(() => import('@/views/network/PublicIpResource.vue')),
       tabs: [{
