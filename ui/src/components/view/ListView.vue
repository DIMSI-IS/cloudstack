--- conflicted
+++ resolved
@@ -663,12 +663,6 @@
         />
       </template>
       <template v-if="column.key === 'domain'">
-<<<<<<< HEAD
-        <router-link
-          v-if="record.domainid && !record.domainid.toString().includes(',') && $store.getters.userInfo.roletype !== 'User'"
-          :to="{ path: '/domain/' + record.domainid, query: { tab: 'details' } }"
-        >{{ text }}</router-link>
-=======
         <span v-if="record.domainid && $store.getters.userInfo.roletype !== 'User'">
           <template v-for="(id, idx) in record.domainid.split(',')" :key="id">
             <router-link :to="{ path: '/domain/' + id, query: { tab: 'details' } }">
@@ -677,7 +671,6 @@
             <span v-if="idx < record.domainid.split(',').length - 1">, </span>
           </template>
         </span>
->>>>>>> 7044564b
         <span v-else>{{ text }}</span>
       </template>
       <template v-if="column.key === 'domainpath'">
