// Licensed to the Apache Software Foundation (ASF) under one
// or more contributor license agreements.  See the NOTICE file
// distributed with this work for additional information
// regarding copyright ownership.  The ASF licenses this file
// to you under the Apache License, Version 2.0 (the
// "License"); you may not use this file except in compliance
// with the License.  You may obtain a copy of the License at
//
//   http://www.apache.org/licenses/LICENSE-2.0
//
// Unless required by applicable law or agreed to in writing,
// software distributed under the License is distributed on an
// "AS IS" BASIS, WITHOUT WARRANTIES OR CONDITIONS OF ANY
// KIND, either express or implied.  See the License for the
// specific language governing permissions and limitations
// under the License.

<template>
  <a-table
    size="middle"
    :loading="loading"
    :columns="isOrderUpdatable() ? columns : columns.filter(x => x.dataIndex !== 'order')"
    :dataSource="items"
    :rowKey="(record, idx) => record.id || record.name || record.usageType || idx + '-' + Math.random()"
    :pagination="false"
    :rowSelection="explicitlyAllowRowSelection || enableGroupAction() || $route.name === 'event' ? {selectedRowKeys: selectedRowKeys, onChange: onSelectChange, columnWidth: 30} : null"
    :rowClassName="getRowClassName"
    @resizeColumn="handleResizeColumn"
    :style="{ 'overflow-y': this.$route.name === 'usage' ? 'hidden' : 'auto' }"
  >
    <template #customFilterDropdown>
      <div
        style="padding: 8px"
        class="filter-dropdown"
      >
        <a-menu>
          <a-menu-item
            v-for="(column, idx) in columnKeys"
            :key="idx"
            @click="updateSelectedColumns(column)"
          >
            <a-checkbox
              :id="idx.toString()"
              :checked="selectedColumns.includes(getColumnKey(column))"
            />
            {{ $t('label.' + String(getColumnTitle(column)).toLowerCase()) }}
          </a-menu-item>
        </a-menu>
      </div>
    </template>
    <template #bodyCell="{ column, text, record }">
      <template v-if="['name', 'provider'].includes(column.key) ">
        <span
          v-if="['vm', 'vnfapp'].includes($route.path.split('/')[1])"
          style="margin-right: 5px"
        >
          <span v-if="record.icon && record.icon.base64image">
            <resource-icon
              :image="record.icon.base64image"
              size="2x"
            />
          </span>
<<<<<<< HEAD
          <os-logo
            v-else
            :osId="record.ostypeid"
            :osName="record.osdisplayname"
            size="xl"
          />
=======
          <span v-else-if="record.vmtype === 'sharedfsvm'">
            <file-text-outlined style="font-size: 18px;" />
          </span>
          <os-logo v-else :osId="record.ostypeid" :osName="record.osdisplayname" size="xl" />
>>>>>>> be08fff3
        </span>
        <span style="min-width: 120px">
          <QuickView
            style="margin-left: 5px"
            :actions="actions"
            :resource="record"
            :enabled="quickViewEnabled() && actions.length > 0 && columns && ['name', 'provider'].includes(columns[0].dataIndex)"
            @exec-action="$parent.execAction"
          />
          <span
            v-if="$route.path.startsWith('/project')"
            style="margin-right: 5px"
          >
            <tooltip-button
              type="dashed"
              size="small"
              icon="LoginOutlined"
              @onClick="changeProject(record)"
            />
          </span>
          <span v-if="$showIcon() && !['vm', 'vnfapp'].includes($route.path.split('/')[1])" style="margin-right: 5px">
            <resource-icon v-if="$showIcon() && record.icon && record.icon.base64image" :image="record.icon.base64image" size="2x"/>
            <os-logo v-else-if="record.ostypename || ['guestoscategory'].includes($route.path.split('/')[1])" :osName="record.ostypename || record.name" size="xl" />
            <render-icon v-else-if="typeof $route.meta.icon ==='string'" style="font-size: 16px;" :icon="$route.meta.icon"/>
            <render-icon v-else style="font-size: 16px;" :svgIcon="$route.meta.icon" />
          </span>
          <span
            v-else
            :style="{ 'margin-right': record.ostypename ? '5px' : '0' }"
          >
            <os-logo
              v-if="record.ostypename"
              :osName="record.ostypename"
              size="xl"
            />
          </span>
          <span v-if="record.hasannotations">
            <span v-if="record.id">
              <router-link :to="{ path: $route.path + '/' + record.id }">{{ text }}</router-link>
              <router-link :to="{ path: $route.path + '/' + record.id, query: { tab: 'comments' } }"><message-filled
                  style="padding-left: 10px"
                  size="small"
                /></router-link>
            </span>
            <router-link
              v-else
              :to="{ path: $route.path + '/' + record.name }"
            >{{ text }}</router-link>
          </span>
          <span v-else-if="$route.path.startsWith('/globalsetting')">{{ text }}</span>
          <span v-else-if="$route.path.startsWith('/alert')">
            <router-link
              :to="{ path: $route.path + '/' + record.id }"
              v-if="record.id"
            >{{ $t(text.toLowerCase()) }}</router-link>
            <router-link
              :to="{ path: $route.path + '/' + record.name }"
              v-else
            >{{ $t(text.toLowerCase()) }}</router-link>
          </span>
          <span v-else-if="$route.path.startsWith('/tungstenfabric')">
            <router-link
              :to="{ path: $route.path + '/' + record.id }"
              v-if="record.id"
            >{{ $t(text.toLowerCase()) }}</router-link>
            <router-link
              :to="{ path: $route.path + '/' + record.name }"
              v-else
            >{{ $t(text.toLowerCase()) }}</router-link>
          </span>
          <span v-else-if="isTungstenPath()">
            <router-link
              :to="{ path: $route.path + '/' + record.uuid, query: { zoneid: record.zoneid } }"
              v-if="record.uuid && record.zoneid"
            >{{ $t(text.toLowerCase()) }}</router-link>
            <router-link
              :to="{ path: $route.path + '/' + record.uuid, query: { zoneid: $route.query.zoneid } }"
              v-else-if="record.uuid && $route.query.zoneid"
            >{{ $t(text.toLowerCase()) }}</router-link>
            <router-link
              :to="{ path: $route.path }"
              v-else
            >{{ $t(text.toLowerCase()) }}</router-link>
          </span>
          <span v-else-if="$route.path.startsWith('/guestnetwork') && record.id && record.displaynetwork === false">
            <router-link
              :to="{ path: $route.path + '/' + record.id, query: { displaynetwork: false } }"
              v-if="record.id"
            >{{ $t(text.toLowerCase()) }}</router-link>
          </span>
          <span v-else-if="$route.path.startsWith('/gpucard') && record.gpucardid">
            <router-link
              :to="{ path: '/vgpuprofile/' + record.id }"
              v-if="record.id"
            >{{ $t(text.toLowerCase()) }}</router-link>
          </span>
          <span v-else>
            <router-link
              :to="{ path: $route.path + '/' + record.id }"
              v-if="record.id"
            >{{ text }}</router-link>
            <router-link
              :to="{ path: $route.path + '/' + record.name }"
              v-else
            >{{ text }}</router-link>
            <span
              v-if="['guestnetwork','vpc'].includes($route.path.split('/')[1]) && record.restartrequired && !record.vpcid"
            >
              &nbsp;
              <a-tooltip>
                <template #title>{{ $t('label.restartrequired') }}</template>
                <warning-outlined style="color: #f5222d" />
              </a-tooltip>
            </span>
          </span>
          <span
            v-if="record.leaseduration !== undefined"
            :style="{
              'margin-right': '5px',
              'float': 'right'}">
              <a-tooltip>
                <template #title>{{ $t('label.remainingdays')  + ": " + getRemainingLeaseText(record.leaseduration) }}</template>
                <field-time-outlined
                  :style="{
                    color: getLeaseColor(record.leaseduration),
                    fontSize: '20px'
                  }"/>
              </a-tooltip>
          </span>
          <span
            v-if="['zone', 'host', 'vm', 'computeoffering', 'systemoffering'].includes($route.path.split('/')[1]) && (record?.gputotal > 0 || record?.gpucount > 0)"
            style="margin-right: 5px"
          >
            <a-tag style="margin-left: 5px">{{ $t('label.gpu.enabled') }}</a-tag>
          </span>
          <span v-if="$route.path.startsWith('/extension') && !record.isuserdefined" style="padding-left: 10px;">
            <a-tag :color="$config.theme['@link-color']">{{ $t('label.inbuilt') }}</a-tag>
          </span>
        </span>
      </template>
      <template v-if="column.key === 'templatetype'">
        <span>{{ text }}</span>
      </template>
      <template v-if="column.key === 'gpu'">
        <span v-if="record.gpucardname && record.vgpuprofilename">
          {{ record?.gpucount > 0 ? record.gpucount + 'x' : '' }}
          <router-link v-if="record.gpucardid" :to="{ path: '/gpucard/' + record.gpucardid }">{{ record.gpucardname }}</router-link>
          <span v-else>{{ record.gpucardname }}</span>
          <router-link v-if="record.vgpuprofileid && record.vgpuprofilename !== 'passthrough'" :to="{ path: '/vgpuprofile/' + record.vgpuprofileid }">{{ record.vgpuprofilename === 'passthrough' ? '' : "(" + record.vgpuprofilename + ")"}}</router-link>
          <span v-else>{{ record.vgpuprofilename === 'passthrough' ? '' : "(" + record.vgpuprofilename + ")"}}</span>
        </span>
      </template>
      <template v-if="column.key === 'resolution'">
        <span v-if="record.maxresolutionx && record.maxresolutiony">
          {{ record.maxresolutionx }}x{{ record.maxresolutiony }}
        </span>
        <span v-else>
          {{ text }}
        </span>
      </template>
      <template v-if="column.key === 'templateid'">
        <router-link :to="{ path: '/template/' + record.templateid }">{{ text }}</router-link>
      </template>
      <template v-if="column.key === 'type'">
        <span
          v-if="['USER.LOGIN', 'USER.LOGOUT', 'ROUTER.HEALTH.CHECKS', 'FIREWALL.CLOSE', 'ALERT.SERVICE.DOMAINROUTER'].includes(text)"
        >{{ $t(text.toLowerCase()) }}</span>
        <span v-else>{{ text }}</span>
      </template>

      <template v-if="column.key === 'schedule'">
        {{ text }}
        <br />
        ({{ generateHumanReadableSchedule(text) }})
      </template>
      <template v-if="column.key === 'displayname'">
        <QuickView
          style="margin-left: 5px"
          :actions="actions"
          :resource="record"
          :enabled="quickViewEnabled() && actions.length > 0 && columns && columns[0].dataIndex === 'displayname' "
          @exec-action="$parent.execAction"
        />
        <router-link :to="{ path: $route.path + '/' + record.id }">{{ text }}</router-link>
      </template>
      <template v-if="column.key === 'username'">
        <span
          v-if="$showIcon() && !['vm', 'vnfapp'].includes($route.path.split('/')[1])"
          style="margin-right: 5px"
        >
          <resource-icon
            v-if="$showIcon() && record.icon && record.icon.base64image"
            :image="record.icon.base64image"
            size="2x"
          />
          <user-outlined
            v-else
            style="font-size: 16px;"
          />
        </span>
        <router-link
          :to="{ path: $route.path + '/' + record.id }"
          v-if="['/accountuser', '/vpnuser'].includes($route.path)"
        >{{ text }}</router-link>
        <router-link
          :to="{ path: '/accountuser', query: { username: record.username, domainid: record.domainid } }"
          v-else-if="$store.getters.userInfo.roletype !== 'User'"
        >{{ text }}</router-link>
        <span v-else>{{ text }}</span>
      </template>
      <template v-if="column.key === 'entityid'">
        <router-link :to="{ path: generateCommentsPath(record), query: { tab: 'comments' } }">{{ record.entityname
          }}</router-link>
      </template>
      <template v-if="column.key === 'entitytype'">
        {{ generateHumanReadableEntityType(record) }}
      </template>
      <template v-if="column.key === 'adminsonly' && ['Admin'].includes($store.getters.userInfo.roletype)">
        <a-checkbox
          :checked="record.adminsonly"
          :value="record.id"
          v-if="record.userid === $store.getters.userInfo.id"
          @change="e => updateAdminsOnly(e)"
        />
        <a-checkbox
          :checked="record.adminsonly"
          disabled
          v-else
        />
      </template>
      <template
        v-if="column.key === 'ipaddress'"
        href="javascript:;"
      >
        <router-link
          v-if="['/publicip', '/privategw'].includes($route.path)"
          :to="{ path: $route.path + '/' + record.id }"
        >{{ text }}</router-link>
        <span v-else>
          <copy-label :label="text" />
        </span>
        <span v-if="record.issourcenat">
          &nbsp;
          <a-tag>source-nat</a-tag>
        </span>
        <span v-if="record.isstaticnat">
          &nbsp;
          <a-tag>static-nat</a-tag>
        </span>
        <span v-if="record.issystem">
          &nbsp;
          <a-tag>system</a-tag>
        </span>
      </template>
      <template
        v-if="column.key === 'ip6address'"
        href="javascript:;"
      >
        <span>{{ ipV6Address(text, record) }}</span>
      </template>
      <template v-if="column.key === 'publicip'">
        <router-link
          v-if="['/autoscalevmgroup'].includes($route.path)"
          :to="{ path: '/publicip' + '/' + record.publicipid }"
        >{{ text }}</router-link>
        <router-link
          v-else
          :to="{ path: $route.path + '/' + record.id }"
        >{{ text }}</router-link>
      </template>
      <template v-if="column.key === 'traffictype'">
        {{ text }}
      </template>
      <template v-if="column.key === 'vmname'">
        <router-link :to="{ path: createPathBasedOnVmType(record.vmtype, record.virtualmachineid) }">{{ text
          }}</router-link>
      </template>
      <template v-if="column.key === 'virtualmachinename'">
        <router-link :to="{ path: getVmRouteUsingType(record) + record.virtualmachineid }">{{ text }}</router-link>
      </template>
      <template v-if="column.key === 'volumename'">
        <router-link
          v-if="resourceIdToValidLinksMap[record.id]?.volume"
          :to="{ path: '/volume/' + record.volumeid }"
        >{{ text }}</router-link>
        <span v-else>{{ text }}</span>
      </template>
      <template
        v-if="record.clustertype === 'ExternalManaged' && $route.path.split('/')[1] === 'kubernetes' && ['kubernetesversionname', 'cpunumber', 'memory', 'size'].includes(column.key)"
      >
        <span>{{ text <=
            0
            ||
            !text
            ? 'N/A'
            :
            text
            }}</span
          >
      </template>
      <template v-else-if="['size', 'virtualsize'].includes(column.key)">
        <span v-if="text && $route.path === '/kubernetes'">
          {{ text }}
        </span>
        <span v-else-if="text">
          {{ parseFloat(parseFloat(text) / 1024.0 / 1024.0 / 1024.0).toFixed(2) }} GiB
        </span>
      </template>
      <template v-if="column.key === 'physicalsize'">
        <span v-if="text">
          {{ isNaN(text) ? text : (parseFloat(parseFloat(text) / 1024.0 / 1024.0 / 1024.0).toFixed(2) + ' GiB') }}
        </span>
      </template>
      <template v-if="column.key === 'videoram'">
        <span v-if="text">
          {{ isNaN(text) ? text : (parseFloat(text) / 1024.0).toFixed(2) + ' GB' }}
        </span>
      </template>
      <template v-if="column.key === 'physicalnetworkname'">
        <router-link :to="{ path: '/physicalnetwork/' + record.physicalnetworkid }">{{ text }}</router-link>
      </template>
      <template v-if="column.key === 'serviceofferingname'">
        <router-link :to="{ path: '/computeoffering/' + record.serviceofferingid }">{{ text }}</router-link>
      </template>
      <template v-if="column.key === 'hypervisor'">
        <span v-if="$route.name === 'hypervisorcapability'">
          <router-link :to="{ path: $route.path + '/' + record.id }">{{ text }}</router-link>
        </span>
        <span v-else-if="$route.name === 'guestoshypervisormapping'">
          <QuickView
            style="margin-left: 5px"
            :actions="actions"
            :resource="record"
            :enabled="quickViewEnabled() && actions.length > 0 && columns && columns[0].dataIndex === 'hypervisor' "
            @exec-action="$parent.execAction"
          />
          <router-link :to="{ path: $route.path + '/' + record.id }">{{ text }}</router-link>
        </span>
        <span v-else>{{ text }}</span>
      </template>
      <template v-if="column.key === 'osname'">
        <span v-if="$route.name === 'guestos'">
          <router-link :to="{ path: $route.path + '/' + record.id }">{{ text }}</router-link>
        </span>
        <span v-else>{{ text }}</span>
      </template>
      <template v-if="column.key === 'oscategoryname'">
        <span v-if="('listOsCategories' in $store.getters.apis) && record.oscategoryid">
          <router-link :to="{ path: '/guestoscategory/' + record.oscategoryid }">{{ text }}</router-link>
        </span>
        <span v-else>{{ text }}</span>
      </template>
      <template v-if="column.key === 'isuserdefined'">
        <span>{{ text ? $t('label.yes') : $t('label.no') }}</span>
      </template>
      <template v-if="column.key === 'state'">
        <status
          v-if="$route.path.startsWith('/host')"
          :text="getHostState(record)"
          displayText
        />
        <status
          v-else
          :text="text ? text : ''"
          displayText
          :styles="{ 'min-width': '80px' }"
        />
      </template>
      <template v-if="column.key === 'status'">
        <status
          :text="text ? text : ''"
          displayText
        />
      </template>
      <template v-if="column.key === 'allocationstate'">
        <status
          :text="text ? text : ''"
          displayText
        />
      </template>
      <template v-if="column.key === 'redundantstate'">
        <status
          v-if="record && record.isredundantrouter"
          :text="text ? text : ''"
          displayText
        />
        <status
          v-else
          :text="'N/A'"
          displayText
          :styles="{ 'min-width': '80px' }"
        />
      </template>
      <template v-if="column.key === 'resourcestate'">
        <status
          :text="text ? text : ''"
          displayText
        />
      </template>
      <template v-if="column.key === 'powerstate'">
        <status
          :text="text ? text : ''"
          displayText
        />
      </template>
      <template v-if="column.key === 'agentstate'">
        <status
          :text="text ? text : ''"
          displayText
        />
      </template>
      <template v-if="column.key === 'availability' && $route.path.startsWith('/extension')">
        <status :text="text ? text : ''" displayText />
      </template>
      <template v-if="column.key === 'cpunumber'">
        <span>{{ record.serviceofferingdetails?.mincpunumber && record.serviceofferingdetails?.maxcpunumber ?
          `${record.serviceofferingdetails.mincpunumber} - ${record.serviceofferingdetails.maxcpunumber}` :
          record.cpunumber }}</span>
      </template>
      <template v-if="column.key === 'memory'">
        <span>{{ record.serviceofferingdetails?.minmemory && record.serviceofferingdetails?.maxmemory ?
          `${record.serviceofferingdetails.minmemory} - ${record.serviceofferingdetails.maxmemory}` : record.memory
          }}</span>
      </template>
      <template v-if="column.key === 'quotastate'">
        <status
          :text="text ? text : ''"
          displayText
        />
      </template>
      <template v-if="column.key === 'vmstate'">
        <status
          :text="text ? text : ''"
          displayText
          vmState
        />
      </template>
      <template v-if="column.key === 'offerha'">
        {{ text ? $t('state.enabled') : $t('state.disabled')}}
      </template>
      <template v-if="column.key === 'vlan'">
        <a href="javascript:;">
          <router-link
            v-if="$route.path === '/guestvlans'"
            :to="{ path: '/guestvlans/' + record.id }"
          >{{ text }}</router-link>
        </a>
      </template>
      <template v-if="column.key === 'networkname'">
        <router-link :to="{ path: '/guestnetwork/' + record.networkid }">{{ text }}</router-link>
      </template>
      <template v-if="column.key === 'guestnetworkname'">
        <span v-if="['/router'].includes($route.path) && record.vpcid">
          <router-link :to="{ path: '/vpc/' + record.vpcid }">
            <deployment-unit-outlined />
            {{ record.vpcname || record.vpcid }}
          </router-link>
        </span>
        <router-link
          v-else
          :to="{ path: '/guestnetwork/' + record.guestnetworkid }"
        >
          <apartment-outlined />
          {{ text }}
        </router-link>
      </template>
      <template v-if="column.key === 'guest.networks' && record.network">
        <template
          v-for="(item, idx) in record.network"
          :key="idx"
        >
          <router-link :to="{ path: '/guestnetwork/' + item.id }">{{ item.name }}</router-link>
          <span v-if="idx < (record.network.length - 1)">, </span>
        </template>
      </template>
      <template v-if="column.key === 'associatednetworkname'">
        <router-link :to="{ path: '/guestnetwork/' + record.associatednetworkid }">{{ text }}</router-link>
      </template>
      <template v-if="column.key === 'vpcname'">
        <a v-if="record.vpcid">
          <router-link :to="{ path: '/vpc/' + record.vpcid }">{{ text || record.vpcid }}</router-link>
        </a>
        <span v-else>{{ text }}</span>
      </template>
      <template v-if="column.key === 'subnet'">
        <a href="javascript:;">
          <router-link
            v-if="$route.path === '/ipv4subnets'"
            :to="{ path: '/ipv4subnets/' + record.id }"
          >{{ text }}</router-link>
        </a>
      </template>
      <template v-if="column.key === 'hostname'">
        <router-link
          v-if="record.hostid"
          :to="{ path: '/host/' + record.hostid }"
        >{{ text }}</router-link>
        <router-link
          v-else-if="record.hostname"
          :to="{ path: $route.path + '/' + record.id }"
        >{{ text }}</router-link>
        <span v-else>{{ text }}</span>
      </template>
      <template v-if="column.key === 'storage'">
        <router-link
          v-if="record.storageid"
          :to="{ path: '/storagepool/' + record.storageid }"
        >{{ text }}</router-link>
        <span v-else>{{ text }}</span>
      </template>
      <template
        v-for="(value, name) in thresholdMapping"
        :key="name"
      >
        <template v-if="column.key === name">
          <span>
            <span
              v-if="record[value.disable]"
              class="alert-disable-threshold"
            >
              {{ text }}
            </span>
            <span
              v-else-if="record[value.notification]"
              class="alert-notification-threshold"
            >
              {{ text }}
            </span>
            <span
              style="padding: 10%;"
              v-else
            >
              {{ text }}
            </span>
          </span>
        </template>
      </template>
      <template v-if="column.key === 'level'">
        <router-link :to="{ path: '/event/' + record.id }">{{ text }}</router-link>
      </template>
      <template v-if="column.key === 'usageType'">
        {{ usageTypeMap[record.usagetype] }}
      </template>

      <template v-if="column.key === 'clustername'">
        <router-link :to="{ path: '/cluster/' + record.clusterid }">{{ text }}</router-link>
      </template>
      <template v-if="column.key === 'objectstore'">
        <router-link :to="{ path: '/objectstore/' + record.objectstorageid }">{{ text }}</router-link>
      </template>
      <template v-if="column.key === 'podname'">
        <router-link :to="{ path: '/pod/' + record.podid }">{{ text }}</router-link>
      </template>
      <template v-if="column.key === 'account'">
        <template v-if="record.owner">
          <template
            v-for="(item, idx) in record.owner"
            :key="idx"
          >
            <span style="margin-right:5px">
              <span v-if="$store.getters.userInfo.roletype !== 'User'">
                <router-link
                  v-if="'user' in item"
                  :to="{ path: '/accountuser', query: { username: item.user, domainid: record.domainid }}"
                >{{ item.account + '(' + item.user + ')' }}</router-link>
                <router-link
                  v-else
                  :to="{ path: '/account', query: { name: item.account, domainid: record.domainid, dataView: true } }"
                >{{ item.account }}</router-link>
              </span>
              <span v-else>{{ item.user ? item.account + '(' + item.user + ')' : item.account }}</span>
            </span>
          </template>
        </template>
        <template v-if="text && !text.startsWith('PrjAcct-')">
          <router-link
            v-if="'quota' in record && $router.resolve(`${$route.path}/${record.account}`).matched[0].redirect !== '/exception/404'"
            :to="{ path: `${$route.path}/${record.account}`, query: { account: record.account, domainid: record.domainid, quota: true } }"
          >{{ text }}</router-link>
          <router-link
            :to="{ path: '/account/' + record.accountid }"
            v-else-if="record.accountid"
          >{{ text }}</router-link>
          <router-link
            :to="{ path: '/account', query: { name: record.account, domainid: record.domainid, dataView: true } }"
            v-else-if="$store.getters.userInfo.roletype !== 'User'"
          >{{ text }}</router-link>
          <span v-else>{{ text }}</span>
        </template>
      </template>
      <template v-if="column.key === 'resource'">
        <resource-label
          :resourceType="record.resourcetype"
          :resourceId="record.resourceid"
          :resourceName="record.resourcename"
        />
      </template>
      <template v-if="column.key === 'domain'">
        <router-link
          v-if="record.domainid && !record.domainid.toString().includes(',') && $store.getters.userInfo.roletype !== 'User'"
          :to="{ path: '/domain/' + record.domainid, query: { tab: 'details' } }"
        >{{ text }}</router-link>
        <span v-else>{{ text }}</span>
      </template>
      <template v-if="column.key === 'domainpath'">
        <router-link
          v-if="record.domainid && !record.domainid.includes(',') && $router.resolve('/domain/' + record.domainid).matched[0].redirect !== '/exception/404'"
          :to="{ path: '/domain/' + record.domainid, query: { tab: 'details' } }"
        >{{ text }}</router-link>
        <span v-else>{{ text }}</span>
      </template>
      <template v-if="column.key === 'zone'">
        <router-link
          v-if="record.zoneid && !record.zoneid.includes(',') && $router.resolve('/zone/' + record.zoneid).matched[0].redirect !== '/exception/404'"
          :to="{ path: '/zone/' + record.zoneid }"
        >{{ text || record.zoneid }}</router-link>
        <span v-else>{{ text }}</span>
      </template>
      <template v-if="column.key === 'zonename'">
        <router-link
          v-if="$router.resolve('/zone/' + record.zoneid).matched[0].redirect !== '/exception/404'"
          :to="{ path: '/zone/' + record.zoneid }"
        >{{ text }}</router-link>
        <router-link
          v-else-if="$router.resolve('/zones/' + record.zoneid).matched[0].redirect !== '/exception/404'"
          :to="{ path: '/zones/' + record.zoneid }"
        >{{ text }}</router-link>
        <span v-else>{{ text }}</span>
      </template>
      <template v-if="column.key === 'rolename'">
        <router-link
          v-if="record.roleid && $router.resolve('/role/' + record.roleid).matched[0].redirect !== '/exception/404'"
          :to="{ path: '/role/' + record.roleid }"
        >{{ text }}</router-link>
        <span v-else>{{ text }}</span>
      </template>
      <template v-if="column.key === 'project'">
        <router-link
          v-if="$router.resolve('/project/' + record.projectid).matched[0].redirect !== '/exception/404'"
          :to="{ path: '/project/' + record.projectid }"
        >{{ text }}</router-link>
        <span v-else>{{ text }}</span>
      </template>
      <template v-if="column.key === 'templateversion'">
        <span> {{ record.version }} </span>
      </template>
      <template v-if="column.key === 'drsimbalance'">
        <span> {{ record.drsimbalance }} </span>
      </template>
      <template v-if="column.key === 'softwareversion'">
        <span> {{ record.softwareversion ? record.softwareversion : 'N/A' }} </span>
      </template>
      <template v-if="column.key === 'readonly'">
        <status
          :text="record.readonly ? 'ReadOnly' : 'ReadWrite'"
          displayText
        />
      </template>
      <template v-if="column.key === 'requiresupgrade'">
        <status :text="record.requiresupgrade ? 'warning' : ''" />
        {{ record.requiresupgrade ? 'Yes' : 'No' }}
      </template>
      <template v-if="column.key === 'loadbalancerrule'">
        <span> {{ record.loadbalancerrule }} </span>
      </template>
      <template v-if="column.key === 'autoscalingenabled'">
        <status :text="record.autoscalingenabled ? 'Enabled' : 'Disabled'" />
        {{ record.autoscalingenabled ? 'Enabled' : 'Disabled' }}
      </template>
      <template v-if="column.key === 'current'">
        <status :text="record.current ? record.current.toString() : 'false'" />
      </template>
      <template v-if="column.key === 'enabled'">
        <status :text="record.enabled ? record.enabled.toString() : 'false'" />
        {{ record.enabled ? 'Enabled' : 'Disabled' }}
      </template>
      <template
        v-if="['created', 'sent', 'removed', 'effectiveDate', 'endDate', 'allocated'].includes(column.key) || (['startdate'].includes(column.key) && ['webhook'].includes($route.path.split('/')[1])) || (column.key === 'allocated' && ['asnumbers', 'publicip', 'ipv4subnets'].includes($route.meta.name) && text)"
      >
        {{ text && $toLocaleDate(text) }}
      </template>
      <template
        v-if="['startdate', 'enddate'].includes(column.key) && ['vm', 'vnfapp'].includes($route.path.split('/')[1])"
      >
        {{ getDateAtTimeZone(text, record.timezone) }}
      </template>
      <template v-if="column.key === 'payloadurl'">
        <copy-label :label="text" />
      </template>
      <template v-if="column.key === 'usageid'">
        <copy-label :label="text" />
      </template>
      <template v-if="column.key === 'eventtype'">
        <router-link
          v-if="$router.resolve('/event/' + record.eventid).matched[0].redirect !== '/exception/404'"
          :to="{ path: '/event/' + record.eventid }"
        >{{ text }}</router-link>
        <span v-else>{{ text }}</span>
      </template>
      <template v-if="column.key === 'gpucardname'">
        <router-link
          v-if="$router.resolve('/gpucard/' + record.gpucardid).matched[0].redirect !== '/exception/404'"
          :to="{ path: '/gpucard/' + record.gpucardid }"
        >{{ text }}</router-link>
        <span v-else>{{ text }}</span>
      </template>
      <template v-if="column.key === 'managementservername'">
        <router-link
          v-if="$router.resolve('/managementserver/' + record.managementserverid).matched[0].redirect !== '/exception/404'"
          :to="{ path: '/managementserver/' + record.managementserverid }"
        >{{ text }}</router-link>
        <router-link
          v-else-if="$router.resolve('/managementservers/' + record.managementserverid).matched[0].redirect !== '/exception/404'"
          :to="{ path: '/managementservers/' + record.managementserverid }"
        >{{ text }}</router-link>
        <span v-else>{{ text }}</span>
      </template>
      <template v-if="column.key === 'payload'">
        <router-link
          v-if="$router.resolve('/webhookdeliveries/' + record.id).matched[0].redirect !== '/exception/404'"
          :to="{ path: '/webhookdeliveries/' + record.id }"
        >{{ getTrimmedText(text, 48) }}</router-link>
        <span v-else> {{ getTrimmedText(text, 48) }} </span>
        <QuickView
          style="margin-left: 5px"
          :actions="actions"
          :resource="record"
          :enabled="quickViewEnabled() && actions.length > 0"
          @exec-action="$parent.execAction"
        />
      </template>
      <template v-if="column.key === 'webhookname'">
        <router-link
          v-if="$router.resolve('/webhook/' + record.webhookid).matched[0].redirect !== '/exception/404'"
          :to="{ path: '/webhook/' + record.webhookid }"
        >{{ text }}</router-link>
        <span v-else> {{ text }} </span>
      </template>
      <template v-if="column.key === 'extensionname'">
        <router-link v-if="$router.resolve('/extension/' + record.extensionid).matched[0].redirect !== '/exception/404'" :to="{ path: '/extension/' + record.extensionid }">{{ text }}</router-link>
        <span v-else>  {{ text + record}} </span>
      </template>
      <template v-if="column.key === 'success'">
        <status :text="text ? 'success' : 'error'" />
      </template>
      <template v-if="column.key === 'response'">
        <span> {{ getTrimmedText(text, 48) }} </span>
      </template>
      <template
        v-if="column.key === 'duration' && ['webhook', 'webhookdeliveries'].includes($route.path.split('/')[1])">
        <span> {{ getDuration(record.startdate, record.enddate) }} </span>
      </template>
      <template v-if="['startdate', 'enddate'].includes(column.key) && ['usage'].includes($route.path.split('/')[1])">
        {{ $toLocaleDate(text.replace('\'T\'', ' ')) }}
      </template>
      <template v-if="['isfeatured'].includes(column.key) && ['guestoscategory'].includes($route.path.split('/')[1])">
        {{ record.isfeatured ? $t('label.yes') : $t('label.no') }}
      </template>
      <template v-if="column.key === 'order'">
        <div class="shift-btns">
          <a-tooltip
            :name="text"
            placement="top"
          >
            <template #title>{{ $t('label.move.to.top') }}</template>
            <a-button
              shape="round"
              @click="moveItemTop(record)"
              class="shift-btn"
            >
              <DoubleLeftOutlined class="shift-btn shift-btn--rotated" />
            </a-button>
          </a-tooltip>
          <a-tooltip placement="top">
            <template #title>{{ $t('label.move.to.bottom') }}</template>
            <a-button
              shape="round"
              @click="moveItemBottom(record)"
              class="shift-btn"
            >
              <DoubleRightOutlined class="shift-btn shift-btn--rotated" />
            </a-button>
          </a-tooltip>
          <a-tooltip placement="top">
            <template #title>{{ $t('label.move.up.row') }}</template>
            <a-button
              shape="round"
              @click="moveItemUp(record)"
              class="shift-btn"
            >
              <CaretUpOutlined class="shift-btn" />
            </a-button>
          </a-tooltip>
          <a-tooltip placement="top">
            <template #title>{{ $t('label.move.down.row') }}</template>
            <a-button
              shape="round"
              @click="moveItemDown(record)"
              class="shift-btn"
            >
              <CaretDownOutlined class="shift-btn" />
            </a-button>
          </a-tooltip>
        </div>
      </template>

      <template v-if="column.key === 'value'">
        <a-input
          v-if="editableValueKey === record.key"
          v-focus="true"
          :defaultValue="record.value"
          :disabled="!('updateConfiguration' in $store.getters.apis)"
          v-model:value="editableValue"
          @keydown.esc="editableValueKey = null"
          @pressEnter="saveValue(record)"
        >
        </a-input>
        <div
          v-else
          style="width: 200px; word-break: break-all"
        >
          {{ text }}
        </div>
      </template>
      <template v-if="column.key === 'actions'">
        <tooltip-button
          :tooltip="$t('label.edit')"
          :disabled="!('updateConfiguration' in $store.getters.apis)"
          v-if="editableValueKey !== record.key"
          icon="edit-outlined"
          @onClick="editValue(record)"
        />
        <tooltip-button
          :tooltip="$t('label.cancel')"
          @onClick="editableValueKey = null"
          v-if="editableValueKey === record.key"
          iconType="CloseCircleTwoTone"
          iconTwoToneColor="#f5222d"
        />
        <tooltip-button
          :tooltip="$t('label.ok')"
          :disabled="!('updateConfiguration' in $store.getters.apis)"
          @onClick="saveValue(record)"
          v-if="editableValueKey === record.key"
          iconType="CheckCircleTwoTone"
          iconTwoToneColor="#52c41a"
        />
        <tooltip-button
          :tooltip="$t('label.reset.config.value')"
          @onClick="$resetConfigurationValueConfirm(item, resetConfig)"
          v-if="editableValueKey !== record.key"
          icon="reload-outlined"
          :disabled="!('updateConfiguration' in $store.getters.apis)"
        />
      </template>
      <template v-if="column.key === 'gpuDeviceActions'">
        <a-popconfirm
          v-if="record.state === 'Disabled'"
          :title="`${$t('label.action.enable.gpu.device')}?`"
          @confirm="$emit('enable-gpu-device', record)"
          :okText="$t('label.yes')"
          :cancelText="$t('label.no')"
        >
          <tooltip-button
            :tooltip="$t('label.enable.gpu.device')"
            :disabled="!('enableGpuDevice' in $store.getters.apis)"
            icon="play-circle-outlined"
          />
        </a-popconfirm>
        <a-popconfirm
          v-else
          :title="`${$t('label.action.disable.gpu.device')}?`"
          @confirm="$emit('disable-gpu-device', record)"
          :okText="$t('label.yes')"
          :cancelText="$t('label.no')"
        >
          <tooltip-button
            :tooltip="$t('label.disable.gpu.device')"
            :disabled="!('disableGpuDevice' in $store.getters.apis)"
            icon="pause-circle-outlined"
          />
        </a-popconfirm>
      </template>
      <template v-if="column.key === 'usageActions'">
        <tooltip-button
          :tooltip="$t('label.view')"
          icon="search-outlined"
          @onClick="$emit('view-usage-record', record)"
        />
        <slot></slot>
      </template>
      <template v-if="column.key === 'tariffActions'">
        <tooltip-button
          :tooltip="$t('label.edit')"
          v-if="editableValueKey !== record.key"
          :disabled="!('quotaTariffUpdate' in $store.getters.apis)"
          icon="edit-outlined"
          @onClick="editTariffValue(record)"
        />
        <slot></slot>
      </template>
      <template v-if="column.key === 'vmScheduleActions'">
        <tooltip-button
          :tooltip="$t('label.edit')"
          :disabled="!('updateVMSchedule' in $store.getters.apis)"
          icon="edit-outlined"
          @onClick="updateVMSchedule(record)"
        />
        <tooltip-button
          :tooltip="$t('label.remove')"
          :disabled="!('deleteVMSchedule' in $store.getters.apis)"
          icon="delete-outlined"
          :danger="true"
          type="primary"
          @onClick="removeVMSchedule(record)"
        />
      </template>
      <template v-if="column.key === 'vgpuActions'">
        <slot name="actionButtons" :record="record" :actions="actions"></slot>
      </template>
    </template>
    <template #footer>
      <span v-if="hasSelected">
        {{ `Selected ${selectedRowKeys.length} items` }}
      </span>
    </template>
  </a-table>
</template>

<script>
import { getAPI, postAPI } from '@/api'
import OsLogo from '@/components/widgets/OsLogo'
import Status from '@/components/widgets/Status'
import QuickView from '@/components/view/QuickView'
import CopyLabel from '@/components/widgets/CopyLabel'
import TooltipButton from '@/components/widgets/TooltipButton'
import ResourceIcon from '@/components/view/ResourceIcon'
import ResourceLabel from '@/components/widgets/ResourceLabel'
import { createPathBasedOnVmType } from '@/utils/plugins'
import { validateLinks } from '@/utils/links'
import cronstrue from 'cronstrue/i18n'
import moment from 'moment-timezone'
import { FileTextOutlined } from '@ant-design/icons-vue'

export default {
  name: 'ListView',
  components: {
    OsLogo,
    Status,
    QuickView,
    CopyLabel,
    TooltipButton,
    ResourceIcon,
    ResourceLabel,
    FileTextOutlined
  },
  props: {
    columns: {
      type: Array,
      required: true
    },
    columnKeys: {
      type: Array,
      default: () => []
    },
    selectedColumns: {
      type: Array,
      default: () => []
    },
    items: {
      type: Array,
      required: true
    },
    loading: {
      type: Boolean,
      default: false
    },
    actions: {
      type: Array,
      default: () => []
    },
    explicitlyAllowRowSelection: {
      type: Boolean,
      default: false
    },
    currentPage: {
      type: Number
    },
    pageSize: {
      type: Number
    }
  },
  inject: ['parentFetchData', 'parentToggleLoading'],
  data () {
    return {
      selectedRowKeys: [],
      editableValueKey: null,
      editableValue: '',
      resourceIcon: '',
      thresholdMapping: {
        cpuused: {
          notification: 'cputhreshold',
          disable: 'cpudisablethreshold'
        },
        cpuallocated: {
          notification: 'cpuallocatedthreshold',
          disable: 'cpuallocateddisablethreshold'
        },
        memoryused: {
          notification: 'memorythreshold',
          disable: 'memorydisablethreshold'
        },
        memoryallocated: {
          notification: 'memoryallocatedthreshold',
          disable: 'memoryallocateddisablethreshold'
        },
        cpuusedghz: {
          notification: 'cputhreshold',
          disable: 'cpudisablethreshold'
        },
        cpuallocatedghz: {
          notification: 'cpuallocatedthreshold',
          disable: 'cpuallocateddisablethreshold'
        },
        memoryusedgb: {
          notification: 'memorythreshold',
          disable: 'memorydisablethreshold'
        },
        memoryallocatedgb: {
          notification: 'memoryallocatedthreshold',
          disable: 'memoryallocateddisablethreshold'
        },
        disksizeusedgb: {
          notification: 'storageusagethreshold',
          disable: 'storageusagedisablethreshold'
        },
        disksizeallocatedgb: {
          notification: 'storageallocatedthreshold',
          disable: 'storageallocateddisablethreshold'
        }
      },
      usageTypeMap: {},
      resourceIdToValidLinksMap: {}
    }
  },
  watch: {
    items: {
      deep: true,
      handler (newData, oldData) {
        if (newData === oldData) return
        this.items.forEach(record => {
          this.resourceIdToValidLinksMap[record.id] = validateLinks(this.$router, false, record)
        })
      }
    }
  },
  created () {
    this.getUsageTypes()
  },
  computed: {
    hasSelected () {
      return this.selectedRowKeys.length > 0
    }
  },
  methods: {
    isTungstenPath () {
      return ['/tungstennetworkroutertable', '/tungstenpolicy', '/tungsteninterfaceroutertable',
        '/tungstenpolicyset', '/tungstenroutingpolicy', '/firewallrule', '/tungstenfirewallpolicy'].includes(this.$route.path)
    },
    createPathBasedOnVmType: createPathBasedOnVmType,
    quickViewEnabled () {
      return new RegExp(['/vm', '/kubernetes', '/ssh', '/userdata', '/vmgroup', '/affinitygroup', '/autoscalevmgroup',
        '/volume', '/snapshot', '/vmsnapshot', '/backup',
        '/guestnetwork', '/vpc', '/vpncustomergateway', '/vnfapp',
        '/template', '/iso',
        '/project', '/account', 'buckets', 'objectstore',
        '/zone', '/pod', '/cluster', '/host', '/storagepool', '/imagestore', '/systemvm', '/router', '/ilbvm', '/annotation',
        '/computeoffering', '/systemoffering', '/diskoffering', '/backupoffering', '/networkoffering', '/vpcoffering',
        '/tungstenfabric', '/oauthsetting', '/guestos', '/guestoshypervisormapping', '/webhook', 'webhookdeliveries', '/quotatariff', '/sharedfs',
        '/ipv4subnets', '/managementserver', '/gpucard', '/gpudevices', '/vgpuprofile', '/extension'].join('|'))
        .test(this.$route.path)
    },
    enableGroupAction () {
      return ['vm', 'alert', 'vmgroup', 'ssh', 'userdata', 'affinitygroup', 'autoscalevmgroup', 'volume', 'snapshot',
        'vmsnapshot', 'backup', 'guestnetwork', 'vpc', 'publicip', 'vpnuser', 'vpncustomergateway', 'vnfapp',
        'project', 'account', 'systemvm', 'router', 'computeoffering', 'systemoffering',
        'diskoffering', 'backupoffering', 'networkoffering', 'vpcoffering', 'ilbvm', 'kubernetes', 'comment', 'buckets',
        'webhook', 'webhookdeliveries', 'sharedfs', 'ipv4subnets', 'asnumbers', 'guestos', 'gpucard', 'gpudevices', 'vgpuprofile'
      ].includes(this.$route.name)
    },
    getDateAtTimeZone (date, timezone) {
      return date ? moment(date).tz(timezone).format('YYYY-MM-DD HH:mm:ss') : null
    },
    fetchColumns () {
      if (this.isOrderUpdatable()) {
        return this.columns
      }
      return this.columns.filter(x => x.dataIndex !== 'order')
    },
    getRowClassName (record, index) {
      if (index % 2 === 0) {
        return 'light-row'
      }
      return 'dark-row'
    },
    setSelection (selection) {
      this.selectedRowKeys = selection
      this.$emit('selection-change', this.selectedRowKeys)
    },
    resetSelection () {
      this.setSelection([])
    },
    onSelectChange (selectedRowKeys, selectedRows) {
      this.setSelection(selectedRowKeys)
    },
    changeProject (project) {
      this.$store.dispatch('SetProject', project)
      this.$store.dispatch('ToggleTheme', project.id === undefined ? 'light' : 'dark')
      this.$message.success(this.$t('message.switch.to') + ' ' + project.name)
      this.$router.push({ name: 'dashboard' })
    },
    saveValue (record) {
      postAPI('updateConfiguration', {
        name: record.name,
        value: this.editableValue
      }).then(json => {
        this.editableValueKey = null
        this.$store.dispatch('RefreshFeatures')
        this.$messageConfigSuccess(`${this.$t('message.setting.updated')} ${record.name}`, record)
        if (json.updateconfigurationresponse &&
          json.updateconfigurationresponse.configuration &&
          !json.updateconfigurationresponse.configuration.isdynamic &&
          ['Admin'].includes(this.$store.getters.userInfo.roletype)) {
          this.$notification.warning({
            message: this.$t('label.status'),
            description: this.$t('message.restart.mgmt.server')
          })
        }
      }).catch(error => {
        console.error(error)
        this.$message.error(this.$t('message.error.save.setting'))
      }).finally(() => {
        this.$emit('refresh')
      })
    },
    resetConfig (item) {
      postAPI('resetConfiguration', {
        name: item.name
      }).then(() => {
        this.$messageConfigSuccess(`${this.$t('label.setting')} ${item.name} ${this.$t('label.reset.config.value')}`, item)
      }).catch(error => {
        console.error(error)
        this.$message.error(this.$t('message.error.reset.config'))
        this.$notification.error({
          message: this.$t('label.error'),
          description: this.$t('message.error.reset.config')
        })
      }).finally(() => {
        this.$emit('refresh')
      })
    },
    editValue (record) {
      this.editableValueKey = record.key
      this.editableValue = record.value
    },
    getUpdateApi () {
      let apiString = ''
      switch (this.$route.name) {
        case 'template':
          apiString = 'updateTemplate'
          break
        case 'iso':
          apiString = 'updateIso'
          break
        case 'zone':
          apiString = 'updateZone'
          break
        case 'computeoffering':
        case 'systemoffering':
          apiString = 'updateServiceOffering'
          break
        case 'diskoffering':
          apiString = 'updateDiskOffering'
          break
        case 'networkoffering':
          apiString = 'updateNetworkOffering'
          break
        case 'vpcoffering':
          apiString = 'updateVPCOffering'
          break
        case 'guestoscategory':
          apiString = 'updateOsCategory'
          break
      }
      return apiString
    },
    isOrderUpdatable () {
      return this.getUpdateApi() in this.$store.getters.apis
    },
    handleUpdateOrder (id, index) {
      this.parentToggleLoading()
      const apiString = this.getUpdateApi()

      return new Promise((resolve, reject) => {
        postAPI(apiString, {
          id,
          sortKey: index
        }).then((response) => {
          resolve(response)
        }).catch((reason) => {
          reject(reason)
        })
      })
    },
    updateOrder (data) {
      const promises = []
      const previousSortKeys = this.pageSize && this.currentPage ? this.pageSize * (this.currentPage - 1) : 0
      data.forEach((item, index) => {
        promises.push(this.handleUpdateOrder(item.id, previousSortKeys + index + 1))
      })
      Promise.all(promises).catch((reason) => {
        console.log(reason)
      }).finally(() => {
        this.parentToggleLoading()
        this.parentFetchData()
      })
    },
    moveItemUp (record) {
      const data = this.items
      const index = data.findIndex(item => item.id === record.id)
      if (index === 0) return
      data.splice(index - 1, 0, data.splice(index, 1)[0])
      this.updateOrder(data)
    },
    moveItemDown (record) {
      const data = this.items
      const index = data.findIndex(item => item.id === record.id)
      if (index === data.length - 1) return
      data.splice(index + 1, 0, data.splice(index, 1)[0])
      this.updateOrder(data)
    },
    moveItemTop (record) {
      const data = this.items
      const index = data.findIndex(item => item.id === record.id)
      if (index === 0) return
      data.unshift(data.splice(index, 1)[0])
      this.updateOrder(data)
    },
    moveItemBottom (record) {
      const data = this.items
      const index = data.findIndex(item => item.id === record.id)
      if (index === data.length - 1) return
      data.push(data.splice(index, 1)[0])
      this.updateOrder(data)
    },
    editTariffValue (record) {
      this.$emit('edit-tariff-action', true, record)
    },
    updateVMSchedule (record) {
      this.$emit('update-vm-schedule', record)
    },
    removeVMSchedule (record) {
      this.$emit('remove-vm-schedule', record)
    },
    ipV6Address (text, record) {
      if (!record || !record.nic || record.nic.length === 0) {
        return ''
      }

      return record.nic.filter(e => { return e.ip6address }).map(e => { return e.ip6address }).join(', ') || text
    },
    generateCommentsPath (record) {
      if (this.entityTypeToPath(record.entitytype) === 'ssh') {
        return '/' + this.entityTypeToPath(record.entitytype) + '/' + record.entityname
      }
      return '/' + this.entityTypeToPath(record.entitytype) + '/' + record.entityid
    },
    generateHumanReadableEntityType (record) {
      switch (record.entitytype) {
        case 'VM' : return 'Virtual Machine'
        case 'HOST' : return 'Host'
        case 'VOLUME' : return 'Volume'
        case 'SNAPSHOT' : return 'Snapshot'
        case 'VM_SNAPSHOT' : return 'VM Snapshot'
        case 'INSTANCE_GROUP' : return 'Instance Group'
        case 'NETWORK' : return 'Network'
        case 'VPC' : return 'VPC'
        case 'PUBLIC_IP_ADDRESS' : return 'Public IP Address'
        case 'VPN_CUSTOMER_GATEWAY' : return 'VPC Customer Gateway'
        case 'TEMPLATE' : return 'Template'
        case 'ISO' : return 'ISO'
        case 'SSH_KEYPAIR' : return 'SSH Key Pair'
        case 'DOMAIN' : return 'Domain'
        case 'SERVICE_OFFERING' : return 'Service Offfering'
        case 'DISK_OFFERING' : return 'Disk Offering'
        case 'NETWORK_OFFERING' : return 'Network Offering'
        case 'POD' : return 'Pod'
        case 'ZONE' : return 'Zone'
        case 'CLUSTER' : return 'Cluster'
        case 'PRIMARY_STORAGE' : return 'Primary Storage'
        case 'SECONDARY_STORAGE' : return 'Secondary Storage'
        case 'VR' : return 'Virtual Router'
        case 'SYSTEM_VM' : return 'System VM'
        case 'KUBERNETES_CLUSTER': return 'Kubernetes Cluster'
        case 'AUTOSCALE_VM_GROUP': return 'AutoScale VM group'
        default: return record.entitytype.toLowerCase().replace('_', '')
      }
    },
    generateHumanReadableSchedule (schedule) {
      return cronstrue.toString(schedule, { locale: this.$i18n.locale })
    },
    entityTypeToPath (entitytype) {
      switch (entitytype) {
        case 'VM' : return 'vm'
        case 'HOST' : return 'host'
        case 'VOLUME' : return 'volume'
        case 'SNAPSHOT' : return 'snapshot'
        case 'VM_SNAPSHOT' : return 'vmsnapshot'
        case 'INSTANCE_GROUP' : return 'vmgroup'
        case 'NETWORK' : return 'guestnetwork'
        case 'VPC' : return 'vpc'
        case 'PUBLIC_IP_ADDRESS' : return 'publicip'
        case 'VPN_CUSTOMER_GATEWAY' : return 'vpncustomergateway'
        case 'TEMPLATE' : return 'template'
        case 'ISO' : return 'iso'
        case 'SSH_KEYPAIR' : return 'ssh'
        case 'DOMAIN' : return 'domain'
        case 'SERVICE_OFFERING' : return 'computeoffering'
        case 'DISK_OFFERING' : return 'diskoffering'
        case 'NETWORK_OFFERING' : return 'networkoffering'
        case 'POD' : return 'pod'
        case 'ZONE' : return 'zone'
        case 'CLUSTER' : return 'cluster'
        case 'PRIMARY_STORAGE' : return 'storagepool'
        case 'SECONDARY_STORAGE' : return 'imagestore'
        case 'VR' : return 'router'
        case 'SYSTEM_VM' : return 'systemvm'
        case 'KUBERNETES_CLUSTER': return 'kubernetes'
        case 'AUTOSCALE_VM_GROUP': return 'autoscalevmgroup'
        default: return entitytype.toLowerCase().replace('_', '')
      }
    },
    updateAdminsOnly (e) {
      postAPI('updateAnnotationVisibility', {
        id: e.target.value,
        adminsonly: e.target.checked
      }).finally(() => {
        const data = this.items
        const index = data.findIndex(item => item.id === e.target.value)
        const elem = data[index]
        elem.adminsonly = e.target.checked
      })
    },
    getHostState (host) {
      if (host && host.hypervisor === 'KVM' && host.state === 'Up' && host.details && host.details.secured !== 'true') {
        return 'Unsecure'
      }
      return host.state
    },
    getColumnKey (name) {
      if (typeof name !== 'object' || name === null) {
        return name
      }
      return name.field ?? name.customTitle ?? Object.keys(name)[0]
    },
    getColumnTitle (name) {
      if (typeof name !== 'object' || name === null) {
        return name
      }
      return name.customTitle ?? name.field ?? Object.keys(name)[0]
    },
    handleResizeColumn (w, col) {
      col.width = w
    },
    updateSelectedColumns (name) {
      this.$emit('update-selected-columns', this.getColumnKey(name))
    },
    getVmRouteUsingType (record) {
      switch (record.virtualmachinetype) {
        case 'DomainRouter' : return '/router/'
        case 'ConsoleProxy' :
        case 'SecondaryStorageVm': return '/systemvm/'
        default: return '/vm/'
      }
    },
    getTrimmedText (text, length) {
      if (!text) {
        return ''
      }
      return (text.length <= length) ? text : (text.substring(0, length - 3) + '...')
    },
    getDuration (startdate, enddate) {
      if (!startdate || !enddate) {
        return ''
      }
      var duration = Date.parse(enddate) - Date.parse(startdate)
      return (duration > 0 ? duration / 1000.0 : 0) + ''
    },
    getUsageTypes () {
      if (this.$route.path.split('/')[1] === 'usage') {
        getAPI('listUsageTypes').then(json => {
          if (json && json.listusagetypesresponse && json.listusagetypesresponse.usagetype) {
            this.usageTypes = json.listusagetypesresponse.usagetype.map(x => {
              return {
                id: x.id,
                value: x.description
              }
            })
            this.usageTypeMap = {}
            for (var usageType of this.usageTypes) {
              this.usageTypeMap[usageType.id] = usageType.value
            }
          }
        })
      }
    },
    getRemainingLeaseText (leaseDuration) {
      if (leaseDuration > 0) {
        return leaseDuration + (leaseDuration === 1 ? ' day' : ' days')
      } else if (leaseDuration === 0) {
        return 'expiring today'
      } else {
        return 'over'
      }
    },
    getLeaseColor (leaseDuration) {
      if (leaseDuration >= 7) {
        return '#888'
      } else if (leaseDuration >= 0) {
        return '#ffbf00'
      } else {
        return '#fd7e14'
      }
    }
  }
}
</script>

<style>
:deep(.ant-table-thead) {
  background-color: #f9f9f9;
}

:deep(.ant-table-small) > .ant-table-content > .ant-table-body {
  margin: 0;
}

:deep(.ant-table-tbody)>tr>td, :deep(.ant-table-thead)>tr>th {
  overflow-wrap: anywhere;
}

.filter-dropdown .ant-menu-vertical {
  border: none;
}

.filter-dropdown .ant-menu:not(.ant-menu-horizontal) .ant-menu-item-selected {
  background-color: transparent;
}
</style>

<style scoped lang="scss">
  .shift-btns {
    display: flex;
  }
  .shift-btn {
    display: flex;
    align-items: center;
    justify-content: center;
    width: 20px;
    height: 20px;
    font-size: 12px;

    &:not(:last-child) {
      margin-right: 5px;
    }

    &--rotated {
      font-size: 10px;
      transform: rotate(90deg);
    }

  }

  .alert-notification-threshold {
    background-color: rgba(255, 231, 175, 0.75);
    color: #e87900;
    padding: 10%;
  }

  .alert-disable-threshold {
    background-color: rgba(255, 190, 190, 0.75);
    color: #f50000;
    padding: 10%;
  }
</style><|MERGE_RESOLUTION|>--- conflicted
+++ resolved
@@ -60,19 +60,10 @@
               size="2x"
             />
           </span>
-<<<<<<< HEAD
-          <os-logo
-            v-else
-            :osId="record.ostypeid"
-            :osName="record.osdisplayname"
-            size="xl"
-          />
-=======
           <span v-else-if="record.vmtype === 'sharedfsvm'">
             <file-text-outlined style="font-size: 18px;" />
           </span>
           <os-logo v-else :osId="record.ostypeid" :osName="record.osdisplayname" size="xl" />
->>>>>>> be08fff3
         </span>
         <span style="min-width: 120px">
           <QuickView
