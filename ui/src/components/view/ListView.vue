// Licensed to the Apache Software Foundation (ASF) under one
// or more contributor license agreements.  See the NOTICE file
// distributed with this work for additional information
// regarding copyright ownership.  The ASF licenses this file
// to you under the Apache License, Version 2.0 (the
// "License"); you may not use this file except in compliance
// with the License.  You may obtain a copy of the License at
//
//   http://www.apache.org/licenses/LICENSE-2.0
//
// Unless required by applicable law or agreed to in writing,
// software distributed under the License is distributed on an
// "AS IS" BASIS, WITHOUT WARRANTIES OR CONDITIONS OF ANY
// KIND, either express or implied.  See the License for the
// specific language governing permissions and limitations
// under the License.

<template>
  <a-table
    size="middle"
    :loading="loading"
    :columns="isOrderUpdatable() ? columns : columns.filter(x => x.dataIndex !== 'order')"
    :dataSource="items"
    :rowKey="(record, idx) => record.id || record.name || record.usageType || idx + '-' + Math.random()"
    :pagination="false"
    :rowSelection=" enableGroupAction() || $route.name === 'event' ? {selectedRowKeys: selectedRowKeys, onChange: onSelectChange, columnWidth: 30} : null"
    :rowClassName="getRowClassName"
    style="overflow-y: auto"
  >
    <template #customFilterDropdown>
      <div style="padding: 8px" class="filter-dropdown">
        <a-menu>
          <a-menu-item v-for="(column, idx) in columnKeys" :key="idx" @click="updateSelectedColumns(column)">
            <a-checkbox :id="idx.toString()" :checked="selectedColumns.includes(getColumnKey(column))"/>
            {{ $t('label.' + String(getColumTitle(column)).toLowerCase()) }}
          </a-menu-item>
        </a-menu>
      </div>
    </template>
    <template #bodyCell="{ column, text, record }">
      <template v-if="['name', 'provider'].includes(column.key) ">
        <span v-if="['vm', 'vnfapp'].includes($route.path.split('/')[1])" style="margin-right: 5px">
          <span v-if="record.icon && record.icon.base64image">
            <resource-icon :image="record.icon.base64image" size="2x"/>
          </span>
          <os-logo v-else :osId="record.ostypeid" :osName="record.osdisplayname" size="2x" />
        </span>
        <span style="min-width: 120px" >
          <QuickView
            style="margin-left: 5px"
            :actions="actions"
            :resource="record"
            :enabled="quickViewEnabled() && actions.length > 0 && columns && ['name', 'provider'].includes(columns[0].dataIndex)"
            @exec-action="$parent.execAction"/>
          <span v-if="$route.path.startsWith('/project')" style="margin-right: 5px">
            <tooltip-button type="dashed" size="small" icon="LoginOutlined" @onClick="changeProject(record)" />
          </span>
          <span v-if="$showIcon() && !['vm', 'vnfapp'].includes($route.path.split('/')[1])" style="margin-right: 5px">
            <resource-icon v-if="$showIcon() && record.icon && record.icon.base64image" :image="record.icon.base64image" size="2x"/>
            <os-logo v-else-if="record.ostypename" :osName="record.ostypename" size="2x" />
            <render-icon v-else-if="typeof $route.meta.icon ==='string'" style="font-size: 16px;" :icon="$route.meta.icon"/>
            <render-icon v-else style="font-size: 16px;" :svgIcon="$route.meta.icon" />
          </span>
          <span v-else :style="{ 'margin-right': record.ostypename ? '5px' : '0' }">
            <os-logo v-if="record.ostypename" :osName="record.ostypename" size="1x" />
          </span>

          <span v-if="record.hasannotations">
            <span v-if="record.id">
              <router-link :to="{ path: $route.path + '/' + record.id }">{{ text }}</router-link>
              <router-link :to="{ path: $route.path + '/' + record.id, query: { tab: 'comments' } }"><message-filled style="padding-left: 10px" size="small"/></router-link>
            </span>
            <router-link v-else :to="{ path: $route.path + '/' + record.name }" >{{ text }}</router-link>
          </span>
          <span v-else-if="$route.path.startsWith('/globalsetting')">{{ text }}</span>
          <span v-else-if="$route.path.startsWith('/alert')">
            <router-link :to="{ path: $route.path + '/' + record.id }" v-if="record.id">{{ $t(text.toLowerCase()) }}</router-link>
            <router-link :to="{ path: $route.path + '/' + record.name }" v-else>{{ $t(text.toLowerCase()) }}</router-link>
          </span>
          <span v-else-if="$route.path.startsWith('/tungstenfabric')">
            <router-link :to="{ path: $route.path + '/' + record.id }" v-if="record.id">{{ $t(text.toLowerCase()) }}</router-link>
            <router-link :to="{ path: $route.path + '/' + record.name }" v-else>{{ $t(text.toLowerCase()) }}</router-link>
          </span>
          <span v-else-if="isTungstenPath()">
            <router-link :to="{ path: $route.path + '/' + record.uuid, query: { zoneid: record.zoneid } }" v-if="record.uuid && record.zoneid">{{ $t(text.toLowerCase()) }}</router-link>
            <router-link :to="{ path: $route.path + '/' + record.uuid, query: { zoneid: $route.query.zoneid } }" v-else-if="record.uuid && $route.query.zoneid">{{ $t(text.toLowerCase()) }}</router-link>
            <router-link :to="{ path: $route.path }" v-else>{{ $t(text.toLowerCase()) }}</router-link>
          </span>
          <span v-else>
            <router-link :to="{ path: $route.path + '/' + record.id }" v-if="record.id">{{ text }}</router-link>
            <router-link :to="{ path: $route.path + '/' + record.name }" v-else>{{ text }}</router-link>
          </span>
        </span>
      </template>
      <template v-if="record.clustertype === 'ExternalManaged' && $route.path.split('/')[1] === 'kubernetes' && ['cpunumber', 'memory', 'size'].includes(column.key)">
        <span>{{ text <= 0 ? 'N/A' : text }}</span>
      </template>
      <template v-if="column.key === 'templatetype'">
        <span>{{ text }}</span>
      </template>
      <template v-if="column.key === 'type'">
        <span v-if="['USER.LOGIN', 'USER.LOGOUT', 'ROUTER.HEALTH.CHECKS', 'FIREWALL.CLOSE', 'ALERT.SERVICE.DOMAINROUTER'].includes(text)">{{ $t(text.toLowerCase()) }}</span>
        <span v-else>{{ text }}</span>
      </template>

      <template v-if="column.key === 'schedule'">
          {{ text }}
          <br/>
          ({{ generateHumanReadableSchedule(text) }})
      </template>
      <template v-if="column.key === 'displayname'">
        <QuickView
          style="margin-left: 5px"
          :actions="actions"
          :resource="record"
          :enabled="quickViewEnabled() && actions.length > 0 && columns && columns[0].dataIndex === 'displayname' "
          @exec-action="$parent.execAction"/>
        <router-link :to="{ path: $route.path + '/' + record.id }">{{ text }}</router-link>
      </template>
      <template v-if="column.key === 'username'">
        <span v-if="$showIcon() && !['vm', 'vnfapp'].includes($route.path.split('/')[1])" style="margin-right: 5px">
          <resource-icon v-if="$showIcon() && record.icon && record.icon.base64image" :image="record.icon.base64image" size="2x"/>
          <user-outlined v-else style="font-size: 16px;" />
        </span>
        <router-link :to="{ path: $route.path + '/' + record.id }" v-if="['/accountuser', '/vpnuser'].includes($route.path)">{{ text }}</router-link>
        <router-link :to="{ path: '/accountuser', query: { username: record.username, domainid: record.domainid } }" v-else-if="$store.getters.userInfo.roletype !== 'User'">{{ text }}</router-link>
        <span v-else>{{ text }}</span>
      </template>
      <template v-if="column.key === 'entityid'">
        <router-link :to="{ path: generateCommentsPath(record), query: { tab: 'comments' } }">{{ record.entityname }}</router-link>
      </template>
      <template v-if="column.key === 'entitytype'">
        {{ generateHumanReadableEntityType(record) }}
      </template>
      <template v-if="column.key === 'adminsonly' && ['Admin'].includes($store.getters.userInfo.roletype)">
        <a-checkbox :checked="record.adminsonly" :value="record.id" v-if="record.userid === $store.getters.userInfo.id" @change="e => updateAdminsOnly(e)" />
        <a-checkbox :checked="record.adminsonly" disabled v-else />
      </template>
      <template v-if="column.key === 'ipaddress'" href="javascript:;">
        <router-link v-if="['/publicip', '/privategw'].includes($route.path)" :to="{ path: $route.path + '/' + record.id }">{{ text }}</router-link>
        <span v-else>
          <copy-label :label="text" />
        </span>
        <span v-if="record.issourcenat">
          &nbsp;
          <a-tag>source-nat</a-tag>
        </span>
        <span v-if="record.isstaticnat">
          &nbsp;
          <a-tag>static-nat</a-tag>
        </span>
      </template>
      <template v-if="column.key === 'ip6address'" href="javascript:;">
        <span>{{ ipV6Address(text, record) }}</span>
      </template>
      <template v-if="column.key === 'publicip'">
        <router-link v-if="['/autoscalevmgroup'].includes($route.path)" :to="{ path: '/publicip' + '/' + record.publicipid }">{{ text }}</router-link>
        <router-link v-else :to="{ path: $route.path + '/' + record.id }">{{ text }}</router-link>
      </template>
      <template v-if="column.key === 'traffictype'">
        {{ text }}
      </template>
      <template v-if="column.key === 'vmname'">
        <router-link :to="{ path: createPathBasedOnVmType(record.vmtype, record.virtualmachineid) }">{{ text }}</router-link>
      </template>
      <template v-if="column.key === 'virtualmachinename'">
        <router-link :to="{ path: getVmRouteUsingType(record) + record.virtualmachineid }">{{ text }}</router-link>
      </template>
      <template v-if="column.key === 'volumename'">
        <router-link :to="{ path: '/volume/' + record.volumeid }">{{ text }}</router-link>
      </template>
      <template v-if="column.key === 'size'">
        <span v-if="text">
          {{ parseFloat(parseFloat(text) / 1024.0 / 1024.0 / 1024.0).toFixed(2) }} GiB
        </span>
      </template>
      <template v-if="column.key === 'physicalsize'">
        <span v-if="text">
          {{ isNaN(text) ? text : (parseFloat(parseFloat(text) / 1024.0 / 1024.0 / 1024.0).toFixed(2) + ' GiB') }}
        </span>
      </template>
      <template v-if="column.key === 'physicalnetworkname'">
        <router-link :to="{ path: '/physicalnetwork/' + record.physicalnetworkid }">{{ text }}</router-link>
      </template>
      <template v-if="column.key === 'serviceofferingname'">
        <router-link :to="{ path: '/computeoffering/' + record.serviceofferingid }">{{ text }}</router-link>
      </template>
      <template v-if="column.key === 'hypervisor'">
        <span v-if="$route.name === 'hypervisorcapability'">
        <router-link :to="{ path: $route.path + '/' + record.id }">{{ text }}</router-link>
      </span>
      <span v-else-if="$route.name === 'guestoshypervisormapping'">
        <QuickView
          style="margin-left: 5px"
          :actions="actions"
          :resource="record"
          :enabled="quickViewEnabled() && actions.length > 0 && columns && columns[0].dataIndex === 'hypervisor' "
          @exec-action="$parent.execAction"/>
        <router-link :to="{ path: $route.path + '/' + record.id }">{{ text }}</router-link>
      </span>
      <span v-else>{{ text }}</span>
    </template>
<<<<<<< HEAD
    <template v-if="column.key === 'osname'">
      <span v-if="$route.name === 'guestos'">
=======
    <template #entityid="{ record }" href="javascript:;">
      <router-link :to="{ path: generateCommentsPath(record), query: { tab: 'comments' } }">{{ record.entityname }}</router-link>
    </template>
    <template #entitytype="{ record }" href="javascript:;">
      {{ generateHumanReadableEntityType(record) }}
    </template>
    <template #adminsonly="{ record }" v-if="['Admin'].includes($store.getters.userInfo.roletype)" href="javascript:;">
      <a-checkbox :checked="record.adminsonly" :value="record.id" v-if="record.userid === $store.getters.userInfo.id" @change="e => updateAdminsOnly(e)" />
      <a-checkbox :checked="record.adminsonly" disabled v-else />
    </template>
    <template #ipaddress="{ text, record }" href="javascript:;">
      <router-link v-if="['/publicip', '/privategw'].includes($route.path)" :to="{ path: $route.path + '/' + record.id }">{{ text }}</router-link>
      <span v-else>
        <copy-label :label="text" />
      </span>
      <span v-if="record.issourcenat">
        &nbsp;
        <a-tag>source-nat</a-tag>
      </span>
      <span v-if="record.isstaticnat">
        &nbsp;
        <a-tag>static-nat</a-tag>
      </span>
    </template>
    <template #ip6address="{ text, record }" href="javascript:;">
      <span>{{ ipV6Address(text, record) }}</span>
    </template>
    <template #publicip="{ text, record }">
      <router-link v-if="['/autoscalevmgroup'].includes($route.path)" :to="{ path: '/publicip' + '/' + record.publicipid }">{{ text }}</router-link>
      <router-link v-else :to="{ path: $route.path + '/' + record.id }">{{ text }}</router-link>
    </template>
    <template #traffictype="{ text }" href="javascript:;">
      {{ text }}
    </template>
    <template #vmname="{ text, record }">
      <router-link :to="{ path: createPathBasedOnVmType(record.vmtype, record.virtualmachineid) }">{{ text }}</router-link>
    </template>
    <template #virtualmachinename="{ text, record }">
      <router-link :to="{ path: '/vm/' + record.virtualmachineid }">{{ text }}</router-link>
    </template>
    <template #volumename="{ text, record }">
      <router-link :to="{ path: '/volume/' + record.volumeid }">{{ text }}</router-link>
    </template>
    <template #size="{ text }">
      <span v-if="text && $route.path === '/kubernetes'">
        {{ text }}
      </span>
      <span v-else-if="text">
        {{ parseFloat(parseFloat(text) / 1024.0 / 1024.0 / 1024.0).toFixed(2) }} GiB
      </span>
    </template>
    <template #physicalsize="{ text }">
      <span v-if="text">
        {{ isNaN(text) ? text : (parseFloat(parseFloat(text) / 1024.0 / 1024.0 / 1024.0).toFixed(2) + ' GiB') }}
      </span>
    </template>
    <template #physicalnetworkname="{ text, record }">
      <router-link :to="{ path: '/physicalnetwork/' + record.physicalnetworkid }">{{ text }}</router-link>
    </template>
    <template #serviceofferingname="{ text, record }">
      <router-link :to="{ path: '/computeoffering/' + record.serviceofferingid }">{{ text }}</router-link>
    </template>
    <template #hypervisor="{ text, record }">
      <span v-if="$route.name === 'hypervisorcapability'">
>>>>>>> e6f048bc
        <router-link :to="{ path: $route.path + '/' + record.id }">{{ text }}</router-link>
      </span>
      <span v-else>{{ text }}</span>
    </template>
    <template v-if="column.key === 'state'">
      <status v-if="$route.path.startsWith('/host')" :text="getHostState(record)" displayText />
      <status v-else :text="text ? text : ''" displayText :styles="{ 'min-width': '80px' }" />
    </template>
    <template v-if="column.key === 'status'">
      <status :text="text ? text : ''" displayText />
    </template>
    <template v-if="column.key === 'allocationstate'">
      <status :text="text ? text : ''" displayText />
    </template>
    <template v-if="column.key === 'resourcestate'">
      <status :text="text ? text : ''" displayText />
    </template>
    <template v-if="column.key === 'powerstate'">
      <status :text="text ? text : ''" displayText />
    </template>
    <template v-if="column.key === 'agentstate'">
      <status :text="text ? text : ''" displayText />
    </template>
    <template v-if="column.key === 'quotastate'">
      <status :text="text ? text : ''" displayText />
    </template>
    <template v-if="column.key === 'vlan'">
      <a href="javascript:;">
        <router-link v-if="$route.path === '/guestvlans'" :to="{ path: '/guestvlans/' + record.id }">{{ text }}</router-link>
      </a>
    </template>
    <template v-if="column.key === 'guestnetworkname'">
      <router-link :to="{ path: '/guestnetwork/' + record.guestnetworkid }">{{ text }}</router-link>
    </template>
    <template v-if="column.key === 'associatednetworkname'">
      <router-link :to="{ path: '/guestnetwork/' + record.associatednetworkid }">{{ text }}</router-link>
    </template>
    <template v-if="column.key === 'vpcname'">
      <a v-if="record.vpcid">
        <router-link :to="{ path: '/vpc/' + record.vpcid }">{{ text }}</router-link>
      </a>
      <span v-else>{{ text }}</span>
    </template>
    <template v-if="column.key === 'hostname'">
      <router-link v-if="record.hostid" :to="{ path: '/host/' + record.hostid }">{{ text }}</router-link>
      <router-link v-else-if="record.hostname" :to="{ path: $route.path + '/' + record.id }">{{ text }}</router-link>
      <span v-else>{{ text }}</span>
    </template>
    <template v-if="column.key === 'storage'">
      <router-link v-if="record.storageid" :to="{ path: '/storagepool/' + record.storageid }">{{ text }}</router-link>
      <span v-else>{{ text }}</span>
    </template>
    <template v-for="(value, name) in thresholdMapping" :key="name">
      <template v-if="column.key === name">
        <span>
          <span v-if="record[value.disable]" class="alert-disable-threshold">
            {{ text }}
          </span>
          <span v-else-if="record[value.notification]" class="alert-notification-threshold">
            {{ text }}
          </span>
          <span style="padding: 10%;" v-else>
            {{ text }}
          </span>
        </span>
      </template>
    </template>

      <template v-if="column.key === 'level'">
        <router-link :to="{ path: '/event/' + record.id }">{{ text }}</router-link>
      </template>

      <template v-if="column.key === 'clustername'">
        <router-link :to="{ path: '/cluster/' + record.clusterid }">{{ text }}</router-link>
      </template>
      <template v-if="column.key === 'podname'">
        <router-link :to="{ path: '/pod/' + record.podid }">{{ text }}</router-link>
      </template>
      <template v-if="column.key === 'account'">
        <template v-if="record.owner">
          <template v-for="(item, idx) in record.owner" :key="idx">
            <span style="margin-right:5px">
              <span v-if="$store.getters.userInfo.roletype !== 'User'">
                <router-link v-if="'user' in item" :to="{ path: '/accountuser', query: { username: item.user, domainid: record.domainid }}">{{ item.account + '(' + item.user + ')' }}</router-link>
                <router-link v-else :to="{ path: '/account', query: { name: item.account, domainid: record.domainid, dataView: true } }">{{ item.account }}</router-link>
              </span>
              <span v-else>{{ item.user ? item.account + '(' + item.user + ')' : item.account }}</span>
            </span>
          </template>
        </template>
        <template v-if="text && !text.startsWith('PrjAcct-')">
          <router-link
            v-if="'quota' in record && $router.resolve(`${$route.path}/${record.account}`).matched[0].redirect !== '/exception/404'"
            :to="{ path: `${$route.path}/${record.account}`, query: { account: record.account, domainid: record.domainid, quota: true } }">{{ text }}</router-link>
          <router-link :to="{ path: '/account/' + record.accountid }" v-else-if="record.accountid">{{ text }}</router-link>
          <router-link :to="{ path: '/account', query: { name: record.account, domainid: record.domainid, dataView: true } }" v-else-if="$store.getters.userInfo.roletype !== 'User'">{{ text }}</router-link>
          <span v-else>{{ text }}</span>
        </template>
      </template>
      <template v-if="column.key === 'resource'">
        <resource-label :resourceType="record.resourcetype" :resourceId="record.resourceid" :resourceName="record.resourcename" />
      </template>
      <template v-if="column.key === 'domain'">
        <router-link v-if="record.domainid && !record.domainid.toString().includes(',') && $store.getters.userInfo.roletype !== 'User'" :to="{ path: '/domain/' + record.domainid, query: { tab: 'details' } }">{{ text }}</router-link>
        <span v-else>{{ text }}</span>
      </template>
      <template v-if="column.key === 'domainpath'">
        <router-link v-if="record.domainid && !record.domainid.includes(',') && $router.resolve('/domain/' + record.domainid).matched[0].redirect !== '/exception/404'" :to="{ path: '/domain/' + record.domainid, query: { tab: 'details' } }">{{ text }}</router-link>
        <span v-else>{{ text }}</span>
      </template>
      <template v-if="column.key === 'zone'">
        <router-link v-if="record.zoneid && !record.zoneid.includes(',') && $router.resolve('/zone/' + record.zoneid).matched[0].redirect !== '/exception/404'" :to="{ path: '/zone/' + record.zoneid }">{{ text }}</router-link>
        <span v-else>{{ text }}</span>
      </template>
      <template v-if="column.key === 'zonename'">
        <router-link v-if="$router.resolve('/zone/' + record.zoneid).matched[0].redirect !== '/exception/404'" :to="{ path: '/zone/' + record.zoneid }">{{ text }}</router-link>
        <router-link v-else-if="$router.resolve('/zones/' + record.zoneid).matched[0].redirect !== '/exception/404'" :to="{ path: '/zones/' + record.zoneid }">{{ text }}</router-link>
        <span v-else>{{ text }}</span>
      </template>
      <template v-if="column.key === 'rolename'">
        <router-link v-if="record.roleid && $router.resolve('/role/' + record.roleid).matched[0].redirect !== '/exception/404'" :to="{ path: '/role/' + record.roleid }">{{ text }}</router-link>
        <span v-else>{{ text }}</span>
      </template>
      <template v-if="column.key === 'templateversion'">
        <span>  {{ record.version }} </span>
      </template>
      <template v-if="column.key === 'softwareversion'">
        <span>  {{ record.softwareversion ? record.softwareversion : 'N/A' }} </span>
      </template>
      <template v-if="column.key === 'access'">
        <status :text="record.readonly ? 'ReadOnly' : 'ReadWrite'" displayText />
      </template>
      <template v-if="column.key === 'requiresupgrade'">
        <status :text="record.requiresupgrade ? 'warning' : ''" />
        {{ record.requiresupgrade ? 'Yes' : 'No' }}
      </template>
      <template v-if="column.key === 'loadbalancerrule'">
        <span>  {{ record.loadbalancerrule }} </span>
      </template>
      <template v-if="column.key === 'autoscalingenabled'">
        <status :text="record.autoscalingenabled ? 'Enabled' : 'Disabled'" />
        {{ record.autoscalingenabled ? 'Enabled' : 'Disabled' }}
      </template>
      <template v-if="column.key === 'current'">
        <status :text="record.current ? record.current.toString() : 'false'" />
      </template>
      <template v-if="column.key === 'enabled'">
        <status :text="record.enabled ? record.enabled.toString() : 'false'" />
        {{ record.enabled ? 'Enabled' : 'Disabled' }}
      </template>
      <template v-if="['created', 'sent'].includes(column.key)">
        {{ $toLocaleDate(text) }}
      </template>
      <template v-if="['startdate', 'enddate'].includes(column.key) && ['vm', 'vnfapp'].includes($route.path.split('/')[1])">
        {{ getDateAtTimeZone(text, record.timezone) }}
      </template>
      <template v-if="column.key === 'order'">
        <div class="shift-btns">
          <a-tooltip :name="text" placement="top">
            <template #title>{{ $t('label.move.to.top') }}</template>
            <a-button
              shape="round"
              @click="moveItemTop(record)"
              class="shift-btn">
              <DoubleLeftOutlined class="shift-btn shift-btn--rotated" />
            </a-button>
          </a-tooltip>
          <a-tooltip placement="top">
            <template #title>{{ $t('label.move.to.bottom') }}</template>
            <a-button
              shape="round"
              @click="moveItemBottom(record)"
              class="shift-btn">
              <DoubleRightOutlined class="shift-btn shift-btn--rotated" />
            </a-button>
          </a-tooltip>
          <a-tooltip placement="top">
            <template #title>{{ $t('label.move.up.row') }}</template>
            <a-button shape="round" @click="moveItemUp(record)" class="shift-btn">
              <CaretUpOutlined class="shift-btn" />
            </a-button>
          </a-tooltip>
          <a-tooltip placement="top">
            <template #title>{{ $t('label.move.down.row') }}</template>
            <a-button shape="round" @click="moveItemDown(record)" class="shift-btn">
              <CaretDownOutlined class="shift-btn" />
            </a-button>
          </a-tooltip>
        </div>
      </template>

      <template v-if="column.key === 'value'">
        <a-input
          v-if="editableValueKey === record.key"
          v-focus="true"
          :defaultValue="record.value"
          :disabled="!('updateConfiguration' in $store.getters.apis)"
          v-model:value="editableValue"
          @keydown.esc="editableValueKey = null"
          @pressEnter="saveValue(record)">
        </a-input>
        <div v-else style="width: 200px; word-break: break-all">
          {{ text }}
        </div>
      </template>
      <template v-if="column.key === 'actions'">
        <tooltip-button
          :tooltip="$t('label.edit')"
          :disabled="!('updateConfiguration' in $store.getters.apis)"
          v-if="editableValueKey !== record.key"
          icon="edit-outlined"
          @onClick="editValue(record)" />
        <tooltip-button
          :tooltip="$t('label.cancel')"
          @onClick="editableValueKey = null"
          v-if="editableValueKey === record.key"
          iconType="CloseCircleTwoTone"
          iconTwoToneColor="#f5222d" />
        <tooltip-button
          :tooltip="$t('label.ok')"
          :disabled="!('updateConfiguration' in $store.getters.apis)"
          @onClick="saveValue(record)"
          v-if="editableValueKey === record.key"
          iconType="CheckCircleTwoTone"
          iconTwoToneColor="#52c41a" />
        <tooltip-button
          :tooltip="$t('label.reset.config.value')"
          @onClick="resetConfig(record)"
          v-if="editableValueKey !== record.key"
          icon="reload-outlined"
          :disabled="!('updateConfiguration' in $store.getters.apis)" />
      </template>
      <template v-if="column.key === 'tariffActions'">
        <tooltip-button
          :tooltip="$t('label.edit')"
          v-if="editableValueKey !== record.key"
          :disabled="!('quotaTariffUpdate' in $store.getters.apis)"
          icon="edit-outlined"
          @onClick="editTariffValue(record)" />
        <slot></slot>
      </template>
      <template v-if="column.key === 'vmScheduleActions'">
        <tooltip-button
          :tooltip="$t('label.edit')"
          :disabled="!('updateVMSchedule' in $store.getters.apis)"
          icon="edit-outlined"
          @onClick="updateVMSchedule(record)" />
        <tooltip-button
          :tooltip="$t('label.remove')"
          :disabled="!('deleteVMSchedule' in $store.getters.apis)"
          icon="delete-outlined"
          :danger="true"
          type="primary"
          @onClick="removeVMSchedule(record)" />
      </template>
    </template>
    <template #footer>
      <span v-if="hasSelected">
        {{ `Selected ${selectedRowKeys.length} items` }}
      </span>
    </template>
  </a-table>
</template>

<script>
import { api } from '@/api'
import OsLogo from '@/components/widgets/OsLogo'
import Status from '@/components/widgets/Status'
import QuickView from '@/components/view/QuickView'
import CopyLabel from '@/components/widgets/CopyLabel'
import TooltipButton from '@/components/widgets/TooltipButton'
import ResourceIcon from '@/components/view/ResourceIcon'
import ResourceLabel from '@/components/widgets/ResourceLabel'
import { createPathBasedOnVmType } from '@/utils/plugins'
import cronstrue from 'cronstrue/i18n'
import moment from 'moment-timezone'

export default {
  name: 'ListView',
  components: {
    OsLogo,
    Status,
    QuickView,
    CopyLabel,
    TooltipButton,
    ResourceIcon,
    ResourceLabel
  },
  props: {
    columns: {
      type: Array,
      required: true
    },
    columnKeys: {
      type: Array,
      default: () => []
    },
    selectedColumns: {
      type: Array,
      default: () => []
    },
    items: {
      type: Array,
      required: true
    },
    loading: {
      type: Boolean,
      default: false
    },
    actions: {
      type: Array,
      default: () => []
    }
  },
  inject: ['parentFetchData', 'parentToggleLoading'],
  data () {
    return {
      selectedRowKeys: [],
      editableValueKey: null,
      editableValue: '',
      resourceIcon: '',
      thresholdMapping: {
        cpuused: {
          notification: 'cputhreshold',
          disable: 'cpudisablethreshold'
        },
        cpuallocated: {
          notification: 'cpuallocatedthreshold',
          disable: 'cpuallocateddisablethreshold'
        },
        memoryused: {
          notification: 'memorythreshold',
          disable: 'memorydisablethreshold'
        },
        memoryallocated: {
          notification: 'memoryallocatedthreshold',
          disable: 'memoryallocateddisablethreshold'
        },
        cpuusedghz: {
          notification: 'cputhreshold',
          disable: 'cpudisablethreshold'
        },
        cpuallocatedghz: {
          notification: 'cpuallocatedthreshold',
          disable: 'cpuallocateddisablethreshold'
        },
        memoryusedgb: {
          notification: 'memorythreshold',
          disable: 'memorydisablethreshold'
        },
        memoryallocatedgb: {
          notification: 'memoryallocatedthreshold',
          disable: 'memoryallocateddisablethreshold'
        },
        disksizeusedgb: {
          notification: 'storageusagethreshold',
          disable: 'storageusagedisablethreshold'
        },
        disksizeallocatedgb: {
          notification: 'storageallocatedthreshold',
          disable: 'storageallocateddisablethreshold'
        }
      }
    }
  },
  computed: {
    hasSelected () {
      return this.selectedRowKeys.length > 0
    }
  },
  methods: {
    isTungstenPath () {
      return ['/tungstennetworkroutertable', '/tungstenpolicy', '/tungsteninterfaceroutertable',
        '/tungstenpolicyset', '/tungstenroutingpolicy', '/firewallrule', '/tungstenfirewallpolicy'].includes(this.$route.path)
    },
    createPathBasedOnVmType: createPathBasedOnVmType,
    quickViewEnabled () {
      return new RegExp(['/vm', '/kubernetes', '/ssh', '/userdata', '/vmgroup', '/affinitygroup', '/autoscalevmgroup',
        '/volume', '/snapshot', '/vmsnapshot', '/backup',
        '/guestnetwork', '/vpc', '/vpncustomergateway', '/vnfapp',
        '/template', '/iso',
        '/project', '/account',
        '/zone', '/pod', '/cluster', '/host', '/storagepool', '/imagestore', '/systemvm', '/router', '/ilbvm', '/annotation',
        '/computeoffering', '/systemoffering', '/diskoffering', '/backupoffering', '/networkoffering', '/vpcoffering',
        '/tungstenfabric', '/oauthsetting', '/guestos', '/guestoshypervisormapping'].join('|'))
        .test(this.$route.path)
    },
    enableGroupAction () {
      return ['vm', 'alert', 'vmgroup', 'ssh', 'userdata', 'affinitygroup', 'autoscalevmgroup', 'volume', 'snapshot',
        'vmsnapshot', 'guestnetwork', 'vpc', 'publicip', 'vpnuser', 'vpncustomergateway', 'vnfapp',
        'project', 'account', 'systemvm', 'router', 'computeoffering', 'systemoffering',
        'diskoffering', 'backupoffering', 'networkoffering', 'vpcoffering', 'ilbvm', 'kubernetes', 'comment'
      ].includes(this.$route.name)
    },
    getDateAtTimeZone (date, timezone) {
      return date ? moment(date).tz(timezone).format('YYYY-MM-DD HH:mm:ss') : null
    },
    fetchColumns () {
      if (this.isOrderUpdatable()) {
        return this.columns
      }
      return this.columns.filter(x => x.dataIndex !== 'order')
    },
    getRowClassName (record, index) {
      if (index % 2 === 0) {
        return 'light-row'
      }
      return 'dark-row'
    },
    setSelection (selection) {
      this.selectedRowKeys = selection
      this.$emit('selection-change', this.selectedRowKeys)
    },
    resetSelection () {
      this.setSelection([])
    },
    onSelectChange (selectedRowKeys, selectedRows) {
      this.setSelection(selectedRowKeys)
    },
    changeProject (project) {
      this.$store.dispatch('SetProject', project)
      this.$store.dispatch('ToggleTheme', project.id === undefined ? 'light' : 'dark')
      this.$message.success(this.$t('message.switch.to') + ' ' + project.name)
      this.$router.push({ name: 'dashboard' })
    },
    saveValue (record) {
      api('updateConfiguration', {
        name: record.name,
        value: this.editableValue
      }).then(json => {
        this.editableValueKey = null
        this.$store.dispatch('RefreshFeatures')
        this.$message.success(`${this.$t('message.setting.updated')} ${record.name}`)
        if (json.updateconfigurationresponse &&
          json.updateconfigurationresponse.configuration &&
          !json.updateconfigurationresponse.configuration.isdynamic &&
          ['Admin'].includes(this.$store.getters.userInfo.roletype)) {
          this.$notification.warning({
            message: this.$t('label.status'),
            description: this.$t('message.restart.mgmt.server')
          })
        }
      }).catch(error => {
        console.error(error)
        this.$message.error(this.$t('message.error.save.setting'))
      }).finally(() => {
        this.$emit('refresh')
      })
    },
    resetConfig (item) {
      api('resetConfiguration', {
        name: item.name
      }).then(() => {
        const message = `${this.$t('label.setting')} ${item.name} ${this.$t('label.reset.config.value')}`
        this.$message.success(message)
      }).catch(error => {
        console.error(error)
        this.$message.error(this.$t('message.error.reset.config'))
        this.$notification.error({
          message: this.$t('label.error'),
          description: this.$t('message.error.reset.config')
        })
      }).finally(() => {
        this.$emit('refresh')
      })
    },
    editValue (record) {
      this.editableValueKey = record.key
      this.editableValue = record.value
    },
    getUpdateApi () {
      let apiString = ''
      switch (this.$route.name) {
        case 'template':
          apiString = 'updateTemplate'
          break
        case 'iso':
          apiString = 'updateIso'
          break
        case 'zone':
          apiString = 'updateZone'
          break
        case 'computeoffering':
        case 'systemoffering':
          apiString = 'updateServiceOffering'
          break
        case 'diskoffering':
          apiString = 'updateDiskOffering'
          break
        case 'networkoffering':
          apiString = 'updateNetworkOffering'
          break
        case 'vpcoffering':
          apiString = 'updateVPCOffering'
          break
        default:
          apiString = 'updateTemplate'
      }
      return apiString
    },
    isOrderUpdatable () {
      return this.getUpdateApi() in this.$store.getters.apis
    },
    handleUpdateOrder (id, index) {
      this.parentToggleLoading()
      const apiString = this.getUpdateApi()

      return new Promise((resolve, reject) => {
        api(apiString, {
          id,
          sortKey: index
        }).then((response) => {
          resolve(response)
        }).catch((reason) => {
          reject(reason)
        })
      })
    },
    updateOrder (data) {
      const promises = []
      data.forEach((item, index) => {
        promises.push(this.handleUpdateOrder(item.id, index + 1))
      })
      Promise.all(promises).catch((reason) => {
        console.log(reason)
      }).finally(() => {
        this.parentToggleLoading()
        this.parentFetchData()
      })
    },
    moveItemUp (record) {
      const data = this.items
      const index = data.findIndex(item => item.id === record.id)
      if (index === 0) return
      data.splice(index - 1, 0, data.splice(index, 1)[0])
      this.updateOrder(data)
    },
    moveItemDown (record) {
      const data = this.items
      const index = data.findIndex(item => item.id === record.id)
      if (index === data.length - 1) return
      data.splice(index + 1, 0, data.splice(index, 1)[0])
      this.updateOrder(data)
    },
    moveItemTop (record) {
      const data = this.items
      const index = data.findIndex(item => item.id === record.id)
      if (index === 0) return
      data.unshift(data.splice(index, 1)[0])
      this.updateOrder(data)
    },
    moveItemBottom (record) {
      const data = this.items
      const index = data.findIndex(item => item.id === record.id)
      if (index === data.length - 1) return
      data.push(data.splice(index, 1)[0])
      this.updateOrder(data)
    },
    editTariffValue (record) {
      this.$emit('edit-tariff-action', true, record)
    },
    updateVMSchedule (record) {
      this.$emit('update-vm-schedule', record)
    },
    removeVMSchedule (record) {
      this.$emit('remove-vm-schedule', record)
    },
    ipV6Address (text, record) {
      if (!record || !record.nic || record.nic.length === 0) {
        return ''
      }

      return record.nic.filter(e => { return e.ip6address }).map(e => { return e.ip6address }).join(', ') || text
    },
    generateCommentsPath (record) {
      if (this.entityTypeToPath(record.entitytype) === 'ssh') {
        return '/' + this.entityTypeToPath(record.entitytype) + '/' + record.entityname
      }
      return '/' + this.entityTypeToPath(record.entitytype) + '/' + record.entityid
    },
    generateHumanReadableEntityType (record) {
      switch (record.entitytype) {
        case 'VM' : return 'Virtual Machine'
        case 'HOST' : return 'Host'
        case 'VOLUME' : return 'Volume'
        case 'SNAPSHOT' : return 'Snapshot'
        case 'VM_SNAPSHOT' : return 'VM Snapshot'
        case 'INSTANCE_GROUP' : return 'Instance Group'
        case 'NETWORK' : return 'Network'
        case 'VPC' : return 'VPC'
        case 'PUBLIC_IP_ADDRESS' : return 'Public IP Address'
        case 'VPN_CUSTOMER_GATEWAY' : return 'VPC Customer Gateway'
        case 'TEMPLATE' : return 'Template'
        case 'ISO' : return 'ISO'
        case 'SSH_KEYPAIR' : return 'SSH Key Pair'
        case 'DOMAIN' : return 'Domain'
        case 'SERVICE_OFFERING' : return 'Service Offfering'
        case 'DISK_OFFERING' : return 'Disk Offering'
        case 'NETWORK_OFFERING' : return 'Network Offering'
        case 'POD' : return 'Pod'
        case 'ZONE' : return 'Zone'
        case 'CLUSTER' : return 'Cluster'
        case 'PRIMARY_STORAGE' : return 'Primary Storage'
        case 'SECONDARY_STORAGE' : return 'Secondary Storage'
        case 'VR' : return 'Virtual Router'
        case 'SYSTEM_VM' : return 'System VM'
        case 'KUBERNETES_CLUSTER': return 'Kubernetes Cluster'
        case 'AUTOSCALE_VM_GROUP': return 'AutoScale VM group'
        default: return record.entitytype.toLowerCase().replace('_', '')
      }
    },
    generateHumanReadableSchedule (schedule) {
      return cronstrue.toString(schedule, { locale: this.$i18n.locale })
    },
    entityTypeToPath (entitytype) {
      switch (entitytype) {
        case 'VM' : return 'vm'
        case 'HOST' : return 'host'
        case 'VOLUME' : return 'volume'
        case 'SNAPSHOT' : return 'snapshot'
        case 'VM_SNAPSHOT' : return 'vmsnapshot'
        case 'INSTANCE_GROUP' : return 'vmgroup'
        case 'NETWORK' : return 'guestnetwork'
        case 'VPC' : return 'vpc'
        case 'PUBLIC_IP_ADDRESS' : return 'publicip'
        case 'VPN_CUSTOMER_GATEWAY' : return 'vpncustomergateway'
        case 'TEMPLATE' : return 'template'
        case 'ISO' : return 'iso'
        case 'SSH_KEYPAIR' : return 'ssh'
        case 'DOMAIN' : return 'domain'
        case 'SERVICE_OFFERING' : return 'computeoffering'
        case 'DISK_OFFERING' : return 'diskoffering'
        case 'NETWORK_OFFERING' : return 'networkoffering'
        case 'POD' : return 'pod'
        case 'ZONE' : return 'zone'
        case 'CLUSTER' : return 'cluster'
        case 'PRIMARY_STORAGE' : return 'storagepool'
        case 'SECONDARY_STORAGE' : return 'imagestore'
        case 'VR' : return 'router'
        case 'SYSTEM_VM' : return 'systemvm'
        case 'KUBERNETES_CLUSTER': return 'kubernetes'
        case 'AUTOSCALE_VM_GROUP': return 'autoscalevmgroup'
        default: return entitytype.toLowerCase().replace('_', '')
      }
    },
    updateAdminsOnly (e) {
      api('updateAnnotationVisibility', {
        id: e.target.value,
        adminsonly: e.target.checked
      }).finally(() => {
        const data = this.items
        const index = data.findIndex(item => item.id === e.target.value)
        const elem = data[index]
        elem.adminsonly = e.target.checked
      })
    },
    getHostState (host) {
      if (host && host.hypervisor === 'KVM' && host.state === 'Up' && host.details && host.details.secured !== 'true') {
        return 'Unsecure'
      }
      return host.state
    },
    getColumnKey (name) {
      if (typeof name === 'object') {
        name = Object.keys(name).includes('field') ? name.field : name.customTitle
      }
      return name
    },
    getColumTitle (name) {
      if (typeof name === 'object') {
        name = Object.keys(name).includes('customTitle') ? name.customTitle : name.field
      }
      return name
    },
    updateSelectedColumns (name) {
      this.$emit('update-selected-columns', name)
    },
    getVmRouteUsingType (record) {
      switch (record.virtualmachinetype) {
        case 'DomainRouter' : return '/router/'
        case 'ConsoleProxy' :
        case 'SecondaryStorageVm': return '/systemvm/'
        default: return '/vm/'
      }
    }
  }
}
</script>

<style>
:deep(.ant-table-thead) {
  background-color: #f9f9f9;
}

:deep(.ant-table-small) > .ant-table-content > .ant-table-body {
  margin: 0;
}

:deep(.ant-table-tbody)>tr>td, :deep(.ant-table-thead)>tr>th {
  overflow-wrap: anywhere;
}

.filter-dropdown .ant-menu-vertical {
  border: none;
}

.filter-dropdown .ant-menu:not(.ant-menu-horizontal) .ant-menu-item-selected {
  background-color: transparent;
}
</style>

<style scoped lang="scss">
  .shift-btns {
    display: flex;
  }
  .shift-btn {
    display: flex;
    align-items: center;
    justify-content: center;
    width: 20px;
    height: 20px;
    font-size: 12px;

    &:not(:last-child) {
      margin-right: 5px;
    }

    &--rotated {
      font-size: 10px;
      transform: rotate(90deg);
    }

  }

  .alert-notification-threshold {
    background-color: rgba(255, 231, 175, 0.75);
    color: #e87900;
    padding: 10%;
  }

  .alert-disable-threshold {
    background-color: rgba(255, 190, 190, 0.75);
    color: #f50000;
    padding: 10%;
  }
</style><|MERGE_RESOLUTION|>--- conflicted
+++ resolved
@@ -170,7 +170,10 @@
         <router-link :to="{ path: '/volume/' + record.volumeid }">{{ text }}</router-link>
       </template>
       <template v-if="column.key === 'size'">
-        <span v-if="text">
+        <span v-if="text && $route.path === '/kubernetes'">
+          {{ text }}
+        </span>
+        <span v-else-if="text">
           {{ parseFloat(parseFloat(text) / 1024.0 / 1024.0 / 1024.0).toFixed(2) }} GiB
         </span>
       </template>
@@ -187,88 +190,22 @@
       </template>
       <template v-if="column.key === 'hypervisor'">
         <span v-if="$route.name === 'hypervisorcapability'">
-        <router-link :to="{ path: $route.path + '/' + record.id }">{{ text }}</router-link>
-      </span>
-      <span v-else-if="$route.name === 'guestoshypervisormapping'">
-        <QuickView
-          style="margin-left: 5px"
-          :actions="actions"
-          :resource="record"
-          :enabled="quickViewEnabled() && actions.length > 0 && columns && columns[0].dataIndex === 'hypervisor' "
-          @exec-action="$parent.execAction"/>
-        <router-link :to="{ path: $route.path + '/' + record.id }">{{ text }}</router-link>
-      </span>
+          <router-link :to="{ path: $route.path + '/' + record.id }">{{ text }}</router-link>
+        </span>
+        <span v-else-if="$route.name === 'guestoshypervisormapping'">
+          <QuickView
+            style="margin-left: 5px"
+            :actions="actions"
+            :resource="record"
+            :enabled="quickViewEnabled() && actions.length > 0 && columns && columns[0].dataIndex === 'hypervisor' "
+            @exec-action="$parent.execAction"/>
+          <router-link :to="{ path: $route.path + '/' + record.id }">{{ text }}</router-link>
+        </span>
+      </template>
       <span v-else>{{ text }}</span>
     </template>
-<<<<<<< HEAD
     <template v-if="column.key === 'osname'">
       <span v-if="$route.name === 'guestos'">
-=======
-    <template #entityid="{ record }" href="javascript:;">
-      <router-link :to="{ path: generateCommentsPath(record), query: { tab: 'comments' } }">{{ record.entityname }}</router-link>
-    </template>
-    <template #entitytype="{ record }" href="javascript:;">
-      {{ generateHumanReadableEntityType(record) }}
-    </template>
-    <template #adminsonly="{ record }" v-if="['Admin'].includes($store.getters.userInfo.roletype)" href="javascript:;">
-      <a-checkbox :checked="record.adminsonly" :value="record.id" v-if="record.userid === $store.getters.userInfo.id" @change="e => updateAdminsOnly(e)" />
-      <a-checkbox :checked="record.adminsonly" disabled v-else />
-    </template>
-    <template #ipaddress="{ text, record }" href="javascript:;">
-      <router-link v-if="['/publicip', '/privategw'].includes($route.path)" :to="{ path: $route.path + '/' + record.id }">{{ text }}</router-link>
-      <span v-else>
-        <copy-label :label="text" />
-      </span>
-      <span v-if="record.issourcenat">
-        &nbsp;
-        <a-tag>source-nat</a-tag>
-      </span>
-      <span v-if="record.isstaticnat">
-        &nbsp;
-        <a-tag>static-nat</a-tag>
-      </span>
-    </template>
-    <template #ip6address="{ text, record }" href="javascript:;">
-      <span>{{ ipV6Address(text, record) }}</span>
-    </template>
-    <template #publicip="{ text, record }">
-      <router-link v-if="['/autoscalevmgroup'].includes($route.path)" :to="{ path: '/publicip' + '/' + record.publicipid }">{{ text }}</router-link>
-      <router-link v-else :to="{ path: $route.path + '/' + record.id }">{{ text }}</router-link>
-    </template>
-    <template #traffictype="{ text }" href="javascript:;">
-      {{ text }}
-    </template>
-    <template #vmname="{ text, record }">
-      <router-link :to="{ path: createPathBasedOnVmType(record.vmtype, record.virtualmachineid) }">{{ text }}</router-link>
-    </template>
-    <template #virtualmachinename="{ text, record }">
-      <router-link :to="{ path: '/vm/' + record.virtualmachineid }">{{ text }}</router-link>
-    </template>
-    <template #volumename="{ text, record }">
-      <router-link :to="{ path: '/volume/' + record.volumeid }">{{ text }}</router-link>
-    </template>
-    <template #size="{ text }">
-      <span v-if="text && $route.path === '/kubernetes'">
-        {{ text }}
-      </span>
-      <span v-else-if="text">
-        {{ parseFloat(parseFloat(text) / 1024.0 / 1024.0 / 1024.0).toFixed(2) }} GiB
-      </span>
-    </template>
-    <template #physicalsize="{ text }">
-      <span v-if="text">
-        {{ isNaN(text) ? text : (parseFloat(parseFloat(text) / 1024.0 / 1024.0 / 1024.0).toFixed(2) + ' GiB') }}
-      </span>
-    </template>
-    <template #physicalnetworkname="{ text, record }">
-      <router-link :to="{ path: '/physicalnetwork/' + record.physicalnetworkid }">{{ text }}</router-link>
-    </template>
-    <template #serviceofferingname="{ text, record }">
-      <router-link :to="{ path: '/computeoffering/' + record.serviceofferingid }">{{ text }}</router-link>
-    </template>
-    <template #hypervisor="{ text, record }">
-      <span v-if="$route.name === 'hypervisorcapability'">
->>>>>>> e6f048bc
         <router-link :to="{ path: $route.path + '/' + record.id }">{{ text }}</router-link>
       </span>
       <span v-else>{{ text }}</span>
@@ -335,8 +272,6 @@
           </span>
         </span>
       </template>
-    </template>
-
       <template v-if="column.key === 'level'">
         <router-link :to="{ path: '/event/' + record.id }">{{ text }}</router-link>
       </template>
