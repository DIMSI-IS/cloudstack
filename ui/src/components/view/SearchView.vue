--- conflicted
+++ resolved
@@ -307,14 +307,9 @@
         }
         if (['zoneid', 'domainid', 'imagestoreid', 'storageid', 'state', 'account', 'hypervisor', 'level',
           'clusterid', 'podid', 'groupid', 'entitytype', 'accounttype', 'systemvmtype', 'scope', 'provider',
-<<<<<<< HEAD
-          'type', 'scope', 'managementserverid', 'serviceofferingid', 'diskofferingid', 'networkid',
-          'usagetype', 'restartrequired', 'displaynetwork', 'guestiptype', 'usersource'].includes(item)
-=======
           'type', 'scope', 'managementserverid', 'serviceofferingid',
           'diskofferingid', 'networkid', 'usagetype', 'restartrequired',
-          'displaynetwork', 'arch'].includes(item)
->>>>>>> 0785ba04
+          'displaynetwork', 'guestiptype', 'usersource', 'arch'].includes(item)
         ) {
           type = 'list'
         } else if (item === 'tags') {
