--- conflicted
+++ resolved
@@ -86,14 +86,10 @@
                           </span>
                           <block-outlined v-else style="margin-right: 5px" />
                         </span>
-<<<<<<< HEAD
                         <span v-if="(field.name.startsWith('managementserver'))">
                           <status :text="opt.state" />
                         </span>
-                        {{ $t(opt.path || opt.name) }}
-=======
                         {{ $t((['storageid'].includes(field.name) || !opt.path) ? opt.name : opt.path) }}
->>>>>>> ca66b76c
                       </div>
                     </a-select-option>
                   </a-select>
