// Licensed to the Apache Software Foundation (ASF) under one
// or more contributor license agreements.  See the NOTICE file
// distributed with this work for additional information
// regarding copyright ownership.  The ASF licenses this file
// to you under the Apache License, Version 2.0 (the
// "License"); you may not use this file except in compliance
// with the License.  You may obtain a copy of the License at
//
//   http://www.apache.org/licenses/LICENSE-2.0
//
// Unless required by applicable law or agreed to in writing,
// software distributed under the License is distributed on an
// "AS IS" BASIS, WITHOUT WARRANTIES OR CONDITIONS OF ANY
// KIND, either express or implied.  See the License for the
// specific language governing permissions and limitations
// under the License.

<template>
  <a-popover
    v-model="visible"
    trigger="click"
    placement="bottom"
    :autoAdjustOverflow="true"
    :arrowPointAtCenter="true"
    overlayClassName="header-notice-popover">
    <template slot="content">
      <a-spin :spinning="loading">
        <a-list style="min-width: 200px; max-width: 300px">
          <a-list-item>
            <a-list-item-meta :title="$t('label.notifications')">
              <a-avatar :style="{backgroundColor: '#6887d0', verticalAlign: 'middle'}" icon="notification" slot="avatar"/>
              <a-button size="small" slot="description" @click="clearJobs">{{ $t('label.clear.list') }}</a-button>
            </a-list-item-meta>
          </a-list-item>
<<<<<<< HEAD
          <a-list-item v-for="(job, index) in jobs" :key="index">
            <a-list-item-meta :title="job.title">
              <a-avatar :style="notificationAvatar[job.status].style" :icon="notificationAvatar[job.status].icon" slot="avatar"/><br/>
              <span v-if="getResourceName(job.description, 'name') && job.path" slot="description"><router-link :to="{ path: job.path}"> {{ getResourceName(job.description, "name") + ' - ' }}</router-link></span>
              <span v-if="getResourceName(job.description, 'name') && job.path" slot="description"> {{ getResourceName(job.description, "msg") }}</span>
              <span v-else slot="description"> {{ job.description }} </span>
=======
          <a-list-item v-for="(notice, index) in notices" :key="index">
            <a-list-item-meta :title="notice.title" :description="notice.description">
              <a-avatar :style="notificationAvatar[notice.status].style" :icon="notificationAvatar[notice.status].icon" slot="avatar"/>
>>>>>>> 535761b2
            </a-list-item-meta>
          </a-list-item>
        </a-list>
      </a-spin>
    </template>
    <span @click="showNotifications" class="header-notice-opener">
      <a-badge :count="notices.length">
        <a-icon class="header-notice-icon" type="bell" />
      </a-badge>
    </span>
  </a-popover>
</template>

<script>
import store from '@/store'

export default {
  name: 'HeaderNotice',
  data () {
    return {
      loading: false,
      visible: false,
      notices: [],
      poller: null,
      notificationAvatar: {
        done: { icon: 'check-circle', style: 'backgroundColor:#87d068' },
        progress: { icon: 'loading', style: 'backgroundColor:#ffbf00' },
        failed: { icon: 'close-circle', style: 'backgroundColor:#f56a00' }
      }
    }
  },
  methods: {
    showNotifications () {
      this.visible = !this.visible
    },
    clearJobs () {
<<<<<<< HEAD
      this.jobs = this.jobs.filter(x => x.status === 'progress')
      this.$store.commit('SET_ASYNC_JOB_IDS', this.jobs)
    },
    startPolling () {
      this.poller = setInterval(() => {
        this.pollJobs()
      }, 4000)
    },
    getResourceName (description, data) {
      if (description) {
        if (data === 'name') {
          const name = description.match(/\(([^)]+)\)/)
          return name ? name[1] : null
        }
        const msg = description.substring(description.indexOf(')') + 1)
        return msg
      }
    },
    async pollJobs () {
      var hasUpdated = false
      for (var i in this.jobs) {
        if (this.jobs[i].status === 'progress') {
          await api('queryAsyncJobResult', { jobid: this.jobs[i].jobid }).then(json => {
            var result = json.queryasyncjobresultresponse
            if (result.jobstatus === 1 && this.jobs[i].status !== 'done') {
              hasUpdated = true
              const title = this.jobs[i].title
              const description = this.jobs[i].description
              this.$message.success({
                content: title + (description ? ' - ' + description : ''),
                key: this.jobs[i].jobid,
                duration: 2
              })
              this.jobs[i].status = 'done'
            } else if (result.jobstatus === 2 && this.jobs[i].status !== 'failed') {
              hasUpdated = true
              this.jobs[i].status = 'failed'
              if (result.jobresult.errortext !== null) {
                this.jobs[i].description = '(' + this.jobs[i].description + ') ' + result.jobresult.errortext
              }
              if (!this.jobs[i].bulkAction) {
                this.$notification.error({
                  message: this.jobs[i].title,
                  description: this.jobs[i].description,
                  key: this.jobs[i].jobid,
                  duration: 0
                })
              }
            }
          }).catch(function (e) {
            console.log(this.$t('error.fetching.async.job.result') + e)
          })
        }
      }
      if (hasUpdated) {
        this.$store.commit('SET_ASYNC_JOB_IDS', this.jobs.reverse())
      }
=======
      this.notices = this.notices.filter(x => x.status === 'progress')
      this.$store.commit('SET_HEADER_NOTICES', this.notices)
>>>>>>> 535761b2
    }
  },
  mounted () {
    this.notices = (store.getters.headerNotices || []).reverse()
    this.$store.watch(
      (state, getters) => getters.headerNotices,
      (newValue, oldValue) => {
        if (oldValue !== newValue && newValue !== undefined) {
          this.notices = newValue.reverse()
        }
      }
    )
  }
}
</script>

<style lang="less" scoped>
  .header-notice {
    display: inline-block;
    transition: all 0.3s;

    &-popover {
      top: 50px !important;
      width: 300px;
      top: 50px;
    }

    &-opener {
      display: inline-block;
      transition: all 0.3s;
      vertical-align: initial;
    }

    &-icon {
      font-size: 18px;
      padding: 4px;
    }
  }
</style><|MERGE_RESOLUTION|>--- conflicted
+++ resolved
@@ -32,18 +32,12 @@
               <a-button size="small" slot="description" @click="clearJobs">{{ $t('label.clear.list') }}</a-button>
             </a-list-item-meta>
           </a-list-item>
-<<<<<<< HEAD
-          <a-list-item v-for="(job, index) in jobs" :key="index">
-            <a-list-item-meta :title="job.title">
-              <a-avatar :style="notificationAvatar[job.status].style" :icon="notificationAvatar[job.status].icon" slot="avatar"/><br/>
-              <span v-if="getResourceName(job.description, 'name') && job.path" slot="description"><router-link :to="{ path: job.path}"> {{ getResourceName(job.description, "name") + ' - ' }}</router-link></span>
-              <span v-if="getResourceName(job.description, 'name') && job.path" slot="description"> {{ getResourceName(job.description, "msg") }}</span>
-              <span v-else slot="description"> {{ job.description }} </span>
-=======
           <a-list-item v-for="(notice, index) in notices" :key="index">
             <a-list-item-meta :title="notice.title" :description="notice.description">
               <a-avatar :style="notificationAvatar[notice.status].style" :icon="notificationAvatar[notice.status].icon" slot="avatar"/>
->>>>>>> 535761b2
+              <span v-if="getResourceName(notice.description, 'name') && notice.path" slot="description"><router-link :to="{ path: notice.path}"> {{ getResourceName(notice.description, "name") + ' - ' }}</router-link></span>
+              <span v-if="getResourceName(notice.description, 'name') && notice.path" slot="description"> {{ getResourceName(notice.description, "msg") }}</span>
+              <span v-else slot="description"> {{ notice.description }} </span>
             </a-list-item-meta>
           </a-list-item>
         </a-list>
@@ -80,14 +74,8 @@
       this.visible = !this.visible
     },
     clearJobs () {
-<<<<<<< HEAD
-      this.jobs = this.jobs.filter(x => x.status === 'progress')
-      this.$store.commit('SET_ASYNC_JOB_IDS', this.jobs)
-    },
-    startPolling () {
-      this.poller = setInterval(() => {
-        this.pollJobs()
-      }, 4000)
+      this.notices = this.notices.filter(x => x.status === 'progress')
+      this.$store.commit('SET_HEADER_NOTICES', this.notices)
     },
     getResourceName (description, data) {
       if (description) {
@@ -98,50 +86,6 @@
         const msg = description.substring(description.indexOf(')') + 1)
         return msg
       }
-    },
-    async pollJobs () {
-      var hasUpdated = false
-      for (var i in this.jobs) {
-        if (this.jobs[i].status === 'progress') {
-          await api('queryAsyncJobResult', { jobid: this.jobs[i].jobid }).then(json => {
-            var result = json.queryasyncjobresultresponse
-            if (result.jobstatus === 1 && this.jobs[i].status !== 'done') {
-              hasUpdated = true
-              const title = this.jobs[i].title
-              const description = this.jobs[i].description
-              this.$message.success({
-                content: title + (description ? ' - ' + description : ''),
-                key: this.jobs[i].jobid,
-                duration: 2
-              })
-              this.jobs[i].status = 'done'
-            } else if (result.jobstatus === 2 && this.jobs[i].status !== 'failed') {
-              hasUpdated = true
-              this.jobs[i].status = 'failed'
-              if (result.jobresult.errortext !== null) {
-                this.jobs[i].description = '(' + this.jobs[i].description + ') ' + result.jobresult.errortext
-              }
-              if (!this.jobs[i].bulkAction) {
-                this.$notification.error({
-                  message: this.jobs[i].title,
-                  description: this.jobs[i].description,
-                  key: this.jobs[i].jobid,
-                  duration: 0
-                })
-              }
-            }
-          }).catch(function (e) {
-            console.log(this.$t('error.fetching.async.job.result') + e)
-          })
-        }
-      }
-      if (hasUpdated) {
-        this.$store.commit('SET_ASYNC_JOB_IDS', this.jobs.reverse())
-      }
-=======
-      this.notices = this.notices.filter(x => x.status === 'progress')
-      this.$store.commit('SET_HEADER_NOTICES', this.notices)
->>>>>>> 535761b2
     }
   },
   mounted () {
