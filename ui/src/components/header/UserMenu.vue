--- conflicted
+++ resolved
@@ -38,12 +38,15 @@
         <span>{{ nickname() }}</span>
       </span>
       <template #overlay>
-<<<<<<< HEAD
         <a-menu class="user-menu-wrapper" @click="handleClickMenu">
           <a-menu-item class="user-menu-item" key="profile">
             <UserOutlined class="user-menu-item-icon" />
             <span class="user-menu-item-name">{{ $t('label.profilename') }}</span>
           </a-menu-item>
+          <a-menu-item class="user-menu-item" key="limits">
+            <ControlOutlined class="user-menu-item-icon" />
+            <span class="user-menu-item-name">{{ $t('label.limits') }}</span>
+          </a-menu-item>
           <a-menu-item class="user-menu-item" key="timezone">
             <ClockCircleOutlined class="user-menu-item-icon" />
             <span class="user-menu-item-name" style="margin-right: 5px">{{ $t('label.use.local.timezone') }}</span>
@@ -53,34 +56,6 @@
             <QuestionCircleOutlined class="user-menu-item-icon" />
             <span class="user-menu-item-name">{{ $t('label.help') }}</span>
           </a-menu-item>
-=======
-        <a-menu class="user-menu-wrapper">
-          <router-link :to="{ path: '/accountuser/' + $store.getters.userInfo.id }">
-            <a-menu-item class="user-menu-item" key="0">
-                <UserOutlined class="user-menu-item-icon" />
-                <span class="user-menu-item-name">{{ $t('label.profilename') }}</span>
-            </a-menu-item>
-          </router-link>
-          <router-link :to="{ path: '/account/' + $store.getters.userInfo.accountid, query: { tab: 'limits' } }">
-            <a-menu-item class="user-menu-item" key="0">
-                <ControlOutlined class="user-menu-item-icon" />
-                <span class="user-menu-item-name">{{ $t('label.limits') }}</span>
-            </a-menu-item>
-          </router-link>
-          <a @click="toggleUseBrowserTimezone">
-            <a-menu-item class="user-menu-item" key="1">
-                <ClockCircleOutlined class="user-menu-item-icon" />
-                <span class="user-menu-item-name" style="margin-right: 5px">{{ $t('label.use.local.timezone') }}</span>
-                <a-switch :checked="$store.getters.usebrowsertimezone" />
-            </a-menu-item>
-          </a>
-          <a :href="$config.docBase" target="_blank">
-            <a-menu-item class="user-menu-item" key="2">
-              <QuestionCircleOutlined class="user-menu-item-icon" />
-              <span class="user-menu-item-name">{{ $t('label.help') }}</span>
-            </a-menu-item>
-          </a>
->>>>>>> feb95095
           <a-menu-divider/>
           <a-menu-item class="user-menu-item" key="logout">
             <LogoutOutlined class="user-menu-item-icon" />
@@ -171,6 +146,9 @@
         case 'profile':
           this.$router.push(`/accountuser/${this.$store.getters.userInfo.id}`)
           break
+        case 'limits':
+          this.$router.push(`/account/${this.$store.getters.userInfo.accountid}?tab=limits`)
+          break
         case 'timezone':
           this.toggleUseBrowserTimezone()
           break
