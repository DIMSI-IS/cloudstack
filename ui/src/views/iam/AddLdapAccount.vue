--- conflicted
+++ resolved
@@ -469,21 +469,20 @@
   }
 }
 
-<<<<<<< HEAD
 /deep/ .light-row {
   background-color: #fff;
 }
 
 /deep/ .dark-row {
   background-color: #f9f9f9;
-=======
+}
+
 .card-footer {
   text-align: right;
 
   button + button {
     margin-left: 8px;
   }
->>>>>>> 8680f7d9
 }
 
 </style>