// Licensed to the Apache Software Foundation (ASF) under one
// or more contributor license agreements.  See the NOTICE file
// distributed with this work for additional information
// regarding copyright ownership.  The ASF licenses this file
// to you under the Apache License, Version 2.0 (the
// "License"); you may not use this file except in compliance
// with the License.  You may obtain a copy of the License at
//
//   http://www.apache.org/licenses/LICENSE-2.0
//
// Unless required by applicable law or agreed to in writing,
// software distributed under the License is distributed on an
// "AS IS" BASIS, WITHOUT WARRANTIES OR CONDITIONS OF ANY
// KIND, either express or implied.  See the License for the
// specific language governing permissions and limitations
// under the License.

<template>
  <a-spin :spinning="fetchLoading">
    <a-button
      type="dashed"
      style="width: 100%;margin-bottom: 20px;"
      :disabled="!('createNetwork' in $store.getters.apis)"
      @click="handleOpenModal">
      <template #icon><plus-outlined /></template>
      {{ $t('label.add.new.tier') }}
    </a-button>
    <a-list class="list">
      <a-list-item v-for="(network, idx) in networks" :key="idx" class="list__item">
        <div class="list__item-outer-container">
          <div class="list__item-container">
            <div class="list__col">
              <div class="list__label">
                {{ $t('label.name') }}
              </div>
              <div>
                <router-link :to="{ path: '/guestnetwork/' + network.id }">{{ network.name }} </router-link>
                <a-tag v-if="network.broadcasturi">{{ network.broadcasturi }}</a-tag>
              </div>
            </div>
            <div class="list__col">
              <div class="list__label">{{ $t('label.state') }}</div>
              <div><status :text="network.state" displayText></status></div>
            </div>
            <div class="list__col">
              <div class="list__label">
                {{ $t('label.cidr') }}
              </div>
              <div>{{ network.cidr }}</div>
            </div>
            <div class="list__col">
              <div class="list__label">
                {{ $t('label.aclid') }}
              </div>
              <div>
                <router-link :to="{ path: '/acllist/' + network.aclid }">
                  {{ network.aclname }}
                </router-link>
              </div>
            </div>
          </div>
          <a-collapse :bordered="false" style="margin-left: -18px">
            <template #expandIcon="props">
              <caret-right-outlined :rotate="props.isActive ? 90 : 0" />
            </template>
            <a-collapse-panel :header="$t('label.instances')" key="vm" :style="customStyle">
              <a-button
                type="dashed"
                style="margin-bottom: 15px; width: 100%"
                :disabled="!('deployVirtualMachine' in $store.getters.apis)"
                @click="$router.push({ path: '/action/deployVirtualMachine', query: { networkid: network.id, zoneid: network.zoneid } })">
                <template #icon><plus-outlined /></template>
                {{ $t('label.vm.add') }}
              </a-button>
              <a-table
                class="table"
                size="small"
                :columns="vmCols"
                :dataSource="vms[network.id]"
                :rowKey="item => item.id"
                :pagination="false"
                :loading="fetchLoading">
                <template #bodyCell="{ column, record }">
                  <template v-if="column.key === 'name'">
                    <router-link :to="{ path: '/vm/' + record.id}">{{ record.name }}
                    </router-link>
                  </template>
                  <template v-if="column.key === 'state'">
                    <status :text="record.state" displayText></status>
                  </template>
                  <template v-if="column.key === 'ip'">
                    <div v-for="nic in record.nic" :key="nic.id">
                      {{ nic.networkid === network.id ? nic.ipaddress : '' }}
                    </div>
                  </template>
                </template>
              </a-table>
              <a-divider/>
              <a-pagination
                class="row-element pagination"
                size="small"
                :current="page"
                :pageSize="pageSize"
                :total="itemCounts.vms[network.id]"
                :showTotal="total => `${$t('label.total')} ${total} ${$t('label.items')}`"
                :pageSizeOptions="['10', '20', '40', '80', '100']"
                @change="changePage"
                @showSizeChange="changePageSize"
                showSizeChanger>
                <template #buildOptionText="props">
                  <span>{{ props.value }} / {{ $t('label.page') }}</span>
                </template>
              </a-pagination>
            </a-collapse-panel>
            <a-collapse-panel :header="$t('label.internal.lb')" key="ilb" :style="customStyle" :collapsible="displayCollapsible[network.id] ? null: 'disabled'" >
              <a-button
                type="dashed"
                style="margin-bottom: 15px; width: 100%"
                :disabled="!('createLoadBalancer' in $store.getters.apis)"
                @click="handleAddInternalLB(network.id)">
                <template #icon><plus-outlined /></template>
                {{ $t('label.add.internal.lb') }}
              </a-button>
              <a-table
                class="table"
                size="small"
                :columns="internalLbCols"
                :dataSource="internalLB[network.id]"
                :rowKey="item => item.id"
                :pagination="false"
                :loading="fetchLoading">
                <template #bodyCell="{ column, record }">
                  <template v-if="column.key === 'name'">
                    <router-link :to="{ path: '/ilb/'+ record.id}">{{ record.name }}
                    </router-link>
                  </template>
                </template>
              </a-table>
              <a-divider/>
              <a-pagination
                class="row-element pagination"
                size="small"
                :current="page"
                :pageSize="pageSize"
                :total="itemCounts.internalLB[network.id]"
                :showTotal="total => `${$t('label.total')} ${total} ${$t('label.items')}`"
                :pageSizeOptions="['10', '20', '40', '80', '100']"
                @change="changePage"
                @showSizeChange="changePageSize"
                showSizeChanger>
                <template #buildOptionText="props">
                  <span>{{ props.value }} / {{ $t('label.page') }}</span>
                </template>
              </a-pagination>
            </a-collapse-panel>
          </a-collapse>
        </div>
      </a-list-item>
    </a-list>

    <a-modal
      :visible="showCreateNetworkModal"
      :title="$t('label.add.new.tier')"
      :maskClosable="false"
      :closable="true"
      :footer="null"
      @cancel="showCreateNetworkModal = false">
      <a-spin :spinning="modalLoading" v-ctrl-enter="handleAddNetworkSubmit">
        <a-form
          layout="vertical"
          :ref="formRef"
          :model="form"
          :rules="rules"
          @finish="handleAddNetworkSubmit"
         >
          <a-form-item ref="name" name="name" :colon="false">
            <template #label>
              <tooltip-label :title="$t('label.name')" :tooltip="$t('label.create.tier.name.description')"/>
            </template>
            <a-input
              :placeholder="$t('label.create.tier.name.description')"
              v-model:value="form.name"
              v-focus="true"></a-input>
          </a-form-item>
          <a-form-item ref="networkOffering" name="networkOffering" :colon="false">
            <template #label>
              <tooltip-label :title="$t('label.networkofferingid')" :tooltip="$t('label.create.tier.networkofferingid.description')"/>
            </template>
            <a-select
              v-model:value="form.networkOffering"
              @change="val => { this.handleNetworkOfferingChange(val) }"
              showSearch
              optionFilterProp="label"
              :filterOption="(input, option) => {
                return option.label.toLowerCase().indexOf(input.toLowerCase()) >= 0
              }" >
              <a-select-option v-for="item in networkOfferings" :key="item.id" :value="item.id" :label="item.displaytext || item.name || item.description">
                {{ item.displaytext || item.name || item.description }}
              </a-select-option>
            </a-select>
          </a-form-item>
          <a-form-item
            v-if="setMTU"
            ref="privatemtu"
            name="privatemtu">
            <template #label>
              <tooltip-label :title="$t('label.privatemtu')" :tooltip="$t('label.privatemtu')"/>
            </template>
            <a-input-number
              style="width: 100%;"
              v-model:value="form.privatemtu"
              :placeholder="$t('label.privatemtu')"
              @change="updateMtu()"/>
              <div style="color: red" v-if="errorPrivateMtu" v-html="errorPrivateMtu.replace('%x', privateMtuMax)"></div>
          </a-form-item>
          <a-form-item v-if="!isObjectEmpty(selectedNetworkOffering) && selectedNetworkOffering.specifyvlan">
            <template #label>
              <tooltip-label :title="$t('label.vlan')" :tooltip="$t('label.vlan')"/>
            </template>
            <a-input
              v-model:value="form.vlan"
              :placeholder="$t('label.vlan')"/>
          </a-form-item>
          <a-form-item ref="asnumber" name="asnumber" v-if="!isObjectEmpty(selectedNetworkOffering) && selectedNetworkOffering.specifyasnumber">
            <template #label>
              <tooltip-label :title="$t('label.asnumber')" :tooltip="$t('label.asnumber')"/>
            </template>
            <a-select
             v-model:value="form.asnumber"
              showSearch
              optionFilterProp="label"
              :filterOption="(input, option) => {
                return option.label.toLowerCase().indexOf(input.toLowerCase()) >= 0
              }"
              :loading="asNumberLoading"
              :placeholder="$t('label.asnumber')"
              @change="val => { handleASNumberChange(val) }">
              <a-select-option v-for="(opt, optIndex) in asNumbersZone" :key="optIndex" :label="opt.asnumber">
                {{ opt.asnumber }}
              </a-select-option>
            </a-select>
          </a-form-item>
          <a-form-item ref="gateway" name="gateway" :colon="false">
            <template #label>
              <tooltip-label :title="$t('label.gateway')" :tooltip="$t('label.create.tier.gateway.description')"/>
            </template>
            <a-input
              :placeholder="$t('label.create.tier.gateway.description')"
              v-model:value="form.gateway"></a-input>
          </a-form-item>
          <a-form-item ref="netmask" name="netmask" :colon="false">
            <template #label>
              <tooltip-label :title="$t('label.netmask')" :tooltip="$t('label.create.tier.netmask.description')"/>
            </template>
            <a-input
              :placeholder="$t('label.create.tier.netmask.description')"
              v-model:value="form.netmask"></a-input>
          </a-form-item>
          <a-form-item ref="externalId" name="externalId" :colon="false">
            <template #label>
              <tooltip-label :title="$t('label.externalid')" :tooltip="$t('label.create.tier.externalid.description')"/>
            </template>
            <a-input
              :placeholder=" $t('label.create.tier.externalid.description')"
              v-model:value="form.externalId"/>
          </a-form-item>
          <a-form-item ref="acl" name="acl" :colon="false">
            <template #label>
              <tooltip-label :title="$t('label.aclid')" :tooltip="$t('label.create.tier.aclid.description')"/>
            </template>
            <a-select
              :placeholder="$t('label.create.tier.aclid.description')"
              v-model:value="form.acl"
              @change="val => { handleNetworkAclChange(val) }"
              showSearch
              optionFilterProp="label"
              :filterOption="(input, option) => {
                return option.label.toLowerCase().indexOf(input.toLowerCase()) >= 0
              }" >
              <a-select-option v-for="item in networkAclList" :key="item.id" :value="item.id" :label="`${item.name}(${item.description})`">
                <strong>{{ item.name }}</strong> ({{ item.description }})
              </a-select-option>
            </a-select>
          </a-form-item>
          <a-alert v-if="selectedNetworkAcl.name==='default_allow'" type="warning" show-icon>
            <template #message><div v-html="$t('message.network.acl.default.allow')"/></template>
          </a-alert>
          <a-alert v-else-if="selectedNetworkAcl.name==='default_deny'" type="warning" show-icon>
            <template #message><div v-html="$t('message.network.acl.default.deny')"/></template>
          </a-alert>
          <div :span="24" class="action-button">
            <a-button @click="showCreateNetworkModal = false">{{ $t('label.cancel') }}</a-button>
            <a-button type="primary" ref="submit" @click="handleAddNetworkSubmit">{{ $t('label.ok') }}</a-button>
          </div>
        </a-form>
      </a-spin>
    </a-modal>

    <a-modal
      :visible="showAddInternalLB"
      :title="$t('label.add.internal.lb')"
      :maskClosable="false"
      :closable="true"
      :footer="null"
      @cancel="showAddInternalLB = false">
      <a-spin :spinning="modalLoading" v-ctrl-enter="handleAddInternalLBSubmit">
        <a-form
          layout="vertical"
          :ref="formRef"
          :model="form"
          :rules="rules"
          @finish="handleAddInternalLBSubmit"
         >
          <a-form-item ref="name" name="name" :label="$t('label.name')">
            <a-input
              v-focus="true"
              :placeholder="$t('label.internallb.name.description')"
              v-model:value="form.name"/>
          </a-form-item>
          <a-form-item ref="description" name="description" :label="$t('label.description')">
            <a-input
              :placeholder="$t('label.internallb.description')"
              v-model:value="form.description"/>
          </a-form-item>
          <a-form-item ref="sourceIP" name="sourceIP" :label="$t('label.sourceipaddress')">
            <a-input
              :placeholder="$t('label.internallb.sourceip.description')"
              v-model:value="form.sourceIP"/>
          </a-form-item>
          <a-form-item ref="sourcePort" name="sourcePort" :label="$t('label.sourceport')">
            <a-input v-model:value="form.sourcePort"/>
          </a-form-item>
          <a-form-item ref="instancePort" name="instancePort" :label="$t('label.instanceport')">
            <a-input v-model:value="form.instancePort"/>
          </a-form-item>
          <a-form-item ref="algorithm" name="algorithm" :label="$t('label.algorithm')">
            <a-select
              v-model:value="form.algorithm"
              showSearch
              optionFilterProp="label"
              :filterOption="(input, option) => {
                return option.label.toLowerCase().indexOf(input.toLowerCase()) >= 0
              }" >
              <a-select-option v-for="(key, idx) in Object.keys(algorithms)" :key="idx" :value="algorithms[key]" :label="key">
                {{ key }}
              </a-select-option>
            </a-select>
          </a-form-item>

          <div :span="24" class="action-button">
            <a-button @click="showAddInternalLB = false">{{ $t('label.cancel') }}</a-button>
            <a-button type="primary" ref="submit" @click="handleAddInternalLBSubmit">{{ $t('label.ok') }}</a-button>
          </div>
        </a-form>
      </a-spin>
    </a-modal>
  </a-spin>
</template>

<script>
import { ref, reactive, toRaw } from 'vue'
import { api } from '@/api'
import { mixinForm } from '@/utils/mixin'
import Status from '@/components/widgets/Status'
import TooltipLabel from '@/components/widgets/TooltipLabel'

export default {
  name: 'VpcTiersTab',
  mixins: [mixinForm],
  components: {
    Status,
    TooltipLabel
  },
  props: {
    resource: {
      type: Object,
      required: true
    },
    loading: {
      type: Boolean,
      default: false
    }
  },
  inject: ['parentFetchData'],
  data () {
    return {
      networks: [],
      networkid: '',
      fetchLoading: false,
      showCreateNetworkModal: false,
      showAddInternalLB: false,
      networkOfferings: [],
      networkAclList: [],
      selectedNetworkAcl: {},
      modalLoading: false,
      internalLB: {},
      LBPublicIPs: {},
      staticNats: {},
      vms: {},
      selectedNetworkOffering: {},
      privateMtuMax: 1500,
      errorPrivateMtu: '',
      algorithms: {
        Source: 'source',
        'Round-robin': 'roundrobin',
        'Least connections': 'leastconn'
      },
      internalLbCols: [
        {
          key: 'name',
          title: this.$t('label.name'),
          dataIndex: 'name'
        },
        {
          title: this.$t('label.sourceipaddress'),
          dataIndex: 'sourceipaddress'
        },
        {
          title: this.$t('label.algorithm'),
          dataIndex: 'algorithm'
        },
        {
          title: this.$t('label.account'),
          dataIndex: 'account'
        }
      ],
      vmCols: [
        {
          key: 'name',
          title: this.$t('label.name'),
          dataIndex: 'name'
        },
        {
          key: 'state',
          title: this.$t('label.state'),
          dataIndex: 'state'
        },
        {
          key: 'ip',
          title: this.$t('label.ip')
        }
      ],
      customStyle: 'margin-bottom: 0; border: none',
      page: 1,
      pageSize: 10,
      itemCounts: {
        internalLB: {},
        publicIps: {},
        snats: {},
        vms: {}
      },
      lbProviderMap: {
        publicLb: {
          vpc: ['Netscaler']
        }
      },
      publicLBExists: false,
      setMTU: false,
      isNsxEnabled: false,
      isOfferingNatMode: false,
      isOfferingRoutedMode: false,
      displayCollapsible: [],
      selectedAsNumber: 0,
      asNumbersZone: []
    }
  },
  created () {
    this.initForm()
    this.fetchData()
  },
  watch: {
    loading (newData, oldData) {
      if (!newData && this.resource.id) {
        this.fetchData()
      }
    }
  },
  methods: {
    isASNumberRequired () {
      return !this.isObjectEmpty(this.selectedNetworkOffering) && this.selectedNetworkOffering.specifyasnumber && this.selectedNetworkOffering.routingmode && this.selectedNetworkOffering.routingmode.toLowerCase() === 'dynamic'
    },
    handleASNumberChange (selectedIndex) {
      this.selectedAsNumber = this.asNumbersZone[selectedIndex].asnumber
      this.form.asnumber = this.selectedAsNumber
    },
    fetchZoneASNumbers () {
      const params = {}
      this.asNumberLoading = true
      params.zoneid = this.resource.zoneid
      params.isallocated = false
      api('listASNumbers', params).then(json => {
        this.asNumbersZone = json.listasnumbersresponse.asnumber
        this.asNumberLoading = false
      })
    },
    isObjectEmpty (obj) {
      return !(obj !== null && obj !== undefined && Object.keys(obj).length > 0 && obj.constructor === Object)
    },
    initForm () {
      this.formRef = ref()
      this.form = reactive({})
      this.rules = reactive({})
    },
    showIlb (network, networkOffering) {
      return ((networkOffering.supportsinternallb && network.service.filter(s => (s.name === 'Lb') && (s.capability.filter(c => c.name === 'LbSchemes' && c.value.split(',').includes('Internal')).length > 0)).length > 0)) || false
    },
    updateMtu () {
      if (this.form.privatemtu > this.privateMtuMax) {
        this.errorPrivateMtu = `${this.$t('message.error.mtu.private.max.exceed')}`
        this.form.privatemtu = this.privateMtuMax
      } else {
        this.errorPrivateMtu = ''
      }
    },
    fetchData () {
      this.networks = this.resource.network
      this.fetchMtuForZone()
      this.getVpcNetworkOffering()
      if (!this.networks || this.networks.length === 0) {
        return
      }
      for (const network of this.networks) {
        this.fetchLoadBalancers(network.id)
        this.fetchVMs(network.id)
        this.updateDisplayCollapsible(network.networkofferingid, network)
      }
      this.publicLBNetworkExists()
    },
    fetchMtuForZone () {
      api('listZones', {
        id: this.resource.zoneid
      }).then(json => {
        this.setMTU = json?.listzonesresponse?.zone?.[0]?.allowuserspecifyvrmtu || false
        this.privateMtuMax = json?.listzonesresponse?.zone?.[0]?.routerprivateinterfacemaxmtu || 1500
        this.isNsxEnabled = json?.listzonesresponse?.zone?.[0]?.isnsxenabled || false
      })
    },
    fetchNetworkAclList () {
      this.fetchLoading = true
      this.modalLoading = true
      api('listNetworkACLLists', { vpcid: this.resource.id }).then(json => {
        this.networkAclList = json.listnetworkacllistsresponse.networkacllist || []
        this.handleNetworkAclChange(null)
      }).catch(error => {
        this.$notifyError(error)
      }).finally(() => {
        this.fetchLoading = false
        this.modalLoading = false
      })
    },
    getNetworkOffering (networkId) {
      return new Promise((resolve, reject) => {
        api('listNetworkOfferings', {
          id: networkId
        }).then(json => {
          var networkOffering = json.listnetworkofferingsresponse.networkoffering[0]
          resolve(networkOffering)
        }).catch(e => {
          reject(e)
        })
      })
    },
    updateDisplayCollapsible (offeringId, network) {
      api('listNetworkOfferings', {
        id: offeringId
      }).then(json => {
        var networkOffering = json.listnetworkofferingsresponse.networkoffering[0]
        this.displayCollapsible[network.id] = this.showIlb(network, networkOffering)
      }).catch(e => {
        this.$notifyError(e)
      })
    },
    getVpcNetworkOffering () {
      return new Promise((resolve, reject) => {
        api('listVPCOfferings', {
          id: this.resource.vpcofferingid
        }).then(json => {
          const vpcOffering = json?.listvpcofferingsresponse?.vpcoffering[0]
          resolve(vpcOffering)
          this.isOfferingNatMode = vpcOffering?.networkmode === 'NATTED' || false
          this.isOfferingRoutedMode = vpcOffering?.networkmode === 'ROUTED' || false
        }).catch(e => {
          reject(e)
        })
      })
    },
    publicLBNetworkExists () {
      api('listNetworks', {
        vpcid: this.resource.id,
        supportedservices: 'LB'
      }).then(async json => {
        var lbNetworks = json.listnetworksresponse.network || []
        if (lbNetworks.length > 0) {
          this.publicLBExists = false
          for (var idx = 0; idx < lbNetworks.length; idx++) {
            const lbNetworkOffering = await this.getNetworkOffering(lbNetworks[idx].networkofferingid)
            const index = lbNetworkOffering.service.map(svc => { return svc.name }).indexOf('Lb')
            if (index !== -1 &&
              this.lbProviderMap.publicLb.vpc.indexOf(lbNetworkOffering.service.map(svc => { return svc.provider[0].name })[index]) !== -1) {
              this.publicLBExists = true
              break
            }
          }
        }
      })
    },
    fetchNetworkOfferings () {
      this.fetchLoading = true
      this.modalLoading = true
      const params = {
        forvpc: true,
        guestiptype: 'Isolated',
        state: 'Enabled'
      }
      if (!this.isNsxEnabled && !this.isOfferingRoutedMode) {
        params.supportedServices = 'SourceNat'
      }
      api('listNetworkOfferings', params).then(json => {
        this.networkOfferings = json.listnetworkofferingsresponse.networkoffering || []
        var filteredOfferings = []
        const vpcLbServiceIndex = this.resource.service.map(svc => { return svc.name }).indexOf('Lb')
        for (var index in this.networkOfferings) {
          const offering = this.networkOfferings[index]
          const idx = offering.service.map(svc => { return svc.name }).indexOf('Lb')
          if (this.publicLBExists && (idx === -1 || this.lbProviderMap.publicLb.vpc.indexOf(offering.service.map(svc => { return svc.provider[0].name })[idx]) === -1)) {
            filteredOfferings.push(offering)
          } else if (!this.publicLBExists && vpcLbServiceIndex > -1) {
            const vpcLbServiceProvider = vpcLbServiceIndex === -1 ? undefined : this.resource.service[vpcLbServiceIndex].provider[0].name
            const offeringLbServiceProvider = idx === -1 ? undefined : offering.service[idx].provider[0].name
            if (vpcLbServiceProvider && (!offeringLbServiceProvider || (offeringLbServiceProvider && vpcLbServiceProvider === offeringLbServiceProvider))) {
              filteredOfferings.push(offering)
            }
          } else {
            filteredOfferings.push(offering)
          }
        }
<<<<<<< HEAD
        if (this.isNsxEnabled) {
          this.networkOfferings = this.networkOfferings.filter(offering => offering.networkmode === (this.isOfferingNatMode ? 'NATTED' : 'ROUTED'))
        }
        if (this.resource.asnumberid) {
          this.networkOfferings = this.networkOfferings.filter(offering => offering.routingmode === 'Dynamic')
        }
        this.fetchZoneASNumbers()
=======
        this.networkOfferings = filteredOfferings
>>>>>>> 075f9811
        this.form.networkOffering = this.networkOfferings[0].id
      }).catch(error => {
        this.$notifyError(error)
      }).finally(() => {
        this.fetchLoading = false
        this.modalLoading = false
      })
    },
    fetchLoadBalancers (id) {
      this.fetchLoading = true
      api('listLoadBalancers', {
        networkid: id,
        page: this.page,
        pagesize: this.pageSize,
        listAll: true
      }).then(json => {
        this.internalLB[id] = json.listloadbalancersresponse.loadbalancer || []
        this.itemCounts.internalLB[id] = json.listloadbalancersresponse.count || 0
      }).finally(() => {
        this.fetchLoading = false
      })
    },
    fetchVMs (id) {
      this.fetchLoading = true
      api('listVirtualMachines', {
        listAll: true,
        vpcid: this.resource.id,
        networkid: id,
        page: this.page,
        pagesize: this.pageSize
      }).then(json => {
        this.vms[id] = json.listvirtualmachinesresponse.virtualmachine || []
        this.itemCounts.vms[id] = json.listvirtualmachinesresponse.count || 0
      }).finally(() => {
        this.fetchLoading = false
      })
    },
    handleNetworkOfferingChange (networkOfferingId) {
      this.selectedNetworkOffering = this.networkOfferings.filter(offering => offering.id === networkOfferingId)[0]
    },
    handleNetworkAclChange (aclId) {
      if (aclId) {
        this.selectedNetworkAcl = this.networkAclList.filter(acl => acl.id === aclId)[0]
      } else {
        this.selectedNetworkAcl = {}
      }
    },
    closeModal () {
      this.$emit('close-action')
    },
    handleOpenModal () {
      this.initForm()
      this.fetchNetworkAclList()
      this.fetchNetworkOfferings()
      this.showCreateNetworkModal = true
      this.rules = {
        name: [{ required: true, message: this.$t('label.required') }],
        networkOffering: [{ required: true, message: this.$t('label.required') }],
        gateway: [{ required: true, message: this.$t('label.required') }],
        netmask: [{ required: true, message: this.$t('label.required') }],
        acl: [{ required: true, message: this.$t('label.required') }],
        vlan: [{ required: true, message: this.$t('message.please.enter.value') }]
      }
    },
    handleAddInternalLB (id) {
      this.initForm()
      this.showAddInternalLB = true
      this.networkid = id
      this.form.algorithm = 'Source'
      this.rules = {
        name: [{ required: true, message: this.$t('message.error.internallb.name') }],
        sourcePort: [{ required: true, message: this.$t('message.error.internallb.source.port') }],
        instancePort: [{ required: true, message: this.$t('message.error.internallb.instance.port') }],
        algorithm: [{ required: true, message: this.$t('label.required') }]
      }
    },
    handleAddNetworkSubmit () {
      if (this.modalLoading) return
      this.fetchLoading = true
      this.modalLoading = true

      this.formRef.value.validate().then(() => {
        const formRaw = toRaw(this.form)
        const values = this.handleRemoveFields(formRaw)

        this.showCreateNetworkModal = false
        var params = {
          vpcid: this.resource.id,
          domainid: this.resource.domainid,
          account: this.resource.account,
          networkOfferingId: values.networkOffering,
          name: values.name,
          displayText: values.name,
          gateway: values.gateway,
          netmask: values.netmask,
          zoneId: this.resource.zoneid,
          externalid: values.externalId,
          aclid: values.acl
        }

        if (values.vlan) {
          params.vlan = values.vlan
        }

        if (values.privatemtu) {
          params.privatemtu = values.privatemtu
        }

        if (values.asnumber && this.isASNumberRequired()) {
          params.asnumber = values.asnumber
        }

        api('createNetwork', params).then(() => {
          this.$notification.success({
            message: this.$t('message.success.add.vpc.network')
          })
        }).catch(error => {
          this.$notifyError(error)
        }).finally(() => {
          this.parentFetchData()
          this.fetchData()
          this.fetchLoading = false
          this.modalLoading = false
        })
      }).catch((error) => {
        this.formRef.value.scrollToField(error.errorFields[0].name)
        this.fetchLoading = false
        this.modalLoading = false
      })
    },
    handleAddInternalLBSubmit () {
      if (this.modalLoading) return
      this.fetchLoading = true
      this.modalLoading = true
      this.formRef.value.validate().then(() => {
        const formRaw = toRaw(this.form)
        const values = this.handleRemoveFields(formRaw)

        api('createLoadBalancer', {
          name: values.name,
          sourceipaddress: values.sourceIP,
          sourceport: values.sourcePort,
          instanceport: values.instancePort,
          algorithm: values.algorithm,
          networkid: this.networkid,
          sourceipaddressnetworkid: this.networkid,
          scheme: 'Internal'
        }).then(response => {
          this.$pollJob({
            jobId: response.createloadbalancerresponse.jobid,
            title: this.$t('message.create.internallb'),
            description: values.name,
            successMessage: this.$t('message.success.create.internallb'),
            successMethod: () => {
              this.fetchData()
              this.modalLoading = false
            },
            errorMessage: `${this.$t('message.create.internallb.failed')} ` + response,
            errorMethod: () => {
              this.fetchData()
              this.modalLoading = false
            },
            loadingMessage: this.$t('message.create.internallb.processing'),
            catchMessage: this.$t('error.fetching.async.job.result'),
            catchMethod: () => {
              this.fetchData()
              this.modalLoading = false
            }
          })
        }).catch(error => {
          console.error(error)
          this.$message.error(this.$t('message.create.internallb.failed'))
          this.modalLoading = false
        }).finally(() => {
          this.modalLoading = false
          this.fetchLoading = false
          this.showAddInternalLB = false
          this.fetchData()
        })
      }).catch((error) => {
        this.formRef.value.scrollToField(error.errorFields[0].name)
        this.fetchLoading = true
        this.modalLoading = false
      })
    },
    changePage (page, pageSize) {
      this.page = page
      this.pageSize = pageSize
      this.fetchData()
    },
    changePageSize (currentPage, pageSize) {
      this.page = currentPage
      this.pageSize = pageSize
      this.fetchData()
    }
  }
}
</script>

<style lang="scss" scoped>
.list {

  &__label {
    font-weight: bold;
  }

  &__col {
    flex: 1;

    @media (min-width: 480px) {
      &:not(:last-child) {
        margin-right: 20px;
      }
    }
  }

  &__item {
    margin-right: -8px;
    align-items: flex-start;

    &-outer-container {
      width: 100%;
    }

    &-container {
      display: flex;
      flex-direction: column;
      width: 100%;

      @media (min-width: 480px) {
        flex-direction: row;
        margin-bottom: 10px;
      }
    }
  }
}
</style><|MERGE_RESOLUTION|>--- conflicted
+++ resolved
@@ -634,7 +634,7 @@
             filteredOfferings.push(offering)
           }
         }
-<<<<<<< HEAD
+        this.networkOfferings = filteredOfferings
         if (this.isNsxEnabled) {
           this.networkOfferings = this.networkOfferings.filter(offering => offering.networkmode === (this.isOfferingNatMode ? 'NATTED' : 'ROUTED'))
         }
@@ -642,9 +642,6 @@
           this.networkOfferings = this.networkOfferings.filter(offering => offering.routingmode === 'Dynamic')
         }
         this.fetchZoneASNumbers()
-=======
-        this.networkOfferings = filteredOfferings
->>>>>>> 075f9811
         this.form.networkOffering = this.networkOfferings[0].id
       }).catch(error => {
         this.$notifyError(error)
