--- conflicted
+++ resolved
@@ -24,16 +24,7 @@
           layout="vertical"
           @submit="handleSubmit">
           <a-form-item>
-<<<<<<< HEAD
             <tooltip-label slot="label" :title="$t('label.name')" :tooltip="apiParams.name.description"/>
-=======
-            <span slot="label">
-              {{ $t('label.name') }}
-              <a-tooltip :title="apiParams.name.description">
-                <a-icon type="info-circle" />
-              </a-tooltip>
-            </span>
->>>>>>> 8680f7d9
             <a-input
               v-decorator="['name', {
                 rules: [{ required: true, message: $t('message.error.name') }]
@@ -42,16 +33,7 @@
               autoFocus/>
           </a-form-item>
           <a-form-item>
-<<<<<<< HEAD
             <tooltip-label slot="label" :title="$t('label.displaytext')" :tooltip="apiParams.displaytext.description"/>
-=======
-            <span slot="label">
-              {{ $t('label.displaytext') }}
-              <a-tooltip :title="apiParams.displaytext.description">
-                <a-icon type="info-circle" />
-              </a-tooltip>
-            </span>
->>>>>>> 8680f7d9
             <a-input
               v-decorator="['displaytext', {
                 rules: [{ required: true, message: $t('message.error.display.text') }]
@@ -59,16 +41,7 @@
               :placeholder="this.$t('label.displaytext')"/>
           </a-form-item>
           <a-form-item>
-<<<<<<< HEAD
             <tooltip-label slot="label" :title="$t('label.zoneid')" :tooltip="apiParams.zoneid.description"/>
-=======
-            <span slot="label">
-              {{ $t('label.zoneid') }}
-              <a-tooltip :title="apiParams.zoneid.description">
-                <a-icon type="info-circle" />
-              </a-tooltip>
-            </span>
->>>>>>> 8680f7d9
             <a-select
               v-decorator="['zoneid', {
                 rules: [
@@ -92,16 +65,7 @@
             </a-select>
           </a-form-item>
           <a-form-item v-if="this.isAdminOrDomainAdmin()">
-<<<<<<< HEAD
             <tooltip-label slot="label" :title="$t('label.domainid')" :tooltip="apiParams.domainid.description"/>
-=======
-            <span slot="label">
-              {{ $t('label.domain') }}
-              <a-tooltip :title="apiParams.domainid.description">
-                <a-icon type="info-circle" />
-              </a-tooltip>
-            </span>
->>>>>>> 8680f7d9
             <a-select
               v-decorator="['domainid', {}]"
               showSearch
@@ -118,16 +82,7 @@
             </a-select>
           </a-form-item>
           <a-form-item>
-<<<<<<< HEAD
             <tooltip-label slot="label" :title="$t('label.networkofferingid')" :tooltip="apiParams.networkofferingid.description"/>
-=======
-            <span slot="label">
-              {{ $t('label.networkofferingid') }}
-              <a-tooltip :title="apiParams.networkofferingid.description">
-                <a-icon type="info-circle" />
-              </a-tooltip>
-            </span>
->>>>>>> 8680f7d9
             <a-select
               v-decorator="['networkofferingid', {
                 rules: [
@@ -151,16 +106,7 @@
             </a-select>
           </a-form-item>
           <a-form-item v-if="!this.isObjectEmpty(this.selectedNetworkOffering) && this.selectedNetworkOffering.specifyvlan">
-<<<<<<< HEAD
             <tooltip-label slot="label" :title="$t('label.vlan')" :tooltip="apiParams.vlan ? apiParams.vlan.description : null"/>
-=======
-            <span slot="label">
-              {{ $t('label.vlan') }}
-              <a-tooltip :title="apiParams.vlan.description" v-if="'vlan' in apiParams">
-                <a-icon type="info-circle" />
-              </a-tooltip>
-            </span>
->>>>>>> 8680f7d9
             <a-input
               v-decorator="['vlanid', {
                 rules: [{ required: true, message: $t('message.please.enter.value') }]
@@ -168,29 +114,11 @@
               :placeholder="this.$t('label.vlanid')"/>
           </a-form-item>
           <a-form-item v-if="!this.isObjectEmpty(this.selectedNetworkOffering) && this.selectedNetworkOffering.specifyvlan">
-<<<<<<< HEAD
             <tooltip-label slot="label" :title="$t('label.bypassvlanoverlapcheck')" :tooltip="apiParams.bypassvlanoverlapcheck ? apiParams.bypassvlanoverlapcheck.description : null"/>
             <a-switch v-decorator="['bypassvlanoverlapcheck']" />
           </a-form-item>
           <a-form-item v-if="!this.isObjectEmpty(this.selectedNetworkOffering) && this.selectedNetworkOffering.specifyvlan">
             <tooltip-label slot="label" :title="$t('label.isolatedpvlantype')" :tooltip="apiParams.isolatedpvlantype.description"/>
-=======
-            <span slot="label">
-              {{ $t('label.bypassvlanoverlapcheck') }}
-              <a-tooltip :title="apiParams.bypassvlanoverlapcheck.description" v-if="'bypassvlanoverlapcheck' in apiParams">
-                <a-icon type="info-circle" />
-              </a-tooltip>
-            </span>
-            <a-switch v-decorator="['bypassvlanoverlapcheck']" />
-          </a-form-item>
-          <a-form-item v-if="!this.isObjectEmpty(this.selectedNetworkOffering) && this.selectedNetworkOffering.specifyvlan">
-            <span slot="label">
-              {{ $t('label.isolatedpvlantype') }}
-              <a-tooltip :title="apiParams.isolatedpvlantype.description">
-                <a-icon type="info-circle" />
-              </a-tooltip>
-            </span>
->>>>>>> 8680f7d9
             <a-radio-group
               v-decorator="['isolatedpvlantype', {
                 initialValue: this.isolatePvlanType
@@ -212,31 +140,13 @@
             </a-radio-group>
           </a-form-item>
           <a-form-item v-if="this.isolatePvlanType=='community' || this.isolatePvlanType=='isolated'">
-<<<<<<< HEAD
             <tooltip-label slot="label" :title="$t('label.isolatedpvlanid')" :tooltip="apiParams.isolatedpvlan.description"/>
-=======
-            <span slot="label">
-              {{ $t('label.isolatedpvlanid') }}
-              <a-tooltip :title="apiParams.isolatedpvlan.description">
-                <a-icon type="info-circle" />
-              </a-tooltip>
-            </span>
->>>>>>> 8680f7d9
             <a-input
               v-decorator="['isolatedpvlan', {}]"
               :placeholder="this.$t('label.isolatedpvlanid')"/>
           </a-form-item>
           <a-form-item v-if="this.accountVisible">
-<<<<<<< HEAD
             <tooltip-label slot="label" :title="$t('label.account')" :tooltip="apiParams.account.description"/>
-=======
-            <span slot="label">
-              {{ $t('label.account') }}
-              <a-tooltip :title="apiParams.account.description">
-                <a-icon type="info-circle" />
-              </a-tooltip>
-            </span>
->>>>>>> 8680f7d9
             <a-input
               v-decorator="['account']"
               :placeholder="this.$t('label.account')"/>
