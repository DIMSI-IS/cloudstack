// Licensed to the Apache Software Foundation (ASF) under one
// or more contributor license agreements.  See the NOTICE file
// distributed with this work for additional information
// regarding copyright ownership.  The ASF licenses this file
// to you under the Apache License, Version 2.0 (the
// "License"); you may not use this file except in compliance
// with the License.  You may obtain a copy of the License at
//
//   http://www.apache.org/licenses/LICENSE-2.0
//
// Unless required by applicable law or agreed to in writing,
// software distributed under the License is distributed on an
// "AS IS" BASIS, WITHOUT WARRANTIES OR CONDITIONS OF ANY
// KIND, either express or implied.  See the License for the
// specific language governing permissions and limitations
// under the License.

<template>
  <div>
    <a-spin :spinning="fetchLoading">
      <a-button
        shape="round"
        style="float: right;margin-bottom: 10px; z-index: 8"
        @click="() => { showCreateForm = true }">
        <template #icon><plus-outlined /></template>
        {{ $t('label.add.ip.range') }}
      </a-button>
      <br />
      <br />

      <a-table
        size="small"
        style="overflow-y: auto; width: 100%;"
        :columns="columns"
        :dataSource="ipranges"
        :rowKey="item => item.id"
        :pagination="false" >

<<<<<<< HEAD
        <template #bodyCell="{ column, record }">
          <template v-if="column.key === 'actions'">
            <a-popconfirm
              :title="$t('message.confirm.remove.ip.range')"
              @confirm="removeIpRange(record.id)"
              :okText="$t('label.yes')"
              :cancelText="$t('label.no')" >
              <tooltip-button
                tooltipPlacement="bottom"
                :tooltip="$t('label.action.delete.ip.range')"
                type="primary"
                :danger="true"
                icon="delete-outlined" />
            </a-popconfirm>
          </template>
=======
        <template #action="{ record }">
          <tooltip-button
            tooltipPlacement="bottom"
            :tooltip="$t('label.edit')"
            type="primary"
            @click="() => { handleUpdateIpRangeModal(record) }"
            icon="swap-outlined" />
          <a-popconfirm
            :title="$t('message.confirm.remove.ip.range')"
            @confirm="removeIpRange(record.id)"
            :okText="$t('label.yes')"
            :cancelText="$t('label.no')" >
            <tooltip-button
              tooltipPlacement="bottom"
              :tooltip="$t('label.action.delete.ip.range')"
              type="primary"
              :danger="true"
              icon="delete-outlined" />
          </a-popconfirm>
>>>>>>> d87f39ad
        </template>

      </a-table>
      <a-divider/>
      <a-pagination
        class="row-element pagination"
        size="small"
        :current="page"
        :pageSize="pageSize"
        :total="total"
        :showTotal="total => `${$t('label.total')} ${total} ${$t('label.items')}`"
        :pageSizeOptions="['10', '20', '40', '80', '100']"
        @change="changePage"
        @showSizeChange="changePageSize"
        showSizeChanger>
        <template #buildOptionText="props">
          <span>{{ props.value }} / {{ $t('label.page') }}</span>
        </template>
      </a-pagination>
    </a-spin>
    <a-modal
      v-if="showCreateForm"
      :visible="showCreateForm"
      :title="$t('label.add.ip.range')"
      :maskClosable="false"
      :closable="true"
      :footer="null"
      @cancel="() => { showCreateForm = false }"
      centered
      width="auto">
      <CreateVlanIpRange
        :resource="resource"
        @refresh-data="fetchData"
        @close-action="showCreateForm = false" />
    </a-modal>
    <a-modal
      :visible="showUpdateForm"
      :title="$t('label.update.ip.range')"
      v-if="selectedItem"
      :maskClosable="false"
      :footer="null"
      @cancel="showUpdateForm = false">
      <a-form
        :ref="updRangeRef"
        :model="formUpdRange"
        :rules="updRangeRules"
        @finish="handleUpdateIpRange"
        v-ctrl-enter="handleUpdateIpRange"
        layout="vertical"
        class="form"
      >
        <div>
          <a-form-item name="startip" ref="startip" :label="$t('label.startip')" class="form__item">
            <a-input v-focus="true" v-model:value="formUpdRange.startip"></a-input>
          </a-form-item>
          <a-form-item name="endip" ref="endip" :label="$t('label.endip')" class="form__item">
            <a-input v-model:value="formUpdRange.endip"></a-input>
          </a-form-item>
          <a-form-item name="gateway" ref="gateway" :label="$t('label.gateway')" class="form__item">
            <a-input v-model:value="formUpdRange.gateway"></a-input>
          </a-form-item>
          <a-form-item name="netmask" ref="netmask" :label="$t('label.netmask')" class="form__item">
            <a-input v-model:value="formUpdRange.netmask"></a-input>
          </a-form-item>
        </div>

        <div :span="24" class="action-button">
          <a-button @click="showUpdateForm = false">{{ $t('label.cancel') }}</a-button>
          <a-button type="primary" ref="submit" @click="handleUpdateIpRange">{{ $t('label.ok') }}</a-button>
        </div>
      </a-form>
    </a-modal>
  </div>
</template>
<script>
import { api } from '@/api'
import CreateVlanIpRange from '@/views/network/CreateVlanIpRange'
import TooltipButton from '@/components/widgets/TooltipButton'
import { reactive, ref, toRaw } from 'vue'

export default {
  name: 'GuestIpRanges',
  components: {
    CreateVlanIpRange,
    TooltipButton
  },
  props: {
    resource: {
      type: Object,
      required: true
    },
    loading: {
      type: Boolean,
      default: false
    }
  },
  data () {
    return {
      fetchLoading: false,
      showCreateForm: false,
      showUpdateForm: false,
      selectedItem: null,
      total: 0,
      ipranges: [],
      page: 1,
      pageSize: 10,
      columns: [
        {
          title: this.$t('label.startipv4'),
          dataIndex: 'startip'
        },
        {
          title: this.$t('label.endipv4'),
          dataIndex: 'endip'
        },
        {
          title: this.$t('label.startipv6'),
          dataIndex: 'startipv6'
        },
        {
          title: this.$t('label.endipv6'),
          dataIndex: 'endipv6'
        },
        {
          title: this.$t('label.gateway'),
          dataIndex: 'gateway'
        },
        {
          title: this.$t('label.netmask'),
          dataIndex: 'netmask'
        },
        {
          key: 'actions',
          title: ''
        }
      ]
    }
  },
  created () {
    this.fetchData()
  },
  watch: {
    resource: {
      deep: true,
      handler (newItem) {
        if (!newItem || !newItem.id) {
          return
        }
        this.fetchData()
      }
    }
  },
  methods: {
    fetchData () {
      const params = {
        zoneid: this.resource.zoneid,
        networkid: this.resource.id,
        page: this.page,
        pagesize: this.pageSize
      }
      this.fetchLoading = true
      api('listVlanIpRanges', params).then(json => {
        this.total = json.listvlaniprangesresponse.count || 0
        this.ipranges = json.listvlaniprangesresponse.vlaniprange || []
      }).finally(() => {
        this.fetchLoading = false
      })
    },
    removeIpRange (id) {
      api('deleteVlanIpRange', { id: id }).then(json => {
      }).finally(() => {
        this.fetchData()
      })
    },
    initFormUpdateRange () {
      this.updRangeRef = ref()
      this.formUpdRange = reactive({})
      this.updRangeRules = reactive({
        startip: [{ required: true, message: this.$t('label.required') }],
        endip: [{ required: true, message: this.$t('label.required') }],
        gateway: [{ required: true, message: this.$t('label.required') }],
        netmask: [{ required: true, message: this.$t('label.required') }]
      })
    },
    handleUpdateIpRangeModal (item) {
      this.initFormUpdateRange()
      this.selectedItem = item
      this.showUpdateForm = true

      this.formUpdRange = reactive({})
      this.formUpdRange.startip = this.selectedItem?.startip || ''
      this.formUpdRange.endip = this.selectedItem?.endip || ''
      this.formUpdRange.gateway = this.selectedItem?.gateway || ''
      this.formUpdRange.netmask = this.selectedItem?.netmask || ''
    },
    handleUpdateIpRange (e) {
      if (this.componentLoading) return
      this.updRangeRef.value.validate().then(() => {
        const values = toRaw(this.formUpdRange)

        this.componentLoading = true
        this.showUpdateForm = false
        var params = {
          id: this.selectedItem.id
        }
        var ipRangeKeys = ['gateway', 'netmask', 'startip', 'endip']
        for (const key of ipRangeKeys) {
          params[key] = values[key]
        }
        api('updateVlanIpRange', params).then(() => {
          this.$notification.success({
            message: this.$t('message.success.update.iprange')
          })
        }).catch(error => {
          this.$notification.error({
            message: `${this.$t('label.error')} ${error.response.status}`,
            description: error.response.data.updatevlaniprangeresponse?.errortext || error.response.data.errorresponse.errortext,
            duration: 0
          })
        }).finally(() => {
          this.componentLoading = false
          this.fetchData()
        })
      })
    },
    changePage (page, pageSize) {
      this.page = page
      this.pageSize = pageSize
      this.fetchData()
    },
    changePageSize (currentPage, pageSize) {
      this.page = currentPage
      this.pageSize = pageSize
      this.fetchData()
    }
  }
}
</script><|MERGE_RESOLUTION|>--- conflicted
+++ resolved
@@ -36,23 +36,6 @@
         :rowKey="item => item.id"
         :pagination="false" >
 
-<<<<<<< HEAD
-        <template #bodyCell="{ column, record }">
-          <template v-if="column.key === 'actions'">
-            <a-popconfirm
-              :title="$t('message.confirm.remove.ip.range')"
-              @confirm="removeIpRange(record.id)"
-              :okText="$t('label.yes')"
-              :cancelText="$t('label.no')" >
-              <tooltip-button
-                tooltipPlacement="bottom"
-                :tooltip="$t('label.action.delete.ip.range')"
-                type="primary"
-                :danger="true"
-                icon="delete-outlined" />
-            </a-popconfirm>
-          </template>
-=======
         <template #action="{ record }">
           <tooltip-button
             tooltipPlacement="bottom"
@@ -72,11 +55,11 @@
               :danger="true"
               icon="delete-outlined" />
           </a-popconfirm>
->>>>>>> d87f39ad
         </template>
-
       </a-table>
+
       <a-divider/>
+
       <a-pagination
         class="row-element pagination"
         size="small"
