// Licensed to the Apache Software Foundation (ASF) under one
// or more contributor license agreements.  See the NOTICE file
// distributed with this work for additional information
// regarding copyright ownership.  The ASF licenses this file
// to you under the Apache License, Version 2.0 (the
// "License"); you may not use this file except in compliance
// with the License.  You may obtain a copy of the License at
//
//   http://www.apache.org/licenses/LICENSE-2.0
//
// Unless required by applicable law or agreed to in writing,
// software distributed under the License is distributed on an
// "AS IS" BASIS, WITHOUT WARRANTIES OR CONDITIONS OF ANY
// KIND, either express or implied.  See the License for the
// specific language governing permissions and limitations
// under the License.

<template>
  <a-spin :spinning="loading">
    <div class="form-layout" v-ctrl-enter="handleSubmit">
      <div class="form">
        <a-form
          :form="form"
          layout="vertical"
          @submit="handleSubmit">
          <a-form-item>
<<<<<<< HEAD
            <tooltip-label slot="label" :title="$t('label.name')" :tooltip="apiParams.name.description"/>
=======
            <span slot="label">
              {{ $t('label.name') }}
              <a-tooltip :title="apiParams.name.description">
                <a-icon type="info-circle" />
              </a-tooltip>
            </span>
>>>>>>> 8680f7d9
            <a-input
              v-decorator="['name', {
                rules: [{ required: true, message: $t('message.error.name') }]
              }]"
              :placeholder="this.$t('label.name')"
              autoFocus/>
          </a-form-item>
          <a-form-item>
<<<<<<< HEAD
            <tooltip-label slot="label" :title="$t('label.displaytext')" :tooltip="apiParams.displaytext.description"/>
=======
            <span slot="label">
              {{ $t('label.displaytext') }}
              <a-tooltip :title="apiParams.displaytext.description">
                <a-icon type="info-circle" />
              </a-tooltip>
            </span>
>>>>>>> 8680f7d9
            <a-input
              v-decorator="['displaytext', {
                rules: [{ required: true, message: $t('message.error.display.text') }]
              }]"
              :placeholder="this.$t('label.display.text')"/>
          </a-form-item>
          <a-form-item>
<<<<<<< HEAD
            <tooltip-label slot="label" :title="$t('label.zoneid')" :tooltip="apiParams.zoneid.description"/>
=======
            <span slot="label">
              {{ $t('label.zoneid') }}
              <a-tooltip :title="apiParams.zoneid.description">
                <a-icon type="info-circle" />
              </a-tooltip>
            </span>
>>>>>>> 8680f7d9
            <a-select
              v-decorator="['zoneid', {
                rules: [
                  {
                    required: true,
                    message: `${this.$t('message.error.select')}`
                  }
                ]
              }]"
              showSearch
              optionFilterProp="children"
              :filterOption="(input, option) => {
                return option.componentOptions.children[0].text.toLowerCase().indexOf(input.toLowerCase()) >= 0
              }"
              :loading="zoneLoading"
              :placeholder="this.$t('label.zoneid')"
              @change="val => { this.handleZoneChange(this.zones[val]) }">
              <a-select-option v-for="(opt, optIndex) in this.zones" :key="optIndex">
                {{ opt.name || opt.description }}
              </a-select-option>
            </a-select>
          </a-form-item>
          <a-form-item v-if="this.isAdminOrDomainAdmin()">
<<<<<<< HEAD
            <tooltip-label slot="label" :title="$t('label.domainid')" :tooltip="apiParams.domainid.description"/>
=======
            <span slot="label">
              {{ $t('label.domain') }}
              <a-tooltip :title="apiParams.domainid.description">
                <a-icon type="info-circle" />
              </a-tooltip>
            </span>
>>>>>>> 8680f7d9
            <a-select
              v-decorator="['domainid', {}]"
              showSearch
              optionFilterProp="children"
              :filterOption="(input, option) => {
                return option.componentOptions.children[0].text.toLowerCase().indexOf(input.toLowerCase()) >= 0
              }"
              :loading="domainLoading"
              :placeholder="this.$t('label.domainid')"
              @change="val => { this.handleDomainChange(this.domains[val]) }">
              <a-select-option v-for="(opt, optIndex) in this.domains" :key="optIndex">
                {{ opt.path || opt.name || opt.description }}
              </a-select-option>
            </a-select>
          </a-form-item>
          <a-form-item>
<<<<<<< HEAD
            <tooltip-label slot="label" :title="$t('label.networkofferingid')" :tooltip="apiParams.networkofferingid.description"/>
=======
            <span slot="label">
              {{ $t('label.networkofferingid') }}
              <a-tooltip :title="apiParams.networkofferingid.description">
                <a-icon type="info-circle" />
              </a-tooltip>
            </span>
>>>>>>> 8680f7d9
            <a-select
              v-decorator="['networkofferingid', {
                rules: [
                  {
                    required: true,
                    message: `${this.$t('message.error.select')}`
                  }
                ]
              }]"
              showSearch
              optionFilterProp="children"
              :filterOption="(input, option) => {
                return option.componentOptions.children[0].text.toLowerCase().indexOf(input.toLowerCase()) >= 0
              }"
              :loading="networkOfferingLoading"
              :placeholder="this.$t('label.networkofferingid')"
              @change="val => { this.handleNetworkOfferingChange(this.networkOfferings[val]) }">
              <a-select-option v-for="(opt, optIndex) in this.networkOfferings" :key="optIndex">
                {{ opt.displaytext || opt.name || opt.description }}
              </a-select-option>
            </a-select>
          </a-form-item>
          <a-form-item v-if="!this.isObjectEmpty(this.selectedNetworkOffering) && this.selectedNetworkOffering.specifyvlan">
<<<<<<< HEAD
            <tooltip-label slot="label" :title="$t('label.vlan')" :tooltip="apiParams.vlan.description"/>
=======
            <span slot="label">
              {{ $t('label.vlan') }}
              <a-tooltip :title="apiParams.vlan.description">
                <a-icon type="info-circle" />
              </a-tooltip>
            </span>
>>>>>>> 8680f7d9
            <a-input
              v-decorator="['vlanid', {
                rules: [{ required: true, message: $t('message.please.enter.value') }]
              }]"
              :placeholder="this.$t('label.vlanid')"/>
          </a-form-item>
          <a-form-item v-if="!this.isObjectEmpty(this.selectedNetworkOffering) && this.selectedNetworkOffering.forvpc">
<<<<<<< HEAD
            <tooltip-label slot="label" :title="$t('label.vpcid')" :tooltip="apiParams.vpcid.description"/>
=======
            <span slot="label">
              {{ $t('label.vpcid') }}
              <a-tooltip :title="apiParams.vpcid.description">
                <a-icon type="info-circle" />
              </a-tooltip>
            </span>
>>>>>>> 8680f7d9
            <a-select
              v-decorator="['vpcid', {
                rules: [
                  {
                    required: true,
                    message: `${this.$t('message.error.select')}`
                  }
                ]
              }]"
              showSearch
              optionFilterProp="children"
              :filterOption="(input, option) => {
                return option.componentOptions.children[0].text.toLowerCase().indexOf(input.toLowerCase()) >= 0
              }"
              :loading="vpcLoading"
              :placeholder="this.$t('label.vpcid')"
              @change="val => { this.selectedVpc = this.vpcs[val] }">
              <a-select-option v-for="(opt, optIndex) in this.vpcs" :key="optIndex">
                {{ opt.name || opt.description }}
              </a-select-option>
            </a-select>
          </a-form-item>
          <a-form-item>
<<<<<<< HEAD
            <tooltip-label slot="label" :title="$t('label.externalid')" :tooltip="apiParams.externalid.description"/>
=======
            <span slot="label">
              {{ $t('label.externalid') }}
              <a-tooltip :title="apiParams.externalid.description">
                <a-icon type="info-circle" />
              </a-tooltip>
            </span>
>>>>>>> 8680f7d9
            <a-input
              v-decorator="['externalid', {}]"
              :placeholder="$t('label.externalid')"/>
          </a-form-item>
          <a-form-item>
<<<<<<< HEAD
            <tooltip-label slot="label" :title="$t('label.gateway')" :tooltip="apiParams.gateway.description"/>
=======
            <span slot="label">
              {{ $t('label.gateway') }}
              <a-tooltip :title="apiParams.gateway.description">
                <a-icon type="info-circle" />
              </a-tooltip>
            </span>
>>>>>>> 8680f7d9
            <a-input
              v-decorator="['gateway', {}]"
              :placeholder="this.$t('label.gateway')"/>
          </a-form-item>
          <a-form-item>
<<<<<<< HEAD
            <tooltip-label slot="label" :title="$t('label.netmask')" :tooltip="apiParams.netmask.description"/>
=======
            <span slot="label">
              {{ $t('label.netmask') }}
              <a-tooltip :title="apiParams.netmask.description">
                <a-icon type="info-circle" />
              </a-tooltip>
            </span>
>>>>>>> 8680f7d9
            <a-input
              v-decorator="['netmask', {}]"
              :placeholder="this.$t('label.netmask')"/>
          </a-form-item>
          <a-form-item v-if="!this.isObjectEmpty(this.selectedNetworkOffering) && !this.selectedNetworkOffering.forvpc">
<<<<<<< HEAD
            <tooltip-label slot="label" :title="$t('label.networkdomain')" :tooltip="apiParams.networkdomain.description"/>
=======
            <span slot="label">
              {{ $t('label.networkdomain') }}
              <a-tooltip :title="apiParams.networkdomain.description">
                <a-icon type="info-circle" />
              </a-tooltip>
            </span>
>>>>>>> 8680f7d9
            <a-input
              v-decorator="['networkdomain', {}]"
              :placeholder="this.$t('label.networkdomain')"/>
          </a-form-item>
          <a-form-item v-if="this.accountVisible">
<<<<<<< HEAD
            <tooltip-label slot="label" :title="$t('label.account')" :tooltip="apiParams.account.description"/>
=======
            <span slot="label">
              {{ $t('label.account') }}
              <a-tooltip :title="apiParams.account.description">
                <a-icon type="info-circle" />
              </a-tooltip>
            </span>
>>>>>>> 8680f7d9
            <a-input
              v-decorator="['account']"
              :placeholder="this.$t('label.account')"/>
          </a-form-item>
          <div :span="24" class="action-button">
            <a-button
              :loading="actionLoading"
              @click="closeAction">
              {{ this.$t('label.cancel') }}
            </a-button>
            <a-button
              :loading="actionLoading"
              ref="submit"
              type="primary"
              @click="handleSubmit">
              {{ this.$t('label.ok') }}
            </a-button>
          </div>
        </a-form>
      </div>
    </div>
  </a-spin>
</template>

<script>
import { api } from '@/api'
import TooltipLabel from '@/components/widgets/TooltipLabel'

export default {
  name: 'CreateIsolatedNetworkForm',
  components: {
    TooltipLabel
  },
  props: {
    loading: {
      type: Boolean,
      default: false
    },
    vpc: {
      type: Object,
      default: null
    },
    resource: {
      type: Object,
      default: () => { return {} }
    }
  },
  data () {
    return {
      actionLoading: false,
      domains: [],
      domainLoading: false,
      selectedDomain: {},
      zones: [],
      zoneLoading: false,
      selectedZone: {},
      networkOfferings: [],
      networkOfferingLoading: false,
      selectedNetworkOffering: {},
      vpcs: [],
      vpcLoading: false,
      selectedVpc: {},
      accountVisible: this.isAdminOrDomainAdmin()
    }
  },
  watch: {
    resource (newItem, oldItem) {
      this.fetchData()
    }
  },
  beforeCreate () {
    this.form = this.$form.createForm(this)
    this.apiParams = this.$getApiParams('createNetwork')
  },
  created () {
    this.domains = [
      {
        id: '-1',
        name: ' '
      }
    ]
    this.fetchData()
  },
  methods: {
    fetchData () {
      this.fetchDomainData()
      this.fetchZoneData()
    },
    isAdmin () {
      return ['Admin'].includes(this.$store.getters.userInfo.roletype)
    },
    isAdminOrDomainAdmin () {
      return ['Admin', 'DomainAdmin'].includes(this.$store.getters.userInfo.roletype)
    },
    isObjectEmpty (obj) {
      return !(obj !== null && obj !== undefined && Object.keys(obj).length > 0 && obj.constructor === Object)
    },
    arrayHasItems (array) {
      return array !== null && array !== undefined && Array.isArray(array) && array.length > 0
    },
    isValidTextValueForKey (obj, key) {
      return key in obj && obj[key] != null && obj[key].length > 0
    },
    fetchZoneData () {
      this.zones = []
      const params = {}
      if (this.resource.zoneid && this.$route.name === 'deployVirtualMachine') {
        params.id = this.resource.zoneid
      }
      params.listAll = true
      this.zoneLoading = true
      api('listZones', params).then(json => {
        for (const i in json.listzonesresponse.zone) {
          const zone = json.listzonesresponse.zone[i]
          if (zone.networktype === 'Advanced' && zone.securitygroupsenabled !== true) {
            this.zones.push(zone)
          }
        }
        this.zoneLoading = false
        if (this.arrayHasItems(this.zones)) {
          this.form.setFieldsValue({
            zoneid: 0
          })
          this.handleZoneChange(this.zones[0])
        }
      })
    },
    handleZoneChange (zone) {
      this.selectedZone = zone
      this.updateVPCCheckAndFetchNetworkOfferingData()
    },
    fetchDomainData () {
      const params = {}
      params.listAll = true
      params.details = 'min'
      this.domainLoading = true
      api('listDomains', params).then(json => {
        const listDomains = json.listdomainsresponse.domain
        this.domains = this.domains.concat(listDomains)
      }).finally(() => {
        this.domainLoading = false
        this.form.setFieldsValue({
          domainid: 0
        })
        this.handleDomainChange(this.domains[0])
      })
    },
    handleDomainChange (domain) {
      this.selectedDomain = domain
      this.accountVisible = domain.id !== '-1'
      if (this.isAdminOrDomainAdmin()) {
        this.updateVPCCheckAndFetchNetworkOfferingData()
      }
    },
    updateVPCCheckAndFetchNetworkOfferingData () {
      if (this.vpc !== null) { // from VPC section
        this.fetchNetworkOfferingData(true)
      } else { // from guest network section
        var params = {}
        this.networkOfferingLoading = true
        api('listVPCs', params).then(json => {
          const listVPCs = json.listvpcsresponse.vpc
          var vpcAvailable = this.arrayHasItems(listVPCs)
          if (vpcAvailable === false) {
            this.fetchNetworkOfferingData(false)
          } else {
            this.fetchNetworkOfferingData()
          }
        })
      }
    },
    fetchNetworkOfferingData (forVpc) {
      this.networkOfferingLoading = true
      var params = {
        zoneid: this.selectedZone.id,
        guestiptype: 'Isolated',
        supportedServices: 'SourceNat',
        state: 'Enabled'
      }
      if (this.isAdminOrDomainAdmin() && this.selectedDomain.id !== '-1') { // domain is visible only for admins
        params.domainid = this.selectedDomain.id
      }
      if (!this.isAdmin()) { // normal user is not aware of the VLANs in the system, so normal user is not allowed to create network with network offerings whose specifyvlan = true
        params.specifyvlan = false
      }
      if (forVpc !== null) {
        params.forvpc = forVpc
      }
      this.networkOfferings = []
      this.selectedNetworkOffering = {}
      api('listNetworkOfferings', params).then(json => {
        this.networkOfferings = json.listnetworkofferingsresponse.networkoffering
      }).catch(error => {
        this.$notifyError(error)
      }).finally(() => {
        this.networkOfferingLoading = false
        if (this.arrayHasItems(this.networkOfferings)) {
          this.form.setFieldsValue({
            networkofferingid: 0
          })
          this.handleNetworkOfferingChange(this.networkOfferings[0])
        }
      })
    },
    handleNetworkOfferingChange (networkOffering) {
      this.selectedNetworkOffering = networkOffering
      if (networkOffering.forvpc) {
        this.fetchVpcData()
      }
    },
    fetchVpcData () {
      this.vpcLoading = true
      var params = {
        listAll: true,
        details: 'min'
      }
      if (this.vpc !== null) {
        params.id = this.vpc.id
      }
      api('listVPCs', params).then(json => {
        this.vpcs = json.listvpcsresponse.vpc
      }).finally(() => {
        this.vpcLoading = false
        if (this.arrayHasItems(this.vpcs)) {
          this.form.setFieldsValue({
            vpcid: 0
          })
          this.selectedVpc = this.vpcs[0]
        }
      })
    },
    handleSubmit (e) {
      if (this.actionLoading) return
      this.form.validateFields((error, values) => {
        if (error) {
          return
        }
        this.actionLoading = true
        var params = {
          zoneId: this.selectedZone.id,
          name: values.name,
          displayText: values.displaytext,
          networkOfferingId: this.selectedNetworkOffering.id
        }
        if (this.isValidTextValueForKey(values, 'gateway')) {
          params.gateway = values.gateway
        }
        if (this.isValidTextValueForKey(values, 'netmask')) {
          params.netmask = values.netmask
        }
        if (this.isValidTextValueForKey(values, 'externalid')) {
          params.externalid = values.externalid
        }
        if (this.isValidTextValueForKey(values, 'vpcid')) {
          params.vpcid = this.selectedVpc.id
        }
        if (this.isValidTextValueForKey(values, 'vlanid')) {
          params.vlan = values.vlanid
        }
        if (this.isValidTextValueForKey(values, 'networkdomain')) {
          params.networkdomain = values.networkdomain
        }
        if ('domainid' in values && values.domainid > 0) {
          params.domainid = this.selectedDomain.id
          if (this.isValidTextValueForKey(values, 'account')) {
            params.account = values.account
          }
        }
        api('createNetwork', params).then(json => {
          this.$notification.success({
            message: 'Network',
            description: this.$t('message.success.create.isolated.network')
          })
          this.$emit('refresh-data')
          this.closeAction()
        }).catch(error => {
          this.$notifyError(error)
        }).finally(() => {
          this.actionLoading = false
        })
      })
    },
    showInput () {
      this.inputVisible = true
      this.$nextTick(function () {
        this.$refs.input.focus()
      })
    },
    resetForm () {
      this.form.setFieldsValue({
      })
      this.tags = []
    },
    closeAction () {
      this.$emit('close-action')
    }
  }
}
</script>

<style lang="less" scoped>
.form-layout {
  .ant-tag {
    margin-bottom: 10px;
  }

  /deep/.custom-time-select .ant-time-picker {
    width: 100%;
  }

  /deep/.ant-divider-horizontal {
    margin-top: 0;
  }
}

.form {
  margin: 10px 0;
}

.tagsTitle {
  font-weight: 500;
  margin-bottom: 12px;
}
</style><|MERGE_RESOLUTION|>--- conflicted
+++ resolved
@@ -24,16 +24,7 @@
           layout="vertical"
           @submit="handleSubmit">
           <a-form-item>
-<<<<<<< HEAD
             <tooltip-label slot="label" :title="$t('label.name')" :tooltip="apiParams.name.description"/>
-=======
-            <span slot="label">
-              {{ $t('label.name') }}
-              <a-tooltip :title="apiParams.name.description">
-                <a-icon type="info-circle" />
-              </a-tooltip>
-            </span>
->>>>>>> 8680f7d9
             <a-input
               v-decorator="['name', {
                 rules: [{ required: true, message: $t('message.error.name') }]
@@ -42,16 +33,7 @@
               autoFocus/>
           </a-form-item>
           <a-form-item>
-<<<<<<< HEAD
             <tooltip-label slot="label" :title="$t('label.displaytext')" :tooltip="apiParams.displaytext.description"/>
-=======
-            <span slot="label">
-              {{ $t('label.displaytext') }}
-              <a-tooltip :title="apiParams.displaytext.description">
-                <a-icon type="info-circle" />
-              </a-tooltip>
-            </span>
->>>>>>> 8680f7d9
             <a-input
               v-decorator="['displaytext', {
                 rules: [{ required: true, message: $t('message.error.display.text') }]
@@ -59,16 +41,7 @@
               :placeholder="this.$t('label.display.text')"/>
           </a-form-item>
           <a-form-item>
-<<<<<<< HEAD
             <tooltip-label slot="label" :title="$t('label.zoneid')" :tooltip="apiParams.zoneid.description"/>
-=======
-            <span slot="label">
-              {{ $t('label.zoneid') }}
-              <a-tooltip :title="apiParams.zoneid.description">
-                <a-icon type="info-circle" />
-              </a-tooltip>
-            </span>
->>>>>>> 8680f7d9
             <a-select
               v-decorator="['zoneid', {
                 rules: [
@@ -92,16 +65,7 @@
             </a-select>
           </a-form-item>
           <a-form-item v-if="this.isAdminOrDomainAdmin()">
-<<<<<<< HEAD
             <tooltip-label slot="label" :title="$t('label.domainid')" :tooltip="apiParams.domainid.description"/>
-=======
-            <span slot="label">
-              {{ $t('label.domain') }}
-              <a-tooltip :title="apiParams.domainid.description">
-                <a-icon type="info-circle" />
-              </a-tooltip>
-            </span>
->>>>>>> 8680f7d9
             <a-select
               v-decorator="['domainid', {}]"
               showSearch
@@ -118,16 +82,7 @@
             </a-select>
           </a-form-item>
           <a-form-item>
-<<<<<<< HEAD
             <tooltip-label slot="label" :title="$t('label.networkofferingid')" :tooltip="apiParams.networkofferingid.description"/>
-=======
-            <span slot="label">
-              {{ $t('label.networkofferingid') }}
-              <a-tooltip :title="apiParams.networkofferingid.description">
-                <a-icon type="info-circle" />
-              </a-tooltip>
-            </span>
->>>>>>> 8680f7d9
             <a-select
               v-decorator="['networkofferingid', {
                 rules: [
@@ -151,16 +106,7 @@
             </a-select>
           </a-form-item>
           <a-form-item v-if="!this.isObjectEmpty(this.selectedNetworkOffering) && this.selectedNetworkOffering.specifyvlan">
-<<<<<<< HEAD
             <tooltip-label slot="label" :title="$t('label.vlan')" :tooltip="apiParams.vlan.description"/>
-=======
-            <span slot="label">
-              {{ $t('label.vlan') }}
-              <a-tooltip :title="apiParams.vlan.description">
-                <a-icon type="info-circle" />
-              </a-tooltip>
-            </span>
->>>>>>> 8680f7d9
             <a-input
               v-decorator="['vlanid', {
                 rules: [{ required: true, message: $t('message.please.enter.value') }]
@@ -168,16 +114,7 @@
               :placeholder="this.$t('label.vlanid')"/>
           </a-form-item>
           <a-form-item v-if="!this.isObjectEmpty(this.selectedNetworkOffering) && this.selectedNetworkOffering.forvpc">
-<<<<<<< HEAD
             <tooltip-label slot="label" :title="$t('label.vpcid')" :tooltip="apiParams.vpcid.description"/>
-=======
-            <span slot="label">
-              {{ $t('label.vpcid') }}
-              <a-tooltip :title="apiParams.vpcid.description">
-                <a-icon type="info-circle" />
-              </a-tooltip>
-            </span>
->>>>>>> 8680f7d9
             <a-select
               v-decorator="['vpcid', {
                 rules: [
@@ -201,76 +138,31 @@
             </a-select>
           </a-form-item>
           <a-form-item>
-<<<<<<< HEAD
             <tooltip-label slot="label" :title="$t('label.externalid')" :tooltip="apiParams.externalid.description"/>
-=======
-            <span slot="label">
-              {{ $t('label.externalid') }}
-              <a-tooltip :title="apiParams.externalid.description">
-                <a-icon type="info-circle" />
-              </a-tooltip>
-            </span>
->>>>>>> 8680f7d9
             <a-input
               v-decorator="['externalid', {}]"
               :placeholder="$t('label.externalid')"/>
           </a-form-item>
           <a-form-item>
-<<<<<<< HEAD
             <tooltip-label slot="label" :title="$t('label.gateway')" :tooltip="apiParams.gateway.description"/>
-=======
-            <span slot="label">
-              {{ $t('label.gateway') }}
-              <a-tooltip :title="apiParams.gateway.description">
-                <a-icon type="info-circle" />
-              </a-tooltip>
-            </span>
->>>>>>> 8680f7d9
             <a-input
               v-decorator="['gateway', {}]"
               :placeholder="this.$t('label.gateway')"/>
           </a-form-item>
           <a-form-item>
-<<<<<<< HEAD
             <tooltip-label slot="label" :title="$t('label.netmask')" :tooltip="apiParams.netmask.description"/>
-=======
-            <span slot="label">
-              {{ $t('label.netmask') }}
-              <a-tooltip :title="apiParams.netmask.description">
-                <a-icon type="info-circle" />
-              </a-tooltip>
-            </span>
->>>>>>> 8680f7d9
             <a-input
               v-decorator="['netmask', {}]"
               :placeholder="this.$t('label.netmask')"/>
           </a-form-item>
           <a-form-item v-if="!this.isObjectEmpty(this.selectedNetworkOffering) && !this.selectedNetworkOffering.forvpc">
-<<<<<<< HEAD
             <tooltip-label slot="label" :title="$t('label.networkdomain')" :tooltip="apiParams.networkdomain.description"/>
-=======
-            <span slot="label">
-              {{ $t('label.networkdomain') }}
-              <a-tooltip :title="apiParams.networkdomain.description">
-                <a-icon type="info-circle" />
-              </a-tooltip>
-            </span>
->>>>>>> 8680f7d9
             <a-input
               v-decorator="['networkdomain', {}]"
               :placeholder="this.$t('label.networkdomain')"/>
           </a-form-item>
           <a-form-item v-if="this.accountVisible">
-<<<<<<< HEAD
             <tooltip-label slot="label" :title="$t('label.account')" :tooltip="apiParams.account.description"/>
-=======
-            <span slot="label">
-              {{ $t('label.account') }}
-              <a-tooltip :title="apiParams.account.description">
-                <a-icon type="info-circle" />
-              </a-tooltip>
-            </span>
->>>>>>> 8680f7d9
             <a-input
               v-decorator="['account']"
               :placeholder="this.$t('label.account')"/>
