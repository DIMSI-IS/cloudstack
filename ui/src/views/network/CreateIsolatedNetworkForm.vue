// Licensed to the Apache Software Foundation (ASF) under one
// or more contributor license agreements.  See the NOTICE file
// distributed with this work for additional information
// regarding copyright ownership.  The ASF licenses this file
// to you under the Apache License, Version 2.0 (the
// "License"); you may not use this file except in compliance
// with the License.  You may obtain a copy of the License at
//
//   http://www.apache.org/licenses/LICENSE-2.0
//
// Unless required by applicable law or agreed to in writing,
// software distributed under the License is distributed on an
// "AS IS" BASIS, WITHOUT WARRANTIES OR CONDITIONS OF ANY
// KIND, either express or implied.  See the License for the
// specific language governing permissions and limitations
// under the License.

<template>
  <a-spin :spinning="loading">
    <div class="form-layout" v-ctrl-enter="handleSubmit">
      <div class="form">
        <a-form
          :ref="formRef"
          :model="form"
          :rules="rules"
          layout="vertical"
          @finish="handleSubmit"
         >
          <a-form-item ref="name" name="name">
            <template #label>
              <tooltip-label :title="$t('label.name')" :tooltip="apiParams.name.description"/>
            </template>
            <a-input
             v-model:value="form.name"
              :placeholder="apiParams.name.description"
              v-focus="true"/>
          </a-form-item>
          <a-form-item ref="displaytext" name="displaytext">
            <template #label>
              <tooltip-label :title="$t('label.displaytext')" :tooltip="apiParams.displaytext.description"/>
            </template>
            <a-input
             v-model:value="form.displaytext"
              :placeholder="apiParams.displaytext.description"/>
          </a-form-item>
          <a-form-item ref="zoneid" name="zoneid">
            <template #label>
              <tooltip-label :title="$t('label.zoneid')" :tooltip="apiParams.zoneid.description"/>
            </template>
            <a-select
             v-model:value="form.zoneid"
              showSearch
              optionFilterProp="label"
              :filterOption="(input, option) => {
                return option.label.toLowerCase().indexOf(input.toLowerCase()) >= 0
              }"
              :loading="zoneLoading"
              :placeholder="apiParams.zoneid.description"
              @change="val => { handleZoneChange(zones[val]) }">
              <a-select-option v-for="(opt, optIndex) in this.zones" :key="optIndex" :label="opt.name || opt.description">
                <span>
                  <resource-icon v-if="opt.icon" :image="opt.icon.base64image" size="1x" style="margin-right: 5px"/>
                  <global-outlined v-else style="margin-right: 5px" />
                  {{ opt.name || opt.description }}
                </span>
              </a-select-option>
            </a-select>
          </a-form-item>
          <ownership-selection v-if="isAdminOrDomainAdmin()" @fetch-owner="fetchOwnerOptions"/>
          <a-form-item
            ref="networkdomain"
            name="networkdomain"
            v-if="!isObjectEmpty(selectedNetworkOffering) && !selectedNetworkOffering.forvpc">
            <template #label>
              <tooltip-label :title="$t('label.networkdomain')" :tooltip="apiParams.networkdomain.description"/>
            </template>
            <a-input
             v-model:value="form.networkdomain"
              :placeholder="apiParams.networkdomain.description"/>
          </a-form-item>
          <a-form-item ref="networkofferingid" name="networkofferingid">
            <template #label>
              <tooltip-label :title="$t('label.networkofferingid')" :tooltip="apiParams.networkofferingid.description"/>
            </template>
            <a-select
             v-model:value="form.networkofferingid"
              showSearch
              optionFilterProp="label"
              :filterOption="(input, option) => {
                return option.label.toLowerCase().indexOf(input.toLowerCase()) >= 0
              }"
              :loading="networkOfferingLoading"
              :placeholder="apiParams.networkofferingid.description"
              @change="val => { handleNetworkOfferingChange(networkOfferings[val]) }">
              <a-select-option v-for="(opt, optIndex) in networkOfferings" :key="optIndex" :label="opt.displaytext || opt.name || opt.description">
                {{ opt.displaytext || opt.name || opt.description }}
              </a-select-option>
            </a-select>
          </a-form-item>
          <a-row :gutter="12" v-if="setMTU">
            <a-col :md="12" :lg="12">
              <a-form-item
                ref="publicmtu"
                name="publicmtu">
                <template #label>
                  <tooltip-label :title="$t('label.publicmtu')" :tooltip="apiParams.publicmtu.description"/>
                </template>
                <a-input-number
                style="width: 100%;"
                v-model:value="form.publicmtu"
                  :placeholder="apiParams.publicmtu.description"
                  @change="updateMtu(true)"/>
                <div style="color: red" v-if="errorPublicMtu" v-html="errorPublicMtu"></div>
              </a-form-item>
            </a-col>
            <a-col :md="12" :lg="12">
              <a-form-item
                ref="privatemtu"
                name="privatemtu">
                <template #label>
                  <tooltip-label :title="$t('label.privatemtu')" :tooltip="apiParams.privatemtu.description"/>
                </template>
                <a-input-number
                style="width: 100%;"
                v-model:value="form.privatemtu"
                  :placeholder="apiParams.privatemtu.description"
                  @change="updateMtu(false)"/>
                <div style="color: red" v-if="errorPrivateMtu"  v-html="errorPrivateMtu"></div>
              </a-form-item>
            </a-col>
          </a-row>
          <a-form-item
            ref="vlan"
            name="vlan"
            v-if="!isObjectEmpty(selectedNetworkOffering) && selectedNetworkOffering.specifyvlan">
            <template #label>
              <tooltip-label :title="$t('label.vlan')" :tooltip="apiParams.vlan.description"/>
            </template>
            <a-input
             v-model:value="form.vlan"
              :placeholder="apiParams.vlan.description"/>
          </a-form-item>
          <a-form-item
            ref="vpcid"
            name="vpcid"
            v-if="!isObjectEmpty(selectedNetworkOffering) && selectedNetworkOffering.forvpc">
            <template #label>
              <tooltip-label :title="$t('label.vpcid')" :tooltip="apiParams.vpcid.description"/>
            </template>
            <a-select
             v-model:value="form.vpcid"
              showSearch
              optionFilterProp="label"
              :filterOption="(input, option) => {
                return option.label.toLowerCase().indexOf(input.toLowerCase()) >= 0
              }"
              :loading="vpcLoading"
              :placeholder="apiParams.vpcid.description"
              @change="val => { selectedVpc = vpcs[val] }">
              <a-select-option v-for="(opt, optIndex) in vpcs" :key="optIndex" :label="opt.name || opt.description">
                {{ opt.name || opt.description }}
              </a-select-option>
            </a-select>
          </a-form-item>
          <a-form-item
            ref="externalid"
            name="externalid">
            <template #label>
              <tooltip-label :title="$t('label.externalid')" :tooltip="apiParams.externalid.description"/>
            </template>
            <a-input
             v-model:value="form.externalid"
              :placeholder="apiParams.externalid.description"/>
          </a-form-item>
          <a-form-item
            ref="gateway"
            name="gateway">
            <template #label>
              <tooltip-label :title="$t('label.gateway')" :tooltip="apiParams.gateway.description"/>
            </template>
            <a-input
             v-model:value="form.gateway"
              :placeholder="apiParams.gateway.description"/>
          </a-form-item>
          <a-form-item
            ref="netmask"
            name="netmask">
            <template #label>
              <tooltip-label :title="$t('label.netmask')" :tooltip="apiParams.netmask.description"/>
            </template>
            <a-input
             v-model:value="form.netmask"
              :placeholder="apiParams.netmask.description"/>
          </a-form-item>
          <a-form-item v-if="selectedNetworkOffering && selectedNetworkOffering.specifyipranges" name="startip" ref="startip">
            <template #label>
              <tooltip-label :title="$t('label.startipv4')" :tooltip="apiParams.startip.description"/>
            </template>
            <a-input
              v-model:value="form.startip"
              :placeholder="apiParams.startip.description"/>
          </a-form-item>
          <a-form-item v-if="selectedNetworkOffering && selectedNetworkOffering.specifyipranges" name="endip" ref="endip">
            <template #label>
              <tooltip-label :title="$t('label.endip')" :tooltip="apiParams.endip.description"/>
            </template>
            <a-input
              v-model:value="form.endip"
              :placeholder="apiParams.endip.description"/>
          </a-form-item>
          <div v-if="selectedNetworkOfferingSupportsDns">
            <a-row :gutter="12">
              <a-col :md="12" :lg="12">
                <a-form-item v-if="'dns1' in apiParams" name="dns1" ref="dns1">
                  <template #label>
                    <tooltip-label :title="$t('label.dns1')" :tooltip="apiParams.dns1.description"/>
                  </template>
                  <a-input
                    v-model:value="form.dns1"
                    :placeholder="apiParams.dns1.description"/>
                </a-form-item>
              </a-col>
              <a-col :md="12" :lg="12">
                <a-form-item v-if="'dns2' in apiParams" name="dns2" ref="dns2">
                  <template #label>
                    <tooltip-label :title="$t('label.dns2')" :tooltip="apiParams.dns2.description"/>
                  </template>
                  <a-input
                    v-model:value="form.dns2"
                    :placeholder="apiParams.dns2.description"/>
                </a-form-item>
              </a-col>
            </a-row>
            <a-row :gutter="12">
              <a-col :md="12" :lg="12">
                <a-form-item v-if="selectedNetworkOffering && selectedNetworkOffering.internetprotocol === 'DualStack' && 'ip6dns1' in apiParams" name="ip6dns1" ref="ip6dns1">
                  <template #label>
                    <tooltip-label :title="$t('label.ip6dns1')" :tooltip="apiParams.ip6dns1.description"/>
                  </template>
                  <a-input
                    v-model:value="form.ip6dns1"
                    :placeholder="apiParams.ip6dns1.description"/>
                </a-form-item>
              </a-col>
              <a-col :md="12" :lg="12">
                <a-form-item v-if="selectedNetworkOffering && selectedNetworkOffering.internetprotocol === 'DualStack' && 'ip6dns2' in apiParams" name="ip6dns2" ref="ip6dns2">
                  <template #label>
                    <tooltip-label :title="$t('label.ip6dns2')" :tooltip="apiParams.ip6dns2.description"/>
                  </template>
                  <a-input
                    v-model:value="form.ip6dns2"
                    :placeholder="apiParams.ip6dns2.description"/>
                </a-form-item>
              </a-col>
            </a-row>
          </div>
          <a-form-item v-if="selectedNetworkOfferingSupportsSourceNat" name="sourcenatipaddress" ref="sourcenatipaddress">
            <template #label>
              <tooltip-label :title="$t('label.routerip')" :tooltip="apiParams.sourcenatipaddress?.description"/>
            </template>
            <a-input
              v-model:value="form.sourcenatipaddress"
              :placeholder="apiParams.sourcenatipaddress?.description"/>
          </a-form-item>
          <div :span="24" class="action-button">
            <a-button
              :loading="actionLoading"
              @click="closeAction">
              {{ $t('label.cancel') }}
            </a-button>
            <a-button
              :loading="actionLoading"
              ref="submit"
              type="primary"
              htmlType="submit"
              @click="handleSubmit">
              {{ $t('label.ok') }}
            </a-button>
          </div>
        </a-form>
      </div>
    </div>
  </a-spin>
</template>

<script>
import { ref, reactive, toRaw } from 'vue'
import { api } from '@/api'
import { isAdmin, isAdminOrDomainAdmin } from '@/role'
import { mixinForm } from '@/utils/mixin'
import ResourceIcon from '@/components/view/ResourceIcon'
import TooltipLabel from '@/components/widgets/TooltipLabel'
import OwnershipSelection from '@/views/compute/wizard/OwnershipSelection.vue'

export default {
  name: 'CreateIsolatedNetworkForm',
  mixins: [mixinForm],
  components: {
    TooltipLabel,
    ResourceIcon,
    OwnershipSelection
  },
  props: {
    loading: {
      type: Boolean,
      default: false
    },
    vpc: {
      type: Object,
      default: null
    },
    resource: {
      type: Object,
      default: () => { return {} }
    }
  },
  data () {
    return {
      actionLoading: false,
      owner: {},
      accountVisible: isAdminOrDomainAdmin(),
      accountLoading: false,
      zones: [],
      zoneLoading: false,
      selectedZone: {},
      networkOfferings: [],
      networkOfferingLoading: false,
      selectedNetworkOffering: {},
      vpcs: [],
      vpcLoading: false,
      selectedVpc: {},
      privateMtuMax: 1500,
      publicMtuMax: 1500,
      minMTU: 68,
      errorPublicMtu: '',
      errorPrivateMtu: '',
      setMTU: false
    }
  },
  watch: {
    resource: {
      deep: true,
      handler () {
        this.fetchData()
      }
    }
  },
  beforeCreate () {
    this.apiParams = this.$getApiParams('createNetwork')
  },
  created () {
    this.initForm()
    this.fetchData()
  },
  computed: {
    selectedNetworkOfferingSupportsDns () {
      if (this.selectedNetworkOffering) {
        const services = this.selectedNetworkOffering?.service || []
        const dnsServices = services.filter(service => service.name === 'Dns')
        return dnsServices && dnsServices.length === 1
      }
      return false
    },
    selectedNetworkOfferingSupportsSourceNat () {
      if (this.selectedNetworkOffering) {
        const services = this.selectedNetworkOffering?.service || []
        const sourcenatService = services.filter(service => service.name === 'SourceNat')
        return sourcenatService && sourcenatService.length === 1
      }
      return false
    }
  },
  methods: {
    initForm () {
      this.formRef = ref()
      this.form = reactive({})
      this.rules = reactive({
        name: [{ required: true, message: this.$t('message.error.name') }],
        zoneid: [{ type: 'number', required: true, message: this.$t('message.error.select') }],
        networkofferingid: [{ type: 'number', required: true, message: this.$t('message.error.select') }],
        vpcid: [{ required: true, message: this.$t('message.error.select') }]
      })
    },
    fetchData () {
<<<<<<< HEAD
=======
      if (this.isAdminOrDomainAdmin()) {
        this.fetchDomainData()
      }
>>>>>>> ca66b76c
      this.fetchZoneData()
      this.allowSettingMTU()
    },
    allowSettingMTU () {
    },
    isAdminOrDomainAdmin () {
      return isAdminOrDomainAdmin()
    },
    isObjectEmpty (obj) {
      return !(obj !== null && obj !== undefined && Object.keys(obj).length > 0 && obj.constructor === Object)
    },
    arrayHasItems (array) {
      return array !== null && array !== undefined && Array.isArray(array) && array.length > 0
    },
    isValidTextValueForKey (obj, key) {
      return key in obj && obj[key] != null && String(obj[key]).length > 0
    },
    fetchZoneData () {
      this.zones = []
      const params = {}
      if (this.resource.zoneid && this.$route.name === 'deployVirtualMachine') {
        params.id = this.resource.zoneid
      }
      params.showicon = true
      this.zoneLoading = true
      api('listZones', params).then(json => {
        for (const i in json.listzonesresponse.zone) {
          const zone = json.listzonesresponse.zone[i]
          if (zone.networktype === 'Advanced' && zone.securitygroupsenabled !== true && zone.type !== 'Edge') {
            this.zones.push(zone)
          }
        }
        this.zoneLoading = false
        if (this.arrayHasItems(this.zones)) {
          this.form.zoneid = 0
          this.handleZoneChange(this.zones[0])
        }
      })
    },
    handleZoneChange (zone) {
      this.selectedZone = zone
      this.setMTU = zone?.allowuserspecifyvrmtu || false
      this.privateMtuMax = zone?.routerprivateinterfacemaxmtu || 1500
      this.publicMtuMax = zone?.routerpublicinterfacemaxmtu || 1500
      this.updateVPCCheckAndFetchNetworkOfferingData()
    },
    fetchOwnerOptions (OwnerOptions) {
      this.owner = {
        projectid: null,
        domainid: this.$store.getters.userInfo.domainid,
        account: this.$store.getters.userInfo.account
      }
      if (OwnerOptions.selectedAccountType === this.$t('label.account')) {
        if (!OwnerOptions.selectedAccount) {
          return
        }
        this.owner.account = OwnerOptions.selectedAccount
        this.owner.domainid = OwnerOptions.selectedDomain
        this.owner.projectid = null
      } else if (OwnerOptions.selectedAccountType === this.$t('label.project')) {
        if (!OwnerOptions.selectedProject) {
          return
        }
        this.owner.account = null
        this.owner.domainid = null
        this.owner.projectid = OwnerOptions.selectedProject
      }
      if (isAdminOrDomainAdmin()) {
        this.updateVPCCheckAndFetchNetworkOfferingData()
      }
    },
    updateVPCCheckAndFetchNetworkOfferingData () {
      if (this.vpc !== null) { // from VPC section
        this.fetchNetworkOfferingData(true)
      } else { // from guest network section
        var params = {}
        this.networkOfferingLoading = true
        if ('listVPCs' in this.$store.getters.apis) {
          api('listVPCs', params).then(json => {
            const listVPCs = json.listvpcsresponse.vpc
            var vpcAvailable = this.arrayHasItems(listVPCs)
            if (vpcAvailable === false) {
              this.fetchNetworkOfferingData(false)
            } else {
              this.fetchNetworkOfferingData()
            }
          })
        } else {
          this.fetchNetworkOfferingData(false)
        }
      }
    },
    fetchNetworkOfferingData (forVpc) {
      this.networkOfferingLoading = true
      var params = {
        zoneid: this.selectedZone.id,
        guestiptype: 'Isolated',
        state: 'Enabled'
      }
      if (isAdminOrDomainAdmin() && this.owner.domainid !== '-1') { // domain is visible only for admins
        params.domainid = this.owner.domainid
      }
      if (!isAdmin()) { // normal user is not aware of the VLANs in the system, so normal user is not allowed to create network with network offerings whose specifyvlan = true
        params.specifyvlan = false
      }
      if (forVpc !== null) {
        params.forvpc = forVpc
      }
      this.networkOfferings = []
      this.selectedNetworkOffering = {}
      api('listNetworkOfferings', params).then(json => {
        this.networkOfferings = json.listnetworkofferingsresponse.networkoffering
        if (this.selectedZone.isnsxenabled) {
          this.networkOfferings = this.networkOfferings.filter(offering => offering.fornsx)
        }
      }).catch(error => {
        this.$notifyError(error)
      }).finally(() => {
        this.networkOfferingLoading = false
        if (this.arrayHasItems(this.networkOfferings)) {
          this.form.networkofferingid = 0
          this.handleNetworkOfferingChange(this.networkOfferings[0])
        }
      })
    },
    handleNetworkOfferingChange (networkOffering) {
      this.selectedNetworkOffering = networkOffering
      if (networkOffering.forvpc) {
        this.fetchVpcData()
      }
    },
    fetchVpcData () {
      this.vpcLoading = true
      var params = {
        listAll: true,
        details: 'min'
      }
      if (this.vpc !== null) {
        params.id = this.vpc.id
      }
      api('listVPCs', params).then(json => {
        this.vpcs = json.listvpcsresponse.vpc
      }).finally(() => {
        this.vpcLoading = false
        if (this.arrayHasItems(this.vpcs)) {
          this.form.vpcid = 0
          this.selectedVpc = this.vpcs[0]
        }
      })
    },
    handleSubmit () {
      if (this.actionLoading) return
      this.formRef.value.validate().then(() => {
        const formRaw = toRaw(this.form)
        const values = this.handleRemoveFields(formRaw)
        console.log(values)
        this.actionLoading = true
        var params = {
          zoneId: this.selectedZone.id,
          name: values.name,
          displayText: values.displaytext,
          networkOfferingId: this.selectedNetworkOffering.id
        }
        var usefulFields = ['gateway', 'netmask', 'startip', 'startipv4', 'endip', 'endipv4', 'dns1', 'dns2', 'ip6dns1', 'ip6dns2', 'sourcenatipaddress', 'externalid', 'vpcid', 'vlan', 'networkdomain']
        for (var field of usefulFields) {
          if (this.isValidTextValueForKey(values, field)) {
            params[field] = values[field]
          }
        }
        if (this.isValidTextValueForKey(values, 'publicmtu')) {
          params.publicmtu = values.publicmtu
        }
        if (this.isValidTextValueForKey(values, 'privatemtu')) {
          params.privatemtu = values.privatemtu
        }
        if ('vpcid' in values) {
          params.vpcid = this.selectedVpc.id
        }

        if (this.owner.account) {
          params.account = this.owner.account
          params.domainid = this.owner.domainid
        } else if (this.owner.projectid) {
          params.domainid = this.owner.domainid
          params.projectid = this.owner.projectid
        }

        api('createNetwork', params).then(json => {
          this.$notification.success({
            message: 'Network',
            description: this.$t('message.success.create.isolated.network')
          })
          this.$emit('refresh-data')
          this.closeAction()
        }).catch(error => {
          this.$notifyError(error)
        }).finally(() => {
          this.actionLoading = false
        })
      }).catch(error => {
        this.formRef.value.scrollToField(error.errorFields[0].name)
      })
    },
    updateMtu (isPublic) {
      if (isPublic) {
        if (this.form.publicmtu > this.publicMtuMax) {
          this.errorPublicMtu = this.$t('message.error.mtu.public.max.exceed')
          this.form.publicmtu = this.publicMtuMax
        } else if (this.form.publicmtu < this.minMTU) {
          this.errorPublicMtu = `${this.$t('message.error.mtu.below.min').replace('%x', this.minMTU)}`
          this.form.publicmtu = this.minMTU
        } else {
          this.errorPublicMtu = ''
        }
      } else {
        if (this.form.privatemtu > this.privateMtuMax) {
          this.errorPrivateMtu = this.$t('message.error.mtu.private.max.exceed')
          this.form.privatemtu = this.privateMtuMax
        } else if (this.form.privatemtu < this.minMTU) {
          this.errorPrivateMtu = `${this.$t('message.error.mtu.below.min').replace('%x', this.minMTU)}`
          this.form.privatemtu = this.minMTU
        } else {
          this.errorPrivateMtu = ''
        }
      }
    },
    showInput () {
      this.inputVisible = true
      this.$nextTick(function () {
        this.$refs.input.focus()
      })
    },
    resetForm () {
      this.formRef.value.resetFields()
      this.tags = []
    },
    closeAction () {
      this.$emit('close-action')
    }
  }
}
</script>

<style lang="less" scoped>
.form-layout {
  width: 80vw;
  @media (min-width: 700px) {
    width: 600px;
  }

  .ant-tag {
    margin-bottom: 10px;
  }

  :deep(.custom-time-select) .ant-time-picker {
    width: 100%;
  }

  :deep(.ant-divider-horizontal) {
    margin-top: 0;
  }
}

.form {
  margin: 10px 0;
}

.tagsTitle {
  font-weight: 500;
  color: rgba(0, 0, 0, 0.85);
  margin-bottom: 12px;
}
</style><|MERGE_RESOLUTION|>--- conflicted
+++ resolved
@@ -382,12 +382,9 @@
       })
     },
     fetchData () {
-<<<<<<< HEAD
-=======
       if (this.isAdminOrDomainAdmin()) {
         this.fetchDomainData()
       }
->>>>>>> ca66b76c
       this.fetchZoneData()
       this.allowSettingMTU()
     },
