--- conflicted
+++ resolved
@@ -181,12 +181,8 @@
     },
     fetchData () {
       this.loading = true
-<<<<<<< HEAD
+      if (!this.resource.id) return
       getAPI('listProjectRoles', { projectid: this.resource.id }).then(json => {
-=======
-      if (!this.resource.id) return
-      api('listProjectRoles', { projectid: this.resource.id }).then(json => {
->>>>>>> 7acd5a38
         const projectRoles = json.listprojectrolesresponse.projectrole
         if (!projectRoles || projectRoles.length === 0) {
           this.dataSource = []
