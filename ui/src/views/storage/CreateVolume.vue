// Licensed to the Apache Software Foundation (ASF) under one
// or more contributor license agreements.  See the NOTICE file
// distributed with this work for additional information
// regarding copyright ownership.  The ASF licenses this file
// to you under the Apache License, Version 2.0 (the
// "License"); you may not use this file except in compliance
// with the License.  You may obtain a copy of the License at
//
//   http://www.apache.org/licenses/LICENSE-2.0
//
// Unless required by applicable law or agreed to in writing,
// software distributed under the License is distributed on an
// "AS IS" BASIS, WITHOUT WARRANTIES OR CONDITIONS OF ANY
// KIND, either express or implied.  See the License for the
// specific language governing permissions and limitations
// under the License.

<template>
  <a-spin :spinning="loading">
    <a-form
      class="form"
      :form="form"
      @submit="handleSubmit"
      v-ctrl-enter="handleSubmit"
      layout="vertical">
      <a-form-item>
<<<<<<< HEAD
        <tooltip-label slot="label" :title="$t('label.name')" :tooltip="apiParams.name.description"/>
=======
        <span slot="label">
          {{ $t('label.name') }}
          <a-tooltip :title="apiParams.name.description">
            <a-icon type="info-circle" />
          </a-tooltip>
        </span>
>>>>>>> 8680f7d9
        <a-input
          v-decorator="['name', {
            rules: [{ required: true, message: $t('message.error.volume.name') }]
          }]"
          :placeholder="$t('label.volumename')"
          autoFocus />
      </a-form-item>
      <a-form-item>
<<<<<<< HEAD
        <tooltip-label slot="label" :title="$t('label.zoneid')" :tooltip="apiParams.zoneid.description"/>
=======
        <span slot="label">
          {{ $t('label.zoneid') }}
          <a-tooltip :title="apiParams.zoneid.description">
            <a-icon type="info-circle" />
          </a-tooltip>
        </span>
>>>>>>> 8680f7d9
        <a-select
          v-decorator="['zoneid', {
            initialValue: selectedZoneId,
            rules: [{ required: true, message: $t('message.error.zone') }] }]"
          :loading="loading"
          @change="zone => fetchDiskOfferings(zone)">
          <a-select-option
            v-for="(zone, index) in zones"
            :value="zone.id"
            :key="index">
            {{ zone.name }}
          </a-select-option>
        </a-select>
      </a-form-item>
      <a-form-item>
<<<<<<< HEAD
        <tooltip-label slot="label" :title="$t('label.diskofferingid')" :tooltip="apiParams.diskofferingid.description"/>
=======
        <span slot="label">
          {{ $t('label.diskoffering') }}
          <a-tooltip :title="apiParams.diskofferingid.description || 'Disk Offering'">
            <a-icon type="info-circle" />
          </a-tooltip>
        </span>
>>>>>>> 8680f7d9
        <a-select
          v-decorator="['diskofferingid', {
            initialValue: selectedDiskOfferingId,
            rules: [{ required: true, message: $t('message.error.select') }]}]"
          :loading="loading"
          @change="id => onChangeDiskOffering(id)"
        >
          <a-select-option
            v-for="(offering, index) in offerings"
            :value="offering.id"
            :key="index">
            {{ offering.displaytext || offering.name }}
          </a-select-option>
        </a-select>
      </a-form-item>
      <span v-if="customDiskOffering">
        <a-form-item>
<<<<<<< HEAD
          <tooltip-label slot="label" :title="$t('label.sizegb')" :tooltip="apiParams.size.description"/>
=======
          <span slot="label">
            {{ $t('label.sizegb') }}
            <a-tooltip :title="apiParams.size.description">
              <a-icon type="info-circle" />
            </a-tooltip>
          </span>
>>>>>>> 8680f7d9
          <a-input
            v-decorator="['size', {
              rules: [{ required: true, message: $t('message.error.custom.disk.size') }]}]"
            :placeholder="$t('label.disksize')"/>
        </a-form-item>
      </span>
      <span v-if="isCustomizedDiskIOps">
        <a-form-item>
          <span slot="label">
            {{ $t('label.miniops') }}
            <a-tooltip :title="apiParams.miniops.description">
              <a-icon type="info-circle" style="color: rgba(0,0,0,.45)" />
            </a-tooltip>
          </span>
          <a-input
            v-decorator="['miniops', {
              rules: [{
                validator: (rule, value, callback) => {
                  if (value && (isNaN(value) || value <= 0)) {
                    callback(this.$t('message.error.number'))
                  }
                  callback()
                }
              }]
            }]"
            :placeholder="this.$t('label.miniops')"/>
        </a-form-item>
        <a-form-item>
          <span slot="label">
            {{ $t('label.maxiops') }}
            <a-tooltip :title="apiParams.maxiops.description">
              <a-icon type="info-circle" style="color: rgba(0,0,0,.45)" />
            </a-tooltip>
          </span>
          <a-input
            v-decorator="['maxiops', {
              rules: [{
                validator: (rule, value, callback) => {
                  if (value && (isNaN(value) || value <= 0)) {
                    callback(this.$t('message.error.number'))
                  }
                  callback()
                }
              }]
            }]"
            :placeholder="this.$t('label.maxiops')"/>
        </a-form-item>
      </span>
      <div :span="24" class="action-button">
        <a-button @click="closeModal">{{ $t('label.cancel') }}</a-button>
        <a-button type="primary" ref="submit" @click="handleSubmit">{{ $t('label.ok') }}</a-button>
      </div>
    </a-form>
  </a-spin>
</template>

<script>
import { api } from '@/api'
import TooltipLabel from '@/components/widgets/TooltipLabel'

export default {
  name: 'CreateVolume',
  components: {
    TooltipLabel
  },
  data () {
    return {
      zones: [],
      offerings: [],
      selectedZoneId: '',
      selectedDiskOfferingId: '',
      customDiskOffering: false,
      loading: false,
      isCustomizedDiskIOps: false
    }
  },
  beforeCreate () {
    this.form = this.$form.createForm(this)
    this.apiParams = this.$getApiParams('createVolume')
  },
  created () {
    this.fetchData()
  },
  methods: {
    fetchData () {
      this.loading = true
      api('listZones').then(json => {
        this.zones = json.listzonesresponse.zone || []
        this.selectedZoneId = this.zones[0].id || ''
        this.fetchDiskOfferings(this.selectedZoneId)
      }).finally(() => {
        this.loading = false
      })
    },
    fetchDiskOfferings (zoneId) {
      this.loading = true
      api('listDiskOfferings', {
        zoneid: zoneId,
        listall: true
      }).then(json => {
        this.offerings = json.listdiskofferingsresponse.diskoffering || []
        this.selectedDiskOfferingId = this.offerings[0].id || ''
        this.customDiskOffering = this.offerings[0].iscustomized || false
        this.isCustomizedDiskIOps = this.offerings[0]?.iscustomizediops || false
      }).finally(() => {
        this.loading = false
      })
    },
    handleSubmit (e) {
      if (this.loading) return
      this.form.validateFields((err, values) => {
        if (err) {
          return
        }
        this.loading = true
        api('createVolume', values).then(response => {
          this.$pollJob({
            jobId: response.createvolumeresponse.jobid,
            title: this.$t('message.success.create.volume'),
            description: values.name,
            successMessage: this.$t('message.success.create.volume'),
            errorMessage: this.$t('message.create.volume.failed'),
            loadingMessage: this.$t('message.create.volume.processing'),
            catchMessage: this.$t('error.fetching.async.job.result')
          })
          this.closeModal()
        }).catch(error => {
          this.$notifyError(error)
        }).finally(() => {
          this.loading = false
        })
      })
    },
    closeModal () {
      this.$emit('close-action')
    },
    onChangeDiskOffering (id) {
      const offering = this.offerings.filter(x => x.id === id)
      this.customDiskOffering = offering[0]?.iscustomized || false
      this.isCustomizedDiskIOps = offering[0]?.iscustomizediops || false
    }
  }
}
</script>

<style lang="scss" scoped>
.form {
  width: 80vw;

  @media (min-width: 500px) {
    width: 400px;
  }
}
</style><|MERGE_RESOLUTION|>--- conflicted
+++ resolved
@@ -24,16 +24,7 @@
       v-ctrl-enter="handleSubmit"
       layout="vertical">
       <a-form-item>
-<<<<<<< HEAD
         <tooltip-label slot="label" :title="$t('label.name')" :tooltip="apiParams.name.description"/>
-=======
-        <span slot="label">
-          {{ $t('label.name') }}
-          <a-tooltip :title="apiParams.name.description">
-            <a-icon type="info-circle" />
-          </a-tooltip>
-        </span>
->>>>>>> 8680f7d9
         <a-input
           v-decorator="['name', {
             rules: [{ required: true, message: $t('message.error.volume.name') }]
@@ -42,16 +33,7 @@
           autoFocus />
       </a-form-item>
       <a-form-item>
-<<<<<<< HEAD
         <tooltip-label slot="label" :title="$t('label.zoneid')" :tooltip="apiParams.zoneid.description"/>
-=======
-        <span slot="label">
-          {{ $t('label.zoneid') }}
-          <a-tooltip :title="apiParams.zoneid.description">
-            <a-icon type="info-circle" />
-          </a-tooltip>
-        </span>
->>>>>>> 8680f7d9
         <a-select
           v-decorator="['zoneid', {
             initialValue: selectedZoneId,
@@ -67,16 +49,7 @@
         </a-select>
       </a-form-item>
       <a-form-item>
-<<<<<<< HEAD
-        <tooltip-label slot="label" :title="$t('label.diskofferingid')" :tooltip="apiParams.diskofferingid.description"/>
-=======
-        <span slot="label">
-          {{ $t('label.diskoffering') }}
-          <a-tooltip :title="apiParams.diskofferingid.description || 'Disk Offering'">
-            <a-icon type="info-circle" />
-          </a-tooltip>
-        </span>
->>>>>>> 8680f7d9
+        <tooltip-label slot="label" :title="$t('label.diskofferingid')" :tooltip="apiParams.diskofferingid.description || 'Disk Offering'"/>
         <a-select
           v-decorator="['diskofferingid', {
             initialValue: selectedDiskOfferingId,
@@ -94,16 +67,7 @@
       </a-form-item>
       <span v-if="customDiskOffering">
         <a-form-item>
-<<<<<<< HEAD
           <tooltip-label slot="label" :title="$t('label.sizegb')" :tooltip="apiParams.size.description"/>
-=======
-          <span slot="label">
-            {{ $t('label.sizegb') }}
-            <a-tooltip :title="apiParams.size.description">
-              <a-icon type="info-circle" />
-            </a-tooltip>
-          </span>
->>>>>>> 8680f7d9
           <a-input
             v-decorator="['size', {
               rules: [{ required: true, message: $t('message.error.custom.disk.size') }]}]"
