// Licensed to the Apache Software Foundation (ASF) under one
// or more contributor license agreements.  See the NOTICE file
// distributed with this work for additional information
// regarding copyright ownership.  The ASF licenses this file
// to you under the Apache License, Version 2.0 (the
// "License"); you may not use this file except in compliance
// with the License.  You may obtain a copy of the License at
//
//   http://www.apache.org/licenses/LICENSE-2.0
//
// Unless required by applicable law or agreed to in writing,
// software distributed under the License is distributed on an
// "AS IS" BASIS, WITHOUT WARRANTIES OR CONDITIONS OF ANY
// KIND, either express or implied.  See the License for the
// specific language governing permissions and limitations
// under the License.

<template>
  <div>
    <a-row :gutter="12">
      <a-col :md="24" :lg="17">
        <a-card :bordered="true" :title="$t('label.vnf.appliance.add')">
          <a-form
            v-ctrl-enter="handleSubmit"
            :ref="formRef"
            :model="form"
            :rules="rules"
            @finish="handleSubmit"
            layout="vertical"
          >
            <a-steps direction="vertical" size="small">
              <a-step :title="$t('label.select.deployment.infrastructure')" status="process">
                <template #description>
                  <div style="margin-top: 15px">
                    <span>{{ $t('message.select.a.zone') }}</span><br/>
                    <a-form-item :label="$t('label.zoneid')" name="zoneid" ref="zoneid">
                      <zone-block-radio-group-select
                        :items="zones"
                        :selectedValue="form.zoneid"
                        @change="onSelectZoneId" />
                    </a-form-item>
                  </div>
                </template>
              </a-step>
              <a-step
                v-if="!zoneSelected || isZoneSelectedMultiArch"
                :title="$t('label.arch')"
                :status="zoneSelected ? 'process' : 'wait'">
                <template #description>
                  <div v-if="zoneSelected" style="margin-top: 15px">
                    {{ $t('message.instance.architecture') }}
                    <block-radio-group-select
                      style="margin-top: 5px;"
                      :items="architectureTypes.opts"
                      :selectedValue="selectedArchitecture"
                      @change="changeArchitecture">
                        <template #radio-option="{ item }">
                          <span>{{ item.name || item.description }}</span>
                        </template>
                        <template #select-option="{ item }">
                          <span>{{ item.name || item.description }}</span>
                        </template>
                    </block-radio-group-select>
                  </div>
                </template>
              </a-step>
              <a-step
                :title="$t('label.template.select')"
                :status="zoneSelected ? 'process' : 'wait'">
                <template #description>
                  <div v-if="zoneSelected" style="margin-top: 15px">
                    <os-based-image-selection
                      v-if="isModernImageSelection"
                      :imageTypeSelectionAllowed="false"
                      :imagePreSelected="!!this.queryTemplateId"
                      :guestOsCategoriesSelectionDisallowed="guestOsCategoriesSelectionDisallowed"
                      :guestOsCategories="options.guestOsCategories"
                      :guestOsCategoriesLoading="loading.guestOsCategories"
                      :selectedGuestOsCategoryId="form.guestoscategoryid"
                      :imageItems="options.templates"
                      :imagesLoading="loading.templates"
                      :diskSizeSelectionDeployAsIsMessageVisible="template && template.deployasis"
                      :rootDiskOverrideDisabled="rootDiskSizeFixed > 0 || (template && template.deployasis) || showOverrideDiskOfferingOption"
                      :rootDiskOverrideChecked="form.rootdisksizeitem"
                      :filterOption="filterOption"
                      :preFillContent="dataPreFill"
                      @change-guest-os-category="onSelectGuestOsCategory"
                      @handle-image-search-filter="($event) => fetchAllTemplates($event)"
                      @update-image="updateFieldValue"
                      @update-disk-size="updateFieldValue" />
                    <a-card
                      v-else
                      :tabList="imageTypeList"
                      :activeTabKey="imageType">
                      <div>
                        {{ $t('message.template.desc') }}
                        <template-iso-selection
                          input-decorator="templateid"
                          :items="options.templates"
                          :selected="imageType"
                          :loading="loading.templates"
                          :preFillContent="dataPreFill"
                          :key="templateKey"
                          @handle-search-filter="($event) => fetchAllTemplates($event)"
                          @update-template-iso="updateFieldValue" />
                         <div>
                          {{ $t('label.override.rootdisk.size') }}
                          <a-switch
                            v-model:checked="form.rootdisksizeitem"
                            :disabled="rootDiskSizeFixed > 0 || (template && template.deployasis) || showOverrideDiskOfferingOption"
                            @change="val => { showRootDiskSizeChanger = val }"
                            style="margin-left: 10px;"/>
                          <div v-if="template && template.deployasis">  {{ $t('message.deployasis') }} </div>
                        </div>
                        <disk-size-selection
                          v-if="showRootDiskSizeChanger"
                          input-decorator="rootdisksize"
                          :preFillContent="dataPreFill"
                          :isCustomized="true"
                          :minDiskSize="dataPreFill.minrootdisksize"
                          @update-disk-size="updateFieldValue"
                          style="margin-top: 10px;"/>
                      </div>
                    </a-card>
                    <a-form-item class="form-item-hidden">
                      <a-input v-model:value="form.templateid" />
                    </a-form-item>
                    <a-form-item class="form-item-hidden">
                      <a-input v-model:value="form.rootdisksize" />
                    </a-form-item>
                  </div>
                </template>
              </a-step>
              <a-step
                :title="$t('label.serviceofferingid')"
                :status="zoneSelected ? 'process' : 'wait'">
                <template #description>
                  <div v-if="zoneSelected">
                    <a-form-item v-if="zoneSelected && templateConfigurationExists" name="templateConfiguration" ref="templateConfiguration">
                      <template #label>
                        <tooltip-label :title="$t('label.configuration')" :tooltip="$t('message.ovf.configurations')"/>
                      </template>
                      <a-select
                        showSearch
                        optionFilterProp="label"
                        v-model:value="form.templateConfiguration"
                        defaultActiveFirstOption
                        :placeholder="$t('message.ovf.configurations')"
                        :filterOption="filterOption"
                        @change="onSelectTemplateConfigurationId"
                      >
                        <a-select-option v-for="opt in templateConfigurations" :key="opt.id" :label="opt.name || opt.description">
                          {{ opt.name || opt.description }}
                        </a-select-option>
                      </a-select>
                      <span v-if="selectedTemplateConfiguration && selectedTemplateConfiguration.description">{{ selectedTemplateConfiguration.description }}</span>
                    </a-form-item>
                    <compute-offering-selection
                      :compute-items="options.serviceOfferings"
                      :selected-template="template ? template : {}"
                      :row-count="rowCount.serviceOfferings"
                      :zoneId="zoneId"
                      :value="serviceOffering ? serviceOffering.id : ''"
                      :loading="loading.serviceOfferings"
                      :preFillContent="dataPreFill"
                      :minimum-cpunumber="templateConfigurationExists && selectedTemplateConfiguration && selectedTemplateConfiguration.cpunumber ? selectedTemplateConfiguration.cpunumber : 0"
                      :minimum-cpuspeed="templateConfigurationExists && selectedTemplateConfiguration && selectedTemplateConfiguration.cpuspeed ? selectedTemplateConfiguration.cpuspeed : 0"
                      :minimum-memory="templateConfigurationExists && selectedTemplateConfiguration && selectedTemplateConfiguration.memory ? selectedTemplateConfiguration.memory : 0"
                      @select-compute-item="($event) => updateComputeOffering($event)"
                      @handle-search-filter="($event) => handleSearchFilter('serviceOfferings', $event)"
                    ></compute-offering-selection>
                    <compute-selection
                      v-if="serviceOffering && (serviceOffering.iscustomized || serviceOffering.iscustomizediops)"
                      cpuNumberInputDecorator="cpunumber"
                      cpuSpeedInputDecorator="cpuspeed"
                      memoryInputDecorator="memory"
                      :preFillContent="dataPreFill"
                      :computeOfferingId="vnfAppConfig.computeofferingid"
                      :isConstrained="isOfferingConstrained(serviceOffering)"
                      :minCpu="'serviceofferingdetails' in serviceOffering ? serviceOffering.serviceofferingdetails.mincpunumber*1 : 0"
                      :maxCpu="'serviceofferingdetails' in serviceOffering ? serviceOffering.serviceofferingdetails.maxcpunumber*1 : Number.MAX_SAFE_INTEGER"
                      :minMemory="'serviceofferingdetails' in serviceOffering ? serviceOffering.serviceofferingdetails.minmemory*1 : 0"
                      :maxMemory="'serviceofferingdetails' in serviceOffering ? serviceOffering.serviceofferingdetails.maxmemory*1 : Number.MAX_SAFE_INTEGER"
                      :isCustomized="serviceOffering.iscustomized"
                      :isCustomizedIOps="'iscustomizediops' in serviceOffering && serviceOffering.iscustomizediops"
                      @handler-error="handlerError"
                      @update-iops-value="updateIOPSValue"
                      @update-compute-cpunumber="updateFieldValue"
                      @update-compute-cpuspeed="updateFieldValue"
                      @update-compute-memory="updateFieldValue" />
                    <span v-if="serviceOffering && serviceOffering.iscustomized">
                      <a-form-item name="cpunumber" ref="cpunumber" class="form-item-hidden">
                        <a-input v-model:value="form.cpunumber"/>
                      </a-form-item>
                      <a-form-item
                        class="form-item-hidden"
                        v-if="(serviceOffering && !(serviceOffering.cpuspeed > 0))"
                        name="cpuspeed"
                        ref="cpuspeed">
                        <a-input v-model:value="form.cpuspeed"/>
                      </a-form-item>
                      <a-form-item class="form-item-hidden" name="memory" ref="memory">
                        <a-input v-model:value="form.memory"/>
                      </a-form-item>
                    </span>
                    <span v-if="imageType!=='isoid' && serviceOffering && !serviceOffering.diskofferingstrictness">
                      <a-step
                        :status="zoneSelected ? 'process' : 'wait'"
                        v-if="template && !template.deployasis && template.childtemplates && template.childtemplates.length > 0" >
                        <template #description>
                          <div v-if="zoneSelected">
                            <multi-disk-selection
                              :items="template.childtemplates"
                              :diskOfferings="options.diskOfferings"
                              :zoneId="zoneId"
                              @select-multi-disk-offering="updateMultiDiskOffering($event)" />
                          </div>
                        </template>
                      </a-step>
                      <a-step
                        v-else
                        :status="zoneSelected ? 'process' : 'wait'">
                        <template #description>
                          <div v-if="zoneSelected">
                            <disk-offering-selection
                              v-if="showOverrideDiskOfferingOption"
                              :items="options.diskOfferings"
                              :row-count="rowCount.diskOfferings"
                              :zoneId="zoneId"
                              :value="overrideDiskOffering ? overrideDiskOffering.id : ''"
                              :loading="loading.diskOfferings"
                              :preFillContent="dataPreFill"
                              :isIsoSelected="imageType==='isoid'"
                              :isRootDiskOffering="true"
                              @on-selected-root-disk-size="onSelectRootDiskSize"
                              @select-disk-offering-item="($event) => updateOverrideDiskOffering($event)"
                              @handle-search-filter="($event) => handleSearchFilter('diskOfferings', $event)"
                            ></disk-offering-selection>
                            <disk-size-selection
                              v-if="overrideDiskOffering && (overrideDiskOffering.iscustomized || overrideDiskOffering.iscustomizediops)"
                              input-decorator="rootdisksize"
                              :preFillContent="dataPreFill"
                              :minDiskSize="dataPreFill.minrootdisksize"
                              :rootDiskSelected="overrideDiskOffering"
                              :isCustomized="overrideDiskOffering.iscustomized"
                              @handler-error="handlerError"
                              @update-disk-size="updateFieldValue"
                              @update-root-disk-iops-value="updateIOPSValue"/>
                            <a-form-item class="form-item-hidden">
                              <a-input v-model:value="form.rootdisksize"/>
                            </a-form-item>
                          </div>
                        </template>
                      </a-step>
                    </span>
                  </div>
                </template>
              </a-step>
              <a-step
                :title="$t('label.data.disk')"
                :status="zoneSelected ? 'process' : 'wait'"
                v-if="template && !template.deployasis && template.childtemplates && template.childtemplates.length > 0" >
                <template #description>
                  <div v-if="zoneSelected">
                    <multi-disk-selection
                      :items="template.childtemplates"
                      :diskOfferings="options.diskOfferings"
                      :zoneId="zoneId"
                      @select-multi-disk-offering="updateMultiDiskOffering($event)" />
                  </div>
                </template>
              </a-step>
              <a-step
                v-else-if="vm.templateid && template.templatetype !== 'VNF'"
                :title="imageType === 'templateid' ? $t('label.data.disk') : $t('label.disk.size')"
                :status="zoneSelected ? 'process' : 'wait'">
                <template #description>
                  <div v-if="zoneSelected">
                    <span>
                      {{ $t('label.data.disk') }}
                      <a-switch
                        v-model:checked="showDiskOfferingOption"
                        @change="updateDiskOffering(0)"
                        style="margin-left: 10px;"/>
                    </span>
                    <disk-offering-selection
                      v-if="showDiskOfferingOption"
                      :items="options.diskOfferings"
                      :row-count="rowCount.diskOfferings"
                      :zoneId="zoneId"
                      :value="diskOffering ? diskOffering.id : ''"
                      :loading="loading.diskOfferings"
                      :preFillContent="dataPreFill"
                      :isIsoSelected="imageType==='isoid'"
                      @on-selected-disk-size="onSelectDiskSize"
                      @select-disk-offering-item="($event) => updateDiskOffering($event)"
                      @handle-search-filter="($event) => handleSearchFilter('diskOfferings', $event)"
                    ></disk-offering-selection>
                    <disk-size-selection
                      v-if="diskOffering && (diskOffering.iscustomized || diskOffering.iscustomizediops)"
                      input-decorator="size"
                      :preFillContent="dataPreFill"
                      :diskSelected="diskSelected"
                      :isCustomized="diskOffering.iscustomized"
                      @handler-error="handlerError"
                      @update-disk-size="updateFieldValue"
                      @update-iops-value="updateIOPSValue"/>
                    <a-form-item class="form-item-hidden">
                      <a-input v-model:value="form.size"/>
                    </a-form-item>
                  </div>
                </template>
              </a-step>
              <a-step
                :title="$t('label.networks')"
                :status="zoneSelected ? 'process' : 'wait'"
                v-if="zone && zone.networktype !== 'Basic'">
                <template #description>
                  <div v-if="zoneSelected" style="margin-top: 5px">
                    <div style="margin-bottom: 10px">
                      {{ $t('message.vnf.appliance.networks') }}
                    </div>
                    <div v-if="vm.templateid && templateNics && templateNics.length > 0">
                      <instance-nics-network-select-list-view
                        :nics="templateNics"
                        :zoneid="selectedZone"
                        @select="handleNicsNetworkSelection" />
                    </div>
                    <div v-else>
                      <network-selection
                        :items="options.networks"
                        :row-count="rowCount.networks"
                        :value="networkOfferingIds"
                        :loading="loading.networks"
                        :zoneId="zoneId"
                        :vnf="true"
                        :preFillContent="dataPreFill"
                        @select-network-item="($event) => updateNetworks($event)"
                        @handle-search-filter="($event) => handleSearchFilter('networks', $event)"
                      ></network-selection>
                      <network-configuration
                        v-if="networks.length > 0"
                        :items="networks"
                        :vnf="true"
                        :preFillContent="dataPreFill"
                        @update-network-config="($event) => updateNetworkConfig($event)"
                        @handler-error="($event) => hasError = $event"
                        @select-default-network-item="($event) => updateDefaultNetworks($event)"
                      ></network-configuration>
                    </div>
                  </div>
                </template>
              </a-step>
              <a-step
                :title="$t('label.vnf.nic.mappings')"
                :status="zoneSelected ? 'process' : 'wait'"
                v-if="showVnfNicsSection">
                <template #description>
                  <div>
                    <vnf-nics-selection
                      :items="templateVnfNics"
                      :networks="networks"
                      @update-vnf-nic-networks="($event) => updateVnfNicNetworks($event)" />
                  </div>
                  <div style="margin-top: 15px" v-if="showVnfConfigureManagement">
                    <a-form-item name="vnfconfiguremanagement" ref="vnfconfiguremanagement">
                      <template #label>
                        <tooltip-label :title="$t('label.vnf.configure.management')" :tooltip="$t('label.vnf.configure.management.tooltip')"/>
                      </template>
                      <a-switch v-model:checked="form.vnfconfiguremanagement" />
                    </a-form-item>
                    <a-form-item name="vnfcidrlist" ref="vnfcidrlist" v-if="form.vnfconfiguremanagement === true">
                      <template #label>
                        <tooltip-label :title="$t('label.vnf.cidr.list')" :tooltip="$t('label.vnf.cidr.list.tooltip')"/>
                      </template>
                      <a-input v-model:value="form.vnfcidrlist" />
                    </a-form-item>
                  </div>
                </template>
              </a-step>
              <a-step
                v-if="showSecurityGroupSection"
                :title="$t('label.security.groups')"
                :status="zoneSelected ? 'process' : 'wait'">
                <template #description>
                  <security-group-selection
                    :zoneId="zoneId"
                    :value="securitygroupids"
                    :loading="loading.networks"
                    :preFillContent="dataPreFill"
                    @select-security-group-item="($event) => updateSecurityGroups($event)"></security-group-selection>
                </template>
              </a-step>
              <a-step
                :title="$t('label.ovf.properties')"
                :status="zoneSelected ? 'process' : 'wait'"
                v-if="vm.templateid && templateProperties && Object.keys(templateProperties).length > 0">
                <template #description>
                  <div v-for="(props, category) in templateProperties" :key="category">
                    <a-alert :message="'Category: ' + category + ' (' + props.length + ' properties)'" type="info" />
                    <div style="margin-left: 15px; margin-top: 10px">
                      <a-form-item
                        v-for="(property, propertyIndex) in props"
                        :key="propertyIndex"
                        :v-bind="property.key"
                        :name="'properties.' + escapePropertyKey(property.key)"
                        :ref="'properties.' + escapePropertyKey(property.key)">
                        <tooltip-label style="text-transform: capitalize" :title="property.label" :tooltip="property.description"/>

                        <span v-if="property.type && property.type==='boolean'">
                          <a-switch
                            v-model:checked="form['properties.' + escapePropertyKey(property.key)]"
                            :placeholder="property.description"
                          />
                        </span>
                        <span v-else-if="property.type && (property.type==='int' || property.type==='real')">
                          <a-input-number
                            v-model:value="form['properties.'+ escapePropertyKey(property.key)]"
                            :placeholder="property.description"
                            :min="getPropertyQualifiers(property.qualifiers, 'number-select').min"
                            :max="getPropertyQualifiers(property.qualifiers, 'number-select').max" />
                        </span>
                        <span v-else-if="property.type && property.type==='string' && property.qualifiers && property.qualifiers.startsWith('ValueMap')">
                          <a-select
                            showSearch
                            optionFilterProp="value"
                            v-model:value="form['properties.' + escapePropertyKey(property.key)]"
                            :placeholder="property.description"
                            :filterOption="filterOption"
                          >
                            <a-select-option v-for="opt in getPropertyQualifiers(property.qualifiers, 'select')" :key="opt">
                              {{ opt }}
                            </a-select-option>
                          </a-select>
                        </span>
                        <span v-else-if="property.type && property.type==='string' && property.password">
                          <a-input-password
                            v-model:value="form['properties.' + escapePropertyKey(property.key)]"
                            :placeholder="property.description" />
                        </span>
                        <span v-else>
                          <a-input
                            v-model:value="form['properties.' + escapePropertyKey(property.key)]"
                            :placeholder="property.description" />
                        </span>
                      </a-form-item>
                    </div>
                  </div>
                </template>
              </a-step>
              <a-step
                :title="$t('label.advanced.mode')"
                :status="zoneSelected ? 'process' : 'wait'">
                <template #description v-if="zoneSelected">
                  <span>
                    {{ $t('label.isadvanced') }}
                    <a-switch v-model:checked="showDetails" style="margin-left: 10px"/>
                  </span>
                  <div style="margin-top: 15px" v-if="showDetails">
                    <div>
                      <a-form-item
                        v-if="!isNormalAndDomainUser"
                        :label="$t('label.podid')"
                        name="podid"
                        ref="podid">
                        <a-select
                          v-model:value="form.podid"
                          showSearch
                          optionFilterProp="label"
                          :filterOption="filterOption"
                          :options="podSelectOptions"
                          :loading="loading.pods"
                          @change="onSelectPodId"
                        ></a-select>
                      </a-form-item>
                      <a-form-item
                        v-if="!isNormalAndDomainUser"
                        :label="$t('label.clusterid')"
                        name="clusterid"
                        ref="clusterid">
                        <a-select
                          v-model:value="form.clusterid"
                          showSearch
                          optionFilterProp="label"
                          :filterOption="filterOption"
                          :options="clusterSelectOptions"
                          :loading="loading.clusters"
                          @change="onSelectClusterId"
                        ></a-select>
                      </a-form-item>
                      <a-form-item
                        v-if="!isNormalAndDomainUser"
                        :label="$t('label.hostid')"
                        name="hostid"
                        ref="hostid">
                        <a-select
                          v-model:value="form.hostid"
                          showSearch
                          optionFilterProp="label"
                          :filterOption="filterOption"
                          :options="hostSelectOptions"
                          :loading="loading.hosts"
                          @change="onSelectHostId"
                        ></a-select>
                      </a-form-item>
                    </div>
                    <div
                      v-if="vm.templateid && ['KVM', 'VMware', 'XenServer'].includes(hypervisor) && this.template && !template.deployasis">
                      <a-form-item :label="$t('label.boottype')" name="boottype" ref="boottype">
                        <a-select
                          v-model:value="form.boottype"
                          @change="onBootTypeChange"
                          showSearch
                          optionFilterProp="label"
                          :filterOption="filterOption">
                          <a-select-option v-for="bootType in options.bootTypes" :key="bootType.id" :label="bootType.description">
                            {{ bootType.description }}
                          </a-select-option>
                        </a-select>
                      </a-form-item>
                      <a-form-item :label="$t('label.bootmode')" name="bootmode" ref="bootmode">
                        <a-select
                          v-model:value="form.bootmode"
                          showSearch
                          optionFilterProp="label"
                          :filterOption="filterOption">
                          <a-select-option v-for="bootMode in options.bootModes" :key="bootMode.id" :label="bootMode.description">
                            {{ bootMode.description }}
                          </a-select-option>
                        </a-select>
                      </a-form-item>
                    </div>
                    <a-form-item
                      :label="$t('label.bootintosetup')"
                      v-if="zoneSelected && ((imageType === 'isoid' && hypervisor === 'VMware') || (imageType === 'templateid' && template && template.hypervisor === 'VMware'))"
                      name="bootintosetup"
                      ref="bootintosetup">
                      <a-switch v-model:checked="form.bootintosetup" />
                    </a-form-item>
                    <a-form-item name="dynamicscalingenabled" ref="dynamicscalingenabled">
                      <template #label>
                        <tooltip-label :title="$t('label.dynamicscalingenabled')" :tooltip="$t('label.dynamicscalingenabled.tooltip')"/>
                      </template>
                      <a-form-item name="dynamicscalingenabled" ref="dynamicscalingenabled">
                        <a-switch
                          v-model:checked="form.dynamicscalingenabled"
                          :checked="isDynamicallyScalable() && dynamicscalingenabled"
                          :disabled="!isDynamicallyScalable()"
                          @change="val => { dynamicscalingenabled = val }"/>
                      </a-form-item>
                    </a-form-item>
                    <a-form-item :label="$t('label.userdata')">
                      <a-card>
                        <div v-if="this.template && this.template.userdataid">
                          <a-typography-text>
                              Userdata "{{ $t(this.template.userdataname) }}" is linked with template "{{ $t(this.template.name) }}" with override policy "{{ $t(this.template.userdatapolicy) }}"
                          </a-typography-text><br/><br/>
                          <div v-if="templateUserDataParams.length > 0 && !doUserdataOverride">
                            <a-typography-text v-if="this.template && this.template.userdataid && templateUserDataParams.length > 0">
                                Enter the values for the variables in userdata
                            </a-typography-text>
                            <a-input-group>
                              <a-table
                                size="small"
                                style="overflow-y: auto"
                                :columns="userDataParamCols"
                                :dataSource="templateUserDataParams"
                                :pagination="false"
                                :rowKey="record => record.key">
                                <template #bodyCell="{ column, record }">
                                  <template v-if="column.key === 'value'">
                                    <a-input v-model:value="templateUserDataValues[record.key]" />
                                  </template>
                                </template>
                              </a-table>
                            </a-input-group>
                          </div>
                        </div>
                        <div v-if="this.iso && this.iso.userdataid">
                          <a-typography-text>
                              Userdata "{{ $t(this.iso.userdataname) }}" is linked with ISO "{{ $t(this.iso.name) }}" with override policy "{{ $t(this.iso.userdatapolicy) }}"
                          </a-typography-text><br/><br/>
                          <div v-if="templateUserDataParams.length > 0 && !doUserdataOverride">
                            <a-typography-text v-if="this.iso && this.iso.userdataid && templateUserDataParams.length > 0">
                                Enter the values for the variables in userdata
                            </a-typography-text>
                            <a-input-group>
                              <a-table
                                size="small"
                                style="overflow-y: auto"
                                :columns="userDataParamCols"
                                :dataSource="templateUserDataParams"
                                :pagination="false"
                                :rowKey="record => record.key">
                                <template #bodyCell="{ column, record }">
                                  <template v-if="column.key === 'value'">
                                    <a-input v-model:value="templateUserDataValues[record.key]" />
                                  </template>
                                </template>
                              </a-table>
                            </a-input-group>
                          </div>
                        </div><br/><br/>
                        <div v-if="userdataDefaultOverridePolicy === 'ALLOWOVERRIDE' || userdataDefaultOverridePolicy === 'APPEND' || !userdataDefaultOverridePolicy">
                          <span v-if="userdataDefaultOverridePolicy === 'ALLOWOVERRIDE'" >
                            {{ $t('label.userdata.do.override') }}
                            <a-switch v-model:checked="doUserdataOverride" style="margin-left: 10px"/>
                          </span>
                          <span v-if="userdataDefaultOverridePolicy === 'APPEND'">
                            {{ $t('label.userdata.do.append') }}
                            <a-switch v-model:checked="doUserdataAppend" style="margin-left: 10px"/>
                          </span>
                          <a-step
                            :status="zoneSelected ? 'process' : 'wait'">
                            <template #description>
                              <div v-if="doUserdataOverride || doUserdataAppend || !userdataDefaultOverridePolicy" style="margin-top: 15px">
                                <a-card
                                  :tabList="userdataTabList"
                                  :activeTabKey="userdataTabKey"
                                  @tabChange="key => onUserdataTabChange(key, 'userdataTabKey')">
                                  <div v-if="userdataTabKey === 'userdataregistered'">
                                    <a-step
                                      v-if="isUserAllowedToListUserDatas"
                                      :status="zoneSelected ? 'process' : 'wait'">
                                      <template #description>
                                        <div v-if="zoneSelected">
                                          <user-data-selection
                                            :items="options.userDatas"
                                            :row-count="rowCount.userDatas"
                                            :zoneId="zoneId"
                                            :disabled="template.userdatapolicy === 'DENYOVERRIDE'"
                                            :loading="loading.userDatas"
                                            :preFillContent="dataPreFill"
                                            @select-user-data-item="($event) => updateUserData($event)"
                                            @handle-search-filter="($event) => handleSearchFilter('userData', $event)"
                                          />
                                          <div v-if="userDataParams.length > 0">
                                            <a-input-group>
                                              <a-table
                                                size="small"
                                                style="overflow-y: auto"
                                                :columns="userDataParamCols"
                                                :dataSource="userDataParams"
                                                :pagination="false"
                                                :rowKey="record => record.key">
                                                <template #bodyCell="{ column, record }">
                                                  <template v-if="column.key === 'value'">
                                                    <a-input v-model:value="userDataValues[record.key]" />
                                                  </template>
                                                </template>
                                              </a-table>
                                            </a-input-group>
                                          </div>
                                        </div>
                                      </template>
                                    </a-step>
                                  </div>
                                  <div v-else>
                                    <a-form-item name="userdata" ref="userdata" >
                                      <a-textarea
                                        placeholder="Userdata"
                                        v-model:value="form.userdata">
                                      </a-textarea>
                                    </a-form-item>
                                  </div>
                                </a-card>
                              </div>
                            </template>
                          </a-step>
                        </div>
                      </a-card>
                    </a-form-item>
                    <a-step
                      v-if="isUserAllowedToListSshKeys"
                      :title="$t('label.sshkeypairs')"
                      :status="zoneSelected ? 'process' : 'wait'">
                      <template #description>
                        <div v-if="zoneSelected">
                          <ssh-key-pair-selection
                            :items="options.sshKeyPairs"
                            :row-count="rowCount.sshKeyPairs"
                            :zoneId="zoneId"
                            :value="sshKeyPairs"
                            :loading="loading.sshKeyPairs"
                            :preFillContent="dataPreFill"
                            @select-ssh-key-pair-item="($event) => updateSshKeyPairs($event)"
                            @handle-search-filter="($event) => handleSearchFilter('sshKeyPairs', $event)"
                          />
                        </div>
                      </template>
                    </a-step>
                    <a-form-item :label="$t('label.affinity.groups')">
                      <affinity-group-selection
                        :items="options.affinityGroups"
                        :row-count="rowCount.affinityGroups"
                        :zoneId="zoneId"
                        :value="affinityGroupIds"
                        :loading="loading.affinityGroups"
                        :preFillContent="dataPreFill"
                        @select-affinity-group-item="($event) => updateAffinityGroups($event)"
                        @handle-search-filter="($event) => handleSearchFilter('affinityGroups', $event)"/>
                    </a-form-item>
                    <a-form-item name="nicmultiqueuenumber" ref="nicmultiqueuenumber" v-if="vm.templateid && ['KVM'].includes(hypervisor)">
                      <template #label>
                        <tooltip-label :title="$t('label.nicmultiqueuenumber')" :tooltip="$t('label.nicmultiqueuenumber.tooltip')"/>
                      </template>
                      <a-input-number
                        style="width: 100%;"
                        v-model:value="form.nicmultiqueuenumber" />
                    </a-form-item>
                    <a-form-item name="nicpackedvirtqueuesenabled" ref="nicpackedvirtqueuesenabled" v-if="vm.templateid && ['KVM'].includes(hypervisor)">
                      <template #label>
                        <tooltip-label :title="$t('label.nicpackedvirtqueuesenabled')" :tooltip="$t('label.nicpackedvirtqueuesenabled.tooltip')"/>
                      </template>
                      <a-switch
                        v-model:checked="form.nicpackedvirtqueuesenabled"
                        :checked="nicpackedvirtqueuesenabled"
                        @change="val => { nicpackedvirtqueuesenabled = val }"/>
                    </a-form-item>
                    <a-form-item name="iothreadsenabled" ref="iothreadsenabled" v-if="vm.templateid && ['KVM'].includes(hypervisor)">
                      <template #label>
                        <tooltip-label :title="$t('label.iothreadsenabled')" :tooltip="$t('label.iothreadsenabled.tooltip')"/>
                      </template>
                      <a-form-item name="iothreadsenabled" ref="iothreadsenabled">
                        <a-switch
                          v-model:checked="form.iothreadsenabled"
                          :checked="iothreadsenabled"
                          @change="val => { iothreadsenabled = val }"/>
                      </a-form-item>
                    </a-form-item>
                    <a-form-item name="iodriverpolicy" ref="iodriverpolicy" v-if="vm.templateid && ['KVM'].includes(hypervisor)">
                      <template #label>
                        <tooltip-label :title="$t('label.iodriverpolicy')" :tooltip="$t('label.iodriverpolicy.tooltip')"/>
                      </template>
                      <a-select
                        v-model:value="form.iodriverpolicy"
                        optionFilterProp="label"
                        :filterOption="filterOption">
                        <a-select-option v-for="iodriverpolicy in options.ioPolicyTypes" :key="iodriverpolicy.id" :label="iodriverpolicy.description">
                          {{ iodriverpolicy.description }}
                        </a-select-option>
                      </a-select>
                    </a-form-item>
                  </div>
                </template>
              </a-step>
              <a-step
                :title="$t('label.details')"
                :status="zoneSelected ? 'process' : 'wait'">
                <template #description v-if="zoneSelected">
                  <div style="margin-top: 15px">
                    {{ $t('message.vm.review.launch') }}
                    <a-form-item :label="$t('label.name.optional')" name="name" ref="name">
                      <a-input v-model:value="form.name" />
                    </a-form-item>
                    <a-form-item :label="$t('label.group.optional')" name="group" ref="group">
                      <a-auto-complete
                        v-model:value="form.group"
                        :filterOption="filterOption"
                        :options="options.instanceGroups" />
                    </a-form-item>
                    <a-form-item :label="$t('label.keyboard')" name="keyboard" ref="keyboard">
                      <a-select
                        v-model:value="form.keyboard"
                        :options="keyboardSelectOptions"
                        showSearch
                        optionFilterProp="label"
                        :filterOption="filterOption"
                      ></a-select>
                    </a-form-item>
                    <a-form-item :label="$t('label.action.start.instance')" name="startvm" ref="startvm">
                      <a-switch v-model:checked="form.startvm" />
                    </a-form-item>
                  </div>
                </template>
              </a-step>
              <a-step
                :title="$t('label.license.agreements')"
                :status="zoneSelected ? 'process' : 'wait'"
                v-if="vm.templateid && templateLicenses && templateLicenses.length > 0">
                <template #description>
                  <div style="margin-top: 10px">
                    {{ $t('message.read.accept.license.agreements') }}
                    <a-form-item
                      style="margin-top: 10px"
                      v-for="(license, licenseIndex) in templateLicenses"
                      :key="licenseIndex"
                      :v-bind="license.id">
                      <template #label>
                        <tooltip-label style="text-transform: capitalize" :title="$t('label.agreement' + ' ' + (licenseIndex+1) + ': ' + license.name)"/>
                      </template>
                      <a-textarea
                        v-model:value="license.text"
                        :auto-size="{ minRows: 3, maxRows: 8 }"
                        readOnly />
                      <a-checkbox
                        style="margin-top: 10px"
                        v-model:checked="form.licensesaccepted">
                        {{ $t('label.i.accept.all.license.agreements') }}
                      </a-checkbox>
                    </a-form-item>
                  </div>
                </template>
              </a-step>
            </a-steps>
            <div class="card-footer" v-if="isMobile()">
              <deploy-buttons
                :loading="loading.deploy"
                :deployButtonText="$t('label.launch.vnf.appliance')"
                :deployButtonMenuOptions="deployMenuOptions"
                @handle-cancel="() => $router.back()"
                @handle-deploy="handleSubmit"
                @handle-deploy-menu="handleSubmitAndStay" />
            </div>
          </a-form>
        </a-card>
      </a-col>
      <a-col :md="24" :lg="7" v-if="!isMobile()">
        <a-affix :offsetTop="75" class="vm-info-card">
          <info-card :footerVisible="true" :resource="vm" :title="$t('label.vnf.appliance')" @change-resource="(data) => resource = data">
            <template #footer-content>
              <deploy-buttons
                :loading="loading.deploy"
                :deployButtonText="$t('label.launch.vnf.appliance')"
                :deployButtonMenuOptions="deployMenuOptions"
                @handle-cancel="() => $router.back()"
                @handle-deploy="handleSubmit"
                @handle-deploy-menu="handleSubmitAndStay" />
            </template>
          </info-card>
        </a-affix>
      </a-col>
    </a-row>
  </div>
</template>

<script>
import { ref, reactive, toRaw, nextTick } from 'vue'
import { api } from '@/api'
import _ from 'lodash'
import { mixin, mixinDevice } from '@/utils/mixin.js'
import store from '@/store'
import eventBus from '@/config/eventBus'

import InfoCard from '@/components/view/InfoCard'
import DeployButtons from '@views/compute/wizard/DeployButtons'
import ResourceIcon from '@/components/view/ResourceIcon'
import ZoneBlockRadioGroupSelect from '@views/compute/wizard/ZoneBlockRadioGroupSelect.vue'
import BlockRadioGroupSelect from '@/components/widgets/BlockRadioGroupSelect'
import ComputeOfferingSelection from '@views/compute/wizard/ComputeOfferingSelection'
import ComputeSelection from '@views/compute/wizard/ComputeSelection'
import DiskOfferingSelection from '@views/compute/wizard/DiskOfferingSelection'
import DiskSizeSelection from '@views/compute/wizard/DiskSizeSelection'
import MultiDiskSelection from '@views/compute/wizard/MultiDiskSelection'
import TemplateIsoSelection from '@views/compute/wizard/TemplateIsoSelection'
import OsBasedImageSelection from '@views/compute/wizard/OsBasedImageSelection'
import AffinityGroupSelection from '@views/compute/wizard/AffinityGroupSelection'
import NetworkSelection from '@views/compute/wizard/NetworkSelection'
import NetworkConfiguration from '@views/compute/wizard/NetworkConfiguration'
import SshKeyPairSelection from '@views/compute/wizard/SshKeyPairSelection'
import UserDataSelection from '@views/compute/wizard/UserDataSelection'
import SecurityGroupSelection from '@views/compute/wizard/SecurityGroupSelection'
import VnfNicsSelection from '@views/compute/wizard/VnfNicsSelection.vue'
import TooltipLabel from '@/components/widgets/TooltipLabel'
import InstanceNicsNetworkSelectListView from '@/components/view/InstanceNicsNetworkSelectListView.vue'

export default {
  name: 'Wizard',
  components: {
    InfoCard,
<<<<<<< HEAD
    ResourceIcon,
    ZoneBlockRadioGroupSelect,
    BlockRadioGroupSelect,
=======
    DeployButtons,
    ResourceIcon,
>>>>>>> 41de0b9d
    SshKeyPairSelection,
    UserDataSelection,
    NetworkConfiguration,
    NetworkSelection,
    AffinityGroupSelection,
    TemplateIsoSelection,
    OsBasedImageSelection,
    DiskSizeSelection,
    MultiDiskSelection,
    DiskOfferingSelection,
    ComputeOfferingSelection,
    ComputeSelection,
    SecurityGroupSelection,
    VnfNicsSelection,
    TooltipLabel,
    InstanceNicsNetworkSelectListView
  },
  props: {
    visible: {
      type: Boolean
    },
    preFillContent: {
      type: Object,
      default: () => {}
    }
  },
  mixins: [mixin, mixinDevice],
  data () {
    return {
      zoneId: '',
      podId: null,
      clusterId: null,
      zoneSelected: false,
      isZoneSelectedMultiArch: false,
      dynamicscalingenabled: true,
      imageType: 'templateid',
      imageSearchFilters: null,
      templateKey: 0,
      showRegisteredUserdata: true,
      doUserdataOverride: false,
      doUserdataAppend: false,
      userdataDefaultOverridePolicy: 'ALLOWOVERRIDE',
      vm: {
        name: null,
        zoneid: null,
        zonename: null,
        hypervisor: null,
        templateid: null,
        templatename: null,
        keyboard: null,
        keypairs: [],
        group: null,
        affinitygroupids: [],
        affinitygroup: [],
        serviceofferingid: null,
        serviceofferingname: null,
        ostypeid: null,
        ostypename: null,
        rootdisksize: null,
        disksize: null
      },
      options: {
        guestOsCategories: [],
        templates: {},
        isos: {},
        hypervisors: [],
        serviceOfferings: [],
        diskOfferings: [],
        zones: [],
        affinityGroups: [],
        networks: [],
        sshKeyPairs: [],
        UserDatas: [],
        pods: [],
        clusters: [],
        hosts: [],
        groups: [],
        keyboards: [],
        bootTypes: [],
        bootModes: [],
        ioPolicyTypes: [],
        dynamicScalingVmConfig: false
      },
      rowCount: {},
      loading: {
        deploy: false,
        guestOsCategories: false,
        templates: false,
        isos: false,
        hypervisors: false,
        serviceOfferings: false,
        diskOfferings: false,
        affinityGroups: false,
        networks: false,
        sshKeyPairs: false,
        userDatas: false,
        zones: false,
        pods: false,
        clusters: false,
        hosts: false,
        groups: false
      },
      vnfAppConfig: {},
      template: {},
      defaultBootType: '',
      defaultBootMode: '',
      templateConfigurations: [],
      templateNics: [],
      templateLicenses: [],
      templateProperties: {},
      templateVnfNics: [],
      vnfNicNetworks: {},
      selectedTemplateConfiguration: {},
      iso: {},
      hypervisor: '',
      serviceOffering: {},
      diskOffering: {},
      affinityGroups: [],
      networks: [],
      networksAdd: [],
      zone: {},
      sshKeyPairs: [],
      sshKeyPair: {},
      userData: {},
      userDataParams: [],
      userDataParamCols: [
        {
          title: this.$t('label.key'),
          dataIndex: 'key'
        },
        {
          title: this.$t('label.value'),
          dataIndex: 'value',
          key: 'value'
        }
      ],
      userDataValues: {},
      templateUserDataCols: [
        {
          title: this.$t('label.userdata'),
          dataIndex: 'userdata'
        },
        {
          title: this.$t('label.userdatapolicy'),
          dataIndex: 'userdataoverridepolicy'
        }
      ],
      templateUserDataParams: [],
      templateUserDataValues: {},
      overrideDiskOffering: {},
      initDataConfig: {},
      defaultnetworkid: '',
      networkConfig: [],
      dataNetworkCreated: [],
      userdataTabKey: 'userdataregistered',
      dataPreFill: {},
      showDetails: false,
      showRootDiskSizeChanger: false,
      showOverrideDiskOfferingOption: false,
      showDiskOfferingOption: false,
      securitygroupids: [],
      rootDiskSizeFixed: 0,
      hasError: false,
      error: false,
      diskSelected: {},
      rootDiskSelected: {},
      diskIOpsMin: 0,
      diskIOpsMax: 0,
      minIops: 0,
      maxIops: 0,
      zones: [],
      selectedZone: '',
      formModel: {},
      nicToNetworkSelection: [],
      selectedArchitecture: null,
      architectureTypes: {}
    }
  },
  computed: {
    rootDiskSize () {
      return this.showRootDiskSizeChanger && this.rootDiskSizeFixed > 0
    },
    isNormalAndDomainUser () {
      return ['DomainAdmin', 'User'].includes(this.$store.getters.userInfo.roletype)
    },
    diskSize () {
      const rootDiskSize = _.get(this.vnfAppConfig, 'rootdisksize', 0)
      const customDiskSize = _.get(this.vnfAppConfig, 'size', 0)
      const diskOfferingDiskSize = _.get(this.diskOffering, 'disksize', 0)
      const dataDiskSize = diskOfferingDiskSize > 0 ? diskOfferingDiskSize : customDiskSize
      const size = []
      if (rootDiskSize > 0) {
        size.push(`${rootDiskSize} GB (Root)`)
      }
      if (dataDiskSize > 0) {
        size.push(`${dataDiskSize} GB (Data)`)
      }
      return size.join(' | ')
    },
    affinityGroupIds () {
      return _.map(this.affinityGroups, 'id')
    },
    params () {
      return {
        serviceOfferings: {
          list: 'listServiceOfferings',
          options: {
            zoneid: _.get(this.zone, 'id'),
            issystem: false,
            page: 1,
            pageSize: 10,
            keyword: undefined
          }
        },
        diskOfferings: {
          list: 'listDiskOfferings',
          options: {
            zoneid: _.get(this.zone, 'id'),
            page: 1,
            pageSize: 10,
            keyword: undefined
          }
        },
        zones: {
          list: 'listZones',
          isLoad: true,
          field: 'zoneid'
        },
        hypervisors: {
          list: 'listHypervisors',
          options: {
            zoneid: _.get(this.zone, 'id')
          },
          field: 'hypervisor'
        },
        affinityGroups: {
          list: 'listAffinityGroups',
          options: {
            page: 1,
            pageSize: 10,
            keyword: undefined,
            listall: false
          }
        },
        sshKeyPairs: {
          list: 'listSSHKeyPairs',
          options: {
            page: 1,
            pageSize: 10,
            keyword: undefined,
            listall: false
          }
        },
        userDatas: {
          list: 'listUserData',
          options: {
            page: 1,
            pageSize: 10,
            keyword: undefined,
            listall: false
          }
        },
        networks: {
          list: 'listNetworks',
          options: {
            zoneid: _.get(this.zone, 'id'),
            canusefordeploy: true,
            projectid: store.getters.project ? store.getters.project.id : null,
            domainid: store.getters.project && store.getters.project.id ? null : store.getters.userInfo.domainid,
            account: store.getters.project && store.getters.project.id ? null : store.getters.userInfo.account,
            page: 1,
            pageSize: 10,
            keyword: undefined,
            showIcon: true
          }
        },
        pods: {
          list: 'listPods',
          isLoad: !this.isNormalAndDomainUser,
          options: {
            zoneid: _.get(this.zone, 'id')
          },
          field: 'podid'
        },
        clusters: {
          list: 'listClusters',
          isLoad: !this.isNormalAndDomainUser,
          options: {
            zoneid: _.get(this.zone, 'id'),
            podid: this.podId
          },
          field: 'clusterid'
        },
        hosts: {
          list: 'listHosts',
          isLoad: !this.isNormalAndDomainUser,
          options: {
            zoneid: _.get(this.zone, 'id'),
            podid: this.podId,
            clusterid: this.clusterId,
            state: 'Up',
            type: 'Routing'
          },
          field: 'hostid'
        },
        dynamicScalingVmConfig: {
          list: 'listConfigurations',
          options: {
            zoneid: _.get(this.zone, 'id'),
            name: 'enable.dynamic.scale.vm'
          }
        },
        guestOsCategories: {
          list: 'listOsCategories',
          options: {
            zoneid: _.get(this.zone, 'id'),
            isfeatured: true,
            isiso: _.get(this.form, 'imagetype') === 'isoid',
            arch: this.selectedArchitecture,
            isvnf: true,
            showicon: true
          },
          field: 'guestoscategoryid'
        }
      }
    },
    networkOfferingIds () {
      return _.map(this.networks, 'id')
    },
    zoneSelectOptions () {
      return this.options.zones.map((zone) => {
        return {
          label: zone.name,
          value: zone.id
        }
      })
    },
    hypervisorSelectOptions () {
      return this.options.hypervisors.map((hypervisor) => {
        return {
          label: hypervisor.name,
          value: hypervisor.name
        }
      })
    },
    podSelectOptions () {
      const options = this.options.pods.map((pod) => {
        return {
          label: pod.name,
          value: pod.id
        }
      })
      options.unshift({
        label: this.$t('label.default'),
        value: null
      })
      return options
    },
    clusterSelectOptions () {
      const options = this.options.clusters.map((cluster) => {
        return {
          label: cluster.name,
          value: cluster.id
        }
      })
      options.unshift({
        label: this.$t('label.default'),
        value: null
      })
      return options
    },
    hostSelectOptions () {
      const options = this.options.hosts.map((host) => {
        return {
          label: host.name,
          value: host.id
        }
      })
      options.unshift({
        label: this.$t('label.default'),
        value: null
      })
      return options
    },
    keyboardSelectOptions () {
      const keyboardOpts = this.$config.keyboardOptions || {}
      return Object.keys(keyboardOpts).map((keyboard) => {
        return {
          label: this.$t(keyboardOpts[keyboard]),
          value: keyboard
        }
      })
    },
    templateConfigurationExists () {
      return this.vm.templateid && this.templateConfigurations && this.templateConfigurations.length > 0
    },
    queryZoneId () {
      return this.$route.query.zoneid || null
    },
    queryArchId () {
      return this.$route.query.arch || null
    },
    queryTemplateId () {
      return this.$route.query.templateid || null
    },
    queryNetworkId () {
      return this.$route.query.networkid || null
    },
    queryGuestOsCategoryId () {
      return this.$route.query.oscategoryid || null
    },
    imageTypeList () {
      return [{
        key: 'templateid',
        tab: this.$t('label.templates')
      }]
    },
    userdataTabList () {
      return [
        {
          key: 'userdataregistered',
          tab: this.$t('label.userdata.registered')
        },
        {
          key: 'userdatatext',
          tab: this.$t('label.userdata.text')
        }
      ]
    },
    showVnfNicsSection () {
      return this.networks && this.networks.length > 0 && this.vm.templateid && this.templateVnfNics && this.templateVnfNics.length > 0
    },
    showVnfConfigureManagement () {
      const managementDeviceIds = []
      for (const templateVnfNic of this.templateVnfNics) {
        if (templateVnfNic.management) {
          managementDeviceIds.push(templateVnfNic.deviceid)
        }
      }
      for (const deviceId of managementDeviceIds) {
        if (this.vnfNicNetworks && this.vnfNicNetworks[deviceId] &&
          ((this.vnfNicNetworks[deviceId].type === 'Isolated' && this.vnfNicNetworks[deviceId].vpcid === undefined) ||
            (this.vnfNicNetworks[deviceId].type === 'Shared' && this.zone.securitygroupsenabled))) {
          return true
        }
      }
      return false
    },
    showSecurityGroupSection () {
      return (this.networks.length > 0 && this.zone.securitygroupsenabled) || (this.zone && this.zone.networktype === 'Basic')
    },
    isUserAllowedToListSshKeys () {
      return Boolean('listSSHKeyPairs' in this.$store.getters.apis)
    },
    isUserAllowedToListUserDatas () {
      return Boolean('listUserData' in this.$store.getters.apis)
    },
    dynamicScalingVmConfigValue () {
      return this.options.dynamicScalingVmConfig?.[0]?.value === 'true'
    },
    isCustomizedDiskIOPS () {
      return this.diskSelected?.iscustomizediops || false
    },
    isCustomizedIOPS () {
      return this.rootDiskSelected?.iscustomizediops || this.serviceOffering?.iscustomizediops || false
    },
<<<<<<< HEAD
    isModernImageSelection () {
      return this.$config.imageSelectionInterface === undefined || this.$config.imageSelectionInterface === 'modern'
    },
    imageSelection () {
      return this.isModernImageSelection ? 'modern' : 'legacy'
    },
    showUserCategoryForModernImageSelection () {
      return this.$config.showUserCategoryForModernImageSelection === undefined || this.$config.showUserCategoryForModernImageSelection
    },
    showAllCategoryForModernImageSelection () {
      return this.$config.showAllCategoryForModernImageSelection
    },
    guestOsCategoriesSelectionDisallowed () {
      return (!this.queryGuestOsCategoryId || this.options.guestOsCategories.length === 0) && (!!this.queryTemplateId || !!this.queryIsoId)
=======
    deployMenuOptions () {
      return [this.$t('label.launch.vnf.appliance.and.stay')]
>>>>>>> 41de0b9d
    }
  },
  watch: {
    '$route' (to, from) {
      if (to.name === 'deployVnfAppliance') {
        this.resetData()
      }
    },
    formModel: {
      deep: true,
      handler (vnfAppConfig) {
        this.vnfAppConfig = toRaw(vnfAppConfig)
        Object.keys(vnfAppConfig).forEach(field => {
          this.vm[field] = this.vnfAppConfig[field]
        })
        this.template = null
        for (const key in this.options.templates) {
          var template = _.find(_.get(this.options.templates[key], 'template', []), (option) => option.id === vnfAppConfig.templateid)
          if (template) {
            this.template = template
            break
          }
        }

        this.iso = null
        for (const key in this.options.isos) {
          var iso = _.find(_.get(this.options.isos[key], 'iso', []), (option) => option.id === vnfAppConfig.isoid)
          if (iso) {
            this.iso = iso
            break
          }
        }

        if (vnfAppConfig.hypervisor) {
          var hypervisorItem = _.find(this.options.hypervisors, (option) => option.name === vnfAppConfig.hypervisor)
          this.hypervisor = hypervisorItem ? hypervisorItem.name : null
        }

        this.serviceOffering = _.find(this.options.serviceOfferings, (option) => option.id === vnfAppConfig.computeofferingid)
        if (this.serviceOffering?.diskofferingid) {
          if (iso) {
            this.diskOffering = _.find(this.options.diskOfferings, (option) => option.id === this.serviceOffering.diskofferingid)
          } else {
            vnfAppConfig.overridediskofferingid = this.serviceOffering.diskofferingid
          }
        }
        if (!iso && this.diskSelected) {
          this.diskOffering = _.find(this.options.diskOfferings, (option) => option.id === vnfAppConfig.diskofferingid)
        }
        if (this.rootDiskSelected?.id) {
          vnfAppConfig.overridediskofferingid = this.rootDiskSelected.id
        }
        if (vnfAppConfig.overridediskofferingid) {
          this.overrideDiskOffering = _.find(this.options.diskOfferings, (option) => option.id === vnfAppConfig.overridediskofferingid)
        } else {
          this.overrideDiskOffering = null
        }

        if (!iso && this.diskSelected) {
          this.diskOffering = _.find(this.options.diskOfferings, (option) => option.id === vnfAppConfig.diskofferingid)
        }
        if (this.rootDiskSelected?.id) {
          vnfAppConfig.overridediskofferingid = this.rootDiskSelected.id
        }
        if (vnfAppConfig.overridediskofferingid) {
          this.overrideDiskOffering = _.find(this.options.diskOfferings, (option) => option.id === vnfAppConfig.overridediskofferingid)
        } else {
          this.overrideDiskOffering = null
        }
        this.zone = _.find(this.options.zones, (option) => option.id === vnfAppConfig.zoneid)
        this.affinityGroups = _.filter(this.options.affinityGroups, (option) => _.includes(vnfAppConfig.affinitygroupids, option.id))
        this.networks = this.getSelectedNetworksWithExistingConfig(_.filter(this.options.networks, (option) => _.includes(vnfAppConfig.networkids, option.id)))

        this.diskOffering = _.find(this.options.diskOfferings, (option) => option.id === vnfAppConfig.diskofferingid)
        this.sshKeyPair = _.find(this.options.sshKeyPairs, (option) => option.name === vnfAppConfig.keypair)

        if (this.zone) {
          this.vm.zoneid = this.zone.id
          this.vm.zonename = this.zone.name
        }

        const pod = _.find(this.options.pods, (option) => option.id === vnfAppConfig.podid)
        if (pod) {
          this.vm.podid = pod.id
          this.vm.podname = pod.name
        }

        const cluster = _.find(this.options.clusters, (option) => option.id === vnfAppConfig.clusterid)
        if (cluster) {
          this.vm.clusterid = cluster.id
          this.vm.clustername = cluster.name
        }

        const host = _.find(this.options.hosts, (option) => option.id === vnfAppConfig.hostid)
        if (host) {
          this.vm.hostid = host.id
          this.vm.hostname = host.name
        }

        if (this.serviceOffering?.rootdisksize) {
          this.vm.disksizetotalgb = this.serviceOffering.rootdisksize
        } else if (this.diskSize) {
          this.vm.disksizetotalgb = this.diskSize
        } else {
          this.vm.disksizetotalgb = null
        }

        if (this.diskSize) {
          this.vm.disksizetotalgb = this.diskSize
        }

        if (this.networks) {
          this.vm.networks = this.networks
          this.vm.defaultnetworkid = this.defaultnetworkid
        }

        if (this.template) {
          this.vm.templateid = this.template.id
          this.vm.templatename = this.template.displaytext
          this.vm.ostypeid = this.template.ostypeid
          this.vm.ostypename = this.template.ostypename
        }

        if (this.iso) {
          this.vm.isoid = this.iso.id
          this.vm.templateid = this.iso.id
          this.vm.templatename = this.iso.displaytext
          this.vm.ostypeid = this.iso.ostypeid
          this.vm.ostypename = this.iso.ostypename
          if (this.hypervisor) {
            this.vm.hypervisor = this.hypervisor
          }
        }

        if (this.serviceOffering) {
          this.vm.serviceofferingid = this.serviceOffering.id
          this.vm.serviceofferingname = this.serviceOffering.displaytext
          if (this.serviceOffering.cpunumber) {
            this.vm.cpunumber = this.serviceOffering.cpunumber
          }
          if (this.serviceOffering.cpuspeed) {
            this.vm.cpuspeed = this.serviceOffering.cpuspeed
          }
          if (this.serviceOffering.memory) {
            this.vm.memory = this.serviceOffering.memory
          }
        }

        if (this.template && !this.template.deployasis && this.template.childtemplates && this.template.childtemplates.length > 0) {
          this.vm.diskofferingid = ''
          this.vm.diskofferingname = ''
          this.vm.diskofferingsize = ''
        } else if (this.diskOffering) {
          this.vm.diskofferingid = this.diskOffering.id
          this.vm.diskofferingname = this.diskOffering.displaytext
          this.vm.diskofferingsize = this.diskOffering.disksize
        }

        if (this.affinityGroups) {
          this.vm.affinitygroup = this.affinityGroups
        }

        if (this.sshKeyPairs && this.sshKeyPairs.length > 0) {
          this.vm.keypairs = this.sshKeyPairs
        }
      }
    }
  },
  serviceOffering (oldValue, newValue) {
    if (oldValue && newValue && oldValue.id !== newValue.id) {
      this.dynamicscalingenabled = this.isDynamicallyScalable()
    }
  },
  template (oldValue, newValue) {
    if (oldValue && newValue && oldValue.id !== newValue.id) {
      this.dynamicscalingenabled = this.isDynamicallyScalable()
      this.doUserdataOverride = false
      this.doUserdataAppend = false
    }
  },
  created () {
    this.initForm()
    this.dataPreFill = this.preFillContent && Object.keys(this.preFillContent).length > 0 ? this.preFillContent : {}
    this.fetchData()
  },
  provide () {
    return {
      vmFetchTemplates: this.fetchAllTemplates,
      vmFetchNetworks: this.fetchNetwork
    }
  },
  methods: {
    updateTemplateKey () {
      this.templateKey += 1
    },
    initForm () {
      this.formRef = ref()
      this.form = reactive({})
      this.rules = reactive({
        zoneid: [{ required: true, message: `${this.$t('message.error.select')}` }],
        hypervisor: [{ required: true, message: `${this.$t('message.error.select')}` }]
      })

      if (this.zoneSelected) {
        this.form.startvm = true
        this.form.vnfconfiguremanagement = false
        this.form.vnfcidrlist = '0.0.0.0/0'
      }

      if (this.zone && this.zone.networktype !== 'Basic') {
        if (this.zoneSelected && this.vm.templateid && this.templateNics && this.templateNics.length > 0) {
          this.templateNics.forEach((nic, nicIndex) => {
            this.form['networkMap.nic-' + nic.InstanceID.toString()] = this.options.networks && this.options.networks.length > 0
              ? this.options.networks[Math.min(nicIndex, this.options.networks.length - 1)].id
              : null
          })
        }

        if (this.vm.templateid && this.templateProperties && Object.keys(this.templateProperties).length > 0) {
          this.templateProperties.forEach((props, category) => {
            props.forEach((property, propertyIndex) => {
              if (property.type && property.type === 'boolean') {
                this.form['properties.' + this.escapePropertyKey(property.key)] = property.value === 'TRUE'
              } else if (property.type && (property.type === 'int' || property.type === 'real')) {
                this.form['properties.' + this.escapePropertyKey(property.key)] = property.value
              } else if (property.type && property.type === 'string' && property.qualifiers && property.qualifiers.startsWith('ValueMap')) {
                this.form['properties.' + this.escapePropertyKey(property.key)] = property.value && property.value.length > 0
                  ? property.value
                  : this.getPropertyQualifiers(property.qualifiers, 'select')[0]
              } else if (property.type && property.type === 'string' && property.password) {
                this.form['properties.' + this.escapePropertyKey(property.key)] = property.value
                this.rules['properties.' + this.escapePropertyKey(property.key)] = [{
                  validator: async (rule, value) => {
                    if (!property.qualifiers) {
                      return Promise.resolve()
                    }
                    var minlength = this.getPropertyQualifiers(property.qualifiers, 'number-select').min
                    var maxlength = this.getPropertyQualifiers(property.qualifiers, 'number-select').max
                    var errorMessage = ''
                    var isPasswordInvalidLength = function () {
                      return false
                    }
                    if (minlength) {
                      errorMessage = this.$t('message.validate.minlength').replace('{0}', minlength)
                      isPasswordInvalidLength = function () {
                        return !value || value.length < minlength
                      }
                    }
                    if (maxlength !== Number.MAX_SAFE_INTEGER) {
                      if (minlength) {
                        errorMessage = this.$t('message.validate.range.length').replace('{0}', minlength).replace('{1}', maxlength)
                        isPasswordInvalidLength = function () {
                          return !value || (maxlength < value.length || value.length < minlength)
                        }
                      } else {
                        errorMessage = this.$t('message.validate.maxlength').replace('{0}', maxlength)
                        isPasswordInvalidLength = function () {
                          return !value || value.length > maxlength
                        }
                      }
                    }
                    if (isPasswordInvalidLength()) {
                      return Promise.reject(errorMessage)
                    }
                    return Promise.resolve()
                  }
                }]
              } else {
                this.form['properties.' + this.escapePropertyKey(property.key)] = property.value
              }
            })
          })
        }

        if (this.vm.templateid && this.templateLicenses && this.templateLicenses.length > 0) {
          this.rules.licensesaccepted = [{
            validator: async (rule, value) => {
              if (!value) {
                return Promise.reject(this.$t('message.license.agreements.not.accepted'))
              }
              return Promise.resolve()
            }
          }]
        }
      }
    },
    getImageFilters (params, forReset) {
      if (this.isModernImageSelection) {
        if (this.form.guestoscategoryid === '0') {
          return ['self']
        }
        if (this.isModernImageSelection && params && !forReset) {
          if (params.featured) {
            return ['featured']
          } else if (params.public) {
            return ['community']
          }
        }
        return this.isNormalAndDomainUser ? ['executable'] : ['all']
      }
      return [
        'featured',
        'community',
        'selfexecutable',
        'sharedexecutable'
      ]
    },
    getPropertyQualifiers (qualifiers, type) {
      var result = ''
      switch (type) {
        case 'select':
          result = []
          if (qualifiers && qualifiers.includes('ValueMap')) {
            result = qualifiers.replace('ValueMap', '').substr(1).slice(0, -1).split(',')
            for (var i = 0; i < result.length; i++) {
              result[i] = result[i].replace(/"/g, '')
            }
          }
          break
        case 'number-select':
          var min = 0
          var max = Number.MAX_SAFE_INTEGER
          if (qualifiers) {
            var match = qualifiers.match(/MinLen\((\d+)\)/)
            if (match) {
              min = parseInt(match[1])
            }
            match = qualifiers.match(/MaxLen\((\d+)\)/)
            if (match) {
              max = parseInt(match[1])
            }
          }
          result = { min: min, max: max }
          break
        default:
      }
      return result
    },
    fillValue (field) {
      this.form[field] = this.dataPreFill[field]
    },
    fetchZoneByQuery () {
      return new Promise(resolve => {
        let zones = []
        let apiName = ''
        const params = {}
        if (this.queryZoneId) {
          zones.push(this.queryZoneId)
          if (this.queryTemplateId) {
            this.dataPreFill.templateid = this.queryTemplateId
          }
          return resolve(zones)
        } else if (this.queryTemplateId) {
          apiName = 'listVnfTemplates'
          params.listall = true
          params.templatefilter = this.isNormalAndDomainUser ? 'executable' : 'all'
          params.id = this.queryTemplateId
          this.dataPreFill.templateid = this.queryTemplateId
        } else if (this.queryNetworkId) {
          params.listall = true
          params.id = this.queryNetworkId
          apiName = 'listNetworks'
        }
        if (!apiName) return resolve(zones)

        api(apiName, params).then(json => {
          let objectName
          const responseName = [apiName.toLowerCase(), 'response'].join('')
          for (const key in json[responseName]) {
            if (key === 'count') {
              continue
            }
            objectName = key
            break
          }
          const data = json?.[responseName]?.[objectName] || []
          zones = data.map(item => item.zoneid)
          return resolve(zones)
        }).catch(() => {
          return resolve(zones)
        })
      })
    },
    async fetchData () {
      this.architectureTypes.opts = this.$fetchCpuArchitectureTypes()
      if (this.queryArchId) {
        this.architectureTypes.opts = this.architectureTypes.opts.filter(o => o.id === this.queryArchId)
      }
      const zones = await this.fetchZoneByQuery()
      if (zones && zones.length === 1) {
        this.selectedZone = zones[0]
        this.dataPreFill.zoneid = zones[0]
      }
      if (this.dataPreFill.zoneid) {
        this.fetchDataByZone(this.dataPreFill.zoneid)
      } else {
        this.fetchZones(null, zones)
        _.each(this.params, (param, name) => {
          if (param.isLoad) {
            this.fetchOptions(param, name)
          }
        })
      }
      this.fetchBootTypes()
      this.fetchBootModes()
      this.fetchInstaceGroups()
      this.fetchIoPolicyTypes()
      nextTick().then(() => {
        ['name', 'keyboard', 'boottype', 'bootmode', 'userdata', 'iothreadsenabled', 'iodriverpolicy', 'nicmultiqueuenumber', 'nicpackedvirtqueues'].forEach(this.fillValue)
        this.form.boottype = this.defaultBootType ? this.defaultBootType : this.options.bootTypes && this.options.bootTypes.length > 0 ? this.options.bootTypes[0].id : undefined
        this.form.bootmode = this.defaultBootMode ? this.defaultBootMode : this.options.bootModes && this.options.bootModes.length > 0 ? this.options.bootModes[0].id : undefined
        this.vnfAppConfig = toRaw(this.form)
      })
    },
    isDynamicallyScalable () {
      return this.serviceOffering && this.serviceOffering.dynamicscalingenabled && this.template && this.template.isdynamicallyscalable && this.dynamicScalingVmConfigValue
    },
    isOfferingConstrained (serviceOffering) {
      return 'serviceofferingdetails' in serviceOffering && 'mincpunumber' in serviceOffering.serviceofferingdetails &&
        'maxmemory' in serviceOffering.serviceofferingdetails && 'maxcpunumber' in serviceOffering.serviceofferingdetails &&
        'minmemory' in serviceOffering.serviceofferingdetails
    },
    updateOverrideRootDiskShowParam (val) {
      if (val) {
        this.showRootDiskSizeChanger = false
      } else {
        this.rootDiskSelected = null
      }
      this.showOverrideDiskOfferingOption = val
    },
    async fetchDataByZone (zoneId) {
      this.fillValue('zoneid')
      this.options.zones = await this.fetchZones(zoneId)
      this.onSelectZoneId(zoneId)
    },
    fetchBootTypes () {
      this.options.bootTypes = [
        { id: 'BIOS', description: 'BIOS' },
        { id: 'UEFI', description: 'UEFI' }
      ]
    },
    fetchBootModes (bootType) {
      const bootModes = [
        { id: 'LEGACY', description: 'LEGACY' }
      ]
      if (bootType === 'UEFI') {
        bootModes.unshift(
          { id: 'SECURE', description: 'SECURE' }
        )
      }
      this.options.bootModes = bootModes
    },
    fetchIoPolicyTypes () {
      this.options.ioPolicyTypes = [
        { id: 'native', description: 'native' },
        { id: 'threads', description: 'threads' },
        { id: 'io_uring', description: 'io_uring' },
        { id: 'storage_specific', description: 'storage_specific' }
      ]
    },
    fetchInstaceGroups () {
      this.options.instanceGroups = []
      api('listInstanceGroups', {
        account: this.$store.getters.userInfo.account,
        domainid: this.$store.getters.userInfo.domainid,
        listall: true
      }).then(response => {
        const groups = response.listinstancegroupsresponse.instancegroup || []
        groups.forEach(x => {
          this.options.instanceGroups.push({ label: x.name, value: x.name })
        })
      })
    },
    fetchNetwork () {
      const param = this.params.networks
      this.fetchOptions(param, 'networks')
    },
    resetData () {
      this.vm = {
        name: null,
        zoneid: null,
        zonename: null,
        hypervisor: null,
        templateid: null,
        templatename: null,
        keyboard: null,
        keypair: null,
        group: null,
        affinitygroupids: [],
        affinitygroup: [],
        serviceofferingid: null,
        serviceofferingname: null,
        ostypeid: null,
        ostypename: null,
        rootdisksize: null,
        disksize: null
      }
      this.zoneSelected = false
      this.formRef.value.resetFields()
      this.fetchData()
    },
    updateFieldValue (name, value) {
      if (name === 'templateid') {
        this.form.templateid = value
        this.form.isoid = null
        this.resetFromTemplateConfiguration()
        let template = ''
        for (const entry of Object.values(this.options.templates)) {
          template = entry?.template.find(option => option.id === value) || null
          if (template) {
            this.template = template
            break
          }
        }
        if (template) {
          this.resetTemplateAssociatedResources()
          this.updateTemplateParameters()
          var size = template.size / (1024 * 1024 * 1024) || 0 // bytes to GB
          this.dataPreFill.minrootdisksize = Math.ceil(size)
          this.updateTemplateLinkedUserData(template.userdataid)
          this.userdataDefaultOverridePolicy = template.userdatapolicy
          this.form.dynamicscalingenabled = template.isdynamicallyscalable
          this.defaultBootType = template.details?.UEFI ? 'UEFI' : 'BIOS'
          this.form.boottype = this.defaultBootType
          this.fetchBootModes(this.form.boottype)
          this.defaultBootMode = template.details?.UEFI || this.options.bootModes?.[0]?.id || undefined
          this.form.bootmode = this.defaultBootMode
          this.form.iothreadsenabled = template.details && Object.prototype.hasOwnProperty.call(template.details, 'iothreads')
          this.form.iodriverpolicy = template.details?.['io.policy']
          this.form.keyboard = template.details?.keyboard
        }
      } else if (['cpuspeed', 'cpunumber', 'memory'].includes(name)) {
        this.vm[name] = value
        this.form[name] = value
      } else {
        this.form[name] = value
      }
    },
    updateComputeOffering (id) {
      this.form.computeofferingid = id
      setTimeout(() => {
        this.updateTemplateConfigurationOfferingDetails(id)
      }, 500)
    },
    updateDiskOffering (id) {
      if (id === '0') {
        this.form.diskofferingid = undefined
        return
      }
      this.form.diskofferingid = id
    },
    updateOverrideDiskOffering (id) {
      if (id === '0') {
        this.form.overridediskofferingid = undefined
        return
      }
      this.form.overridediskofferingid = id
    },
    updateMultiDiskOffering (value) {
      this.form.multidiskoffering = value
    },
    updateAffinityGroups (ids) {
      this.form.affinitygroupids = ids
    },
    updateNetworks (ids) {
      this.form.networkids = ids
      if (!ids || ids.length === 0) {
        this.updateDefaultNetworks(null)
      } else if (ids && ids.length === 1) {
        this.updateDefaultNetworks(ids[0])
      }
    },
    updateDefaultNetworks (id) {
      this.form.defaultnetworkid = id
    },
    updateNetworkConfig (networks) {
      this.networkConfig = networks
    },
    updateVnfNicNetworks (vnfNicNetworks) {
      this.vnfNicNetworks = vnfNicNetworks || {}
    },
    updateSshKeyPairs (names) {
      this.form.keypairs = names
      this.sshKeyPairs = names.map((sshKeyPair) => { return sshKeyPair.name })
    },
    updateUserData (id) {
      if (id === '0') {
        this.form.userdataid = undefined
        return
      }
      this.form.userdataid = id
      this.userDataParams = []
      api('listUserData', { id: id }).then(json => {
        const resp = json.listuserdataresponse?.userdata || []
        if (resp.length > 0) {
          var params = resp[0]?.params || null
          if (params) {
            var dataParams = params.split(',')
          }
          var that = this
          dataParams.forEach(function (val, index) {
            that.userDataParams.push({
              id: index,
              key: val
            })
          })
        }
      })
    },
    updateTemplateLinkedUserData (id) {
      if (id === '0') {
        return
      }
      this.templateUserDataParams = []

      api('listUserData', { id: id }).then(json => {
        const resp = json?.listuserdataresponse?.userdata || []
        if (resp) {
          var params = resp[0]?.params || null
          if (params) {
            var dataParams = params.split(',')
          }
          var that = this
          that.templateUserDataParams = []
          if (dataParams) {
            dataParams.forEach(function (val, index) {
              that.templateUserDataParams.push({
                id: index,
                key: val
              })
            })
          }
        }
      })
    },
    escapePropertyKey (key) {
      return key.split('.').join('\\002E')
    },
    updateSecurityGroups (securitygroupids) {
      this.securitygroupids = securitygroupids || []
    },
    getText (option) {
      return _.get(option, 'displaytext', _.get(option, 'name'))
    },
    fetchGuestOsCategories (skipFetchImages) {
      const key = 'guestOsCategories'
      const params = this.params[key]
      if (this.queryGuestOsCategoryId) {
        params.options.id = this.queryGuestOsCategoryId
      } else if (this.queryTemplateId) {
        this.fetchAllTemplates()
        return Promise.resolve()
      }
      return this.fetchOptions(params, key, ['zones'])
        .then((res) => {
          if (!this.options.guestOsCategories) {
            this.options.guestOsCategories = []
          }
          if (!this.queryGuestOsCategoryId) {
            if (this.showUserCategoryForModernImageSelection) {
              const userCategory = {
                id: '0',
                name: this.$t('label.user')
              }
              if (this.$store.getters.avatar) {
                userCategory.icon = {
                  base64image: this.$store.getters.avatar
                }
              }
              this.options.guestOsCategories.push(userCategory)
            }
            if (this.showAllCategoryForModernImageSelection) {
              this.options.guestOsCategories.push({
                id: '-1',
                name: this.$t('label.all')
              })
            }
          }
          if (this.options.guestOsCategories.length > 0) {
            this.form.guestoscategoryid = this.options.guestOsCategories[0].id
          }
          if (skipFetchImages) {
            return
          }
          this.fetchAllTemplates()
        })
        .catch((e) => {
          console.error('Error fetching guestOsCategories:', e)
        })
    },
    changeArchitecture (arch) {
      this.selectedArchitecture = arch
      if (this.isModernImageSelection) {
        this.fetchGuestOsCategories()
        return
      }
      this.fetchAllTemplates()
    },
    handleSubmitAndStay (e) {
      this.form.stayonpage = true
      this.handleSubmit(e.domEvent)
    },
    handleSubmit (e) {
      console.log('wizard submit')
      e.preventDefault()
      if (this.loading.deploy) return
      this.formRef.value.validate().then(async () => {
        const values = toRaw(this.form)

        if (!values.templateid && !values.isoid) {
          this.$notification.error({
            message: this.$t('message.request.failed'),
            description: this.$t('message.template.iso')
          })
          return
        } else if (values.isoid && (!values.diskofferingid || values.diskofferingid === '0')) {
          this.$notification.error({
            message: this.$t('message.request.failed'),
            description: this.$t('message.step.3.continue')
          })
          return
        }
        if (!values.computeofferingid) {
          this.$notification.error({
            message: this.$t('message.request.failed'),
            description: this.$t('message.step.2.continue')
          })
          return
        }

        // Verify VNF networks
        // All checked networks should be used and only once.
        // Required NIC must be associated to a network
        // DeviceID must be consequent
        if (this.templateVnfNics && this.templateVnfNics.length > 0) {
          let nextDeviceId = 0
          const usedNetworkIds = []
          const keys = Object.keys(this.vnfNicNetworks)
          if (keys.length === 0) {
            this.$notification.error({
              message: this.$t('message.request.failed'),
              description: this.$t('message.vnf.error.no.networks')
            })
            return
          }
          for (var templateVnfNic of this.templateVnfNics) {
            if (templateVnfNic.required && !keys.includes(String(templateVnfNic.deviceid))) {
              this.$notification.error({
                message: this.$t('message.request.failed'),
                description: this.$t('message.vnf.error.no.network.for.required.deviceid')
              })
              return
            }
            const networkId = this.vnfNicNetworks[String(templateVnfNic.deviceid)]?.id || null
            if (networkId) {
              if (templateVnfNic.deviceid !== nextDeviceId) {
                this.$notification.error({
                  message: this.$t('message.request.failed'),
                  description: this.$t('message.vnf.error.deviceid.should.be.consecutive')
                })
                return
              }
              if (usedNetworkIds.includes(networkId)) {
                this.$notification.error({
                  message: this.$t('message.request.failed'),
                  description: this.$t('message.vnf.error.network.is.already.used')
                })
                return
              }
              usedNetworkIds.push(networkId)
              nextDeviceId = templateVnfNic.deviceid + 1
            }
          }
          for (var networkid of values.networkids) {
            if (!usedNetworkIds.includes(networkid)) {
              this.$notification.error({
                message: this.$t('message.request.failed'),
                description: this.$t('message.vnf.error.network.should.be.used')
              })
              return
            }
          }
        }

        if (this.error) {
          this.$notification.error({
            message: this.$t('message.request.failed'),
            description: this.$t('error.form.message')
          })
          return
        }

        this.loading.deploy = true

        let networkIds = []

        let createVnfAppData = {}
        // step 1 : select zone
        createVnfAppData.zoneid = values.zoneid
        createVnfAppData.podid = values.podid
        createVnfAppData.clusterid = values.clusterid
        createVnfAppData.hostid = values.hostid
        createVnfAppData.keyboard = values.keyboard
        if (!this.template?.deployasis) {
          createVnfAppData.boottype = values.boottype
          createVnfAppData.bootmode = values.bootmode
        }
        createVnfAppData.dynamicscalingenabled = values.dynamicscalingenabled
        createVnfAppData.iothreadsenabled = values.iothreadsenabled
        createVnfAppData.iodriverpolicy = values.iodriverpolicy
        createVnfAppData.nicmultiqueuenumber = values.nicmultiqueuenumber
        createVnfAppData.nicpackedvirtqueuesenabled = values.nicpackedvirtqueuesenabled
        const isUserdataAllowed = !this.userdataDefaultOverridePolicy || (this.userdataDefaultOverridePolicy === 'ALLOWOVERRIDE' && this.doUserdataOverride) || (this.userdataDefaultOverridePolicy === 'APPEND' && this.doUserdataAppend)
        if (isUserdataAllowed && values.userdata && values.userdata.length > 0) {
          createVnfAppData.userdata = this.$toBase64AndURIEncoded(values.userdata)
        }
        // step 2: select template/iso
        if (this.imageType === 'templateid') {
          createVnfAppData.templateid = values.templateid
          values.hypervisor = null
        } else {
          createVnfAppData.templateid = values.isoid
        }

        if (this.showRootDiskSizeChanger && values.rootdisksize && values.rootdisksize > 0) {
          createVnfAppData.rootdisksize = values.rootdisksize
        } else if (this.rootDiskSizeFixed > 0 && this.template && !this.template.deployasis) {
          createVnfAppData.rootdisksize = this.rootDiskSizeFixed
        }

        if (values.hypervisor && values.hypervisor.length > 0) {
          createVnfAppData.hypervisor = values.hypervisor
        }

        createVnfAppData.startvm = values.startvm
        createVnfAppData.vnfconfiguremanagement = values.vnfconfiguremanagement
        createVnfAppData.vnfcidrlist = values.vnfcidrlist

        // step 3: select service offering
        createVnfAppData.serviceofferingid = values.computeofferingid
        if (this.serviceOffering && this.serviceOffering.iscustomized) {
          if (values.cpunumber) {
            createVnfAppData['details[0].cpuNumber'] = values.cpunumber
          }
          if (values.cpuspeed) {
            createVnfAppData['details[0].cpuSpeed'] = values.cpuspeed
          }
          if (values.memory) {
            createVnfAppData['details[0].memory'] = values.memory
          }
        }
        if (this.selectedTemplateConfiguration) {
          createVnfAppData['details[0].configurationId'] = this.selectedTemplateConfiguration.id
        }
        if (!this.serviceOffering.diskofferingstrictness && values.overridediskofferingid) {
          createVnfAppData.overridediskofferingid = values.overridediskofferingid
          if (values.rootdisksize && values.rootdisksize > 0) {
            createVnfAppData.rootdisksize = values.rootdisksize
          }
        }
        if (this.isCustomizedIOPS) {
          createVnfAppData['details[0].minIops'] = this.minIops
          createVnfAppData['details[0].maxIops'] = this.maxIops
        }
        // step 4: select disk offering
        if (!this.template.deployasis && this.template.childtemplates && this.template.childtemplates.length > 0) {
          if (values.multidiskoffering) {
            let i = 0
            Object.entries(values.multidiskoffering).forEach(([disk, offering]) => {
              const diskKey = `datadiskofferinglist[${i}].datadisktemplateid`
              const offeringKey = `datadiskofferinglist[${i}].diskofferingid`
              createVnfAppData[diskKey] = disk
              createVnfAppData[offeringKey] = offering
              i++
            })
          }
        } else {
          createVnfAppData.diskofferingid = values.diskofferingid
          if (values.size) {
            createVnfAppData.size = values.size
          }
        }
        if (this.isCustomizedDiskIOPS) {
          createVnfAppData['details[0].minIopsDo'] = this.diskIOpsMin
          createVnfAppData['details[0].maxIopsDo'] = this.diskIOpsMax
        }
        // step 5: select an affinity group
        createVnfAppData.affinitygroupids = (values.affinitygroupids || []).join(',')
        // step 6: select network
        if (this.zone.networktype !== 'Basic') {
          if (this.nicToNetworkSelection && this.nicToNetworkSelection.length > 0) {
            for (var j in this.nicToNetworkSelection) {
              var nicNetwork = this.nicToNetworkSelection[j]
              createVnfAppData['nicnetworklist[' + j + '].nic'] = nicNetwork.nic
              createVnfAppData['nicnetworklist[' + j + '].network'] = nicNetwork.network
            }
          } else {
            const arrNetwork = []
            networkIds = values.networkids
            if (networkIds.length > 0) {
              if (this.templateVnfNics && this.templateVnfNics.length > 0) {
                for (const templateVnfNic of this.templateVnfNics) {
                  const vnfNicNetworkId = this.vnfNicNetworks[String(templateVnfNic.deviceid)]?.id || null
                  if (vnfNicNetworkId) {
                    const ipToNetwork = {
                      networkid: vnfNicNetworkId
                    }
                    arrNetwork.push(ipToNetwork)
                  }
                }
              } else {
                for (let i = 0; i < networkIds.length; i++) {
                  if (networkIds[i] === this.defaultnetworkid) {
                    const ipToNetwork = {
                      networkid: this.defaultnetworkid
                    }
                    arrNetwork.unshift(ipToNetwork)
                  } else {
                    const ipToNetwork = {
                      networkid: networkIds[i]
                    }
                    arrNetwork.push(ipToNetwork)
                  }
                }
              }
            } else {
              this.$notification.error({
                message: this.$t('message.request.failed'),
                description: this.$t('message.step.4.continue')
              })
              this.loading.deploy = false
              return
            }
            for (let j = 0; j < arrNetwork.length; j++) {
              createVnfAppData['iptonetworklist[' + j + '].networkid'] = arrNetwork[j].networkid
              if (this.networkConfig.length > 0) {
                const networkConfig = this.networkConfig.filter((item) => item.key === arrNetwork[j].networkid)
                if (networkConfig && networkConfig.length > 0) {
                  createVnfAppData['iptonetworklist[' + j + '].ip'] = networkConfig[0].ipAddress ? networkConfig[0].ipAddress : undefined
                  createVnfAppData['iptonetworklist[' + j + '].mac'] = networkConfig[0].macAddress ? networkConfig[0].macAddress : undefined
                }
              }
            }
          }
        }
        if (this.securitygroupids.length > 0) {
          createVnfAppData.securitygroupids = this.securitygroupids.join(',')
        }
        // step 7: select ssh key pair
        createVnfAppData.keypairs = this.sshKeyPairs.join(',')
        if (isUserdataAllowed) {
          createVnfAppData.userdataid = values.userdataid
        }

        if (values.name) {
          createVnfAppData.name = values.name
          createVnfAppData.displayname = values.name
        }
        if (values.group) {
          createVnfAppData.group = values.group
        }
        // step 8: enter setup
        if ('properties' in values) {
          const keys = Object.keys(values.properties)
          for (var i = 0; i < keys.length; ++i) {
            const propKey = keys[i].split('\\002E').join('.')
            createVnfAppData['properties[' + i + '].key'] = propKey
            createVnfAppData['properties[' + i + '].value'] = values.properties[keys[i]]
          }
        }
        if ('bootintosetup' in values) {
          createVnfAppData.bootintosetup = values.bootintosetup
        }

        const title = this.$t('label.launch.vnf.appliance')
        const description = values.name || ''

        createVnfAppData = Object.fromEntries(
          Object.entries(createVnfAppData).filter(([key, value]) => value !== undefined))

        var idx = 0
        if (this.templateUserDataValues) {
          for (const [key, value] of Object.entries(this.templateUserDataValues)) {
            createVnfAppData['userdatadetails[' + idx + '].' + `${key}`] = value
            idx++
          }
        }
        if (isUserdataAllowed && this.userDataValues) {
          for (const [key, value] of Object.entries(this.userDataValues)) {
            createVnfAppData['userdatadetails[' + idx + '].' + `${key}`] = value
            idx++
          }
        }

        const httpMethod = createVnfAppData.userdata ? 'POST' : 'GET'
        const args = httpMethod === 'POST' ? {} : createVnfAppData
        const data = httpMethod === 'POST' ? createVnfAppData : {}

        api('deployVnfAppliance', args, httpMethod, data).then(response => {
          const jobId = response.deployvirtualmachineresponse.jobid
          if (jobId) {
            this.$pollJob({
              jobId,
              title,
              description,
              successMethod: result => {
                const vm = result.jobresult.virtualmachine
                const name = vm.displayname || vm.name || vm.id
                const username = vm.vnfdetails?.username || null
                const password = vm.vnfdetails?.password || null
                const sshUsername = vm.vnfdetails?.ssh_user || null
                const sshPassword = vm.vnfdetails?.ssh_password || null
                const webUsername = vm.vnfdetails?.web_user || null
                const webPassword = vm.vnfdetails?.web_password || null
                const credentials = []
                if (username) {
                  credentials.push(this.$t('label.username') + ' : ' + username)
                }
                if (password) {
                  credentials.push(this.$t('label.password.default') + ' : ' + password)
                }
                if (webUsername) {
                  credentials.push('Web ' + this.$t('label.username') + ' : ' + webUsername)
                }
                if (webPassword) {
                  credentials.push('Web ' + this.$t('label.password.default') + ' : ' + webPassword)
                }
                if (sshUsername) {
                  credentials.push('SSH ' + this.$t('label.username') + ' : ' + sshUsername)
                }
                if (sshPassword) {
                  credentials.push('SSH ' + this.$t('label.password.default') + ' : ' + sshPassword)
                }
                if (vm.password) {
                  credentials.push('New password : ' + vm.password)
                }
                if (credentials.length > 0) {
                  credentials.push(this.$t('message.vnf.credentials.change'))
                } else {
                  credentials.push(this.$t('message.vnf.no.credentials'))
                }
                const credentialsDesc = credentials.join('<br>')
                this.$notification.success({
                  message: `${this.$t('message.vnf.credentials.default')} ` + name,
                  description: (<span v-html={credentialsDesc}></span>),
                  duration: 0
                })
                eventBus.emit('vm-refresh-data')
              },
              loadingMessage: `${title} ${this.$t('label.in.progress')}`,
              catchMessage: this.$t('error.fetching.async.job.result'),
              action: {
                isFetchData: false
              }
            })
          }
          // Sending a refresh in case it hasn't picked up the new VM
          new Promise(resolve => setTimeout(resolve, 3000)).then(() => {
            eventBus.emit('vm-refresh-data')
          })
          if (!values.stayonpage) {
            this.$router.back()
          }
        }).catch(error => {
          this.$notifyError(error)
          this.loading.deploy = false
        }).finally(() => {
          this.form.stayonpage = false
          this.loading.deploy = false
        })
      }).catch(err => {
        this.formRef.value.scrollToField(err.errorFields[0].name)
        if (err) {
          if (err.licensesaccepted) {
            this.$notification.error({
              message: this.$t('message.license.agreements.not.accepted'),
              description: this.$t('message.step.license.agreements.continue')
            })
            return
          }

          this.$notification.error({
            message: this.$t('message.request.failed'),
            description: this.$t('error.form.message')
          })
        }
      })
    },
    fetchZones (zoneId, listZoneAllow) {
      this.zones = []
      return new Promise((resolve) => {
        this.loading.zones = true
        const param = this.params.zones
        const args = { showicon: true }
        if (zoneId) args.id = zoneId
        api(param.list, args).then(json => {
          const zoneResponse = json.listzonesresponse.zone || []
          if (listZoneAllow && listZoneAllow.length > 0) {
            zoneResponse.map(zone => {
              if (listZoneAllow.includes(zone.id)) {
                this.zones.push(zone)
              }
            })
          } else {
            this.zones = zoneResponse
          }

          resolve(this.zones)
        }).catch(function (error) {
          console.log(error.stack)
        }).finally(() => {
          this.loading.zones = false
        })
      })
    },
    fetchOptions (param, name, exclude) {
      return new Promise((resolve, reject) => {
        if (exclude && exclude.length > 0 && exclude.includes(name)) {
          return resolve(null)
        }
        this.loading[name] = true
        param.loading = true
        param.opts = []
        const options = param.options || {}
        if (!('listall' in options) && !['zones', 'pods', 'clusters', 'hosts', 'dynamicScalingVmConfig', 'hypervisors'].includes(name)) {
          options.listall = true
        }
        api(param.list, options).then((response) => {
          param.loading = false
          _.map(response, (responseItem, responseKey) => {
            if (Object.keys(responseItem).length === 0) {
              this.rowCount[name] = 0
              this.options[name] = []
              return resolve(null)
            }
            if (!responseKey.includes('response')) {
              return resolve(null)
            }
            _.map(responseItem, (response, key) => {
              if (key === 'count') {
                this.rowCount[name] = response
                return
              }
              param.opts = response
              this.options[name] = response

              if (name === 'hypervisors') {
                const hypervisorFromResponse = response[0] && response[0].name ? response[0].name : null
                this.dataPreFill.hypervisor = hypervisorFromResponse
                this.form.hypervisor = hypervisorFromResponse
              }

              if (param.field) {
                this.fillValue(param.field)
              }
            })

            if (name === 'zones') {
              let zoneid = ''
              if (this.$route.query.zoneid) {
                zoneid = this.$route.query.zoneid
              } else if (this.options.zones.length === 1) {
                zoneid = this.options.zones[0].id
              }
              if (zoneid) {
                this.form.zoneid = zoneid
                this.onSelectZoneId(zoneid)
              }
            }
          })
          resolve(response)
        }).catch(function (error) {
          console.log(error.stack)
          param.loading = false
          reject(error)
        }).finally(() => {
          this.loading[name] = false
        })
      })
    },
    fetchTemplates (templateFilter, params) {
      const args = Object.assign({}, params)
      if (this.isModernImageSelection && this.form.guestoscategoryid && !['-1', '0'].includes(this.form.guestoscategoryid)) {
        args.oscategoryid = this.form.guestoscategoryid
      }
      if (args.keyword || (args.category && args.category !== templateFilter)) {
        args.page = 1
        args.pageSize = args.pageSize || 10
      }
      args.zoneid = _.get(this.zone, 'id')
      if (this.isZoneSelectedMultiArch) {
        args.arch = this.selectedArchitecture
      }
      args.templatefilter = templateFilter
      args.details = 'all'
      args.showicon = 'true'
      args.id = this.queryTemplateId

      delete args.category
      delete args.public
      delete args.featured

      return new Promise((resolve, reject) => {
        api('listVnfTemplates', args).then((response) => {
          resolve(response)
        }).catch((reason) => {
          // ToDo: Handle errors
          reject(reason)
        })
      })
    },
    fetchAllTemplates (params) {
      const promises = []
      const templates = {}
      this.loading.templates = true
      this.imageSearchFilters = params
      const templateFilters = this.getImageFilters(params)
      templateFilters.forEach((filter) => {
        templates[filter] = { count: 0, template: [] }
        promises.push(this.fetchTemplates(filter, params))
      })
      this.options.templates = templates
      Promise.all(promises).then((response) => {
        response.forEach((resItem, idx) => {
          templates[templateFilters[idx]] = _.isEmpty(resItem.listtemplatesresponse) ? { count: 0, template: [] } : resItem.listtemplatesresponse
          this.options.templates = { ...templates }
        })
      }).catch((reason) => {
        console.log(reason)
      }).finally(() => {
        this.loading.templates = false
      })
    },
    filterOption (input, option) {
      return option.label.toUpperCase().indexOf(input.toUpperCase()) >= 0
    },
    resetTemplatesList () {
      const templates = {}
      const templateFilters = this.getImageFilters(null, true)
      templateFilters.forEach((filter) => {
        templates[filter] = { count: 0, template: [] }
      })
      this.options.templates = templates
    },
    resetTemplateAssociatedResources () {
      this.templateConfigurations = []
      this.selectedTemplateConfiguration = {}
      this.templateNics = []
      this.templateLicenses = []
      this.templateProperties = {}
      this.templateVnfNics = []
    },
    async fetchZoneOptions () {
      let guestOsFetch = null
      for (const [name, param] of Object.entries(this.params)) {
        if (this.queryNetworkId && name === 'networks') {
          param.options = { id: this.queryNetworkId }
        }
        const shouldLoad = !('isLoad' in param) || param.isLoad
        if (!shouldLoad) continue
        if (this.isModernImageSelection && name === 'guestOsCategories') {
          guestOsFetch = this.fetchGuestOsCategories(true)
        } else {
          this.fetchOptions(param, name, ['zones'])
        }
      }

      if (this.isModernImageSelection && guestOsFetch) {
        await guestOsFetch
      }
      this.fetchAllTemplates()
      this.updateTemplateKey()
      this.formModel = toRaw(this.form)
    },
    onSelectZoneId (value) {
      if (this.dataPreFill.zoneid !== value) {
        this.dataPreFill = {}
      }
      this.zoneId = value
      this.podId = null
      this.clusterId = null
      this.zone = _.find(this.options.zones, (option) => option.id === value)
      this.zoneSelected = true
      this.isZoneSelectedMultiArch = this.zone.ismultiarch
      if (this.isZoneSelectedMultiArch) {
        this.selectedArchitecture = this.architectureTypes.opts[0].id
      }
      this.form.startvm = true
      this.form.vnfconfiguremanagement = false
      this.form.vnfcidrlist = '0.0.0.0/0'
      this.selectedZone = this.zoneId
      this.form.zoneid = this.zoneId
      this.form.clusterid = undefined
      this.form.podid = undefined
      this.form.hostid = undefined
      this.form.templateid = undefined
      this.form.isoid = undefined
      this.resetTemplatesList()
      this.fetchZoneOptions()
    },
    onSelectPodId (value) {
      this.podId = value
      if (this.podId === null) {
        this.form.podid = undefined
      }

      this.fetchOptions(this.params.clusters, 'clusters')
      this.fetchOptions(this.params.hosts, 'hosts')
    },
    onSelectClusterId (value) {
      this.clusterId = value
      if (this.clusterId === null) {
        this.form.clusterid = undefined
      }

      this.fetchOptions(this.params.hosts, 'hosts')
    },
    onSelectHostId (value) {
      this.hostId = value
      if (this.hostId === null) {
        this.form.hostid = undefined
      }
    },
    onSelectGuestOsCategory (value) {
      this.form.guestoscategoryid = value
      this.fetchAllTemplates(this.imageSearchFilters)
    },
    handleSearchFilter (name, options) {
      this.params[name].options = { ...this.params[name].options, ...options }
      this.fetchOptions(this.params[name], name)
    },
    onTabChange (key, type) {
      this[type] = key
    },
    onUserdataTabChange (key, type) {
      this[type] = key
      this.userDataParams = []
    },
    fetchTemplateNics (template) {
      var nics = []
      this.nicToNetworkSelection = []
      if (template && template.deployasisdetails && Object.keys(template.deployasisdetails).length > 0) {
        var keys = Object.keys(template.deployasisdetails)
        keys = keys.filter(key => key.startsWith('network-'))
        for (var key of keys) {
          var propertyMap = JSON.parse(template.deployasisdetails[key])
          nics.push(propertyMap)
        }
        nics.sort(function (a, b) {
          return a.InstanceID - b.InstanceID
        })
        if (this.options.networks && this.options.networks.length > 0) {
          for (var i = 0; i < nics.length; ++i) {
            var nic = nics[i]
            nic.id = nic.InstanceID
            var network = this.options.networks[Math.min(i, this.options.networks.length - 1)]
            nic.selectednetworkid = network.id
            nic.selectednetworkname = network.name
            this.nicToNetworkSelection.push({ nic: nic.id, network: network.id })
          }
        }
      }
      return nics
    },
    groupBy (array, key) {
      const result = {}
      array.forEach(item => {
        if (!result[item[key]]) {
          result[item[key]] = []
        }
        result[item[key]].push(item)
      })
      return result
    },
    fetchTemplateProperties (template) {
      var properties = []
      if (template && template.deployasisdetails && Object.keys(template.deployasisdetails).length > 0) {
        var keys = Object.keys(template.deployasisdetails)
        keys = keys.filter(key => key.startsWith('property-'))
        for (var key of keys) {
          var propertyMap = JSON.parse(template.deployasisdetails[key])
          properties.push(propertyMap)
        }
        properties.sort(function (a, b) {
          return a.index - b.index
        })
      }
      return this.groupBy(properties, 'category')
    },
    fetchTemplateVnfNics (template) {
      return template?.vnfnics || []
    },
    fetchTemplateConfigurations (template) {
      var configurations = []
      if (template && template.deployasisdetails && Object.keys(template.deployasisdetails).length > 0) {
        var keys = Object.keys(template.deployasisdetails)
        keys = keys.filter(key => key.startsWith('configuration-'))
        for (var key of keys) {
          var configuration = JSON.parse(template.deployasisdetails[key])
          configuration.name = configuration.label
          configuration.displaytext = configuration.label
          configuration.iscustomized = true
          configuration.cpunumber = 0
          configuration.cpuspeed = 0
          configuration.memory = 0
          for (var harwareItem of configuration.hardwareItems) {
            if (harwareItem.resourceType === 'Processor') {
              configuration.cpunumber = harwareItem.virtualQuantity
              configuration.cpuspeed = harwareItem.reservation
            } else if (harwareItem.resourceType === 'Memory') {
              configuration.memory = harwareItem.virtualQuantity
            }
          }
          configurations.push(configuration)
        }
        configurations.sort(function (a, b) {
          return a.index - b.index
        })
      }
      return configurations
    },
    fetchTemplateLicenses (template) {
      var licenses = []
      if (template && template.deployasisdetails && Object.keys(template.deployasisdetails).length > 0) {
        var keys = Object.keys(template.deployasisdetails)
        const prefix = /eula-\d-/
        keys = keys.filter(key => key.startsWith('eula-')).sort()
        for (var key of keys) {
          var license = {
            id: this.escapePropertyKey(key.replace(' ', '-')),
            name: key.replace(prefix, ''),
            text: template.deployasisdetails[key]
          }
          licenses.push(license)
        }
      }
      return licenses
    },
    deleteFrom (options, values) {
      for (const value of values) {
        delete options[value]
      }
    },
    resetFromTemplateConfiguration () {
      this.deleteFrom(this.params.serviceOfferings.options, ['cpuspeed', 'cpunumber', 'memory'])
      this.deleteFrom(this.dataPreFill, ['cpuspeed', 'cpunumber', 'memory'])
      this.handleSearchFilter('serviceOfferings', {
        page: 1,
        pageSize: 10
      })
    },
    handleTemplateConfiguration () {
      if (!this.selectedTemplateConfiguration) {
        return
      }
      const params = {
        cpunumber: this.selectedTemplateConfiguration.cpunumber,
        cpuspeed: this.selectedTemplateConfiguration.cpuspeed,
        memory: this.selectedTemplateConfiguration.memory,
        page: 1,
        pageSize: 10
      }
      this.dataPreFill.cpunumber = params.cpunumber
      this.dataPreFill.cpuspeed = params.cpuspeed
      this.dataPreFill.memory = params.memory
      this.handleSearchFilter('serviceOfferings', params)
    },
    updateTemplateParameters () {
      if (this.template) {
        this.templateNics = this.fetchTemplateNics(this.template)
        this.templateConfigurations = this.fetchTemplateConfigurations(this.template)
        this.templateLicenses = this.fetchTemplateLicenses(this.template)
        this.templateProperties = this.fetchTemplateProperties(this.template)
        this.templateVnfNics = this.fetchTemplateVnfNics(this.template)
        this.selectedTemplateConfiguration = {}
        setTimeout(() => {
          if (this.templateConfigurationExists) {
            this.selectedTemplateConfiguration = this.templateConfigurations[0]
            this.handleTemplateConfiguration()
            if ('templateConfiguration' in this.form.fieldsStore.fieldsMeta) {
              this.updateFieldValue('templateConfiguration', this.selectedTemplateConfiguration.id)
            }
            this.updateComputeOffering(null) // reset as existing selection may be incompatible
          }
        }, 500)
      }
    },
    onSelectTemplateConfigurationId (value) {
      this.selectedTemplateConfiguration = _.find(this.templateConfigurations, (option) => option.id === value)
      this.handleTemplateConfiguration()
      this.updateComputeOffering(null)
    },
    updateTemplateConfigurationOfferingDetails (offeringId) {
      this.rootDiskSizeFixed = 0
      var offering = this.serviceOffering
      if (!offering || offering.id !== offeringId) {
        offering = _.find(this.options.serviceOfferings, (option) => option.id === offeringId)
      }
      if (offering && offering.iscustomized && this.templateConfigurationExists && this.selectedTemplateConfiguration) {
        if ('cpunumber' in this.form.fieldsStore.fieldsMeta) {
          this.updateFieldValue('cpunumber', this.selectedTemplateConfiguration.cpunumber)
        }
        if ((offering.cpuspeed == null || offering.cpuspeed === undefined) && 'cpuspeed' in this.form.fieldsStore.fieldsMeta) {
          this.updateFieldValue('cpuspeed', this.selectedTemplateConfiguration.cpuspeed)
        }
        if ('memory' in this.form.fieldsStore.fieldsMeta) {
          this.updateFieldValue('memory', this.selectedTemplateConfiguration.memory)
        }
      }
      if (offering && offering.rootdisksize > 0) {
        this.rootDiskSizeFixed = offering.rootdisksize
        this.showRootDiskSizeChanger = false
      }
      this.form.rootdisksizeitem = this.showRootDiskSizeChanger && this.rootDiskSizeFixed > 0
      this.formModel = toRaw(this.form)
    },
    handlerError (error) {
      this.error = error
    },
    onSelectDiskSize (rowSelected) {
      this.diskSelected = rowSelected
    },
    onSelectRootDiskSize (rowSelected) {
      this.rootDiskSelected = rowSelected
    },
    updateIOPSValue (input, value) {
      this[input] = value
    },
    onBootTypeChange (value) {
      this.fetchBootModes(value)
      this.defaultBootMode = this.options.bootModes?.[0]?.id || undefined
      this.updateFieldValue('bootmode', this.defaultBootMode)
    },
    handleNicsNetworkSelection (nicToNetworkSelection) {
      this.nicToNetworkSelection = nicToNetworkSelection
    },
    getSelectedNetworksWithExistingConfig (networks) {
      for (var i in this.networks) {
        var n = this.networks[i]
        for (var c of this.networkConfig) {
          if (n.id === c.key) {
            n = { ...n, ...c }
            networks[i] = n
            break
          }
        }
      }
      return networks
    },
    copyToClipboard (txt) {
      const parent = this
      this.$copyText(txt, document.body, function (err) {
        if (!err) {
          parent.$message.success(parent.$t('label.copied.clipboard'))
        }
      })
    }
  }
}
</script>

<style lang="less" scoped>
  .card-footer {
    text-align: right;
    margin-top: 2rem;

    button + button {
      margin-left: 8px;
    }
  }

  .ant-list-item-meta-avatar {
    font-size: 1rem;
  }

  .ant-collapse {
    margin: 2rem 0;
  }
</style>

<style lang="less">
  @import url('../../style/index');

  .ant-table-selection-column {
    // Fix for the table header if the row selection use radio buttons instead of checkboxes
    > div:empty {
      width: 16px;
    }
  }

  .ant-collapse-borderless > .ant-collapse-item {
    border: 1px solid @border-color-split;
    border-radius: @border-radius-base !important;
    margin: 0 0 1.2rem;
  }

  .zone-radio-button {
    width:100%;
    min-width: 345px;
    height: 60px;
    display: flex;
    padding-left: 20px;
    align-items: center;
  }

  .vm-info-card {
    .ant-card-body {
      min-height: 250px;
      max-height: calc(100vh - 258px);
      overflow-y: auto;
      scroll-behavior: smooth;
    }

    .resource-detail-item__label {
      font-weight: normal;
    }

    .resource-detail-item__details, .resource-detail-item {
      a {
        color: rgba(0, 0, 0, 0.65);
        cursor: default;
        pointer-events: none;
      }
    }
  }

  .form-item-hidden {
    display: none;
  }
</style><|MERGE_RESOLUTION|>--- conflicted
+++ resolved
@@ -868,14 +868,9 @@
   name: 'Wizard',
   components: {
     InfoCard,
-<<<<<<< HEAD
     ResourceIcon,
     ZoneBlockRadioGroupSelect,
     BlockRadioGroupSelect,
-=======
-    DeployButtons,
-    ResourceIcon,
->>>>>>> 41de0b9d
     SshKeyPairSelection,
     UserDataSelection,
     NetworkConfiguration,
@@ -1342,7 +1337,6 @@
     isCustomizedIOPS () {
       return this.rootDiskSelected?.iscustomizediops || this.serviceOffering?.iscustomizediops || false
     },
-<<<<<<< HEAD
     isModernImageSelection () {
       return this.$config.imageSelectionInterface === undefined || this.$config.imageSelectionInterface === 'modern'
     },
@@ -1357,10 +1351,6 @@
     },
     guestOsCategoriesSelectionDisallowed () {
       return (!this.queryGuestOsCategoryId || this.options.guestOsCategories.length === 0) && (!!this.queryTemplateId || !!this.queryIsoId)
-=======
-    deployMenuOptions () {
-      return [this.$t('label.launch.vnf.appliance.and.stay')]
->>>>>>> 41de0b9d
     }
   },
   watch: {
