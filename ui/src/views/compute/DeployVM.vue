// Licensed to the Apache Software Foundation (ASF) under one
// or more contributor license agreements.  See the NOTICE file
// distributed with this work for additional information
// regarding copyright ownership.  The ASF licenses this file
// to you under the Apache License, Version 2.0 (the
// "License"); you may not use this file except in compliance
// with the License.  You may obtain a copy of the License at
//
//   http://www.apache.org/licenses/LICENSE-2.0
//
// Unless required by applicable law or agreed to in writing,
// software distributed under the License is distributed on an
// "AS IS" BASIS, WITHOUT WARRANTIES OR CONDITIONS OF ANY
// KIND, either express or implied.  See the License for the
// specific language governing permissions and limitations
// under the License.

<template>
  <div>
    <a-row :gutter="12">
      <a-col :md="24" :lg="17">
        <a-card :bordered="true" :title="$t('label.newinstance')">
          <a-form
            v-ctrl-enter="handleSubmit"
            :ref="formRef"
            :model="form"
            :rules="rules"
            @finish="handleSubmit"
            layout="vertical"
          >
            <a-steps direction="vertical" size="small">
              <a-step
                v-if="!isNormalUserOrProject"
                :title="this.$t('label.assign.instance.another')">
                <template #description>
                  <div style="margin-top: 15px">
                    {{ $t('label.assigning.vms') }}
                    <ownership-selection
                      @fetch-owner="fetchOwnerOptions"/>
                  </div>
                </template>
              </a-step>
              <a-step :title="$t('label.select.deployment.infrastructure')" status="process">
                <template #description>
                  <div style="margin-top: 15px">
                    <span>{{ $t('message.select.a.zone') }}</span><br/>
                    <a-form-item :label="$t('label.zoneid')" name="zoneid" ref="zoneid">
                      <zone-block-radio-group-select
                        :items="zones"
                        :selectedValue="form.zoneid"
                        @change="onSelectZoneId" />
                    </a-form-item>
                    <a-form-item
                      v-if="!isNormalAndDomainUser"
                      :label="$t('label.podid')"
                      name="podid"
                      ref="podid">
                      <a-select
                        v-model:value="form.podid"
                        showSearch
                        optionFilterProp="label"
                        :filterOption="filterOption"
                        :options="podSelectOptions"
                        :loading="loading.pods"
                        @change="onSelectPodId"
                      ></a-select>
                    </a-form-item>
                    <a-form-item
                      v-if="!isNormalAndDomainUser"
                      :label="$t('label.clusterid')"
                      name="clusterid"
                      ref="clusterid">
                      <a-select
                        v-model:value="form.clusterid"
                        showSearch
                        optionFilterProp="label"
                        :filterOption="filterOption"
                        :options="clusterSelectOptions"
                        :loading="loading.clusters"
                        @change="onSelectClusterId"
                      ></a-select>
                    </a-form-item>
                    <a-form-item
                      v-if="!isNormalAndDomainUser"
                      :label="$t('label.hostid')"
                      name="hostid"
                      ref="hostid">
                      <a-select
                        v-model:value="form.hostid"
                        showSearch
                        optionFilterProp="label"
                        :filterOption="filterOption"
                        :options="hostSelectOptions"
                        :loading="loading.hosts"
                        @change="onSelectHostId"
                      ></a-select>
                    </a-form-item>
                  </div>
                </template>
              </a-step>
              <a-step
                v-if="!zoneSelected || isZoneSelectedMultiArch"
                :title="$t('label.arch')"
                :status="zoneSelected ? 'process' : 'wait'">
                <template #description>
                  <div v-if="zoneSelected" style="margin-top: 15px">
                    {{ $t('message.instance.architecture') }}
                    <block-radio-group-select
                      style="margin-top: 5px;"
                      :items="architectureTypes.opts"
                      :selectedValue="selectedArchitecture"
                      @change="changeArchitecture">
                        <template #radio-option="{ item }">
                          <span>{{ item.name || item.description }}</span>
                        </template>
                        <template #select-option="{ item }">
                          <span>{{ item.name || item.description }}</span>
                        </template>
                    </block-radio-group-select>
                  </div>
                </template>
              </a-step>
              <a-step
                :title="$t('label.image')"
                :status="zoneSelected ? 'process' : 'wait'">
                <template #description>
                  <div v-if="zoneSelected" style="margin-top: 15px">
                    <os-based-image-selection
                      v-if="isModernImageSelection"
                      :selectedImageType="imageType"
                      :imagePreSelected="!!this.queryTemplateId || !!this.queryIsoId"
                      :guestOsCategoriesSelectionDisallowed="guestOsCategoriesSelectionDisallowed"
                      :guestOsCategories="options.guestOsCategories"
                      :guestOsCategoriesLoading="loading.guestOsCategories"
                      :selectedGuestOsCategoryId="form.guestoscategoryid"
                      :imageItems="imageType === 'isoid' ? options.isos : options.templates"
                      :imagesLoading="imageType === 'isoid' ? loading.isos : loading.templates"
                      :diskSizeSelectionAllowed="imageType !== 'isoid'"
                      :diskSizeSelectionDeployAsIsMessageVisible="template && template.deployasis"
                      :rootDiskOverrideDisabled="rootDiskSizeFixed > 0 || (template && template.deployasis) || showOverrideDiskOfferingOption"
                      :rootDiskOverrideChecked="form.rootdisksizeitem"
                      :isoHypervisor="form.hypervisor"
                      :isoHypervisorItems="hypervisorSelectOptions"
                      :filterOption="filterOption"
                      :preFillContent="dataPreFill"
                      @change-image-type="changeImageType"
                      @change-guest-os-category="onSelectGuestOsCategory"
                      @handle-image-search-filter="filters => fetchImages(filters)"
                      @update-image="updateFieldValue"
                      @update-disk-size="updateFieldValue"
                      @change-iso-hypervisor="value => form.hypervisor = value" />
                    <a-card
                      v-else
                      :tabList="imageTypeList"
                      :activeTabKey="imageType"
                      @tabChange="key => changeImageType(key)">
                      <div v-if="imageType === 'templateid'">
                        {{ $t('message.template.desc') }}
                        <template-iso-selection
                          input-decorator="templateid"
                          :items="options.templates"
                          :selected="imageType"
                          :loading="loading.templates"
                          :preFillContent="dataPreFill"
                          :key="templateKey"
                          @handle-search-filter="filters => fetchAllTemplates(filters)"
                          @update-template-iso="updateFieldValue" />
                        <div v-if="!isTemplateHypervisorExternal">
                          {{ $t('label.override.rootdisk.size') }}
                          <a-switch
                            v-model:checked="form.rootdisksizeitem"
                            :disabled="rootDiskSizeFixed > 0 || (template && template.deployasis) || showOverrideDiskOfferingOption"
                            @change="val => { showRootDiskSizeChanger = val }"
                            style="margin-left: 10px;"/>
                          <div v-if="(template && template.deployasis)">  {{ $t('message.deployasis') }} </div>
                        </div>
                        <disk-size-selection
                          v-if="showRootDiskSizeChanger"
                          input-decorator="rootdisksize"
                          :preFillContent="dataPreFill"
                          :isCustomized="true"
                          :minDiskSize="dataPreFill.minrootdisksize"
                          @update-disk-size="updateFieldValue"
                          style="margin-top: 10px;"/>
                      </div>
                      <div v-else>
                        {{ $t('message.iso.desc') }}
                        <template-iso-selection
                          input-decorator="isoid"
                          :items="options.isos"
                          :selected="imageType"
                          :loading="loading.isos"
                          :preFillContent="dataPreFill"
                          @handle-search-filter="filters => fetchAllIsos(filters)"
                          @update-template-iso="updateFieldValue" />
                        <a-form-item :label="$t('label.hypervisor')">
                          <a-select
                            v-model:value="form.hypervisor"
                            :preFillContent="dataPreFill"
                            :options="hypervisorSelectOptions"
                            @change="value => hypervisor = value"
                            showSearch
                            optionFilterProp="label"
                            :filterOption="filterOption" />
                        </a-form-item>
                      </div>
                    </a-card>
                    <a-form-item class="form-item-hidden">
                      <a-input v-model:value="form.templateid" />
                    </a-form-item>
                    <a-form-item class="form-item-hidden">
                      <a-input v-model:value="form.isoid" />
                    </a-form-item>
                    <a-form-item class="form-item-hidden">
                      <a-input v-model:value="form.rootdisksize" />
                    </a-form-item>
                  </div>
                </template>
              </a-step>
              <a-step
                :title="$t('label.serviceofferingid')"
                :status="zoneSelected ? 'process' : 'wait'">
                <template #description>
                  <div v-if="zoneSelected">
                    <a-form-item v-if="zoneSelected && templateConfigurationExists" name="templateConfiguration" ref="templateConfiguration">
                      <template #label>
                        <tooltip-label :title="$t('label.configuration')" :tooltip="$t('message.ovf.configurations')"/>
                      </template>
                      <a-select
                        showSearch
                        optionFilterProp="label"
                        v-model:value="form.templateConfiguration"
                        defaultActiveFirstOption
                        :placeholder="$t('message.ovf.configurations')"
                        :filterOption="(input, option) => {
                          return option.label.toLowerCase().indexOf(input.toLowerCase()) >= 0
                        }"
                        @change="onSelectTemplateConfigurationId"
                      >
                        <a-select-option v-for="opt in templateConfigurations" :key="opt.id" :label="opt.name || opt.description">
                          {{ opt.name || opt.description }}
                        </a-select-option>
                      </a-select>
                      <span v-if="selectedTemplateConfiguration && selectedTemplateConfiguration.description">{{ selectedTemplateConfiguration.description }}</span>
                    </a-form-item>
                    <compute-offering-selection
                      :compute-items="options.serviceOfferings"
                      :selected-template="template ? template : {}"
                      :row-count="rowCount.serviceOfferings"
                      :zoneId="zoneId"
                      :value="serviceOffering ? serviceOffering.id : ''"
                      :loading="loading.serviceOfferings"
                      :preFillContent="dataPreFill"
                      :show-gpu-filter="zone.gputotal && zone.gputotal > 0"
                      :minimum-cpunumber="templateConfigurationExists && selectedTemplateConfiguration && selectedTemplateConfiguration.cpunumber ? selectedTemplateConfiguration.cpunumber : 0"
                      :minimum-cpuspeed="templateConfigurationExists && selectedTemplateConfiguration && selectedTemplateConfiguration.cpuspeed ? selectedTemplateConfiguration.cpuspeed : 0"
                      :minimum-memory="templateConfigurationExists && selectedTemplateConfiguration && selectedTemplateConfiguration.memory ? selectedTemplateConfiguration.memory : 0"
                      @select-compute-item="($event) => updateComputeOffering($event)"
                      @handle-search-filter="($event) => handleSearchFilter('serviceOfferings', $event)"
                    ></compute-offering-selection>
                    <compute-selection
                      v-if="serviceOffering && (serviceOffering.iscustomized || serviceOffering.iscustomizediops)"
                      cpuNumberInputDecorator="cpunumber"
                      cpuSpeedInputDecorator="cpuspeed"
                      memoryInputDecorator="memory"
                      :preFillContent="dataPreFill"
                      :computeOfferingId="instanceConfig.computeofferingid"
                      :isConstrained="isOfferingConstrained(serviceOffering)"
                      :minCpu="'serviceofferingdetails' in serviceOffering ? serviceOffering.serviceofferingdetails.mincpunumber*1 : 0"
                      :maxCpu="'serviceofferingdetails' in serviceOffering ? serviceOffering.serviceofferingdetails.maxcpunumber*1 : Number.MAX_SAFE_INTEGER"
                      :minMemory="'serviceofferingdetails' in serviceOffering ? serviceOffering.serviceofferingdetails.minmemory*1 : 0"
                      :maxMemory="'serviceofferingdetails' in serviceOffering ? serviceOffering.serviceofferingdetails.maxmemory*1 : Number.MAX_SAFE_INTEGER"
                      :isCustomized="serviceOffering.iscustomized"
                      :isCustomizedIOps="'iscustomizediops' in serviceOffering && serviceOffering.iscustomizediops"
                      @handler-error="handlerError"
                      @update-iops-value="updateIOPSValue"
                      @update-compute-cpunumber="updateFieldValue"
                      @update-compute-cpuspeed="updateFieldValue"
                      @update-compute-memory="updateFieldValue" />
                    <span v-if="serviceOffering && serviceOffering.iscustomized">
                      <a-form-item name="cpunumber" ref="cpunumber" class="form-item-hidden">
                        <a-input v-model:value="form.cpunumber"/>
                      </a-form-item>
                      <a-form-item
                        class="form-item-hidden"
                        v-if="(serviceOffering && !(serviceOffering.cpuspeed > 0))"
                        name="cpuspeed"
                        ref="cpuspeed">
                        <a-input v-model:value="form.cpuspeed"/>
                      </a-form-item>
                      <a-form-item class="form-item-hidden" name="memory" ref="memory">
                        <a-input v-model:value="form.memory"/>
                      </a-form-item>
                    </span>
                    <span v-if="imageType!=='isoid' && !isTemplateHypervisorExternal">
                      {{ $t('label.override.root.diskoffering') }}
                      <a-switch
                        v-model:checked="showOverrideDiskOfferingOption"
                        :checked="serviceOffering && !serviceOffering.diskofferingstrictness && showOverrideDiskOfferingOption"
                        :disabled="(serviceOffering && serviceOffering.diskofferingstrictness)"
                        @change="val => { updateOverrideRootDiskShowParam(val) }"
                        style="margin-left: 10px;"/>
                    </span>
                    <span v-if="imageType!=='isoid' && serviceOffering && !serviceOffering.diskofferingstrictness">
                      <a-step
                        :status="zoneSelected ? 'process' : 'wait'"
                        v-if="template && !template.deployasis && template.childtemplates && template.childtemplates.length > 0" >
                        <template #description>
                          <div v-if="zoneSelected">
                            <multi-disk-selection
                              :items="template.childtemplates"
                              :diskOfferings="options.diskOfferings"
                              :zoneId="zoneId"
                              @select-multi-disk-offering="updateMultiDiskOffering($event)" />
                          </div>
                        </template>
                      </a-step>
                      <a-step
                        v-else
                        :status="zoneSelected ? 'process' : 'wait'">
                        <template #description>
                          <div v-if="zoneSelected">
                            <disk-offering-selection
                              v-if="showOverrideDiskOfferingOption"
                              :items="options.diskOfferings"
                              :row-count="rowCount.diskOfferings"
                              :zoneId="zoneId"
                              :value="overrideDiskOffering ? overrideDiskOffering.id : ''"
                              :loading="loading.diskOfferings"
                              :preFillContent="dataPreFill"
                              :isIsoSelected="imageType==='isoid'"
                              :isRootDiskOffering="true"
                              @on-selected-root-disk-size="onSelectRootDiskSize"
                              @select-disk-offering-item="($event) => updateOverrideDiskOffering($event)"
                              @handle-search-filter="($event) => handleSearchFilter('diskOfferings', $event)"
                            ></disk-offering-selection>
                            <disk-size-selection
                              v-if="overrideDiskOffering && (overrideDiskOffering.iscustomized || overrideDiskOffering.iscustomizediops)"
                              input-decorator="rootdisksize"
                              :preFillContent="dataPreFill"
                              :minDiskSize="dataPreFill.minrootdisksize"
                              :rootDiskSelected="overrideDiskOffering"
                              :isCustomized="overrideDiskOffering.iscustomized"
                              @handler-error="handlerError"
                              @update-disk-size="updateFieldValue"
                              @update-root-disk-iops-value="updateIOPSValue"/>
                            <a-form-item class="form-item-hidden">
                              <a-input v-model:value="form.rootdisksize"/>
                            </a-form-item>
                          </div>
                        </template>
                      </a-step>
                    </span>
                  </div>
                </template>
              </a-step>
              <a-step
                :title="$t('label.data.disk')"
                :status="zoneSelected ? 'process' : 'wait'"
                v-if="template && !template.deployasis && template.childtemplates && template.childtemplates.length > 0" >
                <template #description>
                  <div v-if="zoneSelected">
                    <multi-disk-selection
                      :items="template.childtemplates"
                      :diskOfferings="options.diskOfferings"
                      :zoneId="zoneId"
                      @select-multi-disk-offering="updateMultiDiskOffering($event)" />
                  </div>
                </template>
              </a-step>
              <a-step
                v-else
                :title="imageType === 'templateid' ? $t('label.data.disk') : $t('label.disk.size')"
                :disabled="isTemplateHypervisorExternal ? true : false"
                :status="zoneSelected ? 'process' : 'wait'">
                <template #description>
                  <div v-if="zoneSelected && !isTemplateHypervisorExternal">
                    <disk-offering-selection
                      :items="options.diskOfferings"
                      :row-count="rowCount.diskOfferings"
                      :zoneId="zoneId"
                      :value="diskOffering ? diskOffering.id : ''"
                      :loading="loading.diskOfferings"
                      :preFillContent="dataPreFill"
                      :isIsoSelected="imageType==='isoid'"
                      @on-selected-disk-size="onSelectDiskSize"
                      @select-disk-offering-item="($event) => updateDiskOffering($event)"
                      @handle-search-filter="($event) => handleSearchFilter('diskOfferings', $event)"
                    ></disk-offering-selection>
                    <disk-size-selection
                      v-if="diskOffering && (diskOffering.iscustomized || diskOffering.iscustomizediops)"
                      input-decorator="size"
                      :preFillContent="dataPreFill"
                      :diskSelected="diskSelected"
                      :isCustomized="diskOffering.iscustomized"
                      @handler-error="handlerError"
                      @update-disk-size="updateFieldValue"
                      @update-iops-value="updateIOPSValue"/>
                    <a-form-item class="form-item-hidden">
                      <a-input v-model:value="form.size"/>
                    </a-form-item>
                  </div>
                  <div v-else-if="isTemplateHypervisorExternal" style="margin-bottom: 20px; margin-top: 7px">
                    {{ $t('message.host.external.datadisk') }}
                  </div>
                </template>
              </a-step>
              <a-step
                :title="$t('label.networks')"
                :status="zoneSelected ? 'process' : 'wait'"
                v-if="zone && zone.networktype !== 'Basic'">
                <template #description>
                  <div v-if="zoneSelected" style="margin-top: 5px">
                    <div style="margin-bottom: 10px">
                      {{ $t('message.network.selection') + ('createNetwork' in $store.getters.apis ? ' ' + $t('message.network.selection.new.network') : '') }}
                    </div>
                    <div v-if="vm.templateid && templateNics && templateNics.length > 0">
                      <instance-nics-network-select-list-view
                        :nics="templateNics"
                        :zoneid="selectedZone"
                        @select="handleNicsNetworkSelection" />
                    </div>
                    <div v-show="!(vm.templateid && templateNics && templateNics.length > 0)" >
                      <network-selection
                        :items="options.networks"
                        :row-count="rowCount.networks"
                        :value="networkOfferingIds"
                        :loading="loading.networks"
                        :zoneId="zoneId"
                        :preFillContent="dataPreFill"
                        @select-network-item="($event) => updateNetworks($event)"
                        @handle-search-filter="($event) => handleSearchFilter('networks', $event)"
                      ></network-selection>
                      <network-configuration
                        v-if="networks.length > 0"
                        :items="networks"
                        :preFillContent="dataPreFill"
                        @update-network-config="($event) => updateNetworkConfig($event)"
                        @handler-error="($event) => hasError = $event"
                        @select-default-network-item="($event) => updateDefaultNetworks($event)"
                      ></network-configuration>
                    </div>
                  </div>
                </template>
              </a-step>
              <a-step
                v-if="showSecurityGroupSection"
                :title="$t('label.security.groups')"
                :status="zoneSelected ? 'process' : 'wait'">
                <template #description>
                  <security-group-selection
                    :zoneId="zoneId"
                    :value="securitygroupids"
                    :loading="loading.networks"
                    :preFillContent="dataPreFill"
                    @select-security-group-item="($event) => updateSecurityGroups($event)"></security-group-selection>
                </template>
              </a-step>
              <a-step
                v-if="isUserAllowedToListSshKeys"
                :title="$t('label.sshkeypairs')"
                :status="zoneSelected ? 'process' : 'wait'">
                <template #description>
                  <div v-if="zoneSelected">
                    <ssh-key-pair-selection
                      :items="options.sshKeyPairs"
                      :row-count="rowCount.sshKeyPairs"
                      :zoneId="zoneId"
                      :value="sshKeyPairs"
                      :loading="loading.sshKeyPairs"
                      :preFillContent="dataPreFill"
                      @select-ssh-key-pair-item="($event) => updateSshKeyPairs($event)"
                      @handle-search-filter="($event) => handleSearchFilter('sshKeyPairs', $event)"
                    />
                  </div>
                </template>
              </a-step>
              <a-step
                :title="$t('label.ovf.properties')"
                :status="zoneSelected ? 'process' : 'wait'"
                v-if="vm.templateid && templateProperties && Object.keys(templateProperties).length > 0">
                <template #description>
                  <div v-for="(props, category) in templateProperties" :key="category">
                    <a-alert :message="'Category: ' + category + ' (' + props.length + ' properties)'" type="info" />
                    <div style="margin-left: 15px; margin-top: 10px">
                      <a-form-item
                        v-for="(property, propertyIndex) in props"
                        :key="propertyIndex"
                        :v-bind="property.key"
                        :name="'properties.' + escapePropertyKey(property.key)"
                        :ref="'properties.' + escapePropertyKey(property.key)">
                        <tooltip-label style="text-transform: capitalize" :title="property.label" :tooltip="property.description"/>

                        <span v-if="property.type && property.type==='boolean'">
                          <a-switch
                            v-model:checked="form.properties[escapePropertyKey(property.key)]"
                            :placeholder="property.description"
                          />
                        </span>
                        <span v-else-if="property.type && (property.type==='int' || property.type==='real')">
                          <a-input-number
                            v-model:value="form.properties[escapePropertyKey(property.key)]"
                            :placeholder="property.description"
                            :min="getPropertyQualifiers(property.qualifiers, 'number-select').min"
                            :max="getPropertyQualifiers(property.qualifiers, 'number-select').max" />
                        </span>
                        <span v-else-if="property.type && property.type==='string' && property.qualifiers && property.qualifiers.startsWith('ValueMap')">
                          <a-select
                            showSearch
                            optionFilterProp="label"
                            v-model:value="form.properties[escapePropertyKey(property.key)]"
                            :placeholder="property.description"
                            :filterOption="(input, option) => {
                              return option.label.toLowerCase().indexOf(input.toLowerCase()) >= 0
                            }"
                          >
                            <a-select-option v-for="opt in getPropertyQualifiers(property.qualifiers, 'select')" :key="opt">
                              {{ opt }}
                            </a-select-option>
                          </a-select>
                        </span>
                        <span v-else-if="property.type && property.type==='string' && property.password">
                          <a-input-password
                            v-model:value="form.properties[escapePropertyKey(property.key)]"
                            :placeholder="property.description" />
                        </span>
                        <span v-else>
                          <a-input
                            v-model:value="form.properties[escapePropertyKey(property.key)]"
                            :placeholder="property.description" />
                        </span>
                      </a-form-item>
                    </div>
                  </div>
                </template>
              </a-step>
              <a-step
                :title="$t('label.advanced.mode')"
                :status="zoneSelected ? 'process' : 'wait'">
                <template #description v-if="zoneSelected">
                  <span>
                    {{ $t('label.isadvanced') }}
                    <a-switch v-model:checked="showDetails" style="margin-left: 10px"/>
                  </span>
                  <div style="margin-top: 15px" v-if="showDetails">
                    <div
                      v-if="['KVM', 'VMware', 'XenServer'].includes(hypervisor) && ((vm.templateid && template && !template.deployasis) || vm.isoid)">
                      <a-form-item :label="$t('label.boottype')" name="boottype" ref="boottype">
                        <a-select
                          v-model:value="form.boottype"
                          @change="onBootTypeChange"
                          showSearch
                          optionFilterProp="label"
                          :filterOption="filterOption">
                          <a-select-option v-for="bootType in options.bootTypes" :key="bootType.id" :label="bootType.description">
                            {{ bootType.description }}
                          </a-select-option>
                        </a-select>
                      </a-form-item>
                      <a-form-item :label="$t('label.bootmode')" name="bootmode" ref="bootmode">
                        <a-select
                          v-model:value="form.bootmode"
                          showSearch
                          optionFilterProp="label"
                          :filterOption="filterOption">
                          <a-select-option v-for="bootMode in options.bootModes" :key="bootMode.id" :label="bootMode.description">
                            {{ bootMode.description }}
                          </a-select-option>
                        </a-select>
                      </a-form-item>
                    </div>
                    <a-form-item
                      :label="$t('label.bootintosetup')"
                      v-if="zoneSelected && ((imageType === 'isoid' && hypervisor === 'VMware') || (imageType === 'templateid' && template && template.hypervisor === 'VMware'))"
                      name="bootintosetup"
                      ref="bootintosetup">
                      <a-switch v-model:checked="form.bootintosetup" />
                    </a-form-item>
                    <a-form-item name="dynamicscalingenabled" ref="dynamicscalingenabled" v-if="!!template && !isTemplateHypervisorExternal">
                      <template #label>
                        <tooltip-label :title="$t('label.dynamicscalingenabled')" :tooltip="$t('label.dynamicscalingenabled.tooltip')"/>
                      </template>
                      <a-form-item name="dynamicscalingenabled" ref="dynamicscalingenabled">
                        <a-switch
                          v-model:checked="form.dynamicscalingenabled"
                          :checked="isDynamicallyScalable() && dynamicscalingenabled"
                          :disabled="!isDynamicallyScalable()"
                          @change="val => { dynamicscalingenabled = val }"/>
                      </a-form-item>
                    </a-form-item>
<<<<<<< HEAD
                    <a-form-item name="showLeaseOptions" ref="showLeaseOptions" v-if="isLeaseFeatureEnabled">
                      <template #label>
                        <tooltip-label :title="$t('label.lease.enable')" :tooltip="$t('label.lease.enable.tooltip')"/>
                      </template>
                      <a-switch v-model:checked="showLeaseOptions" @change="onToggleLeaseData"/>
                    </a-form-item>
                    <a-row :gutter="12" v-if="isLeaseFeatureEnabled && showLeaseOptions">
                      <a-col :md="12" :lg="12">
                        <a-form-item name="leaseduration" ref="leaseduration">
                          <template #label>
                            <tooltip-label :title="$t('label.leaseduration')" />
                          </template>
                          <a-input
                            v-model:value="form.leaseduration"
                            :placeholder="$t('label.instance.lease.placeholder')"/>
                        </a-form-item>
                      </a-col>
                      <a-col :md="12" :lg="12">
                        <a-form-item name="leaseexpiryaction" ref="leaseexpiryaction">
                          <template #label>
                            <tooltip-label :title="$t('label.leaseexpiryaction')"  />
                          </template>
                          <a-select v-model:value="form.leaseexpiryaction" :defaultValue="leaseexpiryaction">
                            <a-select-option v-for="action in expiryActions" :key="action" :label="action" />
                          </a-select>
                        </a-form-item>
                      </a-col>
                    </a-row>
                    <a-form-item :label="$t('label.userdata')">
=======
                    <a-form-item :label="$t('label.user.data')">
>>>>>>> be08fff3
                      <a-card>
                        <div v-if="this.template && this.template.userdataid">
                          <a-typography-text>
                            Userdata "{{ $t(this.template.userdataname) }}" is linked with template "{{ $t(this.template.name) }}" with override policy "{{ $t(this.template.userdatapolicy) }}"
                          </a-typography-text><br/><br/>
                          <div v-if="templateUserDataParams.length > 0 && !doUserdataOverride">
                            <a-typography-text v-if="this.template && this.template.userdataid && templateUserDataParams.length > 0">
                              Enter the values for the variables in userdata
                            </a-typography-text>
                            <a-input-group>
                              <a-table
                                size="small"
                                style="overflow-y: auto"
                                :columns="userDataParamCols"
                                :dataSource="templateUserDataParams"
                                :pagination="false"
                                :rowKey="record => record.key">
                                <template #bodyCell="{ column, record }">
                                  <template v-if="column.key === 'value'">
                                    <a-input v-model:value="templateUserDataValues[record.key]" />
                                  </template>
                                </template>
                              </a-table>
                            </a-input-group>
                          </div>
                        </div>
                        <div v-if="this.iso && this.iso.userdataid">
                          <a-typography-text>
                            Userdata "{{ $t(this.iso.userdataname) }}" is linked with ISO "{{ $t(this.iso.name) }}" with override policy "{{ $t(this.iso.userdatapolicy) }}"
                          </a-typography-text><br/><br/>
                          <div v-if="templateUserDataParams.length > 0 && !doUserdataOverride">
                            <a-typography-text v-if="this.iso && this.iso.userdataid && templateUserDataParams.length > 0">
                              Enter the values for the variables in userdata
                            </a-typography-text>
                            <a-input-group>
                              <a-table
                                size="small"
                                style="overflow-y: auto"
                                :columns="userDataParamCols"
                                :dataSource="templateUserDataParams"
                                :pagination="false"
                                :rowKey="record => record.key">
                                <template #bodyCell="{ column, record }">
                                  <template v-if="column.key === 'value'">
                                    <a-input v-model:value="templateUserDataValues[record.key]" />
                                  </template>
                                </template>
                              </a-table>
                            </a-input-group>
                          </div>
                        </div><br/><br/>
                        <div v-if="userdataDefaultOverridePolicy === 'ALLOWOVERRIDE' || userdataDefaultOverridePolicy === 'APPEND' || !userdataDefaultOverridePolicy">
                          <span v-if="userdataDefaultOverridePolicy === 'ALLOWOVERRIDE'" >
                            {{ $t('label.user.data.do.override') }}
                            <a-switch v-model:checked="doUserdataOverride" style="margin-left: 10px"/>
                          </span>
                          <span v-if="userdataDefaultOverridePolicy === 'APPEND'">
                            {{ $t('label.user.data.do.append') }}
                            <a-switch v-model:checked="doUserdataAppend" style="margin-left: 10px"/>
                          </span>
                          <a-step
                            :status="zoneSelected ? 'process' : 'wait'">
                            <template #description>
                              <div v-if="doUserdataOverride || doUserdataAppend || !userdataDefaultOverridePolicy" style="margin-top: 15px">
                                <a-card
                                  :tabList="userdataTabList"
                                  :activeTabKey="userdataTabKey"
                                  @tabChange="key => onUserdataTabChange(key, 'userdataTabKey')">
                                  <div v-if="userdataTabKey === 'userdataregistered'">
                                    <a-step
                                      v-if="isUserAllowedToListUserDatas"
                                      :status="zoneSelected ? 'process' : 'wait'">
                                      <template #description>
                                        <div v-if="zoneSelected">
                                          <user-data-selection
                                            :items="options.userDatas"
                                            :row-count="rowCount.userDatas"
                                            :zoneId="zoneId"
                                            :disabled="template.userdatapolicy === 'DENYOVERRIDE'"
                                            :loading="loading.userDatas"
                                            :preFillContent="dataPreFill"
                                            @select-user-data-item="($event) => updateUserData($event)"
                                            @handle-search-filter="($event) => handleSearchFilter('userData', $event)"
                                          />
                                          <div v-if="userDataParams.length > 0">
                                            <a-input-group>
                                              <a-table
                                                size="small"
                                                style="overflow-y: auto"
                                                :columns="userDataParamCols"
                                                :dataSource="userDataParams"
                                                :pagination="false"
                                                :rowKey="record => record.key">
                                                <template #bodyCell="{ column, record }">
                                                  <template v-if="column.key === 'value'">
                                                    <a-input v-model:value="userDataValues[record.key]" />
                                                  </template>
                                                </template>
                                              </a-table>
                                            </a-input-group>
                                          </div>
                                        </div>
                                      </template>
                                    </a-step>
                                  </div>
                                  <div v-else>
                                    <a-form-item name="userdata" ref="userdata" >
                                      <a-textarea
                                        placeholder="Userdata"
                                        v-model:value="form.userdata">
                                      </a-textarea>
                                    </a-form-item>
                                  </div>
                                </a-card>
                              </div>
                            </template>
                          </a-step>
                        </div>
                      </a-card>
                    </a-form-item>
                    <a-form-item :label="$t('label.affinity.groups')">
                      <affinity-group-selection
                        :items="options.affinityGroups"
                        :row-count="rowCount.affinityGroups"
                        :zoneId="zoneId"
                        :value="affinityGroupIds"
                        :loading="loading.affinityGroups"
                        :preFillContent="dataPreFill"
                        @select-affinity-group-item="($event) => updateAffinityGroups($event)"
                        @handle-search-filter="($event) => handleSearchFilter('affinityGroups', $event)"/>
                    </a-form-item>
                    <a-form-item name="nicmultiqueuenumber" ref="nicmultiqueuenumber" v-if="vm.templateid && ['KVM'].includes(hypervisor)">
                      <template #label>
                        <tooltip-label :title="$t('label.nicmultiqueuenumber')" :tooltip="$t('label.nicmultiqueuenumber.tooltip')"/>
                      </template>
                      <a-input-number
                        style="width: 100%;"
                        v-model:value="form.nicmultiqueuenumber" />
                    </a-form-item>
                    <a-form-item name="nicpackedvirtqueuesenabled" ref="nicpackedvirtqueuesenabled" v-if="vm.templateid && ['KVM'].includes(hypervisor)">
                      <template #label>
                        <tooltip-label :title="$t('label.nicpackedvirtqueuesenabled')" :tooltip="$t('label.nicpackedvirtqueuesenabled.tooltip')"/>
                      </template>
                      <a-switch
                        v-model:checked="form.nicpackedvirtqueuesenabled"
                        :checked="nicpackedvirtqueuesenabled"
                        @change="val => { nicpackedvirtqueuesenabled = val }"/>
                    </a-form-item>
                    <a-form-item name="iothreadsenabled" ref="iothreadsenabled" v-if="vm.templateid && ['KVM'].includes(hypervisor)">
                      <template #label>
                        <tooltip-label :title="$t('label.iothreadsenabled')" :tooltip="$t('label.iothreadsenabled.tooltip')"/>
                      </template>
                      <a-form-item name="iothreadsenabled" ref="iothreadsenabled">
                        <a-switch
                          v-model:checked="form.iothreadsenabled"
                          :checked="iothreadsenabled"
                          @change="val => { iothreadsenabled = val }"/>
                      </a-form-item>
                    </a-form-item>
                    <a-form-item name="iodriverpolicy" ref="iodriverpolicy" v-if="vm.templateid && ['KVM'].includes(hypervisor)">
                      <template #label>
                        <tooltip-label :title="$t('label.iodriverpolicy')" :tooltip="$t('label.iodriverpolicy.tooltip')"/>
                      </template>
                      <a-select
                        v-model:value="form.iodriverpolicy"
                        optionFilterProp="label"
                        :filterOption="filterOption">
                        <a-select-option v-for="iodriverpolicy in options.ioPolicyTypes" :key="iodriverpolicy.id" :label="iodriverpolicy.description">
                          {{ iodriverpolicy.description }}
                        </a-select-option>
                      </a-select>
                    </a-form-item>
                  </div>
                </template>
              </a-step>
              <a-step
                :title="$t('label.details')"
                :status="zoneSelected ? 'process' : 'wait'">
                <template #description v-if="zoneSelected">
                  <div style="margin-top: 15px">
                    {{ $t('message.vm.review.launch') }}
                    <a-form-item :label="$t('label.name.optional')" name="name" ref="name">
                      <a-input v-model:value="form.name" />
                    </a-form-item>
                    <a-form-item :label="$t('label.group.optional')" name="group" ref="group">
                      <a-auto-complete
                        v-model:value="form.group"
                        :filterOption="filterOption"
                        :options="options.instanceGroups" />
                    </a-form-item>
                    <a-form-item :label="$t('label.keyboard')" name="keyboard" ref="keyboard">
                      <a-select
                        v-model:value="form.keyboard"
                        :options="keyboardSelectOptions"
                        showSearch
                        optionFilterProp="label"
                        :filterOption="filterOption"
                      ></a-select>
                    </a-form-item>
                    <a-form-item name="externaldetails" ref="externaldetails" v-if="imageType === 'templateid' && isTemplateHypervisorExternal">
                      <template #label>
                        <tooltip-label :title="$t('label.externaldetails')" :tooltip="apiParams.externaldetails.description" />
                      </template>
                      <a-switch v-model:checked="externalDetailsEnabled" @change="onExternalDetailsEnabledChange"/>
                      <a-card v-if="externalDetailsEnabled" style="margin-top: 10px">
                        <div style="margin-bottom: 10px">{{ $t('message.add.orchestrator.resource.details') }}</div>
                        <details-input
                          v-model:value="form.externaldetails" />
                      </a-card>
                    </a-form-item>
                    <a-form-item :label="$t('label.action.start.instance')" name="startvm" ref="startvm">
                      <a-switch v-model:checked="form.startvm" />
                    </a-form-item>
                  </div>
                </template>
              </a-step>
              <a-step
                :title="$t('label.license.agreements')"
                :status="zoneSelected ? 'process' : 'wait'"
                v-if="vm.templateid && templateLicenses && templateLicenses.length > 0">
                <template #description>
                  <div style="margin-top: 10px">
                    {{ $t('message.read.accept.license.agreements') }}
                    <a-form-item
                      style="margin-top: 10px"
                      v-for="(license, licenseIndex) in templateLicenses"
                      :key="licenseIndex"
                      :v-bind="license.id">
                      <template #label>
                        <tooltip-label style="text-transform: capitalize" :title="$t('label.agreement' + ' ' + (licenseIndex+1) + ': ' + license.name)"/>
                      </template>
                      <a-textarea
                        v-model:value="license.text"
                        :auto-size="{ minRows: 3, maxRows: 8 }"
                        readOnly />
                      <a-checkbox
                        style="margin-top: 10px"
                        v-model:checked="form.licensesaccepted">
                        {{ $t('label.i.accept.all.license.agreements') }}
                      </a-checkbox>
                    </a-form-item>
                  </div>
                </template>
              </a-step>
            </a-steps>
            <div class="card-footer" v-if="isMobile()">
              <deploy-buttons
                :loading="loading.deploy"
                :deployButtonText="form.startvm ? $t('label.launch.vm') : $t('label.create.vm')"
                :deployButtonMenuOptions="deployMenuOptions"
                @handle-cancel="() => $router.back()"
                @handle-deploy="handleSubmit"
                @handle-deploy-menu="(index, e) => handleSubmitAndStay(e)" />
            </div>
          </a-form>
        </a-card>
      </a-col>
      <a-col :md="24" :lg="7" v-if="!isMobile()">
        <a-affix :offsetTop="75" class="vm-info-card">
          <info-card :footerVisible="true" :resource="vm" :title="$t('label.yourinstance')" @change-resource="(data) => resource = data">
            <template #footer-content>
              <deploy-buttons
                :loading="loading.deploy"
                :deployButtonText="form.startvm ? $t('label.launch.vm') : $t('label.create.vm')"
                :deployButtonMenuOptions="deployMenuOptions"
                @handle-cancel="() => $router.back()"
                @handle-deploy="handleSubmit"
                @handle-deploy-menu="(index, e) => handleSubmitAndStay(e)" />
            </template>
          </info-card>
        </a-affix>
      </a-col>
    </a-row>
  </div>
</template>

<script>
import { ref, reactive, toRaw, nextTick, h } from 'vue'
import { Button } from 'ant-design-vue'
import { getAPI, postAPI } from '@/api'
import _ from 'lodash'
import { mixin, mixinDevice } from '@/utils/mixin.js'
import store from '@/store'
import eventBus from '@/config/eventBus'

import OwnershipSelection from '@views/compute/wizard/OwnershipSelection'
import InfoCard from '@/components/view/InfoCard'
import DeployButtons from '@views/compute/wizard/DeployButtons'
import ResourceIcon from '@/components/view/ResourceIcon'
import ZoneBlockRadioGroupSelect from '@views/compute/wizard/ZoneBlockRadioGroupSelect'
import BlockRadioGroupSelect from '@/components/widgets/BlockRadioGroupSelect'
import ComputeOfferingSelection from '@views/compute/wizard/ComputeOfferingSelection'
import ComputeSelection from '@views/compute/wizard/ComputeSelection'
import DiskOfferingSelection from '@views/compute/wizard/DiskOfferingSelection'
import DiskSizeSelection from '@views/compute/wizard/DiskSizeSelection'
import MultiDiskSelection from '@views/compute/wizard/MultiDiskSelection'
import TemplateIsoSelection from '@views/compute/wizard/TemplateIsoSelection'
import OsBasedImageSelection from '@views/compute/wizard/OsBasedImageSelection'
import AffinityGroupSelection from '@views/compute/wizard/AffinityGroupSelection'
import NetworkSelection from '@views/compute/wizard/NetworkSelection'
import NetworkConfiguration from '@views/compute/wizard/NetworkConfiguration'
import SshKeyPairSelection from '@views/compute/wizard/SshKeyPairSelection'
import UserDataSelection from '@views/compute/wizard/UserDataSelection'
import SecurityGroupSelection from '@views/compute/wizard/SecurityGroupSelection'
import TooltipLabel from '@/components/widgets/TooltipLabel'
import InstanceNicsNetworkSelectListView from '@/components/view/InstanceNicsNetworkSelectListView'
import DetailsInput from '@/components/widgets/DetailsInput'

export default {
  name: 'Wizard',
  components: {
    OwnershipSelection,
    InfoCard,
    DeployButtons,
    ResourceIcon,
    ZoneBlockRadioGroupSelect,
    BlockRadioGroupSelect,
    SshKeyPairSelection,
    UserDataSelection,
    NetworkConfiguration,
    NetworkSelection,
    AffinityGroupSelection,
    TemplateIsoSelection,
    OsBasedImageSelection,
    DiskSizeSelection,
    MultiDiskSelection,
    DiskOfferingSelection,
    ComputeOfferingSelection,
    ComputeSelection,
    SecurityGroupSelection,
    TooltipLabel,
    InstanceNicsNetworkSelectListView,
    DetailsInput
  },
  props: {
    visible: {
      type: Boolean
    },
    preFillContent: {
      type: Object,
      default: () => {}
    }
  },
  mixins: [mixin, mixinDevice],
  data () {
    return {
      zoneId: '',
      podId: null,
      clusterId: null,
      zoneSelected: false,
      isZoneSelectedMultiArch: false,
      dynamicscalingenabled: true,
      imageType: 'templateid',
      imageSearchFilters: null,
      templateKey: 0,
      showRegisteredUserdata: true,
      doUserdataOverride: false,
      doUserdataAppend: false,
      userdataDefaultOverridePolicy: 'ALLOWOVERRIDE',
      vm: {
        name: null,
        zoneid: null,
        zonename: null,
        hypervisor: null,
        templateid: null,
        templatename: null,
        keyboard: null,
        keypairs: [],
        group: null,
        affinitygroupids: [],
        affinitygroup: [],
        serviceofferingid: null,
        serviceofferingname: null,
        ostypeid: null,
        ostypename: null,
        rootdisksize: null,
        disksize: null
      },
      options: {
        guestOsCategories: [],
        templates: {},
        isos: {},
        hypervisors: [],
        serviceOfferings: [],
        diskOfferings: [],
        zones: [],
        affinityGroups: [],
        networks: [],
        sshKeyPairs: [],
        UserDatas: [],
        pods: [],
        clusters: [],
        hosts: [],
        groups: [],
        keyboards: [],
        bootTypes: [],
        bootModes: [],
        ioPolicyTypes: []
      },
      rowCount: {},
      loading: {
        deploy: false,
        guestOsCategories: false,
        templates: false,
        isos: false,
        hypervisors: false,
        serviceOfferings: false,
        diskOfferings: false,
        affinityGroups: false,
        networks: false,
        sshKeyPairs: false,
        userDatas: false,
        zones: false,
        pods: false,
        clusters: false,
        hosts: false,
        groups: false
      },
      owner: {
        projectid: store.getters.project?.id,
        domainid: store.getters.project?.id ? null : store.getters.userInfo.domainid,
        account: store.getters.project?.id ? null : store.getters.userInfo.account
      },
      instanceConfig: {},
      template: {},
      defaultBootType: '',
      defaultBootMode: '',
      templateConfigurations: [],
      templateNics: [],
      templateLicenses: [],
      templateProperties: {},
      selectedTemplateConfiguration: {},
      iso: {},
      hypervisor: '',
      serviceOffering: {},
      diskOffering: {},
      affinityGroups: [],
      networks: [],
      networksAdd: [],
      zone: {},
      sshKeyPairs: [],
      sshKeyPair: {},
      userData: {},
      userDataParams: [],
      userDataParamCols: [
        {
          title: this.$t('label.key'),
          dataIndex: 'key'
        },
        {
          title: this.$t('label.value'),
          dataIndex: 'value',
          key: 'value'
        }
      ],
      userDataValues: {},
      templateUserDataCols: [
        {
          title: this.$t('label.user.data'),
          dataIndex: 'userdata'
        },
        {
          title: this.$t('label.user.data.policy'),
          dataIndex: 'userdataoverridepolicy'
        }
      ],
      templateUserDataParams: [],
      templateUserDataValues: {},
      overrideDiskOffering: {},
      initDataConfig: {},
      defaultnetworkid: '',
      networkConfig: [],
      dataNetworkCreated: [],
      userdataTabKey: 'userdataregistered',
      dataPreFill: {},
      showDetails: false,
      showRootDiskSizeChanger: false,
      showOverrideDiskOfferingOption: false,
      securitygroupids: [],
      rootDiskSizeFixed: 0,
      hasError: false,
      error: false,
      diskSelected: {},
      rootDiskSelected: {},
      diskIOpsMin: 0,
      diskIOpsMax: 0,
      minIops: 0,
      maxIops: 0,
      zones: [],
      selectedZone: '',
      formModel: {},
      nicToNetworkSelection: [],
      selectedArchitecture: null,
      isLeaseFeatureEnabled: this.$store.getters.features.instanceleaseenabled,
      showLeaseOptions: false,
      leaseduration: -1,
      leaseexpiryaction: undefined,
      expiryActions: ['STOP', 'DESTROY'],
      defaultLeaseDuration: 90,
      defaultLeaseExpiryAction: 'STOP',
      naturalNumberRule: {
        type: 'number',
        validator: this.validateNumber
      },
      architectureTypes: {
        opts: []
      },
      externalDetailsEnabled: false,
      selectedExtensionId: null
    }
  },
  computed: {
    rootDiskSize () {
      return this.showRootDiskSizeChanger && this.rootDiskSizeFixed > 0
    },
    isNormalAndDomainUser () {
      return ['DomainAdmin', 'User'].includes(this.$store.getters.userInfo.roletype)
    },
    isNormalUserOrProject () {
      return ['User'].includes(this.$store.getters.userInfo.roletype) || store.getters.project.id
    },
    diskSize () {
      const customRootDiskSize = _.get(this.instanceConfig, 'rootdisksize', null)
      const customDataDiskSize = _.get(this.instanceConfig, 'size', null)
      let computeOfferingDiskSize = _.get(this.serviceOffering, 'rootdisksize', null)
      computeOfferingDiskSize = computeOfferingDiskSize > 0 ? computeOfferingDiskSize : null
      const diskOfferingDiskSize = _.get(this.diskOffering, 'disksize', null)
      const overrideDiskOfferingDiskSize = _.get(this.overrideDiskOffering, 'disksize', null)

      let rootDiskSize
      let dataDiskSize
      if (this.vm.isoid != null) {
        rootDiskSize = this.diskOffering?.iscustomized ? customDataDiskSize : diskOfferingDiskSize
      } else {
        rootDiskSize = this.overrideDiskOffering?.iscustomized ? customRootDiskSize : overrideDiskOfferingDiskSize || computeOfferingDiskSize || this.dataPreFill.minrootdisksize
        dataDiskSize = this.diskOffering?.iscustomized ? customDataDiskSize : diskOfferingDiskSize
      }

      const size = []
      if (rootDiskSize) {
        size.push(`${rootDiskSize} GB (Root)`)
      }
      if (dataDiskSize) {
        size.push(`${dataDiskSize} GB (Data)`)
      }
      return size.join(' | ')
    },
    rootDiskOffering () {
      const rootDiskOffering = this.vm.isoid != null ? this.diskOffering : this.overrideDiskOffering

      const id = _.get(rootDiskOffering, 'id', null)
      const displayText = _.get(rootDiskOffering, 'displaytext', null)

      return {
        id: id,
        displayText: `${displayText} (Root)`
      }
    },
    dataDiskOffering () {
      if (this.vm.isoid != null) {
        return null
      }

      const id = _.get(this.diskOffering, 'id', null)
      const displayText = _.get(this.diskOffering, 'displaytext', null)

      return {
        id: id,
        displayText: `${displayText} (Data)`
      }
    },
    affinityGroupIds () {
      return _.map(this.affinityGroups, 'id')
    },
    params () {
      return {
        serviceOfferings: {
          list: 'listServiceOfferings',
          options: {
            zoneid: _.get(this.zone, 'id'),
            projectid: this.owner.projectid,
            domainid: this.owner.domainid,
            account: this.owner.account,
            issystem: false,
            page: 1,
            pageSize: 10,
            keyword: undefined
          }
        },
        diskOfferings: {
          list: 'listDiskOfferings',
          options: {
            zoneid: _.get(this.zone, 'id'),
            projectid: this.owner.projectid,
            domainid: this.owner.domainid,
            account: this.owner.account,
            page: 1,
            pageSize: 10,
            keyword: undefined
          }
        },
        zones: {
          list: 'listZones',
          isLoad: true,
          field: 'zoneid'
        },
        hypervisors: {
          list: 'listHypervisors',
          options: {
            zoneid: _.get(this.zone, 'id')
          },
          field: 'hypervisor'
        },
        affinityGroups: {
          list: 'listAffinityGroups',
          options: {
            page: 1,
            pageSize: 10,
            account: this.owner.account,
            domainid: this.owner.domainid,
            projectid: this.owner.projectid,
            keyword: undefined,
            listall: false
          }
        },
        sshKeyPairs: {
          list: 'listSSHKeyPairs',
          options: {
            page: 1,
            pageSize: 10,
            keyword: undefined,
            listall: false
          }
        },
        userDatas: {
          list: 'listUserData',
          options: {
            page: 1,
            pageSize: 10,
            keyword: undefined,
            listall: false
          }
        },
        networks: {
          list: 'listNetworks',
          options: {
            zoneid: _.get(this.zone, 'id'),
            canusefordeploy: true,
            projectid: store.getters.project.id || this.owner.projectid,
            domainid: store.getters.project.id ? null : this.owner.domainid,
            account: store.getters.project.id ? null : this.owner.account,
            page: 1,
            pageSize: 10,
            keyword: undefined,
            showIcon: true
          }
        },
        pods: {
          list: 'listPods',
          isLoad: !this.isNormalAndDomainUser,
          options: {
            zoneid: _.get(this.zone, 'id')
          },
          field: 'podid'
        },
        clusters: {
          list: 'listClusters',
          isLoad: !this.isNormalAndDomainUser,
          options: {
            zoneid: _.get(this.zone, 'id'),
            podid: this.podId
          },
          field: 'clusterid'
        },
        hosts: {
          list: 'listHosts',
          isLoad: !this.isNormalAndDomainUser,
          options: {
            zoneid: _.get(this.zone, 'id'),
            podid: this.podId,
            clusterid: this.clusterId,
            state: 'Up',
            type: 'Routing'
          },
          field: 'hostid'
<<<<<<< HEAD
        },
        dynamicScalingVmConfig: {
          list: 'listConfigurations',
          options: {
            zoneid: _.get(this.zone, 'id'),
            name: 'enable.dynamic.scale.vm'
          }
        },
        guestOsCategories: {
          list: 'listOsCategories',
          options: {
            zoneid: _.get(this.zone, 'id'),
            isfeatured: true,
            isiso: _.get(this, 'imageType') === 'isoid',
            arch: this.selectedArchitecture,
            isvnf: false,
            showicon: true
          },
          field: 'guestoscategoryid'
=======
>>>>>>> be08fff3
        }
      }
    },
    networkOfferingIds () {
      return _.map(this.networks, 'id')
    },
    zoneSelectOptions () {
      return this.options.zones.map((zone) => {
        return {
          label: zone.name,
          value: zone.id
        }
      })
    },
    hypervisorSelectOptions () {
      return this.options.hypervisors.map((hypervisor) => {
        return {
          label: hypervisor.name,
          value: hypervisor.name
        }
      })
    },
    podSelectOptions () {
      const options = this.options.pods.map((pod) => {
        return {
          label: pod.name,
          value: pod.id
        }
      })
      options.unshift({
        label: this.$t('label.default'),
        value: null
      })
      return options
    },
    clusterSelectOptions () {
      const options = this.options.clusters.map((cluster) => {
        return {
          label: cluster.name,
          value: cluster.id
        }
      })
      options.unshift({
        label: this.$t('label.default'),
        value: null
      })
      return options
    },
    hostSelectOptions () {
      const options = this.options.hosts.map((host) => {
        return {
          label: host.name,
          value: host.id
        }
      })
      options.unshift({
        label: this.$t('label.default'),
        value: null
      })
      return options
    },
    keyboardSelectOptions () {
      const keyboardOpts = this.$config.keyboardOptions || {}
      return Object.keys(keyboardOpts).map((keyboard) => {
        return {
          label: this.$t(keyboardOpts[keyboard]),
          value: keyboard
        }
      })
    },
    templateConfigurationExists () {
      return this.vm.templateid && this.templateConfigurations && this.templateConfigurations.length > 0
    },
    queryZoneId () {
      return this.$route.query.zoneid || null
    },
    queryArchId () {
      return this.$route.query.arch || null
    },
    queryTemplateId () {
      return this.$route.query.templateid || null
    },
    queryIsoId () {
      return this.$route.query.isoid || null
    },
    queryNetworkId () {
      return this.$route.query.networkid || null
    },
    queryGuestOsCategoryId () {
      return this.$route.query.oscategoryid || null
    },
    imageTypeList () {
      if (this.queryTemplateId) {
        return [{
          key: 'templateid',
          tab: this.$t('label.templates')
        }]
      } else if (this.queryIsoId) {
        return [{
          key: 'isoid',
          tab: this.$t('label.isos')
        }]
      }
      return [{
        key: 'templateid',
        tab: this.$t('label.templates')
      },
      {
        key: 'isoid',
        tab: this.$t('label.isos')
      }]
    },
    userdataTabList () {
      let tabList = []
      tabList = [{
        key: 'userdataregistered',
        tab: this.$t('label.user.data.registered')
      },
      {
        key: 'userdatatext',
        tab: this.$t('label.user.data.text')
      }]

      return tabList
    },
    showSecurityGroupSection () {
      if (this.networks.length < 1) {
        return false
      }
      for (const network of this.options.networks) {
        if (this.form.networkids && this.form.networkids.includes(network.id)) {
          for (const service of network.service) {
            if (service.name === 'SecurityGroup') {
              return true
            }
          }
        }
      }
      return false
    },
    isUserAllowedToListSshKeys () {
      return Boolean('listSSHKeyPairs' in this.$store.getters.apis)
    },
    isUserAllowedToListUserDatas () {
      return Boolean('listUserData' in this.$store.getters.apis)
    },
    dynamicScalingVmConfigValue () {
      return this.$store.getters.features.dynamicscalingenabled
    },
    isCustomizedDiskIOPS () {
      return this.diskSelected?.iscustomizediops || false
    },
    isCustomizedIOPS () {
      return this.rootDiskSelected?.iscustomizediops || this.serviceOffering?.iscustomizediops || false
    },
    deployMenuOptions () {
      return [this.form.startvm ? this.$t('label.launch.vm.and.stay') : this.$t('label.create.vm.and.stay')]
    },
    isModernImageSelection () {
      return this.$config.imageSelectionInterface === undefined || this.$config.imageSelectionInterface === 'modern'
    },
    imageSelection () {
      return this.isModernImageSelection ? 'modern' : 'legacy'
    },
    showUserCategoryForModernImageSelection () {
      return this.$config.showUserCategoryForModernImageSelection === undefined || this.$config.showUserCategoryForModernImageSelection
    },
    showAllCategoryForModernImageSelection () {
      return this.$config.showAllCategoryForModernImageSelection
    },
    guestOsCategoriesSelectionDisallowed () {
      return (!this.queryGuestOsCategoryId || this.options.guestOsCategories.length === 0) && (!!this.queryTemplateId || !!this.queryIsoId)
    },
    isTemplateHypervisorExternal () {
      return !!this.template && this.template.hypervisor === 'External'
    }
  },
  watch: {
    '$route' (to, from) {
      if (to.name === 'deployVirtualMachine') {
        this.resetData()
      }
    },
    formModel: {
      deep: true,
      handler (instanceConfig) {
        this.instanceConfig = toRaw(instanceConfig)
        Object.keys(instanceConfig).forEach(field => {
          this.vm[field] = this.instanceConfig[field]
        })
        this.template = null
        for (const key in this.options.templates) {
          var template = _.find(_.get(this.options.templates[key], 'template', []), (option) => option.id === instanceConfig.templateid)
          if (template) {
            this.template = template
            break
          }
        }

        this.iso = null
        for (const key in this.options.isos) {
          var iso = _.find(_.get(this.options.isos[key], 'iso', []), (option) => option.id === instanceConfig.isoid)
          if (iso) {
            this.iso = iso
            break
          }
        }

        if (instanceConfig.hypervisor) {
          var hypervisorItem = _.find(this.options.hypervisors, (option) => option.name === instanceConfig.hypervisor)
          this.hypervisor = hypervisorItem ? hypervisorItem.name : null
        }

        this.serviceOffering = _.find(this.options.serviceOfferings, (option) => option.id === instanceConfig.computeofferingid)

        instanceConfig.overridediskofferingid = this.rootDiskSelected?.id || this.serviceOffering?.diskofferingid
        if (instanceConfig.overridediskofferingid) {
          this.overrideDiskOffering = _.find(this.options.diskOfferings, (option) => option.id === instanceConfig.overridediskofferingid)
        } else {
          this.overrideDiskOffering = null
        }

        if (this.iso && this.serviceOffering?.diskofferingid) {
          this.diskOffering = _.find(this.options.diskOfferings, (option) => option.id === this.serviceOffering.diskofferingid)
        } else if (!iso && this.diskSelected) {
          this.diskOffering = _.find(this.options.diskOfferings, (option) => option.id === instanceConfig.diskofferingid)
        }

        this.zone = _.find(this.options.zones, (option) => option.id === this.instanceConfig.zoneid)
        this.affinityGroups = _.filter(this.options.affinityGroups, (option) => _.includes(instanceConfig.affinitygroupids, option.id))
        this.networks = this.getSelectedNetworksWithExistingConfig(_.filter(this.options.networks, (option) => _.includes(instanceConfig.networkids, option.id)))

        this.diskOffering = _.find(this.options.diskOfferings, (option) => option.id === instanceConfig.diskofferingid)
        this.sshKeyPair = _.find(this.options.sshKeyPairs, (option) => option.name === instanceConfig.keypair)

        if (this.zone) {
          this.vm.zoneid = this.zone.id
          this.vm.zonename = this.zone.name
        }

        const pod = _.find(this.options.pods, (option) => option.id === instanceConfig.podid)
        if (pod) {
          this.vm.podid = pod.id
          this.vm.podname = pod.name
        }

        const cluster = _.find(this.options.clusters, (option) => option.id === instanceConfig.clusterid)
        if (cluster) {
          this.vm.clusterid = cluster.id
          this.vm.clustername = cluster.name
        }

        const host = _.find(this.options.hosts, (option) => option.id === instanceConfig.hostid)
        if (host) {
          this.vm.hostid = host.id
          this.vm.hostname = host.name
        }

        if (this.diskSize) {
          this.vm.disksizetotalgb = this.diskSize
        } else {
          this.vm.disksizetotalgb = null
        }

        if (this.networks) {
          this.vm.networks = this.networks
          this.vm.defaultnetworkid = this.defaultnetworkid
        }

        if (this.template) {
          this.vm.templateid = this.template.id
          this.vm.templatename = this.template.displaytext
          this.vm.ostypeid = this.template.ostypeid
          this.vm.ostypename = this.template.ostypename
        }

        if (this.iso) {
          this.vm.isoid = this.iso.id
          this.vm.templateid = this.iso.id
          this.vm.templatename = this.iso.displaytext
          this.vm.ostypeid = this.iso.ostypeid
          this.vm.ostypename = this.iso.ostypename
          if (this.hypervisor) {
            this.vm.hypervisor = this.hypervisor
          }
        }

        if (this.serviceOffering) {
          this.vm.serviceofferingid = this.serviceOffering.id
          this.vm.serviceofferingname = this.serviceOffering.displaytext
          if (this.serviceOffering.cpunumber) {
            this.vm.cpunumber = this.serviceOffering.cpunumber
          }
          if (this.serviceOffering.cpuspeed) {
            this.vm.cpuspeed = this.serviceOffering.cpuspeed
          }
          if (this.serviceOffering.memory) {
            this.vm.memory = this.serviceOffering.memory
          }
          this.vm.gpucardid = this.serviceOffering.gpucardid ? this.serviceOffering.gpucardid : ''
          this.vm.gpucardname = this.serviceOffering.gpucardname ? this.serviceOffering.gpucardname : ''
          this.vm.gpucount = this.serviceOffering.gpucount ? this.serviceOffering.gpucount : 0
          this.vm.vgpuprofileid = this.serviceOffering.vgpuprofileid ? this.serviceOffering.vgpuprofileid : ''
          this.vm.vgpuprofilename = this.serviceOffering.vgpuprofilename ? this.serviceOffering.vgpuprofilename : ''
        }

        if (this.template && !this.template.deployasis && this.template.childtemplates && this.template.childtemplates.length > 0) {
          this.vm.diskofferingid = ''
          this.vm.diskofferingname = ''
          this.vm.diskofferingsize = ''
        } else if (this.diskOffering) {
          this.vm.diskofferingid = this.diskOffering.id
          this.vm.diskofferingname = this.diskOffering.displaytext
          this.vm.diskofferingsize = this.diskOffering.disksize
        }

        this.vm.rootdiskofferingid = this.rootDiskOffering?.id
        this.vm.rootdiskofferingdisplaytext = this.rootDiskOffering?.displayText
        this.vm.datadiskofferingid = this.dataDiskOffering?.id
        this.vm.datadiskofferingdisplaytext = this.dataDiskOffering?.displayText

        if (this.affinityGroups) {
          this.vm.affinitygroup = this.affinityGroups
        }

        if (this.sshKeyPairs && this.sshKeyPairs.length > 0) {
          this.vm.keypairs = this.sshKeyPairs
        }

        if (this.leaseduration < 1) {
          this.vm.leaseduration = undefined
        }
      }
    }
  },
  serviceOffering (oldValue, newValue) {
    if (oldValue && newValue && oldValue.id !== newValue.id) {
      this.dynamicscalingenabled = this.isDynamicallyScalable()
    }
  },
  template (oldValue, newValue) {
    if (oldValue && newValue && oldValue.id !== newValue.id) {
      this.dynamicscalingenabled = this.isDynamicallyScalable()
      this.doUserdataOverride = false
      this.doUserdataAppend = false
    }
  },
  beforeCreate () {
    this.apiParams = this.$getApiParams('deployVirtualMachine')
  },
  created () {
    this.initForm()
    this.dataPreFill = this.preFillContent && Object.keys(this.preFillContent).length > 0 ? this.preFillContent : {}
    this.fetchData()
  },
  provide () {
    return {
      vmFetchTemplates: this.fetchAllTemplates,
      vmFetchIsos: this.fetchAllIsos,
      vmFetchNetworks: this.fetchNetwork
    }
  },
  methods: {
    updateTemplateKey () {
      this.templateKey += 1
    },
    initForm () {
      this.formRef = ref()
      this.form = reactive({})
      this.zoneid = null
      this.rules = reactive({
        zoneid: [{ required: true, message: `${this.$t('message.error.select')}` }],
        hypervisor: [{ required: true, message: `${this.$t('message.error.select')}` }],
        leaseduration: [this.naturalNumberRule]
      })

      if (this.zoneSelected) {
        this.form.startvm = true
      }

      if (this.zone && this.zone.networktype !== 'Basic') {
        if (this.zoneSelected && this.vm.templateid && this.templateNics && this.templateNics.length > 0) {
          this.templateNics.forEach((nic, nicIndex) => {
            this.form['networkMap.nic-' + nic.InstanceID.toString()] = this.options.networks && this.options.networks.length > 0
              ? this.options.networks[Math.min(nicIndex, this.options.networks.length - 1)].id
              : null
          })
        }

        this.updateFormProperties()

        if (this.vm.templateid && this.templateLicenses && this.templateLicenses.length > 0) {
          this.rules.licensesaccepted = [{
            validator: async (rule, value) => {
              if (!value) {
                return Promise.reject(this.$t('message.license.agreements.not.accepted'))
              }
              return Promise.resolve()
            }
          }]
        }
      }
    },
    getImageFilters (params, forReset) {
      if (this.isModernImageSelection) {
        if (this.form.guestoscategoryid === '0') {
          return ['self']
        }
        if (this.isModernImageSelection && params && !forReset) {
          if (params.featured) {
            return ['featured']
          } else if (params.public) {
            return ['community']
          }
        }
        return this.isNormalAndDomainUser ? ['executable'] : ['all']
      }
      return [
        'featured',
        'community',
        'selfexecutable',
        'sharedexecutable'
      ]
    },
    getPropertyQualifiers (qualifiers, type) {
      var result = ''
      switch (type) {
        case 'select':
          result = []
          if (qualifiers && qualifiers.includes('ValueMap')) {
            result = qualifiers.replace('ValueMap', '').substr(1).slice(0, -1).split(',')
            for (var i = 0; i < result.length; i++) {
              result[i] = result[i].replace(/"/g, '')
            }
          }
          break
        case 'number-select':
          var min = 0
          var max = Number.MAX_SAFE_INTEGER
          if (qualifiers) {
            var match = qualifiers.match(/MinLen\((\d+)\)/)
            if (match) {
              min = parseInt(match[1])
            }
            match = qualifiers.match(/MaxLen\((\d+)\)/)
            if (match) {
              max = parseInt(match[1])
            }
          }
          result = { min: min, max: max }
          break
        default:
      }
      return result
    },
    fillValue (field) {
      this.form[field] = this.dataPreFill[field]
    },
    fetchZoneByQuery () {
      return new Promise(resolve => {
        let zones = []
        let apiName = ''
        const params = {}
        if (this.queryZoneId) {
          zones.push(this.queryZoneId)
          if (this.queryTemplateId) {
            this.dataPreFill.templateid = this.queryTemplateId
          } else if (this.queryIsoId) {
            this.dataPreFill.isoid = this.queryIsoId
          }
          return resolve(zones)
        } else if (this.queryTemplateId) {
          apiName = 'listTemplates'
          params.listall = true
          params.templatefilter = this.isNormalAndDomainUser ? 'executable' : 'all'
          params.id = this.queryTemplateId
          this.dataPreFill.templateid = this.queryTemplateId
        } else if (this.queryIsoId) {
          apiName = 'listIsos'
          params.listall = true
          params.isofilter = this.isNormalAndDomainUser ? 'executable' : 'all'
          params.id = this.queryIsoId
          this.dataPreFill.isoid = this.queryIsoId
        } else if (this.queryNetworkId) {
          apiName = 'listNetworks'
          params.listall = true
          params.id = this.queryNetworkId
        }
        if (!apiName) return resolve(zones)

        postAPI(apiName, params).then(json => {
          let objectName
          const responseName = [apiName.toLowerCase(), 'response'].join('')
          for (const key in json[responseName]) {
            if (key === 'count') {
              continue
            }
            objectName = key
            break
          }
          const data = json?.[responseName]?.[objectName] || []
          zones = data.map(item => item.zoneid)
          return resolve(zones)
        }).catch(() => {
          return resolve(zones)
        })
      })
    },
    async fetchData () {
      this.architectureTypes.opts = this.$fetchCpuArchitectureTypes()
      if (this.queryArchId) {
        this.architectureTypes.opts = this.architectureTypes.opts.filter(o => o.id === this.queryArchId)
      }
      const zones = await this.fetchZoneByQuery()
      if (zones && zones.length === 1) {
        this.selectedZone = zones[0]
        this.dataPreFill.zoneid = zones[0]
      }
      if (this.dataPreFill.zoneid) {
        this.fetchDataByZone(this.dataPreFill.zoneid)
      } else {
        this.fetchZones(null, zones)
        _.each(this.params, (param, name) => {
          if (param.isLoad) {
            this.fetchOptions(param, name)
          }
        })
      }
      this.fetchBootTypes()
      this.fetchBootModes()
      this.fetchInstaceGroups()
      this.fetchIoPolicyTypes()
      nextTick().then(() => {
        ['name', 'keyboard', 'boottype', 'bootmode', 'userdata', 'iothreadsenabled', 'iodriverpolicy', 'nicmultiqueuenumber', 'nicpackedvirtqueues'].forEach(this.fillValue)
        this.form.boottype = this.defaultBootType ? this.defaultBootType : this.options.bootTypes && this.options.bootTypes.length > 0 ? this.options.bootTypes[0].id : undefined
        this.form.bootmode = this.defaultBootMode ? this.defaultBootMode : this.options.bootModes && this.options.bootModes.length > 0 ? this.options.bootModes[0].id : undefined
        this.instanceConfig = toRaw(this.form)
      })
    },
    isDynamicallyScalable () {
      return this.serviceOffering && this.serviceOffering.dynamicscalingenabled && this.template && this.template.isdynamicallyscalable && this.dynamicScalingVmConfigValue
    },
    isOfferingConstrained (serviceOffering) {
      return 'serviceofferingdetails' in serviceOffering && 'mincpunumber' in serviceOffering.serviceofferingdetails &&
        'maxmemory' in serviceOffering.serviceofferingdetails && 'maxcpunumber' in serviceOffering.serviceofferingdetails &&
        'minmemory' in serviceOffering.serviceofferingdetails
    },
    updateOverrideRootDiskShowParam (val) {
      if (val) {
        this.showRootDiskSizeChanger = false
      } else {
        this.rootDiskSelected = null
        this.form.overridediskofferingid = undefined
      }
      this.showOverrideDiskOfferingOption = val
    },
    async fetchDataByZone (zoneId) {
      this.fillValue('zoneid')
      this.options.zones = await this.fetchZones(zoneId)
      this.onSelectZoneId(zoneId)
    },
    fetchBootTypes () {
      this.options.bootTypes = [
        { id: 'BIOS', description: 'BIOS' },
        { id: 'UEFI', description: 'UEFI' }
      ]
    },
    fetchBootModes (bootType) {
      const bootModes = [
        { id: 'LEGACY', description: 'LEGACY' }
      ]
      if (bootType === 'UEFI') {
        bootModes.unshift(
          { id: 'SECURE', description: 'SECURE' }
        )
      }
      this.options.bootModes = bootModes
    },
    fetchIoPolicyTypes () {
      this.options.ioPolicyTypes = [
        { id: 'native', description: 'native' },
        { id: 'threads', description: 'threads' },
        { id: 'io_uring', description: 'io_uring' },
        { id: 'storage_specific', description: 'storage_specific' }
      ]
    },
    fetchInstaceGroups () {
      this.options.instanceGroups = []
      getAPI('listInstanceGroups', {
        account: this.$store.getters.project?.id ? null : this.$store.getters.userInfo.account,
        domainid: this.$store.getters.project?.id ? null : this.$store.getters.userInfo.domainid,
        listall: true
      }).then(response => {
        const groups = response.listinstancegroupsresponse.instancegroup || []
        groups.forEach(x => {
          this.options.instanceGroups.push({ label: x.name, value: x.name })
        })
      })
    },
    fetchNetwork () {
      const param = this.params.networks
      this.fetchOptions(param, 'networks')
    },
    resetData () {
      this.vm = {
        name: null,
        zoneid: null,
        zonename: null,
        hypervisor: null,
        templateid: null,
        templatename: null,
        keyboard: null,
        keypair: null,
        group: null,
        affinitygroupids: [],
        affinitygroup: [],
        serviceofferingid: null,
        serviceofferingname: null,
        ostypeid: null,
        ostypename: null,
        rootdisksize: null,
        disksize: null
      }
      this.zoneSelected = false
      this.formRef.value.resetFields()
      this.fetchData()
    },
    updateFieldValue (name, value) {
      if (name === 'templateid') {
        this.imageType = 'templateid'
        this.form.templateid = value
        this.form.isoid = null
        this.resetFromTemplateConfiguration()
        let template = ''
        for (const entry of Object.values(this.options.templates)) {
          template = entry?.template.find(option => option.id === value) || null
          if (template) {
            this.template = template
            break
          }
        }
        if (template) {
          this.resetTemplateAssociatedResources()
          this.updateTemplateParameters()
          var size = template.size / (1024 * 1024 * 1024) || 0 // bytes to GB
          this.dataPreFill.minrootdisksize = Math.ceil(size)
          this.updateTemplateLinkedUserData(template.userdataid)
          this.userdataDefaultOverridePolicy = template.userdatapolicy
          this.form.dynamicscalingenabled = template.isdynamicallyscalable
          this.defaultBootType = template.details?.UEFI ? 'UEFI' : 'BIOS'
          this.form.boottype = this.defaultBootType
          this.fetchBootModes(this.form.boottype)
          this.defaultBootMode = template.details?.UEFI || this.options.bootModes?.[0]?.id || undefined
          this.form.bootmode = this.defaultBootMode
          this.form.iothreadsenabled = template.details && Object.prototype.hasOwnProperty.call(template.details, 'iothreads')
          this.form.iodriverpolicy = template.details?.['io.policy']
          this.form.keyboard = template.details?.keyboard
          if (template.details['vmware-to-kvm-mac-addresses']) {
            this.dataPreFill.macAddressArray = JSON.parse(template.details['vmware-to-kvm-mac-addresses'])
          }
          this.dataPreFill.hypervisorType = template.hypervisor
        }
      } else if (name === 'isoid') {
        this.imageType = 'isoid'
        this.resetTemplateAssociatedResources()
        this.resetFromTemplateConfiguration()
        this.form.isoid = value
        this.form.templateid = null
        let iso = null
        for (const entry of Object.values(this.options.isos)) {
          iso = entry?.iso.find(option => option.id === value)
          if (iso) {
            this.iso = iso
            break
          }
        }
        if (iso) {
          this.updateTemplateLinkedUserData(this.iso.userdataid)
          this.userdataDefaultOverridePolicy = this.iso.userdatapolicy
        }
      } else if (['cpuspeed', 'cpunumber', 'memory'].includes(name)) {
        this.vm[name] = value
        this.form[name] = value
      } else {
        this.form[name] = value
      }
    },
    updateComputeOffering (id) {
      this.form.computeofferingid = id
      setTimeout(() => {
        this.updateTemplateConfigurationOfferingDetails(id)
      }, 500)
    },
    updateDiskOffering (id) {
      if (id === '0') {
        this.form.diskofferingid = undefined
        return
      }
      this.form.diskofferingid = id
    },
    updateOverrideDiskOffering (id) {
      if (id === '0') {
        this.form.overridediskofferingid = undefined
        return
      }
      this.form.overridediskofferingid = id
    },
    updateMultiDiskOffering (value) {
      this.form.multidiskoffering = value
    },
    updateAffinityGroups (ids) {
      this.form.affinitygroupids = ids
    },
    updateNetworks (ids) {
      this.form.networkids = ids
    },
    updateDefaultNetworks (id) {
      this.defaultnetworkid = id
      this.form.defaultnetworkid = id
    },
    updateNetworkConfig (networks) {
      this.networkConfig = networks
    },
    updateSshKeyPairs (names) {
      this.form.keypairs = names
      this.sshKeyPairs = names.map((sshKeyPair) => { return sshKeyPair.name })
    },
    updateUserData (id) {
      if (id === '0') {
        this.form.userdataid = undefined
        return
      }

      this.form.userdataid = id
      this.userDataParams = []
      getAPI('listUserData', { id: id }).then(json => {
        const resp = json?.listuserdataresponse?.userdata || []
        if (resp[0]) {
          const params = resp[0].params
          const dataParams = params ? params.split(',') : []
          dataParams.forEach((val, index) => {
            this.userDataParams.push({
              id: index,
              key: val
            })
          })
        }
      })
    },
    updateTemplateLinkedUserData (id) {
      if (id === '0') {
        return
      }
      this.templateUserDataParams = []

      getAPI('listUserData', { id: id }).then(json => {
        const resp = json.listuserdataresponse.userdata || []
        if (resp.length > 0) {
          var params = resp[0].params
          if (params) {
            var dataParams = params.split(',')
          }
          var that = this
          that.templateUserDataParams = []
          if (dataParams) {
            dataParams.forEach(function (val, index) {
              that.templateUserDataParams.push({
                id: index,
                key: val
              })
            })
          }
        }
      })
    },
    escapePropertyKey (key) {
      return key.split('.').join('\\002E')
    },
    updateSecurityGroups (securitygroupids) {
      this.securitygroupids = securitygroupids || []
    },
    getText (option) {
      return _.get(option, 'displaytext', _.get(option, 'name'))
    },
    fetchGuestOsCategories (skipFetchImages) {
      const key = 'guestOsCategories'
      const params = this.params[key]
      if (this.queryGuestOsCategoryId) {
        params.options.id = this.queryGuestOsCategoryId
      } else if (this.queryTemplateId || this.queryIsoId) {
        this.fetchImages()
        return Promise.resolve()
      }
      return this.fetchOptions(params, key, ['zones'])
        .then((res) => {
          if (!this.options.guestOsCategories) {
            this.options.guestOsCategories = []
          }
          if (!this.queryGuestOsCategoryId) {
            if (this.showUserCategoryForModernImageSelection) {
              const userCategory = {
                id: '0',
                name: this.$t('label.user'),
                disableimagefilters: true
              }
              if (this.$store.getters.avatar) {
                userCategory.icon = {
                  base64image: this.$store.getters.avatar
                }
              }
              this.options.guestOsCategories.push(userCategory)
            }
            if (this.showAllCategoryForModernImageSelection) {
              this.options.guestOsCategories.push({
                id: '-1',
                name: this.$t('label.all')
              })
            }
          }
          if (this.options.guestOsCategories.length > 0) {
            this.form.guestoscategoryid = this.options.guestOsCategories[0].id
          }
          if (skipFetchImages) {
            return
          }
          this.fetchImages()
        })
        .catch((e) => {
          console.error('Error fetching guestOsCategories:', e)
        })
    },
    changeArchitecture (arch) {
      this.selectedArchitecture = arch
      this.updateImages()
    },
    changeImageType (imageType) {
      this.imageType = imageType
      this.updateImages()
    },
    handleSubmitAndStay (e) {
      this.form.stayonpage = true
      this.handleSubmit(e.domEvent)
    },
    handleSubmit (e) {
      console.log('wizard submit')
      if (this.loading.deploy) return
      this.formRef.value.validate().then(async () => {
        const values = toRaw(this.form)
        if (!values.templateid && !values.isoid) {
          this.$notification.error({
            message: this.$t('message.request.failed'),
            description: this.$t('message.template.iso')
          })
          return
        } else if (values.isoid && (!values.diskofferingid || values.diskofferingid === '0')) {
          this.$notification.error({
            message: this.$t('message.request.failed'),
            description: this.$t('message.step.3.continue')
          })
          return
        }
        if (!values.computeofferingid) {
          this.$notification.error({
            message: this.$t('message.request.failed'),
            description: this.$t('message.step.2.continue')
          })
          return
        }
        if (this.error) {
          this.$notification.error({
            message: this.$t('message.request.failed'),
            description: this.$t('error.form.message')
          })
          return
        }

        this.loading.deploy = true

        let networkIds = []

        let deployVmData = {}
        // step 1 : select zone
        deployVmData.zoneid = values.zoneid
        deployVmData.podid = values.podid
        deployVmData.clusterid = values.clusterid
        deployVmData.hostid = values.hostid
        deployVmData.keyboard = values.keyboard
        if (!this.template?.deployasis) {
          deployVmData.boottype = values.boottype
          deployVmData.bootmode = values.bootmode
        }
        deployVmData.dynamicscalingenabled = values.dynamicscalingenabled
        deployVmData.iothreadsenabled = values.iothreadsenabled
        deployVmData.iodriverpolicy = values.iodriverpolicy
        deployVmData.nicmultiqueuenumber = values.nicmultiqueuenumber
        deployVmData.nicpackedvirtqueuesenabled = values.nicpackedvirtqueuesenabled
        const isUserdataAllowed = !this.userdataDefaultOverridePolicy || (this.userdataDefaultOverridePolicy === 'ALLOWOVERRIDE' && this.doUserdataOverride) || (this.userdataDefaultOverridePolicy === 'APPEND' && this.doUserdataAppend)
        if (isUserdataAllowed && values.userdata && values.userdata.length > 0) {
          deployVmData.userdata = this.$toBase64AndURIEncoded(values.userdata)
        }
        // step 2: select template/iso
        if (this.imageType === 'templateid') {
          deployVmData.templateid = values.templateid
          values.hypervisor = null
        } else {
          deployVmData.templateid = values.isoid
        }

        if (this.showRootDiskSizeChanger && values.rootdisksize && values.rootdisksize > 0) {
          deployVmData.rootdisksize = values.rootdisksize
        } else if (this.rootDiskSizeFixed > 0 && !this.template?.deployasis) {
          deployVmData.rootdisksize = this.rootDiskSizeFixed
        }

        if (values.hypervisor && values.hypervisor.length > 0) {
          deployVmData.hypervisor = values.hypervisor
        }

        deployVmData.startvm = values.startvm

        // step 3: select service offering
        deployVmData.serviceofferingid = values.computeofferingid
        if (this.serviceOffering && this.serviceOffering.iscustomized) {
          if (values.cpunumber) {
            deployVmData['details[0].cpuNumber'] = values.cpunumber
          }
          if (values.cpuspeed) {
            deployVmData['details[0].cpuSpeed'] = values.cpuspeed
          }
          if (values.memory) {
            deployVmData['details[0].memory'] = values.memory
          }
        }
        if (this.selectedTemplateConfiguration) {
          deployVmData['details[0].configurationId'] = this.selectedTemplateConfiguration.id
        }
        if (!this.serviceOffering.diskofferingstrictness && values.overridediskofferingid && !values.isoid) {
          deployVmData.overridediskofferingid = values.overridediskofferingid
          if (values.rootdisksize && values.rootdisksize > 0) {
            deployVmData.rootdisksize = values.rootdisksize
          }
        }
        if (this.isCustomizedIOPS) {
          deployVmData['details[0].minIops'] = this.minIops
          deployVmData['details[0].maxIops'] = this.maxIops
        }
        // step 4: select disk offering
        if (this.template && !this.template.deployasis && this.template.childtemplates && this.template.childtemplates.length > 0) {
          if (values.multidiskoffering) {
            let i = 0
            Object.entries(values.multidiskoffering).forEach(([disk, offering]) => {
              const diskKey = `datadiskofferinglist[${i}].datadisktemplateid`
              const offeringKey = `datadiskofferinglist[${i}].diskofferingid`
              deployVmData[diskKey] = disk
              deployVmData[offeringKey] = offering
              i++
            })
          }
        } else {
          deployVmData.diskofferingid = values.diskofferingid
          if (values.size) {
            deployVmData.size = values.size
          }
        }
        if (this.isCustomizedDiskIOPS) {
          deployVmData['details[0].minIopsDo'] = this.diskIOpsMin
          deployVmData['details[0].maxIopsDo'] = this.diskIOpsMax
        }
        // step 5: select an affinity group
        deployVmData.affinitygroupids = (values.affinitygroupids || []).join(',')
        // step 6: select network
        if (this.zone.networktype !== 'Basic') {
          if (this.nicToNetworkSelection && this.nicToNetworkSelection.length > 0) {
            for (var j in this.nicToNetworkSelection) {
              var nicNetwork = this.nicToNetworkSelection[j]
              deployVmData['nicnetworklist[' + j + '].nic'] = nicNetwork.nic
              deployVmData['nicnetworklist[' + j + '].network'] = nicNetwork.network
            }
          } else {
            const arrNetwork = []
            networkIds = values.networkids
            if (networkIds.length > 0) {
              for (let i = 0; i < networkIds.length; i++) {
                if (networkIds[i] === this.defaultnetworkid) {
                  const ipToNetwork = {
                    networkid: this.defaultnetworkid
                  }
                  arrNetwork.unshift(ipToNetwork)
                } else {
                  const ipToNetwork = {
                    networkid: networkIds[i]
                  }
                  arrNetwork.push(ipToNetwork)
                }
              }
            } else {
              this.$notification.error({
                message: this.$t('message.request.failed'),
                description: this.$t('message.step.4.continue')
              })
              this.loading.deploy = false
              return
            }
            for (let j = 0; j < arrNetwork.length; j++) {
              deployVmData['iptonetworklist[' + j + '].networkid'] = arrNetwork[j].networkid
              if (this.networkConfig.length > 0) {
                const networkConfig = this.networkConfig.filter((item) => item.key === arrNetwork[j].networkid)
                if (networkConfig && networkConfig.length > 0) {
                  deployVmData['iptonetworklist[' + j + '].ip'] = networkConfig[0].ipAddress ? networkConfig[0].ipAddress : undefined
                  deployVmData['iptonetworklist[' + j + '].mac'] = networkConfig[0].macAddress ? networkConfig[0].macAddress : undefined
                }
              }
            }
          }
        }
        if (this.securitygroupids.length > 0) {
          deployVmData.securitygroupids = this.securitygroupids.join(',')
        }
        // step 7: select ssh key pair
        deployVmData.keypairs = this.sshKeyPairs.join(',')
        if (isUserdataAllowed) {
          deployVmData.userdataid = values.userdataid
        }

        if (values.name) {
          deployVmData.name = values.name
          deployVmData.displayname = values.name
        }
        if (values.group) {
          deployVmData.group = values.group
        }
        if (values.leaseduration) {
          deployVmData.leaseduration = values.leaseduration
        }
        if (values.leaseexpiryaction) {
          deployVmData.leaseexpiryaction = values.leaseexpiryaction
        }
        // step 8: enter setup
        if ('properties' in values) {
          const keys = Object.keys(values.properties)
          for (var i = 0; i < keys.length; ++i) {
            const propKey = keys[i].split('\\002E').join('.')
            deployVmData['properties[' + i + '].key'] = propKey
            deployVmData['properties[' + i + '].value'] = values.properties[keys[i]]
          }
        }
        if ('bootintosetup' in values) {
          deployVmData.bootintosetup = values.bootintosetup
        }

        if (this.owner.account) {
          deployVmData.account = this.owner.account
          deployVmData.domainid = this.owner.domainid
        } else if (this.owner.projectid) {
          deployVmData.domainid = this.owner.domainid
          deployVmData.projectid = this.owner.projectid
        }

        if (this.imageType === 'templateid' && this.template && this.template.hypervisor === 'External' && values.externaldetails) {
          Object.entries(values.externaldetails).forEach(([key, value]) => {
            deployVmData['externaldetails[0].' + key] = value
          })
        }

        const title = this.$t('label.launch.vm')
        const description = values.name || ''
        const password = this.$t('label.password')

        deployVmData = Object.fromEntries(
          Object.entries(deployVmData).filter(([key, value]) => value !== undefined))

        var idx = 0
        if (this.templateUserDataValues) {
          for (const [key, value] of Object.entries(this.templateUserDataValues)) {
            deployVmData['userdatadetails[' + idx + '].' + `${key}`] = value
            idx++
          }
        }
        if (isUserdataAllowed && this.userDataValues) {
          for (const [key, value] of Object.entries(this.userDataValues)) {
            deployVmData['userdatadetails[' + idx + '].' + `${key}`] = value
            idx++
          }
        }

        postAPI('deployVirtualMachine', deployVmData).then(response => {
          const jobId = response.deployvirtualmachineresponse.jobid
          if (jobId) {
            this.$pollJob({
              jobId,
              title,
              description,
              successMethod: result => {
                const vm = result.jobresult.virtualmachine
                const name = vm.displayname || vm.name || vm.id
                if (vm.password) {
                  this.$notification.success({
                    message: password + ` ${this.$t('label.for')} ` + name,
                    description: vm.password,
                    btn: () => h(
                      Button,
                      {
                        type: 'primary',
                        size: 'small',
                        onClick: () => this.copyToClipboard(vm.password)
                      },
                      () => [this.$t('label.copy.password')]
                    ),
                    duration: 0
                  })
                }
                eventBus.emit('vm-refresh-data')
              },
              loadingMessage: `${title} ${this.$t('label.in.progress')}`,
              catchMessage: this.$t('error.fetching.async.job.result'),
              action: {
                isFetchData: false
              }
            })
          }
          // Sending a refresh in case it hasn't picked up the new VM
          new Promise(resolve => setTimeout(resolve, 3000)).then(() => {
            eventBus.emit('vm-refresh-data')
          })
          if (!values.stayonpage) {
            this.$router.back()
          }
        }).catch(error => {
          this.$notifyError(error)
          this.loading.deploy = false
        }).finally(() => {
          this.form.stayonpage = false
          this.loading.deploy = false
        })
      }).catch(err => {
        this.formRef.value.scrollToField(err.errorFields[0].name)
        if (err) {
          if (err.licensesaccepted) {
            this.$notification.error({
              message: this.$t('message.license.agreements.not.accepted'),
              description: this.$t('message.step.license.agreements.continue')
            })
            return
          }

          this.$notification.error({
            message: this.$t('message.request.failed'),
            description: this.$t('error.form.message')
          })
        }
      })
    },
    fetchOwnerOptions (OwnerOptions) {
      this.owner = {
        projectid: null,
        domainid: store.getters.userInfo.domainid,
        account: store.getters.userInfo.account
      }
      if (OwnerOptions.selectedAccountType === 'Account') {
        if (!OwnerOptions.selectedAccount) {
          return
        }
        this.owner.account = OwnerOptions.selectedAccount
        this.owner.domainid = OwnerOptions.selectedDomain
        this.owner.projectid = null
      } else if (OwnerOptions.selectedAccountType === 'Project') {
        if (!OwnerOptions.selectedProject) {
          return
        }
        this.owner.account = null
        this.owner.domainid = null
        this.owner.projectid = OwnerOptions.selectedProject
      }
      this.resetData()
    },
    fetchZones (zoneId, listZoneAllow) {
      this.zones = []
      return new Promise((resolve) => {
        this.loading.zones = true
        const param = this.params.zones
        const args = { showicon: true }
        if (zoneId) args.id = zoneId
        postAPI(param.list, args).then(json => {
          const zoneResponse = json.listzonesresponse.zone || []
          if (listZoneAllow && listZoneAllow.length > 0) {
            zoneResponse.map(zone => {
              if (listZoneAllow.includes(zone.id)) {
                this.zones.push(zone)
              }
            })
          } else {
            this.zones = zoneResponse
          }

          resolve(this.zones)
        }).catch(function (error) {
          console.log(error.stack)
        }).finally(() => {
          this.loading.zones = false
        })
      })
    },
    fetchOptions (param, name, exclude) {
<<<<<<< HEAD
      return new Promise((resolve, reject) => {
        if (exclude && exclude.length > 0 && exclude.includes(name)) {
          return resolve(null)
        }
        this.loading[name] = true
        param.loading = true
        param.opts = []
        const options = param.options || {}
        if (!('listall' in options) && !['zones', 'pods', 'clusters', 'hosts', 'dynamicScalingVmConfig', 'hypervisors'].includes(name)) {
          options.listall = true
        }
        postAPI(param.list, options).then((response) => {
          param.loading = false
          _.map(response, (responseItem, responseKey) => {
            if (Object.keys(responseItem).length === 0) {
              this.rowCount[name] = 0
              this.options[name] = []
              return resolve(null)
=======
      if (exclude && exclude.length > 0) {
        if (exclude.includes(name)) {
          return
        }
      }
      this.loading[name] = true
      param.loading = true
      param.opts = []
      const options = param.options || {}
      if (!('listall' in options) && !['zones', 'pods', 'clusters', 'hosts', 'hypervisors'].includes(name)) {
        options.listall = true
      }
      api(param.list, options).then((response) => {
        param.loading = false
        _.map(response, (responseItem, responseKey) => {
          if (Object.keys(responseItem).length === 0) {
            this.rowCount[name] = 0
            this.options[name] = []
            return
          }
          if (!responseKey.includes('response')) {
            return
          }
          _.map(responseItem, (response, key) => {
            if (key === 'count') {
              this.rowCount[name] = response
              return
>>>>>>> be08fff3
            }
            if (!responseKey.includes('response')) {
              return resolve(null)
            }
            _.map(responseItem, (response, key) => {
              if (key === 'count') {
                this.rowCount[name] = response
                return
              }
              param.opts = response
              this.options[name] = response

              if (name === 'hypervisors') {
                const hypervisorFromResponse = response[0] && response[0].name ? response[0].name : null
                this.dataPreFill.hypervisor = hypervisorFromResponse
                this.form.hypervisor = hypervisorFromResponse
              }

              if (param.field) {
                this.fillValue(param.field)
              }
            })

            if (name === 'zones') {
              let zoneid = ''
              if (this.$route.query.zoneid) {
                zoneid = this.$route.query.zoneid
              } else if (this.options.zones.length === 1) {
                zoneid = this.options.zones[0].id
              }
              if (zoneid) {
                this.form.zoneid = zoneid
                this.onSelectZoneId(zoneid)
              }
            }
          })
          resolve(response)
        }).catch(function (error) {
          console.log(error.stack)
          param.loading = false
          reject(error)
        }).finally(() => {
          this.loading[name] = false
        })
      })
    },
    fetchTemplates (templateFilter, params) {
      const args = Object.assign({}, params)
      if (this.isModernImageSelection && this.form.guestoscategoryid && !['-1', '0'].includes(this.form.guestoscategoryid)) {
        args.oscategoryid = this.form.guestoscategoryid
      }
      if (args.keyword || (args.category && args.category !== templateFilter)) {
        args.page = 1
        args.pageSize = args.pageSize || 10
      }
      args.zoneid = _.get(this.zone, 'id')
      if (this.isZoneSelectedMultiArch) {
        args.arch = this.selectedArchitecture
      }
      if (this.selectedExtensionId) {
        args.extensionid = this.selectedExtensionId
      }
      args.account = store.getters.project?.id ? null : this.owner.account
      args.domainid = store.getters.project?.id ? null : this.owner.domainid
      args.projectid = store.getters.project?.id || this.owner.projectid
      args.templatefilter = templateFilter
      args.details = 'all'
      args.showicon = 'true'
      args.id = this.queryTemplateId
      args.isvnf = false

      delete args.category
      delete args.public
      delete args.featured

      return new Promise((resolve, reject) => {
        getAPI('listTemplates', args).then((response) => {
          resolve(response)
        }).catch((reason) => {
          // ToDo: Handle errors
          reject(reason)
        })
      })
    },
    fetchIsos (isoFilter, params) {
      const args = Object.assign({}, params)
      if (this.isModernImageSelection && this.form.guestoscategoryid) {
        args.oscategoryid = this.form.guestoscategoryid
      }
      if (args.keyword || args.category !== isoFilter) {
        args.page = 1
        args.pageSize = args.pageSize || 10
      }
      args.zoneid = _.get(this.zone, 'id')
      if (this.isZoneSelectedMultiArch) {
        args.arch = this.selectedArchitecture
      }
      args.account = store.getters.project?.id ? null : this.owner.account
      args.domainid = store.getters.project?.id ? null : this.owner.domainid
      args.projectid = store.getters.project?.id || this.owner.projectid
      args.isoFilter = isoFilter
      args.bootable = true
      args.showicon = 'true'
      args.id = this.queryIsoId

      delete args.category
      delete args.public
      delete args.featured

      return new Promise((resolve, reject) => {
        getAPI('listIsos', args).then((response) => {
          resolve(response)
        }).catch((reason) => {
          // ToDo: Handle errors
          reject(reason)
        })
      })
    },
    fetchImages (params) {
      if (this.imageType === 'isoid') {
        this.fetchAllIsos(params)
        return
      }
      this.fetchAllTemplates(params)
    },
    fetchAllTemplates (params) {
      const promises = []
      const templates = {}
      this.loading.templates = true
      this.imageSearchFilters = params
      const templateFilters = this.getImageFilters(params)
      templateFilters.forEach((filter) => {
        templates[filter] = { count: 0, template: [] }
        promises.push(this.fetchTemplates(filter, params))
      })
      this.options.templates = templates
      Promise.all(promises).then((response) => {
        response.forEach((resItem, idx) => {
          templates[templateFilters[idx]] = _.isEmpty(resItem.listtemplatesresponse) ? { count: 0, template: [] } : resItem.listtemplatesresponse
          this.options.templates = { ...templates }
        })
      }).catch((reason) => {
        console.log(reason)
      }).finally(() => {
        this.loading.templates = false
      })
    },
    fetchAllIsos (params) {
      const promises = []
      const isos = {}
      this.loading.isos = true
      this.imageSearchFilters = params
      const isoFilters = this.getImageFilters(params)
      isoFilters.forEach((filter) => {
        isos[filter] = { count: 0, iso: [] }
        promises.push(this.fetchIsos(filter, params))
      })
      this.options.isos = isos
      Promise.all(promises).then((response) => {
        response.forEach((resItem, idx) => {
          isos[isoFilters[idx]] = _.isEmpty(resItem.listisosresponse) ? { count: 0, iso: [] } : resItem.listisosresponse
          this.options.isos = { ...isos }
        })
      }).catch((reason) => {
        console.log(reason)
      }).finally(() => {
        this.loading.isos = false
      })
    },
    filterOption (input, option) {
      return option.label.toUpperCase().indexOf(input.toUpperCase()) >= 0
    },
    resetTemplatesList () {
      const templates = {}
      const templateFilters = this.getImageFilters(null, true)
      templateFilters.forEach((filter) => {
        templates[filter] = { count: 0, template: [] }
      })
      this.options.templates = templates
    },
    resetTemplateAssociatedResources () {
      this.templateConfigurations = []
      this.selectedTemplateConfiguration = {}
      this.templateNics = []
      this.templateLicenses = []
      this.templateProperties = {}
    },
    resetIsosList () {
      const isos = {}
      const isoFilters = this.getImageFilters(null, true)
      isoFilters.forEach((filter) => {
        isos[filter] = { count: 0, iso: [] }
      })
      this.options.isos = isos
    },
    async fetchZoneOptions () {
      let guestOsFetch = null
      for (const [name, param] of Object.entries(this.params)) {
        if (this.queryNetworkId && name === 'networks') {
          param.options = { id: this.queryNetworkId }
        }
        const shouldLoad = !('isLoad' in param) || param.isLoad
        if (!shouldLoad) continue
        if (this.isModernImageSelection && name === 'guestOsCategories') {
          guestOsFetch = this.fetchGuestOsCategories(true)
        } else {
          this.fetchOptions(param, name, ['zones'])
        }
      }

      if (this.isModernImageSelection && guestOsFetch) {
        await guestOsFetch
      }
      this.fetchImages()
      this.updateTemplateKey()
      this.formModel = toRaw(this.form)
    },
    onSelectZoneId (value) {
      if (this.dataPreFill.zoneid !== value) {
        this.dataPreFill = {}
      }
      this.zoneId = value
      this.podId = null
      this.clusterId = null
      this.zone = _.find(this.options.zones, (option) => option.id === value)
      this.zoneSelected = true
      this.isZoneSelectedMultiArch = this.zone.ismultiarch
      if (this.isZoneSelectedMultiArch) {
        this.selectedArchitecture = this.architectureTypes.opts[0].id
      }
      this.form.startvm = true
      this.selectedZone = this.zoneId
      this.form.zoneid = this.zoneId
      this.form.clusterid = undefined
      this.form.podid = undefined
      this.form.hostid = undefined
      this.form.guestoscategoryid = undefined
      this.form.templateid = undefined
      this.form.isoid = undefined
      this.resetTemplatesList()
      this.resetIsosList()
      this.imageType = this.queryIsoId ? 'isoid' : 'templateid'
      this.fetchZoneOptions()
    },
    onSelectPodId (value) {
      this.podId = value
      if (this.podId === null) {
        this.form.podid = undefined
      }

      this.fetchOptions(this.params.clusters, 'clusters')
      this.fetchOptions(this.params.hosts, 'hosts')
    },
    onSelectClusterId (value) {
      this.clusterId = value
      if (this.clusterId === null) {
        this.form.clusterid = undefined
      }
      this.fetchOptions(this.params.hosts, 'hosts')
      if (this.clusterId && Array.isArray(this.options.clusters)) {
        const cluster = this.options.clusters.find(c => c.id === this.clusterId)
        this.handleComputeResourceSelected(cluster)
      }
    },
    onSelectHostId (value) {
      this.hostId = value
      if (this.hostId === null) {
        this.form.hostid = undefined
      }
      if (this.hostId && Array.isArray(this.options.hosts)) {
        const host = this.options.hosts.find(h => h.id === this.hostId)
        this.handleComputeResourceSelected(host)
      }
    },
    updateImages () {
      if (this.isModernImageSelection) {
        this.fetchGuestOsCategories()
        return
      }
      this.fetchImages()
    },
    handleComputeResourceSelected (computeResource) {
      if (!computeResource) {
        this.selectedExtensionId = null
        return
      }
      const resourceArch = computeResource.arch
      const needArchChange = resourceArch &&
        this.isZoneSelectedMultiArch &&
        this.selectedArchitecture !== resourceArch
      const resourceHypervisor = computeResource.hypervisor || computeResource.hypervisortype
      const resourceExtensionId = resourceHypervisor === 'External' ? computeResource.extensionid : null
      const needExtensionIdChange = this.selectedExtensionId !== resourceExtensionId
      if (!needArchChange && !needExtensionIdChange) {
        return
      }
      if (needArchChange && !needExtensionIdChange) {
        this.changeArchitecture(resourceArch, this.imageType === 'templateid')
        return
      }
      this.selectedExtensionId = resourceExtensionId
      if (needArchChange) {
        this.selectedArchitecture = resourceArch
      }
      this.updateImages()
    },
    onSelectGuestOsCategory (value) {
      this.form.guestoscategoryid = value
      this.fetchImages(this.imageSearchFilters)
    },
    handleSearchFilter (name, options) {
      this.params[name].options = { ...this.params[name].options, ...options }
      this.fetchOptions(this.params[name], name)
    },
    onUserdataTabChange (key, type) {
      this[type] = key
      this.userDataParams = []
    },
    fetchTemplateNics (template) {
      var nics = []
      this.nicToNetworkSelection = []
      if (template && template.deployasisdetails && Object.keys(template.deployasisdetails).length > 0) {
        var keys = Object.keys(template.deployasisdetails)
        keys = keys.filter(key => key.startsWith('network-'))
        for (var key of keys) {
          var propertyMap = JSON.parse(template.deployasisdetails[key])
          nics.push(propertyMap)
        }
        nics.sort(function (a, b) {
          return a.InstanceID - b.InstanceID
        })
        if (this.options.networks && this.options.networks.length > 0) {
          for (var i = 0; i < nics.length; ++i) {
            var nic = nics[i]
            nic.id = nic.InstanceID
            var network = this.options.networks[Math.min(i, this.options.networks.length - 1)]
            nic.selectednetworkid = network.id
            nic.selectednetworkname = network.name
            this.nicToNetworkSelection.push({ nic: nic.id, network: network.id })
          }
        }
      }
      return nics
    },
    groupBy (array, key) {
      const result = {}
      array.forEach(item => {
        if (!result[item[key]]) {
          result[item[key]] = []
        }
        result[item[key]].push(item)
      })
      return result
    },
    fetchTemplateProperties (template) {
      var properties = []
      if (template && template.deployasisdetails && Object.keys(template.deployasisdetails).length > 0) {
        var keys = Object.keys(template.deployasisdetails)
        keys = keys.filter(key => key.startsWith('property-'))
        for (var key of keys) {
          var propertyMap = JSON.parse(template.deployasisdetails[key])
          properties.push(propertyMap)
        }
        properties.sort(function (a, b) {
          return a.index - b.index
        })
      }
      return this.groupBy(properties, 'category')
    },
    fetchTemplateConfigurations (template) {
      var configurations = []
      if (template && template.deployasisdetails && Object.keys(template.deployasisdetails).length > 0) {
        var keys = Object.keys(template.deployasisdetails)
        keys = keys.filter(key => key.startsWith('configuration-'))
        for (var key of keys) {
          var configuration = JSON.parse(template.deployasisdetails[key])
          configuration.name = configuration.label
          configuration.displaytext = configuration.label
          configuration.iscustomized = true
          configuration.cpunumber = 0
          configuration.cpuspeed = 0
          configuration.memory = 0
          for (var harwareItem of configuration.hardwareItems) {
            if (harwareItem.resourceType === 'Processor') {
              configuration.cpunumber = harwareItem.virtualQuantity
              configuration.cpuspeed = harwareItem.reservation
            } else if (harwareItem.resourceType === 'Memory') {
              configuration.memory = harwareItem.virtualQuantity
            }
          }
          configurations.push(configuration)
        }
        configurations.sort(function (a, b) {
          return a.index - b.index
        })
      }
      return configurations
    },
    fetchTemplateLicenses (template) {
      var licenses = []
      if (template && template.deployasisdetails && Object.keys(template.deployasisdetails).length > 0) {
        var keys = Object.keys(template.deployasisdetails)
        const prefix = /eula-\d-/
        keys = keys.filter(key => key.startsWith('eula-')).sort()
        for (var key of keys) {
          var license = {
            id: this.escapePropertyKey(key.replace(' ', '-')),
            name: key.replace(prefix, ''),
            text: template.deployasisdetails[key]
          }
          licenses.push(license)
        }
      }
      return licenses
    },
    deleteFrom (options, values) {
      for (const value of values) {
        delete options[value]
      }
    },
    resetFromTemplateConfiguration () {
      this.deleteFrom(this.instanceConfig, ['disksize', 'rootdisksize'])
      this.deleteFrom(this.params.serviceOfferings.options, ['templateid', 'cpuspeed', 'cpunumber', 'memory'])
      this.deleteFrom(this.dataPreFill, ['cpuspeed', 'cpunumber', 'memory'])
      this.handleSearchFilter('serviceOfferings', {
        page: 1,
        pageSize: 10
      })
    },
    handleTemplateConfiguration () {
      if (!this.selectedTemplateConfiguration && !this.template.templatetag) {
        return
      }
      let params = {
        page: 1,
        pageSize: 10
      }
      if (this.template.templatetag) {
        params.templateid = this.template.id
      }
      if (this.selectedTemplateConfiguration && Object.keys(this.selectedTemplateConfiguration).length > 0) {
        params = {
          ...params,
          cpunumber: this.selectedTemplateConfiguration.cpunumber,
          cpuspeed: this.selectedTemplateConfiguration.cpuspeed,
          memory: this.selectedTemplateConfiguration.memory
        }
        this.dataPreFill.cpunumber = params.cpunumber
        this.dataPreFill.cpuspeed = params.cpuspeed
        this.dataPreFill.memory = params.memory
      }
      this.handleSearchFilter('serviceOfferings', params)
    },
    updateFormProperties () {
      if (this.vm.templateid && this.templateProperties && Object.keys(this.templateProperties).length > 0) {
        this.form.properties = {}
        Object.keys(this.templateProperties).forEach((category, categoryIndex) => {
          this.templateProperties[category].forEach((property, _) => {
            if (property.type && property.type === 'boolean') {
              this.form.properties[this.escapePropertyKey(property.key)] = property.value === 'TRUE'
            } else if (property.type && (property.type === 'int' || property.type === 'real')) {
              this.form.properties[this.escapePropertyKey(property.key)] = property.value
            } else if (property.type && property.type === 'string' && property.qualifiers && property.qualifiers.startsWith('ValueMap')) {
              this.form.properties[this.escapePropertyKey(property.key)] = property.value && property.value.length > 0
                ? property.value
                : this.getPropertyQualifiers(property.qualifiers, 'select')[0]
            } else if (property.type && property.type === 'string' && property.password) {
              this.form.properties[this.escapePropertyKey(property.key)] = property.value
              this.rules['properties.' + this.escapePropertyKey(property.key)] = [{
                validator: async (rule, value) => {
                  if (!property.qualifiers) {
                    return Promise.resolve()
                  }
                  var minlength = this.getPropertyQualifiers(property.qualifiers, 'number-select').min
                  var maxlength = this.getPropertyQualifiers(property.qualifiers, 'number-select').max
                  var errorMessage = ''
                  var isPasswordInvalidLength = function () {
                    return false
                  }
                  if (minlength) {
                    errorMessage = this.$t('message.validate.minlength').replace('{0}', minlength)
                    isPasswordInvalidLength = function () {
                      return !value || value.length < minlength
                    }
                  }
                  if (maxlength !== Number.MAX_SAFE_INTEGER) {
                    if (minlength) {
                      errorMessage = this.$t('message.validate.range.length').replace('{0}', minlength).replace('{1}', maxlength)
                      isPasswordInvalidLength = function () {
                        return !value || (maxlength < value.length || value.length < minlength)
                      }
                    } else {
                      errorMessage = this.$t('message.validate.maxlength').replace('{0}', maxlength)
                      isPasswordInvalidLength = function () {
                        return !value || value.length > maxlength
                      }
                    }
                  }
                  if (isPasswordInvalidLength()) {
                    return Promise.reject(errorMessage)
                  }
                  return Promise.resolve()
                }
              }]
            } else {
              this.form.properties[this.escapePropertyKey(property.key)] = property.value
            }
          })
        })
      }
    },
    updateTemplateParameters () {
      if (this.template) {
        this.templateNics = this.fetchTemplateNics(this.template)
        this.templateConfigurations = this.fetchTemplateConfigurations(this.template)
        this.templateLicenses = this.fetchTemplateLicenses(this.template)
        this.templateProperties = this.fetchTemplateProperties(this.template)
        this.selectedTemplateConfiguration = {}
        setTimeout(() => {
          if (this.templateConfigurationExists || this.template.templatetag) {
            this.selectedTemplateConfiguration = this.templateConfigurationExists ? this.templateConfigurations[0] : {}
            this.handleTemplateConfiguration()
            if (this.selectedTemplateConfiguration) {
              this.updateFieldValue('templateConfiguration', this.selectedTemplateConfiguration.id)
            }
            this.updateComputeOffering(null) // reset as existing selection may be incompatible
          }
        }, 500)
        this.updateFormProperties()
      }
    },
    onSelectTemplateConfigurationId (value) {
      this.selectedTemplateConfiguration = _.find(this.templateConfigurations, (option) => option.id === value)
      this.handleTemplateConfiguration()
      this.updateComputeOffering(null)
    },
    updateTemplateConfigurationOfferingDetails (offeringId) {
      this.rootDiskSizeFixed = 0
      var offering = this.serviceOffering
      if (!offering || offering.id !== offeringId) {
        offering = _.find(this.options.serviceOfferings, (option) => option.id === offeringId)
      }
      if (offering && offering.iscustomized && this.templateConfigurationExists && this.selectedTemplateConfiguration) {
        if ('cpunumber' in this.form.fieldsStore.fieldsMeta) {
          this.updateFieldValue('cpunumber', this.selectedTemplateConfiguration.cpunumber)
        }
        if ((offering.cpuspeed == null || offering.cpuspeed === undefined) && 'cpuspeed' in this.form.fieldsStore.fieldsMeta) {
          this.updateFieldValue('cpuspeed', this.selectedTemplateConfiguration.cpuspeed)
        }
        if ('memory' in this.form.fieldsStore.fieldsMeta) {
          this.updateFieldValue('memory', this.selectedTemplateConfiguration.memory)
        }
      }
      if (offering && offering.rootdisksize > 0) {
        this.rootDiskSizeFixed = offering.rootdisksize
        this.showRootDiskSizeChanger = false
      }

      if (this.isLeaseFeatureEnabled) {
        if (offering && offering.leaseduration > 0) {
          this.showLeaseOptions = true
        } else {
          this.showLeaseOptions = false
        }
        this.onToggleLeaseData()
      }

      this.form.rootdisksizeitem = this.showRootDiskSizeChanger && this.rootDiskSizeFixed > 0
      this.formModel = toRaw(this.form)
    },
    handlerError (error) {
      this.error = error
    },
    onSelectDiskSize (rowSelected) {
      this.diskSelected = rowSelected
    },
    onSelectRootDiskSize (rowSelected) {
      this.rootDiskSelected = rowSelected
    },
    updateIOPSValue (input, value) {
      this[input] = value
    },
    onBootTypeChange (value) {
      this.fetchBootModes(value)
      this.defaultBootMode = this.options.bootModes?.[0]?.id || undefined
      this.updateFieldValue('bootmode', this.defaultBootMode)
    },
    handleNicsNetworkSelection (nicToNetworkSelection) {
      this.nicToNetworkSelection = nicToNetworkSelection
    },
    getSelectedNetworksWithExistingConfig (networks) {
      for (var i in this.networks) {
        var n = this.networks[i]
        for (var c of this.networkConfig) {
          if (n.id === c.key) {
            n = { ...n, ...c }
            networks[i] = n
            break
          }
        }
      }
      return networks
    },
    copyToClipboard (txt) {
      const parent = this
      this.$copyText(txt, document.body, function (err) {
        if (!err) {
          parent.$message.success(parent.$t('label.copied.clipboard'))
        }
      })
    },
    onToggleLeaseData () {
      if (this.showLeaseOptions === false) {
        this.leaseduration = -1
        this.leaseexpiryaction = undefined
      } else {
        this.leaseduration = this.serviceOffering.leaseduration ? this.serviceOffering.leaseduration : this.defaultLeaseDuration
        this.leaseexpiryaction = this.serviceOffering.leaseexpiryaction ? this.serviceOffering.leaseexpiryaction : this.defaultLeaseExpiryAction
      }
      this.form.leaseduration = this.leaseduration
      this.form.leaseexpiryaction = this.leaseexpiryaction
    },
    async validateNumber (rule, value) {
      if (value && (isNaN(value) || value <= 0)) {
        return Promise.reject(this.$t('message.error.number'))
      }
      return Promise.resolve()
    },
    onExternalDetailsEnabledChange (val) {
      if (val || !this.form.externaldetails) {
        return
      }
      this.form.externaldetails = undefined
    }
  }
}
</script>

<style lang="less" scoped>
  .card-footer {
    text-align: right;
    margin-top: 2rem;
  }

  .ant-list-item-meta-avatar {
    font-size: 1rem;
  }

  .ant-collapse {
    margin: 2rem 0;
  }
</style>

<style lang="less">
  @import url('../../style/index');

  .ant-table-selection-column {
    // Fix for the table header if the row selection use radio buttons instead of checkboxes
    > div:empty {
      width: 16px;
    }
  }

  .ant-collapse-borderless > .ant-collapse-item {
    border: 1px solid @border-color-split;
    border-radius: @border-radius-base !important;
    margin: 0 0 1.2rem;
  }

  .vm-info-card {
    .ant-card-body {
      min-height: 250px;
      max-height: calc(100vh - 140px);
      overflow: hidden; // Prevent the entire card from scrolling
    }

    .card-content {
      max-height: calc(100vh - 240px); // Reserve space for footer and card header/padding
      overflow-y: auto;
      scroll-behavior: smooth;
    }

    .card-footer {
      border-top: 1px solid #f0f0f0;
      flex-shrink: 0; // Ensure footer doesn't shrink
    }

    .resource-detail-item__label {
      font-weight: normal;
    }

    .resource-detail-item__details, .resource-detail-item {
      a {
        color: rgba(0, 0, 0, 0.65);
        cursor: default;
        pointer-events: none;
      }
    }
  }

  .form-item-hidden {
    display: none;
  }
</style><|MERGE_RESOLUTION|>--- conflicted
+++ resolved
@@ -588,7 +588,6 @@
                           @change="val => { dynamicscalingenabled = val }"/>
                       </a-form-item>
                     </a-form-item>
-<<<<<<< HEAD
                     <a-form-item name="showLeaseOptions" ref="showLeaseOptions" v-if="isLeaseFeatureEnabled">
                       <template #label>
                         <tooltip-label :title="$t('label.lease.enable')" :tooltip="$t('label.lease.enable.tooltip')"/>
@@ -617,10 +616,7 @@
                         </a-form-item>
                       </a-col>
                     </a-row>
-                    <a-form-item :label="$t('label.userdata')">
-=======
                     <a-form-item :label="$t('label.user.data')">
->>>>>>> be08fff3
                       <a-card>
                         <div v-if="this.template && this.template.userdataid">
                           <a-typography-text>
@@ -1306,7 +1302,6 @@
             type: 'Routing'
           },
           field: 'hostid'
-<<<<<<< HEAD
         },
         dynamicScalingVmConfig: {
           list: 'listConfigurations',
@@ -1326,8 +1321,6 @@
             showicon: true
           },
           field: 'guestoscategoryid'
-=======
->>>>>>> be08fff3
         }
       }
     },
@@ -2531,29 +2524,9 @@
       })
     },
     fetchOptions (param, name, exclude) {
-<<<<<<< HEAD
       return new Promise((resolve, reject) => {
         if (exclude && exclude.length > 0 && exclude.includes(name)) {
           return resolve(null)
-        }
-        this.loading[name] = true
-        param.loading = true
-        param.opts = []
-        const options = param.options || {}
-        if (!('listall' in options) && !['zones', 'pods', 'clusters', 'hosts', 'dynamicScalingVmConfig', 'hypervisors'].includes(name)) {
-          options.listall = true
-        }
-        postAPI(param.list, options).then((response) => {
-          param.loading = false
-          _.map(response, (responseItem, responseKey) => {
-            if (Object.keys(responseItem).length === 0) {
-              this.rowCount[name] = 0
-              this.options[name] = []
-              return resolve(null)
-=======
-      if (exclude && exclude.length > 0) {
-        if (exclude.includes(name)) {
-          return
         }
       }
       this.loading[name] = true
@@ -2563,7 +2536,7 @@
       if (!('listall' in options) && !['zones', 'pods', 'clusters', 'hosts', 'hypervisors'].includes(name)) {
         options.listall = true
       }
-      api(param.list, options).then((response) => {
+      postApi(param.list, options).then((response) => {
         param.loading = false
         _.map(response, (responseItem, responseKey) => {
           if (Object.keys(responseItem).length === 0) {
@@ -2578,7 +2551,6 @@
             if (key === 'count') {
               this.rowCount[name] = response
               return
->>>>>>> be08fff3
             }
             if (!responseKey.includes('response')) {
               return resolve(null)
