// Licensed to the Apache Software Foundation (ASF) under one
// or more contributor license agreements.  See the NOTICE file
// distributed with this work for additional information
// regarding copyright ownership.  The ASF licenses this file
// to you under the Apache License, Version 2.0 (the
// "License"); you may not use this file except in compliance
// with the License.  You may obtain a copy of the License at
//
//   http://www.apache.org/licenses/LICENSE-2.0
//
// Unless required by applicable law or agreed to in writing,
// software distributed under the License is distributed on an
// "AS IS" BASIS, WITHOUT WARRANTIES OR CONDITIONS OF ANY
// KIND, either express or implied.  See the License for the
// specific language governing permissions and limitations
// under the License.

<template>
  <div>
    <a-row :gutter="12">
      <a-col :md="24" :lg="17">
        <a-card :bordered="true" :title="$t('label.newinstance')">
          <a-form
            v-ctrl-enter="handleSubmit"
            :ref="formRef"
            :model="form"
            :rules="rules"
            @finish="handleSubmit"
            layout="vertical"
          >
            <a-steps direction="vertical" size="small">
              <a-step
                v-if="!isNormalUserOrProject"
                :title="this.$t('label.assign.instance.another')">
                <template #description>
                  <div style="margin-top: 15px">
                    {{ $t('label.assigning.vms') }}
                    <ownership-selection
                      @fetch-owner="fetchOwnerOptions"/>
                  </div>
                </template>
              </a-step>
              <a-step :title="$t('label.select.deployment.infrastructure')" status="process">
                <template #description>
                  <div style="margin-top: 15px">
                    <span>{{ $t('message.select.a.zone') }}</span><br/>
                    <a-form-item :label="$t('label.zoneid')" name="zoneid" ref="zoneid">
                      <zone-block-radio-group-select
                        :items="zones"
                        :selectedValue="form.zoneid"
                        @change="onSelectZoneId" />
                    </a-form-item>
                    <a-form-item
                      v-if="!isNormalAndDomainUser"
                      :label="$t('label.podid')"
                      name="podid"
                      ref="podid">
                      <a-select
                        v-model:value="form.podid"
                        showSearch
                        optionFilterProp="label"
                        :filterOption="filterOption"
                        :options="podSelectOptions"
                        :loading="loading.pods"
                        @change="onSelectPodId"
                      ></a-select>
                    </a-form-item>
                    <a-form-item
                      v-if="!isNormalAndDomainUser"
                      :label="$t('label.clusterid')"
                      name="clusterid"
                      ref="clusterid">
                      <a-select
                        v-model:value="form.clusterid"
                        showSearch
                        optionFilterProp="label"
                        :filterOption="filterOption"
                        :options="clusterSelectOptions"
                        :loading="loading.clusters"
                        @change="onSelectClusterId"
                      ></a-select>
                    </a-form-item>
                    <a-form-item
                      v-if="!isNormalAndDomainUser"
                      :label="$t('label.hostid')"
                      name="hostid"
                      ref="hostid">
                      <a-select
                        v-model:value="form.hostid"
                        showSearch
                        optionFilterProp="label"
                        :filterOption="filterOption"
                        :options="hostSelectOptions"
                        :loading="loading.hosts"
                        @change="onSelectHostId"
                      ></a-select>
                    </a-form-item>
                  </div>
                </template>
              </a-step>
              <a-step
                v-if="!zoneSelected || isZoneSelectedMultiArch"
                :title="$t('label.arch')"
                :status="zoneSelected ? 'process' : 'wait'">
                <template #description>
                  <div v-if="zoneSelected" style="margin-top: 15px">
                    {{ $t('message.instance.architecture') }}
                    <block-radio-group-select
                      style="margin-top: 5px;"
                      :items="architectureTypes.opts"
                      :selectedValue="selectedArchitecture"
                      @change="changeArchitecture">
                        <template #radio-option="{ item }">
                          <span>{{ item.name || item.description }}</span>
                        </template>
                        <template #select-option="{ item }">
                          <span>{{ item.name || item.description }}</span>
                        </template>
                    </block-radio-group-select>
                  </div>
                </template>
              </a-step>
              <a-step
                :title="$t('label.image')"
                :status="zoneSelected ? 'process' : 'wait'">
                <template #description>
                  <div v-if="zoneSelected" style="margin-top: 15px">
                    <os-based-image-selection
                      v-if="isModernImageSelection"
                      :selectedImageType="imageType"
                      :imagePreSelected="!!this.queryTemplateId || !!this.queryIsoId"
                      :guestOsCategoriesSelectionDisallowed="guestOsCategoriesSelectionDisallowed"
                      :guestOsCategories="options.guestOsCategories"
                      :guestOsCategoriesLoading="loading.guestOsCategories"
                      :selectedGuestOsCategoryId="form.guestoscategoryid"
                      :imageItems="imageType === 'isoid' ? options.isos : options.templates"
                      :imagesLoading="imageType === 'isoid' ? loading.isos : loading.templates"
                      :diskSizeSelectionAllowed="imageType !== 'isoid'"
                      :diskSizeSelectionDeployAsIsMessageVisible="template && template.deployasis"
                      :rootDiskOverrideDisabled="rootDiskSizeFixed > 0 || (template && template.deployasis) || showOverrideDiskOfferingOption"
                      :rootDiskOverrideChecked="form.rootdisksizeitem"
                      :isoHypervisor="form.hypervisor"
                      :isoHypervisorItems="hypervisorSelectOptions"
                      :filterOption="filterOption"
                      :preFillContent="dataPreFill"
                      @change-image-type="changeImageType"
                      @change-guest-os-category="onSelectGuestOsCategory"
                      @handle-image-search-filter="filters => fetchImages(filters)"
                      @update-image="updateFieldValue"
                      @update-disk-size="updateFieldValue"
                      @change-iso-hypervisor="value => hypervisor = value" />
                    <a-card
                      v-else
                      :tabList="imageTypeList"
                      :activeTabKey="imageType"
                      @tabChange="key => changeImageType(key)">
                      <div v-if="imageType === 'templateid'">
                        {{ $t('message.template.desc') }}
                        <template-iso-selection
                          input-decorator="templateid"
                          :items="options.templates"
                          :selected="imageType"
                          :loading="loading.templates"
                          :preFillContent="dataPreFill"
                          :key="templateKey"
                          @handle-search-filter="filters => fetchAllTemplates(filters)"
                          @update-template-iso="updateFieldValue" />
                        <div>
                          {{ $t('label.override.rootdisk.size') }}
                          <a-switch
                            v-model:checked="form.rootdisksizeitem"
                            :disabled="rootDiskSizeFixed > 0 || (template && template.deployasis) || showOverrideDiskOfferingOption"
                            @change="val => { showRootDiskSizeChanger = val }"
                            style="margin-left: 10px;"/>
                          <div v-if="(template && template.deployasis)">  {{ $t('message.deployasis') }} </div>
                        </div>
                        <disk-size-selection
                          v-if="showRootDiskSizeChanger"
                          input-decorator="rootdisksize"
                          :preFillContent="dataPreFill"
                          :isCustomized="true"
                          :minDiskSize="dataPreFill.minrootdisksize"
                          @update-disk-size="updateFieldValue"
                          style="margin-top: 10px;"/>
                      </div>
                      <div v-else>
                        {{ $t('message.iso.desc') }}
                        <template-iso-selection
                          input-decorator="isoid"
                          :items="options.isos"
                          :selected="imageType"
                          :loading="loading.isos"
                          :preFillContent="dataPreFill"
                          @handle-search-filter="filters => fetchAllIsos(filters)"
                          @update-template-iso="updateFieldValue" />
                        <a-form-item :label="$t('label.hypervisor')">
                          <a-select
                            v-model:value="form.hypervisor"
                            :preFillContent="dataPreFill"
                            :options="hypervisorSelectOptions"
                            @change="value => hypervisor = value"
                            showSearch
                            optionFilterProp="label"
                            :filterOption="filterOption" />
                        </a-form-item>
                      </div>
                    </a-card>
                    <a-form-item class="form-item-hidden">
                      <a-input v-model:value="form.templateid" />
                    </a-form-item>
                    <a-form-item class="form-item-hidden">
                      <a-input v-model:value="form.isoid" />
                    </a-form-item>
                    <a-form-item class="form-item-hidden">
                      <a-input v-model:value="form.rootdisksize" />
                    </a-form-item>
                  </div>
                </template>
              </a-step>
              <a-step
                :title="$t('label.serviceofferingid')"
                :status="zoneSelected ? 'process' : 'wait'">
                <template #description>
                  <div v-if="zoneSelected">
                    <a-form-item v-if="zoneSelected && templateConfigurationExists" name="templateConfiguration" ref="templateConfiguration">
                      <template #label>
                        <tooltip-label :title="$t('label.configuration')" :tooltip="$t('message.ovf.configurations')"/>
                      </template>
                      <a-select
                        showSearch
                        optionFilterProp="label"
                        v-model:value="form.templateConfiguration"
                        defaultActiveFirstOption
                        :placeholder="$t('message.ovf.configurations')"
                        :filterOption="(input, option) => {
                          return option.label.toLowerCase().indexOf(input.toLowerCase()) >= 0
                        }"
                        @change="onSelectTemplateConfigurationId"
                      >
                        <a-select-option v-for="opt in templateConfigurations" :key="opt.id" :label="opt.name || opt.description">
                          {{ opt.name || opt.description }}
                        </a-select-option>
                      </a-select>
                      <span v-if="selectedTemplateConfiguration && selectedTemplateConfiguration.description">{{ selectedTemplateConfiguration.description }}</span>
                    </a-form-item>
                    <compute-offering-selection
                      :compute-items="options.serviceOfferings"
                      :selected-template="template ? template : {}"
                      :row-count="rowCount.serviceOfferings"
                      :zoneId="zoneId"
                      :value="serviceOffering ? serviceOffering.id : ''"
                      :loading="loading.serviceOfferings"
                      :preFillContent="dataPreFill"
                      :minimum-cpunumber="templateConfigurationExists && selectedTemplateConfiguration && selectedTemplateConfiguration.cpunumber ? selectedTemplateConfiguration.cpunumber : 0"
                      :minimum-cpuspeed="templateConfigurationExists && selectedTemplateConfiguration && selectedTemplateConfiguration.cpuspeed ? selectedTemplateConfiguration.cpuspeed : 0"
                      :minimum-memory="templateConfigurationExists && selectedTemplateConfiguration && selectedTemplateConfiguration.memory ? selectedTemplateConfiguration.memory : 0"
                      @select-compute-item="($event) => updateComputeOffering($event)"
                      @handle-search-filter="($event) => handleSearchFilter('serviceOfferings', $event)"
                    ></compute-offering-selection>
                    <compute-selection
                      v-if="serviceOffering && (serviceOffering.iscustomized || serviceOffering.iscustomizediops)"
                      cpuNumberInputDecorator="cpunumber"
                      cpuSpeedInputDecorator="cpuspeed"
                      memoryInputDecorator="memory"
                      :preFillContent="dataPreFill"
                      :computeOfferingId="instanceConfig.computeofferingid"
                      :isConstrained="isOfferingConstrained(serviceOffering)"
                      :minCpu="'serviceofferingdetails' in serviceOffering ? serviceOffering.serviceofferingdetails.mincpunumber*1 : 0"
                      :maxCpu="'serviceofferingdetails' in serviceOffering ? serviceOffering.serviceofferingdetails.maxcpunumber*1 : Number.MAX_SAFE_INTEGER"
                      :minMemory="'serviceofferingdetails' in serviceOffering ? serviceOffering.serviceofferingdetails.minmemory*1 : 0"
                      :maxMemory="'serviceofferingdetails' in serviceOffering ? serviceOffering.serviceofferingdetails.maxmemory*1 : Number.MAX_SAFE_INTEGER"
                      :isCustomized="serviceOffering.iscustomized"
                      :isCustomizedIOps="'iscustomizediops' in serviceOffering && serviceOffering.iscustomizediops"
                      @handler-error="handlerError"
                      @update-iops-value="updateIOPSValue"
                      @update-compute-cpunumber="updateFieldValue"
                      @update-compute-cpuspeed="updateFieldValue"
                      @update-compute-memory="updateFieldValue" />
                    <span v-if="serviceOffering && serviceOffering.iscustomized">
                      <a-form-item name="cpunumber" ref="cpunumber" class="form-item-hidden">
                        <a-input v-model:value="form.cpunumber"/>
                      </a-form-item>
                      <a-form-item
                        class="form-item-hidden"
                        v-if="(serviceOffering && !(serviceOffering.cpuspeed > 0))"
                        name="cpuspeed"
                        ref="cpuspeed">
                        <a-input v-model:value="form.cpuspeed"/>
                      </a-form-item>
                      <a-form-item class="form-item-hidden" name="memory" ref="memory">
                        <a-input v-model:value="form.memory"/>
                      </a-form-item>
                    </span>
                    <span v-if="imageType!=='isoid'">
                      {{ $t('label.override.root.diskoffering') }}
                      <a-switch
                        v-model:checked="showOverrideDiskOfferingOption"
                        :checked="serviceOffering && !serviceOffering.diskofferingstrictness && showOverrideDiskOfferingOption"
                        :disabled="(serviceOffering && serviceOffering.diskofferingstrictness)"
                        @change="val => { updateOverrideRootDiskShowParam(val) }"
                        style="margin-left: 10px;"/>
                    </span>
                    <span v-if="imageType!=='isoid' && serviceOffering && !serviceOffering.diskofferingstrictness">
                      <a-step
                        :status="zoneSelected ? 'process' : 'wait'"
                        v-if="template && !template.deployasis && template.childtemplates && template.childtemplates.length > 0" >
                        <template #description>
                          <div v-if="zoneSelected">
                            <multi-disk-selection
                              :items="template.childtemplates"
                              :diskOfferings="options.diskOfferings"
                              :zoneId="zoneId"
                              @select-multi-disk-offering="updateMultiDiskOffering($event)" />
                          </div>
                        </template>
                      </a-step>
                      <a-step
                        v-else
                        :status="zoneSelected ? 'process' : 'wait'">
                        <template #description>
                          <div v-if="zoneSelected">
                            <disk-offering-selection
                              v-if="showOverrideDiskOfferingOption"
                              :items="options.diskOfferings"
                              :row-count="rowCount.diskOfferings"
                              :zoneId="zoneId"
                              :value="overrideDiskOffering ? overrideDiskOffering.id : ''"
                              :loading="loading.diskOfferings"
                              :preFillContent="dataPreFill"
                              :isIsoSelected="imageType==='isoid'"
                              :isRootDiskOffering="true"
                              @on-selected-root-disk-size="onSelectRootDiskSize"
                              @select-disk-offering-item="($event) => updateOverrideDiskOffering($event)"
                              @handle-search-filter="($event) => handleSearchFilter('diskOfferings', $event)"
                            ></disk-offering-selection>
                            <disk-size-selection
                              v-if="overrideDiskOffering && (overrideDiskOffering.iscustomized || overrideDiskOffering.iscustomizediops)"
                              input-decorator="rootdisksize"
                              :preFillContent="dataPreFill"
                              :minDiskSize="dataPreFill.minrootdisksize"
                              :rootDiskSelected="overrideDiskOffering"
                              :isCustomized="overrideDiskOffering.iscustomized"
                              @handler-error="handlerError"
                              @update-disk-size="updateFieldValue"
                              @update-root-disk-iops-value="updateIOPSValue"/>
                            <a-form-item class="form-item-hidden">
                              <a-input v-model:value="form.rootdisksize"/>
                            </a-form-item>
                          </div>
                        </template>
                      </a-step>
                    </span>
                  </div>
                </template>
              </a-step>
              <a-step
                :title="$t('label.data.disk')"
                :status="zoneSelected ? 'process' : 'wait'"
                v-if="template && !template.deployasis && template.childtemplates && template.childtemplates.length > 0" >
                <template #description>
                  <div v-if="zoneSelected">
                    <multi-disk-selection
                      :items="template.childtemplates"
                      :diskOfferings="options.diskOfferings"
                      :zoneId="zoneId"
                      @select-multi-disk-offering="updateMultiDiskOffering($event)" />
                  </div>
                </template>
              </a-step>
              <a-step
                v-else
                :title="imageType === 'templateid' ? $t('label.data.disk') : $t('label.disk.size')"
                :status="zoneSelected ? 'process' : 'wait'">
                <template #description>
                  <div v-if="zoneSelected">
                    <disk-offering-selection
                      :items="options.diskOfferings"
                      :row-count="rowCount.diskOfferings"
                      :zoneId="zoneId"
                      :value="diskOffering ? diskOffering.id : ''"
                      :loading="loading.diskOfferings"
                      :preFillContent="dataPreFill"
                      :isIsoSelected="imageType==='isoid'"
                      @on-selected-disk-size="onSelectDiskSize"
                      @select-disk-offering-item="($event) => updateDiskOffering($event)"
                      @handle-search-filter="($event) => handleSearchFilter('diskOfferings', $event)"
                    ></disk-offering-selection>
                    <disk-size-selection
                      v-if="diskOffering && (diskOffering.iscustomized || diskOffering.iscustomizediops)"
                      input-decorator="size"
                      :preFillContent="dataPreFill"
                      :diskSelected="diskSelected"
                      :isCustomized="diskOffering.iscustomized"
                      @handler-error="handlerError"
                      @update-disk-size="updateFieldValue"
                      @update-iops-value="updateIOPSValue"/>
                    <a-form-item class="form-item-hidden">
                      <a-input v-model:value="form.size"/>
                    </a-form-item>
                  </div>
                </template>
              </a-step>
              <a-step
                :title="$t('label.networks')"
                :status="zoneSelected ? 'process' : 'wait'"
                v-if="zone && zone.networktype !== 'Basic'">
                <template #description>
                  <div v-if="zoneSelected" style="margin-top: 5px">
                    <div style="margin-bottom: 10px">
                      {{ $t('message.network.selection') + ('createNetwork' in $store.getters.apis ? ' ' + $t('message.network.selection.new.network') : '') }}
                    </div>
                    <div v-if="vm.templateid && templateNics && templateNics.length > 0">
                      <instance-nics-network-select-list-view
                        :nics="templateNics"
                        :zoneid="selectedZone"
                        @select="handleNicsNetworkSelection" />
                    </div>
                    <div v-show="!(vm.templateid && templateNics && templateNics.length > 0)" >
                      <network-selection
                        :items="options.networks"
                        :row-count="rowCount.networks"
                        :value="networkOfferingIds"
                        :loading="loading.networks"
                        :zoneId="zoneId"
                        :preFillContent="dataPreFill"
                        @select-network-item="($event) => updateNetworks($event)"
                        @handle-search-filter="($event) => handleSearchFilter('networks', $event)"
                      ></network-selection>
                      <network-configuration
                        v-if="networks.length > 0"
                        :items="networks"
                        :preFillContent="dataPreFill"
                        @update-network-config="($event) => updateNetworkConfig($event)"
                        @handler-error="($event) => hasError = $event"
                        @select-default-network-item="($event) => updateDefaultNetworks($event)"
                      ></network-configuration>
                    </div>
                  </div>
                </template>
              </a-step>
              <a-step
                v-if="showSecurityGroupSection"
                :title="$t('label.security.groups')"
                :status="zoneSelected ? 'process' : 'wait'">
                <template #description>
                  <security-group-selection
                    :zoneId="zoneId"
                    :value="securitygroupids"
                    :loading="loading.networks"
                    :preFillContent="dataPreFill"
                    @select-security-group-item="($event) => updateSecurityGroups($event)"></security-group-selection>
                </template>
              </a-step>
              <a-step
                v-if="isUserAllowedToListSshKeys"
                :title="$t('label.sshkeypairs')"
                :status="zoneSelected ? 'process' : 'wait'">
                <template #description>
                  <div v-if="zoneSelected">
                    <ssh-key-pair-selection
                      :items="options.sshKeyPairs"
                      :row-count="rowCount.sshKeyPairs"
                      :zoneId="zoneId"
                      :value="sshKeyPairs"
                      :loading="loading.sshKeyPairs"
                      :preFillContent="dataPreFill"
                      @select-ssh-key-pair-item="($event) => updateSshKeyPairs($event)"
                      @handle-search-filter="($event) => handleSearchFilter('sshKeyPairs', $event)"
                    />
                  </div>
                </template>
              </a-step>
              <a-step
                :title="$t('label.ovf.properties')"
                :status="zoneSelected ? 'process' : 'wait'"
                v-if="vm.templateid && templateProperties && Object.keys(templateProperties).length > 0">
                <template #description>
                  <div v-for="(props, category) in templateProperties" :key="category">
                    <a-alert :message="'Category: ' + category + ' (' + props.length + ' properties)'" type="info" />
                    <div style="margin-left: 15px; margin-top: 10px">
                      <a-form-item
                        v-for="(property, propertyIndex) in props"
                        :key="propertyIndex"
                        :v-bind="property.key"
                        :name="'properties.' + escapePropertyKey(property.key)"
                        :ref="'properties.' + escapePropertyKey(property.key)">
                        <tooltip-label style="text-transform: capitalize" :title="property.label" :tooltip="property.description"/>

                        <span v-if="property.type && property.type==='boolean'">
                          <a-switch
                            v-model:checked="form.properties[escapePropertyKey(property.key)]"
                            :placeholder="property.description"
                          />
                        </span>
                        <span v-else-if="property.type && (property.type==='int' || property.type==='real')">
                          <a-input-number
                            v-model:value="form.properties[escapePropertyKey(property.key)]"
                            :placeholder="property.description"
                            :min="getPropertyQualifiers(property.qualifiers, 'number-select').min"
                            :max="getPropertyQualifiers(property.qualifiers, 'number-select').max" />
                        </span>
                        <span v-else-if="property.type && property.type==='string' && property.qualifiers && property.qualifiers.startsWith('ValueMap')">
                          <a-select
                            showSearch
                            optionFilterProp="label"
                            v-model:value="form.properties[escapePropertyKey(property.key)]"
                            :placeholder="property.description"
                            :filterOption="(input, option) => {
                              return option.label.toLowerCase().indexOf(input.toLowerCase()) >= 0
                            }"
                          >
                            <a-select-option v-for="opt in getPropertyQualifiers(property.qualifiers, 'select')" :key="opt">
                              {{ opt }}
                            </a-select-option>
                          </a-select>
                        </span>
                        <span v-else-if="property.type && property.type==='string' && property.password">
                          <a-input-password
                            v-model:value="form.properties[escapePropertyKey(property.key)]"
                            :placeholder="property.description" />
                        </span>
                        <span v-else>
                          <a-input
                            v-model:value="form.properties[escapePropertyKey(property.key)]"
                            :placeholder="property.description" />
                        </span>
                      </a-form-item>
                    </div>
                  </div>
                </template>
              </a-step>
              <a-step
                :title="$t('label.advanced.mode')"
                :status="zoneSelected ? 'process' : 'wait'">
                <template #description v-if="zoneSelected">
                  <span>
                    {{ $t('label.isadvanced') }}
                    <a-switch v-model:checked="showDetails" style="margin-left: 10px"/>
                  </span>
                  <div style="margin-top: 15px" v-if="showDetails">
                    <div
                      v-if="['KVM', 'VMware', 'XenServer'].includes(hypervisor) && ((vm.templateid && template && !template.deployasis) || vm.isoid)">
                      <a-form-item :label="$t('label.boottype')" name="boottype" ref="boottype">
                        <a-select
                          v-model:value="form.boottype"
                          @change="onBootTypeChange"
                          showSearch
                          optionFilterProp="label"
                          :filterOption="filterOption">
                          <a-select-option v-for="bootType in options.bootTypes" :key="bootType.id" :label="bootType.description">
                            {{ bootType.description }}
                          </a-select-option>
                        </a-select>
                      </a-form-item>
                      <a-form-item :label="$t('label.bootmode')" name="bootmode" ref="bootmode">
                        <a-select
                          v-model:value="form.bootmode"
                          showSearch
                          optionFilterProp="label"
                          :filterOption="filterOption">
                          <a-select-option v-for="bootMode in options.bootModes" :key="bootMode.id" :label="bootMode.description">
                            {{ bootMode.description }}
                          </a-select-option>
                        </a-select>
                      </a-form-item>
                    </div>
                    <a-form-item
                      :label="$t('label.bootintosetup')"
                      v-if="zoneSelected && ((imageType === 'isoid' && hypervisor === 'VMware') || (imageType === 'templateid' && template && template.hypervisor === 'VMware'))"
                      name="bootintosetup"
                      ref="bootintosetup">
                      <a-switch v-model:checked="form.bootintosetup" />
                    </a-form-item>
                    <a-form-item name="dynamicscalingenabled" ref="dynamicscalingenabled">
                      <template #label>
                        <tooltip-label :title="$t('label.dynamicscalingenabled')" :tooltip="$t('label.dynamicscalingenabled.tooltip')"/>
                      </template>
                      <a-form-item name="dynamicscalingenabled" ref="dynamicscalingenabled">
                        <a-switch
                          v-model:checked="form.dynamicscalingenabled"
                          :checked="isDynamicallyScalable() && dynamicscalingenabled"
                          :disabled="!isDynamicallyScalable()"
                          @change="val => { dynamicscalingenabled = val }"/>
                      </a-form-item>
                    </a-form-item>
                    <a-form-item name="showLeaseOptions" ref="showLeaseOptions" v-if="isLeaseFeatureEnabled">
                      <template #label>
                        <tooltip-label :title="$t('label.lease.enable')" :tooltip="$t('label.lease.enable.tooltip')"/>
                      </template>
                      <a-switch v-model:checked="showLeaseOptions" @change="onToggleLeaseData"/>
                    </a-form-item>
                    <a-row :gutter="12" v-if="isLeaseFeatureEnabled && showLeaseOptions">
                      <a-col :md="12" :lg="12">
                        <a-form-item name="leaseduration" ref="leaseduration">
                          <template #label>
                            <tooltip-label :title="$t('label.leaseduration')" />
                          </template>
                          <a-input
                            v-model:value="form.leaseduration"
                            :placeholder="$t('label.instance.lease.placeholder')"/>
                        </a-form-item>
                      </a-col>
                      <a-col :md="12" :lg="12">
                        <a-form-item name="leaseexpiryaction" ref="leaseexpiryaction">
                          <template #label>
                            <tooltip-label :title="$t('label.leaseexpiryaction')"  />
                          </template>
                          <a-select v-model:value="form.leaseexpiryaction" :defaultValue="leaseexpiryaction">
                            <a-select-option v-for="action in expiryActions" :key="action" :label="action" />
                          </a-select>
                        </a-form-item>
                      </a-col>
                    </a-row>
                    <a-form-item :label="$t('label.userdata')">
                      <a-card>
                        <div v-if="this.template && this.template.userdataid">
                          <a-typography-text>
                            Userdata "{{ $t(this.template.userdataname) }}" is linked with template "{{ $t(this.template.name) }}" with override policy "{{ $t(this.template.userdatapolicy) }}"
                          </a-typography-text><br/><br/>
                          <div v-if="templateUserDataParams.length > 0 && !doUserdataOverride">
                            <a-typography-text v-if="this.template && this.template.userdataid && templateUserDataParams.length > 0">
                              Enter the values for the variables in userdata
                            </a-typography-text>
                            <a-input-group>
                              <a-table
                                size="small"
                                style="overflow-y: auto"
                                :columns="userDataParamCols"
                                :dataSource="templateUserDataParams"
                                :pagination="false"
                                :rowKey="record => record.key">
                                <template #bodyCell="{ column, record }">
                                  <template v-if="column.key === 'value'">
                                    <a-input v-model:value="templateUserDataValues[record.key]" />
                                  </template>
                                </template>
                              </a-table>
                            </a-input-group>
                          </div>
                        </div>
                        <div v-if="this.iso && this.iso.userdataid">
                          <a-typography-text>
                            Userdata "{{ $t(this.iso.userdataname) }}" is linked with ISO "{{ $t(this.iso.name) }}" with override policy "{{ $t(this.iso.userdatapolicy) }}"
                          </a-typography-text><br/><br/>
                          <div v-if="templateUserDataParams.length > 0 && !doUserdataOverride">
                            <a-typography-text v-if="this.iso && this.iso.userdataid && templateUserDataParams.length > 0">
                              Enter the values for the variables in userdata
                            </a-typography-text>
                            <a-input-group>
                              <a-table
                                size="small"
                                style="overflow-y: auto"
                                :columns="userDataParamCols"
                                :dataSource="templateUserDataParams"
                                :pagination="false"
                                :rowKey="record => record.key">
                                <template #bodyCell="{ column, record }">
                                  <template v-if="column.key === 'value'">
                                    <a-input v-model:value="templateUserDataValues[record.key]" />
                                  </template>
                                </template>
                              </a-table>
                            </a-input-group>
                          </div>
                        </div><br/><br/>
                        <div v-if="userdataDefaultOverridePolicy === 'ALLOWOVERRIDE' || userdataDefaultOverridePolicy === 'APPEND' || !userdataDefaultOverridePolicy">
                          <span v-if="userdataDefaultOverridePolicy === 'ALLOWOVERRIDE'" >
                            {{ $t('label.userdata.do.override') }}
                            <a-switch v-model:checked="doUserdataOverride" style="margin-left: 10px"/>
                          </span>
                          <span v-if="userdataDefaultOverridePolicy === 'APPEND'">
                            {{ $t('label.userdata.do.append') }}
                            <a-switch v-model:checked="doUserdataAppend" style="margin-left: 10px"/>
                          </span>
                          <a-step
                            :status="zoneSelected ? 'process' : 'wait'">
                            <template #description>
                              <div v-if="doUserdataOverride || doUserdataAppend || !userdataDefaultOverridePolicy" style="margin-top: 15px">
                                <a-card
                                  :tabList="userdataTabList"
                                  :activeTabKey="userdataTabKey"
                                  @tabChange="key => onUserdataTabChange(key, 'userdataTabKey')">
                                  <div v-if="userdataTabKey === 'userdataregistered'">
                                    <a-step
                                      v-if="isUserAllowedToListUserDatas"
                                      :status="zoneSelected ? 'process' : 'wait'">
                                      <template #description>
                                        <div v-if="zoneSelected">
                                          <user-data-selection
                                            :items="options.userDatas"
                                            :row-count="rowCount.userDatas"
                                            :zoneId="zoneId"
                                            :disabled="template.userdatapolicy === 'DENYOVERRIDE'"
                                            :loading="loading.userDatas"
                                            :preFillContent="dataPreFill"
                                            @select-user-data-item="($event) => updateUserData($event)"
                                            @handle-search-filter="($event) => handleSearchFilter('userData', $event)"
                                          />
                                          <div v-if="userDataParams.length > 0">
                                            <a-input-group>
                                              <a-table
                                                size="small"
                                                style="overflow-y: auto"
                                                :columns="userDataParamCols"
                                                :dataSource="userDataParams"
                                                :pagination="false"
                                                :rowKey="record => record.key">
                                                <template #bodyCell="{ column, record }">
                                                  <template v-if="column.key === 'value'">
                                                    <a-input v-model:value="userDataValues[record.key]" />
                                                  </template>
                                                </template>
                                              </a-table>
                                            </a-input-group>
                                          </div>
                                        </div>
                                      </template>
                                    </a-step>
                                  </div>
                                  <div v-else>
                                    <a-form-item name="userdata" ref="userdata" >
                                      <a-textarea
                                        placeholder="Userdata"
                                        v-model:value="form.userdata">
                                      </a-textarea>
                                    </a-form-item>
                                  </div>
                                </a-card>
                              </div>
                            </template>
                          </a-step>
                        </div>
                      </a-card>
                    </a-form-item>
                    <a-form-item :label="$t('label.affinity.groups')">
                      <affinity-group-selection
                        :items="options.affinityGroups"
                        :row-count="rowCount.affinityGroups"
                        :zoneId="zoneId"
                        :value="affinityGroupIds"
                        :loading="loading.affinityGroups"
                        :preFillContent="dataPreFill"
                        @select-affinity-group-item="($event) => updateAffinityGroups($event)"
                        @handle-search-filter="($event) => handleSearchFilter('affinityGroups', $event)"/>
                    </a-form-item>
                    <a-form-item name="nicmultiqueuenumber" ref="nicmultiqueuenumber" v-if="vm.templateid && ['KVM'].includes(hypervisor)">
                      <template #label>
                        <tooltip-label :title="$t('label.nicmultiqueuenumber')" :tooltip="$t('label.nicmultiqueuenumber.tooltip')"/>
                      </template>
                      <a-input-number
                        style="width: 100%;"
                        v-model:value="form.nicmultiqueuenumber" />
                    </a-form-item>
                    <a-form-item name="nicpackedvirtqueuesenabled" ref="nicpackedvirtqueuesenabled" v-if="vm.templateid && ['KVM'].includes(hypervisor)">
                      <template #label>
                        <tooltip-label :title="$t('label.nicpackedvirtqueuesenabled')" :tooltip="$t('label.nicpackedvirtqueuesenabled.tooltip')"/>
                      </template>
                      <a-switch
                        v-model:checked="form.nicpackedvirtqueuesenabled"
                        :checked="nicpackedvirtqueuesenabled"
                        @change="val => { nicpackedvirtqueuesenabled = val }"/>
                    </a-form-item>
                    <a-form-item name="iothreadsenabled" ref="iothreadsenabled" v-if="vm.templateid && ['KVM'].includes(hypervisor)">
                      <template #label>
                        <tooltip-label :title="$t('label.iothreadsenabled')" :tooltip="$t('label.iothreadsenabled.tooltip')"/>
                      </template>
                      <a-form-item name="iothreadsenabled" ref="iothreadsenabled">
                        <a-switch
                          v-model:checked="form.iothreadsenabled"
                          :checked="iothreadsenabled"
                          @change="val => { iothreadsenabled = val }"/>
                      </a-form-item>
                    </a-form-item>
                    <a-form-item name="iodriverpolicy" ref="iodriverpolicy" v-if="vm.templateid && ['KVM'].includes(hypervisor)">
                      <template #label>
                        <tooltip-label :title="$t('label.iodriverpolicy')" :tooltip="$t('label.iodriverpolicy.tooltip')"/>
                      </template>
                      <a-select
                        v-model:value="form.iodriverpolicy"
                        optionFilterProp="label"
                        :filterOption="filterOption">
                        <a-select-option v-for="iodriverpolicy in options.ioPolicyTypes" :key="iodriverpolicy.id" :label="iodriverpolicy.description">
                          {{ iodriverpolicy.description }}
                        </a-select-option>
                      </a-select>
                    </a-form-item>
                  </div>
                </template>
              </a-step>
              <a-step
                :title="$t('label.details')"
                :status="zoneSelected ? 'process' : 'wait'">
                <template #description v-if="zoneSelected">
                  <div style="margin-top: 15px">
                    {{ $t('message.vm.review.launch') }}
                    <a-form-item :label="$t('label.name.optional')" name="name" ref="name">
                      <a-input v-model:value="form.name" />
                    </a-form-item>
                    <a-form-item :label="$t('label.group.optional')" name="group" ref="group">
                      <a-auto-complete
                        v-model:value="form.group"
                        :filterOption="filterOption"
                        :options="options.instanceGroups" />
                    </a-form-item>
                    <a-form-item :label="$t('label.keyboard')" name="keyboard" ref="keyboard">
                      <a-select
                        v-model:value="form.keyboard"
                        :options="keyboardSelectOptions"
                        showSearch
                        optionFilterProp="label"
                        :filterOption="filterOption"
                      ></a-select>
                    </a-form-item>
                    <a-form-item :label="$t('label.action.start.instance')" name="startvm" ref="startvm">
                      <a-switch v-model:checked="form.startvm" />
                    </a-form-item>
                  </div>
                </template>
              </a-step>
              <a-step
                :title="$t('label.license.agreements')"
                :status="zoneSelected ? 'process' : 'wait'"
                v-if="vm.templateid && templateLicenses && templateLicenses.length > 0">
                <template #description>
                  <div style="margin-top: 10px">
                    {{ $t('message.read.accept.license.agreements') }}
                    <a-form-item
                      style="margin-top: 10px"
                      v-for="(license, licenseIndex) in templateLicenses"
                      :key="licenseIndex"
                      :v-bind="license.id">
                      <template #label>
                        <tooltip-label style="text-transform: capitalize" :title="$t('label.agreement' + ' ' + (licenseIndex+1) + ': ' + license.name)"/>
                      </template>
                      <a-textarea
                        v-model:value="license.text"
                        :auto-size="{ minRows: 3, maxRows: 8 }"
                        readOnly />
                      <a-checkbox
                        style="margin-top: 10px"
                        v-model:checked="form.licensesaccepted">
                        {{ $t('label.i.accept.all.license.agreements') }}
                      </a-checkbox>
                    </a-form-item>
                  </div>
                </template>
              </a-step>
            </a-steps>
            <div class="card-footer" v-if="isMobile()">
              <deploy-buttons
                :loading="loading.deploy"
                :deployButtonText="form.startvm ? $t('label.launch.vm') : $t('label.create.vm')"
                :deployButtonMenuOptions="deployMenuOptions"
                @handle-cancel="() => $router.back()"
                @handle-deploy="handleSubmit"
                @handle-deploy-menu="handleSubmitAndStay" />
            </div>
          </a-form>
        </a-card>
      </a-col>
      <a-col :md="24" :lg="7" v-if="!isMobile()">
        <a-affix :offsetTop="75" class="vm-info-card">
          <info-card :footerVisible="true" :resource="vm" :title="$t('label.yourinstance')" @change-resource="(data) => resource = data">
            <template #footer-content>
              <deploy-buttons
                :loading="loading.deploy"
                :deployButtonText="form.startvm ? $t('label.launch.vm') : $t('label.create.vm')"
                :deployButtonMenuOptions="deployMenuOptions"
                @handle-cancel="() => $router.back()"
                @handle-deploy="handleSubmit"
                @handle-deploy-menu="handleSubmitAndStay" />
            </template>
          </info-card>
        </a-affix>
      </a-col>
    </a-row>
  </div>
</template>

<script>
import { ref, reactive, toRaw, nextTick, h } from 'vue'
import { Button } from 'ant-design-vue'
import { api } from '@/api'
import _ from 'lodash'
import { mixin, mixinDevice } from '@/utils/mixin.js'
import store from '@/store'
import eventBus from '@/config/eventBus'

import OwnershipSelection from '@views/compute/wizard/OwnershipSelection'
import InfoCard from '@/components/view/InfoCard'
import DeployButtons from '@views/compute/wizard/DeployButtons'
import ResourceIcon from '@/components/view/ResourceIcon'
import ZoneBlockRadioGroupSelect from '@views/compute/wizard/ZoneBlockRadioGroupSelect'
import BlockRadioGroupSelect from '@/components/widgets/BlockRadioGroupSelect'
import ComputeOfferingSelection from '@views/compute/wizard/ComputeOfferingSelection'
import ComputeSelection from '@views/compute/wizard/ComputeSelection'
import DiskOfferingSelection from '@views/compute/wizard/DiskOfferingSelection'
import DiskSizeSelection from '@views/compute/wizard/DiskSizeSelection'
import MultiDiskSelection from '@views/compute/wizard/MultiDiskSelection'
import TemplateIsoSelection from '@views/compute/wizard/TemplateIsoSelection'
import OsBasedImageSelection from '@views/compute/wizard/OsBasedImageSelection'
import AffinityGroupSelection from '@views/compute/wizard/AffinityGroupSelection'
import NetworkSelection from '@views/compute/wizard/NetworkSelection'
import NetworkConfiguration from '@views/compute/wizard/NetworkConfiguration'
import SshKeyPairSelection from '@views/compute/wizard/SshKeyPairSelection'
import UserDataSelection from '@views/compute/wizard/UserDataSelection'
import SecurityGroupSelection from '@views/compute/wizard/SecurityGroupSelection'
import TooltipLabel from '@/components/widgets/TooltipLabel'
import InstanceNicsNetworkSelectListView from '@/components/view/InstanceNicsNetworkSelectListView'

export default {
  name: 'Wizard',
  components: {
    OwnershipSelection,
    InfoCard,
<<<<<<< HEAD
    ResourceIcon,
    ZoneBlockRadioGroupSelect,
    BlockRadioGroupSelect,
=======
    DeployButtons,
    ResourceIcon,
>>>>>>> 41de0b9d
    SshKeyPairSelection,
    UserDataSelection,
    NetworkConfiguration,
    NetworkSelection,
    AffinityGroupSelection,
    TemplateIsoSelection,
    OsBasedImageSelection,
    DiskSizeSelection,
    MultiDiskSelection,
    DiskOfferingSelection,
    ComputeOfferingSelection,
    ComputeSelection,
    SecurityGroupSelection,
    TooltipLabel,
    InstanceNicsNetworkSelectListView
  },
  props: {
    visible: {
      type: Boolean
    },
    preFillContent: {
      type: Object,
      default: () => {}
    }
  },
  mixins: [mixin, mixinDevice],
  data () {
    return {
      zoneId: '',
      podId: null,
      clusterId: null,
      zoneSelected: false,
      isZoneSelectedMultiArch: false,
      dynamicscalingenabled: true,
      imageType: 'templateid',
      imageSearchFilters: null,
      templateKey: 0,
      showRegisteredUserdata: true,
      doUserdataOverride: false,
      doUserdataAppend: false,
      userdataDefaultOverridePolicy: 'ALLOWOVERRIDE',
      vm: {
        name: null,
        zoneid: null,
        zonename: null,
        hypervisor: null,
        templateid: null,
        templatename: null,
        keyboard: null,
        keypairs: [],
        group: null,
        affinitygroupids: [],
        affinitygroup: [],
        serviceofferingid: null,
        serviceofferingname: null,
        ostypeid: null,
        ostypename: null,
        rootdisksize: null,
        disksize: null
      },
      options: {
        guestOsCategories: [],
        templates: {},
        isos: {},
        hypervisors: [],
        serviceOfferings: [],
        diskOfferings: [],
        zones: [],
        affinityGroups: [],
        networks: [],
        sshKeyPairs: [],
        UserDatas: [],
        pods: [],
        clusters: [],
        hosts: [],
        groups: [],
        keyboards: [],
        bootTypes: [],
        bootModes: [],
        ioPolicyTypes: [],
        dynamicScalingVmConfig: false
      },
      rowCount: {},
      loading: {
        deploy: false,
        guestOsCategories: false,
        templates: false,
        isos: false,
        hypervisors: false,
        serviceOfferings: false,
        diskOfferings: false,
        affinityGroups: false,
        networks: false,
        sshKeyPairs: false,
        userDatas: false,
        zones: false,
        pods: false,
        clusters: false,
        hosts: false,
        groups: false
      },
      owner: {
        projectid: store.getters.project?.id,
        domainid: store.getters.project?.id ? null : store.getters.userInfo.domainid,
        account: store.getters.project?.id ? null : store.getters.userInfo.account
      },
      instanceConfig: {},
      template: {},
      defaultBootType: '',
      defaultBootMode: '',
      templateConfigurations: [],
      templateNics: [],
      templateLicenses: [],
      templateProperties: {},
      selectedTemplateConfiguration: {},
      iso: {},
      hypervisor: '',
      serviceOffering: {},
      diskOffering: {},
      affinityGroups: [],
      networks: [],
      networksAdd: [],
      zone: {},
      sshKeyPairs: [],
      sshKeyPair: {},
      userData: {},
      userDataParams: [],
      userDataParamCols: [
        {
          title: this.$t('label.key'),
          dataIndex: 'key'
        },
        {
          title: this.$t('label.value'),
          dataIndex: 'value',
          key: 'value'
        }
      ],
      userDataValues: {},
      templateUserDataCols: [
        {
          title: this.$t('label.userdata'),
          dataIndex: 'userdata'
        },
        {
          title: this.$t('label.userdatapolicy'),
          dataIndex: 'userdataoverridepolicy'
        }
      ],
      templateUserDataParams: [],
      templateUserDataValues: {},
      overrideDiskOffering: {},
      initDataConfig: {},
      defaultnetworkid: '',
      networkConfig: [],
      dataNetworkCreated: [],
      userdataTabKey: 'userdataregistered',
      dataPreFill: {},
      showDetails: false,
      showRootDiskSizeChanger: false,
      showOverrideDiskOfferingOption: false,
      securitygroupids: [],
      rootDiskSizeFixed: 0,
      hasError: false,
      error: false,
      diskSelected: {},
      rootDiskSelected: {},
      diskIOpsMin: 0,
      diskIOpsMax: 0,
      minIops: 0,
      maxIops: 0,
      zones: [],
      selectedZone: '',
      formModel: {},
      nicToNetworkSelection: [],
      selectedArchitecture: null,
      isLeaseFeatureEnabled: this.$store.getters.features.instanceleaseenabled,
      showLeaseOptions: false,
      leaseduration: -1,
      leaseexpiryaction: undefined,
      expiryActions: ['STOP', 'DESTROY'],
      defaultLeaseDuration: 90,
      defaultLeaseExpiryAction: 'STOP',
      naturalNumberRule: {
        type: 'number',
        validator: this.validateNumber
      },
      architectureTypes: {
        opts: []
      }
    }
  },
  computed: {
    rootDiskSize () {
      return this.showRootDiskSizeChanger && this.rootDiskSizeFixed > 0
    },
    isNormalAndDomainUser () {
      return ['DomainAdmin', 'User'].includes(this.$store.getters.userInfo.roletype)
    },
    isNormalUserOrProject () {
      return ['User'].includes(this.$store.getters.userInfo.roletype) || store.getters.project.id
    },
    diskSize () {
      const customRootDiskSize = _.get(this.instanceConfig, 'rootdisksize', null)
      const customDataDiskSize = _.get(this.instanceConfig, 'size', null)
      let computeOfferingDiskSize = _.get(this.serviceOffering, 'rootdisksize', null)
      computeOfferingDiskSize = computeOfferingDiskSize > 0 ? computeOfferingDiskSize : null
      const diskOfferingDiskSize = _.get(this.diskOffering, 'disksize', null)
      const overrideDiskOfferingDiskSize = _.get(this.overrideDiskOffering, 'disksize', null)

      let rootDiskSize
      let dataDiskSize
      if (this.vm.isoid != null) {
        rootDiskSize = this.diskOffering?.iscustomized ? customDataDiskSize : diskOfferingDiskSize
      } else {
        rootDiskSize = this.overrideDiskOffering?.iscustomized ? customRootDiskSize : overrideDiskOfferingDiskSize || computeOfferingDiskSize || this.dataPreFill.minrootdisksize
        dataDiskSize = this.diskOffering?.iscustomized ? customDataDiskSize : diskOfferingDiskSize
      }

      const size = []
      if (rootDiskSize) {
        size.push(`${rootDiskSize} GB (Root)`)
      }
      if (dataDiskSize) {
        size.push(`${dataDiskSize} GB (Data)`)
      }
      return size.join(' | ')
    },
    rootDiskOffering () {
      const rootDiskOffering = this.vm.isoid != null ? this.diskOffering : this.overrideDiskOffering

      const id = _.get(rootDiskOffering, 'id', null)
      const displayText = _.get(rootDiskOffering, 'displaytext', null)

      return {
        id: id,
        displayText: `${displayText} (Root)`
      }
    },
    dataDiskOffering () {
      if (this.vm.isoid != null) {
        return null
      }

      const id = _.get(this.diskOffering, 'id', null)
      const displayText = _.get(this.diskOffering, 'displaytext', null)

      return {
        id: id,
        displayText: `${displayText} (Data)`
      }
    },
    affinityGroupIds () {
      return _.map(this.affinityGroups, 'id')
    },
    params () {
      return {
        serviceOfferings: {
          list: 'listServiceOfferings',
          options: {
            zoneid: _.get(this.zone, 'id'),
            projectid: this.owner.projectid,
            domainid: this.owner.domainid,
            account: this.owner.account,
            issystem: false,
            page: 1,
            pageSize: 10,
            keyword: undefined
          }
        },
        diskOfferings: {
          list: 'listDiskOfferings',
          options: {
            zoneid: _.get(this.zone, 'id'),
            projectid: this.owner.projectid,
            domainid: this.owner.domainid,
            account: this.owner.account,
            page: 1,
            pageSize: 10,
            keyword: undefined
          }
        },
        zones: {
          list: 'listZones',
          isLoad: true,
          field: 'zoneid'
        },
        hypervisors: {
          list: 'listHypervisors',
          options: {
            zoneid: _.get(this.zone, 'id')
          },
          field: 'hypervisor'
        },
        affinityGroups: {
          list: 'listAffinityGroups',
          options: {
            page: 1,
            pageSize: 10,
            account: this.owner.account,
            domainid: this.owner.domainid,
            projectid: this.owner.projectid,
            keyword: undefined,
            listall: false
          }
        },
        sshKeyPairs: {
          list: 'listSSHKeyPairs',
          options: {
            page: 1,
            pageSize: 10,
            keyword: undefined,
            listall: false
          }
        },
        userDatas: {
          list: 'listUserData',
          options: {
            page: 1,
            pageSize: 10,
            keyword: undefined,
            listall: false
          }
        },
        networks: {
          list: 'listNetworks',
          options: {
            zoneid: _.get(this.zone, 'id'),
            canusefordeploy: true,
            projectid: store.getters.project.id || this.owner.projectid,
            domainid: store.getters.project.id ? null : this.owner.domainid,
            account: store.getters.project.id ? null : this.owner.account,
            page: 1,
            pageSize: 10,
            keyword: undefined,
            showIcon: true
          }
        },
        pods: {
          list: 'listPods',
          isLoad: !this.isNormalAndDomainUser,
          options: {
            zoneid: _.get(this.zone, 'id')
          },
          field: 'podid'
        },
        clusters: {
          list: 'listClusters',
          isLoad: !this.isNormalAndDomainUser,
          options: {
            zoneid: _.get(this.zone, 'id'),
            podid: this.podId
          },
          field: 'clusterid'
        },
        hosts: {
          list: 'listHosts',
          isLoad: !this.isNormalAndDomainUser,
          options: {
            zoneid: _.get(this.zone, 'id'),
            podid: this.podId,
            clusterid: this.clusterId,
            state: 'Up',
            type: 'Routing'
          },
          field: 'hostid'
        },
        dynamicScalingVmConfig: {
          list: 'listConfigurations',
          options: {
            zoneid: _.get(this.zone, 'id'),
            name: 'enable.dynamic.scale.vm'
          }
        },
        guestOsCategories: {
          list: 'listOsCategories',
          options: {
            zoneid: _.get(this.zone, 'id'),
            isfeatured: true,
            isiso: _.get(this, 'imageType') === 'isoid',
            arch: this.selectedArchitecture,
            isvnf: false,
            showicon: true
          },
          field: 'guestoscategoryid'
        }
      }
    },
    networkOfferingIds () {
      return _.map(this.networks, 'id')
    },
    zoneSelectOptions () {
      return this.options.zones.map((zone) => {
        return {
          label: zone.name,
          value: zone.id
        }
      })
    },
    hypervisorSelectOptions () {
      return this.options.hypervisors.map((hypervisor) => {
        return {
          label: hypervisor.name,
          value: hypervisor.name
        }
      })
    },
    podSelectOptions () {
      const options = this.options.pods.map((pod) => {
        return {
          label: pod.name,
          value: pod.id
        }
      })
      options.unshift({
        label: this.$t('label.default'),
        value: null
      })
      return options
    },
    clusterSelectOptions () {
      const options = this.options.clusters.map((cluster) => {
        return {
          label: cluster.name,
          value: cluster.id
        }
      })
      options.unshift({
        label: this.$t('label.default'),
        value: null
      })
      return options
    },
    hostSelectOptions () {
      const options = this.options.hosts.map((host) => {
        return {
          label: host.name,
          value: host.id
        }
      })
      options.unshift({
        label: this.$t('label.default'),
        value: null
      })
      return options
    },
    keyboardSelectOptions () {
      const keyboardOpts = this.$config.keyboardOptions || {}
      return Object.keys(keyboardOpts).map((keyboard) => {
        return {
          label: this.$t(keyboardOpts[keyboard]),
          value: keyboard
        }
      })
    },
    templateConfigurationExists () {
      return this.vm.templateid && this.templateConfigurations && this.templateConfigurations.length > 0
    },
    queryZoneId () {
      return this.$route.query.zoneid || null
    },
    queryArchId () {
      return this.$route.query.arch || null
    },
    queryTemplateId () {
      return this.$route.query.templateid || null
    },
    queryIsoId () {
      return this.$route.query.isoid || null
    },
    queryNetworkId () {
      return this.$route.query.networkid || null
    },
    queryGuestOsCategoryId () {
      return this.$route.query.oscategoryid || null
    },
    imageTypeList () {
      if (this.queryTemplateId) {
        return [{
          key: 'templateid',
          tab: this.$t('label.templates')
        }]
      } else if (this.queryIsoId) {
        return [{
          key: 'isoid',
          tab: this.$t('label.isos')
        }]
      }
      return [{
        key: 'templateid',
        tab: this.$t('label.templates')
      },
      {
        key: 'isoid',
        tab: this.$t('label.isos')
      }]
    },
    userdataTabList () {
      let tabList = []
      tabList = [{
        key: 'userdataregistered',
        tab: this.$t('label.userdata.registered')
      },
      {
        key: 'userdatatext',
        tab: this.$t('label.userdata.text')
      }]

      return tabList
    },
    showSecurityGroupSection () {
      if (this.networks.length < 1) {
        return false
      }
      for (const network of this.options.networks) {
        if (this.form.networkids && this.form.networkids.includes(network.id)) {
          for (const service of network.service) {
            if (service.name === 'SecurityGroup') {
              return true
            }
          }
        }
      }
      return false
    },
    isUserAllowedToListSshKeys () {
      return Boolean('listSSHKeyPairs' in this.$store.getters.apis)
    },
    isUserAllowedToListUserDatas () {
      return Boolean('listUserData' in this.$store.getters.apis)
    },
    dynamicScalingVmConfigValue () {
      return this.options.dynamicScalingVmConfig?.[0]?.value === 'true'
    },
    isCustomizedDiskIOPS () {
      return this.diskSelected?.iscustomizediops || false
    },
    isCustomizedIOPS () {
      return this.rootDiskSelected?.iscustomizediops || this.serviceOffering?.iscustomizediops || false
    },
<<<<<<< HEAD
    isModernImageSelection () {
      return this.$config.imageSelectionInterface === undefined || this.$config.imageSelectionInterface === 'modern'
    },
    imageSelection () {
      return this.isModernImageSelection ? 'modern' : 'legacy'
    },
    showUserCategoryForModernImageSelection () {
      return this.$config.showUserCategoryForModernImageSelection === undefined || this.$config.showUserCategoryForModernImageSelection
    },
    showAllCategoryForModernImageSelection () {
      return this.$config.showAllCategoryForModernImageSelection
    },
    guestOsCategoriesSelectionDisallowed () {
      return (!this.queryGuestOsCategoryId || this.options.guestOsCategories.length === 0) && (!!this.queryTemplateId || !!this.queryIsoId)
=======
    deployMenuOptions () {
      return [this.form.startvm ? this.$t('label.launch.vm.and.stay') : this.$t('label.create.vm.and.stay')]
>>>>>>> 41de0b9d
    }
  },
  watch: {
    '$route' (to, from) {
      if (to.name === 'deployVirtualMachine') {
        this.resetData()
      }
    },
    formModel: {
      deep: true,
      handler (instanceConfig) {
        this.instanceConfig = toRaw(instanceConfig)
        Object.keys(instanceConfig).forEach(field => {
          this.vm[field] = this.instanceConfig[field]
        })
        this.template = null
        for (const key in this.options.templates) {
          var template = _.find(_.get(this.options.templates[key], 'template', []), (option) => option.id === instanceConfig.templateid)
          if (template) {
            this.template = template
            break
          }
        }

        this.iso = null
        for (const key in this.options.isos) {
          var iso = _.find(_.get(this.options.isos[key], 'iso', []), (option) => option.id === instanceConfig.isoid)
          if (iso) {
            this.iso = iso
            break
          }
        }

        if (instanceConfig.hypervisor) {
          var hypervisorItem = _.find(this.options.hypervisors, (option) => option.name === instanceConfig.hypervisor)
          this.hypervisor = hypervisorItem ? hypervisorItem.name : null
        }

        this.serviceOffering = _.find(this.options.serviceOfferings, (option) => option.id === instanceConfig.computeofferingid)

        instanceConfig.overridediskofferingid = this.rootDiskSelected?.id || this.serviceOffering?.diskofferingid
        if (instanceConfig.overridediskofferingid) {
          this.overrideDiskOffering = _.find(this.options.diskOfferings, (option) => option.id === instanceConfig.overridediskofferingid)
        } else {
          this.overrideDiskOffering = null
        }

        if (this.iso && this.serviceOffering?.diskofferingid) {
          this.diskOffering = _.find(this.options.diskOfferings, (option) => option.id === this.serviceOffering.diskofferingid)
        } else if (!iso && this.diskSelected) {
          this.diskOffering = _.find(this.options.diskOfferings, (option) => option.id === instanceConfig.diskofferingid)
        }

        this.zone = _.find(this.options.zones, (option) => option.id === this.instanceConfig.zoneid)
        this.affinityGroups = _.filter(this.options.affinityGroups, (option) => _.includes(instanceConfig.affinitygroupids, option.id))
        this.networks = this.getSelectedNetworksWithExistingConfig(_.filter(this.options.networks, (option) => _.includes(instanceConfig.networkids, option.id)))

        this.diskOffering = _.find(this.options.diskOfferings, (option) => option.id === instanceConfig.diskofferingid)
        this.sshKeyPair = _.find(this.options.sshKeyPairs, (option) => option.name === instanceConfig.keypair)

        if (this.zone) {
          this.vm.zoneid = this.zone.id
          this.vm.zonename = this.zone.name
        }

        const pod = _.find(this.options.pods, (option) => option.id === instanceConfig.podid)
        if (pod) {
          this.vm.podid = pod.id
          this.vm.podname = pod.name
        }

        const cluster = _.find(this.options.clusters, (option) => option.id === instanceConfig.clusterid)
        if (cluster) {
          this.vm.clusterid = cluster.id
          this.vm.clustername = cluster.name
        }

        const host = _.find(this.options.hosts, (option) => option.id === instanceConfig.hostid)
        if (host) {
          this.vm.hostid = host.id
          this.vm.hostname = host.name
        }

        if (this.diskSize) {
          this.vm.disksizetotalgb = this.diskSize
        } else {
          this.vm.disksizetotalgb = null
        }

        if (this.networks) {
          this.vm.networks = this.networks
          this.vm.defaultnetworkid = this.defaultnetworkid
        }

        if (this.template) {
          this.vm.templateid = this.template.id
          this.vm.templatename = this.template.displaytext
          this.vm.ostypeid = this.template.ostypeid
          this.vm.ostypename = this.template.ostypename
        }

        if (this.iso) {
          this.vm.isoid = this.iso.id
          this.vm.templateid = this.iso.id
          this.vm.templatename = this.iso.displaytext
          this.vm.ostypeid = this.iso.ostypeid
          this.vm.ostypename = this.iso.ostypename
          if (this.hypervisor) {
            this.vm.hypervisor = this.hypervisor
          }
        }

        if (this.serviceOffering) {
          this.vm.serviceofferingid = this.serviceOffering.id
          this.vm.serviceofferingname = this.serviceOffering.displaytext
          if (this.serviceOffering.cpunumber) {
            this.vm.cpunumber = this.serviceOffering.cpunumber
          }
          if (this.serviceOffering.cpuspeed) {
            this.vm.cpuspeed = this.serviceOffering.cpuspeed
          }
          if (this.serviceOffering.memory) {
            this.vm.memory = this.serviceOffering.memory
          }
        }

        if (this.template && !this.template.deployasis && this.template.childtemplates && this.template.childtemplates.length > 0) {
          this.vm.diskofferingid = ''
          this.vm.diskofferingname = ''
          this.vm.diskofferingsize = ''
        } else if (this.diskOffering) {
          this.vm.diskofferingid = this.diskOffering.id
          this.vm.diskofferingname = this.diskOffering.displaytext
          this.vm.diskofferingsize = this.diskOffering.disksize
        }

        this.vm.rootdiskofferingid = this.rootDiskOffering?.id
        this.vm.rootdiskofferingdisplaytext = this.rootDiskOffering?.displayText
        this.vm.datadiskofferingid = this.dataDiskOffering?.id
        this.vm.datadiskofferingdisplaytext = this.dataDiskOffering?.displayText

        if (this.affinityGroups) {
          this.vm.affinitygroup = this.affinityGroups
        }

        if (this.sshKeyPairs && this.sshKeyPairs.length > 0) {
          this.vm.keypairs = this.sshKeyPairs
        }

        if (this.leaseduration < 1) {
          this.vm.leaseduration = undefined
        }
      }
    }
  },
  serviceOffering (oldValue, newValue) {
    if (oldValue && newValue && oldValue.id !== newValue.id) {
      this.dynamicscalingenabled = this.isDynamicallyScalable()
    }
  },
  template (oldValue, newValue) {
    if (oldValue && newValue && oldValue.id !== newValue.id) {
      this.dynamicscalingenabled = this.isDynamicallyScalable()
      this.doUserdataOverride = false
      this.doUserdataAppend = false
    }
  },
  created () {
    this.initForm()
    this.dataPreFill = this.preFillContent && Object.keys(this.preFillContent).length > 0 ? this.preFillContent : {}
    this.fetchData()
  },
  provide () {
    return {
      vmFetchTemplates: this.fetchAllTemplates,
      vmFetchIsos: this.fetchAllIsos,
      vmFetchNetworks: this.fetchNetwork
    }
  },
  methods: {
    updateTemplateKey () {
      this.templateKey += 1
    },
    initForm () {
      this.formRef = ref()
      this.form = reactive({})
      this.zoneid = null
      this.rules = reactive({
        zoneid: [{ required: true, message: `${this.$t('message.error.select')}` }],
        hypervisor: [{ required: true, message: `${this.$t('message.error.select')}` }],
        leaseduration: [this.naturalNumberRule]
      })

      if (this.zoneSelected) {
        this.form.startvm = true
      }

      if (this.zone && this.zone.networktype !== 'Basic') {
        if (this.zoneSelected && this.vm.templateid && this.templateNics && this.templateNics.length > 0) {
          this.templateNics.forEach((nic, nicIndex) => {
            this.form['networkMap.nic-' + nic.InstanceID.toString()] = this.options.networks && this.options.networks.length > 0
              ? this.options.networks[Math.min(nicIndex, this.options.networks.length - 1)].id
              : null
          })
        }

        this.updateFormProperties()

        if (this.vm.templateid && this.templateLicenses && this.templateLicenses.length > 0) {
          this.rules.licensesaccepted = [{
            validator: async (rule, value) => {
              if (!value) {
                return Promise.reject(this.$t('message.license.agreements.not.accepted'))
              }
              return Promise.resolve()
            }
          }]
        }
      }
    },
    getImageFilters (params, forReset) {
      if (this.isModernImageSelection) {
        if (this.form.guestoscategoryid === '0') {
          return ['self']
        }
        if (this.isModernImageSelection && params && !forReset) {
          if (params.featured) {
            return ['featured']
          } else if (params.public) {
            return ['community']
          }
        }
        return this.isNormalAndDomainUser ? ['executable'] : ['all']
      }
      return [
        'featured',
        'community',
        'selfexecutable',
        'sharedexecutable'
      ]
    },
    getPropertyQualifiers (qualifiers, type) {
      var result = ''
      switch (type) {
        case 'select':
          result = []
          if (qualifiers && qualifiers.includes('ValueMap')) {
            result = qualifiers.replace('ValueMap', '').substr(1).slice(0, -1).split(',')
            for (var i = 0; i < result.length; i++) {
              result[i] = result[i].replace(/"/g, '')
            }
          }
          break
        case 'number-select':
          var min = 0
          var max = Number.MAX_SAFE_INTEGER
          if (qualifiers) {
            var match = qualifiers.match(/MinLen\((\d+)\)/)
            if (match) {
              min = parseInt(match[1])
            }
            match = qualifiers.match(/MaxLen\((\d+)\)/)
            if (match) {
              max = parseInt(match[1])
            }
          }
          result = { min: min, max: max }
          break
        default:
      }
      return result
    },
    fillValue (field) {
      this.form[field] = this.dataPreFill[field]
    },
    fetchZoneByQuery () {
      return new Promise(resolve => {
        let zones = []
        let apiName = ''
        const params = {}
        if (this.queryZoneId) {
          zones.push(this.queryZoneId)
          if (this.queryTemplateId) {
            this.dataPreFill.templateid = this.queryTemplateId
          } else if (this.queryIsoId) {
            this.dataPreFill.isoid = this.queryIsoId
          }
          return resolve(zones)
        } else if (this.queryTemplateId) {
          apiName = 'listTemplates'
          params.listall = true
          params.templatefilter = this.isNormalAndDomainUser ? 'executable' : 'all'
          params.id = this.queryTemplateId
          this.dataPreFill.templateid = this.queryTemplateId
        } else if (this.queryIsoId) {
          apiName = 'listIsos'
          params.listall = true
          params.isofilter = this.isNormalAndDomainUser ? 'executable' : 'all'
          params.id = this.queryIsoId
          this.dataPreFill.isoid = this.queryIsoId
        } else if (this.queryNetworkId) {
          apiName = 'listNetworks'
          params.listall = true
          params.id = this.queryNetworkId
        }
        if (!apiName) return resolve(zones)

        api(apiName, params).then(json => {
          let objectName
          const responseName = [apiName.toLowerCase(), 'response'].join('')
          for (const key in json[responseName]) {
            if (key === 'count') {
              continue
            }
            objectName = key
            break
          }
          const data = json?.[responseName]?.[objectName] || []
          zones = data.map(item => item.zoneid)
          return resolve(zones)
        }).catch(() => {
          return resolve(zones)
        })
      })
    },
    async fetchData () {
      this.architectureTypes.opts = this.$fetchCpuArchitectureTypes()
      if (this.queryArchId) {
        this.architectureTypes.opts = this.architectureTypes.opts.filter(o => o.id === this.queryArchId)
      }
      const zones = await this.fetchZoneByQuery()
      if (zones && zones.length === 1) {
        this.selectedZone = zones[0]
        this.dataPreFill.zoneid = zones[0]
      }
      if (this.dataPreFill.zoneid) {
        this.fetchDataByZone(this.dataPreFill.zoneid)
      } else {
        this.fetchZones(null, zones)
        _.each(this.params, (param, name) => {
          if (param.isLoad) {
            this.fetchOptions(param, name)
          }
        })
      }
      this.fetchBootTypes()
      this.fetchBootModes()
      this.fetchInstaceGroups()
      this.fetchIoPolicyTypes()
      nextTick().then(() => {
        ['name', 'keyboard', 'boottype', 'bootmode', 'userdata', 'iothreadsenabled', 'iodriverpolicy', 'nicmultiqueuenumber', 'nicpackedvirtqueues'].forEach(this.fillValue)
        this.form.boottype = this.defaultBootType ? this.defaultBootType : this.options.bootTypes && this.options.bootTypes.length > 0 ? this.options.bootTypes[0].id : undefined
        this.form.bootmode = this.defaultBootMode ? this.defaultBootMode : this.options.bootModes && this.options.bootModes.length > 0 ? this.options.bootModes[0].id : undefined
        this.instanceConfig = toRaw(this.form)
      })
    },
    isDynamicallyScalable () {
      return this.serviceOffering && this.serviceOffering.dynamicscalingenabled && this.template && this.template.isdynamicallyscalable && this.dynamicScalingVmConfigValue
    },
    isOfferingConstrained (serviceOffering) {
      return 'serviceofferingdetails' in serviceOffering && 'mincpunumber' in serviceOffering.serviceofferingdetails &&
        'maxmemory' in serviceOffering.serviceofferingdetails && 'maxcpunumber' in serviceOffering.serviceofferingdetails &&
        'minmemory' in serviceOffering.serviceofferingdetails
    },
    updateOverrideRootDiskShowParam (val) {
      if (val) {
        this.showRootDiskSizeChanger = false
      } else {
        this.rootDiskSelected = null
        this.form.overridediskofferingid = undefined
      }
      this.showOverrideDiskOfferingOption = val
    },
    async fetchDataByZone (zoneId) {
      this.fillValue('zoneid')
      this.options.zones = await this.fetchZones(zoneId)
      this.onSelectZoneId(zoneId)
    },
    fetchBootTypes () {
      this.options.bootTypes = [
        { id: 'BIOS', description: 'BIOS' },
        { id: 'UEFI', description: 'UEFI' }
      ]
    },
    fetchBootModes (bootType) {
      const bootModes = [
        { id: 'LEGACY', description: 'LEGACY' }
      ]
      if (bootType === 'UEFI') {
        bootModes.unshift(
          { id: 'SECURE', description: 'SECURE' }
        )
      }
      this.options.bootModes = bootModes
    },
    fetchIoPolicyTypes () {
      this.options.ioPolicyTypes = [
        { id: 'native', description: 'native' },
        { id: 'threads', description: 'threads' },
        { id: 'io_uring', description: 'io_uring' },
        { id: 'storage_specific', description: 'storage_specific' }
      ]
    },
    fetchInstaceGroups () {
      this.options.instanceGroups = []
      api('listInstanceGroups', {
        account: this.$store.getters.project?.id ? null : this.$store.getters.userInfo.account,
        domainid: this.$store.getters.project?.id ? null : this.$store.getters.userInfo.domainid,
        listall: true
      }).then(response => {
        const groups = response.listinstancegroupsresponse.instancegroup || []
        groups.forEach(x => {
          this.options.instanceGroups.push({ label: x.name, value: x.name })
        })
      })
    },
    fetchNetwork () {
      const param = this.params.networks
      this.fetchOptions(param, 'networks')
    },
    resetData () {
      this.vm = {
        name: null,
        zoneid: null,
        zonename: null,
        hypervisor: null,
        templateid: null,
        templatename: null,
        keyboard: null,
        keypair: null,
        group: null,
        affinitygroupids: [],
        affinitygroup: [],
        serviceofferingid: null,
        serviceofferingname: null,
        ostypeid: null,
        ostypename: null,
        rootdisksize: null,
        disksize: null
      }
      this.zoneSelected = false
      this.formRef.value.resetFields()
      this.fetchData()
    },
    updateFieldValue (name, value) {
      if (name === 'templateid') {
        this.imageType = 'templateid'
        this.form.templateid = value
        this.form.isoid = null
        this.resetFromTemplateConfiguration()
        let template = ''
        for (const entry of Object.values(this.options.templates)) {
          template = entry?.template.find(option => option.id === value) || null
          if (template) {
            this.template = template
            break
          }
        }
        if (template) {
          this.resetTemplateAssociatedResources()
          this.updateTemplateParameters()
          var size = template.size / (1024 * 1024 * 1024) || 0 // bytes to GB
          this.dataPreFill.minrootdisksize = Math.ceil(size)
          this.updateTemplateLinkedUserData(template.userdataid)
          this.userdataDefaultOverridePolicy = template.userdatapolicy
          this.form.dynamicscalingenabled = template.isdynamicallyscalable
          this.defaultBootType = template.details?.UEFI ? 'UEFI' : 'BIOS'
          this.form.boottype = this.defaultBootType
          this.fetchBootModes(this.form.boottype)
          this.defaultBootMode = template.details?.UEFI || this.options.bootModes?.[0]?.id || undefined
          this.form.bootmode = this.defaultBootMode
          this.form.iothreadsenabled = template.details && Object.prototype.hasOwnProperty.call(template.details, 'iothreads')
          this.form.iodriverpolicy = template.details?.['io.policy']
          this.form.keyboard = template.details?.keyboard
          if (template.details['vmware-to-kvm-mac-addresses']) {
            this.dataPreFill.macAddressArray = JSON.parse(template.details['vmware-to-kvm-mac-addresses'])
          }
        }
      } else if (name === 'isoid') {
        this.imageType = 'isoid'
        this.resetTemplateAssociatedResources()
        this.resetFromTemplateConfiguration()
        this.form.isoid = value
        this.form.templateid = null
        let iso = null
        for (const entry of Object.values(this.options.isos)) {
          iso = entry?.iso.find(option => option.id === value)
          if (iso) {
            this.iso = iso
            break
          }
        }
        if (iso) {
          this.updateTemplateLinkedUserData(this.iso.userdataid)
          this.userdataDefaultOverridePolicy = this.iso.userdatapolicy
        }
      } else if (['cpuspeed', 'cpunumber', 'memory'].includes(name)) {
        this.vm[name] = value
        this.form[name] = value
      } else {
        this.form[name] = value
      }
    },
    updateComputeOffering (id) {
      this.form.computeofferingid = id
      setTimeout(() => {
        this.updateTemplateConfigurationOfferingDetails(id)
      }, 500)
    },
    updateDiskOffering (id) {
      if (id === '0') {
        this.form.diskofferingid = undefined
        return
      }
      this.form.diskofferingid = id
    },
    updateOverrideDiskOffering (id) {
      if (id === '0') {
        this.form.overridediskofferingid = undefined
        return
      }
      this.form.overridediskofferingid = id
    },
    updateMultiDiskOffering (value) {
      this.form.multidiskoffering = value
    },
    updateAffinityGroups (ids) {
      this.form.affinitygroupids = ids
    },
    updateNetworks (ids) {
      this.form.networkids = ids
    },
    updateDefaultNetworks (id) {
      this.defaultnetworkid = id
      this.form.defaultnetworkid = id
    },
    updateNetworkConfig (networks) {
      this.networkConfig = networks
    },
    updateSshKeyPairs (names) {
      this.form.keypairs = names
      this.sshKeyPairs = names.map((sshKeyPair) => { return sshKeyPair.name })
    },
    updateUserData (id) {
      if (id === '0') {
        this.form.userdataid = undefined
        return
      }

      this.form.userdataid = id
      this.userDataParams = []
      api('listUserData', { id: id }).then(json => {
        const resp = json?.listuserdataresponse?.userdata || []
        if (resp[0]) {
          const params = resp[0].params
          const dataParams = params ? params.split(',') : []
          dataParams.forEach((val, index) => {
            this.userDataParams.push({
              id: index,
              key: val
            })
          })
        }
      })
    },
    updateTemplateLinkedUserData (id) {
      if (id === '0') {
        return
      }
      this.templateUserDataParams = []

      api('listUserData', { id: id }).then(json => {
        const resp = json.listuserdataresponse.userdata || []
        if (resp.length > 0) {
          var params = resp[0].params
          if (params) {
            var dataParams = params.split(',')
          }
          var that = this
          that.templateUserDataParams = []
          if (dataParams) {
            dataParams.forEach(function (val, index) {
              that.templateUserDataParams.push({
                id: index,
                key: val
              })
            })
          }
        }
      })
    },
    escapePropertyKey (key) {
      return key.split('.').join('\\002E')
    },
    updateSecurityGroups (securitygroupids) {
      this.securitygroupids = securitygroupids || []
    },
    getText (option) {
      return _.get(option, 'displaytext', _.get(option, 'name'))
    },
    fetchGuestOsCategories (skipFetchImages) {
      const key = 'guestOsCategories'
      const params = this.params[key]
      if (this.queryGuestOsCategoryId) {
        params.options.id = this.queryGuestOsCategoryId
      } else if (this.queryTemplateId || this.queryIsoId) {
        this.fetchImages()
        return Promise.resolve()
      }
      return this.fetchOptions(params, key, ['zones'])
        .then((res) => {
          if (!this.options.guestOsCategories) {
            this.options.guestOsCategories = []
          }
          if (!this.queryGuestOsCategoryId) {
            if (this.showUserCategoryForModernImageSelection) {
              const userCategory = {
                id: '0',
                name: this.$t('label.user'),
                disableimagefilters: true
              }
              if (this.$store.getters.avatar) {
                userCategory.icon = {
                  base64image: this.$store.getters.avatar
                }
              }
              this.options.guestOsCategories.push(userCategory)
            }
            if (this.showAllCategoryForModernImageSelection) {
              this.options.guestOsCategories.push({
                id: '-1',
                name: this.$t('label.all')
              })
            }
          }
          if (this.options.guestOsCategories.length > 0) {
            this.form.guestoscategoryid = this.options.guestOsCategories[0].id
          }
          if (skipFetchImages) {
            return
          }
          this.fetchImages()
        })
        .catch((e) => {
          console.error('Error fetching guestOsCategories:', e)
        })
    },
    changeArchitecture (arch) {
      this.selectedArchitecture = arch
      if (this.isModernImageSelection) {
        this.fetchGuestOsCategories()
        return
      }
      this.fetchImages()
    },
    changeImageType (imageType) {
      this.imageType = imageType
      if (this.isModernImageSelection) {
        this.fetchGuestOsCategories()
      } else {
        this.fetchImages()
      }
    },
    handleSubmitAndStay (e) {
      this.form.stayonpage = true
      this.handleSubmit(e.domEvent)
    },
    handleSubmit (e) {
      console.log('wizard submit')
      e.preventDefault()
      if (this.loading.deploy) return
      this.formRef.value.validate().then(async () => {
        const values = toRaw(this.form)
        if (!values.templateid && !values.isoid) {
          this.$notification.error({
            message: this.$t('message.request.failed'),
            description: this.$t('message.template.iso')
          })
          return
        } else if (values.isoid && (!values.diskofferingid || values.diskofferingid === '0')) {
          this.$notification.error({
            message: this.$t('message.request.failed'),
            description: this.$t('message.step.3.continue')
          })
          return
        }
        if (!values.computeofferingid) {
          this.$notification.error({
            message: this.$t('message.request.failed'),
            description: this.$t('message.step.2.continue')
          })
          return
        }
        if (this.error) {
          this.$notification.error({
            message: this.$t('message.request.failed'),
            description: this.$t('error.form.message')
          })
          return
        }

        this.loading.deploy = true

        let networkIds = []

        let deployVmData = {}
        // step 1 : select zone
        deployVmData.zoneid = values.zoneid
        deployVmData.podid = values.podid
        deployVmData.clusterid = values.clusterid
        deployVmData.hostid = values.hostid
        deployVmData.keyboard = values.keyboard
        if (!this.template?.deployasis) {
          deployVmData.boottype = values.boottype
          deployVmData.bootmode = values.bootmode
        }
        deployVmData.dynamicscalingenabled = values.dynamicscalingenabled
        deployVmData.iothreadsenabled = values.iothreadsenabled
        deployVmData.iodriverpolicy = values.iodriverpolicy
        deployVmData.nicmultiqueuenumber = values.nicmultiqueuenumber
        deployVmData.nicpackedvirtqueuesenabled = values.nicpackedvirtqueuesenabled
        const isUserdataAllowed = !this.userdataDefaultOverridePolicy || (this.userdataDefaultOverridePolicy === 'ALLOWOVERRIDE' && this.doUserdataOverride) || (this.userdataDefaultOverridePolicy === 'APPEND' && this.doUserdataAppend)
        if (isUserdataAllowed && values.userdata && values.userdata.length > 0) {
          deployVmData.userdata = this.$toBase64AndURIEncoded(values.userdata)
        }
        // step 2: select template/iso
        if (this.imageType === 'templateid') {
          deployVmData.templateid = values.templateid
          values.hypervisor = null
        } else {
          deployVmData.templateid = values.isoid
        }

        if (this.showRootDiskSizeChanger && values.rootdisksize && values.rootdisksize > 0) {
          deployVmData.rootdisksize = values.rootdisksize
        } else if (this.rootDiskSizeFixed > 0 && !this.template?.deployasis) {
          deployVmData.rootdisksize = this.rootDiskSizeFixed
        }

        if (values.hypervisor && values.hypervisor.length > 0) {
          deployVmData.hypervisor = values.hypervisor
        }

        deployVmData.startvm = values.startvm

        // step 3: select service offering
        deployVmData.serviceofferingid = values.computeofferingid
        if (this.serviceOffering && this.serviceOffering.iscustomized) {
          if (values.cpunumber) {
            deployVmData['details[0].cpuNumber'] = values.cpunumber
          }
          if (values.cpuspeed) {
            deployVmData['details[0].cpuSpeed'] = values.cpuspeed
          }
          if (values.memory) {
            deployVmData['details[0].memory'] = values.memory
          }
        }
        if (this.selectedTemplateConfiguration) {
          deployVmData['details[0].configurationId'] = this.selectedTemplateConfiguration.id
        }
        if (!this.serviceOffering.diskofferingstrictness && values.overridediskofferingid && !values.isoid) {
          deployVmData.overridediskofferingid = values.overridediskofferingid
          if (values.rootdisksize && values.rootdisksize > 0) {
            deployVmData.rootdisksize = values.rootdisksize
          }
        }
        if (this.isCustomizedIOPS) {
          deployVmData['details[0].minIops'] = this.minIops
          deployVmData['details[0].maxIops'] = this.maxIops
        }
        // step 4: select disk offering
        if (this.template && !this.template.deployasis && this.template.childtemplates && this.template.childtemplates.length > 0) {
          if (values.multidiskoffering) {
            let i = 0
            Object.entries(values.multidiskoffering).forEach(([disk, offering]) => {
              const diskKey = `datadiskofferinglist[${i}].datadisktemplateid`
              const offeringKey = `datadiskofferinglist[${i}].diskofferingid`
              deployVmData[diskKey] = disk
              deployVmData[offeringKey] = offering
              i++
            })
          }
        } else {
          deployVmData.diskofferingid = values.diskofferingid
          if (values.size) {
            deployVmData.size = values.size
          }
        }
        if (this.isCustomizedDiskIOPS) {
          deployVmData['details[0].minIopsDo'] = this.diskIOpsMin
          deployVmData['details[0].maxIopsDo'] = this.diskIOpsMax
        }
        // step 5: select an affinity group
        deployVmData.affinitygroupids = (values.affinitygroupids || []).join(',')
        // step 6: select network
        if (this.zone.networktype !== 'Basic') {
          if (this.nicToNetworkSelection && this.nicToNetworkSelection.length > 0) {
            for (var j in this.nicToNetworkSelection) {
              var nicNetwork = this.nicToNetworkSelection[j]
              deployVmData['nicnetworklist[' + j + '].nic'] = nicNetwork.nic
              deployVmData['nicnetworklist[' + j + '].network'] = nicNetwork.network
            }
          } else {
            const arrNetwork = []
            networkIds = values.networkids
            if (networkIds.length > 0) {
              for (let i = 0; i < networkIds.length; i++) {
                if (networkIds[i] === this.defaultnetworkid) {
                  const ipToNetwork = {
                    networkid: this.defaultnetworkid
                  }
                  arrNetwork.unshift(ipToNetwork)
                } else {
                  const ipToNetwork = {
                    networkid: networkIds[i]
                  }
                  arrNetwork.push(ipToNetwork)
                }
              }
            } else {
              this.$notification.error({
                message: this.$t('message.request.failed'),
                description: this.$t('message.step.4.continue')
              })
              this.loading.deploy = false
              return
            }
            for (let j = 0; j < arrNetwork.length; j++) {
              deployVmData['iptonetworklist[' + j + '].networkid'] = arrNetwork[j].networkid
              if (this.networkConfig.length > 0) {
                const networkConfig = this.networkConfig.filter((item) => item.key === arrNetwork[j].networkid)
                if (networkConfig && networkConfig.length > 0) {
                  deployVmData['iptonetworklist[' + j + '].ip'] = networkConfig[0].ipAddress ? networkConfig[0].ipAddress : undefined
                  deployVmData['iptonetworklist[' + j + '].mac'] = networkConfig[0].macAddress ? networkConfig[0].macAddress : undefined
                }
              }
            }
          }
        }
        if (this.securitygroupids.length > 0) {
          deployVmData.securitygroupids = this.securitygroupids.join(',')
        }
        // step 7: select ssh key pair
        deployVmData.keypairs = this.sshKeyPairs.join(',')
        if (isUserdataAllowed) {
          deployVmData.userdataid = values.userdataid
        }

        if (values.name) {
          deployVmData.name = values.name
          deployVmData.displayname = values.name
        }
        if (values.group) {
          deployVmData.group = values.group
        }
        if (values.leaseduration) {
          deployVmData.leaseduration = values.leaseduration
        }
        if (values.leaseexpiryaction) {
          deployVmData.leaseexpiryaction = values.leaseexpiryaction
        }
        // step 8: enter setup
        if ('properties' in values) {
          const keys = Object.keys(values.properties)
          for (var i = 0; i < keys.length; ++i) {
            const propKey = keys[i].split('\\002E').join('.')
            deployVmData['properties[' + i + '].key'] = propKey
            deployVmData['properties[' + i + '].value'] = values.properties[keys[i]]
          }
        }
        if ('bootintosetup' in values) {
          deployVmData.bootintosetup = values.bootintosetup
        }

        if (this.owner.account) {
          deployVmData.account = this.owner.account
          deployVmData.domainid = this.owner.domainid
        } else if (this.owner.projectid) {
          deployVmData.domainid = this.owner.domainid
          deployVmData.projectid = this.owner.projectid
        }

        const title = this.$t('label.launch.vm')
        const description = values.name || ''
        const password = this.$t('label.password')

        deployVmData = Object.fromEntries(
          Object.entries(deployVmData).filter(([key, value]) => value !== undefined))

        var idx = 0
        if (this.templateUserDataValues) {
          for (const [key, value] of Object.entries(this.templateUserDataValues)) {
            deployVmData['userdatadetails[' + idx + '].' + `${key}`] = value
            idx++
          }
        }
        if (isUserdataAllowed && this.userDataValues) {
          for (const [key, value] of Object.entries(this.userDataValues)) {
            deployVmData['userdatadetails[' + idx + '].' + `${key}`] = value
            idx++
          }
        }

        const httpMethod = deployVmData.userdata ? 'POST' : 'GET'
        const args = httpMethod === 'POST' ? {} : deployVmData
        const data = httpMethod === 'POST' ? deployVmData : {}

        api('deployVirtualMachine', args, httpMethod, data).then(response => {
          const jobId = response.deployvirtualmachineresponse.jobid
          if (jobId) {
            this.$pollJob({
              jobId,
              title,
              description,
              successMethod: result => {
                const vm = result.jobresult.virtualmachine
                const name = vm.displayname || vm.name || vm.id
                if (vm.password) {
                  this.$notification.success({
                    message: password + ` ${this.$t('label.for')} ` + name,
                    description: vm.password,
                    btn: () => h(
                      Button,
                      {
                        type: 'primary',
                        size: 'small',
                        onClick: () => this.copyToClipboard(vm.password)
                      },
                      () => [this.$t('label.copy.password')]
                    ),
                    duration: 0
                  })
                }
                eventBus.emit('vm-refresh-data')
              },
              loadingMessage: `${title} ${this.$t('label.in.progress')}`,
              catchMessage: this.$t('error.fetching.async.job.result'),
              action: {
                isFetchData: false
              }
            })
          }
          // Sending a refresh in case it hasn't picked up the new VM
          new Promise(resolve => setTimeout(resolve, 3000)).then(() => {
            eventBus.emit('vm-refresh-data')
          })
          if (!values.stayonpage) {
            this.$router.back()
          }
        }).catch(error => {
          this.$notifyError(error)
          this.loading.deploy = false
        }).finally(() => {
          this.form.stayonpage = false
          this.loading.deploy = false
        })
      }).catch(err => {
        this.formRef.value.scrollToField(err.errorFields[0].name)
        if (err) {
          if (err.licensesaccepted) {
            this.$notification.error({
              message: this.$t('message.license.agreements.not.accepted'),
              description: this.$t('message.step.license.agreements.continue')
            })
            return
          }

          this.$notification.error({
            message: this.$t('message.request.failed'),
            description: this.$t('error.form.message')
          })
        }
      })
    },
    fetchOwnerOptions (OwnerOptions) {
      this.owner = {
        projectid: null,
        domainid: store.getters.userInfo.domainid,
        account: store.getters.userInfo.account
      }
      if (OwnerOptions.selectedAccountType === 'Account') {
        if (!OwnerOptions.selectedAccount) {
          return
        }
        this.owner.account = OwnerOptions.selectedAccount
        this.owner.domainid = OwnerOptions.selectedDomain
        this.owner.projectid = null
      } else if (OwnerOptions.selectedAccountType === 'Project') {
        if (!OwnerOptions.selectedProject) {
          return
        }
        this.owner.account = null
        this.owner.domainid = null
        this.owner.projectid = OwnerOptions.selectedProject
      }
      this.resetData()
    },
    fetchZones (zoneId, listZoneAllow) {
      this.zones = []
      return new Promise((resolve) => {
        this.loading.zones = true
        const param = this.params.zones
        const args = { showicon: true }
        if (zoneId) args.id = zoneId
        api(param.list, args).then(json => {
          const zoneResponse = json.listzonesresponse.zone || []
          if (listZoneAllow && listZoneAllow.length > 0) {
            zoneResponse.map(zone => {
              if (listZoneAllow.includes(zone.id)) {
                this.zones.push(zone)
              }
            })
          } else {
            this.zones = zoneResponse
          }

          resolve(this.zones)
        }).catch(function (error) {
          console.log(error.stack)
        }).finally(() => {
          this.loading.zones = false
        })
      })
    },
    fetchOptions (param, name, exclude) {
      return new Promise((resolve, reject) => {
        if (exclude && exclude.length > 0 && exclude.includes(name)) {
          return resolve(null)
        }
        this.loading[name] = true
        param.loading = true
        param.opts = []
        const options = param.options || {}
        if (!('listall' in options) && !['zones', 'pods', 'clusters', 'hosts', 'dynamicScalingVmConfig', 'hypervisors'].includes(name)) {
          options.listall = true
        }
        api(param.list, options).then((response) => {
          param.loading = false
          _.map(response, (responseItem, responseKey) => {
            if (Object.keys(responseItem).length === 0) {
              this.rowCount[name] = 0
              this.options[name] = []
              return resolve(null)
            }
            if (!responseKey.includes('response')) {
              return resolve(null)
            }
            _.map(responseItem, (response, key) => {
              if (key === 'count') {
                this.rowCount[name] = response
                return
              }
              param.opts = response
              this.options[name] = response

              if (name === 'hypervisors') {
                const hypervisorFromResponse = response[0] && response[0].name ? response[0].name : null
                this.dataPreFill.hypervisor = hypervisorFromResponse
                this.form.hypervisor = hypervisorFromResponse
              }

              if (param.field) {
                this.fillValue(param.field)
              }
            })

            if (name === 'zones') {
              let zoneid = ''
              if (this.$route.query.zoneid) {
                zoneid = this.$route.query.zoneid
              } else if (this.options.zones.length === 1) {
                zoneid = this.options.zones[0].id
              }
              if (zoneid) {
                this.form.zoneid = zoneid
                this.onSelectZoneId(zoneid)
              }
            }
          })
          resolve(response)
        }).catch(function (error) {
          console.log(error.stack)
          param.loading = false
          reject(error)
        }).finally(() => {
          this.loading[name] = false
        })
      })
    },
    fetchTemplates (templateFilter, params) {
      const args = Object.assign({}, params)
      if (this.isModernImageSelection && this.form.guestoscategoryid && !['-1', '0'].includes(this.form.guestoscategoryid)) {
        args.oscategoryid = this.form.guestoscategoryid
      }
      if (args.keyword || (args.category && args.category !== templateFilter)) {
        args.page = 1
        args.pageSize = args.pageSize || 10
      }
      args.zoneid = _.get(this.zone, 'id')
      if (this.isZoneSelectedMultiArch) {
        args.arch = this.selectedArchitecture
      }
      args.account = store.getters.project?.id ? null : this.owner.account
      args.domainid = store.getters.project?.id ? null : this.owner.domainid
      args.projectid = store.getters.project?.id || this.owner.projectid
      args.templatefilter = templateFilter
      args.details = 'all'
      args.showicon = 'true'
      args.id = this.queryTemplateId
      args.isvnf = false

      delete args.category
      delete args.public
      delete args.featured

      return new Promise((resolve, reject) => {
        api('listTemplates', args).then((response) => {
          resolve(response)
        }).catch((reason) => {
          // ToDo: Handle errors
          reject(reason)
        })
      })
    },
    fetchIsos (isoFilter, params) {
      const args = Object.assign({}, params)
      if (this.isModernImageSelection && this.form.guestoscategoryid) {
        args.oscategoryid = this.form.guestoscategoryid
      }
      if (args.keyword || args.category !== isoFilter) {
        args.page = 1
        args.pageSize = args.pageSize || 10
      }
      args.zoneid = _.get(this.zone, 'id')
      if (this.isZoneSelectedMultiArch) {
        args.arch = this.selectedArchitecture
      }
      args.account = store.getters.project?.id ? null : this.owner.account
      args.domainid = store.getters.project?.id ? null : this.owner.domainid
      args.projectid = store.getters.project?.id || this.owner.projectid
      args.isoFilter = isoFilter
      args.bootable = true
      args.showicon = 'true'
      args.id = this.queryIsoId

      delete args.category
      delete args.public
      delete args.featured

      return new Promise((resolve, reject) => {
        api('listIsos', args).then((response) => {
          resolve(response)
        }).catch((reason) => {
          // ToDo: Handle errors
          reject(reason)
        })
      })
    },
    fetchImages (params) {
      if (this.imageType === 'isoid') {
        this.fetchAllIsos(params)
        return
      }
      this.fetchAllTemplates(params)
    },
    fetchAllTemplates (params) {
      const promises = []
      const templates = {}
      this.loading.templates = true
      this.imageSearchFilters = params
      const templateFilters = this.getImageFilters(params)
      templateFilters.forEach((filter) => {
        templates[filter] = { count: 0, template: [] }
        promises.push(this.fetchTemplates(filter, params))
      })
      this.options.templates = templates
      Promise.all(promises).then((response) => {
        response.forEach((resItem, idx) => {
          templates[templateFilters[idx]] = _.isEmpty(resItem.listtemplatesresponse) ? { count: 0, template: [] } : resItem.listtemplatesresponse
          this.options.templates = { ...templates }
        })
      }).catch((reason) => {
        console.log(reason)
      }).finally(() => {
        this.loading.templates = false
      })
    },
    fetchAllIsos (params) {
      const promises = []
      const isos = {}
      this.loading.isos = true
      this.imageSearchFilters = params
      const isoFilters = this.getImageFilters(params)
      isoFilters.forEach((filter) => {
        isos[filter] = { count: 0, iso: [] }
        promises.push(this.fetchIsos(filter, params))
      })
      this.options.isos = isos
      Promise.all(promises).then((response) => {
        response.forEach((resItem, idx) => {
          isos[isoFilters[idx]] = _.isEmpty(resItem.listisosresponse) ? { count: 0, iso: [] } : resItem.listisosresponse
          this.options.isos = { ...isos }
        })
      }).catch((reason) => {
        console.log(reason)
      }).finally(() => {
        this.loading.isos = false
      })
    },
    filterOption (input, option) {
      return option.label.toUpperCase().indexOf(input.toUpperCase()) >= 0
    },
    resetTemplatesList () {
      const templates = {}
      const templateFilters = this.getImageFilters(null, true)
      templateFilters.forEach((filter) => {
        templates[filter] = { count: 0, template: [] }
      })
      this.options.templates = templates
    },
    resetTemplateAssociatedResources () {
      this.templateConfigurations = []
      this.selectedTemplateConfiguration = {}
      this.templateNics = []
      this.templateLicenses = []
      this.templateProperties = {}
    },
    resetIsosList () {
      const isos = {}
      const isoFilters = this.getImageFilters(null, true)
      isoFilters.forEach((filter) => {
        isos[filter] = { count: 0, iso: [] }
      })
      this.options.isos = isos
    },
    async fetchZoneOptions () {
      let guestOsFetch = null
      for (const [name, param] of Object.entries(this.params)) {
        if (this.queryNetworkId && name === 'networks') {
          param.options = { id: this.queryNetworkId }
        }
        const shouldLoad = !('isLoad' in param) || param.isLoad
        if (!shouldLoad) continue
        if (this.isModernImageSelection && name === 'guestOsCategories') {
          guestOsFetch = this.fetchGuestOsCategories(true)
        } else {
          this.fetchOptions(param, name, ['zones'])
        }
      }

      if (this.isModernImageSelection && guestOsFetch) {
        await guestOsFetch
      }
      this.fetchImages()
      this.updateTemplateKey()
      this.formModel = toRaw(this.form)
    },
    onSelectZoneId (value) {
      if (this.dataPreFill.zoneid !== value) {
        this.dataPreFill = {}
      }
      this.zoneId = value
      this.podId = null
      this.clusterId = null
      this.zone = _.find(this.options.zones, (option) => option.id === value)
      this.zoneSelected = true
      this.isZoneSelectedMultiArch = this.zone.ismultiarch
      if (this.isZoneSelectedMultiArch) {
        this.selectedArchitecture = this.architectureTypes.opts[0].id
      }
      this.form.startvm = true
      this.selectedZone = this.zoneId
      this.form.zoneid = this.zoneId
      this.form.clusterid = undefined
      this.form.podid = undefined
      this.form.hostid = undefined
      this.form.guestoscategoryid = undefined
      this.form.templateid = undefined
      this.form.isoid = undefined
      this.resetTemplatesList()
      this.resetIsosList()
      this.imageType = this.queryIsoId ? 'isoid' : 'templateid'
      this.fetchZoneOptions()
    },
    onSelectPodId (value) {
      this.podId = value
      if (this.podId === null) {
        this.form.podid = undefined
      }

      this.fetchOptions(this.params.clusters, 'clusters')
      this.fetchOptions(this.params.hosts, 'hosts')
    },
    onSelectClusterId (value) {
      this.clusterId = value
      if (this.clusterId === null) {
        this.form.clusterid = undefined
      }
      this.fetchOptions(this.params.hosts, 'hosts')
      if (this.clusterId && Array.isArray(this.options.clusters)) {
        const cluster = this.options.clusters.find(c => c.id === this.clusterId)
        this.handleArchResourceSelected(cluster.arch)
      }
    },
    onSelectHostId (value) {
      this.hostId = value
      if (this.hostId === null) {
        this.form.hostid = undefined
      }
      if (this.hostId && Array.isArray(this.options.hosts)) {
        const host = this.options.hosts.find(h => h.id === this.hostId)
        this.handleArchResourceSelected(host.arch)
      }
    },
    handleArchResourceSelected (resourceArch) {
      if (!resourceArch || !this.isZoneSelectedMultiArch || this.selectedArchitecture === resourceArch) {
        return
      }
      this.selectedArchitecture = resourceArch
      this.changeArchitecture(resourceArch, this.tabKey === 'templateid')
    },
    onSelectGuestOsCategory (value) {
      this.form.guestoscategoryid = value
      this.fetchImages(this.imageSearchFilters)
    },
    handleSearchFilter (name, options) {
      this.params[name].options = { ...this.params[name].options, ...options }
      this.fetchOptions(this.params[name], name)
    },
    onUserdataTabChange (key, type) {
      this[type] = key
      this.userDataParams = []
    },
    fetchTemplateNics (template) {
      var nics = []
      this.nicToNetworkSelection = []
      if (template && template.deployasisdetails && Object.keys(template.deployasisdetails).length > 0) {
        var keys = Object.keys(template.deployasisdetails)
        keys = keys.filter(key => key.startsWith('network-'))
        for (var key of keys) {
          var propertyMap = JSON.parse(template.deployasisdetails[key])
          nics.push(propertyMap)
        }
        nics.sort(function (a, b) {
          return a.InstanceID - b.InstanceID
        })
        if (this.options.networks && this.options.networks.length > 0) {
          for (var i = 0; i < nics.length; ++i) {
            var nic = nics[i]
            nic.id = nic.InstanceID
            var network = this.options.networks[Math.min(i, this.options.networks.length - 1)]
            nic.selectednetworkid = network.id
            nic.selectednetworkname = network.name
            this.nicToNetworkSelection.push({ nic: nic.id, network: network.id })
          }
        }
      }
      return nics
    },
    groupBy (array, key) {
      const result = {}
      array.forEach(item => {
        if (!result[item[key]]) {
          result[item[key]] = []
        }
        result[item[key]].push(item)
      })
      return result
    },
    fetchTemplateProperties (template) {
      var properties = []
      if (template && template.deployasisdetails && Object.keys(template.deployasisdetails).length > 0) {
        var keys = Object.keys(template.deployasisdetails)
        keys = keys.filter(key => key.startsWith('property-'))
        for (var key of keys) {
          var propertyMap = JSON.parse(template.deployasisdetails[key])
          properties.push(propertyMap)
        }
        properties.sort(function (a, b) {
          return a.index - b.index
        })
      }
      return this.groupBy(properties, 'category')
    },
    fetchTemplateConfigurations (template) {
      var configurations = []
      if (template && template.deployasisdetails && Object.keys(template.deployasisdetails).length > 0) {
        var keys = Object.keys(template.deployasisdetails)
        keys = keys.filter(key => key.startsWith('configuration-'))
        for (var key of keys) {
          var configuration = JSON.parse(template.deployasisdetails[key])
          configuration.name = configuration.label
          configuration.displaytext = configuration.label
          configuration.iscustomized = true
          configuration.cpunumber = 0
          configuration.cpuspeed = 0
          configuration.memory = 0
          for (var harwareItem of configuration.hardwareItems) {
            if (harwareItem.resourceType === 'Processor') {
              configuration.cpunumber = harwareItem.virtualQuantity
              configuration.cpuspeed = harwareItem.reservation
            } else if (harwareItem.resourceType === 'Memory') {
              configuration.memory = harwareItem.virtualQuantity
            }
          }
          configurations.push(configuration)
        }
        configurations.sort(function (a, b) {
          return a.index - b.index
        })
      }
      return configurations
    },
    fetchTemplateLicenses (template) {
      var licenses = []
      if (template && template.deployasisdetails && Object.keys(template.deployasisdetails).length > 0) {
        var keys = Object.keys(template.deployasisdetails)
        const prefix = /eula-\d-/
        keys = keys.filter(key => key.startsWith('eula-')).sort()
        for (var key of keys) {
          var license = {
            id: this.escapePropertyKey(key.replace(' ', '-')),
            name: key.replace(prefix, ''),
            text: template.deployasisdetails[key]
          }
          licenses.push(license)
        }
      }
      return licenses
    },
    deleteFrom (options, values) {
      for (const value of values) {
        delete options[value]
      }
    },
    resetFromTemplateConfiguration () {
      this.deleteFrom(this.instanceConfig, ['disksize', 'rootdisksize'])
      this.deleteFrom(this.params.serviceOfferings.options, ['templateid', 'cpuspeed', 'cpunumber', 'memory'])
      this.deleteFrom(this.dataPreFill, ['cpuspeed', 'cpunumber', 'memory'])
      this.handleSearchFilter('serviceOfferings', {
        page: 1,
        pageSize: 10
      })
    },
    handleTemplateConfiguration () {
      if (!this.selectedTemplateConfiguration && !this.template.templatetag) {
        return
      }
      let params = {
        page: 1,
        pageSize: 10
      }
      if (this.template.templatetag) {
        params.templateid = this.template.id
      }
      if (this.selectedTemplateConfiguration && Object.keys(this.selectedTemplateConfiguration).length > 0) {
        params = {
          ...params,
          cpunumber: this.selectedTemplateConfiguration.cpunumber,
          cpuspeed: this.selectedTemplateConfiguration.cpuspeed,
          memory: this.selectedTemplateConfiguration.memory
        }
        this.dataPreFill.cpunumber = params.cpunumber
        this.dataPreFill.cpuspeed = params.cpuspeed
        this.dataPreFill.memory = params.memory
      }
      this.handleSearchFilter('serviceOfferings', params)
    },
    updateFormProperties () {
      if (this.vm.templateid && this.templateProperties && Object.keys(this.templateProperties).length > 0) {
        this.form.properties = {}
        Object.keys(this.templateProperties).forEach((category, categoryIndex) => {
          this.templateProperties[category].forEach((property, _) => {
            if (property.type && property.type === 'boolean') {
              this.form.properties[this.escapePropertyKey(property.key)] = property.value === 'TRUE'
            } else if (property.type && (property.type === 'int' || property.type === 'real')) {
              this.form.properties[this.escapePropertyKey(property.key)] = property.value
            } else if (property.type && property.type === 'string' && property.qualifiers && property.qualifiers.startsWith('ValueMap')) {
              this.form.properties[this.escapePropertyKey(property.key)] = property.value && property.value.length > 0
                ? property.value
                : this.getPropertyQualifiers(property.qualifiers, 'select')[0]
            } else if (property.type && property.type === 'string' && property.password) {
              this.form.properties[this.escapePropertyKey(property.key)] = property.value
              this.rules['properties.' + this.escapePropertyKey(property.key)] = [{
                validator: async (rule, value) => {
                  if (!property.qualifiers) {
                    return Promise.resolve()
                  }
                  var minlength = this.getPropertyQualifiers(property.qualifiers, 'number-select').min
                  var maxlength = this.getPropertyQualifiers(property.qualifiers, 'number-select').max
                  var errorMessage = ''
                  var isPasswordInvalidLength = function () {
                    return false
                  }
                  if (minlength) {
                    errorMessage = this.$t('message.validate.minlength').replace('{0}', minlength)
                    isPasswordInvalidLength = function () {
                      return !value || value.length < minlength
                    }
                  }
                  if (maxlength !== Number.MAX_SAFE_INTEGER) {
                    if (minlength) {
                      errorMessage = this.$t('message.validate.range.length').replace('{0}', minlength).replace('{1}', maxlength)
                      isPasswordInvalidLength = function () {
                        return !value || (maxlength < value.length || value.length < minlength)
                      }
                    } else {
                      errorMessage = this.$t('message.validate.maxlength').replace('{0}', maxlength)
                      isPasswordInvalidLength = function () {
                        return !value || value.length > maxlength
                      }
                    }
                  }
                  if (isPasswordInvalidLength()) {
                    return Promise.reject(errorMessage)
                  }
                  return Promise.resolve()
                }
              }]
            } else {
              this.form.properties[this.escapePropertyKey(property.key)] = property.value
            }
          })
        })
      }
    },
    updateTemplateParameters () {
      if (this.template) {
        this.templateNics = this.fetchTemplateNics(this.template)
        this.templateConfigurations = this.fetchTemplateConfigurations(this.template)
        this.templateLicenses = this.fetchTemplateLicenses(this.template)
        this.templateProperties = this.fetchTemplateProperties(this.template)
        this.selectedTemplateConfiguration = {}
        setTimeout(() => {
          if (this.templateConfigurationExists || this.template.templatetag) {
            this.selectedTemplateConfiguration = this.templateConfigurationExists ? this.templateConfigurations[0] : {}
            this.handleTemplateConfiguration()
            if (this.selectedTemplateConfiguration) {
              this.updateFieldValue('templateConfiguration', this.selectedTemplateConfiguration.id)
            }
            this.updateComputeOffering(null) // reset as existing selection may be incompatible
          }
        }, 500)
        this.updateFormProperties()
      }
    },
    onSelectTemplateConfigurationId (value) {
      this.selectedTemplateConfiguration = _.find(this.templateConfigurations, (option) => option.id === value)
      this.handleTemplateConfiguration()
      this.updateComputeOffering(null)
    },
    updateTemplateConfigurationOfferingDetails (offeringId) {
      this.rootDiskSizeFixed = 0
      var offering = this.serviceOffering
      if (!offering || offering.id !== offeringId) {
        offering = _.find(this.options.serviceOfferings, (option) => option.id === offeringId)
      }
      if (offering && offering.iscustomized && this.templateConfigurationExists && this.selectedTemplateConfiguration) {
        if ('cpunumber' in this.form.fieldsStore.fieldsMeta) {
          this.updateFieldValue('cpunumber', this.selectedTemplateConfiguration.cpunumber)
        }
        if ((offering.cpuspeed == null || offering.cpuspeed === undefined) && 'cpuspeed' in this.form.fieldsStore.fieldsMeta) {
          this.updateFieldValue('cpuspeed', this.selectedTemplateConfiguration.cpuspeed)
        }
        if ('memory' in this.form.fieldsStore.fieldsMeta) {
          this.updateFieldValue('memory', this.selectedTemplateConfiguration.memory)
        }
      }
      if (offering && offering.rootdisksize > 0) {
        this.rootDiskSizeFixed = offering.rootdisksize
        this.showRootDiskSizeChanger = false
      }

      if (this.isLeaseFeatureEnabled) {
        if (offering && offering.leaseduration > 0) {
          this.showLeaseOptions = true
        } else {
          this.showLeaseOptions = false
        }
        this.onToggleLeaseData()
      }

      this.form.rootdisksizeitem = this.showRootDiskSizeChanger && this.rootDiskSizeFixed > 0
      this.formModel = toRaw(this.form)
    },
    handlerError (error) {
      this.error = error
    },
    onSelectDiskSize (rowSelected) {
      this.diskSelected = rowSelected
    },
    onSelectRootDiskSize (rowSelected) {
      this.rootDiskSelected = rowSelected
    },
    updateIOPSValue (input, value) {
      this[input] = value
    },
    onBootTypeChange (value) {
      this.fetchBootModes(value)
      this.defaultBootMode = this.options.bootModes?.[0]?.id || undefined
      this.updateFieldValue('bootmode', this.defaultBootMode)
    },
    handleNicsNetworkSelection (nicToNetworkSelection) {
      this.nicToNetworkSelection = nicToNetworkSelection
    },
    getSelectedNetworksWithExistingConfig (networks) {
      for (var i in this.networks) {
        var n = this.networks[i]
        for (var c of this.networkConfig) {
          if (n.id === c.key) {
            n = { ...n, ...c }
            networks[i] = n
            break
          }
        }
      }
      return networks
    },
    copyToClipboard (txt) {
      const parent = this
      this.$copyText(txt, document.body, function (err) {
        if (!err) {
          parent.$message.success(parent.$t('label.copied.clipboard'))
        }
      })
    },
    onToggleLeaseData () {
      if (this.showLeaseOptions === false) {
        this.leaseduration = -1
        this.leaseexpiryaction = undefined
      } else {
        this.leaseduration = this.serviceOffering.leaseduration ? this.serviceOffering.leaseduration : this.defaultLeaseDuration
        this.leaseexpiryaction = this.serviceOffering.leaseexpiryaction ? this.serviceOffering.leaseexpiryaction : this.defaultLeaseExpiryAction
      }
      this.form.leaseduration = this.leaseduration
      this.form.leaseexpiryaction = this.leaseexpiryaction
    },
    async validateNumber (rule, value) {
      if (value && (isNaN(value) || value <= 0)) {
        return Promise.reject(this.$t('message.error.number'))
      }
      return Promise.resolve()
    }
  }
}
</script>

<style lang="less" scoped>
  .card-footer {
    text-align: right;
    margin-top: 2rem;
  }

  .ant-list-item-meta-avatar {
    font-size: 1rem;
  }

  .ant-collapse {
    margin: 2rem 0;
  }
</style>

<style lang="less">
  @import url('../../style/index');

  .ant-table-selection-column {
    // Fix for the table header if the row selection use radio buttons instead of checkboxes
    > div:empty {
      width: 16px;
    }
  }

  .ant-collapse-borderless > .ant-collapse-item {
    border: 1px solid @border-color-split;
    border-radius: @border-radius-base !important;
    margin: 0 0 1.2rem;
  }

  .vm-info-card {
    .ant-card-body {
      min-height: 250px;
<<<<<<< HEAD
      max-height: calc(100vh - 140px);
=======
      height: calc(100vh - 258px);
>>>>>>> 41de0b9d
      overflow-y: auto;
      scroll-behavior: smooth;
    }

    .resource-detail-item__label {
      font-weight: normal;
    }

    .resource-detail-item__details, .resource-detail-item {
      a {
        color: rgba(0, 0, 0, 0.65);
        cursor: default;
        pointer-events: none;
      }
    }
  }

  .form-item-hidden {
    display: none;
  }
</style><|MERGE_RESOLUTION|>--- conflicted
+++ resolved
@@ -913,14 +913,9 @@
   components: {
     OwnershipSelection,
     InfoCard,
-<<<<<<< HEAD
     ResourceIcon,
     ZoneBlockRadioGroupSelect,
     BlockRadioGroupSelect,
-=======
-    DeployButtons,
-    ResourceIcon,
->>>>>>> 41de0b9d
     SshKeyPairSelection,
     UserDataSelection,
     NetworkConfiguration,
@@ -1461,7 +1456,6 @@
     isCustomizedIOPS () {
       return this.rootDiskSelected?.iscustomizediops || this.serviceOffering?.iscustomizediops || false
     },
-<<<<<<< HEAD
     isModernImageSelection () {
       return this.$config.imageSelectionInterface === undefined || this.$config.imageSelectionInterface === 'modern'
     },
@@ -1476,10 +1470,6 @@
     },
     guestOsCategoriesSelectionDisallowed () {
       return (!this.queryGuestOsCategoryId || this.options.guestOsCategories.length === 0) && (!!this.queryTemplateId || !!this.queryIsoId)
-=======
-    deployMenuOptions () {
-      return [this.form.startvm ? this.$t('label.launch.vm.and.stay') : this.$t('label.create.vm.and.stay')]
->>>>>>> 41de0b9d
     }
   },
   watch: {
@@ -3162,11 +3152,7 @@
   .vm-info-card {
     .ant-card-body {
       min-height: 250px;
-<<<<<<< HEAD
       max-height: calc(100vh - 140px);
-=======
-      height: calc(100vh - 258px);
->>>>>>> 41de0b9d
       overflow-y: auto;
       scroll-behavior: smooth;
     }
