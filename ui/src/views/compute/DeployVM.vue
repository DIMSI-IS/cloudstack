--- conflicted
+++ resolved
@@ -1004,16 +1004,14 @@
     showSecurityGroupSection () {
       return (this.networks.length > 0 && this.zone.securitygroupsenabled) || (this.zone && this.zone.networktype === 'Basic')
     },
-<<<<<<< HEAD
     dynamicScalingVmConfigValue () {
       return this.options.dynamicScalingVmConfig?.[0]?.value === 'true'
-=======
+    },
     isCustomizedDiskIOPS () {
       return this.diskSelected?.iscustomizediops || false
     },
     isCustomizedIOPS () {
       return this.serviceOffering?.iscustomizediops || false
->>>>>>> 5228fae7
     }
   },
   watch: {
