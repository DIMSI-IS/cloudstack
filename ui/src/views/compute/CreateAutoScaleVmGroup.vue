--- conflicted
+++ resolved
@@ -1066,14 +1066,9 @@
   name: 'Wizard',
   components: {
     InfoCard,
-<<<<<<< HEAD
     ResourceIcon,
     ZoneBlockRadioGroupSelect,
     BlockRadioGroupSelect,
-=======
-    DeployButtons,
-    ResourceIcon,
->>>>>>> 41de0b9d
     SshKeyPairSelection,
     UserDataSelection,
     NetworkConfiguration,
@@ -3361,11 +3356,7 @@
   .vm-info-card {
     .ant-card-body {
       min-height: 250px;
-<<<<<<< HEAD
       max-height: calc(100vh - 250px);
-=======
-      max-height: calc(100vh - 258px);
->>>>>>> 41de0b9d
       overflow-y: auto;
       scroll-behavior: smooth;
     }
