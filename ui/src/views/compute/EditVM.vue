--- conflicted
+++ resolved
@@ -289,7 +289,6 @@
         this.template = templateResponses[0]
       })
     },
-<<<<<<< HEAD
     fetchDynamicScalingVmConfig () {
       const params = {}
       params.name = 'enable.dynamic.scale.vm'
@@ -302,10 +301,9 @@
     },
     canDynamicScalingEnabled () {
       return this.template.isdynamicallyscalable && this.serviceOffering.dynamicscalingenabled && this.dynamicScalingVmConfig
-=======
+    },
     isDynamicScalingEnabled () {
       return this.template.isdynamicallyscalable && this.serviceOffering.dynamicscalingenabled && this.$store.getters.features.dynamicscalingenabled
->>>>>>> be08fff3
     },
     fetchOsTypes () {
       this.osTypes.loading = true
