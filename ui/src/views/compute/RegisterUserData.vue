--- conflicted
+++ resolved
@@ -35,15 +35,14 @@
             :placeholder="apiParams.name.description"
             v-focus="true" />
         </a-form-item>
-<<<<<<< HEAD
         <div v-if="$route.name === 'userdata'">
           <a-form-item name="userdata" ref="userdata">
             <template #label>
-              <tooltip-label :title="$t('label.userdata')" :tooltip="apiParams.userdata.description"/>
+              <tooltip-label :title="$t('label.user.data')" :tooltip="$t('label.register.user.data.details')"/>
             </template>
             <a-textarea
               v-model:value="form.userdata"
-              :placeholder="apiParams.userdata.description"/>
+              :placeholder="$t('label.register.user.data.details')"/>
           </a-form-item>
         </div>
         <div v-else>
@@ -56,28 +55,14 @@
               :placeholder="apiParams.cniconfig.description"/>
           </a-form-item>
         </div>
-=======
-        <a-form-item name="userdata" ref="userdata">
-          <template #label>
-            <tooltip-label :title="$t('label.user.data')" :tooltip="$t('label.register.user.data.details')"/>
-          </template>
-          <a-textarea
-            v-model:value="form.userdata"
-            :placeholder="$t('label.register.user.data.details')"/>
-        </a-form-item>
->>>>>>> be08fff3
         <a-form-item name="isbase64" ref="isbase64" :label="$t('label.is.base64.encoded')">
           <a-checkbox v-model:checked="form.isbase64"></a-checkbox>
         </a-form-item>
         <a-form-item name="params" ref="params">
           <template #label>
-<<<<<<< HEAD
             <tooltip-label
-              :title="$route.name === 'userdata' ? $t('label.userdataparams') : $t('label.cniconfigparams')"
+              :title="$route.name === 'userdata' ? $t('label.user.data.params') : $t('label.cniconfigparams')"
               :tooltip="apiParams.params.description"/>
-=======
-            <tooltip-label :title="$t('label.user.data.params')" :tooltip="apiParams.params.description"/>
->>>>>>> be08fff3
           </template>
           <a-select
             mode="tags"
