// Licensed to the Apache Software Foundation (ASF) under one
// or more contributor license agreements.  See the NOTICE file
// distributed with this work for additional information
// regarding copyright ownership.  The ASF licenses this file
// to you under the Apache License, Version 2.0 (the
// "License"); you may not use this file except in compliance
// with the License.  You may obtain a copy of the License at
//
//   http://www.apache.org/licenses/LICENSE-2.0
//
// Unless required by applicable law or agreed to in writing,
// software distributed under the License is distributed on an
// "AS IS" BASIS, WITHOUT WARRANTIES OR CONDITIONS OF ANY
// KIND, either express or implied.  See the License for the
// specific language governing permissions and limitations
// under the License.

<template>
  <a-spin :spinning="componentLoading">
    <a-button
      :disabled="!('createVlanIpRange' in $store.getters.apis)"
      type="dashed"
      style="margin-bottom: 20px; width: 100%"
      @click="handleOpenAddIpRangeModal">
      <template #icon><plus-outlined /></template>
      {{ $t('label.add.ip.range') }}
    </a-button>

    <a-table
      size="small"
      style="overflow-y: auto"
      :columns="columns"
      :dataSource="items"
      :rowKey="record => record.id"
      :pagination="false"
    >
<<<<<<< HEAD
      <template #bodyCell="{ column, record }">
        <template v-if="column.key === 'gateway'">
          {{ record.gateway || record.ip6gateway }}
        </template>
        <template v-if="column.key === 'cidr'">
          {{ record.cidr || record.ip6cidr }}
        </template>
        <template v-if="column.key === 'startip'">
          {{ record.startip || record.startipv6 }}
        </template>
        <template v-if="column.key === 'endip'">
          {{ record.endip || record.endipv6 }}
        </template>
        <template v-if="column.key === 'account' && !basicGuestNetwork">
          <a-button @click="() => handleOpenAccountModal(record)">{{ `[${record.domain}] ${record.account === undefined ? '' : record.account}` }}</a-button>
        </template>
        <template v-if="column.key === 'actions'">
          <div
            class="actions"
            style="text-align: right" >
            <tooltip-button
              v-if="record.account === 'system' && !basicGuestNetwork && record.gateway && !record.ip6gateway"
              tooltipPlacement="bottom"
              :tooltip="$t('label.add.account')"
              icon="user-add-outlined"
              @onClick="() => handleOpenAddAccountModal(record)"
              :disabled="!('dedicatePublicIpRange' in $store.getters.apis)" />
            <tooltip-button
              v-if="record.account !== 'system' && !basicGuestNetwork"
              tooltipPlacement="bottom"
              :tooltip="$t('label.release.account')"
              icon="user-delete-outlined"
              type="primary"
              :danger="true"
              @onClick="() => handleRemoveAccount(record.id)"
              :disabled="!('releasePublicIpRange' in $store.getters.apis)" />
            <tooltip-button
              tooltipPlacement="bottom"
              :tooltip="$t('label.update.ip.range')"
              icon="edit-outlined"
              type="primary"
              :danger="true"
              @onClick="() => handleUpdateIpRangeModal(record)"
              :disabled="!('updateVlanIpRange' in $store.getters.apis)" />
            <tooltip-button
              tooltipPlacement="bottom"
              :tooltip="$t('label.remove.ip.range')"
              icon="delete-outlined"
              type="primary"
              :danger="true"
              @onClick="handleDeleteIpRange(record.id)"
              :disabled="!('deleteVlanIpRange' in $store.getters.apis)" />
          </div>
        </template>
=======
      <template #gateway="{record}">
        {{ record.gateway || record.ip6gateway }}
      </template>
      <template #cidr="{record}">
        {{ record.cidr || record.ip6cidr }}
      </template>
      <template #startip="{record}">
        {{ record.startip || record.startipv6 }}
      </template>
      <template #endip="{record}">
        {{ record.endip || record.endipv6 }}
      </template>
      <template #account="{record}" v-if="!basicGuestNetwork">
        <a-button @click="() => handleOpenAccountModal(record)">{{ record.domain === undefined ? `${$t('label.system.ip.pool')}` : `[ ${record.domain}] ${record.account === undefined ? '' : record.account}` }}</a-button>
      </template>
      <template #actions="{record}">
        <div
          class="actions"
          style="text-align: right" >
          <tooltip-button
            v-if="!record.domain && !basicGuestNetwork && record.gateway && !record.ip6gateway"
            tooltipPlacement="bottom"
            :tooltip="$t('label.add.account')"
            icon="user-add-outlined"
            @onClick="() => handleOpenAddAccountModal(record)"
            :disabled="!('dedicatePublicIpRange' in $store.getters.apis)" />
          <tooltip-button
            v-if="record.domain && !basicGuestNetwork"
            tooltipPlacement="bottom"
            :tooltip="$t('label.release.account')"
            icon="user-delete-outlined"
            type="primary"
            :danger="true"
            @onClick="() => handleRemoveAccount(record.id)"
            :disabled="!('releasePublicIpRange' in $store.getters.apis)" />
          <tooltip-button
            tooltipPlacement="bottom"
            :tooltip="$t('label.update.ip.range')"
            icon="edit-outlined"
            type="primary"
            :danger="true"
            @onClick="() => handleUpdateIpRangeModal(record)"
            :disabled="!('updateVlanIpRange' in $store.getters.apis)" />
          <tooltip-button
            tooltipPlacement="bottom"
            :tooltip="$t('label.remove.ip.range')"
            icon="delete-outlined"
            type="primary"
            :danger="true"
            @onClick="handleDeleteIpRange(record.id)"
            :disabled="!('deleteVlanIpRange' in $store.getters.apis)" />
        </div>
>>>>>>> 93bd5b7a
      </template>
    </a-table>
    <a-pagination
      class="row-element pagination"
      size="small"
      :current="page"
      :pageSize="pageSize"
      :total="total"
      :showTotal="total => `${$t('label.total')} ${total} ${$t('label.items')}`"
      :pageSizeOptions="['10', '20', '40', '80', '100']"
      @change="changePage"
      @showSizeChange="changePageSize"
      showSizeChanger>
      <template #buildOptionText="props">
        <span>{{ props.value }} / {{ $t('label.page') }}</span>
      </template>
    </a-pagination>

    <a-modal
      :visible="accountModal"
      v-if="selectedItem"
      :closable="true"
      :maskClosable="false"
      :footer="null"
      @cancel="accountModal = false">
      <div>
        <div style="margin-bottom: 10px;">
          <div class="list__label">{{ $t('label.account') }}</div>
          <div>{{ selectedItem.account }}</div>
        </div>
        <div style="margin-bottom: 10px;">
          <div class="list__label">{{ $t('label.domain') }}</div>
          <div>{{ selectedItem.domain }}</div>
        </div>
        <div style="margin-bottom: 10px;">
          <div class="list__label">{{ $t('label.system.vms') }}</div>
          <div>{{ selectedItem.forsystemvms }}</div>
        </div>
      </div>

      <div :span="24" class="action-button">
        <a-button @click="accountModal = false">{{ $t('label.close') }}</a-button>
      </div>
    </a-modal>

    <a-modal
      v-if="addAccountModal"
      :zIndex="1001"
      :closable="true"
      :maskClosable="false"
      :visible="addAccountModal"
      :title="$t('label.add.account')"
      :footer="null"
      @cancel="addAccountModal = false">
      <a-spin :spinning="domainsLoading" v-ctrl-enter="handleAddAccount">
        <div style="margin-bottom: 10px;">
          <div class="list__label">{{ $t('label.account') }}:</div>
          <a-input v-model:value="addAccount.account" v-focus="true"></a-input>
        </div>
        <div>
          <div class="list__label">{{ $t('label.domain') }}:</div>
          <a-select
            v-model:value="addAccount.domain"
            showSearch
            optionFilterProp="label"
            :filterOption="(input, option) => {
              return option.label.toLowerCase().indexOf(input.toLowerCase()) >= 0
            }" >
            <a-select-option
              v-for="domain in domains"
              :key="domain.id"
              :value="domain.id"
              :label="domain.path || domain.name || domain.description">{{ domain.path || domain.name || domain.description }}
            </a-select-option>
          </a-select>
        </div>

        <div :span="24" class="action-button">
          <a-button @click="addAccountModal = false">{{ $t('label.cancel') }}</a-button>
          <a-button type="primary" ref="submit" @click="handleAddAccount">{{ $t('label.ok') }}</a-button>
        </div>
      </a-spin>
    </a-modal>

    <a-modal
      v-if="addIpRangeModal"
      :visible="addIpRangeModal"
      :title="$t('label.add.ip.range')"
      :closable="true"
      :maskClosable="false"
      :footer="null"
      @cancel="addIpRangeModal = false">
      <a-form
        :ref="formRef"
        :model="form"
        :rules="rules"
        @finish="handleAddIpRange"
        v-ctrl-enter="handleAddIpRange"
        layout="vertical"
        class="form"

      >
        <a-form-item name="iptype" ref="iptype" :label="$t('label.ip.range.type')" class="form__item">
          <a-radio-group
            v-model:value="form.iptype"
            buttonStyle="solid">
            <a-radio-button value="">
              {{ $t('label.ip.v4') }}
            </a-radio-button>
            <a-radio-button value="ip6">
              {{ $t('label.ip.v6') }}
            </a-radio-button>
          </a-radio-group>
        </a-form-item>
        <a-form-item name="podid" ref="podid" :label="$t('label.podid')" class="form__item" v-if="basicGuestNetwork">
          <a-select
            v-model:value="form.podid"
            showSearch
            optionFilterProp="label"
            :filterOption="(input, option) => {
              return option.label.toLowerCase().indexOf(input.toLowerCase()) >= 0
            }"
            v-focus="true">
            <a-select-option v-for="pod in pods" :key="pod.id" :value="pod.id" :label="pod.name">{{ pod.name }}</a-select-option>
          </a-select>
        </a-form-item>
        <a-form-item name="vlan" ref="vlan" :label="$t('label.vlan')" class="form__item" v-if="!basicGuestNetwork">
          <a-input v-model:value="form.vlan" />
        </a-form-item>
        <div v-if="form.iptype==='ip6'">
          <a-form-item name="ip6gateway" ref="ip6gateway" :label="$t('label.gateway')" class="form__item">
            <a-input v-model:value="form.ip6gateway" />
          </a-form-item>
          <a-form-item name="ip6cidr" ref="ip6cidr" :label="$t('label.cidr')" class="form__item">
            <a-input v-model:value="form.ip6cidr" />
          </a-form-item>
        </div>
        <div v-else>
          <a-form-item name="gateway" ref="gateway" :label="$t('label.gateway')" class="form__item">
            <a-input v-model:value="form.gateway" />
          </a-form-item>
          <a-form-item name="netmask" ref="netmask" :label="$t('label.netmask')" class="form__item">
            <a-input v-model:value="form.netmask" />
          </a-form-item>
          <a-form-item name="startip" ref="startip" :label="$t('label.startip')" class="form__item">
            <a-input v-model:value="form.startip" />
          </a-form-item>
          <a-form-item name="endip" ref="endip" :label="$t('label.endip')" class="form__item">
            <a-input v-model:value="form.endip" />
          </a-form-item>
        </div>
        <div class="form__item" v-if="!basicGuestNetwork && form.iptype != 'ip6'">
          <div style="color: black;">{{ $t('label.set.reservation') }}</div>
          <a-switch v-model:checked="showAccountFields" @change="handleShowAccountFields" />
        </div>
        <div v-if="showAccountFields && !basicGuestNetwork" style="margin-top: 20px;">
          <div v-html="$t('label.set.reservation.desc')"></div>
          <a-form-item name="forsystemvms" ref="forsystemvms" :label="$t('label.system.vms')" class="form__item">
            <a-switch v-model:checked="form.forsystemvms" />
          </a-form-item>
          <a-spin :spinning="domainsLoading">
            <a-form-item name="account" ref="account" :label="$t('label.account')" class="form__item">
              <a-input v-model:value="form.account"></a-input>
            </a-form-item>
            <a-form-item name="domain" ref="domain" :label="$t('label.domain')" class="form__item">
              <a-select
                v-model:value="form.domain"
                showSearch
                optionFilterProp="label"
                :filterOption="(input, option) => {
                  return option.label.toLowerCase().indexOf(input.toLowerCase()) >= 0
                }" >
                <a-select-option
                  v-for="domain in domains"
                  :key="domain.id"
                  :value="domain.id"
                  :label="domain.path || domain.name || domain.description">{{ domain.path || domain.name || domain.description }}
                </a-select-option>
              </a-select>
            </a-form-item>
          </a-spin>
        </div>

        <div :span="24" class="action-button">
          <a-button @click="addIpRangeModal = false">{{ $t('label.cancel') }}</a-button>
          <a-button type="primary" ref="submit" @click="handleAddIpRange">{{ $t('label.ok') }}</a-button>
        </div>
      </a-form>
    </a-modal>

    <a-modal
      :visible="updateIpRangeModal"
      :title="$t('label.update.ip.range')"
      v-if="selectedItem"
      :maskClosable="false"
      :footer="null"
      @cancel="updateIpRangeModal = false">
      <a-form
        :ref="updRangeRef"
        :model="formUpdRange"
        :rules="updRangeRules"
        @finish="handleAddIpRange"
        v-ctrl-enter="handleAddIpRange"
        layout="vertical"
        class="form"

      >
        <div v-if="selectedItem.ip6gateway && !selectedItem.gateway">
          <a-form-item name="ip6gateway" ref="ip6gateway" :label="$t('label.gateway')" class="form__item">
            <a-input v-model:value="formUpdRange.ip6gateway" />
          </a-form-item>
          <a-form-item name="ip6cidr" ref="ip6cidr" :label="$t('label.cidr')" class="form__item">
            <a-input v-model:value="formUpdRange.ip6cidr" />
          </a-form-item>
        </div>
        <div v-else>
          <a-form-item name="startip" ref="startip" :label="$t('label.startip')" class="form__item">
            <a-input v-focus="true" v-model:value="formUpdRange.startip"></a-input>
          </a-form-item>
          <a-form-item name="endip" ref="endip" :label="$t('label.endip')" class="form__item">
            <a-input v-model:value="formUpdRange.endip"></a-input>
          </a-form-item>
          <a-form-item name="gateway" ref="gateway" :label="$t('label.gateway')" class="form__item">
            <a-input v-model:value="formUpdRange.gateway"></a-input>
          </a-form-item>
          <a-form-item name="netmask" ref="netmask" :label="$t('label.netmask')" class="form__item">
            <a-input v-model:value="formUpdRange.netmask"></a-input>
          </a-form-item>
          <a-form-item name="forsystemvms" ref="forsystemvms" :label="$t('label.system.vms')" class="form__item">
            <a-switch v-model:checked="formUpdRange.forsystemvms"></a-switch>
          </a-form-item>
        </div>

        <div :span="24" class="action-button">
          <a-button @click="updateIpRangeModal = false">{{ $t('label.cancel') }}</a-button>
          <a-button type="primary" ref="submit" @click="handleUpdateIpRange">{{ $t('label.ok') }}</a-button>
        </div>
      </a-form>
    </a-modal>
  </a-spin>
</template>

<script>
import { ref, reactive, toRaw } from 'vue'
import { api } from '@/api'
import TooltipButton from '@/components/widgets/TooltipButton'

export default {
  name: 'IpRangesTabPublic',
  components: {
    TooltipButton
  },
  props: {
    resource: {
      type: Object,
      required: true
    },
    loading: {
      type: Boolean,
      default: false
    },
    network: {
      type: Object,
      required: true
    },
    basicGuestNetwork: {
      type: Boolean,
      required: true
    }
  },
  data () {
    return {
      componentLoading: false,
      items: [],
      total: 0,
      selectedItem: null,
      accountModal: false,
      addAccountModal: false,
      addAccount: {
        account: null,
        domain: null
      },
      domains: [],
      domainsLoading: false,
      addIpRangeModal: false,
      updateIpRangeModal: false,
      showAccountFields: false,
      podsLoading: false,
      pods: [],
      page: 1,
      pageSize: 10,
      columns: [
        {
          key: 'gateway',
          title: this.$t('label.gateway')
        },
        {
          key: 'cidr',
          title: this.$t('label.cidr')
        },
        {
          title: this.$t('label.vlan'),
          dataIndex: 'vlan'
        },
        {
          key: 'startip',
          title: this.$t('label.startip')
        },
        {
          key: 'endip',
          title: this.$t('label.endip')
        },
        {
          key: 'actions',
          title: this.$t('label.actions')
        }
      ]
    }
  },
  created () {
    this.initFormUpdateRange()
    this.initAddIpRangeForm()
    if (!this.basicGuestNetwork) {
      this.columns.splice(6, 0,
        {
          key: 'account',
          title: this.$t('label.account')
        }
      )
    } else {
      this.columns.unshift({
        title: this.$t('label.pod'),
        dataIndex: 'podname'
      })
    }
    this.fetchData()
  },
  watch: {
    network (newItem, oldItem) {
      if (!newItem || !newItem.id) {
        return
      }
      this.fetchData()
    }
  },
  methods: {
    initAddIpRangeForm () {
      this.formRef = ref()
      this.form = reactive({
        iptype: ''
      })
      this.rules = reactive({
        podid: [{ required: true, message: this.$t('label.required') }],
        gateway: [{ required: true, message: this.$t('label.required') }],
        netmask: [{ required: true, message: this.$t('label.required') }],
        startip: [{ required: true, message: this.$t('label.required') }],
        endip: [{ required: true, message: this.$t('label.required') }],
        ip6gateway: [{ required: true, message: this.$t('label.required') }],
        ip6cidr: [{ required: true, message: this.$t('label.required') }]
      })
    },
    initFormUpdateRange () {
      this.updRangeRef = ref()
      this.formUpdRange = reactive({})
      this.updRangeRules = reactive({
        startip: [{ required: true, message: this.$t('label.required') }],
        endip: [{ required: true, message: this.$t('label.required') }],
        gateway: [{ required: true, message: this.$t('label.required') }],
        netmask: [{ required: true, message: this.$t('label.required') }],
        ip6gateway: [{ required: true, message: this.$t('label.required') }],
        ip6cidr: [{ required: true, message: this.$t('label.required') }]
      })
    },
    fetchData () {
      this.componentLoading = true
      api('listVlanIpRanges', {
        networkid: this.network.id,
        zoneid: this.resource.zoneid,
        page: this.page,
        pagesize: this.pageSize
      }).then(response => {
        this.items = response.listvlaniprangesresponse.vlaniprange ? response.listvlaniprangesresponse.vlaniprange : []
        this.total = response.listvlaniprangesresponse.count || 0
      }).catch(error => {
        this.$notifyError(error)
      }).finally(() => {
        this.componentLoading = false
      })
      this.fetchPods()
    },
    fetchDomains () {
      this.domainsLoading = true
      api('listDomains', {
        details: 'min',
        listAll: true
      }).then(response => {
        this.domains = response.listdomainsresponse.domain ? response.listdomainsresponse.domain : []
        if (this.domains.length > 0) {
          this.addAccount.domain = this.domains[0].id
          this.form.domain = this.domains[0].id
        }
      }).catch(error => {
        this.$notifyError(error)
      }).finally(() => {
        this.domainsLoading = false
      })
    },
    fetchPods () {
      this.podsLoading = true
      api('listPods', {
        zoneid: this.resource.zoneid,
        page: this.page,
        pagesize: this.pageSize
      }).then(response => {
        this.total = response.listpodsresponse.count || 0
        this.pods = response.listpodsresponse.pod ? response.listpodsresponse.pod : []
      }).catch(error => {
        console.log(error)
        this.$notifyError(error)
      }).finally(() => {
        this.podsLoading = false
      })
    },
    handleAddAccount () {
      if (this.domainsLoading) return
      this.domainsLoading = true

      if (this.addIpRangeModal === true) {
        this.addAccountModal = false
        return
      }

      var params = {
        id: this.selectedItem.id,
        zoneid: this.selectedItem.zoneid,
        domainid: this.addAccount.domain
      }

      if (this.addAccount.account) {
        params.account = this.addAccount.account
      }

      api('dedicatePublicIpRange', params).catch(error => {
        this.$notifyError(error)
      }).finally(() => {
        this.addAccountModal = false
        this.domainsLoading = false
        this.fetchData()
      })
    },
    handleRemoveAccount (id) {
      this.componentLoading = true
      api('releasePublicIpRange', { id }).catch(error => {
        this.$notifyError(error)
      }).finally(() => {
        this.fetchData()
      })
    },
    handleOpenAccountModal (item) {
      this.selectedItem = item
      this.accountModal = true
    },
    handleOpenAddAccountModal (item) {
      if (!this.addIpRangeModal) {
        this.selectedItem = item
      }
      this.addAccountModal = true
      this.fetchDomains()
    },
    handleShowAccountFields () {
      if (this.showAccountFields) {
        this.fetchDomains()
      }
    },
    handleOpenAddIpRangeModal () {
      this.initAddIpRangeForm()
      this.addIpRangeModal = true
    },
    handleUpdateIpRangeModal (item) {
      this.initFormUpdateRange()
      this.selectedItem = item
      this.updateIpRangeModal = true

      this.formUpdRange.startip = this.selectedItem?.startip || ''
      this.formUpdRange.endip = this.selectedItem?.endip || ''
      this.formUpdRange.gateway = this.selectedItem?.gateway || ''
      this.formUpdRange.netmask = this.selectedItem?.netmask || ''
      this.formUpdRange.forsystemvms = this.selectedItem?.forsystemvms || false
      this.formUpdRange.ip6gateway = this.selectedItem?.ip6gateway || ''
      this.formUpdRange.ip6cidr = this.selectedItem?.ip6cidr || ''
    },
    handleDeleteIpRange (id) {
      this.componentLoading = true
      api('deleteVlanIpRange', { id }).then(() => {
        this.$notification.success({
          message: 'Removed IP Range'
        })
      }).catch(error => {
        this.$notifyError(error)
      }).finally(() => {
        this.componentLoading = false
        this.fetchData()
      })
    },
    handleAddIpRange (e) {
      if (this.componentLoading) return
      this.formRef.value.validate().then(() => {
        const values = toRaw(this.form)
        this.componentLoading = true
        this.addIpRangeModal = false
        var ipRangeKeys = ['gateway', 'netmask', 'startip', 'endip']
        if (values.iptype === 'ip6') {
          ipRangeKeys = ['ip6gateway', 'ip6cidr']
        }
        var params = {}
        for (const key of ipRangeKeys) {
          params[key] = values[key]
        }
        if (!this.basicGuestNetwork) {
          params.zoneId = this.resource.zoneid
          params.vlan = values.vlan
          params.forsystemvms = values.forsystemvms
          params.account = values.forsystemvms ? null : values.account
          params.domainid = values.forsystemvms ? null : values.domain
          params.forvirtualnetwork = true
        } else {
          params.forvirtualnetwork = false
          params.podid = values.podid
          params.networkid = this.network.id
        }
        api('createVlanIpRange', params).then(() => {
          this.$notification.success({
            message: this.$t('message.success.add.iprange')
          })
        }).catch(error => {
          this.$notification.error({
            message: `${this.$t('label.error')} ${error.response.status}`,
            description: error.response.data.createvlaniprangeresponse?.errortext || error.response.data.errorresponse.errortext,
            duration: 0
          })
        }).finally(() => {
          this.componentLoading = false
          this.fetchData()
        })
      }).catch(error => {
        this.formRef.value.scrollToField(error.errorFields[0].name)
      })
    },
    handleUpdateIpRange (e) {
      if (this.componentLoading) return
      this.updRangeRef.value.validate().then(() => {
        const values = toRaw(this.formUpdRange)

        this.componentLoading = true
        this.updateIpRangeModal = false
        var params = {
          id: this.selectedItem.id,
          forsystemvms: values.forsystemvms
        }
        var ipRangeKeys = ['gateway', 'netmask', 'startip', 'endip']
        if (this.selectedItem.ip6gateway && !this.selectedItem.gateway) {
          ipRangeKeys = ['ip6gateway', 'ip6cidr']
        }
        for (const key of ipRangeKeys) {
          params[key] = values[key]
        }
        api('updateVlanIpRange', params).then(() => {
          this.$notification.success({
            message: this.$t('message.success.update.iprange')
          })
        }).catch(error => {
          this.$notification.error({
            message: `${this.$t('label.error')} ${error.response.status}`,
            description: error.response.data.updatevlaniprangeresponse?.errortext || error.response.data.errorresponse.errortext,
            duration: 0
          })
        }).finally(() => {
          this.componentLoading = false
          this.fetchData()
        })
      })
    },
    changePage (page, pageSize) {
      this.page = page
      this.pageSize = pageSize
      this.fetchData()
    },
    changePageSize (currentPage, pageSize) {
      this.page = currentPage
      this.pageSize = pageSize
      this.fetchData()
    }
  }
}
</script>

<style lang="scss" scoped>
  .list {
    &__item {
      display: flex;
    }

    &__data {
      display: flex;
      flex-wrap: wrap;
    }

    &__col {
      flex-basis: calc((100% / 3) - 20px);
      margin-right: 20px;
      margin-bottom: 10px;
    }

    &__label {
      font-weight: bold;
    }
  }

  .ant-list-item {
    padding-top: 0;
    padding-bottom: 0;

    &:not(:first-child) {
      padding-top: 20px;
    }

    &:not(:last-child) {
      padding-bottom: 20px;
    }
  }

  .actions {
    button {
      &:not(:last-child) {
        margin-right: 10px;
      }
    }
  }

  .ant-select {
    width: 100%;
  }

  .form {
    .actions {
      display: flex;
      justify-content: flex-end;

      button {
        &:not(:last-child) {
          margin-right: 10px;
        }
      }

    }
  }

  .pagination {
    margin-top: 20px;
  }
</style><|MERGE_RESOLUTION|>--- conflicted
+++ resolved
@@ -34,7 +34,6 @@
       :rowKey="record => record.id"
       :pagination="false"
     >
-<<<<<<< HEAD
       <template #bodyCell="{ column, record }">
         <template v-if="column.key === 'gateway'">
           {{ record.gateway || record.ip6gateway }}
@@ -49,21 +48,21 @@
           {{ record.endip || record.endipv6 }}
         </template>
         <template v-if="column.key === 'account' && !basicGuestNetwork">
-          <a-button @click="() => handleOpenAccountModal(record)">{{ `[${record.domain}] ${record.account === undefined ? '' : record.account}` }}</a-button>
+          <a-button @click="() => handleOpenAccountModal(record)">{{ record.domain === undefined ? `${$t('label.system.ip.pool')}` : `[ ${record.domain}] ${record.account === undefined ? '' : record.account}` }}</a-button>
         </template>
         <template v-if="column.key === 'actions'">
           <div
             class="actions"
             style="text-align: right" >
             <tooltip-button
-              v-if="record.account === 'system' && !basicGuestNetwork && record.gateway && !record.ip6gateway"
+              v-if="!record.domain && !basicGuestNetwork && record.gateway && !record.ip6gateway"
               tooltipPlacement="bottom"
               :tooltip="$t('label.add.account')"
               icon="user-add-outlined"
               @onClick="() => handleOpenAddAccountModal(record)"
               :disabled="!('dedicatePublicIpRange' in $store.getters.apis)" />
             <tooltip-button
-              v-if="record.account !== 'system' && !basicGuestNetwork"
+              v-if="record.domain && !basicGuestNetwork"
               tooltipPlacement="bottom"
               :tooltip="$t('label.release.account')"
               icon="user-delete-outlined"
@@ -89,60 +88,6 @@
               :disabled="!('deleteVlanIpRange' in $store.getters.apis)" />
           </div>
         </template>
-=======
-      <template #gateway="{record}">
-        {{ record.gateway || record.ip6gateway }}
-      </template>
-      <template #cidr="{record}">
-        {{ record.cidr || record.ip6cidr }}
-      </template>
-      <template #startip="{record}">
-        {{ record.startip || record.startipv6 }}
-      </template>
-      <template #endip="{record}">
-        {{ record.endip || record.endipv6 }}
-      </template>
-      <template #account="{record}" v-if="!basicGuestNetwork">
-        <a-button @click="() => handleOpenAccountModal(record)">{{ record.domain === undefined ? `${$t('label.system.ip.pool')}` : `[ ${record.domain}] ${record.account === undefined ? '' : record.account}` }}</a-button>
-      </template>
-      <template #actions="{record}">
-        <div
-          class="actions"
-          style="text-align: right" >
-          <tooltip-button
-            v-if="!record.domain && !basicGuestNetwork && record.gateway && !record.ip6gateway"
-            tooltipPlacement="bottom"
-            :tooltip="$t('label.add.account')"
-            icon="user-add-outlined"
-            @onClick="() => handleOpenAddAccountModal(record)"
-            :disabled="!('dedicatePublicIpRange' in $store.getters.apis)" />
-          <tooltip-button
-            v-if="record.domain && !basicGuestNetwork"
-            tooltipPlacement="bottom"
-            :tooltip="$t('label.release.account')"
-            icon="user-delete-outlined"
-            type="primary"
-            :danger="true"
-            @onClick="() => handleRemoveAccount(record.id)"
-            :disabled="!('releasePublicIpRange' in $store.getters.apis)" />
-          <tooltip-button
-            tooltipPlacement="bottom"
-            :tooltip="$t('label.update.ip.range')"
-            icon="edit-outlined"
-            type="primary"
-            :danger="true"
-            @onClick="() => handleUpdateIpRangeModal(record)"
-            :disabled="!('updateVlanIpRange' in $store.getters.apis)" />
-          <tooltip-button
-            tooltipPlacement="bottom"
-            :tooltip="$t('label.remove.ip.range')"
-            icon="delete-outlined"
-            type="primary"
-            :danger="true"
-            @onClick="handleDeleteIpRange(record.id)"
-            :disabled="!('deleteVlanIpRange' in $store.getters.apis)" />
-        </div>
->>>>>>> 93bd5b7a
       </template>
     </a-table>
     <a-pagination
