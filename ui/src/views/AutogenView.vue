// Licensed to the Apache Software Foundation (ASF) under one
// or more contributor license agreements.  See the NOTICE file
// distributed with this work for additional information
// regarding copyright ownership.  The ASF licenses this file
// to you under the Apache License, Version 2.0 (the
// "License"); you may not use this file except in compliance
// with the License.  You may obtain a copy of the License at
//
//   http://www.apache.org/licenses/LICENSE-2.0
//
// Unless required by applicable law or agreed to in writing,
// software distributed under the License is distributed on an
// "AS IS" BASIS, WITHOUT WARRANTIES OR CONDITIONS OF ANY
// KIND, either express or implied.  See the License for the
// specific language governing permissions and limitations
// under the License.

<template>
  <div>
    <a-affix :offsetTop="this.$store.getters.shutdownTriggered ? 103 : 78">
      <a-card class="breadcrumb-card" style="z-index: 10">
        <a-row>
          <a-col :span="device === 'mobile' ? 24 : 12" style="padding-left: 12px">
            <breadcrumb :resource="resource">
              <template #end>
                <a-button
                  :loading="loading"
                  style="margin-bottom: 5px"
                  shape="round"
                  size="small"
                  @click="fetchData({ irefresh: true })">
                  <template #icon><reload-outlined /></template>
                  {{ $t('label.refresh') }}
                </a-button>
                <a-switch
                  v-if="!dataView && ['vm', 'volume', 'zone', 'cluster', 'host', 'storagepool', 'managementserver'].includes($route.name)"
                  style="margin-left: 8px"
                  :checked-children="$t('label.metrics')"
                  :un-checked-children="$t('label.metrics')"
                  :checked="$store.getters.metrics"
                  @change="(checked, event) => { $store.dispatch('SetMetrics', checked) }"/>
                <a-switch
                  v-if="!projectView && hasProjectId"
                  style="margin-left: 8px"
                  :checked-children="$t('label.projects')"
                  :un-checked-children="$t('label.projects')"
                  :checked="$store.getters.listAllProjects"
                  @change="(checked, event) => { $store.dispatch('SetListAllProjects', checked) }"/>
                <a-tooltip placement="right">
                  <template #title>
                    {{ $t('label.filterby') }}
                  </template>
                  <a-select
                    v-if="!dataView && filters && filters.length > 0"
                    :placeholder="$t('label.filterby')"
<<<<<<< HEAD
                    :value="filterValue"
=======
                    :value="$route.query.filter || (projectView && $route.name === 'vm' ||
                      ['Admin', 'DomainAdmin'].includes($store.getters.userInfo.roletype) &&
                      ['vm', 'iso', 'template', 'pod', 'cluster', 'host', 'systemvm', 'router', 'storagepool'].includes($route.name)
                        ? 'all' : ['publicip'].includes($route.name)
                        ? 'allocated' : ['account', 'guestnetwork', 'guestvlans'].includes($route.name)
                        ? 'all' : ['volume'].includes($route.name)
                        ? 'user' : 'self')"
>>>>>>> a5676b0d
                    style="min-width: 120px; margin-left: 10px"
                    @change="changeFilter"
                    showSearch
                    optionFilterProp="label"
                    :filterOption="(input, option) => {
                      return option.label.toLowerCase().indexOf(input.toLowerCase()) >= 0
                    }" >
                    <template #suffixIcon><filter-outlined class="ant-select-suffix" /></template>
                    <a-select-option
                      v-if="['Admin', 'DomainAdmin'].includes($store.getters.userInfo.roletype) &&
                      ['vm', 'iso', 'template', 'pod', 'cluster', 'host', 'systemvm', 'router', 'storagepool'].includes($route.name) ||
                      ['account'].includes($route.name)"
                      key="all"
                      :label="$t('label.all')">
                      {{ $t('label.all') }}
                    </a-select-option>
                    <a-select-option
                      v-for="filter in filters"
                      :key="filter"
                      :label="$t('label.' + (['comment'].includes($route.name) ? 'filter.annotations.' : '') + filter)">
                      {{ $t('label.' + (['comment'].includes($route.name) ? 'filter.annotations.' : '') + filter) }}
                      <clock-circle-outlined v-if="['comment'].includes($route.name) && !['Admin'].includes($store.getters.userInfo.roletype) && filter === 'all'" />
                    </a-select-option>
                  </a-select>
                </a-tooltip>
              </template>
            </breadcrumb>
          </a-col>
          <a-col
            :span="device === 'mobile' ? 24 : 12"
            :style="device === 'mobile' ? { float: 'right', 'margin-top': '12px', 'margin-bottom': '-6px', display: 'table' } : { float: 'right', display: 'table', 'margin-bottom': '-6px' }" >
            <slot name="action" v-if="dataView && $route.path.startsWith('/publicip')"></slot>
            <action-button
              v-else
              :style="dataView ? { float: device === 'mobile' ? 'left' : 'right' } : { 'margin-right': '10px', display: getStyle(), padding: '5px' }"
              :loading="loading"
              :actions="actions"
              :selectedRowKeys="selectedRowKeys"
              :selectedItems="selectedItems"
              :dataView="dataView"
              :resource="resource"
              @exec-action="(action) => execAction(action, action.groupAction && !dataView)"/>
            <search-view
              v-if="!dataView"
              :searchFilters="searchFilters"
              :searchParams="searchParams"
              :apiName="apiName"
              @search="onSearch"
              @change-filter="changeFilter"/>
          </a-col>
        </a-row>
      </a-card>
    </a-affix>

    <div v-show="showAction">
      <keep-alive v-if="currentAction.component && (!currentAction.groupAction || selectedRowKeys.length === 0 || (this.selectedRowKeys.length > 0 && currentAction.api === 'destroyVirtualMachine'))">
        <a-modal
          :visible="showAction"
          :closable="true"
          :maskClosable="false"
          :cancelText="$t('label.cancel')"
          style="top: 20px;"
          @cancel="cancelAction"
          :confirmLoading="actionLoading"
          :footer="null"
          centered
          width="auto"
        >
          <template #title>
            <span v-if="currentAction.label">{{ $t(currentAction.label) }}</span>
            <a
              v-if="currentAction.docHelp || $route.meta.docHelp"
              style="margin-left: 5px"
              :href="$config.docBase + '/' + (currentAction.docHelp || $route.meta.docHelp)"
              target="_blank">
              <question-circle-outlined />
            </a>
          </template>
          <keep-alive>
            <component
              :is="currentAction.component"
              :resource="resource"
              :loading="loading"
              :action="{currentAction}"
              :selectedRowKeys="selectedRowKeys"
              :selectedItems="selectedItems"
              :chosenColumns="chosenColumns"
              v-bind="{currentAction}"
              @refresh-data="fetchData"
              @poll-action="pollActionCompletion"
              @close-action="closeAction"
              @cancel-bulk-action="handleCancel"/>
          </keep-alive>
        </a-modal>
      </keep-alive>
      <a-modal
        v-else
        :visible="showAction"
        :closable="true"
        :maskClosable="false"
        :footer="null"
        style="top: 20px;"
        :width="modalWidth"
        :ok-button-props="getOkProps()"
        :cancel-button-props="getCancelProps()"
        :confirmLoading="actionLoading"
        @cancel="cancelAction"
        centered
      >
        <template #title>
          <span v-if="currentAction.label">{{ $t(currentAction.label) }}</span>
          <a
            v-if="currentAction.docHelp || $route.meta.docHelp"
            style="margin-left: 5px"
            :href="$config.docBase + '/' + (currentAction.docHelp || $route.meta.docHelp)"
            target="_blank">
            <question-circle-outlined />
          </a>
        </template>
        <a-spin :spinning="actionLoading" v-ctrl-enter="handleSubmit">
          <span v-if="currentAction.message">
            <div v-if="selectedRowKeys.length > 0">
              <a-alert
                v-if="['delete-outlined', 'DeleteOutlined', 'poweroff-outlined', 'PoweroffOutlined'].includes(currentAction.icon)"
                type="error">
                <template #message>
                  <exclamation-circle-outlined style="color: red; fontSize: 30px; display: inline-flex" />
                  <span style="padding-left: 5px" v-html="`<b>${selectedRowKeys.length} ` + $t('label.items.selected') + `. </b>`" />
                  <span v-html="$t(currentAction.message)" />
                </template>
              </a-alert>
              <a-alert v-else type="warning">
                <template #message>
                  <span v-if="selectedRowKeys.length > 0" v-html="`<b>${selectedRowKeys.length} ` + $t('label.items.selected') + `. </b>`" />
                  <span v-html="$t(currentAction.message)" />
                </template>
              </a-alert>
            </div>
            <div v-else>
              <a-alert type="warning">
                <template #message>
                  <span v-html="$t(currentAction.message)" />
                </template>
              </a-alert>
            </div>
            <div v-if="selectedRowKeys.length > 0">
              <a-divider />
              <a-table
                v-if="selectedRowKeys.length > 0"
                size="middle"
                :columns="chosenColumns"
                :dataSource="selectedItems"
                :rowKey="(record, idx) => record.id || record.name || record.usageType || idx + '-' + Math.random()"
                :pagination="true"
                style="overflow-y: auto"
              >
              </a-table>
            </div>
            <br v-if="currentAction.paramFields.length > 0"/>
          </span>
          <a-form
            :ref="formRef"
            :model="form"
            :rules="rules"
            @finish="handleSubmit"
            layout="vertical">
            <div v-for="(field, fieldIndex) in currentAction.paramFields" :key="fieldIndex">
              <a-form-item
                :name="field.name"
                :ref="field.name"
                :v-bind="field.name"
                v-if="!(currentAction.mapping && field.name in currentAction.mapping && currentAction.mapping[field.name].value)"
              >
                <template #label>
                  <tooltip-label :title="$t('label.' + field.name)" :tooltip="field.description"/>
                </template>

                <a-switch
                  v-if="field.type==='boolean'"
                  v-model:checked="form[field.name]"
                  :placeholder="field.description"
                  v-focus="fieldIndex === firstIndex"
                />
                <a-select
                  v-else-if="currentAction.mapping && field.name in currentAction.mapping && currentAction.mapping[field.name].options"
                  :loading="field.loading"
                  v-model:value="form[field.name]"
                  :placeholder="field.description"
                  v-focus="fieldIndex === firstIndex"
                  showSearch
                  optionFilterProp="label"
                  :filterOption="(input, option) => {
                    return option.label.toLowerCase().indexOf(input.toLowerCase()) >= 0
                  }"
                >
                  <a-select-option key="" label="">{{ }}</a-select-option>
                  <a-select-option
                    v-for="(opt, optIndex) in currentAction.mapping[field.name].options"
                    :key="optIndex"
                    :label="opt">
                    {{ opt }}
                  </a-select-option>
                </a-select>
                <a-select
                  v-else-if="field.name==='keypair' ||
                    (field.name==='account' && !['addAccountToProject', 'createAccount'].includes(currentAction.api))"
                  showSearch
                  optionFilterProp="label"
                  v-model:value="form[field.name]"
                  :loading="field.loading"
                  :placeholder="field.description"
                  :filterOption="(input, option) => {
                    return option.label.toLowerCase().indexOf(input.toLowerCase()) >= 0
                  }"
                  v-focus="fieldIndex === firstIndex"
                >
                  <a-select-option key="" label="">{{ }}</a-select-option>
                  <a-select-option
                    v-for="(opt, optIndex) in field.opts"
                    :key="optIndex"
                    :label="opt.name || opt.description || opt.traffictype || opt.publicip">
                    {{ opt.name || opt.description || opt.traffictype || opt.publicip }}
                  </a-select-option>
                </a-select>
                <a-select
                  v-else-if="field.type==='uuid'"
                  showSearch
                  optionFilterProp="label"
                  v-model:value="form[field.name]"
                  :loading="field.loading"
                  :placeholder="field.description"
                  :filterOption="(input, option) => {
                    return option.label.toLowerCase().indexOf(input.toLowerCase()) >= 0
                  }"
                  v-focus="fieldIndex === firstIndex"
                >
                  <a-select-option key="" label="">{{ }}</a-select-option>
                  <a-select-option v-for="opt in field.opts" :key="opt.id" :label="opt.name || opt.description || opt.traffictype || opt.publicip">
                    <div>
                      <span v-if="(field.name.startsWith('template') || field.name.startsWith('iso'))">
                        <span v-if="opt.icon">
                          <resource-icon :image="opt.icon.base64image" size="1x" style="margin-right: 5px"/>
                        </span>
                        <os-logo v-else :osId="opt.ostypeid" :osName="opt.ostypename" size="lg" style="margin-left: -1px" />
                      </span>
                      <span v-if="(field.name.startsWith('zone'))">
                        <span v-if="opt.icon">
                          <resource-icon :image="opt.icon.base64image" size="1x" style="margin-right: 5px"/>
                        </span>
                        <global-outlined v-else style="margin-right: 5px" />
                      </span>
                      <span v-if="(field.name.startsWith('project'))">
                        <span v-if="opt.icon">
                          <resource-icon :image="opt.icon.base64image" size="1x" style="margin-right: 5px"/>
                        </span>
                        <project-outlined v-else style="margin-right: 5px" />
                      </span>
                      <span v-if="(field.name.startsWith('account') || field.name.startsWith('user'))">
                        <span v-if="opt.icon">
                          <resource-icon :image="opt.icon.base64image" size="1x" style="margin-right: 5px"/>
                        </span>
                        <user-outlined v-else style="margin-right: 5px"/>
                      </span>
                      <span v-if="(field.name.startsWith('network'))">
                        <span v-if="opt.icon">
                          <resource-icon :image="opt.icon.base64image" size="1x" style="margin-right: 5px"/>
                        </span>
                        <apartment-outlined v-else style="margin-right: 5px"/>
                      </span>
                      <span v-if="(field.name.startsWith('domain'))">
                        <span v-if="opt.icon">
                          <resource-icon :image="opt.icon.base64image" size="1x" style="margin-right: 5px"/>
                        </span>
                        <block-outlined v-else style="margin-right: 5px"/>
                      </span>
                      {{ opt.name || opt.description || opt.traffictype || opt.publicip }}
                    </div>
                  </a-select-option>
                </a-select>
                <a-select
                  v-else-if="field.type==='list'"
                  :loading="field.loading"
                  mode="multiple"
                  v-model:value="form[field.name]"
                  :placeholder="field.description"
                  v-focus="fieldIndex === firstIndex"
                  showSearch
                  optionFilterProp="label"
                  :filterOption="(input, option) => {
                    return option.label.toLowerCase().indexOf(input.toLowerCase()) >= 0
                  }"
                >
                  <a-select-option
                    v-for="(opt, optIndex) in field.opts"
                    :key="optIndex"
                    :label="opt.name && opt.type ? opt.name + ' (' + opt.type + ')' : opt.name || opt.description">
                    {{ opt.name && opt.type ? opt.name + ' (' + opt.type + ')' : opt.name || opt.description }}
                  </a-select-option>
                </a-select>
                <a-input-number
                  v-else-if="field.type==='long'"
                  v-focus="fieldIndex === firstIndex"
                  style="width: 100%;"
                  v-model:value="form[field.name]"
                  :placeholder="field.description"
                />
                <a-input-password
                  v-else-if="field.name==='password' || field.name==='currentpassword' || field.name==='confirmpassword'"
                  v-model:value="form[field.name]"
                  :placeholder="field.description"
                  @blur="($event) => handleConfirmBlur($event, field.name)"
                  v-focus="fieldIndex === firstIndex"
                />
                <a-textarea
                  v-else-if="field.name==='certificate' || field.name==='privatekey' || field.name==='certchain'"
                  rows="2"
                  v-model:value="form[field.name]"
                  :placeholder="field.description"
                  v-focus="fieldIndex === firstIndex"
                />
                <a-input
                  v-else
                  v-focus="fieldIndex === firstIndex"
                  v-model:value="form[field.name]"
                  :placeholder="field.description" />
              </a-form-item>
            </div>

            <div :span="24" class="action-button">
              <a-button @click="closeAction">{{ $t('label.cancel') }}</a-button>
              <a-button type="primary" @click="handleSubmit" ref="submit">{{ $t('label.ok') }}</a-button>
            </div>
          </a-form>
        </a-spin>
        <br />
      </a-modal>
    </div>

    <div :style="this.$store.getters.shutdownTriggered ? 'margin-top: 25px;' : null">
      <div v-if="dataView" style="margin-top: -10px">
        <slot name="resource" v-if="$route.path.startsWith('/quotasummary') || $route.path.startsWith('/publicip')"></slot>
        <resource-view
          v-else
          :resource="resource"
          :loading="loading"
          :tabs="$route.meta.tabs" />
      </div>
      <div class="row-element" v-else>
        <list-view
          :loading="loading"
          :columns="columns"
          :items="items"
          :actions="actions"
          :columnKeys="columnKeys"
          :selectedColumns="selectedColumns"
          ref="listview"
          @update-selected-columns="updateSelectedColumns"
          @selection-change="onRowSelectionChange"
          @refresh="fetchData"
          @edit-tariff-action="(showAction, record) => $emit('edit-tariff-action', showAction, record)"/>
        <a-pagination
          class="row-element"
          style="margin-top: 10px"
          size="small"
          :current="page"
          :pageSize="pageSize"
          :total="itemCount"
          :showTotal="total => `${$t('label.showing')} ${Math.min(total, 1+((page-1)*pageSize))}-${Math.min(page*pageSize, total)} ${$t('label.of')} ${total} ${$t('label.items')}`"
          :pageSizeOptions="pageSizeOptions"
          @change="changePage"
          @showSizeChange="changePageSize"
          showSizeChanger
          showQuickJumper>
          <template #buildOptionText="props">
            <span>{{ props.value }} / {{ $t('label.page') }}</span>
          </template>
        </a-pagination>
      </div>
    </div>
    <bulk-action-progress
      :showGroupActionModal="showGroupActionModal"
      :selectedItems="selectedItems"
      :selectedColumns="bulkColumns"
      :message="modalInfo"
      @handle-cancel="handleCancel" />
  </div>
</template>

<script>
import { ref, reactive, toRaw } from 'vue'
import { api } from '@/api'
import { mixinDevice } from '@/utils/mixin.js'
import { genericCompare } from '@/utils/sort.js'
import store from '@/store'
import eventBus from '@/config/eventBus'

import Breadcrumb from '@/components/widgets/Breadcrumb'
import ListView from '@/components/view/ListView'
import ResourceView from '@/components/view/ResourceView'
import ActionButton from '@/components/view/ActionButton'
import SearchView from '@/components/view/SearchView'
import OsLogo from '@/components/widgets/OsLogo'
import ResourceIcon from '@/components/view/ResourceIcon'
import BulkActionProgress from '@/components/view/BulkActionProgress'
import TooltipLabel from '@/components/widgets/TooltipLabel'

export default {
  name: 'Resource',
  components: {
    Breadcrumb,
    ResourceView,
    ListView,
    ActionButton,
    SearchView,
    BulkActionProgress,
    TooltipLabel,
    OsLogo,
    ResourceIcon
  },
  mixins: [mixinDevice],
  provide: function () {
    return {
      parentFetchData: this.fetchData,
      parentToggleLoading: this.toggleLoading,
      parentStartLoading: this.startLoading,
      parentFinishLoading: this.finishLoading,
      parentSearch: this.onSearch,
      parentChangeFilter: this.changeFilter,
      parentChangeResource: this.changeResource,
      parentPollActionCompletion: this.pollActionCompletion
    }
  },
  data () {
    return {
      apiName: '',
      loading: false,
      actionLoading: false,
      columnKeys: [],
      allColumns: [],
      columns: [],
      bulkColumns: [],
      selectedColumns: [],
      chosenColumns: [],
      customColumnsDropdownVisible: false,
      showGroupActionModal: false,
      selectedItems: [],
      items: [],
      modalInfo: {},
      itemCount: 0,
      page: 1,
      pageSize: this.$store.getters.defaultListViewPageSize,
      resource: {},
      selectedRowKeys: [],
      currentAction: {},
      showAction: false,
      dataView: false,
      projectView: false,
      hasProjectId: false,
      selectedFilter: '',
      filters: [],
      searchFilters: [],
      searchParams: {},
      actions: [],
      confirmDirty: false,
      firstIndex: 0,
      modalWidth: '30vw',
      promises: []
    }
  },
  beforeUnmount () {
    eventBus.off('vm-refresh-data')
    eventBus.off('async-job-complete')
    eventBus.off('exec-action')
  },
  mounted () {
    eventBus.on('exec-action', (args) => {
      const { action, isGroupAction } = args
      this.execAction(action, isGroupAction)
    })
  },
  created () {
    this.formRef = ref()
    this.form = reactive({})
    this.rules = reactive({})
    eventBus.on('vm-refresh-data', () => {
      if (this.$route.path === '/vm' || this.$route.path.includes('/vm/')) {
        this.fetchData()
      }
    })
    eventBus.on('refresh-icon', () => {
      if (this.$showIcon()) {
        this.fetchData()
      }
    })
    eventBus.on('async-job-complete', (action) => {
      if (this.$route.path.includes('/vm/')) {
        if (action && 'api' in action && ['destroyVirtualMachine'].includes(action.api)) {
          return
        }
      }

      if ((this.$route.path.includes('/publicip/') && ['firewall', 'portforwarding', 'loadbalancing'].includes(this.$route.query.tab)) ||
        (this.$route.path.includes('/guestnetwork/') && (this.$route.query.tab === 'egress.rules' || this.$route.query.tab === 'public.ip.addresses'))) {
        return
      }

      if (this.$route.path.includes('/template/') || this.$route.path.includes('/iso/')) {
        return
      }
      this.fetchData()
    })
    eventBus.on('update-bulk-job-status', (args) => {
      var { items, action } = args
      for (const item of items) {
        this.$store.getters.headerNotices.map(function (j) {
          if (j.jobid === item.jobid) {
            j.bulkAction = action
          }
        })
      }
    })

    eventBus.on('update-resource-state', (args) => {
      var {
        selectedItems,
        resource,
        state,
        jobid
      } = args
      if (selectedItems.length === 0) {
        return
      }
      var tempResource = []
      this.selectedItems = selectedItems
      if (selectedItems && resource) {
        if (resource.includes(',')) {
          resource = resource.split(',')
          tempResource = resource
        } else {
          tempResource.push(resource)
        }
        for (var r = 0; r < tempResource.length; r++) {
          var objIndex = 0
          if (this.$route.path.includes('/template') || this.$route.path.includes('/iso')) {
            objIndex = selectedItems.findIndex(obj => (obj.zoneid === tempResource[r]))
          } else if (this.$route.path.includes('/router')) {
            objIndex = selectedItems.findIndex(obj => (obj.guestnetworkid === tempResource[r]))
          } else {
            objIndex = selectedItems.findIndex(obj => (obj.id === tempResource[r] || obj.username === tempResource[r] || obj.name === tempResource[r]))
          }
          if (state && objIndex !== -1) {
            this.selectedItems[objIndex].status = state
          }
          if (jobid && objIndex !== -1) {
            this.selectedItems[objIndex].jobid = jobid
          }
        }
      }
    })

    this.currentPath = this.$route.fullPath
    this.fetchData()
    if ('projectid' in this.$route.query) {
      this.switchProject(this.$route.query.projectid)
    }
    this.setModalWidthByScreen()
  },
  beforeRouteUpdate (to, from, next) {
    this.currentPath = this.$route.fullPath
    next()
  },
  beforeRouteLeave (to, from, next) {
    this.currentPath = this.$route.fullPath
    next()
  },
  watch: {
    '$route' (to, from) {
      if (to.fullPath !== from.fullPath && !to.fullPath.includes('action/')) {
        if ('page' in to.query) {
          this.page = Number(to.query.page)
          this.pageSize = Number(to.query.pagesize)
        } else {
          this.page = 1
        }
        this.itemCount = 0
        this.fetchData()
        if ('projectid' in to.query) {
          this.switchProject(to.query.projectid)
        }
      }
    },
    '$i18n.locale' (to, from) {
      if (to !== from) {
        this.fetchData()
      }
    },
    '$store.getters.metrics' (oldVal, newVal) {
      this.fetchData()
    },
    '$store.getters.listAllProjects' (oldVal, newVal) {
      this.fetchData()
    }
  },
  computed: {
    hasSelected () {
      return this.selectedRowKeys.length > 0
    },
    pageSizeOptions () {
      var sizes = [20, 50, 100, 200, this.$store.getters.defaultListViewPageSize]
      if (this.device !== 'desktop') {
        sizes.unshift(10)
      }
      return [...new Set(sizes)].sort(function (a, b) {
        return a - b
      }).map(String)
    },
    filterValue () {
      if (this.$route.query.filter) {
        return this.$route.query.filter
      }
      const routeName = this.$route.name
      if ((this.projectView && routeName === 'vm') || (['Admin', 'DomainAdmin'].includes(this.$store.getters.userInfo.roletype) && ['vm', 'iso', 'template'].includes(routeName)) || ['guestnetwork', 'guestvlans'].includes(routeName)) {
        return 'all'
      }
      if (['publicip'].includes(routeName)) {
        return 'allocated'
      }
      if (['volume'].includes(routeName)) {
        return 'user'
      }
      if (['event'].includes(routeName)) {
        return 'active'
      }
      return 'self'
    }
  },
  methods: {
    getStyle () {
      if (['snapshot', 'vmsnapshot', 'publicip'].includes(this.$route.name)) {
        return 'table-cell'
      }
      return 'inline-flex'
    },
    getOkProps () {
      if (this.selectedRowKeys.length > 0 && this.currentAction?.groupAction) {
        return { props: { type: 'default' } }
      } else {
        return { props: { type: 'primary' } }
      }
    },
    getCancelProps () {
      if (this.selectedRowKeys.length > 0 && this.currentAction?.groupAction) {
        return { props: { type: 'primary' } }
      } else {
        return { props: { type: 'default' } }
      }
    },
    switchProject (projectId) {
      if (!projectId || !projectId.length || projectId.length !== 36) {
        return
      }
      api('listProjects', { id: projectId, listall: true, details: 'min' }).then(json => {
        if (!json || !json.listprojectsresponse || !json.listprojectsresponse.project) return
        const project = json.listprojectsresponse.project[0]
        this.$store.dispatch('SetProject', project)
        this.$store.dispatch('ToggleTheme', project.id === undefined ? 'light' : 'dark')
        this.$message.success(`${this.$t('message.switch.to')} "${project.name}"`)
        const query = Object.assign({}, this.$route.query)
        delete query.projectid
        this.$router.replace({ query })
      })
    },
    fetchData (params = {}) {
      if (this.$route.name === 'deployVirtualMachine') {
        return
      }
      if (this.routeName !== this.$route.name) {
        this.routeName = this.$route.name
        this.items = []
      }
      if (!this.routeName) {
        this.routeName = this.$route.matched[this.$route.matched.length - 1].meta.name
      }
      this.apiName = ''
      this.actions = []
      this.columns = []
      this.columnKeys = []
      this.selectedColumns = []
      const refreshed = ('irefresh' in params)

      params.listall = true
      if (this.$route.meta.params) {
        const metaParams = this.$route.meta.params
        if (typeof metaParams === 'function') {
          Object.assign(params, metaParams())
        } else {
          Object.assign(params, metaParams)
        }
      }
      if (['Admin', 'DomainAdmin'].includes(this.$store.getters.userInfo.roletype) &&
        'templatefilter' in params && this.routeName === 'template') {
        params.templatefilter = 'all'
      }
      if (['Admin', 'DomainAdmin'].includes(this.$store.getters.userInfo.roletype) &&
        'isofilter' in params && this.routeName === 'iso') {
        params.isofilter = 'all'
      }
      if (Object.keys(this.$route.query).length > 0) {
        if ('page' in this.$route.query) {
          this.page = Number(this.$route.query.page)
        }
        if ('pagesize' in this.$route.query) {
          this.pagesize = Number(this.$route.query.pagesize)
        }
        Object.assign(params, this.$route.query)
      }
      delete params.q
      delete params.filter
      delete params.irefresh

      this.searchFilters = this.$route && this.$route.meta && this.$route.meta.searchFilters
      this.filters = this.$route && this.$route.meta && this.$route.meta.filters
      if (typeof this.filters === 'function') {
        this.filters = this.filters()
      }

      this.projectView = Boolean(store.getters.project && store.getters.project.id)
      this.hasProjectId = ['vm', 'vmgroup', 'ssh', 'affinitygroup', 'volume', 'snapshot', 'vmsnapshot', 'guestnetwork', 'vpc', 'securitygroups', 'publicip', 'vpncustomergateway', 'template', 'iso', 'event', 'kubernetes', 'autoscalevmgroup'].includes(this.$route.name)

      if ((this.$route && this.$route.params && this.$route.params.id) || this.$route.query.dataView) {
        this.dataView = true
        if (!refreshed) {
          this.resource = {}
          this.$emit('change-resource', this.resource)
        }
      } else {
        this.dataView = false
      }

      if ('listview' in this.$refs && this.$refs.listview) {
        this.$refs.listview.resetSelection()
      }

      if (this.$route && this.$route.meta && this.$route.meta.permission) {
        this.apiName = this.$route.meta.permission[0]
        if (this.$route.meta.columns) {
          const columns = this.$route.meta.columns
          if (columns && typeof columns === 'function') {
            this.columnKeys = columns(this.$store.getters)
          } else {
            this.columnKeys = columns
          }
        }

        if (this.$route.meta.actions) {
          this.actions = this.$route.meta.actions
        }
      }

      if (this.apiName === '' || this.apiName === undefined) {
        return
      }

      if (!this.columnKeys || this.columnKeys.length === 0) {
        for (const field of store.getters.apis[this.apiName].response) {
          this.columnKeys.push(field.name)
        }
        this.columnKeys = [...new Set(this.columnKeys)]
        this.columnKeys.sort(function (a, b) {
          if (a === 'name' && b !== 'name') { return -1 }
          if (a < b) { return -1 }
          if (a > b) { return 1 }
          return 0
        })
      }

      for (var columnKey of this.columnKeys) {
        let key = columnKey
        let title = columnKey === 'cidr' && this.columnKeys.includes('ip6cidr') ? 'ipv4.cidr' : columnKey
        if (typeof columnKey === 'object') {
          if ('customTitle' in columnKey && 'field' in columnKey) {
            key = columnKey.field
            title = columnKey.customTitle
          } else {
            key = Object.keys(columnKey)[0]
            title = Object.keys(columnKey)[0]
          }
        }
        this.columns.push({
          key: key,
          title: this.$t('label.' + String(title).toLowerCase()),
          dataIndex: key,
          sorter: function (a, b) { return genericCompare(a[key] || '', b[key] || '') }
        })
        this.selectedColumns.push(key)
      }
      this.allColumns = this.columns

      if (!store.getters.metrics) {
        if (!this.$store.getters.customColumns[this.$store.getters.userInfo.id]) {
          this.$store.getters.customColumns[this.$store.getters.userInfo.id] = {}
          this.$store.getters.customColumns[this.$store.getters.userInfo.id][this.$route.path] = this.selectedColumns
        } else {
          this.selectedColumns = this.$store.getters.customColumns[this.$store.getters.userInfo.id][this.$route.path] || this.selectedColumns
          this.updateSelectedColumns()
        }
      }

      this.chosenColumns = this.columns.filter(column => {
        return ![this.$t('label.state'), this.$t('label.hostname'), this.$t('label.hostid'), this.$t('label.zonename'),
          this.$t('label.zone'), this.$t('label.zoneid'), this.$t('label.ip'), this.$t('label.ipaddress'), this.$t('label.privateip'),
          this.$t('label.linklocalip'), this.$t('label.size'), this.$t('label.sizegb'), this.$t('label.current'),
          this.$t('label.created'), this.$t('label.order')].includes(column.title)
      })
      this.chosenColumns.splice(this.chosenColumns.length - 1, 1)

      if (['listTemplates', 'listIsos'].includes(this.apiName) && this.dataView) {
        delete params.showunique
      }

      this.loading = true
      if (this.$route.params && this.$route.params.id) {
        params.id = this.$route.params.id
        if (['listSSHKeyPairs'].includes(this.apiName)) {
          if (!this.$isValidUuid(params.id)) {
            delete params.id
            params.name = this.$route.params.id
          }
        }
        if (['listPublicIpAddresses'].includes(this.apiName)) {
          params.allocatedonly = false
        }
        if (this.$route.path.startsWith('/vmsnapshot/')) {
          params.vmsnapshotid = this.$route.params.id
        } else if (this.$route.path.startsWith('/ldapsetting/')) {
          params.hostname = this.$route.params.id
        }
        if (this.$route.path.startsWith('/tungstenpolicy/')) {
          params.policyuuid = this.$route.params.id
        }
        if (this.$route.path.startsWith('/tungstenpolicyset/')) {
          params.applicationpolicysetuuid = this.$route.params.id
        }
        if (this.$route.path.startsWith('/tungstennetworkroutertable/')) {
          params.tungstennetworkroutetableuuid = this.$route.params.id
        }
        if (this.$route.path.startsWith('/tungsteninterfaceroutertable/')) {
          params.tungsteninterfaceroutetableuuid = this.$route.params.id
        }
        if (this.$route.path.startsWith('/tungstenfirewallpolicy/')) {
          params.firewallpolicyuuid = this.$route.params.id
        }
      }

      if (this.$store.getters.listAllProjects && !this.projectView) {
        params.projectid = '-1'
      }

      params.page = this.page
      params.pagesize = this.pageSize

      if (this.$showIcon()) {
        params.showIcon = true
      }

      if (['listAnnotations', 'listRoles', 'listZonesMetrics', 'listPods',
        'listClustersMetrics', 'listHostsMetrics', 'listStoragePoolsMetrics',
        'listImageStores', 'listSystemVms', 'listManagementServers',
        'listConfigurations', 'listHypervisorCapabilities',
        'listAlerts', 'listNetworkOfferings', 'listVPCOfferings'].includes(this.apiName)) {
        delete params.listall
      }

      api(this.apiName, params).then(json => {
        var responseName
        var objectName
        for (const key in json) {
          if (key.includes('response')) {
            responseName = key
            break
          }
        }
        this.itemCount = 0
        for (const key in json[responseName]) {
          if (key === 'count') {
            this.itemCount = json[responseName].count
            continue
          }
          objectName = key
          break
        }
        this.items = json[responseName][objectName]
        if (!this.items || this.items.length === 0) {
          this.items = []
        }

        if (['listTemplates', 'listIsos'].includes(this.apiName) && this.items.length > 1) {
          this.items = [...new Map(this.items.map(x => [x.id, x])).values()]
        }

        if (this.apiName === 'listProjects' && this.items.length > 0) {
          this.columns.map(col => {
            if (col.title === 'Account') {
              col.title = this.$t('label.project.owner')
            }
          })
        }

        if (this.apiName === 'listAnnotations') {
          this.columns.map(col => {
            if (col.title === 'label.entityid') {
              col.title = this.$t('label.annotation.entity')
            } else if (col.title === 'label.entitytype') {
              col.title = this.$t('label.annotation.entity.type')
            } else if (col.title === 'label.adminsonly') {
              col.title = this.$t('label.annotation.admins.only')
            }
          })
        }

        for (let idx = 0; idx < this.items.length; idx++) {
          this.items[idx].key = idx
          if (this.$route.path.startsWith('/ldapsetting')) {
            this.items[idx].id = this.items[idx].hostname
          }
        }
        if (this.items.length > 0) {
          if (!this.showAction || this.dataView) {
            this.resource = this.items[0]
            this.$emit('change-resource', this.resource)
          }
        } else {
          if (this.dataView) {
            this.$router.push({ path: '/exception/404' })
          }
        }
      }).catch(error => {
        if ([401].includes(error.response.status)) {
          return
        }

        if (Object.keys(this.searchParams).length > 0) {
          this.itemCount = 0
          this.items = []
          this.$message.error({
            content: error.response.headers['x-description'],
            duration: 5
          })
          return
        }

        this.$notifyError(error)

        if ([405].includes(error.response.status)) {
          this.$router.push({ path: '/exception/403' })
        }

        if ([430, 431, 432].includes(error.response.status)) {
          this.$router.push({ path: '/exception/404' })
        }

        if ([530, 531, 532, 533, 534, 535, 536, 537].includes(error.response.status)) {
          this.$router.push({ path: '/exception/500' })
        }
      }).finally(f => {
        this.loading = false
        this.searchParams = params
      })
    },
    closeAction () {
      this.actionLoading = false
      this.showAction = false
      this.currentAction = {}
    },
    cancelAction () {
      eventBus.emit('action-closing', { action: this.currentAction })
      this.closeAction()
    },
    onRowSelectionChange (selection) {
      this.selectedRowKeys = selection
      if (selection?.length > 0) {
        this.modalWidth = '50vw'
        this.selectedItems = (this.items.filter(function (item) {
          return selection.indexOf(item.id) !== -1
        }))
      } else {
        this.modalWidth = '30vw'
      }

      this.setModalWidthByScreen()
    },
    execAction (action, isGroupAction) {
      const self = this
      this.formRef = ref()
      this.form = reactive({})
      this.rules = reactive({})
      if (action.component && action.api && !action.popup) {
        const query = {}
        if (this.$route.path.startsWith('/vm')) {
          switch (true) {
            case ('templateid' in this.$route.query):
              query.templateid = this.$route.query.templateid
              break
            case ('isoid' in this.$route.query):
              query.isoid = this.$route.query.isoid
              break
            case ('networkid' in this.$route.query):
              query.networkid = this.$route.query.networkid
              break
            default:
              break
          }
        }
        this.$router.push({ name: action.api, query })
        return
      }
      this.currentAction = action
      this.currentAction.params = store.getters.apis[this.currentAction.api].params
      this.resource = action.resource
      this.$emit('change-resource', this.resource)
      var paramFields = this.currentAction.params
      paramFields.sort(function (a, b) {
        if (a.name === 'name' && b.name !== 'name') { return -1 }
        if (a.name !== 'name' && b.name === 'name') { return -1 }
        if (a.name === 'id') { return -1 }
        if (a.name < b.name) { return -1 }
        if (a.name > b.name) { return 1 }
        return 0
      })
      this.currentAction.paramFields = []
      if ('message' in action) {
        var message = action.message
        if (typeof action.message === 'function') {
          message = action.message(action.resource)
        }
        action.message = message
      }
      if ('args' in action) {
        var args = action.args
        if (typeof action.args === 'function') {
          args = action.args(action.resource, this.$store.getters, isGroupAction)
        }
        if (args.length > 0) {
          this.currentAction.paramFields = args.map(function (arg) {
            if (arg === 'confirmpassword') {
              return {
                type: 'password',
                name: 'confirmpassword',
                required: true,
                description: self.$t('label.confirmpassword.description')
              }
            }
            return paramFields.filter(function (param) {
              return param.name.toLowerCase() === arg.toLowerCase()
            })[0]
          })
        }
      }
      this.getFirstIndexFocus()

      this.showAction = true
      const listIconForFillValues = ['copy-outlined', 'CopyOutlined', 'edit-outlined', 'EditOutlined', 'share-alt-outlined', 'ShareAltOutlined']
      for (const param of this.currentAction.paramFields) {
        if (param.type === 'list' && ['tags', 'hosttags', 'storagetags', 'files'].includes(param.name)) {
          param.type = 'string'
        }
        this.setRules(param)
        if (param.type === 'uuid' || param.type === 'list' || param.name === 'account' || (this.currentAction.mapping && param.name in this.currentAction.mapping)) {
          this.listUuidOpts(param)
        }
      }
      this.actionLoading = false
      if (action.dataView && listIconForFillValues.includes(action.icon)) {
        this.fillEditFormFieldValues()
      }
    },
    getFirstIndexFocus () {
      this.firstIndex = 0
      for (let fieldIndex = 0; fieldIndex < this.currentAction.paramFields.length; fieldIndex++) {
        const field = this.currentAction.paramFields[fieldIndex]
        if (!(this.currentAction.mapping && field.name in this.currentAction.mapping && this.currentAction.mapping[field.name].value)) {
          this.firstIndex = fieldIndex
          break
        }
      }
    },
    listUuidOpts (param) {
      if (this.currentAction.mapping && param.name in this.currentAction.mapping && !this.currentAction.mapping[param.name].api) {
        return
      }
      var paramName = param.name
      var extractedParamName = paramName.replace('ids', '').replace('id', '').toLowerCase()
      var params = { listall: true }
      const possibleName = 'list' + extractedParamName + 's'
      var showIcon = false
      if (this.$showIcon(extractedParamName)) {
        showIcon = true
      }
      var possibleApi
      if (this.currentAction.mapping && param.name in this.currentAction.mapping && this.currentAction.mapping[param.name].api) {
        possibleApi = this.currentAction.mapping[param.name].api
        if (this.currentAction.mapping[param.name].params) {
          const customParams = this.currentAction.mapping[param.name].params(this.resource)
          if (customParams) {
            params = { ...params, ...customParams }
          }
        }
      } else if (paramName === 'id') {
        possibleApi = this.apiName
      } else {
        for (const api in store.getters.apis) {
          if (api.toLowerCase().startsWith(possibleName)) {
            possibleApi = api
            break
          }
        }
      }
      if (!possibleApi) {
        return
      }
      param.loading = true
      param.opts = []
      if (possibleApi === 'listTemplates') {
        params.templatefilter = 'executable'
      } else if (possibleApi === 'listIsos') {
        params.isofilter = 'executable'
      } else if (possibleApi === 'listHosts') {
        params.type = 'routing'
      } else if (possibleApi === 'listNetworkOfferings' && this.resource) {
        if (this.resource.type) {
          params.guestiptype = this.resource.type
        }
        if (!this.resource.vpcid) {
          params.forvpc = false
        }
      }
      if (showIcon) {
        params.showicon = true
      }
      api(possibleApi, params).then(json => {
        param.loading = false
        for (const obj in json) {
          if (obj.includes('response')) {
            if (possibleApi === 'listBackupOfferings' && json[obj].backupoffering) {
              json[obj].backupoffering.sort((a, b) => {
                return a.name > b.name
              })
            }
            for (const res in json[obj]) {
              if (res === 'count') {
                continue
              }
              param.opts = json[obj][res]
              if (this.currentAction.mapping && this.currentAction.mapping[param.name] && this.currentAction.mapping[param.name].filter) {
                const filter = this.currentAction.mapping[param.name].filter
                param.opts = json[obj][res].filter(filter)
              }
              if (['listTemplates', 'listIsos'].includes(possibleApi)) {
                param.opts = [...new Map(param.opts.map(x => [x.id, x])).values()]
              }
              break
            }
            break
          }
        }
      }).catch(function (error) {
        console.log(error)
        param.loading = false
      })
    },
    pollActionCompletion (jobId, action, resourceName, resource, showLoading = true) {
      if (this.shouldNavigateBack(action)) {
        action.isFetchData = false
      }
      return new Promise((resolve) => {
        this.$pollJob({
          jobId,
          title: this.$t(action.label),
          description: resourceName,
          name: resourceName,
          successMethod: result => {
            if (this.selectedItems.length > 0) {
              eventBus.emit('update-resource-state', { selectedItems: this.selectedItems, resource, state: 'success' })
            }
            if (action.response) {
              const description = action.response(result.jobresult)
              if (description) {
                this.$notification.info({
                  message: this.$t(action.label),
                  description: (<span v-html={description}></span>),
                  duration: 0
                })
              }
            }
            if ('successMethod' in action) {
              action.successMethod(this, result)
            }
            resolve(true)
          },
          errorMethod: () => {
            if (this.selectedItems.length > 0) {
              eventBus.emit('update-resource-state', { selectedItems: this.selectedItems, resource, state: 'failed' })
            }
            resolve(true)
          },
          loadingMessage: `${this.$t(action.label)} - ${resourceName}`,
          showLoading: showLoading,
          catchMessage: this.$t('error.fetching.async.job.result'),
          action,
          bulkAction: `${this.selectedItems.length > 0}` && this.showGroupActionModal,
          resourceId: resource
        })
      })
    },
    fillEditFormFieldValues () {
      this.currentAction.paramFields.map(field => {
        let fieldValue = null
        let fieldName = null
        if (field.type === 'list' || field.name === 'account') {
          fieldName = field.name.replace('ids', 'name').replace('id', 'name')
        } else {
          fieldName = field.name
        }
        fieldValue = this.resource[fieldName] ? this.resource[fieldName] : null
        if (fieldValue) {
          this.form[field.name] = fieldValue
        }
      })
    },
    handleCancel () {
      eventBus.emit('update-bulk-job-status', { items: this.selectedItems, action: false })
      this.showGroupActionModal = false
      this.selectedItems = []
      this.bulkColumns = []
      this.selectedRowKeys = []
      this.message = {}
    },
    handleSubmit (e) {
      if (this.actionLoading) return
      this.promises = []
      if (!this.dataView && this.currentAction.groupAction && this.selectedRowKeys.length > 0) {
        if (this.selectedRowKeys.length > 0) {
          this.bulkColumns = this.chosenColumns
          this.selectedItems = this.selectedItems.map(v => ({ ...v, status: 'InProgress' }))
          this.bulkColumns.splice(0, 0, {
            key: 'status',
            dataIndex: 'status',
            title: this.$t('label.operation.status'),
            filters: [
              { text: 'In Progress', value: 'InProgress' },
              { text: 'Success', value: 'success' },
              { text: 'Failed', value: 'failed' }
            ]
          })
          this.showGroupActionModal = true
          this.modalInfo.title = this.currentAction.label
          this.modalInfo.docHelp = this.currentAction.docHelp
        }
        this.formRef.value.validate().then(() => {
          const values = toRaw(this.form)
          this.actionLoading = true
          const itemsNameMap = {}
          this.items.map(x => {
            itemsNameMap[x.id] = x.name || x.displaytext || x.id
          })
          const paramsList = this.currentAction.groupMap(this.selectedRowKeys, values, this.items)
          for (const params of paramsList) {
            var resourceName = itemsNameMap[params.id]
            // Using a method for this since it's an async call and don't want wrong prarms to be passed
            this.promises.push(this.callGroupApi(params, resourceName))
          }
          this.$message.info({
            content: this.$t(this.currentAction.label),
            key: this.currentAction.label,
            duration: 3
          })
          Promise.all(this.promises).finally(() => {
            this.actionLoading = false
            this.fetchData()
          })
        }).catch(error => {
          this.formRef.value.scrollToField(error.errorFields[0].name)
        })
      } else {
        this.execSubmit(e)
      }
    },
    callGroupApi (params, resourceName) {
      return new Promise((resolve, reject) => {
        const action = this.currentAction
        api(action.api, params).then(json => {
          resolve(this.handleResponse(json, resourceName, this.getDataIdentifier(params), action, false))
          this.closeAction()
        }).catch(error => {
          if ([401].includes(error.response.status)) {
            return
          }
          if (this.selectedItems.length !== 0) {
            this.$notifyError(error)
            eventBus.emit('update-resource-state', { selectedItems: this.selectedItems, resource: this.getDataIdentifier(params), state: 'failed' })
          }
        })
      })
    },
    getDataIdentifier (params) {
      var dataIdentifier = ''
      dataIdentifier = params.id || params.username || params.name || params.vmsnapshotid || params.ids
      return dataIdentifier
    },
    handleResponse (response, resourceName, resource, action, showLoading = true) {
      return new Promise(resolve => {
        let jobId = null
        for (const obj in response) {
          if (obj.includes('response')) {
            if (response[obj].jobid) {
              jobId = response[obj].jobid
            } else {
              if (this.selectedItems.length > 0) {
                eventBus.emit('update-resource-state', { selectedItems: this.selectedItems, resource, state: 'success' })
                if (resource) {
                  this.selectedItems.filter(item => item === resource)
                }
              }
              var message = action.successMessage ? this.$t(action.successMessage) : this.$t(action.label) +
                (resourceName ? ' - ' + resourceName : '')
              var duration = 2
              if (action.additionalMessage) {
                message = message + ' - ' + this.$t(action.successMessage)
                duration = 5
              }
              if (this.selectedItems.length === 0) {
                this.$message.success({
                  content: message,
                  key: action.label + resourceName,
                  duration: duration
                })
              }
              break
            }
          }
        }
        if (['addLdapConfiguration', 'deleteLdapConfiguration'].includes(action.api)) {
          this.$store.dispatch('UpdateConfiguration')
        }
        if (jobId) {
          eventBus.emit('update-resource-state', { selectedItems: this.selectedItems, resource, state: 'InProgress', jobid: jobId })
          resolve(this.pollActionCompletion(jobId, action, resourceName, resource, showLoading))
        }
        resolve(false)
      })
    },
    execSubmit (e) {
      e.preventDefault()
      this.formRef.value.validate().then(() => {
        const values = toRaw(this.form)
        const params = {}
        const action = this.currentAction
        if ('id' in this.resource && action.params.map(i => { return i.name }).includes('id')) {
          params.id = this.resource.id
        }

        if (['updateDiskOffering'].includes(action.api) && values.tags === this.resource.tags) {
          delete values.tags
        }

        if (['updateServiceOffering'].includes(action.api)) {
          if (values.hosttags === this.resource.hosttags) {
            delete values.hosttags
          }
          if (values.storagetags === this.resource.storagetags) {
            delete values.tags
          }
        }

        for (const key in values) {
          const input = values[key]
          for (const param of action.params) {
            if (param.name !== key) {
              continue
            }
            if (input === undefined || input === null ||
              (input === '' && !['updateStoragePool', 'updateHost', 'updatePhysicalNetwork', 'updateDiskOffering', 'updateNetworkOffering', 'updateServiceOffering', 'updateZone', 'updateAccount'].includes(action.api))) {
              if (param.type === 'boolean') {
                params[key] = false
              }
              break
            }
            if (input === '' && !['tags', 'hosttags', 'storagetags', 'dns2', 'ip6dns1', 'ip6dns2', 'internaldns2', 'networkdomain'].includes(key)) {
              break
            }
            if (action.mapping && key in action.mapping && action.mapping[key].options) {
              params[key] = action.mapping[key].options[input]
              if (['createAffinityGroup'].includes(action.api) && key === 'type') {
                if (params[key] === 'host anti-affinity (Strict)') {
                  params[key] = 'host anti-affinity'
                } else if (params[key] === 'host affinity (Strict)') {
                  params[key] = 'host affinity'
                } else if (params[key] === 'host anti-affinity (Non-Strict)') {
                  params[key] = 'non-strict host anti-affinity'
                } else if (params[key] === 'host affinity (Non-Strict)') {
                  params[key] = 'non-strict host affinity'
                }
              }
            } else if (param.type === 'list') {
              params[key] = input.map(e => { return param.opts[e].id }).reduce((str, name) => { return str + ',' + name })
            } else if (param.name === 'account' || param.name === 'keypair') {
              if (['addAccountToProject', 'createAccount'].includes(action.api)) {
                params[key] = input
              } else {
                params[key] = param.opts[input].name
              }
            } else {
              params[key] = input
            }
            break
          }
        }

        for (const key in action.defaultArgs) {
          if (!params[key]) {
            params[key] = action.defaultArgs[key]
          }
        }

        if (!this.projectView || !['uploadSslCert'].includes(action.api)) {
          if (action.mapping) {
            for (const key in action.mapping) {
              if (!action.mapping[key].value) {
                continue
              }
              params[key] = action.mapping[key].value(this.resource, params, this.$route.query)
            }
          }
        }

        const resourceName = params.displayname || params.displaytext || params.name || params.hostname || params.username ||
          params.ipaddress || params.virtualmachinename || this.resource.name || this.resource.ipaddress || this.resource.id

        var hasJobId = false
        this.actionLoading = true
        let args = null
        if (action.post) {
          args = [action.api, {}, 'POST', params]
        } else {
          args = [action.api, params]
        }
        api(...args).then(json => {
          var response = this.handleResponse(json, resourceName, this.getDataIdentifier(params), action)
          if (!response) {
            this.fetchData()
            this.closeAction()
            return
          }
          response.then(jobId => {
            hasJobId = jobId
            if (this.shouldNavigateBack(action)) {
              this.$router.go(-1)
            } else {
              if (!hasJobId) {
                this.fetchData()
              }
            }
          })
          this.closeAction()
        }).catch(error => {
          if ([401].includes(error.response.status)) {
            return
          }

          console.log(error)
          eventBus.emit('update-resource-state', { selectedItems: this.selectedItems, resource: this.getDataIdentifier(params), state: 'failed' })
          this.$notifyError(error)
        }).finally(f => {
          this.actionLoading = false
        })
      }).catch(error => {
        this.formRef.value.scrollToField(error.errorFields[0].name)
      })
    },
    shouldNavigateBack (action) {
      return ((['delete-outlined', 'DeleteOutlined'].includes(action.icon) || ['archiveEvents', 'archiveAlerts', 'unmanageVirtualMachine'].includes(action.api)) && this.dataView)
    },
    getColumnKey (name) {
      if (typeof name === 'object') {
        name = Object.keys(name).includes('customTitle') ? name.customTitle : name.field
      }
      return name
    },
    updateSelectedColumns (name) {
      if (name) {
        name = this.getColumnKey(name)
        if (this.selectedColumns.includes(name)) {
          this.selectedColumns = this.selectedColumns.filter(x => x !== name)
        } else {
          this.selectedColumns.push(name)
        }
      }

      this.columns = this.allColumns.filter(x => this.selectedColumns.includes(x.dataIndex))
      const filterColumn = {
        key: 'filtercolumn',
        dataIndex: 'filtercolumn',
        title: '',
        customFilterDropdown: true,
        width: 5
      }
      if (this.columns.length === 0) {
        filterColumn.width = 'auto'
      }
      this.columns.push(filterColumn)
      if (!this.$store.getters.customColumns[this.$store.getters.userInfo.id]) {
        this.$store.getters.customColumns[this.$store.getters.userInfo.id] = {}
      }
      this.$store.getters.customColumns[this.$store.getters.userInfo.id][this.$route.path] = this.selectedColumns
      this.$store.dispatch('SetCustomColumns', this.$store.getters.customColumns)
    },
    changeFilter (filter) {
      const query = Object.assign({}, this.$route.query)
      delete query.templatefilter
      delete query.isofilter
      delete query.account
      delete query.domainid
      delete query.state
      delete query.annotationfilter
      if (this.$route.name === 'template') {
        query.templatefilter = filter
      } else if (this.$route.name === 'iso') {
        query.isofilter = filter
      } else if (this.$route.name === 'volume') {
        if (filter === 'all') {
          query.listsystemvms = true
        } else {
          delete query.listsystemvms
        }
      } else if (this.$route.name === 'guestnetwork') {
        if (filter === 'all') {
          delete query.networkfilter
        } else {
          query.networkfilter = filter
        }
      } else if (['account', 'publicip', 'systemvm', 'router'].includes(this.$route.name)) {
        if (filter !== 'all') {
          query.state = filter
        }
      } else if (this.$route.name === 'storagepool') {
        if (filter === 'all') {
          delete query.status
        } else {
          query.status = filter
        }
      } else if (['pod', 'cluster'].includes(this.$route.name)) {
        if (filter === 'all') {
          delete query.allocationstate
        } else {
          query.allocationstate = filter
        }
      } else if (['host'].includes(this.$route.name)) {
        if (filter === 'all') {
          delete query.resourcestate
          delete query.state
        } else if (['up', 'down', 'alert'].includes(filter)) {
          delete query.resourcestate
          query.state = filter
        } else {
          delete query.state
          query.resourcestate = filter
        }
      } else if (this.$route.name === 'vm') {
        if (filter === 'self') {
          query.account = this.$store.getters.userInfo.account
          query.domainid = this.$store.getters.userInfo.domainid
        } else if (['running', 'stopped'].includes(filter)) {
          query.state = filter
        }
      } else if (this.$route.name === 'comment') {
        query.annotationfilter = filter
      } else if (this.$route.name === 'guestvlans') {
        if (filter === 'all') {
          query.allocatedonly = 'false'
        } else if (filter === 'allocatedonly') {
          query.allocatedonly = 'true'
        }
      } else if (this.$route.name === 'event') {
        if (filter === 'archived') {
          query.archived = true
        } else {
          delete query.archived
        }
      }
      query.filter = filter
      query.page = '1'
      query.pagesize = this.pageSize.toString()
      this.$router.push({ query })
    },
    onSearch (opts) {
      const query = Object.assign({}, this.$route.query)
      for (const key in this.searchParams) {
        delete query[key]
      }
      delete query.name
      delete query.templatetype
      delete query.keyword
      delete query.q
      this.searchParams = {}
      if (opts && Object.keys(opts).length > 0) {
        this.searchParams = opts
        if ('searchQuery' in opts) {
          const value = opts.searchQuery
          if (value && value.length > 0) {
            if (this.$route.name === 'quotaemailtemplate') {
              query.templatetype = value
            } else if (this.$route.name === 'globalsetting') {
              query.name = value
            } else {
              query.keyword = value
            }
            query.q = value
          }
          this.searchParams = {}
        } else {
          Object.assign(query, opts)
        }
      }
      query.page = '1'
      query.pagesize = String(this.pageSize)
      if (JSON.stringify(query) === JSON.stringify(this.$route.query)) {
        this.fetchData(query)
        return
      }
      this.$router.push({ query })
    },
    changePage (page, pageSize) {
      const query = Object.assign({}, this.$route.query)
      query.page = page
      query.pagesize = pageSize
      this.$router.push({ query })
    },
    changePageSize (currentPage, pageSize) {
      const query = Object.assign({}, this.$route.query)
      query.page = currentPage
      query.pagesize = pageSize
      this.$router.push({ query })
    },
    changeResource (resource) {
      this.resource = resource
    },
    start () {
      this.loading = true
      this.fetchData()
      setTimeout(() => {
        this.loading = false
        this.selectedRowKeys = []
      }, 1000)
    },
    toggleLoading () {
      this.loading = !this.loading
    },
    startLoading () {
      this.loading = true
    },
    finishLoading () {
      this.loading = false
    },
    handleConfirmBlur (e, name) {
      if (name !== 'confirmpassword') {
        return
      }
      const value = e.target.value
      this.confirmDirty = this.confirmDirty || !!value
    },
    async validateTwoPassword (rule, value) {
      if (!value || value.length === 0) {
        return Promise.resolve()
      } else if (rule.field === 'confirmpassword') {
        const messageConfirm = this.$t('message.validate.equalto')
        const passwordVal = this.form.password
        if (passwordVal && passwordVal !== value) {
          return Promise.reject(messageConfirm)
        } else {
          return Promise.resolve()
        }
      } else if (rule.field === 'password') {
        const confirmPasswordVal = this.form.confirmpassword
        if (!confirmPasswordVal || confirmPasswordVal.length === 0) {
          return Promise.resolve()
        } else if (value && this.confirmDirty) {
          this.formRef.value.validateFields('confirmpassword')
          return Promise.resolve()
        } else {
          return Promise.resolve()
        }
      } else {
        return Promise.resolve()
      }
    },
    setRules (field) {
      let rule = {}

      if (!field || Object.keys(field).length === 0) {
        return
      }

      if (!this.rules[field.name]) {
        this.rules[field.name] = []
      }

      switch (true) {
        case (field.type === 'boolean'):
          rule.required = field.required
          rule.message = this.$t('message.error.required.input')
          this.rules[field.name].push(rule)
          break
        case (this.currentAction.mapping && field.name in this.currentAction.mapping && 'options' in this.currentAction.mapping[field.name]):
          console.log('op: ' + field)
          rule.required = field.required
          rule.message = this.$t('message.error.select')
          this.rules[field.name].push(rule)
          break
        case (field.name === 'keypair' || (field.name === 'account' && !['addAccountToProject', 'createAccount'].includes(this.currentAction.api))):
          rule.required = field.required
          rule.message = this.$t('message.error.select')
          this.rules[field.name].push(rule)
          break
        case (field.type === 'uuid'):
          console.log('uuid: ' + field)
          rule.required = field.required
          rule.message = this.$t('message.error.select')
          this.rules[field.name].push(rule)
          break
        case (field.type === 'list'):
          console.log('list: ' + field)
          rule.type = 'array'
          rule.required = field.required
          rule.message = this.$t('message.error.select')
          this.rules[field.name].push(rule)
          break
        case (field.type === 'long'):
          console.log(field)
          rule.type = 'number'
          rule.required = field.required
          rule.message = this.$t('message.validate.number')
          this.rules[field.name].push(rule)
          break
        case (field.name === 'password' || field.name === 'currentpassword' || field.name === 'confirmpassword'):
          rule.required = field.required
          rule.message = this.$t('message.error.required.input')
          this.rules[field.name].push(rule)

          rule = {}
          rule.validator = this.validateTwoPassword
          this.rules[field.name].push(rule)
          break
        case (field.name === 'certificate' || field.name === 'privatekey' || field.name === 'certchain'):
          rule.required = field.required
          rule.message = this.$t('message.error.required.input')
          this.rules[field.name].push(rule)
          break
        default:
          rule.required = field.required
          rule.message = this.$t('message.error.required.input')
          this.rules[field.name].push(rule)
          break
      }

      rule = {}
    },
    setModalWidthByScreen () {
      const screenWidth = window.innerWidth
      if (screenWidth <= 768) {
        this.modalWidth = '450px'
      }
    }
  }
}
</script>

<style scoped>
.breadcrumb-card {
  margin-left: -24px;
  margin-right: -24px;
  margin-top: -16px;
  margin-bottom: 12px;
}

.row-element {
  margin-bottom: 10px;
}

.ant-breadcrumb {
  vertical-align: text-bottom;
}

:deep(.ant-alert-message) {
  display: flex;
  align-items: center;
}

.hide {
  display: none !important;
}
</style><|MERGE_RESOLUTION|>--- conflicted
+++ resolved
@@ -53,17 +53,7 @@
                   <a-select
                     v-if="!dataView && filters && filters.length > 0"
                     :placeholder="$t('label.filterby')"
-<<<<<<< HEAD
                     :value="filterValue"
-=======
-                    :value="$route.query.filter || (projectView && $route.name === 'vm' ||
-                      ['Admin', 'DomainAdmin'].includes($store.getters.userInfo.roletype) &&
-                      ['vm', 'iso', 'template', 'pod', 'cluster', 'host', 'systemvm', 'router', 'storagepool'].includes($route.name)
-                        ? 'all' : ['publicip'].includes($route.name)
-                        ? 'allocated' : ['account', 'guestnetwork', 'guestvlans'].includes($route.name)
-                        ? 'all' : ['volume'].includes($route.name)
-                        ? 'user' : 'self')"
->>>>>>> a5676b0d
                     style="min-width: 120px; margin-left: 10px"
                     @change="changeFilter"
                     showSearch
@@ -685,7 +675,7 @@
         return this.$route.query.filter
       }
       const routeName = this.$route.name
-      if ((this.projectView && routeName === 'vm') || (['Admin', 'DomainAdmin'].includes(this.$store.getters.userInfo.roletype) && ['vm', 'iso', 'template'].includes(routeName)) || ['guestnetwork', 'guestvlans'].includes(routeName)) {
+      if ((this.projectView && routeName === 'vm') || (['Admin', 'DomainAdmin'].includes(this.$store.getters.userInfo.roletype) && ['vm', 'iso', 'template', 'pod', 'cluster', 'host', 'systemvm', 'router', 'storagepool'].includes(routeName)) || ['account', 'guestnetwork', 'guestvlans'].includes(routeName)) {
         return 'all'
       }
       if (['publicip'].includes(routeName)) {
