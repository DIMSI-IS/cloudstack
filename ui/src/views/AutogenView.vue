--- conflicted
+++ resolved
@@ -495,10 +495,6 @@
       }
       this.fetchData()
     })
-<<<<<<< HEAD
-    eventBus.$on('exec-action', (action, isGroupAction) => {
-      this.execAction(action, isGroupAction)
-    })
     eventBus.$on('update-bulk-job-status', (items, action) => {
       for (const item of items) {
         this.$store.getters.headerNotices.map(function (j) {
@@ -537,8 +533,6 @@
         }
       }
     })
-=======
->>>>>>> 4147d5a8
 
     this.currentPath = this.$route.fullPath
     this.fetchData()
