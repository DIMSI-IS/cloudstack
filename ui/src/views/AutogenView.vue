--- conflicted
+++ resolved
@@ -1881,14 +1881,11 @@
       delete query.isofilter
       delete query.state
       delete query.annotationfilter
-<<<<<<< HEAD
       delete query.leased
-=======
       if (!['publicip'].includes(this.$route.name)) {
         delete query.account
         delete query.domainid
       }
->>>>>>> 7044564b
       if (this.$route.name === 'template') {
         query.templatefilter = filter
       } else if (this.$route.name === 'iso') {
