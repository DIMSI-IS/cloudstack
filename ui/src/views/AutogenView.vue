// Licensed to the Apache Software Foundation (ASF) under one
// or more contributor license agreements.  See the NOTICE file
// distributed with this work for additional information
// regarding copyright ownership.  The ASF licenses this file
// to you under the Apache License, Version 2.0 (the
// "License"); you may not use this file except in compliance
// with the License.  You may obtain a copy of the License at
//
//   http://www.apache.org/licenses/LICENSE-2.0
//
// Unless required by applicable law or agreed to in writing,
// software distributed under the License is distributed on an
// "AS IS" BASIS, WITHOUT WARRANTIES OR CONDITIONS OF ANY
// KIND, either express or implied.  See the License for the
// specific language governing permissions and limitations
// under the License.

<template>
  <div>
    <a-card class="breadcrumb-card">
      <a-row>
        <a-col :span="device === 'mobile' ? 24 : 12" style="padding-left: 12px">
          <breadcrumb :resource="resource">
            <span slot="end">
              <a-button
                :loading="loading"
                style="margin-bottom: 5px"
                shape="round"
                size="small"
                icon="reload"
                @click="fetchData({ irefresh: true })">
                {{ $t('label.refresh') }}
              </a-button>
              <a-switch
                v-if="!dataView && ['vm', 'volume', 'zone', 'cluster', 'host', 'storagepool'].includes($route.name)"
                style="margin-left: 8px"
                :checked-children="$t('label.metrics')"
                :un-checked-children="$t('label.metrics')"
                :checked="$store.getters.metrics"
                @change="(checked, event) => { $store.dispatch('SetMetrics', checked) }"/>
              <a-tooltip placement="right">
                <template slot="title">
                  {{ $t('label.filterby') }}
                </template>
                <a-select
                  v-if="!dataView && filters && filters.length > 0"
                  :placeholder="$t('label.filterby')"
                  :value="$route.query.filter || (projectView && $route.name === 'vm' ||
                    ['Admin', 'DomainAdmin'].includes($store.getters.userInfo.roletype) && ['vm', 'iso', 'template'].includes($route.name)
                    ? 'all' : ['guestnetwork'].includes($route.name) ? 'all' : 'self')"
                  style="min-width: 100px; margin-left: 10px"
                  @change="changeFilter">
                  <a-icon slot="suffixIcon" type="filter" />
                  <a-select-option v-if="['Admin', 'DomainAdmin'].includes($store.getters.userInfo.roletype) && ['vm', 'iso', 'template'].includes($route.name)" key="all">
                    {{ $t('label.all') }}
                  </a-select-option>
                  <a-select-option v-for="filter in filters" :key="filter">
                    {{ $t('label.' + filter) }}
                  </a-select-option>
                </a-select>
              </a-tooltip>
            </span>
          </breadcrumb>
        </a-col>
        <a-col
          :span="device === 'mobile' ? 24 : 12"
          :style="device === 'mobile' ? { float: 'right', 'margin-top': '12px', 'margin-bottom': '-6px', display: 'table' } : { float: 'right', display: 'table', 'margin-bottom': '-6px' }" >
          <slot name="action" v-if="dataView && $route.path.startsWith('/publicip')"></slot>
          <action-button
            v-else
            :style="dataView ? { float: device === 'mobile' ? 'left' : 'right' } : { 'margin-right': '10px', display: getStyle(), padding: '5px' }"
            :loading="loading"
            :actions="actions"
            :selectedRowKeys="selectedRowKeys"
            :dataView="dataView"
            :resource="resource"
            @exec-action="(action) => execAction(action, action.groupAction && !dataView)"/>
          <search-view
            v-if="!dataView"
            :searchFilters="searchFilters"
            :searchParams="searchParams"
            :apiName="apiName"
            @search="onSearch"
            @change-filter="changeFilter"/>
        </a-col>
      </a-row>
    </a-card>

    <div v-show="showAction">
      <keep-alive v-if="currentAction.component && (!currentAction.groupAction || this.selectedRowKeys.length === 0)">
        <a-modal
          :visible="showAction"
          :closable="true"
          :maskClosable="false"
          :cancelText="$t('label.cancel')"
          style="top: 20px;"
          @cancel="closeAction"
          :confirmLoading="actionLoading"
          :footer="null"
          centered
          width="auto"
        >
          <span slot="title">
            {{ $t(currentAction.label) }}
            <a
              v-if="currentAction.docHelp || $route.meta.docHelp"
              style="margin-left: 5px"
              :href="$config.docBase + '/' + (currentAction.docHelp || $route.meta.docHelp)"
              target="_blank">
              <a-icon type="question-circle-o"></a-icon>
            </a>
          </span>
          <component
            :is="currentAction.component"
            :resource="resource"
            :loading="loading"
            :action="{currentAction}"
            v-bind="{currentAction}"
            @refresh-data="fetchData"
            @poll-action="pollActionCompletion"
            @close-action="closeAction"/>
        </a-modal>
      </keep-alive>
      <a-modal
        v-else
        :visible="showAction"
        :closable="true"
        :maskClosable="false"
        :footer="null"
        style="top: 20px;"
        :width="modalWidth"
        :ok-button-props="getOkProps()"
        :cancel-button-props="getCancelProps()"
        :confirmLoading="actionLoading"
        @cancel="closeAction"
        v-ctrl-enter="handleSubmit"
        centered
      >
        <span slot="title">
          {{ $t(currentAction.label) }}
          <a
            v-if="currentAction.docHelp || $route.meta.docHelp"
            style="margin-left: 5px"
            :href="$config.docBase + '/' + (currentAction.docHelp || $route.meta.docHelp)"
            target="_blank">
            <a-icon type="question-circle-o"></a-icon>
          </a>
        </span>
        <a-spin :spinning="actionLoading">
          <span v-if="currentAction.message">
            <div v-if="selectedRowKeys.length > 0">
              <a-alert
                v-if="['delete', 'poweroff'].includes(currentAction.icon)"
                type="error">
                <a-icon slot="message" type="exclamation-circle" style="color: red; fontSize: 30px; display: inline-flex" />
                <span style="padding-left: 5px" slot="message" v-html="`<b>${selectedRowKeys.length} ` + $t('label.items.selected') + `. </b>`" />
                <span slot="message" v-html="$t(currentAction.message)" />
              </a-alert>
              <a-alert v-else type="warning">
                <span v-if="selectedRowKeys.length > 0" slot="message" v-html="`<b>${selectedRowKeys.length} ` + $t('label.items.selected') + `. </b>`" />
                <span slot="message" v-html="$t(currentAction.message)" />
              </a-alert>
            </div>
            <div v-else>
              <a-alert type="warning">
                <span slot="message" v-html="$t(currentAction.message)" />
              </a-alert>
            </div>
            <div v-if="selectedRowKeys.length > 0">
              <a-divider />
              <a-table
                v-if="selectedRowKeys.length > 0"
                size="middle"
                :columns="chosenColumns"
                :dataSource="selectedItems"
                :rowKey="(record, idx) => record.id || record.name || record.usageType || idx + '-' + Math.random()"
                :pagination="true"
                style="overflow-y: auto"
              >
              </a-table>
            </div>
            <br v-if="currentAction.paramFields.length > 0"/>
          </span>
          <a-form
            :form="form"
            @submit="handleSubmit"
            layout="vertical" >
            <a-form-item
              v-for="(field, fieldIndex) in currentAction.paramFields"
              :key="fieldIndex"
              :v-bind="field.name"
              v-if="!(currentAction.mapping && field.name in currentAction.mapping && currentAction.mapping[field.name].value)"
            >
              <tooltip-label slot="label" :title="$t('label.' + field.name)" :tooltip="field.description"/>

              <span v-if="field.type==='boolean'">
                <a-switch
                  v-decorator="[field.name, {
                    rules: [{ required: field.required, message: `${$t('message.error.required.input')}` }]
                  }]"
                  v-model="formModel[field.name]"
                  :placeholder="field.description"
                  :autoFocus="fieldIndex === firstIndex"
                />
              </span>
              <span v-else-if="currentAction.mapping && field.name in currentAction.mapping && currentAction.mapping[field.name].options">
                <a-select
                  :loading="field.loading"
                  v-decorator="[field.name, {
                    rules: [{ required: field.required, message: `${$t('message.error.select')}` }]
                  }]"
                  :placeholder="field.description"
                  :autoFocus="fieldIndex === firstIndex"
                >
                  <a-select-option key="" >{{ }}</a-select-option>
                  <a-select-option v-for="(opt, optIndex) in currentAction.mapping[field.name].options" :key="optIndex">
                    {{ opt }}
                  </a-select-option>
                </a-select>
              </span>
              <span
                v-else-if="field.name==='keypair' ||
                  (field.name==='account' && !['addAccountToProject', 'createAccount'].includes(currentAction.api))">
                <a-select
                  showSearch
                  optionFilterProp="children"
                  v-decorator="[field.name, {
                    rules: [{ required: field.required, message: `${$t('message.error.select')}` }]
                  }]"
                  :loading="field.loading"
                  :placeholder="field.description"
                  :filterOption="(input, option) => {
                    return option.componentOptions.children[0].text.toLowerCase().indexOf(input.toLowerCase()) >= 0
                  }"
                  :autoFocus="fieldIndex === firstIndex"
                >
                  <a-select-option key="">{{ }}</a-select-option>
                  <a-select-option v-for="(opt, optIndex) in field.opts" :key="optIndex">
                    {{ opt.name || opt.description || opt.traffictype || opt.publicip }}
                  </a-select-option>
                </a-select>
              </span>
              <span
                v-else-if="field.type==='uuid'">
                <a-select
                  showSearch
                  optionFilterProp="children"
                  v-decorator="[field.name, {
                    rules: [{ required: field.required, message: `${$t('message.error.select')}` }]
                  }]"
                  :loading="field.loading"
                  :placeholder="field.description"
                  :filterOption="(input, option) => {
                    return option.componentOptions.children[0].text.toLowerCase().indexOf(input.toLowerCase()) >= 0
                  }"
                  :autoFocus="fieldIndex === firstIndex"
                >
                  <a-select-option key="">{{ }}</a-select-option>
                  <a-select-option v-for="opt in field.opts" :key="opt.id">
                    {{ opt.name || opt.description || opt.traffictype || opt.publicip }}
                  </a-select-option>
                </a-select>
              </span>
              <span v-else-if="field.type==='list'">
                <a-select
                  :loading="field.loading"
                  mode="multiple"
                  v-decorator="[field.name, {
                    rules: [{ required: field.required, message: `${$t('message.error.select')}` }]
                  }]"
                  :placeholder="field.description"
                  :autoFocus="fieldIndex === firstIndex"
                >
                  <a-select-option v-for="(opt, optIndex) in field.opts" :key="optIndex">
                    {{ opt.name && opt.type ? opt.name + ' (' + opt.type + ')' : opt.name || opt.description }}
                  </a-select-option>
                </a-select>
              </span>
              <span v-else-if="field.type==='long'">
                <a-input-number
                  :autoFocus="fieldIndex === firstIndex"
                  style="width: 100%;"
                  v-decorator="[field.name, {
                    rules: [{ required: field.required, message: `${$t('message.validate.number')}` }]
                  }]"
                  :placeholder="field.description"
                />
              </span>
              <span v-else-if="field.name==='password' || field.name==='currentpassword' || field.name==='confirmpassword'">
                <a-input-password
                  v-decorator="[field.name, {
                    rules: [
                      {
                        required: field.required,
                        message: `${$t('message.error.required.input')}`
                      },
                      {
                        validator: validateTwoPassword
                      }
                    ]
                  }]"
                  :placeholder="field.description"
                  @blur="($event) => handleConfirmBlur($event, field.name)"
                  :autoFocus="fieldIndex === firstIndex"
                />
              </span>
              <span v-else-if="field.name==='certificate' || field.name==='privatekey' || field.name==='certchain'">
                <a-textarea
                  rows="2"
                  v-decorator="[field.name, {
                    rules: [{ required: field.required, message: `${$t('message.error.required.input')}` }]
                  }]"
                  :placeholder="field.description"
                  :autoFocus="fieldIndex === firstIndex"
                />
              </span>
              <span v-else>
                <a-input
                  :autoFocus="fieldIndex === firstIndex"
                  v-decorator="[field.name, {
                    rules: [{ required: field.required, message: `${$t('message.error.required.input')}` }]
                  }]"
                  :placeholder="field.description" />
              </span>
            </a-form-item>

            <div :span="24" class="action-button">
              <a-button @click="closeAction">{{ $t('label.cancel') }}</a-button>
              <a-button type="primary" @click="handleSubmit" ref="submit">{{ $t('label.ok') }}</a-button>
            </div>
          </a-form>
        </a-spin>
        <br />
      </a-modal>
    </div>

    <div v-if="dataView">
      <slot name="resource" v-if="$route.path.startsWith('/quotasummary') || $route.path.startsWith('/publicip')"></slot>
      <resource-view
        v-else
        :resource="resource"
        :loading="loading"
        :tabs="$route.meta.tabs" />
    </div>
    <div class="row-element" v-else>
      <list-view
        :loading="loading"
        :columns="columns"
        :items="items"
        :actions="actions"
        ref="listview"
        @selection-change="onRowSelectionChange"
        @refresh="this.fetchData" />
      <a-pagination
        class="row-element"
        size="small"
        :current="page"
        :pageSize="pageSize"
        :total="itemCount"
        :showTotal="total => `${$t('label.showing')} ${Math.min(total, 1+((page-1)*pageSize))}-${Math.min(page*pageSize, total)} ${$t('label.of')} ${total} ${$t('label.items')}`"
        :pageSizeOptions="device === 'desktop' ? ['20', '50', '100', '200'] : ['10', '20', '50', '100', '200']"
        @change="changePage"
        @showSizeChange="changePageSize"
        showSizeChanger
        showQuickJumper>
        <template slot="buildOptionText" slot-scope="props">
          <span>{{ props.value }} / {{ $t('label.page') }}</span>
        </template>
      </a-pagination>
    </div>
    <bulk-action-progress
      :showGroupActionModal="showGroupActionModal"
      :selectedItems="selectedItems"
      :selectedColumns="selectedColumns"
      :message="modalInfo"
      @handle-cancel="handleCancel" />
  </div>
</template>

<script>
import { api } from '@/api'
import { mixinDevice } from '@/utils/mixin.js'
import { genericCompare } from '@/utils/sort.js'
import store from '@/store'
import eventBus from '@/config/eventBus'

import Breadcrumb from '@/components/widgets/Breadcrumb'
import ChartCard from '@/components/widgets/ChartCard'
import Status from '@/components/widgets/Status'
import ListView from '@/components/view/ListView'
import ResourceView from '@/components/view/ResourceView'
import ActionButton from '@/components/view/ActionButton'
import SearchView from '@/components/view/SearchView'
import BulkActionProgress from '@/components/view/BulkActionProgress'
import TooltipLabel from '@/components/widgets/TooltipLabel'

export default {
  name: 'Resource',
  components: {
    Breadcrumb,
    ChartCard,
    ResourceView,
    ListView,
    Status,
    ActionButton,
    SearchView,
    BulkActionProgress,
    TooltipLabel
  },
  mixins: [mixinDevice],
  provide: function () {
    return {
      parentFetchData: this.fetchData,
      parentToggleLoading: this.toggleLoading,
      parentStartLoading: this.startLoading,
      parentFinishLoading: this.finishLoading,
      parentSearch: this.onSearch,
      parentChangeFilter: this.changeFilter,
      parentChangeResource: this.changeResource,
      parentPollActionCompletion: this.pollActionCompletion,
      parentEditTariffAction: () => {}
    }
  },
  data () {
    return {
      apiName: '',
      loading: false,
      actionLoading: false,
      columns: [],
      selectedColumns: [],
      chosenColumns: [],
      showGroupActionModal: false,
      selectedItems: [],
      items: [],
      modalInfo: {},
      itemCount: 0,
      page: 1,
      pageSize: 10,
      resource: {},
      selectedRowKeys: [],
      currentAction: {},
      showAction: false,
      dataView: false,
      projectView: false,
      selectedFilter: '',
      filters: [],
      searchFilters: [],
      searchParams: {},
      actions: [],
      formModel: {},
      confirmDirty: false,
      firstIndex: 0,
      modalWidth: '30vw',
      promises: []
    }
  },
  beforeCreate () {
    this.form = this.$form.createForm(this)
  },
  beforeDestroy () {
    eventBus.$off('vm-refresh-data')
    eventBus.$off('async-job-complete')
    eventBus.$off('exec-action')
  },
  created () {
    eventBus.$on('vm-refresh-data', () => {
      if (this.$route.path === '/vm' || this.$route.path.includes('/vm/')) {
        this.fetchData()
      }
    })
    eventBus.$on('async-job-complete', (action) => {
      if (this.$route.path.includes('/vm/')) {
        if (action && 'api' in action && ['destroyVirtualMachine'].includes(action.api)) {
          return
        }
      }

      if ((this.$route.path.includes('/publicip/') && ['firewall', 'portforwarding', 'loadbalancing'].includes(this.$route.query.tab)) ||
        (this.$route.path.includes('/guestnetwork/') && (this.$route.query.tab === 'egress.rules' || this.$route.query.tab === 'public.ip.addresses'))) {
        return
      }

      if (this.$route.path.includes('/template/') || this.$route.path.includes('/iso/')) {
        return
      }
      this.fetchData()
    })
    eventBus.$on('exec-action', (action, isGroupAction) => {
      this.execAction(action, isGroupAction)
    })
    eventBus.$on('update-bulk-job-status', (items, action) => {
      for (const item of items) {
        this.$store.getters.headerNotices.map(function (j) {
          if (j.jobid === item.jobid) {
            j.bulkAction = action
          }
        })
      }
    })
    eventBus.$on('update-job-details', (jobId, resourceId) => {
      const fullPath = this.$route.fullPath
      const path = this.$route.path
      var jobs = this.$store.getters.headerNotices.map(job => {
        if (job.jobid === jobId) {
          if (resourceId && !path.includes(resourceId)) {
            job.path = path + '/' + resourceId
          } else {
            job.path = fullPath
          }
        }
        return job
      })
      this.$store.commit('SET_HEADER_NOTICES', jobs)
    })

    eventBus.$on('update-resource-state', (selectedItems, resource, state, jobid) => {
      if (selectedItems.length === 0) {
        return
      }
      var tempResource = []
      if (selectedItems && resource) {
        if (resource.includes(',')) {
          resource = resource.split(',')
          tempResource = resource
        } else {
          tempResource.push(resource)
        }
        for (var r = 0; r < tempResource.length; r++) {
          var objIndex = 0
          if (this.$route.path.includes('/template') || this.$route.path.includes('/iso')) {
            objIndex = selectedItems.findIndex(obj => (obj.zoneid === tempResource[r]))
          } else {
            objIndex = selectedItems.findIndex(obj => (obj.id === tempResource[r] || obj.username === tempResource[r]))
          }
          if (state && objIndex !== -1) {
            selectedItems[objIndex].status = state
          }
          if (jobid && objIndex !== -1) {
            selectedItems[objIndex].jobid = jobid
          }
        }
      }
    })

    if (this.device === 'desktop') {
      this.pageSize = 20
    }
    this.currentPath = this.$route.fullPath
    this.fetchData()
    if ('projectid' in this.$route.query) {
      this.switchProject(this.$route.query.projectid)
    }
  },
  beforeRouteUpdate (to, from, next) {
    this.currentPath = this.$route.fullPath
    next()
  },
  beforeRouteLeave (to, from, next) {
    this.currentPath = this.$route.fullPath
    next()
  },
  watch: {
    '$route' (to, from) {
      if (to.fullPath !== from.fullPath && !to.fullPath.includes('action/')) {
        if ('page' in to.query) {
          this.page = Number(to.query.page)
          this.pageSize = Number(to.query.pagesize)
        } else {
          this.page = 1
          this.pageSize = (this.device === 'desktop' ? 20 : 10)
        }
        this.itemCount = 0
        this.fetchData()
        if ('projectid' in to.query) {
          this.switchProject(to.query.projectid)
        }
      }
    },
    '$i18n.locale' (to, from) {
      if (to !== from) {
        this.fetchData()
      }
    },
    '$store.getters.metrics' (oldVal, newVal) {
      this.fetchData()
    }
  },
  computed: {
    hasSelected () {
      return this.selectedRowKeys.length > 0
    }
  },
  methods: {
    getStyle () {
      if (['snapshot', 'vmsnapshot', 'publicip'].includes(this.$route.name)) {
        return 'table-cell'
      }
      return 'inline-flex'
    },
    getOkProps () {
      if (this.selectedRowKeys.length > 0 && this.currentAction?.groupAction) {
        return { props: { type: 'default' } }
      } else {
        return { props: { type: 'primary' } }
      }
    },
    getCancelProps () {
      if (this.selectedRowKeys.length > 0 && this.currentAction?.groupAction) {
        return { props: { type: 'primary' } }
      } else {
        return { props: { type: 'default' } }
      }
    },
    switchProject (projectId) {
      if (!projectId || !projectId.length || projectId.length !== 36) {
        return
      }
      api('listProjects', { id: projectId, listall: true, details: 'min' }).then(json => {
        if (!json || !json.listprojectsresponse || !json.listprojectsresponse.project) return
        const project = json.listprojectsresponse.project[0]
        this.$store.dispatch('SetProject', project)
        this.$store.dispatch('ToggleTheme', project.id === undefined ? 'light' : 'dark')
        this.$message.success(`${this.$t('message.switch.to')} "${project.name}"`)
        const query = Object.assign({}, this.$route.query)
        delete query.projectid
        this.$router.replace({ query })
      })
    },
    fetchData (params = {}) {
      if (this.$route.name === 'deployVirtualMachine') {
        return
      }
      if (this.routeName !== this.$route.name) {
        this.routeName = this.$route.name
        this.items = []
      }
      if (!this.routeName) {
        this.routeName = this.$route.matched[this.$route.matched.length - 1].parent.name
      }
      this.apiName = ''
      this.actions = []
      this.columns = []
      this.columnKeys = []
      const refreshed = ('irefresh' in params)

      params.listall = true
      if (this.$route.meta.params) {
        Object.assign(params, this.$route.meta.params)
      }
      if (['Admin', 'DomainAdmin'].includes(this.$store.getters.userInfo.roletype) &&
        'templatefilter' in params && this.routeName === 'template') {
        params.templatefilter = 'all'
      }
      if (['Admin', 'DomainAdmin'].includes(this.$store.getters.userInfo.roletype) &&
        'isofilter' in params && this.routeName === 'iso') {
        params.isofilter = 'all'
      }
      if (Object.keys(this.$route.query).length > 0) {
        if ('page' in this.$route.query) {
          this.page = Number(this.$route.query.page)
        }
        if ('pagesize' in this.$route.query) {
          this.pagesize = Number(this.$route.query.pagesize)
        }
        Object.assign(params, this.$route.query)
      }
      delete params.q
      delete params.filter
      delete params.irefresh

      this.searchFilters = this.$route && this.$route.meta && this.$route.meta.searchFilters
      this.filters = this.$route && this.$route.meta && this.$route.meta.filters
      if (typeof this.filters === 'function') {
        this.filters = this.filters()
      }

      this.projectView = Boolean(store.getters.project && store.getters.project.id)

      if ((this.$route && this.$route.params && this.$route.params.id) || this.$route.query.dataView) {
        this.dataView = true
        if (!refreshed) {
          this.resource = {}
          this.$emit('change-resource', this.resource)
        }
      } else {
        this.dataView = false
      }

      if ('listview' in this.$refs && this.$refs.listview) {
        this.$refs.listview.resetSelection()
      }

      if (this.$route && this.$route.meta && this.$route.meta.permission) {
        this.apiName = this.$route.meta.permission[0]
        if (this.$route.meta.columns) {
          const columns = this.$route.meta.columns
          if (columns && typeof columns === 'function') {
            this.columnKeys = columns()
          } else {
            this.columnKeys = columns
          }
        }

        if (this.$route.meta.actions) {
          this.actions = this.$route.meta.actions
        }
      }

      if (this.apiName === '' || this.apiName === undefined) {
        return
      }

      if (!this.columnKeys || this.columnKeys.length === 0) {
        for (const field of store.getters.apis[this.apiName].response) {
          this.columnKeys.push(field.name)
        }
        this.columnKeys = [...new Set(this.columnKeys)]
        this.columnKeys.sort(function (a, b) {
          if (a === 'name' && b !== 'name') { return -1 }
          if (a < b) { return -1 }
          if (a > b) { return 1 }
          return 0
        })
      }

      const customRender = {}
      for (var columnKey of this.columnKeys) {
        let key = columnKey
        let title = columnKey
        if (typeof columnKey === 'object') {
          if ('customTitle' in columnKey && 'field' in columnKey) {
            key = columnKey.field
            title = columnKey.customTitle
            customRender[key] = columnKey[key]
          } else {
            key = Object.keys(columnKey)[0]
            title = Object.keys(columnKey)[0]
            customRender[key] = columnKey[key]
          }
        }
        this.columns.push({
          title: this.$t('label.' + String(title).toLowerCase()),
          dataIndex: key,
          scopedSlots: { customRender: key },
          sorter: function (a, b) { return genericCompare(a[this.dataIndex] || '', b[this.dataIndex] || '') }
        })
      }
      this.chosenColumns = this.columns.filter(column => {
        return ![this.$t('label.state'), this.$t('label.hostname'), this.$t('label.hostid'), this.$t('label.zonename'),
          this.$t('label.zone'), this.$t('label.zoneid'), this.$t('label.ip'), this.$t('label.ipaddress'), this.$t('label.privateip'),
          this.$t('label.linklocalip'), this.$t('label.size'), this.$t('label.sizegb'), this.$t('label.current'),
          this.$t('label.created'), this.$t('label.order')].includes(column.title)
      })

      if (['listTemplates', 'listIsos'].includes(this.apiName) && this.dataView) {
        delete params.showunique
      }

      this.loading = true
      if (this.$route.params && this.$route.params.id) {
        params.id = this.$route.params.id
        if (this.$route.path.startsWith('/ssh/')) {
          params.name = this.$route.params.id
        } else if (this.$route.path.startsWith('/vmsnapshot/')) {
          params.vmsnapshotid = this.$route.params.id
        } else if (this.$route.path.startsWith('/ldapsetting/')) {
          params.hostname = this.$route.params.id
        }
      }

      params.page = this.page
      params.pagesize = this.pageSize

      api(this.apiName, params).then(json => {
        var responseName
        var objectName
        for (const key in json) {
          if (key.includes('response')) {
            responseName = key
            break
          }
        }
        this.itemCount = 0
        for (const key in json[responseName]) {
          if (key === 'count') {
            this.itemCount = json[responseName].count
            continue
          }
          objectName = key
          break
        }
        this.items = json[responseName][objectName]
        if (!this.items || this.items.length === 0) {
          this.items = []
        }

        if (['listTemplates', 'listIsos'].includes(this.apiName) && this.items.length > 1) {
          this.items = [...new Map(this.items.map(x => [x.id, x])).values()]
        }

        if (this.apiName === 'listProjects' && this.items.length > 0) {
          this.columns.map(col => {
            if (col.title === 'Account') {
              col.title = this.$t('label.project.owner')
            }
          })
        }

        for (let idx = 0; idx < this.items.length; idx++) {
          this.items[idx].key = idx
          for (const key in customRender) {
            const func = customRender[key]
            if (func && typeof func === 'function') {
              this.items[idx][key] = func(this.items[idx])
            }
          }
          if (this.$route.path.startsWith('/ssh')) {
            this.items[idx].id = this.items[idx].name
          } else if (this.$route.path.startsWith('/ldapsetting')) {
            this.items[idx].id = this.items[idx].hostname
          }
        }
        if (this.items.length > 0) {
          this.resource = this.items[0]
          this.$emit('change-resource', this.resource)
        } else {
          if (this.dataView) {
            this.$router.push({ path: '/exception/404' })
          }
        }
      }).catch(error => {
        if ([401].includes(error.response.status)) {
          return
        }

        if (Object.keys(this.searchParams).length > 0) {
          this.itemCount = 0
          this.items = []
          this.$message.error({
            content: error.response.headers['x-description'],
            duration: 5
          })
          return
        }

        this.$notifyError(error)

        if ([405].includes(error.response.status)) {
          this.$router.push({ path: '/exception/403' })
        }

        if ([430, 431, 432].includes(error.response.status)) {
          this.$router.push({ path: '/exception/404' })
        }

        if ([530, 531, 532, 533, 534, 535, 536, 537].includes(error.response.status)) {
          this.$router.push({ path: '/exception/500' })
        }
      }).finally(f => {
        this.loading = false
        this.searchParams = params
      })
    },
    closeAction () {
      this.actionLoading = false
      this.showAction = false
      this.currentAction = {}
    },
    onRowSelectionChange (selection) {
      this.selectedRowKeys = selection
      if (selection?.length > 0) {
        this.modalWidth = '50vw'
        this.selectedItems = (this.items.filter(function (item) {
          return selection.indexOf(item.id) !== -1
        }))
      } else {
        this.modalWidth = '30vw'
      }
    },
    execAction (action, isGroupAction) {
      const self = this
      this.form = this.$form.createForm(this)
      this.formModel = {}
      if (action.component && action.api && !action.popup) {
        this.$router.push({ name: action.api })
        return
      }
      this.currentAction = action
      this.currentAction.params = store.getters.apis[this.currentAction.api].params
      this.resource = action.resource
      this.$emit('change-resource', this.resource)
      var paramFields = this.currentAction.params
      paramFields.sort(function (a, b) {
        if (a.name === 'name' && b.name !== 'name') { return -1 }
        if (a.name !== 'name' && b.name === 'name') { return -1 }
        if (a.name === 'id') { return -1 }
        if (a.name < b.name) { return -1 }
        if (a.name > b.name) { return 1 }
        return 0
      })
      this.currentAction.paramFields = []
      if ('message' in action) {
        var message = action.message
        if (typeof action.message === 'function') {
          message = action.message(action.resource)
        }
        action.message = message
      }
      if ('args' in action) {
        var args = action.args
        if (typeof action.args === 'function') {
          args = action.args(action.resource, this.$store.getters, isGroupAction)
        }
        if (args.length > 0) {
          this.currentAction.paramFields = args.map(function (arg) {
            if (arg === 'confirmpassword') {
              return {
                type: 'password',
                name: 'confirmpassword',
                required: true,
                description: self.$t('label.confirmpassword.description')
              }
            }
            return paramFields.filter(function (param) {
              return param.name.toLowerCase() === arg.toLowerCase()
            })[0]
          })
        }
      }
      this.getFirstIndexFocus()

      this.showAction = true
      for (const param of this.currentAction.paramFields) {
        if (param.type === 'list' && ['tags', 'hosttags', 'storagetags'].includes(param.name)) {
          param.type = 'string'
        }
        if (param.type === 'uuid' || param.type === 'list' || param.name === 'account' || (this.currentAction.mapping && param.name in this.currentAction.mapping)) {
          this.listUuidOpts(param)
        }
      }
      this.actionLoading = false
      if (action.dataView && ['copy', 'edit', 'share-alt'].includes(action.icon)) {
        this.fillEditFormFieldValues()
      }
    },
    getFirstIndexFocus () {
      this.firstIndex = 0
      for (let fieldIndex = 0; fieldIndex < this.currentAction.paramFields.length; fieldIndex++) {
        const field = this.currentAction.paramFields[fieldIndex]
        if (!(this.currentAction.mapping && field.name in this.currentAction.mapping && this.currentAction.mapping[field.name].value)) {
          this.firstIndex = fieldIndex
          break
        }
      }
    },
    listUuidOpts (param) {
      if (this.currentAction.mapping && param.name in this.currentAction.mapping && !this.currentAction.mapping[param.name].api) {
        return
      }
      var paramName = param.name
      var extractedParamName = paramName.replace('ids', '').replace('id', '').toLowerCase()
      var params = { listall: true }
      const possibleName = 'list' + extractedParamName + 's'
      var possibleApi
      if (this.currentAction.mapping && param.name in this.currentAction.mapping && this.currentAction.mapping[param.name].api) {
        possibleApi = this.currentAction.mapping[param.name].api
        if (this.currentAction.mapping[param.name].params) {
          const customParams = this.currentAction.mapping[param.name].params(this.resource)
          if (customParams) {
            params = { ...params, ...customParams }
          }
        }
      } else if (paramName === 'id') {
        possibleApi = this.apiName
      } else {
        for (const api in store.getters.apis) {
          if (api.toLowerCase().startsWith(possibleName)) {
            possibleApi = api
            break
          }
        }
      }
      if (!possibleApi) {
        return
      }
      param.loading = true
      param.opts = []
      if (possibleApi === 'listTemplates') {
        params.templatefilter = 'executable'
      } else if (possibleApi === 'listIsos') {
        params.isofilter = 'executable'
      } else if (possibleApi === 'listHosts') {
        params.type = 'routing'
      }
      api(possibleApi, params).then(json => {
        param.loading = false
        for (const obj in json) {
          if (obj.includes('response')) {
            for (const res in json[obj]) {
              if (res === 'count') {
                continue
              }
              param.opts = json[obj][res]
              if (this.currentAction.mapping && this.currentAction.mapping[param.name] && this.currentAction.mapping[param.name].filter) {
                const filter = this.currentAction.mapping[param.name].filter
                param.opts = json[obj][res].filter(filter)
              }
              if (['listTemplates', 'listIsos'].includes(possibleApi)) {
                param.opts = [...new Map(param.opts.map(x => [x.id, x])).values()]
              }
              break
            }
            break
          }
        }
        this.$forceUpdate()
      }).catch(function (error) {
        console.log(error)
        param.loading = false
      }).then(function () {
      })
    },
<<<<<<< HEAD
    pollActionCompletion (jobId, action, resourceName, resource, showLoading = true) {
      eventBus.$emit('update-job-details', jobId, resource)
=======
    pollActionCompletion (jobId, action, resourceName, showLoading = true) {
      if (this.shouldNavigateBack(action)) {
        action.isFetchData = false
      }
>>>>>>> b3dca8ca
      return new Promise((resolve) => {
        this.$pollJob({
          jobId,
          title: this.$t(action.label),
          description: resourceName,
          name: resourceName,
          successMethod: result => {
            if (this.selectedItems.length > 0) {
              eventBus.$emit('update-resource-state', this.selectedItems, resource, 'success')
            }
            if (action.response) {
              const description = action.response(result.jobresult)
              if (description) {
                this.$notification.info({
                  message: this.$t(action.label),
                  description: (<span domPropsInnerHTML={description}></span>),
                  duration: 0
                })
              }
            }
            resolve(true)
          },
          errorMethod: () => {
            if (this.selectedItems.length > 0) {
              eventBus.$emit('update-resource-state', this.selectedItems, resource, 'failed')
            }
            resolve(true)
          },
          loadingMessage: `${this.$t(action.label)} - ${resourceName}`,
          showLoading: showLoading,
          catchMessage: this.$t('error.fetching.async.job.result'),
          action,
          bulkAction: `${this.selectedItems.length > 0}` && this.showGroupActionModal
        })
      })
    },
    fillEditFormFieldValues () {
      const form = this.form
      this.currentAction.paramFields.map(field => {
        let fieldValue = null
        let fieldName = null
        if (field.type === 'list' || field.name === 'account') {
          fieldName = field.name.replace('ids', 'name').replace('id', 'name')
        } else {
          fieldName = field.name
        }
        fieldValue = this.resource[fieldName] ? this.resource[fieldName] : null
        if (fieldValue) {
          form.getFieldDecorator(field.name, { initialValue: fieldValue })
          this.formModel[field.name] = fieldValue
        }
      })
    },
    handleCancel () {
      eventBus.$emit('update-bulk-job-status', this.selectedItems, false)
      this.showGroupActionModal = false
      this.selectedItems = []
      this.selectedColumns = []
      this.selectedRowKeys = []
      this.message = {}
    },
    handleSubmit (e) {
      if (this.actionLoading) return
      this.promises = []
      if (!this.dataView && this.currentAction.groupAction && this.selectedRowKeys.length > 0) {
        if (this.selectedRowKeys.length > 0) {
          this.selectedColumns = this.chosenColumns
          this.selectedItems = this.selectedItems.map(v => ({ ...v, status: 'InProgress' }))
          this.selectedColumns.splice(0, 0, {
            dataIndex: 'status',
            title: this.$t('label.operation.status'),
            scopedSlots: { customRender: 'status' },
            filters: [
              { text: 'In Progress', value: 'InProgress' },
              { text: 'Success', value: 'success' },
              { text: 'Failed', value: 'failed' }
            ]
          })
          this.showGroupActionModal = true
          this.modalInfo.title = this.currentAction.label
          this.modalInfo.docHelp = this.currentAction.docHelp
        }
        this.form.validateFields((err, values) => {
          if (!err) {
            this.actionLoading = true
            const itemsNameMap = {}
            this.items.map(x => {
              itemsNameMap[x.id] = x.name || x.displaytext || x.id
            })
            const paramsList = this.currentAction.groupMap(this.selectedRowKeys, values, this.items)
            for (const params of paramsList) {
              var resourceName = itemsNameMap[params.id || params.vmsnapshotid || params.username || params.name]
              // Using a method for this since it's an async call and don't want wrong prarms to be passed
              this.promises.push(this.callGroupApi(params, resourceName))
            }
            this.$message.info({
              content: this.$t(this.currentAction.label),
              key: this.currentAction.label,
              duration: 3
            })
            Promise.all(this.promises).finally(() => {
              this.actionLoading = false
              this.fetchData()
            })
          }
        })
      } else {
        this.execSubmit(e)
      }
    },
    callGroupApi (params, resourceName) {
      return new Promise((resolve, reject) => {
        const action = this.currentAction
        api(action.api, params).then(json => {
          resolve(this.handleResponse(json, resourceName, this.getDataIdentifier(params), action, false))
          this.closeAction()
        }).catch(error => {
          if ([401].includes(error.response.status)) {
            return
          }
          if (this.selectedItems.length !== 0) {
            this.$notifyError(error)
            eventBus.$emit('update-resource-state', this.selectedItems, this.getDataIdentifier(params), 'failed')
          }
        })
      })
    },
    getDataIdentifier (params) {
      var dataIdentifier = ''
      dataIdentifier = params.id || params.username || params.name || params.vmsnapshotid || params.ids
      return dataIdentifier
    },
    handleResponse (response, resourceName, resource, action, showLoading = true) {
      return new Promise(resolve => {
        let jobId = null
        for (const obj in response) {
          if (obj.includes('response')) {
            if (response[obj].jobid) {
              jobId = response[obj].jobid
            } else {
              if (this.selectedItems.length > 0) {
                eventBus.$emit('update-resource-state', this.selectedItems, resource, 'success')
                if (resource) {
                  this.selectedItems.filter(item => item === resource)
                }
              }
              var message = action.successMessage ? this.$t(action.successMessage) : this.$t(action.label) +
                (resourceName ? ' - ' + resourceName : '')
              var duration = 2
              if (action.additionalMessage) {
                message = message + ' - ' + this.$t(action.successMessage)
                duration = 5
              }
              if (this.selectedItems.length === 0) {
                this.$message.success({
                  content: message,
                  key: action.label + resourceName,
                  duration: duration
                })
              }
              break
            }
          }
        }
        if (['addLdapConfiguration', 'deleteLdapConfiguration'].includes(action.api)) {
          this.$store.dispatch('UpdateConfiguration')
        }
        if (jobId) {
          eventBus.$emit('update-resource-state', this.selectedItems, resource, 'InProgress', jobId)
          resolve(this.pollActionCompletion(jobId, action, resourceName, resource, showLoading))
        }
        resolve(false)
      })
    },
    execSubmit (e) {
      e.preventDefault()
      this.form.validateFields((err, values) => {
        if (err) {
          return
        }
        const params = {}
        const action = this.currentAction
        if ('id' in this.resource && action.params.map(i => { return i.name }).includes('id')) {
          params.id = this.resource.id
        }
        for (const key in values) {
          const input = values[key]
          for (const param of action.params) {
            if (param.name !== key) {
              continue
            }
            if (input === undefined || input === null ||
              (input === '' && !['updateStoragePool', 'updateHost', 'updatePhysicalNetwork', 'updateDiskOffering', 'updateNetworkOffering', 'updateServiceOffering'].includes(action.api))) {
              if (param.type === 'boolean') {
                params[key] = false
              }
              break
            }
            if (input === '' && !['tags', 'hosttags', 'storagetags'].includes(key)) {
              break
            }
            if (action.mapping && key in action.mapping && action.mapping[key].options) {
              params[key] = action.mapping[key].options[input]
            } else if (param.type === 'list') {
              params[key] = input.map(e => { return param.opts[e].id }).reduce((str, name) => { return str + ',' + name })
            } else if (param.name === 'account' || param.name === 'keypair') {
              if (['addAccountToProject', 'createAccount'].includes(action.api)) {
                params[key] = input
              } else {
                params[key] = param.opts[input].name
              }
            } else {
              params[key] = input
            }
            break
          }
        }

        for (const key in action.defaultArgs) {
          if (!params[key]) {
            params[key] = action.defaultArgs[key]
          }
        }

        if (!this.projectView || !['uploadSslCert'].includes(action.api)) {
          if (action.mapping) {
            for (const key in action.mapping) {
              if (!action.mapping[key].value) {
                continue
              }
              params[key] = action.mapping[key].value(this.resource, params)
            }
          }
        }

        const resourceName = params.displayname || params.displaytext || params.name || params.hostname || params.username ||
          params.ipaddress || params.virtualmachinename || this.resource.name || this.resource.ipaddress || this.resource.id

        var hasJobId = false
        this.actionLoading = true
        let args = null
        if (action.post) {
          args = [action.api, {}, 'POST', params]
        } else {
          args = [action.api, params]
        }
        api(...args).then(json => {
          var response = this.handleResponse(json, resourceName, this.getDataIdentifier(params), action)
          if (!response) {
            this.fetchData()
            this.closeAction()
            return
          }
          response.then(jobId => {
            hasJobId = jobId
            if (this.shouldNavigateBack(action)) {
              this.$router.go(-1)
            } else {
              if (!hasJobId) {
                this.fetchData()
              }
            }
          })
          this.closeAction()
        }).catch(error => {
          if ([401].includes(error.response.status)) {
            return
          }

          console.log(error)
          eventBus.$emit('update-resource-state', this.selectedItems, this.getDataIdentifier(params), 'failed')
          this.$notifyError(error)
        }).finally(f => {
          this.actionLoading = false
        })
      })
    },
    shouldNavigateBack (action) {
      return ((action.icon === 'delete' || ['archiveEvents', 'archiveAlerts', 'unmanageVirtualMachine'].includes(action.api)) && this.dataView)
    },
    changeFilter (filter) {
      const query = Object.assign({}, this.$route.query)
      delete query.templatefilter
      delete query.isofilter
      delete query.account
      delete query.domainid
      delete query.state
      if (this.$route.name === 'template') {
        query.templatefilter = filter
      } else if (this.$route.name === 'iso') {
        query.isofilter = filter
      } else if (this.$route.name === 'guestnetwork') {
        if (filter === 'all') {
          delete query.type
        } else {
          query.type = filter
        }
      } else if (this.$route.name === 'vm') {
        if (filter === 'self') {
          query.account = this.$store.getters.userInfo.account
          query.domainid = this.$store.getters.userInfo.domainid
        } else if (['running', 'stopped'].includes(filter)) {
          query.state = filter
        }
      }
      query.filter = filter
      query.page = 1
      query.pagesize = this.pageSize
      this.$router.push({ query })
    },
    onSearch (opts) {
      const query = Object.assign({}, this.$route.query)
      for (const key in this.searchParams) {
        delete query[key]
      }
      delete query.name
      delete query.templatetype
      delete query.keyword
      delete query.q
      this.searchParams = {}
      if (opts && Object.keys(opts).length > 0) {
        this.searchParams = opts
        if ('searchQuery' in opts) {
          const value = opts.searchQuery
          if (value && value.length > 0) {
            if (this.$route.name === 'role') {
              query.name = value
            } else if (this.$route.name === 'quotaemailtemplate') {
              query.templatetype = value
            } else if (this.$route.name === 'globalsetting') {
              query.name = value
            } else {
              query.keyword = value
            }
            query.q = value
          }
          this.searchParams = {}
        } else {
          Object.assign(query, opts)
        }
      }
      query.page = 1
      query.pagesize = this.pageSize
      if (JSON.stringify(query) === JSON.stringify(this.$route.query)) {
        this.fetchData(query)
        return
      }
      this.$router.push({ query })
    },
    changePage (page, pageSize) {
      const query = Object.assign({}, this.$route.query)
      query.page = page
      query.pagesize = pageSize
      this.$router.push({ query })
    },
    changePageSize (currentPage, pageSize) {
      const query = Object.assign({}, this.$route.query)
      query.page = currentPage
      query.pagesize = pageSize
      this.$router.push({ query })
    },
    changeResource (resource) {
      this.resource = resource
    },
    start () {
      this.loading = true
      this.fetchData()
      setTimeout(() => {
        this.loading = false
        this.selectedRowKeys = []
      }, 1000)
    },
    toggleLoading () {
      this.loading = !this.loading
    },
    startLoading () {
      this.loading = true
    },
    finishLoading () {
      this.loading = false
    },
    handleConfirmBlur (e, name) {
      if (name !== 'confirmpassword') {
        return
      }
      const value = e.target.value
      this.confirmDirty = this.confirmDirty || !!value
    },
    validateTwoPassword (rule, value, callback) {
      if (!value || value.length === 0) {
        callback()
      } else if (rule.field === 'confirmpassword') {
        const form = this.form
        const messageConfirm = this.$t('message.validate.equalto')
        const passwordVal = form.getFieldValue('password')
        if (passwordVal && passwordVal !== value) {
          callback(messageConfirm)
        } else {
          callback()
        }
      } else if (rule.field === 'password') {
        const form = this.form
        const confirmPasswordVal = form.getFieldValue('confirmpassword')
        if (!confirmPasswordVal || confirmPasswordVal.length === 0) {
          callback()
        } else if (value && this.confirmDirty) {
          form.validateFields(['confirmpassword'], { force: true })
          callback()
        } else {
          callback()
        }
      } else {
        callback()
      }
    }
  }
}
</script>

<style scoped>

.breadcrumb-card {
  margin-left: -24px;
  margin-right: -24px;
  margin-top: -16px;
  margin-bottom: 12px;
}

.row-element {
  margin-top: 10px;
  margin-bottom: 10px;
}

.ant-breadcrumb {
  vertical-align: text-bottom;
}
</style><|MERGE_RESOLUTION|>--- conflicted
+++ resolved
@@ -1020,15 +1020,10 @@
       }).then(function () {
       })
     },
-<<<<<<< HEAD
     pollActionCompletion (jobId, action, resourceName, resource, showLoading = true) {
-      eventBus.$emit('update-job-details', jobId, resource)
-=======
-    pollActionCompletion (jobId, action, resourceName, showLoading = true) {
       if (this.shouldNavigateBack(action)) {
         action.isFetchData = false
       }
->>>>>>> b3dca8ca
       return new Promise((resolve) => {
         this.$pollJob({
           jobId,
