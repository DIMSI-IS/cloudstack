--- conflicted
+++ resolved
@@ -49,11 +49,8 @@
   twoFaProvider: state => state.user.twoFaProvider,
   twoFaIssuer: state => state.user.twoFaIssuer,
   loginFlag: state => state.user.loginFlag,
-<<<<<<< HEAD
+  allProjects: (state) => state.app.allProjects,
   customHypervisorName: state => state.user.customHypervisorName
-=======
-  allProjects: (state) => state.app.allProjects
->>>>>>> 3c38ed7a
 }
 
 export default getters