--- conflicted
+++ resolved
@@ -88,11 +88,10 @@
             duration: 2
           })
           if (!action || !('isFetchData' in action) || (action.isFetchData)) {
-            eventBus.$emit('async-job-complete')
+            eventBus.$emit('async-job-complete', action)
           }
           successMethod(result)
         } else if (result.jobstatus === 2) {
-<<<<<<< HEAD
           if (!bulkAction) {
             message.error({
               content: errorMessage,
@@ -101,22 +100,13 @@
             })
           }
           var title = errorMessage
-=======
-          message.error({
-            content: errorMessage,
-            key: jobId,
-            duration: 1
-          })
-          var errTitle = errorMessage
->>>>>>> 535761b2
           if (action && action.label) {
-            errTitle = i18n.t(action.label)
+            title = i18n.t(action.label)
           }
           var desc = result.jobresult.errortext
           if (name) {
             desc = `(${name}) ${desc}`
           }
-<<<<<<< HEAD
           if (!bulkAction) {
             notification.error({
               message: title,
@@ -125,25 +115,9 @@
               duration: 0
             })
           }
-          eventBus.$emit('async-job-complete', action)
-=======
-          notification.error({
-            message: errTitle,
-            description: desc,
-            key: jobId,
-            duration: 0
-          })
-          store.dispatch('AddHeaderNotice', {
-            key: jobId,
-            title: title,
-            description: desc,
-            status: 'failed',
-            duration: 0
-          })
           if (!action || !('isFetchData' in action) || (action.isFetchData)) {
-            eventBus.$emit('async-job-complete')
-          }
->>>>>>> 535761b2
+            eventBus.$emit('async-job-complete', action)
+          }
           errorMethod(result)
         } else if (result.jobstatus === 0) {
           if (showLoading) {
@@ -165,7 +139,6 @@
           duration: 0
         })
         catchMethod && catchMethod()
-        // }
       })
     }
   }
