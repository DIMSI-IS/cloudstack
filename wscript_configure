--- conflicted
+++ resolved
@@ -48,10 +48,7 @@
 		"commons-pool.jar",
 		"commons-httpclient.jar",
 		"ws-commons-util.jar",
-<<<<<<< HEAD
-=======
 		"mysql-connector-java.jar",
->>>>>>> cfc2b856
 	),
 	'Fedora':
 	(
@@ -96,10 +93,6 @@
 		"asm3.jar",
 		"jsch.jar",
 		"backport-util-concurrent.jar",
-<<<<<<< HEAD
-		"mysql-connector-java.jar",
-=======
->>>>>>> cfc2b856
 		"jetty.jar",
 		"jetty-util.jar",
 		"jetty-start-daemon.jar",
