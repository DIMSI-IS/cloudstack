-- Licensed to the Apache Software Foundation (ASF) under one
-- or more contributor license agreements.  See the NOTICE file
-- distributed with this work for additional information
-- regarding copyright ownership.  The ASF licenses this file
-- to you under the Apache License, Version 2.0 (the
-- "License"); you may not use this file except in compliance
-- with the License.  You may obtain a copy of the License at
--
--   http://www.apache.org/licenses/LICENSE-2.0
--
-- Unless required by applicable law or agreed to in writing,
-- software distributed under the License is distributed on an
-- "AS IS" BASIS, WITHOUT WARRANTIES OR CONDITIONS OF ANY
-- KIND, either express or implied.  See the License for the
-- specific language governing permissions and limitations
-- under the License.

-- VIEW `cloud`.`domain_view`;

DROP VIEW IF EXISTS `cloud`.`domain_view`;
<<<<<<< HEAD
=======

>>>>>>> f4987bf8
CREATE VIEW `cloud`.`domain_view` AS
select
    `domain`.`id` AS `id`,
    `domain`.`parent` AS `parent`,
    `domain`.`name` AS `name`,
    `domain`.`uuid` AS `uuid`,
    `domain`.`owner` AS `owner`,
    `domain`.`path` AS `path`,
    `domain`.`level` AS `level`,
    `domain`.`child_count` AS `child_count`,
    `domain`.`next_child_seq` AS `next_child_seq`,
    `domain`.`created` AS `created`,
    `domain`.`removed` AS `removed`,
    `domain`.`state` AS `state`,
    `domain`.`network_domain` AS `network_domain`,
    `domain`.`type` AS `type`,
    `vmlimit`.`max` AS `vmLimit`,
    `vmcount`.`count` AS `vmTotal`,
    `iplimit`.`max` AS `ipLimit`,
    `ipcount`.`count` AS `ipTotal`,
    `volumelimit`.`max` AS `volumeLimit`,
    `volumecount`.`count` AS `volumeTotal`,
    `snapshotlimit`.`max` AS `snapshotLimit`,
    `snapshotcount`.`count` AS `snapshotTotal`,
    `templatelimit`.`max` AS `templateLimit`,
    `templatecount`.`count` AS `templateTotal`,
    `vpclimit`.`max` AS `vpcLimit`,
    `vpccount`.`count` AS `vpcTotal`,
    `projectlimit`.`max` AS `projectLimit`,
    `projectcount`.`count` AS `projectTotal`,
    `networklimit`.`max` AS `networkLimit`,
    `networkcount`.`count` AS `networkTotal`,
    `cpulimit`.`max` AS `cpuLimit`,
    `cpucount`.`count` AS `cpuTotal`,
    `memorylimit`.`max` AS `memoryLimit`,
    `memorycount`.`count` AS `memoryTotal`,
    `primary_storage_limit`.`max` AS `primaryStorageLimit`,
    `primary_storage_count`.`count` AS `primaryStorageTotal`,
    `secondary_storage_limit`.`max` AS `secondaryStorageLimit`,
    `secondary_storage_count`.`count` AS `secondaryStorageTotal`
from
    `cloud`.`domain`
        left join
    `cloud`.`resource_limit` vmlimit ON domain.id = vmlimit.domain_id
<<<<<<< HEAD
        and vmlimit.type = 'user_vm' and vmlimit.tag IS NULL
        left join
    `cloud`.`resource_count` vmcount ON domain.id = vmcount.domain_id
        and vmcount.type = 'user_vm' and vmcount.tag IS NULL
=======
        and vmlimit.type = 'user_vm'
        left join
    `cloud`.`resource_count` vmcount ON domain.id = vmcount.domain_id
        and vmcount.type = 'user_vm'
>>>>>>> f4987bf8
        left join
    `cloud`.`resource_limit` iplimit ON domain.id = iplimit.domain_id
        and iplimit.type = 'public_ip'
        left join
    `cloud`.`resource_count` ipcount ON domain.id = ipcount.domain_id
        and ipcount.type = 'public_ip'
        left join
    `cloud`.`resource_limit` volumelimit ON domain.id = volumelimit.domain_id
<<<<<<< HEAD
        and volumelimit.type = 'volume' and volumelimit.tag IS NULL
        left join
    `cloud`.`resource_count` volumecount ON domain.id = volumecount.domain_id
        and volumecount.type = 'volume' and volumecount.tag IS NULL
=======
        and volumelimit.type = 'volume'
        left join
    `cloud`.`resource_count` volumecount ON domain.id = volumecount.domain_id
        and volumecount.type = 'volume'
>>>>>>> f4987bf8
        left join
    `cloud`.`resource_limit` snapshotlimit ON domain.id = snapshotlimit.domain_id
        and snapshotlimit.type = 'snapshot'
        left join
    `cloud`.`resource_count` snapshotcount ON domain.id = snapshotcount.domain_id
        and snapshotcount.type = 'snapshot'
        left join
    `cloud`.`resource_limit` templatelimit ON domain.id = templatelimit.domain_id
        and templatelimit.type = 'template'
        left join
    `cloud`.`resource_count` templatecount ON domain.id = templatecount.domain_id
        and templatecount.type = 'template'
        left join
    `cloud`.`resource_limit` vpclimit ON domain.id = vpclimit.domain_id
        and vpclimit.type = 'vpc'
        left join
    `cloud`.`resource_count` vpccount ON domain.id = vpccount.domain_id
        and vpccount.type = 'vpc'
        left join
    `cloud`.`resource_limit` projectlimit ON domain.id = projectlimit.domain_id
        and projectlimit.type = 'project'
        left join
    `cloud`.`resource_count` projectcount ON domain.id = projectcount.domain_id
        and projectcount.type = 'project'
        left join
    `cloud`.`resource_limit` networklimit ON domain.id = networklimit.domain_id
        and networklimit.type = 'network'
        left join
    `cloud`.`resource_count` networkcount ON domain.id = networkcount.domain_id
        and networkcount.type = 'network'
        left join
    `cloud`.`resource_limit` cpulimit ON domain.id = cpulimit.domain_id
<<<<<<< HEAD
        and cpulimit.type = 'cpu' and cpulimit.tag IS NULL
        left join
    `cloud`.`resource_count` cpucount ON domain.id = cpucount.domain_id
        and cpucount.type = 'cpu' and cpucount.tag IS NULL
        left join
    `cloud`.`resource_limit` memorylimit ON domain.id = memorylimit.domain_id
        and memorylimit.type = 'memory' and memorylimit.tag IS NULL
        left join
    `cloud`.`resource_count` memorycount ON domain.id = memorycount.domain_id
        and memorycount.type = 'memory' and memorycount.tag IS NULL
        left join
    `cloud`.`resource_limit` primary_storage_limit ON domain.id = primary_storage_limit.domain_id
        and primary_storage_limit.type = 'primary_storage' and primary_storage_limit.tag IS NULL
        left join
    `cloud`.`resource_count` primary_storage_count ON domain.id = primary_storage_count.domain_id
        and primary_storage_count.type = 'primary_storage' and primary_storage_count.tag IS NULL
=======
        and cpulimit.type = 'cpu'
        left join
    `cloud`.`resource_count` cpucount ON domain.id = cpucount.domain_id
        and cpucount.type = 'cpu'
        left join
    `cloud`.`resource_limit` memorylimit ON domain.id = memorylimit.domain_id
        and memorylimit.type = 'memory'
        left join
    `cloud`.`resource_count` memorycount ON domain.id = memorycount.domain_id
        and memorycount.type = 'memory'
        left join
    `cloud`.`resource_limit` primary_storage_limit ON domain.id = primary_storage_limit.domain_id
        and primary_storage_limit.type = 'primary_storage'
        left join
    `cloud`.`resource_count` primary_storage_count ON domain.id = primary_storage_count.domain_id
        and primary_storage_count.type = 'primary_storage'
>>>>>>> f4987bf8
        left join
    `cloud`.`resource_limit` secondary_storage_limit ON domain.id = secondary_storage_limit.domain_id
        and secondary_storage_limit.type = 'secondary_storage'
        left join
    `cloud`.`resource_count` secondary_storage_count ON domain.id = secondary_storage_count.domain_id
        and secondary_storage_count.type = 'secondary_storage';<|MERGE_RESOLUTION|>--- conflicted
+++ resolved
@@ -18,10 +18,7 @@
 -- VIEW `cloud`.`domain_view`;
 
 DROP VIEW IF EXISTS `cloud`.`domain_view`;
-<<<<<<< HEAD
-=======
 
->>>>>>> f4987bf8
 CREATE VIEW `cloud`.`domain_view` AS
 select
     `domain`.`id` AS `id`,
@@ -66,17 +63,10 @@
     `cloud`.`domain`
         left join
     `cloud`.`resource_limit` vmlimit ON domain.id = vmlimit.domain_id
-<<<<<<< HEAD
         and vmlimit.type = 'user_vm' and vmlimit.tag IS NULL
         left join
     `cloud`.`resource_count` vmcount ON domain.id = vmcount.domain_id
         and vmcount.type = 'user_vm' and vmcount.tag IS NULL
-=======
-        and vmlimit.type = 'user_vm'
-        left join
-    `cloud`.`resource_count` vmcount ON domain.id = vmcount.domain_id
-        and vmcount.type = 'user_vm'
->>>>>>> f4987bf8
         left join
     `cloud`.`resource_limit` iplimit ON domain.id = iplimit.domain_id
         and iplimit.type = 'public_ip'
@@ -85,17 +75,10 @@
         and ipcount.type = 'public_ip'
         left join
     `cloud`.`resource_limit` volumelimit ON domain.id = volumelimit.domain_id
-<<<<<<< HEAD
         and volumelimit.type = 'volume' and volumelimit.tag IS NULL
         left join
     `cloud`.`resource_count` volumecount ON domain.id = volumecount.domain_id
         and volumecount.type = 'volume' and volumecount.tag IS NULL
-=======
-        and volumelimit.type = 'volume'
-        left join
-    `cloud`.`resource_count` volumecount ON domain.id = volumecount.domain_id
-        and volumecount.type = 'volume'
->>>>>>> f4987bf8
         left join
     `cloud`.`resource_limit` snapshotlimit ON domain.id = snapshotlimit.domain_id
         and snapshotlimit.type = 'snapshot'
@@ -128,7 +111,6 @@
         and networkcount.type = 'network'
         left join
     `cloud`.`resource_limit` cpulimit ON domain.id = cpulimit.domain_id
-<<<<<<< HEAD
         and cpulimit.type = 'cpu' and cpulimit.tag IS NULL
         left join
     `cloud`.`resource_count` cpucount ON domain.id = cpucount.domain_id
@@ -145,24 +127,6 @@
         left join
     `cloud`.`resource_count` primary_storage_count ON domain.id = primary_storage_count.domain_id
         and primary_storage_count.type = 'primary_storage' and primary_storage_count.tag IS NULL
-=======
-        and cpulimit.type = 'cpu'
-        left join
-    `cloud`.`resource_count` cpucount ON domain.id = cpucount.domain_id
-        and cpucount.type = 'cpu'
-        left join
-    `cloud`.`resource_limit` memorylimit ON domain.id = memorylimit.domain_id
-        and memorylimit.type = 'memory'
-        left join
-    `cloud`.`resource_count` memorycount ON domain.id = memorycount.domain_id
-        and memorycount.type = 'memory'
-        left join
-    `cloud`.`resource_limit` primary_storage_limit ON domain.id = primary_storage_limit.domain_id
-        and primary_storage_limit.type = 'primary_storage'
-        left join
-    `cloud`.`resource_count` primary_storage_count ON domain.id = primary_storage_count.domain_id
-        and primary_storage_count.type = 'primary_storage'
->>>>>>> f4987bf8
         left join
     `cloud`.`resource_limit` secondary_storage_limit ON domain.id = secondary_storage_limit.domain_id
         and secondary_storage_limit.type = 'secondary_storage'
