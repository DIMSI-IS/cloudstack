--- conflicted
+++ resolved
@@ -36,9 +36,7 @@
 
     public boolean removeByGroup(long vmGroupId);
 
-<<<<<<< HEAD
     int expungeByVmList(List<Long> vmIds, Long batchSize);
-=======
+
     int getErroredInstanceCount(long vmGroupId);
->>>>>>> a32738c5
 }