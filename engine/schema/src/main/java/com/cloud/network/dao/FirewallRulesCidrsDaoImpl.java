--- conflicted
+++ resolved
@@ -20,11 +20,7 @@
 import java.util.List;
 
 
-<<<<<<< HEAD
-=======
 import org.apache.commons.collections4.CollectionUtils;
-import org.apache.log4j.Logger;
->>>>>>> 7cfeab1a
 import org.springframework.stereotype.Component;
 
 import com.cloud.utils.db.DB;
@@ -50,7 +46,7 @@
         sc.setParameters("firewallRuleId", firewallRuleId);
 
         List<FirewallRulesCidrsVO> results = search(sc, null);
-        List<String> cidrs = new ArrayList<String>(results.size());
+        List<String> cidrs = new ArrayList<>(results.size());
         for (FirewallRulesCidrsVO result : results) {
             cidrs.add(result.getCidr());
         }
