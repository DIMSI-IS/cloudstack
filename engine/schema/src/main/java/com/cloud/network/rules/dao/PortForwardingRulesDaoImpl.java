// Licensed to the Apache Software Foundation (ASF) under one
// or more contributor license agreements.  See the NOTICE file
// distributed with this work for additional information
// regarding copyright ownership.  The ASF licenses this file
// to you under the Apache License, Version 2.0 (the
// "License"); you may not use this file except in compliance
// with the License.  You may obtain a copy of the License at
//
//   http://www.apache.org/licenses/LICENSE-2.0
//
// Unless required by applicable law or agreed to in writing,
// software distributed under the License is distributed on an
// "AS IS" BASIS, WITHOUT WARRANTIES OR CONDITIONS OF ANY
// KIND, either express or implied.  See the License for the
// specific language governing permissions and limitations
// under the License.
package com.cloud.network.rules.dao;

import java.util.List;

import javax.inject.Inject;

<<<<<<< HEAD
import org.apache.commons.collections.CollectionUtils;
=======
import com.cloud.utils.db.Transaction;
import com.cloud.utils.db.TransactionCallback;
import com.cloud.utils.db.TransactionLegacy;
>>>>>>> 7cfeab1a
import org.springframework.stereotype.Component;

import com.cloud.network.dao.FirewallRulesCidrsDao;
import com.cloud.network.rules.FirewallRule.Purpose;
import com.cloud.network.rules.FirewallRule.State;
import com.cloud.network.rules.PortForwardingRuleVO;
import com.cloud.utils.db.GenericDaoBase;
import com.cloud.utils.db.SearchBuilder;
import com.cloud.utils.db.SearchCriteria;
import com.cloud.utils.db.SearchCriteria.Op;

@Component
public class PortForwardingRulesDaoImpl extends GenericDaoBase<PortForwardingRuleVO, Long> implements PortForwardingRulesDao {

    protected final SearchBuilder<PortForwardingRuleVO> AllFieldsSearch;
    protected final SearchBuilder<PortForwardingRuleVO> ApplicationSearch;
    protected final SearchBuilder<PortForwardingRuleVO> ActiveRulesSearch;
    protected final SearchBuilder<PortForwardingRuleVO> AllRulesSearchByVM;
    protected final SearchBuilder<PortForwardingRuleVO> ActiveRulesSearchByAccount;

    @Inject
    protected FirewallRulesCidrsDao portForwardingRulesCidrsDao;

    protected PortForwardingRulesDaoImpl() {
        super();
        AllFieldsSearch = createSearchBuilder();
        AllFieldsSearch.and("id", AllFieldsSearch.entity().getId(), Op.EQ);
        AllFieldsSearch.and("state", AllFieldsSearch.entity().getState(), Op.EQ);
        AllFieldsSearch.and("ipId", AllFieldsSearch.entity().getSourceIpAddressId(), Op.EQ);
        AllFieldsSearch.and("protocol", AllFieldsSearch.entity().getProtocol(), Op.EQ);
        AllFieldsSearch.and("networkId", AllFieldsSearch.entity().getNetworkId(), Op.EQ);
        AllFieldsSearch.and("vmId", AllFieldsSearch.entity().getVirtualMachineId(), Op.EQ);
        AllFieldsSearch.and("purpose", AllFieldsSearch.entity().getPurpose(), Op.EQ);
        AllFieldsSearch.and("dstIp", AllFieldsSearch.entity().getDestinationIpAddress(), Op.EQ);
        AllFieldsSearch.done();

        ApplicationSearch = createSearchBuilder();
        ApplicationSearch.and("ipId", ApplicationSearch.entity().getSourceIpAddressId(), Op.EQ);
        ApplicationSearch.and("state", ApplicationSearch.entity().getState(), Op.NEQ);
        ApplicationSearch.and("purpose", ApplicationSearch.entity().getPurpose(), Op.EQ);
        ApplicationSearch.done();

        ActiveRulesSearch = createSearchBuilder();
        ActiveRulesSearch.and("ipId", ActiveRulesSearch.entity().getSourceIpAddressId(), Op.EQ);
        ActiveRulesSearch.and("networkId", ActiveRulesSearch.entity().getNetworkId(), Op.EQ);
        ActiveRulesSearch.and("state", ActiveRulesSearch.entity().getState(), Op.NEQ);
        ActiveRulesSearch.and("purpose", ActiveRulesSearch.entity().getPurpose(), Op.EQ);
        ActiveRulesSearch.done();

        AllRulesSearchByVM = createSearchBuilder();
        AllRulesSearchByVM.and("vmId", AllRulesSearchByVM.entity().getVirtualMachineId(), Op.EQ);
        AllRulesSearchByVM.and("purpose", AllRulesSearchByVM.entity().getPurpose(), Op.EQ);
        AllRulesSearchByVM.done();

        ActiveRulesSearchByAccount = createSearchBuilder();
        ActiveRulesSearchByAccount.and("accountId", ActiveRulesSearchByAccount.entity().getAccountId(), Op.EQ);
        ActiveRulesSearchByAccount.and("state", ActiveRulesSearchByAccount.entity().getState(), Op.NEQ);
        ActiveRulesSearchByAccount.and("purpose", ActiveRulesSearchByAccount.entity().getPurpose(), Op.EQ);
        ActiveRulesSearchByAccount.done();
    }

    @Override
    public List<PortForwardingRuleVO> listForApplication(long ipId) {
        SearchCriteria<PortForwardingRuleVO> sc = ApplicationSearch.create();
        sc.setParameters("ipId", ipId);
        sc.setParameters("state", State.Staged);
        sc.setParameters("purpose", Purpose.PortForwarding);

        return listBy(sc, null);
    }

    @Override
    public List<PortForwardingRuleVO> listByVm(Long vmId) {
        SearchCriteria<PortForwardingRuleVO> sc = AllRulesSearchByVM.create();
        sc.setParameters("vmId", vmId);
        sc.setParameters("purpose", Purpose.PortForwarding);

        return listBy(sc, null);
    }

    @Override
    public List<PortForwardingRuleVO> listByIpAndNotRevoked(long ipId) {
        SearchCriteria<PortForwardingRuleVO> sc = ActiveRulesSearch.create();
        sc.setParameters("ipId", ipId);
        sc.setParameters("state", State.Revoke);
        sc.setParameters("purpose", Purpose.PortForwarding);

        return listBy(sc, null);
    }

    @Override
    public List<PortForwardingRuleVO> listByNetworkAndNotRevoked(long networkId) {
        SearchCriteria<PortForwardingRuleVO> sc = ActiveRulesSearch.create();
        sc.setParameters("networkId", networkId);
        sc.setParameters("state", State.Revoke);
        sc.setParameters("purpose", Purpose.PortForwarding);

        return listBy(sc, null);
    }

    @Override
    public List<PortForwardingRuleVO> listByIp(long ipId) {
        SearchCriteria<PortForwardingRuleVO> sc = AllFieldsSearch.create();
        sc.setParameters("ipId", ipId);
        sc.setParameters("purpose", Purpose.PortForwarding);

        return listBy(sc, null);
    }

    @Override
    public List<PortForwardingRuleVO> listByNetwork(long networkId) {
        SearchCriteria<PortForwardingRuleVO> sc = AllFieldsSearch.create();
        sc.setParameters("networkId", networkId);
        sc.setParameters("purpose", Purpose.PortForwarding);

        return listBy(sc);
    }

    @Override
    public List<PortForwardingRuleVO> listByAccount(long accountId) {
        SearchCriteria<PortForwardingRuleVO> sc = ActiveRulesSearchByAccount.create();
        sc.setParameters("accountId", accountId);
        sc.setParameters("state", State.Revoke);
        sc.setParameters("purpose", Purpose.PortForwarding);

        return listBy(sc);
    }

    @Override
    public List<PortForwardingRuleVO> listByDestIpAddr(String ip4Address) {
        SearchCriteria<PortForwardingRuleVO> sc = AllFieldsSearch.create();
        sc.setParameters("dstIp", ip4Address);
        return listBy(sc);
    }

    @Override
    public List<PortForwardingRuleVO> listByNetworkAndDestIpAddr(String ip4Address, long networkId) {
        SearchCriteria<PortForwardingRuleVO> sc = AllFieldsSearch.create();
        sc.setParameters("dstIp", ip4Address);
        sc.setParameters("networkId", networkId);
        return listBy(sc);
    }

    @Override
    public PortForwardingRuleVO findByIdAndIp(long id, String secondaryIp) {
        SearchCriteria<PortForwardingRuleVO> sc = AllFieldsSearch.create();
        sc.setParameters("id", id);
        sc.setParameters("dstIp", secondaryIp);
        return findOneBy(sc);
    }

    @Override
<<<<<<< HEAD
    public int expungeByVmList(List<Long> vmIds, Long batchSize) {
        if (CollectionUtils.isEmpty(vmIds)) {
            return 0;
        }
        SearchBuilder<PortForwardingRuleVO> sb = createSearchBuilder();
        sb.and("vmIds", sb.entity().getVirtualMachineId(), SearchCriteria.Op.IN);
        SearchCriteria<PortForwardingRuleVO> sc = sb.create();
        sc.setParameters("vmIds", vmIds.toArray());
        return batchExpunge(sc, batchSize);
=======
    public PortForwardingRuleVO persist(PortForwardingRuleVO portForwardingRule) {
        return Transaction.execute((TransactionCallback<PortForwardingRuleVO>) transactionStatus -> {
            PortForwardingRuleVO dbPfRule = super.persist(portForwardingRule);

            portForwardingRulesCidrsDao.persist(portForwardingRule.getId(), portForwardingRule.getSourceCidrList());
            List<String> cidrList = portForwardingRulesCidrsDao.getSourceCidrs(portForwardingRule.getId());
            portForwardingRule.setSourceCidrList(cidrList);

            return dbPfRule;
        });

    }

    @Override
    public boolean update(Long id, PortForwardingRuleVO entity) {
        TransactionLegacy txn = TransactionLegacy.currentTxn();
        txn.start();

        boolean success = super.update(id, entity);
        if (!success) {
            return false;
        }

        portForwardingRulesCidrsDao.updateSourceCidrsForRule(entity.getId(), entity.getSourceCidrList());
        txn.commit();

        return true;
    }

    @Override
    public PortForwardingRuleVO findById(Long id) {
        PortForwardingRuleVO rule = super.findById(id);

        List<String> sourceCidrList = portForwardingRulesCidrsDao.getSourceCidrs(id);
        rule.setSourceCidrList(sourceCidrList);

        return rule;
>>>>>>> 7cfeab1a
    }
}<|MERGE_RESOLUTION|>--- conflicted
+++ resolved
@@ -20,13 +20,7 @@
 
 import javax.inject.Inject;
 
-<<<<<<< HEAD
 import org.apache.commons.collections.CollectionUtils;
-=======
-import com.cloud.utils.db.Transaction;
-import com.cloud.utils.db.TransactionCallback;
-import com.cloud.utils.db.TransactionLegacy;
->>>>>>> 7cfeab1a
 import org.springframework.stereotype.Component;
 
 import com.cloud.network.dao.FirewallRulesCidrsDao;
@@ -37,6 +31,9 @@
 import com.cloud.utils.db.SearchBuilder;
 import com.cloud.utils.db.SearchCriteria;
 import com.cloud.utils.db.SearchCriteria.Op;
+import com.cloud.utils.db.Transaction;
+import com.cloud.utils.db.TransactionCallback;
+import com.cloud.utils.db.TransactionLegacy;
 
 @Component
 public class PortForwardingRulesDaoImpl extends GenericDaoBase<PortForwardingRuleVO, Long> implements PortForwardingRulesDao {
@@ -179,7 +176,6 @@
     }
 
     @Override
-<<<<<<< HEAD
     public int expungeByVmList(List<Long> vmIds, Long batchSize) {
         if (CollectionUtils.isEmpty(vmIds)) {
             return 0;
@@ -189,7 +185,8 @@
         SearchCriteria<PortForwardingRuleVO> sc = sb.create();
         sc.setParameters("vmIds", vmIds.toArray());
         return batchExpunge(sc, batchSize);
-=======
+    }
+
     public PortForwardingRuleVO persist(PortForwardingRuleVO portForwardingRule) {
         return Transaction.execute((TransactionCallback<PortForwardingRuleVO>) transactionStatus -> {
             PortForwardingRuleVO dbPfRule = super.persist(portForwardingRule);
@@ -227,6 +224,5 @@
         rule.setSourceCidrList(sourceCidrList);
 
         return rule;
->>>>>>> 7cfeab1a
     }
 }