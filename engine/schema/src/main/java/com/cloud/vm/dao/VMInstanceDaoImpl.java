// Licensed to the Apache Software Foundation (ASF) under one
// or more contributor license agreements.  See the NOTICE file
// distributed with this work for additional information
// regarding copyright ownership.  The ASF licenses this file
// to you under the Apache License, Version 2.0 (the
// "License"); you may not use this file except in compliance
// with the License.  You may obtain a copy of the License at
//
//   http://www.apache.org/licenses/LICENSE-2.0
//
// Unless required by applicable law or agreed to in writing,
// software distributed under the License is distributed on an
// "AS IS" BASIS, WITHOUT WARRANTIES OR CONDITIONS OF ANY
// KIND, either express or implied.  See the License for the
// specific language governing permissions and limitations
// under the License.
package com.cloud.vm.dao;

import java.sql.PreparedStatement;
import java.sql.ResultSet;
import java.sql.SQLException;
import java.util.ArrayList;
import java.util.Date;
import java.util.HashMap;
import java.util.List;
import java.util.Map;

import javax.annotation.PostConstruct;
import javax.inject.Inject;

import org.springframework.stereotype.Component;

import com.cloud.host.HostVO;
import com.cloud.host.dao.HostDao;
import com.cloud.hypervisor.Hypervisor;
import com.cloud.server.ResourceTag.ResourceObjectType;
import com.cloud.tags.dao.ResourceTagDao;
import com.cloud.utils.DateUtil;
import com.cloud.utils.Pair;
import com.cloud.utils.db.Attribute;
import com.cloud.utils.db.DB;
import com.cloud.utils.db.GenericDaoBase;
import com.cloud.utils.db.GenericSearchBuilder;
import com.cloud.utils.db.JoinBuilder;
import com.cloud.utils.db.JoinBuilder.JoinType;
import com.cloud.utils.db.SearchBuilder;
import com.cloud.utils.db.SearchCriteria;
import com.cloud.utils.db.SearchCriteria.Func;
import com.cloud.utils.db.SearchCriteria.Op;
import com.cloud.utils.db.Transaction;
import com.cloud.utils.db.TransactionCallback;
import com.cloud.utils.db.TransactionCallbackNoReturn;
import com.cloud.utils.db.TransactionLegacy;
import com.cloud.utils.db.TransactionStatus;
import com.cloud.utils.db.UpdateBuilder;
import com.cloud.utils.exception.CloudRuntimeException;
import com.cloud.vm.NicVO;
import com.cloud.vm.VMInstanceVO;
import com.cloud.vm.VirtualMachine;
import com.cloud.vm.VirtualMachine.Event;
import com.cloud.vm.VirtualMachine.State;
import com.cloud.vm.VirtualMachine.Type;

@Component
public class VMInstanceDaoImpl extends GenericDaoBase<VMInstanceVO, Long> implements VMInstanceDao {

<<<<<<< HEAD
    private static final int MAX_CONSECUTIVE_SAME_STATE_UPDATE_COUNT = 3;
=======
    public static final Logger s_logger = Logger.getLogger(VMInstanceDaoImpl.class);
    static final int MAX_CONSECUTIVE_SAME_STATE_UPDATE_COUNT = 3;
>>>>>>> 2a56c61a

    protected SearchBuilder<VMInstanceVO> VMClusterSearch;
    protected SearchBuilder<VMInstanceVO> LHVMClusterSearch;
    protected SearchBuilder<VMInstanceVO> IdStatesSearch;
    protected SearchBuilder<VMInstanceVO> AllFieldsSearch;
    protected SearchBuilder<VMInstanceVO> ZoneTemplateNonExpungedSearch;
    protected SearchBuilder<VMInstanceVO> TemplateNonExpungedSearch;
    protected SearchBuilder<VMInstanceVO> NameLikeSearch;
    protected SearchBuilder<VMInstanceVO> StateChangeSearch;
    protected SearchBuilder<VMInstanceVO> TransitionSearch;
    protected SearchBuilder<VMInstanceVO> TypesSearch;
    protected SearchBuilder<VMInstanceVO> IdTypesSearch;
    protected SearchBuilder<VMInstanceVO> HostIdTypesSearch;
    protected SearchBuilder<VMInstanceVO> HostIdStatesSearch;
    protected SearchBuilder<VMInstanceVO> HostIdUpTypesSearch;
    protected SearchBuilder<VMInstanceVO> HostUpSearch;
    protected SearchBuilder<VMInstanceVO> InstanceNameSearch;
    protected SearchBuilder<VMInstanceVO> HostNameSearch;
    protected SearchBuilder<VMInstanceVO> HostNameAndZoneSearch;
    protected GenericSearchBuilder<VMInstanceVO, Long> FindIdsOfVirtualRoutersByAccount;
    protected GenericSearchBuilder<VMInstanceVO, Long> CountActiveByHost;
    protected GenericSearchBuilder<VMInstanceVO, Long> CountRunningAndStartingByAccount;
    protected GenericSearchBuilder<VMInstanceVO, Long> CountByZoneAndState;
    protected SearchBuilder<VMInstanceVO> NetworkTypeSearch;
    protected GenericSearchBuilder<VMInstanceVO, String> DistinctHostNameSearch;
    protected SearchBuilder<VMInstanceVO> HostAndStateSearch;
    protected SearchBuilder<VMInstanceVO> StartingWithNoHostSearch;
    protected SearchBuilder<VMInstanceVO> NotMigratingSearch;
    protected SearchBuilder<VMInstanceVO> BackupSearch;
    protected SearchBuilder<VMInstanceVO> LastHostAndStatesSearch;

    @Inject
    ResourceTagDao _tagsDao;
    @Inject
    NicDao _nicDao;

    protected Attribute _updateTimeAttr;

    private static final String ORDER_CLUSTERS_NUMBER_OF_VMS_FOR_ACCOUNT_PART1 = "SELECT host.cluster_id, SUM(IF(vm.state='Running' AND vm.account_id = ?, 1, 0)) " +
        "FROM `cloud`.`host` host LEFT JOIN `cloud`.`vm_instance` vm ON host.id = vm.host_id WHERE ";
    private static final String ORDER_CLUSTERS_NUMBER_OF_VMS_FOR_ACCOUNT_PART2 = " AND host.type = 'Routing' AND host.removed is null GROUP BY host.cluster_id " +
        "ORDER BY 2 ASC ";

    private static final String ORDER_PODS_NUMBER_OF_VMS_FOR_ACCOUNT = "SELECT pod.id, SUM(IF(vm.state='Running' AND vm.account_id = ?, 1, 0)) FROM `cloud`.`" +
        "host_pod_ref` pod LEFT JOIN `cloud`.`vm_instance` vm ON pod.id = vm.pod_id WHERE pod.data_center_id = ? AND pod.removed is null "
        + " GROUP BY pod.id ORDER BY 2 ASC ";

    private static final String ORDER_HOSTS_NUMBER_OF_VMS_FOR_ACCOUNT =
        "SELECT host.id, SUM(IF(vm.state='Running' AND vm.account_id = ?, 1, 0)) FROM `cloud`.`host` host LEFT JOIN `cloud`.`vm_instance` vm ON host.id = vm.host_id " +
            "WHERE host.data_center_id = ? AND host.type = 'Routing' AND host.removed is null ";

    private static final String ORDER_HOSTS_NUMBER_OF_VMS_FOR_ACCOUNT_PART2 = " GROUP BY host.id ORDER BY 2 ASC ";

    private static final String COUNT_VMS_BASED_ON_VGPU_TYPES1 =
            "SELECT pci, type, SUM(vmcount) FROM (SELECT MAX(IF(offering.name = 'pciDevice',value,'')) AS pci, MAX(IF(offering.name = 'vgpuType', value,'')) " +
            "AS type, COUNT(DISTINCT vm.id) AS vmcount FROM service_offering_details offering INNER JOIN vm_instance vm ON offering.service_offering_id = vm.service_offering_id " +
            "INNER JOIN `cloud`.`host` ON vm.host_id = host.id WHERE vm.state = 'Running' AND host.data_center_id = ? ";
    private static final String COUNT_VMS_BASED_ON_VGPU_TYPES2 =
            "GROUP BY offering.service_offering_id) results GROUP BY pci, type";

    private static final String UPDATE_SYSTEM_VM_TEMPLATE_ID_FOR_HYPERVISOR = "UPDATE `cloud`.`vm_instance` SET vm_template_id = ? WHERE type <> 'User' AND hypervisor_type = ? AND removed is NULL";

    private static final String COUNT_VMS_BY_ZONE_AND_STATE_AND_HOST_TAG = "SELECT COUNT(1) FROM vm_instance vi JOIN service_offering so ON vi.service_offering_id=so.id " +
            "JOIN vm_template vt ON vi.vm_template_id = vt.id WHERE vi.data_center_id = ? AND vi.state = ? AND vi.removed IS NULL AND (so.host_tag = ? OR vt.template_tag = ?)";

    @Inject
    protected HostDao _hostDao;

    public VMInstanceDaoImpl() {
    }

    @PostConstruct
    protected void init() {

        IdStatesSearch = createSearchBuilder();
        IdStatesSearch.and("id", IdStatesSearch.entity().getId(), Op.EQ);
        IdStatesSearch.and("states", IdStatesSearch.entity().getState(), Op.IN);
        IdStatesSearch.done();

        VMClusterSearch = createSearchBuilder();
        SearchBuilder<HostVO> hostSearch = _hostDao.createSearchBuilder();
        VMClusterSearch.join("hostSearch", hostSearch, hostSearch.entity().getId(), VMClusterSearch.entity().getHostId(), JoinType.INNER);
        hostSearch.and("clusterId", hostSearch.entity().getClusterId(), SearchCriteria.Op.EQ);
        VMClusterSearch.done();

        LHVMClusterSearch = createSearchBuilder();
        SearchBuilder<HostVO> hostSearch1 = _hostDao.createSearchBuilder();
        LHVMClusterSearch.join("hostSearch1", hostSearch1, hostSearch1.entity().getId(), LHVMClusterSearch.entity().getLastHostId(), JoinType.INNER);
        LHVMClusterSearch.and("hostid", LHVMClusterSearch.entity().getHostId(), Op.NULL);
        hostSearch1.and("clusterId", hostSearch1.entity().getClusterId(), SearchCriteria.Op.EQ);
        LHVMClusterSearch.done();

        AllFieldsSearch = createSearchBuilder();
        AllFieldsSearch.and("host", AllFieldsSearch.entity().getHostId(), Op.EQ);
        AllFieldsSearch.and("lastHost", AllFieldsSearch.entity().getLastHostId(), Op.EQ);
        AllFieldsSearch.and("state", AllFieldsSearch.entity().getState(), Op.EQ);
        AllFieldsSearch.and("zone", AllFieldsSearch.entity().getDataCenterId(), Op.EQ);
        AllFieldsSearch.and("pod", AllFieldsSearch.entity().getPodIdToDeployIn(), Op.EQ);
        AllFieldsSearch.and("type", AllFieldsSearch.entity().getType(), Op.EQ);
        AllFieldsSearch.and("account", AllFieldsSearch.entity().getAccountId(), Op.EQ);
        AllFieldsSearch.done();

        ZoneTemplateNonExpungedSearch = createSearchBuilder();
        ZoneTemplateNonExpungedSearch.and("zone", ZoneTemplateNonExpungedSearch.entity().getDataCenterId(), Op.EQ);
        ZoneTemplateNonExpungedSearch.and("template", ZoneTemplateNonExpungedSearch.entity().getTemplateId(), Op.EQ);
        ZoneTemplateNonExpungedSearch.and("state", ZoneTemplateNonExpungedSearch.entity().getState(), Op.NEQ);
        ZoneTemplateNonExpungedSearch.done();


        TemplateNonExpungedSearch = createSearchBuilder();
        TemplateNonExpungedSearch.and("template", TemplateNonExpungedSearch.entity().getTemplateId(), Op.EQ);
        TemplateNonExpungedSearch.and("state", TemplateNonExpungedSearch.entity().getState(), Op.NEQ);
        TemplateNonExpungedSearch.done();

        NameLikeSearch = createSearchBuilder();
        NameLikeSearch.and("name", NameLikeSearch.entity().getHostName(), Op.LIKE);
        NameLikeSearch.done();

        StateChangeSearch = createSearchBuilder();
        StateChangeSearch.and("id", StateChangeSearch.entity().getId(), Op.EQ);
        StateChangeSearch.and("states", StateChangeSearch.entity().getState(), Op.EQ);
        StateChangeSearch.and("host", StateChangeSearch.entity().getHostId(), Op.EQ);
        StateChangeSearch.and("update", StateChangeSearch.entity().getUpdated(), Op.EQ);
        StateChangeSearch.done();

        TransitionSearch = createSearchBuilder();
        TransitionSearch.and("updateTime", TransitionSearch.entity().getUpdateTime(), Op.LT);
        TransitionSearch.and("states", TransitionSearch.entity().getState(), Op.IN);
        TransitionSearch.done();

        TypesSearch = createSearchBuilder();
        TypesSearch.and("types", TypesSearch.entity().getType(), Op.IN);
        TypesSearch.done();

        IdTypesSearch = createSearchBuilder();
        IdTypesSearch.and("id", IdTypesSearch.entity().getId(), Op.EQ);
        IdTypesSearch.and("types", IdTypesSearch.entity().getType(), Op.IN);
        IdTypesSearch.done();

        HostIdTypesSearch = createSearchBuilder();
        HostIdTypesSearch.and("hostid", HostIdTypesSearch.entity().getHostId(), Op.EQ);
        HostIdTypesSearch.and("types", HostIdTypesSearch.entity().getType(), Op.IN);
        HostIdTypesSearch.done();

        HostIdStatesSearch = createSearchBuilder();
        HostIdStatesSearch.and("hostId", HostIdStatesSearch.entity().getHostId(), Op.EQ);
        HostIdStatesSearch.and("states", HostIdStatesSearch.entity().getState(), Op.IN);
        HostIdStatesSearch.done();

        HostIdUpTypesSearch = createSearchBuilder();
        HostIdUpTypesSearch.and("hostid", HostIdUpTypesSearch.entity().getHostId(), Op.EQ);
        HostIdUpTypesSearch.and("types", HostIdUpTypesSearch.entity().getType(), Op.IN);
        HostIdUpTypesSearch.and("states", HostIdUpTypesSearch.entity().getState(), Op.NIN);
        HostIdUpTypesSearch.done();

        HostUpSearch = createSearchBuilder();
        HostUpSearch.and("host", HostUpSearch.entity().getHostId(), Op.EQ);
        HostUpSearch.and("states", HostUpSearch.entity().getState(), Op.IN);
        HostUpSearch.done();

        InstanceNameSearch = createSearchBuilder();
        InstanceNameSearch.and("instanceName", InstanceNameSearch.entity().getInstanceName(), Op.EQ);
        InstanceNameSearch.done();

        HostNameSearch = createSearchBuilder();
        HostNameSearch.and("hostName", HostNameSearch.entity().getHostName(), Op.EQ);
        HostNameSearch.done();

        HostNameAndZoneSearch = createSearchBuilder();
        HostNameAndZoneSearch.and("hostName", HostNameAndZoneSearch.entity().getHostName(), Op.EQ);
        HostNameAndZoneSearch.and("zone", HostNameAndZoneSearch.entity().getDataCenterId(), Op.EQ);
        HostNameAndZoneSearch.done();

        FindIdsOfVirtualRoutersByAccount = createSearchBuilder(Long.class);
        FindIdsOfVirtualRoutersByAccount.selectFields(FindIdsOfVirtualRoutersByAccount.entity().getId());
        FindIdsOfVirtualRoutersByAccount.and("account", FindIdsOfVirtualRoutersByAccount.entity().getAccountId(), SearchCriteria.Op.EQ);
        FindIdsOfVirtualRoutersByAccount.and("type", FindIdsOfVirtualRoutersByAccount.entity().getType(), SearchCriteria.Op.EQ);
        FindIdsOfVirtualRoutersByAccount.and("state", FindIdsOfVirtualRoutersByAccount.entity().getState(), SearchCriteria.Op.NIN);
        FindIdsOfVirtualRoutersByAccount.done();

        CountActiveByHost = createSearchBuilder(Long.class);
        CountActiveByHost.select(null, Func.COUNT, null);
        CountActiveByHost.and("host", CountActiveByHost.entity().getHostId(), SearchCriteria.Op.EQ);
        CountActiveByHost.and("state", CountActiveByHost.entity().getState(), SearchCriteria.Op.IN);
        CountActiveByHost.done();

        CountRunningAndStartingByAccount = createSearchBuilder(Long.class);
        CountRunningAndStartingByAccount.select(null, Func.COUNT, null);
        CountRunningAndStartingByAccount.and("account", CountRunningAndStartingByAccount.entity().getAccountId(), SearchCriteria.Op.EQ);
        CountRunningAndStartingByAccount.and("states", CountRunningAndStartingByAccount.entity().getState(), SearchCriteria.Op.IN);
        CountRunningAndStartingByAccount.done();

        CountByZoneAndState = createSearchBuilder(Long.class);
        CountByZoneAndState.select(null, Func.COUNT, null);
        CountByZoneAndState.and("zone", CountByZoneAndState.entity().getDataCenterId(), SearchCriteria.Op.EQ);
        CountByZoneAndState.and("state", CountByZoneAndState.entity().getState(), SearchCriteria.Op.EQ);
        CountByZoneAndState.done();

        HostAndStateSearch = createSearchBuilder();
        HostAndStateSearch.and("host", HostAndStateSearch.entity().getHostId(), Op.EQ);
        HostAndStateSearch.and("states", HostAndStateSearch.entity().getState(), Op.IN);
        HostAndStateSearch.done();

        StartingWithNoHostSearch = createSearchBuilder();
        StartingWithNoHostSearch.and("state", StartingWithNoHostSearch.entity().getState(), Op.EQ);
        StartingWithNoHostSearch.and("host", StartingWithNoHostSearch.entity().getHostId(), Op.NULL);
        StartingWithNoHostSearch.done();

        _updateTimeAttr = _allAttributes.get("updateTime");
        assert _updateTimeAttr != null : "Couldn't get this updateTime attribute";

        SearchBuilder<NicVO> nicSearch = _nicDao.createSearchBuilder();
        nicSearch.and("networkId", nicSearch.entity().getNetworkId(), SearchCriteria.Op.EQ);
        nicSearch.and("removedNic", nicSearch.entity().getRemoved(), SearchCriteria.Op.NULL);

        DistinctHostNameSearch = createSearchBuilder(String.class);
        DistinctHostNameSearch.selectFields(DistinctHostNameSearch.entity().getHostName());

        DistinctHostNameSearch.and("types", DistinctHostNameSearch.entity().getType(), SearchCriteria.Op.IN);
        DistinctHostNameSearch.and("removed", DistinctHostNameSearch.entity().getRemoved(), SearchCriteria.Op.NULL);
        DistinctHostNameSearch.join("nicSearch", nicSearch, DistinctHostNameSearch.entity().getId(), nicSearch.entity().getInstanceId(), JoinBuilder.JoinType.INNER);
        DistinctHostNameSearch.done();

        NotMigratingSearch = createSearchBuilder();
        NotMigratingSearch.and("host", NotMigratingSearch.entity().getHostId(), Op.EQ);
        NotMigratingSearch.and("lastHost", NotMigratingSearch.entity().getLastHostId(), Op.EQ);
        NotMigratingSearch.and("state", NotMigratingSearch.entity().getState(), Op.NEQ);
        NotMigratingSearch.done();

        BackupSearch = createSearchBuilder();
        BackupSearch.and("zone_id", BackupSearch.entity().getDataCenterId(), Op.EQ);
        BackupSearch.and("backup_offering_not_null", BackupSearch.entity().getBackupOfferingId(), Op.NNULL);
        BackupSearch.and("backup_offering_id", BackupSearch.entity().getBackupOfferingId(), Op.EQ);
        BackupSearch.done();

        LastHostAndStatesSearch = createSearchBuilder();
        LastHostAndStatesSearch.and("lastHost", LastHostAndStatesSearch.entity().getLastHostId(), Op.EQ);
        LastHostAndStatesSearch.and("states", LastHostAndStatesSearch.entity().getState(), Op.IN);
        LastHostAndStatesSearch.done();

    }

    @Override
    public List<VMInstanceVO> listByAccountId(long accountId) {
        SearchCriteria<VMInstanceVO> sc = AllFieldsSearch.create();
        sc.setParameters("account", accountId);
        return listBy(sc);
    }

    @Override
    public List<VMInstanceVO> findVMInstancesLike(String name) {
        SearchCriteria<VMInstanceVO> sc = NameLikeSearch.create();
        sc.setParameters("name", "%" + name + "%");
        return listBy(sc);
    }

    @Override
    public List<VMInstanceVO> listByHostId(long hostid) {
        SearchCriteria<VMInstanceVO> sc = AllFieldsSearch.create();
        sc.setParameters("host", hostid);

        return listBy(sc);
    }

    @Override
    public List<VMInstanceVO> listNonMigratingVmsByHostEqualsLastHost(long hostId) {
        SearchCriteria<VMInstanceVO> sc = NotMigratingSearch.create();
        sc.setParameters("host", hostId);
        sc.setParameters("lastHost", hostId);
        sc.setParameters("state", State.Migrating);
        return listBy(sc);
    }

    @Override
    public List<VMInstanceVO> listByZoneId(long zoneId) {
        SearchCriteria<VMInstanceVO> sc = AllFieldsSearch.create();
        sc.setParameters("zone", zoneId);

        return listBy(sc);
    }

    @Override
    public List<VMInstanceVO> listByPodId(long podId) {
        SearchCriteria<VMInstanceVO> sc = AllFieldsSearch.create();
        sc.setParameters("pod", podId);
        return listBy(sc);
    }

    @Override
    public List<VMInstanceVO> listByClusterId(long clusterId) {
        SearchCriteria<VMInstanceVO> sc = VMClusterSearch.create();
        sc.setJoinParameters("hostSearch", "clusterId", clusterId);
        return listBy(sc);
    }

    @Override
    public List<VMInstanceVO> listLHByClusterId(long clusterId) {
        SearchCriteria<VMInstanceVO> sc = LHVMClusterSearch.create();
        sc.setJoinParameters("hostSearch1", "clusterId", clusterId);
        return listBy(sc);
    }

    @Override
    public List<VMInstanceVO> listByZoneIdAndType(long zoneId, VirtualMachine.Type type) {
        SearchCriteria<VMInstanceVO> sc = AllFieldsSearch.create();
        sc.setParameters("zone", zoneId);
        sc.setParameters("type", type.toString());
        return listBy(sc);
    }

    @Override
    public List<VMInstanceVO> listNonExpungedByTemplate(long templateId) {
        SearchCriteria<VMInstanceVO> sc = TemplateNonExpungedSearch.create();

        sc.setParameters("template", templateId);
        sc.setParameters("state", State.Expunging);
        return listBy(sc);
    }

    @Override
    public List<VMInstanceVO> listNonExpungedByZoneAndTemplate(long zoneId, long templateId) {
        SearchCriteria<VMInstanceVO> sc = ZoneTemplateNonExpungedSearch.create();

        sc.setParameters("zone", zoneId);
        sc.setParameters("template", templateId);
        sc.setParameters("state", State.Expunging);

        return listBy(sc);
    }

    @Override
    public List<VMInstanceVO> findVMInTransition(Date time, State... states) {
        SearchCriteria<VMInstanceVO> sc = TransitionSearch.create();

        sc.setParameters("states", (Object[])states);
        sc.setParameters("updateTime", time);

        return search(sc, null);
    }

    @Override
    public List<VMInstanceVO> listByHostIdTypes(long hostid, Type... types) {
        SearchCriteria<VMInstanceVO> sc = HostIdTypesSearch.create();
        sc.setParameters("hostid", hostid);
        sc.setParameters("types", (Object[])types);
        return listBy(sc);
    }

    @Override
    public List<VMInstanceVO> listByHostAndState(long hostId, State... states) {
        SearchCriteria<VMInstanceVO> sc = HostIdStatesSearch.create();
        sc.setParameters("hostId", hostId);
        sc.setParameters("states", (Object[])states);

        return listBy(sc);
    }

    @Override
    public List<VMInstanceVO> listUpByHostIdTypes(long hostid, Type... types) {
        SearchCriteria<VMInstanceVO> sc = HostIdUpTypesSearch.create();
        sc.setParameters("hostid", hostid);
        sc.setParameters("types", (Object[])types);
        sc.setParameters("states", new Object[] {State.Destroyed, State.Stopped, State.Expunging});
        return listBy(sc);
    }

    @Override
    public List<VMInstanceVO> listUpByHostId(Long hostId) {
        SearchCriteria<VMInstanceVO> sc = HostUpSearch.create();
        sc.setParameters("host", hostId);
        sc.setParameters("states", new Object[] {State.Starting, State.Running, State.Stopping, State.Migrating});
        return listBy(sc);
    }

    @Override
    public List<VMInstanceVO> listByTypes(Type... types) {
        SearchCriteria<VMInstanceVO> sc = TypesSearch.create();
        sc.setParameters("types", (Object[])types);
        return listBy(sc);
    }

    @Override
    public List<VMInstanceVO> listByTypeAndState(VirtualMachine.Type type, State state) {
        SearchCriteria<VMInstanceVO> sc = AllFieldsSearch.create();
        sc.setParameters("type", type);
        sc.setParameters("state", state);
        return listBy(sc);
    }

    @Override
    public VMInstanceVO findByIdTypes(long id, Type... types) {
        SearchCriteria<VMInstanceVO> sc = IdTypesSearch.create();
        sc.setParameters("id", id);
        sc.setParameters("types", (Object[])types);
        return findOneIncludingRemovedBy(sc);
    }

    @Override
    public VMInstanceVO findVMByInstanceName(String name) {
        SearchCriteria<VMInstanceVO> sc = InstanceNameSearch.create();
        sc.setParameters("instanceName", name);
        return findOneBy(sc);
    }

    @Override
    public VMInstanceVO findVMByInstanceNameIncludingRemoved(String name) {
        SearchCriteria<VMInstanceVO> sc = InstanceNameSearch.create();
        sc.setParameters("instanceName", name);
        return findOneIncludingRemovedBy(sc);
    }

    @Override
    public VMInstanceVO findVMByHostName(String hostName) {
        SearchCriteria<VMInstanceVO> sc = HostNameSearch.create();
        sc.setParameters("hostName", hostName);
        return findOneBy(sc);
    }

    @Override
    public VMInstanceVO findVMByHostNameInZone(String hostName, long zoneId) {
        SearchCriteria<VMInstanceVO> sc = HostNameAndZoneSearch.create();
        sc.setParameters("hostName", hostName);
        sc.setParameters("zone", zoneId);
        return findOneBy(sc);
    }

    @Override
    public void updateProxyId(long id, Long proxyId, Date time) {
        VMInstanceVO vo = createForUpdate();
        vo.setProxyId(proxyId);
        vo.setProxyAssignTime(time);
        update(id, vo);
    }

    @Override
    public boolean updateState(State oldState, Event event, State newState, VirtualMachine vm, Object opaque) {
        if (newState == null) {
            if (logger.isDebugEnabled()) {
                logger.debug("There's no way to transition from old state: " + oldState.toString() + " event: " + event.toString());
            }
            return false;
        }

        @SuppressWarnings("unchecked")
        Pair<Long, Long> hosts = (Pair<Long, Long>)opaque;
        Long newHostId = hosts.second();

        VMInstanceVO vmi = (VMInstanceVO)vm;
        Long oldHostId = vmi.getHostId();
        Long oldUpdated = vmi.getUpdated();
        Date oldUpdateDate = vmi.getUpdateTime();
        if (newState.equals(oldState) && newHostId != null && newHostId.equals(oldHostId)) {
            // state is same, don't need to update
            return true;
        }
        if(ifStateUnchanged(oldState,newState, oldHostId, newHostId)) {
            return true;
        }

        // lock the target row at beginning to avoid lock-promotion caused deadlock
        lockRow(vm.getId(), true);

        SearchCriteria<VMInstanceVO> sc = StateChangeSearch.create();
        sc.setParameters("id", vmi.getId());
        sc.setParameters("states", oldState);
        sc.setParameters("host", vmi.getHostId());
        sc.setParameters("update", vmi.getUpdated());

        vmi.incrUpdated();
        UpdateBuilder ub = getUpdateBuilder(vmi);

        ub.set(vmi, "state", newState);
        ub.set(vmi, "hostId", newHostId);
        ub.set(vmi, "podIdToDeployIn", vmi.getPodIdToDeployIn());
        ub.set(vmi, _updateTimeAttr, new Date());

        int result = update(vmi, sc);
        if (result == 0) {
            VMInstanceVO vo = findByIdIncludingRemoved(vm.getId());

            if (logger.isDebugEnabled()) {
                if (vo != null) {
                    StringBuilder str = new StringBuilder("Unable to update ").append(vo.toString());
                    str.append(": DB Data={Host=").append(vo.getHostId()).append("; State=").append(vo.getState().toString()).append("; updated=").append(vo.getUpdated())
                            .append("; time=").append(vo.getUpdateTime());
                    str.append("} New Data: {Host=").append(vm.getHostId()).append("; State=").append(vm.getState().toString()).append("; updated=").append(vmi.getUpdated())
                            .append("; time=").append(vo.getUpdateTime());
                    str.append("} Stale Data: {Host=").append(oldHostId).append("; State=").append(oldState).append("; updated=").append(oldUpdated).append("; time=")
                            .append(oldUpdateDate).append("}");
                    logger.debug(str.toString());

                } else {
                    logger.debug("Unable to update the vm id=" + vm.getId() + "; the vm either doesn't exist or already removed");
                }
            }

            if (vo != null && vo.getState() == newState) {
                // allow for concurrent update if target state has already been matched
                logger.debug("VM " + vo.getInstanceName() + " state has been already been updated to " + newState);
                return true;
            }
        }
        return result > 0;
    }

    boolean ifStateUnchanged(State oldState, State newState, Long oldHostId, Long newHostId ) {
        if (oldState == State.Stopped && newState == State.Stopped && newHostId == null && oldHostId == null) {
            // No change , no need to update
            return true;
        }
        return false;
    }

    @Override
    public List<VMInstanceVO> listByLastHostId(Long hostId) {
        SearchCriteria<VMInstanceVO> sc = AllFieldsSearch.create();
        sc.setParameters("lastHost", hostId);
        sc.setParameters("state", State.Stopped);
        return listBy(sc);
    }

    @Override
    public List<VMInstanceVO> listByLastHostIdAndStates(Long hostId, State... states) {
        SearchCriteria<VMInstanceVO> sc = LastHostAndStatesSearch.create();
        sc.setParameters("lastHost", hostId);
        sc.setParameters("states", (Object[])states);
        return listBy(sc);
    }

    @Override
    public List<Long> findIdsOfAllocatedVirtualRoutersForAccount(long accountId) {
        SearchCriteria<Long> sc = FindIdsOfVirtualRoutersByAccount.create();
        sc.setParameters("account", accountId);
        sc.setParameters("type", VirtualMachine.Type.DomainRouter);
        sc.setParameters("state", new Object[] {State.Destroyed, State.Error, State.Expunging});
        return customSearch(sc, null);
    }

    @Override
    public List<VMInstanceVO> listVmsMigratingFromHost(Long hostId) {
        SearchCriteria<VMInstanceVO> sc = AllFieldsSearch.create();
        sc.setParameters("lastHost", hostId);
        sc.setParameters("state", State.Migrating);
        return listBy(sc);
    }

    @Override
    public List<VMInstanceVO> listByZoneWithBackups(Long zoneId, Long backupOfferingId) {
        SearchCriteria<VMInstanceVO> sc = BackupSearch.create();
        sc.setParameters("zone_id", zoneId);
        if (backupOfferingId != null) {
            sc.setParameters("backup_offering_id", backupOfferingId);
        }
        return listBy(sc);
    }

    @Override
    public Long countActiveByHostId(long hostId) {
        SearchCriteria<Long> sc = CountActiveByHost.create();
        sc.setParameters("host", hostId);
        sc.setParameters("state", State.Running, State.Starting, State.Stopping, State.Migrating);
        return customSearch(sc, null).get(0);
    }

    @Override
    public Pair<List<Long>, Map<Long, Double>> listClusterIdsInZoneByVmCount(long zoneId, long accountId) {
        TransactionLegacy txn = TransactionLegacy.currentTxn();
        PreparedStatement pstmt = null;
        List<Long> result = new ArrayList<Long>();
        Map<Long, Double> clusterVmCountMap = new HashMap<Long, Double>();

        StringBuilder sql = new StringBuilder(ORDER_CLUSTERS_NUMBER_OF_VMS_FOR_ACCOUNT_PART1);
        sql.append("host.data_center_id = ?");
        sql.append(ORDER_CLUSTERS_NUMBER_OF_VMS_FOR_ACCOUNT_PART2);
        try {
            pstmt = txn.prepareAutoCloseStatement(sql.toString());
            pstmt.setLong(1, accountId);
            pstmt.setLong(2, zoneId);

            ResultSet rs = pstmt.executeQuery();
            while (rs.next()) {
                Long clusterId = rs.getLong(1);
                result.add(clusterId);
                clusterVmCountMap.put(clusterId, rs.getDouble(2));
            }
            return new Pair<List<Long>, Map<Long, Double>>(result, clusterVmCountMap);
        } catch (SQLException e) {
            throw new CloudRuntimeException("DB Exception on: " + sql, e);
        } catch (Throwable e) {
            throw new CloudRuntimeException("Caught: " + sql, e);
        }
    }

    @Override
    public Pair<List<Long>, Map<Long, Double>> listClusterIdsInPodByVmCount(long podId, long accountId) {
        TransactionLegacy txn = TransactionLegacy.currentTxn();
        PreparedStatement pstmt = null;
        List<Long> result = new ArrayList<Long>();
        Map<Long, Double> clusterVmCountMap = new HashMap<Long, Double>();

        StringBuilder sql = new StringBuilder(ORDER_CLUSTERS_NUMBER_OF_VMS_FOR_ACCOUNT_PART1);
        sql.append("host.pod_id = ?");
        sql.append(ORDER_CLUSTERS_NUMBER_OF_VMS_FOR_ACCOUNT_PART2);
        try {
            pstmt = txn.prepareAutoCloseStatement(sql.toString());
            pstmt.setLong(1, accountId);
            pstmt.setLong(2, podId);

            ResultSet rs = pstmt.executeQuery();
            while (rs.next()) {
                Long clusterId = rs.getLong(1);
                result.add(clusterId);
                clusterVmCountMap.put(clusterId, rs.getDouble(2));
            }
            return new Pair<List<Long>, Map<Long, Double>>(result, clusterVmCountMap);
        } catch (SQLException e) {
            throw new CloudRuntimeException("DB Exception on: " + sql, e);
        } catch (Throwable e) {
            throw new CloudRuntimeException("Caught: " + sql, e);
        }

    }

    @Override
    public Pair<List<Long>, Map<Long, Double>> listPodIdsInZoneByVmCount(long dataCenterId, long accountId) {
        TransactionLegacy txn = TransactionLegacy.currentTxn();
        PreparedStatement pstmt = null;
        List<Long> result = new ArrayList<Long>();
        Map<Long, Double> podVmCountMap = new HashMap<Long, Double>();
        try {
            String sql = ORDER_PODS_NUMBER_OF_VMS_FOR_ACCOUNT;
            pstmt = txn.prepareAutoCloseStatement(sql);
            pstmt.setLong(1, accountId);
            pstmt.setLong(2, dataCenterId);

            ResultSet rs = pstmt.executeQuery();
            while (rs.next()) {
                Long podId = rs.getLong(1);
                result.add(podId);
                podVmCountMap.put(podId, rs.getDouble(2));
            }
            return new Pair<List<Long>, Map<Long, Double>>(result, podVmCountMap);
        } catch (SQLException e) {
            throw new CloudRuntimeException("DB Exception on: " + ORDER_PODS_NUMBER_OF_VMS_FOR_ACCOUNT, e);
        } catch (Throwable e) {
            throw new CloudRuntimeException("Caught: " + ORDER_PODS_NUMBER_OF_VMS_FOR_ACCOUNT, e);
        }
    }

    @Override
    public List<Long> listHostIdsByVmCount(long dcId, Long podId, Long clusterId, long accountId) {
        TransactionLegacy txn = TransactionLegacy.currentTxn();
        PreparedStatement pstmt = null;
        List<Long> result = new ArrayList<Long>();
        try {
            String sql = ORDER_HOSTS_NUMBER_OF_VMS_FOR_ACCOUNT;
            if (podId != null) {
                sql = sql + " AND host.pod_id = ? ";
            }

            if (clusterId != null) {
                sql = sql + " AND host.cluster_id = ? ";
            }

            sql = sql + ORDER_HOSTS_NUMBER_OF_VMS_FOR_ACCOUNT_PART2;

            pstmt = txn.prepareAutoCloseStatement(sql);
            pstmt.setLong(1, accountId);
            pstmt.setLong(2, dcId);
            if (podId != null) {
                pstmt.setLong(3, podId);
            }
            if (clusterId != null) {
                pstmt.setLong(4, clusterId);
            }

            ResultSet rs = pstmt.executeQuery();
            while (rs.next()) {
                result.add(rs.getLong(1));
            }
            return result;
        } catch (SQLException e) {
            throw new CloudRuntimeException("DB Exception on: " + ORDER_PODS_NUMBER_OF_VMS_FOR_ACCOUNT, e);
        } catch (Throwable e) {
            throw new CloudRuntimeException("Caught: " + ORDER_PODS_NUMBER_OF_VMS_FOR_ACCOUNT, e);
        }
    }

    @Override
    public HashMap<String, Long> countVgpuVMs(Long dcId, Long podId, Long clusterId) {
        StringBuilder finalQuery = new StringBuilder();
        TransactionLegacy txn = TransactionLegacy.currentTxn();
        PreparedStatement pstmt = null;
        List<Long> resourceIdList = new ArrayList<Long>();
        HashMap<String, Long> result = new HashMap<String, Long>();

        resourceIdList.add(dcId);
        finalQuery.append(COUNT_VMS_BASED_ON_VGPU_TYPES1);

        if (podId != null) {
            finalQuery.append("AND host.pod_id = ? ");
            resourceIdList.add(podId);
        }

        if (clusterId != null) {
            finalQuery.append("AND host.cluster_id = ? ");
            resourceIdList.add(clusterId);
        }
        finalQuery.append(COUNT_VMS_BASED_ON_VGPU_TYPES2);

        try {
            pstmt = txn.prepareAutoCloseStatement(finalQuery.toString());
            for (int i = 0; i < resourceIdList.size(); i++) {
                pstmt.setLong(1 + i, resourceIdList.get(i));
            }
            ResultSet rs = pstmt.executeQuery();
            while (rs.next()) {
                result.put(rs.getString(1).concat(rs.getString(2)), rs.getLong(3));
            }
            return result;
        } catch (SQLException e) {
            throw new CloudRuntimeException("DB Exception on: " + finalQuery, e);
        } catch (Throwable e) {
            throw new CloudRuntimeException("Caught: " + finalQuery, e);
        }
    }

    @Override
    public Long countRunningAndStartingByAccount(long accountId) {
        SearchCriteria<Long> sc = CountRunningAndStartingByAccount.create();
        sc.setParameters("account", accountId);
        sc.setParameters("states", new Object[] {State.Starting, State.Running});
        return customSearch(sc, null).get(0);
    }

    @Override
    public Long countByZoneAndState(long zoneId, State state) {
        SearchCriteria<Long> sc = CountByZoneAndState.create();
        sc.setParameters("zone", zoneId);
        sc.setParameters("state", state);
        return customSearch(sc, null).get(0);
    }

    @Override
    public Long countByZoneAndStateAndHostTag(long dcId, State state, String hostTag) {
        TransactionLegacy txn = TransactionLegacy.currentTxn();
        PreparedStatement pstmt = null;
        try {
            pstmt = txn.prepareAutoCloseStatement(COUNT_VMS_BY_ZONE_AND_STATE_AND_HOST_TAG);

            pstmt.setLong(1, dcId);
            pstmt.setString(2, String.valueOf(state));
            pstmt.setString(3, hostTag);
            pstmt.setString(4, hostTag);

            ResultSet rs = pstmt.executeQuery();
            if (rs.next()) {
                return rs.getLong(1);
            }
        } catch (Exception e) {
            logger.warn(String.format("Error counting vms by host tag for dcId= %s, hostTag= %s", dcId, hostTag), e);
        }
        return 0L;
    }

    @Override
    public List<VMInstanceVO> listNonRemovedVmsByTypeAndNetwork(long networkId, VirtualMachine.Type... types) {
        if (NetworkTypeSearch == null) {

            SearchBuilder<NicVO> nicSearch = _nicDao.createSearchBuilder();
            nicSearch.and("networkId", nicSearch.entity().getNetworkId(), SearchCriteria.Op.EQ);

            NetworkTypeSearch = createSearchBuilder();
            NetworkTypeSearch.and("types", NetworkTypeSearch.entity().getType(), SearchCriteria.Op.IN);
            NetworkTypeSearch.and("removed", NetworkTypeSearch.entity().getRemoved(), SearchCriteria.Op.NULL);
            NetworkTypeSearch.join("nicSearch", nicSearch, NetworkTypeSearch.entity().getId(), nicSearch.entity().getInstanceId(), JoinBuilder.JoinType.INNER);
            NetworkTypeSearch.done();
        }

        SearchCriteria<VMInstanceVO> sc = NetworkTypeSearch.create();
        if (types != null && types.length != 0) {
            sc.setParameters("types", (Object[])types);
        }
        sc.setJoinParameters("nicSearch", "networkId", networkId);

        return listBy(sc);
    }

    @Override
    public List<String> listDistinctHostNames(long networkId, VirtualMachine.Type... types) {
        SearchCriteria<String> sc = DistinctHostNameSearch.create();
        if (types != null && types.length != 0) {
            sc.setParameters("types", (Object[])types);
        }
        sc.setJoinParameters("nicSearch", "networkId", networkId);

        return customSearch(sc, null);
    }

    @Override
    @DB
    public boolean remove(Long id) {
        TransactionLegacy txn = TransactionLegacy.currentTxn();
        txn.start();
        VMInstanceVO vm = findById(id);
        if (vm != null && vm.getType() == Type.User) {
            _tagsDao.removeByIdAndType(id, ResourceObjectType.UserVm);
        }
        boolean result = super.remove(id);
        txn.commit();
        return result;
    }

    @Override
    public List<VMInstanceVO> findByHostInStates(Long hostId, State... states) {
        SearchCriteria<VMInstanceVO> sc = HostAndStateSearch.create();
        sc.setParameters("host", hostId);
        sc.setParameters("states", (Object[])states);
        return listBy(sc);
    }

    @Override
    public List<VMInstanceVO> listStartingWithNoHostId() {
        SearchCriteria<VMInstanceVO> sc = StartingWithNoHostSearch.create();
        sc.setParameters("state", State.Starting);
        return listBy(sc);
    }

    @Override
    public boolean updatePowerState(final long instanceId, final long powerHostId, final VirtualMachine.PowerState powerState, Date wisdomEra) {
        return Transaction.execute(new TransactionCallback<>() {
            @Override
            public Boolean doInTransaction(TransactionStatus status) {
                boolean needToUpdate = false;
                VMInstanceVO instance = findById(instanceId);
                if (instance != null
                        && (null == instance.getPowerStateUpdateTime()
                        || instance.getPowerStateUpdateTime().before(wisdomEra))) {
                    Long savedPowerHostId = instance.getPowerHostId();
                    if (instance.getPowerState() != powerState
                            || savedPowerHostId == null
                            || savedPowerHostId != powerHostId
                            || !isPowerStateInSyncWithInstanceState(powerState, powerHostId, instance)) {
                        instance.setPowerState(powerState);
                        instance.setPowerHostId(powerHostId);
                        instance.setPowerStateUpdateCount(1);
                        instance.setPowerStateUpdateTime(DateUtil.currentGMTTime());
                        needToUpdate = true;
                        update(instanceId, instance);
                    } else {
                        // to reduce DB updates, consecutive same state update for more than 3 times
                        if (instance.getPowerStateUpdateCount() < MAX_CONSECUTIVE_SAME_STATE_UPDATE_COUNT) {
                            instance.setPowerStateUpdateCount(instance.getPowerStateUpdateCount() + 1);
                            instance.setPowerStateUpdateTime(DateUtil.currentGMTTime());
                            needToUpdate = true;
                            update(instanceId, instance);
                        }
                    }
                }
                return needToUpdate;
            }
        });
    }

    private boolean isPowerStateInSyncWithInstanceState(final VirtualMachine.PowerState powerState, final long powerHostId, final VMInstanceVO instance) {
        State instanceState = instance.getState();
        if ((powerState == VirtualMachine.PowerState.PowerOff && instanceState == State.Running)
                || (powerState == VirtualMachine.PowerState.PowerOn && instanceState == State.Stopped)) {
            s_logger.debug(String.format("VM id: %d on host id: %d and power host id: %d is in %s state, but power state is %s",
                    instance.getId(), instance.getHostId(), powerHostId, instanceState, powerState));
            return false;
        }
        return true;
    }

    @Override
    public boolean isPowerStateUpToDate(final long instanceId) {
        VMInstanceVO instance = findById(instanceId);
        if(instance == null) {
            throw new CloudRuntimeException("checking power state update count on non existing instance " + instanceId);
        }
        return instance.getPowerStateUpdateCount() < MAX_CONSECUTIVE_SAME_STATE_UPDATE_COUNT;
    }

    @Override
    public void resetVmPowerStateTracking(final long instanceId) {
        Transaction.execute(new TransactionCallbackNoReturn() {
            @Override
            public void doInTransactionWithoutResult(TransactionStatus status) {
                VMInstanceVO instance = findById(instanceId);
                if (instance != null) {
                    instance.setPowerStateUpdateCount(0);
                    instance.setPowerStateUpdateTime(DateUtil.currentGMTTime());
                    update(instanceId, instance);
                }
            }
        });
    }

    @Override @DB
    public void resetHostPowerStateTracking(final long hostId) {
        Transaction.execute(new TransactionCallbackNoReturn() {
            @Override
            public void doInTransactionWithoutResult(TransactionStatus status) {
                SearchCriteria<VMInstanceVO> sc = createSearchCriteria();
                sc.addAnd("powerHostId", SearchCriteria.Op.EQ, hostId);

                VMInstanceVO instance = createForUpdate();
                instance.setPowerStateUpdateCount(0);
                instance.setPowerStateUpdateTime(DateUtil.currentGMTTime());

                update(instance, sc);
            }
        });
    }


    @Override
    public void updateSystemVmTemplateId(long templateId, Hypervisor.HypervisorType hypervisorType) {
        TransactionLegacy txn = TransactionLegacy.currentTxn();

        StringBuilder sql = new StringBuilder(UPDATE_SYSTEM_VM_TEMPLATE_ID_FOR_HYPERVISOR);
        try {
            PreparedStatement updateStatement = txn.prepareAutoCloseStatement(sql.toString());
            updateStatement.setLong(1, templateId);
            updateStatement.setString(2, hypervisorType.toString());
            updateStatement.executeUpdate();
        } catch (SQLException e) {
            throw new CloudRuntimeException("DB Exception on: " + sql, e);
        } catch (Throwable e) {
            throw new CloudRuntimeException("Caught: " + sql, e);
        }
    }

    @Override
    public List<VMInstanceVO> listByHostOrLastHostOrHostPod(List<Long> hostIds, long podId) {
        SearchBuilder<VMInstanceVO> sb = createSearchBuilder();
        sb.and().op("hostId", sb.entity().getHostId(), Op.IN);
        sb.or("lastHostId", sb.entity().getLastHostId(), Op.IN);
        sb.or().op("hostIdNull", sb.entity().getHostId(), SearchCriteria.Op.NULL);
        sb.and("lastHostIdNull", sb.entity().getHostId(), SearchCriteria.Op.NULL);
        sb.and("podId", sb.entity().getPodIdToDeployIn(), Op.EQ);
        sb.cp();
        sb.cp();
        sb.done();
        SearchCriteria<VMInstanceVO> sc = sb.create();
        sc.setParameters("hostId", hostIds.toArray());
        sc.setParameters("lastHostId", hostIds.toArray());
        sc.setParameters("podId", String.valueOf(podId));
        return listBy(sc);
    }
}<|MERGE_RESOLUTION|>--- conflicted
+++ resolved
@@ -64,12 +64,7 @@
 @Component
 public class VMInstanceDaoImpl extends GenericDaoBase<VMInstanceVO, Long> implements VMInstanceDao {
 
-<<<<<<< HEAD
-    private static final int MAX_CONSECUTIVE_SAME_STATE_UPDATE_COUNT = 3;
-=======
-    public static final Logger s_logger = Logger.getLogger(VMInstanceDaoImpl.class);
     static final int MAX_CONSECUTIVE_SAME_STATE_UPDATE_COUNT = 3;
->>>>>>> 2a56c61a
 
     protected SearchBuilder<VMInstanceVO> VMClusterSearch;
     protected SearchBuilder<VMInstanceVO> LHVMClusterSearch;
@@ -938,7 +933,7 @@
         State instanceState = instance.getState();
         if ((powerState == VirtualMachine.PowerState.PowerOff && instanceState == State.Running)
                 || (powerState == VirtualMachine.PowerState.PowerOn && instanceState == State.Stopped)) {
-            s_logger.debug(String.format("VM id: %d on host id: %d and power host id: %d is in %s state, but power state is %s",
+            logger.debug(String.format("VM id: %d on host id: %d and power host id: %d is in %s state, but power state is %s",
                     instance.getId(), instance.getHostId(), powerHostId, instanceState, powerState));
             return false;
         }
