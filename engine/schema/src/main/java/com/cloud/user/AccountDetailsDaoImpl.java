--- conflicted
+++ resolved
@@ -27,29 +27,18 @@
 import org.apache.cloudstack.framework.config.ConfigKey.Scope;
 import org.apache.cloudstack.framework.config.ScopedConfigStorage;
 import org.apache.cloudstack.framework.config.dao.ConfigurationDao;
-import org.apache.cloudstack.framework.config.impl.ConfigurationVO;
 
 import com.cloud.domain.DomainDetailVO;
 import com.cloud.domain.DomainVO;
 import com.cloud.domain.dao.DomainDao;
 import com.cloud.domain.dao.DomainDetailsDao;
 import com.cloud.user.dao.AccountDao;
-<<<<<<< HEAD
-import com.cloud.utils.crypt.DBEncryptionUtil;
-import com.cloud.utils.db.GenericDaoBase;
-=======
-
->>>>>>> ae1d7cc8
 import com.cloud.utils.db.QueryBuilder;
 import com.cloud.utils.db.SearchBuilder;
 import com.cloud.utils.db.SearchCriteria;
 import com.cloud.utils.db.SearchCriteria.Op;
 import com.cloud.utils.db.TransactionLegacy;
-<<<<<<< HEAD
-=======
-import org.apache.cloudstack.framework.config.dao.ConfigurationDao;
 import org.apache.cloudstack.resourcedetail.ResourceDetailsDaoBase;
->>>>>>> ae1d7cc8
 
 public class AccountDetailsDaoImpl extends ResourceDetailsDaoBase<AccountDetailVO> implements AccountDetailsDao, ScopedConfigStorage {
     protected final SearchBuilder<AccountDetailVO> accountSearch;
@@ -74,7 +63,7 @@
         QueryBuilder<AccountDetailVO> sc = QueryBuilder.create(AccountDetailVO.class);
         sc.and(sc.entity().getResourceId(), Op.EQ, accountId);
         List<AccountDetailVO> results = sc.list();
-        Map<String, String> details = new HashMap<String, String>(results.size());
+        Map<String, String> details = new HashMap<>(results.size());
         for (AccountDetailVO r : results) {
             details.put(r.getName(), r.getValue());
         }
