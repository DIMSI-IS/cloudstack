--- conflicted
+++ resolved
@@ -68,11 +68,8 @@
 import com.cloud.upgrade.dao.Upgrade41200to41300;
 import com.cloud.upgrade.dao.Upgrade41300to41310;
 import com.cloud.upgrade.dao.Upgrade41310to41400;
-<<<<<<< HEAD
 import com.cloud.upgrade.dao.Upgrade41400to41500;
-=======
-import com.cloud.upgrade.dao.Upgrade41400to41410;
->>>>>>> f70da104
+import com.cloud.upgrade.dao.Upgrade41500to41510;
 import com.cloud.upgrade.dao.Upgrade420to421;
 import com.cloud.upgrade.dao.Upgrade421to430;
 import com.cloud.upgrade.dao.Upgrade430to440;
@@ -196,11 +193,9 @@
                 .next("4.12.0.0", new Upgrade41200to41300())
                 .next("4.13.0.0", new Upgrade41300to41310())
                 .next("4.13.1.0", new Upgrade41310to41400())
-<<<<<<< HEAD
                 .next("4.14.0.0", new Upgrade41400to41500())
-=======
-                .next("4.14.0.0", new Upgrade41400to41410())
->>>>>>> f70da104
+                .next("4.14.1.0", new Upgrade41400to41500())
+                .next("4.15.0.0", new Upgrade41500to41510())
                 .build();
     }
 
