--- conflicted
+++ resolved
@@ -44,15 +44,9 @@
     }
 
     @Override
-<<<<<<< HEAD
     public String getConfigValue(long id, String key) {
         StoragePoolDetailVO vo = findDetail(id, key);
-        return vo == null ? null : vo.getValue();
-=======
-    public String getConfigValue(long id, ConfigKey<?> key) {
-        StoragePoolDetailVO vo = findDetail(id, key.key());
         return vo == null ? null : getActualValue(vo);
->>>>>>> ae1d7cc8
     }
 
     @Override
