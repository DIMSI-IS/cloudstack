// Licensed to the Apache Software Foundation (ASF) under one
// or more contributor license agreements.  See the NOTICE file
// distributed with this work for additional information
// regarding copyright ownership.  The ASF licenses this file
// to you under the Apache License, Version 2.0 (the
// "License"); you may not use this file except in compliance
// with the License.  You may obtain a copy of the License at
//
//   http://www.apache.org/licenses/LICENSE-2.0
//
// Unless required by applicable law or agreed to in writing,
// software distributed under the License is distributed on an
// "AS IS" BASIS, WITHOUT WARRANTIES OR CONDITIONS OF ANY
// KIND, either express or implied.  See the License for the
// specific language governing permissions and limitations
// under the License.
package com.cloud.storage.dao;

import static org.junit.Assert.assertEquals;
import static org.junit.Assert.assertNotNull;
import static org.junit.Assert.assertNull;
import static org.mockito.ArgumentMatchers.any;
import static org.mockito.ArgumentMatchers.isNull;
import static org.mockito.Mockito.doReturn;
import static org.mockito.Mockito.eq;
import static org.mockito.Mockito.mock;
import static org.mockito.Mockito.never;
import static org.mockito.Mockito.times;
import static org.mockito.Mockito.verify;
import static org.mockito.Mockito.when;

import java.util.ArrayList;
import java.util.Arrays;
import java.util.Collections;
import java.util.HashMap;
import java.util.List;
import java.util.Map;

import org.junit.Assert;
import org.junit.Test;
import org.junit.runner.RunWith;
import org.mockito.InjectMocks;
import org.mockito.Mock;
import org.mockito.Mockito;
import org.mockito.Spy;
import org.mockito.junit.MockitoJUnitRunner;

import com.cloud.cpu.CPU;
import com.cloud.host.dao.HostDao;
import com.cloud.hypervisor.Hypervisor;
import com.cloud.storage.Storage;
import com.cloud.storage.VMTemplateVO;
import com.cloud.storage.VMTemplateZoneVO;
import com.cloud.utils.Pair;
import com.cloud.utils.db.Filter;
import com.cloud.utils.db.GenericSearchBuilder;
import com.cloud.utils.db.JoinBuilder;
import com.cloud.utils.db.SearchBuilder;
import com.cloud.utils.db.SearchCriteria;

@RunWith(MockitoJUnitRunner.class)
public class VMTemplateDaoImplTest {

    @Mock
    HostDao hostDao;

    @Mock
    VMTemplateZoneDao templateZoneDao;

    @Spy
    @InjectMocks
    VMTemplateDaoImpl templateDao = new VMTemplateDaoImpl();

    @Test
    public void testFindLatestTemplateByName_ReturnsTemplate() {
        VMTemplateVO expectedTemplate = new VMTemplateVO();
        List<VMTemplateVO> returnedList = Collections.singletonList(expectedTemplate);
        doReturn(returnedList).when(templateDao).listBy(any(SearchCriteria.class), any(Filter.class));
        VMTemplateVO result = templateDao.findLatestTemplateByName("test", CPU.CPUArch.getDefault());
        assertNotNull("Expected a non-null template", result);
        assertEquals("Expected the returned template to be the first element", expectedTemplate, result);
    }

    @Test
    public void testFindLatestTemplateByName_ReturnsNullWhenNoTemplateFound() {
        List<VMTemplateVO> emptyList = Collections.emptyList();
        doReturn(emptyList).when(templateDao).listBy(any(SearchCriteria.class), any(Filter.class));
        VMTemplateVO result = templateDao.findLatestTemplateByName("test", CPU.CPUArch.getDefault());
        assertNull("Expected null when no templates are found", result);
    }

    @Test
    public void testFindLatestTemplateByName_NullArch() {
        VMTemplateVO expectedTemplate = new VMTemplateVO();
        List<VMTemplateVO> returnedList = Collections.singletonList(expectedTemplate);
        doReturn(returnedList).when(templateDao).listBy(any(SearchCriteria.class), any(Filter.class));
        VMTemplateVO result = templateDao.findLatestTemplateByName("test", null);
        assertNotNull("Expected a non-null template even if arch is null", result);
        assertEquals("Expected the returned template to be the first element", expectedTemplate, result);
    }

    @Test
    public void testGetSortedTemplatesListWithPreferredArch_PreferredProvided() {
        VMTemplateVO templatePreferred = Mockito.mock(VMTemplateVO.class);
        when(templatePreferred.getArch()).thenReturn(CPU.CPUArch.amd64);
        VMTemplateVO templateOther = Mockito.mock(VMTemplateVO.class);
        when(templateOther.getArch()).thenReturn(CPU.CPUArch.arm64);

        Map<Pair<Hypervisor.HypervisorType, CPU.CPUArch>, VMTemplateVO> uniqueTemplates = new HashMap<>();
        uniqueTemplates.put(new Pair<>(Hypervisor.HypervisorType.KVM, CPU.CPUArch.amd64), templatePreferred);
        uniqueTemplates.put(new Pair<>(Hypervisor.HypervisorType.KVM, CPU.CPUArch.arm64), templateOther);
        List<VMTemplateVO> sortedList = templateDao.getSortedTemplatesListWithPreferredArch(uniqueTemplates,
                CPU.CPUArch.amd64.getType());
        assertEquals(2, sortedList.size());
        assertEquals(templatePreferred, sortedList.get(0));
        assertEquals(templateOther, sortedList.get(1));
    }

    @Test
    public void testGetSortedTemplatesListWithPreferredArch_NoPreferred() {
        VMTemplateVO template1 = Mockito.mock(VMTemplateVO.class);
        when(template1.getId()).thenReturn(1L);
        VMTemplateVO template2 = Mockito.mock(VMTemplateVO.class);
        when(template2.getId()).thenReturn(2L);
        Map<Pair<Hypervisor.HypervisorType, CPU.CPUArch>, VMTemplateVO> uniqueTemplates = new HashMap<>();
        uniqueTemplates.put(new Pair<>(Hypervisor.HypervisorType.KVM, CPU.CPUArch.amd64), template1);
        uniqueTemplates.put(new Pair<>(Hypervisor.HypervisorType.KVM, CPU.CPUArch.arm64), template2);
        List<VMTemplateVO> sortedList = templateDao.getSortedTemplatesListWithPreferredArch(uniqueTemplates, "");
        assertEquals(2, sortedList.size());
        assertEquals(template2, sortedList.get(0));
        assertEquals(template1, sortedList.get(1));
    }

    @Test
    public void testFindSystemVMReadyTemplates() {
        long zoneId = 1L;
        Hypervisor.HypervisorType hypervisorType = Hypervisor.HypervisorType.KVM;
        String preferredArch = CPU.CPUArch.arm64.getType();
        List<Pair<Hypervisor.HypervisorType, CPU.CPUArch>> availableHypervisors = new ArrayList<>();
        availableHypervisors.add(new Pair<>(Hypervisor.HypervisorType.KVM, CPU.CPUArch.amd64));
        availableHypervisors.add(new Pair<>(Hypervisor.HypervisorType.KVM, CPU.CPUArch.arm64));
        doReturn(availableHypervisors).when(hostDao).listDistinctHypervisorArchTypes(zoneId);
        VMTemplateVO template1 = Mockito.mock(VMTemplateVO.class);
        when(template1.getHypervisorType()).thenReturn(Hypervisor.HypervisorType.KVM);
        when(template1.getArch()).thenReturn(CPU.CPUArch.amd64);
        VMTemplateVO template2 = Mockito.mock(VMTemplateVO.class);
        when(template2.getHypervisorType()).thenReturn(Hypervisor.HypervisorType.KVM);
        when(template2.getArch()).thenReturn(CPU.CPUArch.arm64);
        List<VMTemplateVO> templatesFromDb = Arrays.asList(template1, template2);
        doReturn(templatesFromDb).when(templateDao).listBy(any(), any());
        SearchBuilder<VMTemplateVO> sb = mock(SearchBuilder.class);
        templateDao.readySystemTemplateSearch = sb;
        when(sb.create()).thenReturn(mock(SearchCriteria.class));
        List<VMTemplateVO> result = templateDao.findSystemVMReadyTemplates(zoneId, hypervisorType, preferredArch);
        assertNotNull(result);
        assertEquals(2, result.size());
        assertEquals(template2, result.get(0));
        assertEquals(template1, result.get(1));
    }

    @Test
    public void testFindRoutingTemplates() {
        Hypervisor.HypervisorType hType = Hypervisor.HypervisorType.KVM;
        String templateName = "TestRouting";
        String preferredArch = CPU.CPUArch.amd64.getType();
        VMTemplateVO template = Mockito.mock(VMTemplateVO.class);
        when(template.getArch()).thenReturn(CPU.CPUArch.amd64);
        List<VMTemplateVO> templatesFromDb = Collections.singletonList(template);
        doReturn(templatesFromDb).when(templateDao).listBy(any(), any());
        SearchBuilder<VMTemplateVO> sb = mock(SearchBuilder.class);
        when(sb.create()).thenReturn(mock(SearchCriteria.class));
        templateDao.tmpltTypeHyperSearch2 = sb;
        List<VMTemplateVO> result = templateDao.findRoutingTemplates(hType, templateName, preferredArch);
        assertNotNull(result);
        assertEquals(1, result.size());
        assertEquals(template, result.get(0));
    }

    @Test
    public void testFindLatestTemplateByTypeAndHypervisorAndArch_Found() {
        Hypervisor.HypervisorType hypervisorType = Hypervisor.HypervisorType.KVM;
        CPU.CPUArch arch = CPU.CPUArch.amd64;
        Storage.TemplateType type = Storage.TemplateType.SYSTEM;
        VMTemplateVO template = Mockito.mock(VMTemplateVO.class);
        List<VMTemplateVO> templatesFromDb = Collections.singletonList(template);
        doReturn(templatesFromDb).when(templateDao).listBy(any(), any());
        VMTemplateVO result = templateDao.findLatestTemplateByTypeAndHypervisorAndArch(hypervisorType, arch, type);
        assertNotNull(result);
        assertEquals(template, result);
    }

    @Test
    public void testFindLatestTemplateByTypeAndHypervisorAndArch_NotFound() {
        Hypervisor.HypervisorType hypervisorType = Hypervisor.HypervisorType.KVM;
        CPU.CPUArch arch = CPU.CPUArch.x86;
        Storage.TemplateType type = Storage.TemplateType.SYSTEM;
        doReturn(Collections.emptyList()).when(templateDao).listBy(any(), any());
        VMTemplateVO result = templateDao.findLatestTemplateByTypeAndHypervisorAndArch(hypervisorType, arch, type);
        assertNull(result);
    }

<<<<<<< HEAD
    private void mockTemplateZoneJoin() {
        VMTemplateZoneVO templateZoneVO = mock(VMTemplateZoneVO.class);
        SearchBuilder<VMTemplateZoneVO> templateZoneVOSearchBuilder = mock(SearchBuilder.class);
        when(templateZoneVOSearchBuilder.entity()).thenReturn(templateZoneVO);
        when(templateZoneDao.createSearchBuilder()).thenReturn(templateZoneVOSearchBuilder);
    }

    @Test
    public void testListTemplateIsoByArchAndZone_WithDataCenterId() {
        Long dataCenterId = 1L;
        CPU.CPUArch arch = CPU.CPUArch.getDefault();
        Boolean isIso = true;
        VMTemplateVO templateVO = mock(VMTemplateVO.class);
        GenericSearchBuilder<VMTemplateVO, Long> searchBuilder = mock(GenericSearchBuilder.class);
        when(searchBuilder.entity()).thenReturn(templateVO);
        SearchCriteria<Long>searchCriteria = mock(SearchCriteria.class);
        when(templateDao.createSearchBuilder(Long.class)).thenReturn(searchBuilder);
        when(searchBuilder.create()).thenReturn(searchCriteria);
        mockTemplateZoneJoin();
        doReturn(new ArrayList<>()).when(templateDao).customSearch(searchCriteria, null);
        List<Long> result = templateDao.listTemplateIsoByArchVnfAndZone(dataCenterId, arch, isIso, false);
        assertNotNull(result);
        verify(searchBuilder, times(1)).select(null, SearchCriteria.Func.DISTINCT, templateVO.getGuestOSId());
        verify(searchBuilder, times(1)).and(eq("state"), any(), eq(SearchCriteria.Op.IN));
        verify(searchBuilder, times(1)).and(eq("type"), any(), eq(SearchCriteria.Op.IN));
        verify(searchBuilder, times(1)).and(eq("arch"), any(), eq(SearchCriteria.Op.EQ));
        verify(searchBuilder, times(1)).and(eq("isIso"), any(), eq(SearchCriteria.Op.EQ));
        verify(searchBuilder, times(1)).join(eq("templateZoneSearch"), any(), any(), any(), eq(JoinBuilder.JoinType.INNER));
        verify(templateDao, times(1)).customSearch(searchCriteria, null);
    }

    @Test
    public void testListTemplateIsoByArchAndZone_WithoutDataCenterId() {
        Long dataCenterId = null;
        CPU.CPUArch arch = CPU.CPUArch.getDefault();
        Boolean isIso = false;
        VMTemplateVO templateVO = mock(VMTemplateVO.class);
        GenericSearchBuilder<VMTemplateVO, Long> searchBuilder = mock(GenericSearchBuilder.class);
        when(searchBuilder.entity()).thenReturn(templateVO);
        SearchCriteria<Long>searchCriteria = mock(SearchCriteria.class);
        when(templateDao.createSearchBuilder(Long.class)).thenReturn(searchBuilder);
        when(searchBuilder.create()).thenReturn(searchCriteria);
        doReturn(new ArrayList<>()).when(templateDao).customSearch(searchCriteria, null);
        List<Long> result = templateDao.listTemplateIsoByArchVnfAndZone(dataCenterId, arch, isIso, false);
        assertNotNull(result);
        verify(searchBuilder, times(1)).select(null, SearchCriteria.Func.DISTINCT, templateVO.getGuestOSId());
        verify(searchBuilder, times(1)).and(eq("state"), any(), eq(SearchCriteria.Op.IN));
        verify(searchBuilder, times(1)).and(eq("type"), any(), eq(SearchCriteria.Op.IN));
        verify(searchBuilder, times(1)).and(eq("arch"), any(), eq(SearchCriteria.Op.EQ));
        verify(searchBuilder, times(1)).and(eq("isIso"), any(), eq(SearchCriteria.Op.NEQ));
        verify(searchBuilder, never()).join(eq("templateZoneSearch"), any(), any(), any(), eq(JoinBuilder.JoinType.INNER));
        verify(templateDao, times(1)).customSearch(searchCriteria, null);
    }

    @Test
    public void testListTemplateIsoByArchAndZone_WithoutArch() {
        Long dataCenterId = 1L;
        CPU.CPUArch arch = null;
        Boolean isIso = true;
        VMTemplateVO templateVO = mock(VMTemplateVO.class);
        GenericSearchBuilder<VMTemplateVO, Long> searchBuilder = mock(GenericSearchBuilder.class);
        when(searchBuilder.entity()).thenReturn(templateVO);
        SearchCriteria<Long>searchCriteria = mock(SearchCriteria.class);
        when(templateDao.createSearchBuilder(Long.class)).thenReturn(searchBuilder);
        when(searchBuilder.create()).thenReturn(searchCriteria);
        mockTemplateZoneJoin();
        doReturn(new ArrayList<>()).when(templateDao).customSearch(searchCriteria, null);
        List<Long> result = templateDao.listTemplateIsoByArchVnfAndZone(dataCenterId, arch, isIso, false);
        assertNotNull(result);
        verify(searchBuilder, times(1)).select(null, SearchCriteria.Func.DISTINCT, templateVO.getGuestOSId());
        verify(searchBuilder, times(1)).and(eq("state"), any(), eq(SearchCriteria.Op.IN));
        verify(searchBuilder, times(1)).and(eq("type"), any(), eq(SearchCriteria.Op.IN));
        verify(searchBuilder, times(1)).and(eq("arch"), any(), eq(SearchCriteria.Op.EQ));
        verify(searchBuilder, times(1)).and(eq("isIso"), any(), eq(SearchCriteria.Op.EQ));
        verify(searchBuilder, times(1)).join(eq("templateZoneSearch"), any(), any(), any(), eq(JoinBuilder.JoinType.INNER));
        verify(templateDao, times(1)).customSearch(searchCriteria, null);
    }

    @Test
    public void testListTemplateIsoByArchAndZone_WithoutIsIso() {
        Long dataCenterId = 1L;
        CPU.CPUArch arch = CPU.CPUArch.getDefault();
        Boolean isIso = null;
        VMTemplateVO templateVO = mock(VMTemplateVO.class);
        GenericSearchBuilder<VMTemplateVO, Long> searchBuilder = mock(GenericSearchBuilder.class);
        when(searchBuilder.entity()).thenReturn(templateVO);
        SearchCriteria<Long>searchCriteria = mock(SearchCriteria.class);
        when(templateDao.createSearchBuilder(Long.class)).thenReturn(searchBuilder);
        when(searchBuilder.create()).thenReturn(searchCriteria);
        mockTemplateZoneJoin();
        doReturn(new ArrayList<>()).when(templateDao).customSearch(searchCriteria, null);
        List<Long> result = templateDao.listTemplateIsoByArchVnfAndZone(dataCenterId, arch, isIso, false);
        assertNotNull(result);
        verify(searchBuilder, times(1)).select(null, SearchCriteria.Func.DISTINCT, templateVO.getGuestOSId());
        verify(searchBuilder, times(1)).and(eq("state"), any(), eq(SearchCriteria.Op.IN));
        verify(searchBuilder, times(1)).and(eq("type"), any(), eq(SearchCriteria.Op.IN));
        verify(searchBuilder, times(1)).and(eq("arch"), any(), eq(SearchCriteria.Op.EQ));
        verify(searchBuilder, never()).and(eq("isIso"), any(), eq(SearchCriteria.Op.NEQ));
        verify(searchBuilder, never()).and(eq("isIso"), any(), eq(SearchCriteria.Op.EQ));
        verify(searchBuilder, times(1)).join(eq("templateZoneSearch"), any(), any(), any(), eq(JoinBuilder.JoinType.INNER));
        verify(templateDao, times(1)).customSearch(searchCriteria, null);
    }

    @Test
    public void testListIdsByExtensionId_ReturnsIds() {
        long extensionId = 42L;
        List<Long> expectedIds = Arrays.asList(1L, 2L, 3L);
        GenericSearchBuilder<VMTemplateVO, Long> searchBuilder = mock(GenericSearchBuilder.class);
        SearchCriteria<Long> searchCriteria = mock(SearchCriteria.class);
        when(templateDao.createSearchBuilder(Long.class)).thenReturn(searchBuilder);
        when(searchBuilder.entity()).thenReturn(mock(VMTemplateVO.class));
        when(searchBuilder.create()).thenReturn(searchCriteria);
        doReturn(expectedIds).when(templateDao).customSearchIncludingRemoved(eq(searchCriteria), isNull());
        List<Long> result = templateDao.listIdsByExtensionId(extensionId);
        assertEquals(expectedIds, result);
        verify(searchCriteria).setParameters("extensionId", extensionId);
        verify(templateDao).customSearchIncludingRemoved(eq(searchCriteria), isNull());
=======
    @Test
    public void testFindSystemVMReadyTemplate() {
        Long zoneId = 1L;
        VMTemplateVO systemVmTemplate1 = mock(VMTemplateVO.class);
        Mockito.when(systemVmTemplate1.getArch()).thenReturn(CPU.CPUArch.x86);
        VMTemplateVO systemVmTemplate2 = mock(VMTemplateVO.class);
        Mockito.when(systemVmTemplate2.getArch()).thenReturn(CPU.CPUArch.x86);
        VMTemplateVO systemVmTemplate3 = mock(VMTemplateVO.class);
        Mockito.when(systemVmTemplate3.getArch()).thenReturn(CPU.CPUArch.arm64);
        Mockito.when(systemVmTemplate3.getHypervisorType()).thenReturn(Hypervisor.HypervisorType.KVM);
        List<VMTemplateVO> templates = Arrays.asList(systemVmTemplate1, systemVmTemplate2, systemVmTemplate3);
        Mockito.when(hostDao.listDistinctHypervisorTypes(zoneId)).thenReturn(Arrays.asList(Hypervisor.HypervisorType.KVM));
        SearchBuilder<VMTemplateVO> sb = mock(SearchBuilder.class);
        templateDao.readySystemTemplateSearch = sb;
        when(sb.create()).thenReturn(mock(SearchCriteria.class));
        doReturn(templates).when(templateDao).listBy(any(SearchCriteria.class), any(Filter.class));
        VMTemplateVO readyTemplate = templateDao.findSystemVMReadyTemplate(zoneId, Hypervisor.HypervisorType.KVM, CPU.CPUArch.arm64.getType());
        Assert.assertEquals(CPU.CPUArch.arm64, readyTemplate.getArch());
>>>>>>> ed0d606e
    }
}<|MERGE_RESOLUTION|>--- conflicted
+++ resolved
@@ -199,7 +199,6 @@
         assertNull(result);
     }
 
-<<<<<<< HEAD
     private void mockTemplateZoneJoin() {
         VMTemplateZoneVO templateZoneVO = mock(VMTemplateZoneVO.class);
         SearchBuilder<VMTemplateZoneVO> templateZoneVOSearchBuilder = mock(SearchBuilder.class);
@@ -317,7 +316,8 @@
         assertEquals(expectedIds, result);
         verify(searchCriteria).setParameters("extensionId", extensionId);
         verify(templateDao).customSearchIncludingRemoved(eq(searchCriteria), isNull());
-=======
+    }
+
     @Test
     public void testFindSystemVMReadyTemplate() {
         Long zoneId = 1L;
@@ -336,6 +336,5 @@
         doReturn(templates).when(templateDao).listBy(any(SearchCriteria.class), any(Filter.class));
         VMTemplateVO readyTemplate = templateDao.findSystemVMReadyTemplate(zoneId, Hypervisor.HypervisorType.KVM, CPU.CPUArch.arm64.getType());
         Assert.assertEquals(CPU.CPUArch.arm64, readyTemplate.getArch());
->>>>>>> ed0d606e
     }
 }