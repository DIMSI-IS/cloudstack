--- conflicted
+++ resolved
@@ -166,18 +166,18 @@
 
     // Real Constructor
     public VolumeVO(Type type, String name, long dcId, long domainId, long accountId, long diskOfferingId, long size, Long minIops, Long maxIops, String iScsiName) {
-        this.volumeType = type;
+        volumeType = type;
         this.name = name;
-        this.dataCenterId = dcId;
+        dataCenterId = dcId;
         this.accountId = accountId;
         this.domainId = domainId;
         this.size = size;
         this.minIops = minIops;
         this.maxIops = maxIops;
-        this._iScsiName = iScsiName;
+        _iScsiName = iScsiName;
         this.diskOfferingId = diskOfferingId;
-        this.state = State.Allocated;
-        this.uuid = UUID.randomUUID().toString();
+        state = State.Allocated;
+        uuid = UUID.randomUUID().toString();
     }
 
     public VolumeVO(String name, long dcId, Long podId, long accountId, long domainId, Long instanceId, String folder, String path, long size, Long minIops,
@@ -191,13 +191,13 @@
         this.size = size;
         this.minIops = minIops;
         this.maxIops = maxIops;
-        this._iScsiName = iScsiName;
+        _iScsiName = iScsiName;
         this.podId = podId;
-        this.dataCenterId = dcId;
-        this.volumeType = vType;
-        this.state = Volume.State.Allocated;
-        this.recreatable = false;
-        this.uuid = UUID.randomUUID().toString();
+        dataCenterId = dcId;
+        volumeType = vType;
+        state = Volume.State.Allocated;
+        recreatable = false;
+        uuid = UUID.randomUUID().toString();
     }
 
     public VolumeVO(String name, long dcId, long podId, long accountId, long domainId, Long instanceId, String folder, String path, long size, Volume.Type vType) {
@@ -208,15 +208,15 @@
         this.folder = folder;
         this.path = path;
         this.size = size;
-        this.minIops = null;
-        this.maxIops = null;
-        this._iScsiName = null;
+        minIops = null;
+        maxIops = null;
+        _iScsiName = null;
         this.podId = podId;
-        this.dataCenterId = dcId;
-        this.volumeType = vType;
-        this.state = Volume.State.Allocated;
-        this.recreatable = false;
-        this.uuid = UUID.randomUUID().toString();
+        dataCenterId = dcId;
+        volumeType = vType;
+        state = Volume.State.Allocated;
+        recreatable = false;
+        uuid = UUID.randomUUID().toString();
     }
 
     // Copy Constructor
@@ -234,34 +234,34 @@
             that.getMaxIops(),
             that.get_iScsiName(),
             that.getVolumeType());
-        this.recreatable = that.isRecreatable();
-        this.state = that.getState();
-        this.size = that.getSize();
-        this.minIops = that.getMinIops();
-        this.maxIops = that.getMaxIops();
-        this._iScsiName = that.get_iScsiName();
-        this.diskOfferingId = that.getDiskOfferingId();
-        this.poolId = that.getPoolId();
-        this.attached = that.getAttached();
-        this.chainInfo = that.getChainInfo();
-        this.templateId = that.getTemplateId();
-        this.deviceId = that.getDeviceId();
-        this.format = that.getFormat();
-        this.uuid = UUID.randomUUID().toString();
+        recreatable = that.isRecreatable();
+        state = that.getState();
+        size = that.getSize();
+        minIops = that.getMinIops();
+        maxIops = that.getMaxIops();
+        _iScsiName = that.get_iScsiName();
+        diskOfferingId = that.getDiskOfferingId();
+        poolId = that.getPoolId();
+        attached = that.getAttached();
+        chainInfo = that.getChainInfo();
+        templateId = that.getTemplateId();
+        deviceId = that.getDeviceId();
+        format = that.getFormat();
+        uuid = UUID.randomUUID().toString();
     }
 
     @Override
     public long getUpdatedCount() {
-        return this.updatedCount;
+        return updatedCount;
     }
 
     @Override
     public void incrUpdatedCount() {
-        this.updatedCount++;
+        updatedCount++;
     }
 
     public void decrUpdatedCount() {
-        this.updatedCount--;
+        updatedCount--;
     }
 
     @Override
@@ -483,7 +483,7 @@
 
     @Override
     public Date getAttached() {
-        return this.attached;
+        return attached;
     }
 
     public void setAttached(Date attached) {
@@ -492,7 +492,7 @@
 
     @Override
     public String getChainInfo() {
-        return this.chainInfo;
+        return chainInfo;
     }
 
     public void setChainInfo(String chainInfo) {
@@ -500,11 +500,11 @@
     }
 
     public Long getLastPoolId() {
-        return this.lastPoolId;
+        return lastPoolId;
     }
 
     public void setLastPoolId(Long poolId) {
-        this.lastPoolId = poolId;
+        lastPoolId = poolId;
     }
 
     @Override
@@ -523,17 +523,17 @@
 
     @Override
     public String getReservationId() {
-        return this.reservationId;
+        return reservationId;
     }
 
     @Override
     public void setReservationId(String reserv) {
-        this.reservationId = reserv;
+        reservationId = reserv;
     }
 
     @Override
     public String getUuid() {
-        return this.uuid;
+        return uuid;
     }
 
     public void setUuid(String uuid) {
@@ -542,11 +542,11 @@
 
     @Override
     public String get_iScsiName() {
-        return this._iScsiName;
+        return _iScsiName;
     }
 
     public void set_iScsiName(String iScsiName) {
-        this._iScsiName = iScsiName;
+        _iScsiName = iScsiName;
     }
 
     public boolean isDisplayVolume() {
@@ -566,21 +566,17 @@
         this.format = format;
     }
 
-<<<<<<< HEAD
-    public void setVmSnapshotChainSize(Long vmSnapshotChainSize){
-=======
     public void setVmSnapshotChainSize(Long vmSnapshotChainSize) {
->>>>>>> da8ee45a
         this.vmSnapshotChainSize = vmSnapshotChainSize;
     }
 
     @Override
     public Long getVmSnapshotChainSize() {
-        return this.vmSnapshotChainSize;
+        return vmSnapshotChainSize;
     }
 
     public Long getIsoId() {
-        return this.isoId;
+        return isoId;
     }
 
     public void setIsoId(Long isoId) {
@@ -593,11 +589,11 @@
         this.state = state;
     }
 
-<<<<<<< HEAD
     @Override
     public AclEntityType getEntityType() {
         return AclEntityType.Volume;
-=======
+    }
+
     public void setHypervisorSnapshotReserve(Integer hypervisorSnapshotReserve) {
         this.hypervisorSnapshotReserve = hypervisorSnapshotReserve;
     }
@@ -605,6 +601,6 @@
     @Override
     public Integer getHypervisorSnapshotReserve() {
         return hypervisorSnapshotReserve;
->>>>>>> da8ee45a
+
     }
 }